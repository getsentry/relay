--- conflicted
+++ resolved
@@ -140,11 +140,7 @@
 schemars = { version = "=0.8.10", features = ["uuid1", "chrono"] }
 sentry = "0.32.2"
 sentry-core = "0.32.2"
-<<<<<<< HEAD
-sentry-kafka-schemas = { version = "0.1.80", default-features = false }
-=======
 sentry-kafka-schemas = { version = "0.1.86", default-features = false }
->>>>>>> c8e7da0d
 sentry-release-parser = { version = "1.3.2", default-features = false }
 sentry-types = "0.32.2"
 sentry_usage_accountant = { version = "0.1.0", default-features = false }
