[workspace]
members = ["relay", "relay-*", "tools/*"]
default-members = ["relay"]
resolver = "2"

[profile.dev]
# Debug information slows down the build and increases caches in the
# target folder, but we don't require stack traces in most cases.
debug = false

[profile.release]
# In release, however, we do want full debug information to report
# panic and error stack traces to Sentry.
debug = true

[workspace.lints.clippy]
dbg_macro = "warn"

[workspace.dependencies]
relay-auth = { path = "relay-auth" }
relay-aws-extension = { path = "relay-aws-extension" }
relay-base-schema = { path = "relay-base-schema" }
relay-cardinality = { path = "relay-cardinality" }
relay-cogs = { path = "relay-cogs" }
relay-common = { path = "relay-common" }
relay-config = { path = "relay-config" }
relay-crash = { path = "relay-crash" }
relay-dynamic-config = { path = "relay-dynamic-config" }
relay-event-normalization = { path = "relay-event-normalization" }
relay-event-schema = { path = "relay-event-schema" }
relay-ffi = { path = "relay-ffi" }
relay-ffi-macros = { path = "relay-ffi-macros" }
relay-filter = { path = "relay-filter" }
relay-kafka = { path = "relay-kafka" }
relay-log = { path = "relay-log" }
relay-metrics = { path = "relay-metrics" }
relay-monitors = { path = "relay-monitors" }
relay-pii = { path = "relay-pii" }
relay-profiling = { path = "relay-profiling" }
relay-protocol = { path = "relay-protocol" }
relay-quotas = { path = "relay-quotas" }
relay-redis = { path = "relay-redis" }
relay-replays = { path = "relay-replays" }
relay-sampling = { path = "relay-sampling" }
relay-server = { path = "relay-server" }
relay-spans = { path = "relay-spans" }
relay-statsd = { path = "relay-statsd" }
relay-system = { path = "relay-system" }
relay-ua = { path = "relay-ua" }
relay-test = { path = "relay-test" }
relay-protocol-derive = { path = "relay-protocol-derive" }
relay-event-derive = { path = "relay-event-derive" }
relay-jsonschema-derive = { path = "relay-jsonschema-derive" }

android_trace_log = { version = "0.3.0", features = ["serde"] }
ansi-to-html = "0.1.3"
anyhow = "1.0.66"
assert-json-diff = "2.0.2"
axum = "0.6.20"
axum-extra = "0.7.7"
axum-server = "0.4.7"
backoff = "0.4.0"
bindgen = "0.64.0"
brotli = "3.3.4"
bytecount = "0.6.0"
bytes = "1.4.0"
cadence = "0.29.0"
chrono = { version = "0.4.31", default-features = false, features = [
    "std",
    "serde",
] }
clap = { version = "4.4.6" }
clap_complete = "4.1.1"
cmake = "0.1.46"
console = "0.15.5"
cookie = "0.17.0"
criterion = "0.5"
crossbeam-channel = "0.5.6"
data-encoding = "2.5.0"
debugid = "0.8.0"
dialoguer = "0.10.0"
dynfmt = "0.1.4"
ed25519-dalek = "2.0.0"
enumset = "1.0.4"
flate2 = "1.0.19"
fnv = "1.0.7"
futures = { version = "0.3", default-features = false, features = ["std"] }
globset = "0.4.5"
gloo-console = "0.3.0"
gloo-net = "0.4.0"
hash32 = "0.3.1"
hashbrown = "0.14.3"
hex = "0.4.3"
hmac = "0.12.1"
hostname = "0.3.1"
human-size = "0.4.1"
indexmap = "2.2.5"
insta = { version = "1.31.0", features = ["json", "redactions", "ron"] }
instant = "0.1.12"
ipnetwork = "0.20.0"
itertools = "0.10.5"
json-forensics = "0.1.1"
lru = "0.9.0"
maxminddb = "0.23.0"
md5 = "0.7.0"
mime = "0.3.16"
mime_guess = "2.0.4"
minidump = "0.15.2"
multer = "2.0.4"
num-traits = "0.2.18"
num_cpus = "1.13.0"
once_cell = "1.13.1"
opentelemetry-proto = { git = "https://github.com/open-telemetry/opentelemetry-rust", rev = "dd4c13bd69ca4b24d5a8f21024a466fbb35cdd14" }
parking_lot = "0.12.1"
path-slash = "0.2.1"
pest = "2.1.3"
pest_derive = "2.1.0"
pin-project-lite = "0.2.12"
pretty-hex = "0.3.0"
proc-macro2 = "1.0.8"
quote = "1.0.2"
r2d2 = "0.8.10"
rand = "0.8.5"
rand_pcg = "0.3.1"
rdkafka = "0.29.0"
rdkafka-sys = "4.3.0"
# Fork until https://github.com/redis-rs/redis-rs/pull/1097 is merged.
redis = { git = "https://github.com/getsentry/redis-rs.git", rev = "6201a8c9f8766c4e580deef6834365ec631ce9f8", default-features = false }
regex = "1.10.2"
reqwasm = "0.5.0"
reqwest = "0.11.1"
rmp-serde = "1.1.1"
rust-embed = "8.0.0"
schemars = { version = "=0.8.10", features = ["uuid1", "chrono"] }
<<<<<<< HEAD
sentry = "0.31.7"
sentry-core = "0.31.7"
sentry-kafka-schemas = { version = "0.1.66", default-features = false }
=======
sentry = "0.32.2"
sentry-core = "0.32.2"
sentry-kafka-schemas = { version = "0.1.64", default-features = false }
>>>>>>> 98560732
sentry-release-parser = { version = "1.3.2", default-features = false }
sentry-types = "0.32.2"
sentry_usage_accountant = { version = "0.1.0", default-features = false }
serde = { version = "1.0.159", features = ["derive", "rc"] }
serde-transcode = "1.1.1"
serde_bytes = "0.11"
serde_json = "1.0.93"
serde_path_to_error = "0.1.14"
serde_repr = "0.1.16"
serde_test = "1.0.125"
serde_urlencoded = "0.7.1"
serde_yaml = "0.9.17"
sha1 = "0.10.5"
sha2 = "0.10.6"
similar-asserts = "1.4.2"
smallvec = { version = "1.11.2", features = ["serde"] }
sqlparser = "0.44.0"
sqlx = { version = "0.7.3", default-features = false }
statsdproxy = { version = "0.1.2", default-features = false }
symbolic-common = { version = "12.1.2", default-features = false }
symbolic-unreal = { version = "12.1.2", default-features = false }
syn = "1.0.14"
syn2 = { package = "syn", version = "2.0.11" }
synstructure = "0.12.3"
sysinfo = { version = "0.30.7", default-features = false }
tempfile = "3.5.0"
thiserror = "1.0.38"
tikv-jemallocator = "0.5.0"
tokio = { version = "1.28.0", default-features = false }
tower = { version = "0.4.13", default-features = false }
tower-http = { version = "0.4.0", default-features = false }
tracing = "0.1.37"
tracing-subscriber = "0.3.17"
uaparser = "0.6.0"
unescaper = "0.1.4"
unicase = "2.6.0"
url = "2.1.1"
utf16string = "0.2.0"
uuid = { version = "1.7.0", features = ["serde", "v4"] }
walkdir = "2.3.2"
wasm-bindgen = "0.2.87"
wasm-bindgen-futures = "0.4"
web-sys = "0.3"
yew = "0.20"
yew-router = "0.17.0"
zstd = "0.12.3"<|MERGE_RESOLUTION|>--- conflicted
+++ resolved
@@ -132,15 +132,10 @@
 rmp-serde = "1.1.1"
 rust-embed = "8.0.0"
 schemars = { version = "=0.8.10", features = ["uuid1", "chrono"] }
-<<<<<<< HEAD
-sentry = "0.31.7"
-sentry-core = "0.31.7"
-sentry-kafka-schemas = { version = "0.1.66", default-features = false }
-=======
 sentry = "0.32.2"
 sentry-core = "0.32.2"
 sentry-kafka-schemas = { version = "0.1.64", default-features = false }
->>>>>>> 98560732
+sentry-kafka-schemas = { version = "0.1.66", default-features = false }
 sentry-release-parser = { version = "1.3.2", default-features = false }
 sentry-types = "0.32.2"
 sentry_usage_accountant = { version = "0.1.0", default-features = false }
