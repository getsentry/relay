--- conflicted
+++ resolved
@@ -171,12 +171,8 @@
 symbolic-unreal = { version = "12.12.3", default-features = false }
 syn = "1.0.109"
 syn2 = { package = "syn", version = "2.0.11" }
-<<<<<<< HEAD
 synstructure = "0.12.6"
-=======
-synstructure = "0.12.3"
 synstructure2 = { package = "synstructure", version = "0.13.1" }
->>>>>>> ec0d8f42
 # This dependency was added through git since we are experimenting with a fork of sysinfo which adds additional
 # capabilities of reading cgroups memory stats. Such stats are used in Relay to correctly determine memory usage.
 sysinfo = { git = "https://github.com/getsentry/sysinfo.git", rev = "e2e5d530600f96bdd79652c856918da23e5dd938" }
