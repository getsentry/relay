--- conflicted
+++ resolved
@@ -149,15 +149,9 @@
 regex-lite = "0.1.6"
 reqwest = "0.12.9"
 rmp-serde = "1.3.0"
-<<<<<<< HEAD
-sentry = "0.34.0"
-sentry-core = "0.34.0"
-sentry-kafka-schemas = { version = "0.1.129", default-features = false }
-=======
 sentry = "0.36.0"
 sentry-core = "0.36.0"
-sentry-kafka-schemas = { version = "0.1.122", default-features = false }
->>>>>>> 7a366a80
+sentry-kafka-schemas = { version = "0.1.129", default-features = false }
 sentry-release-parser = { version = "1.3.2", default-features = false }
 sentry-types = "0.36.0"
 semver = "1.0.23"
