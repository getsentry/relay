--- conflicted
+++ resolved
@@ -1,12 +1,7 @@
 use cookie::Cookie;
 use url::form_urlencoded;
 
-<<<<<<< HEAD
-use crate::types::{Annotated, FromValue, Map, Object, ToValue, Value};
-=======
-use crate::processor::FromValue;
-use crate::types::{Annotated, Array, Map, Object, Value};
->>>>>>> 50f8ba12
+use crate::types::{Annotated, Array, FromValue, Map, Object, ToValue, Value};
 
 /// A map holding cookies.
 #[derive(Debug, Clone, PartialEq, ToValue, ProcessValue)]
@@ -70,6 +65,20 @@
 #[derive(Debug, Clone, PartialEq, ToValue, ProcessValue)]
 pub struct Headers(pub Array<(Annotated<String>, Annotated<String>)>);
 
+impl Headers {
+    pub fn get_header(&self, key: &str) -> Option<&str> {
+        for item in self.iter() {
+            if let Some((ref k, ref v)) = item.value() {
+                if k.as_str() == Some(key) {
+                    return v.as_str();
+                }
+            }
+        }
+
+        None
+    }
+}
+
 impl std::ops::Deref for Headers {
     type Target = Array<(Annotated<String>, Annotated<String>)>;
 
@@ -78,7 +87,6 @@
     }
 }
 
-<<<<<<< HEAD
 impl std::ops::DerefMut for Headers {
     fn deref_mut(&mut self) -> &mut Self::Target {
         &mut self.0
@@ -98,53 +106,25 @@
             let mut chars = part.chars();
             if let Some(c) = chars.next() {
                 all.extend(c.to_uppercase());
-=======
-impl Headers {
-    pub fn get_header(&self, key: &str) -> Option<&Annotated<String>> {
-        for item in self.0.iter() {
-            if let Annotated(Some((ref k, ref v)), _) = item {
-                if k.0.as_ref().map(|x| x.as_str()) == Some(key) && v.0.is_some() {
-                    return Some(v);
-                }
->>>>>>> 50f8ba12
-            }
-        }
-        None
-    }
+            }
+
+            // copy all others
+            all.extend(chars);
+            all
+        })
 }
 
 impl FromValue for Headers {
     fn from_value(value: Annotated<Value>) -> Annotated<Self> {
         type HeaderTuple = (Annotated<String>, Annotated<String>);
-        fn normalize_header(key: &str) -> String {
-            key.split('-')
-                .enumerate()
-                .fold(String::new(), |mut all, (i, part)| {
-                    // join
-                    if i > 0 {
-                        all.push_str("-");
-                    }
-
-                    // capitalize the first characters
-                    let mut chars = part.chars();
-                    if let Some(c) = chars.next() {
-                        all.extend(c.to_uppercase());
-                    }
-
-                    // copy all others
-                    all.extend(chars);
-                    all
-                })
-        }
 
         match value {
             Annotated(Some(Value::Array(items)), meta) => {
                 let mut rv = Vec::new();
                 for item in items.into_iter() {
                     rv.push(
-                        HeaderTuple::from_value(item).map_value(|tuple| {
-                            (tuple.0.and_then(|k| normalize_header(&k)), tuple.1)
-                        }),
+                        HeaderTuple::from_value(item)
+                            .map_value(|(k, v)| (k.and_then(|k| normalize_header(&k)), v)),
                     );
                 }
                 Annotated(Some(Headers(rv)), meta)
