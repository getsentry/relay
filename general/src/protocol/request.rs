--- conflicted
+++ resolved
@@ -1,12 +1,8 @@
 use cookie::Cookie;
 use url::form_urlencoded;
 
-<<<<<<< HEAD
 use crate::protocol::PairList;
-use crate::types::{Annotated, Array, FromValue, Map, Object, Value};
-=======
 use crate::types::{Annotated, Array, Error, FromValue, Map, Object, Value};
->>>>>>> 57a73400
 
 /// A map holding cookies.
 #[derive(Debug, Clone, PartialEq, ToValue, ProcessValue)]
