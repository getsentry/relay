--- conflicted
+++ resolved
@@ -8,9 +8,8 @@
 use serde::ser::{Serialize, Serializer};
 use serde_derive::{Deserialize, Serialize};
 
-<<<<<<< HEAD
 use crate::processor::{process_value, ProcessValue, ProcessingState, Processor, PiiKind, FieldAttrs};
-use crate::types::{Annotated, Array, FromValue, Meta, Object, ToValue, Value, ValueAction};
+use crate::types::{Annotated, Array, FromValue, Meta, Object, ToValue, Value, ValueAction, Error, ErrorKind};
 
 const FREEFORM_PII_ATTRS: FieldAttrs = FieldAttrs {
     name: None,
@@ -21,10 +20,6 @@
     bag_size: None,
     pii_kind: Some(PiiKind::Freeform),
 };
-=======
-use crate::processor::ProcessValue;
-use crate::types::{Annotated, Array, Error, ErrorKind, FromValue, Meta, Object, ToValue, Value};
->>>>>>> 57a73400
 
 /// A array like wrapper used in various places.
 #[derive(Clone, Debug, PartialEq, ToValue, ProcessValue)]
