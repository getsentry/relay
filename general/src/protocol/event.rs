use std::fmt;
use std::str::FromStr;

use chrono::{DateTime, Utc};
use failure::Fail;
use serde::ser::{Serialize, Serializer};

#[cfg(test)]
use chrono::TimeZone;

use crate::processor::ProcessValue;
use crate::protocol::{
    Breadcrumb, ClientSdkInfo, Contexts, DebugMeta, Exception, Fingerprint, LenientString, Level,
    LogEntry, Request, Stacktrace, Tags, TemplateInfo, Thread, User, Values,
};
use crate::types::{
    Annotated, Array, Empty, ErrorKind, FromValue, Object, SkipSerialization, ToValue, Value,
};

/// Wrapper around a UUID with slightly different formatting.
#[derive(Debug, Copy, Clone, PartialEq, Eq, PartialOrd, Ord, Hash)]
pub struct EventId(pub uuid::Uuid);
derive_string_meta_structure!(EventId, "event id");

impl ProcessValue for EventId {}

impl fmt::Display for EventId {
    fn fmt(&self, f: &mut fmt::Formatter<'_>) -> fmt::Result {
        write!(f, "{}", self.0.to_simple_ref())
    }
}

impl FromStr for EventId {
    type Err = uuid::parser::ParseError;

    fn from_str(uuid_str: &str) -> Result<Self, Self::Err> {
        uuid_str.parse().map(EventId)
    }
}

impl_str_serde!(EventId);

/// The type of event we're dealing with.
#[derive(Debug, Copy, Clone, Eq, PartialEq)]
pub enum EventType {
    Default,
    Error,
    Csp,
    Hpkp,
    ExpectCT,
    ExpectStaple,
}

/// An error used when parsing `EventType`.
#[derive(Debug, Fail)]
#[fail(display = "invalid event type")]
pub struct ParseEventTypeError;

impl Default for EventType {
    fn default() -> Self {
        EventType::Default
    }
}

impl FromStr for EventType {
    type Err = ParseEventTypeError;

    fn from_str(string: &str) -> Result<Self, Self::Err> {
        Ok(match string {
            "default" => EventType::Default,
            "error" => EventType::Error,
            "csp" => EventType::Csp,
            "hpkp" => EventType::Hpkp,
            "expectct" => EventType::ExpectCT,
            "expectstaple" => EventType::ExpectStaple,
            _ => return Err(ParseEventTypeError),
        })
    }
}

impl fmt::Display for EventType {
    fn fmt(&self, f: &mut fmt::Formatter<'_>) -> fmt::Result {
        match *self {
            EventType::Default => write!(f, "default"),
            EventType::Error => write!(f, "error"),
            EventType::Csp => write!(f, "csp"),
            EventType::Hpkp => write!(f, "hpkp"),
            EventType::ExpectCT => write!(f, "expectct"),
            EventType::ExpectStaple => write!(f, "expectstaple"),
        }
    }
}

impl Empty for EventType {
    #[inline]
    fn is_empty(&self) -> bool {
        false
    }
}

impl FromValue for EventType {
    fn from_value(value: Annotated<Value>) -> Annotated<Self> {
        match String::from_value(value) {
            Annotated(Some(value), mut meta) => match value.parse() {
                Ok(eventtype) => Annotated(Some(eventtype), meta),
                Err(_) => {
                    meta.add_error(ErrorKind::InvalidData);
                    meta.set_original_value(Some(value));
                    Annotated(None, meta)
                }
            },
            Annotated(None, meta) => Annotated(None, meta),
        }
    }
}

impl ToValue for EventType {
    fn to_value(self) -> Value
    where
        Self: Sized,
    {
        Value::String(format!("{}", self))
    }

    fn serialize_payload<S>(&self, s: S, _behavior: SkipSerialization) -> Result<S::Ok, S::Error>
    where
        Self: Sized,
        S: Serializer,
    {
        Serialize::serialize(&self.to_string(), s)
    }
}

impl ProcessValue for EventType {}

/// An event processing error.
#[derive(Clone, Debug, Default, PartialEq, Empty, FromValue, ToValue, ProcessValue)]
pub struct EventProcessingError {
    #[metastructure(field = "type", required = "true")]
    /// The error kind.
    pub ty: Annotated<String>,

    /// Affected key or deep path.
    pub name: Annotated<String>,

    /// The original value causing this error.
    pub value: Annotated<Value>,

    /// Additional data explaining this error.
    #[metastructure(additional_properties, pii = "true")]
    pub other: Object<Value>,
}

/// The sentry v7 event structure.
#[derive(Clone, Debug, Default, PartialEq, Empty, FromValue, ToValue, ProcessValue)]
#[metastructure(process_func = "process_event", value_type = "Event")]
pub struct Event {
    /// Unique identifier of this event.
    #[metastructure(field = "event_id")]
    pub id: Annotated<EventId>,

    /// Severity level of the event.
    pub level: Annotated<Level>,

    /// Version
    pub version: Annotated<String>,

    /// Type of event: error, csp, default
    #[metastructure(field = "type")]
    pub ty: Annotated<EventType>,

    /// Manual fingerprint override.
    #[metastructure(skip_serialization = "empty")]
    pub fingerprint: Annotated<Fingerprint>,

    /// Custom culprit of the event.
    #[metastructure(max_chars = "symbol")]
    pub culprit: Annotated<String>,

    /// Transaction name of the event.
    // TODO: Is this the right cap? Is often dotted path or URL path, but could be anything
    #[metastructure(max_chars = "symbol")]
    pub transaction: Annotated<String>,

    /// Time since the start of the transaction until the error occurred.
    pub time_spent: Annotated<u64>,

    /// Custom parameterized message for this event.
    #[metastructure(legacy_alias = "sentry.interfaces.Message", legacy_alias = "message")]
    pub logentry: Annotated<LogEntry>,

    /// Logger that created the event.
    #[metastructure(max_chars = "symbol", match_regex = r"^[^\r\n]+\z")]
    pub logger: Annotated<String>,

    /// Name and versions of installed modules.
    #[metastructure(skip_serialization = "empty_deep")]
    pub modules: Annotated<Object<String>>,

    /// Platform identifier of this event (defaults to "other").
    pub platform: Annotated<String>,

    /// Timestamp when the event was created.
    pub timestamp: Annotated<DateTime<Utc>>,

    /// Timestamp when the event has been received by Sentry.
    pub received: Annotated<DateTime<Utc>>,

    /// Server or device name the event was generated on.
    #[metastructure(pii = "true", max_chars = "symbol")]
    pub server_name: Annotated<String>,

    /// Program's release identifier.
    #[metastructure(
        max_chars = "symbol",
        match_regex = r"^[^\r\n]*\z",
        required = "false",
        nonempty = "true",
        skip_serialization = "empty"
    )]
    pub release: Annotated<LenientString>,

    /// Program's distribution identifier.
    // Match whitespace here, which will later get trimmed
    #[metastructure(
        max_chars = "symbol",
        match_regex = r"^\s*[a-zA-Z0-9_.-]*\s*$",
        required = "false",
        nonempty = "true"
    )]
    pub dist: Annotated<String>,

    /// Environment the environment was generated in ("production" or "development").
    #[metastructure(max_chars = "enumlike", match_regex = r"^[^\r\n\x0C/]+$")]
    pub environment: Annotated<String>,

    /// Deprecated in favor of tags.
    #[metastructure(max_chars = "symbol")]
    pub site: Annotated<String>,

    /// Information about the user who triggered this event.
    #[metastructure(legacy_alias = "sentry.interfaces.User")]
    #[metastructure(skip_serialization = "empty")]
    pub user: Annotated<User>,

    /// Information about a web request that occurred during the event.
    #[metastructure(legacy_alias = "sentry.interfaces.Http")]
    #[metastructure(skip_serialization = "empty")]
    pub request: Annotated<Request>,

    /// Contexts describing the environment (e.g. device, os or browser).
    #[metastructure(legacy_alias = "sentry.interfaces.Contexts")]
    #[metastructure(skip_serialization = "empty")]
    pub contexts: Annotated<Contexts>,

    /// List of breadcrumbs recorded before this event.
    #[metastructure(legacy_alias = "sentry.interfaces.Breadcrumbs")]
    #[metastructure(skip_serialization = "empty")]
    pub breadcrumbs: Annotated<Values<Breadcrumb>>,

    /// One or multiple chained (nested) exceptions.
    #[metastructure(legacy_alias = "sentry.interfaces.Exception")]
    #[metastructure(field = "exception")]
    #[metastructure(skip_serialization = "empty")]
    pub exceptions: Annotated<Values<Exception>>,

    /// Deprecated event stacktrace.
    #[metastructure(skip_serialization = "empty")]
    pub stacktrace: Annotated<Stacktrace>,

    /// Simplified template error location information.
    #[metastructure(legacy_alias = "sentry.interfaces.Template")]
    pub template_info: Annotated<TemplateInfo>,

    /// Threads that were active when the event occurred.
    #[metastructure(skip_serialization = "empty")]
    pub threads: Annotated<Values<Thread>>,

    /// Custom tags for this event.
    #[metastructure(skip_serialization = "empty")]
    pub tags: Annotated<Tags>,

    /// Arbitrary extra information set by the user.
    #[metastructure(bag_size = "large")]
    #[metastructure(skip_serialization = "empty")]
    pub extra: Annotated<Object<Value>>,

    /// Meta data for event processing and debugging.
    #[metastructure(skip_serialization = "empty")]
    pub debug_meta: Annotated<DebugMeta>,

    /// Information about the Sentry SDK that generated this event.
    #[metastructure(field = "sdk")]
    #[metastructure(skip_serialization = "empty")]
    pub client_sdk: Annotated<ClientSdkInfo>,

    /// Errors encountered during processing. Intended to be phased out in favor of
    /// annotation/metadata system.
    #[metastructure(skip_serialization = "empty_deep")]
    pub errors: Annotated<Array<EventProcessingError>>,

    /// Project key which sent this event.
    // TODO: capsize?
    pub key_id: Annotated<String>,

    /// Project which sent this event.
    pub project: Annotated<u64>,

    /// Legacy checksum used for grouping before fingerprint hashes.
    #[metastructure(max_chars = "hash")]
    pub checksum: Annotated<String>,

    /// CSP (security) reports.
    // TODO: typing
    #[metastructure(legacy_alias = "sentry.interfaces.Csp")]
    pub csp: Annotated<Value>,

    /// HPKP (security) reports.
    // TODO: typing
    #[metastructure(legacy_alias = "sentry.interfaces.Hpkp")]
    pub hpkp: Annotated<Value>,

    /// ExpectCT (security) reports.
    // TODO: typing
    #[metastructure(legacy_alias = "sentry.interfaces.ExpectCT")]
    pub expectct: Annotated<Value>,

    /// ExpectStaple (security) reports.
    // TODO: typing
    #[metastructure(legacy_alias = "sentry.interfaces.ExpectStaple")]
    pub expectstaple: Annotated<Value>,

    /// Additional arbitrary fields for forwards compatibility.
    #[metastructure(additional_properties, pii = "true")]
    pub other: Object<Value>,
}

#[test]
fn test_event_roundtrip() {
    use crate::protocol::TagEntry;
    use crate::types::{Map, Meta};

    // NOTE: Interfaces will be tested separately.
    let json = r#"{
  "event_id": "52df9022835246eeb317dbd739ccd059",
  "level": "debug",
  "fingerprint": [
    "myprint"
  ],
  "culprit": "myculprit",
  "transaction": "mytransaction",
  "logentry": {
    "formatted": "mymessage"
  },
  "logger": "mylogger",
  "modules": {
    "mymodule": "1.0.0"
  },
  "platform": "myplatform",
  "timestamp": 946684800.0,
  "server_name": "myhost",
  "release": "myrelease",
  "dist": "mydist",
  "environment": "myenv",
  "tags": [
    [
      "tag",
      "value"
    ]
  ],
  "extra": {
    "extra": "value"
  },
  "other": "value",
  "_meta": {
    "event_id": {
      "": {
        "err": [
          "invalid_data"
        ]
      }
    }
  }
}"#;

    let event = Annotated::new(Event {
        id: Annotated(
            Some("52df9022-8352-46ee-b317-dbd739ccd059".parse().unwrap()),
            Meta::from_error(ErrorKind::InvalidData),
        ),
        level: Annotated::new(Level::Debug),
        fingerprint: Annotated::new(vec!["myprint".to_string()].into()),
        culprit: Annotated::new("myculprit".to_string()),
        transaction: Annotated::new("mytransaction".to_string()),
        logentry: Annotated::new(LogEntry {
            formatted: Annotated::new("mymessage".to_string()),
            ..Default::default()
        }),
        logger: Annotated::new("mylogger".to_string()),
        modules: {
            let mut map = Map::new();
            map.insert("mymodule".to_string(), Annotated::new("1.0.0".to_string()));
            Annotated::new(map)
        },
        platform: Annotated::new("myplatform".to_string()),
        timestamp: Annotated::new(Utc.ymd(2000, 1, 1).and_hms(0, 0, 0)),
        server_name: Annotated::new("myhost".to_string()),
        release: Annotated::new("myrelease".to_string().into()),
        dist: Annotated::new("mydist".to_string()),
        environment: Annotated::new("myenv".to_string()),
        tags: {
            let mut items = Array::new();
            items.push(Annotated::new(TagEntry(
                Annotated::new("tag".to_string()),
                Annotated::new("value".to_string()),
            )));
            Annotated::new(Tags(items.into()))
        },
        extra: {
            let mut map = Map::new();
            map.insert(
                "extra".to_string(),
                Annotated::new(Value::String("value".to_string())),
            );
            Annotated::new(map)
        },
        other: {
            let mut map = Map::new();
            map.insert(
                "other".to_string(),
                Annotated::new(Value::String("value".to_string())),
            );
            map
        },
        ..Default::default()
    });

    assert_eq_dbg!(event, Annotated::from_json(json).unwrap());
    assert_eq_str!(json, event.to_json_pretty().unwrap());
}

#[test]
fn test_event_default_values() {
    let json = "{}";
    let event = Annotated::new(Event::default());

    assert_eq_dbg!(event, Annotated::from_json(json).unwrap());
    assert_eq_str!(json, event.to_json_pretty().unwrap());
}

#[test]
fn test_event_default_values_with_meta() {
    use crate::types::Meta;
    let json = r#"{
  "event_id": "52df9022835246eeb317dbd739ccd059",
  "fingerprint": [
    "{{ default }}"
  ],
  "platform": "other",
  "_meta": {
    "event_id": {
      "": {
        "err": [
          "invalid_data"
        ]
      }
    },
    "fingerprint": {
      "": {
        "err": [
          "invalid_data"
        ]
      }
    },
    "platform": {
      "": {
        "err": [
          "invalid_data"
        ]
      }
    }
  }
}"#;

    let event = Annotated::new(Event {
        id: Annotated(
            Some("52df9022-8352-46ee-b317-dbd739ccd059".parse().unwrap()),
            Meta::from_error(ErrorKind::InvalidData),
        ),
        fingerprint: Annotated(
            Some(vec!["{{ default }}".to_string()].into()),
            Meta::from_error(ErrorKind::InvalidData),
        ),
        platform: Annotated(
            Some("other".to_string()),
            Meta::from_error(ErrorKind::InvalidData),
        ),
        ..Default::default()
    });

    assert_eq_dbg!(event, Annotated::<Event>::from_json(json).unwrap());
    assert_eq_str!(json, event.to_json_pretty().unwrap());
}

#[test]
fn test_event_type() {
    assert_eq_dbg!(
        EventType::Default,
        *Annotated::<EventType>::from_json("\"default\"")
            .unwrap()
            .value()
            .unwrap()
    );
}

#[test]
fn test_fingerprint_empty_string() {
    let json = r#"{"fingerprint":[""]}"#;
    let event = Annotated::new(Event {
        fingerprint: Annotated::new(vec!["".to_string()].into()),
        ..Default::default()
    });

    assert_eq_dbg!(json, event.to_json().unwrap());
    assert_eq_dbg!(event, Annotated::from_json(json).unwrap());
}

#[test]
fn test_fingerprint_null_values() {
    let input = r#"{"fingerprint":[null]}"#;
    let output = r#"{}"#;
    let event = Annotated::new(Event {
        fingerprint: Annotated::new(vec![].into()),
        ..Default::default()
    });

    assert_eq_dbg!(event, Annotated::from_json(input).unwrap());
    assert_eq_dbg!(output, event.to_json().unwrap());
}

#[test]
<<<<<<< HEAD
fn test_empty_threads() {
    let input = r#"{"threads": {}}"#;
    let output = r#"{}"#;

    let event = Annotated::new(Event::default());
=======
fn test_lenient_release() {
    let input = r#"{"release":42}"#;
    let output = r#"{"release":"42"}"#;
    let event = Annotated::new(Event {
        release: Annotated::new("42".to_string().into()),
        ..Default::default()
    });
>>>>>>> e9925dcb

    assert_eq_dbg!(event, Annotated::from_json(input).unwrap());
    assert_eq_dbg!(output, event.to_json().unwrap());
}<|MERGE_RESOLUTION|>--- conflicted
+++ resolved
@@ -539,13 +539,17 @@
 }
 
 #[test]
-<<<<<<< HEAD
 fn test_empty_threads() {
     let input = r#"{"threads": {}}"#;
     let output = r#"{}"#;
 
     let event = Annotated::new(Event::default());
-=======
+
+    assert_eq_dbg!(event, Annotated::from_json(input).unwrap());
+    assert_eq_dbg!(output, event.to_json().unwrap());
+}
+
+#[test]
 fn test_lenient_release() {
     let input = r#"{"release":42}"#;
     let output = r#"{"release":"42"}"#;
@@ -553,7 +557,6 @@
         release: Annotated::new("42".to_string().into()),
         ..Default::default()
     });
->>>>>>> e9925dcb
 
     assert_eq_dbg!(event, Annotated::from_json(input).unwrap());
     assert_eq_dbg!(output, event.to_json().unwrap());
