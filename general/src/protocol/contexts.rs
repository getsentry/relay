--- conflicted
+++ resolved
@@ -2,7 +2,6 @@
 
 use crate::protocol::LenientString;
 use crate::types::{Annotated, Error, FromValue, Object, Value};
-
 
 /// Device information.
 #[derive(Clone, Debug, Default, PartialEq, Empty, FromValue, ToValue, ProcessValue)]
@@ -204,20 +203,18 @@
     pub other: Object<Value>,
 }
 
-<<<<<<< HEAD
+impl BrowserContext {
+    /// The key under which a browser context is generally stored (in `Contexts`)
+    pub fn default_key() -> &'static str {
+        "browser"
+    }
+}
+
 /// Operation type such as `db.statement` for database queries or `http` for external HTTP calls.
 /// Tries to follow OpenCensus/OpenTracing's span types.
 ///
 /// TODO typing ( union of predefined types and custom 'string' types)
 pub type OperationType = String;
-=======
-impl BrowserContext {
-    /// The key under which a browser context is generally stored (in `Contexts`)
-    pub fn default_key() -> &'static str {
-        "browser"
-    }
-}
->>>>>>> 94564407
 
 lazy_static::lazy_static! {
     static ref TRACE_ID: Regex = Regex::new("^[a-fA-F0-9]{32}$").unwrap();
