// This module only defines traits, every parameter is used by definition
#![allow(unused_variables)]

use std::fmt::Debug;

<<<<<<< HEAD
use crate::processor::{ProcessingState, ValueType};
use crate::types::{FromValue, Meta, Timestamp, ToValue, ValueAction};
=======
use crate::processor::{process_value, ProcessingState};
use crate::types::{FromValue, Meta, ToValue, ValueAction};
>>>>>>> f7127833

macro_rules! process_method {
    ($name: ident, $ty:ident $(::$path:ident)*) => {
        process_method!($name, $ty $(::$path)* <>);
    };

    ($name: ident, $ty:ident $(::$path:ident)* < $($param:ident),* > $(, $param_req_key:ident : $param_req_trait:path)*) => {
        #[inline]
        fn $name<$($param),*>(
            &mut self,
            value: &mut $ty $(::$path)* <$($param),*>,
            meta: &mut Meta,
            state: &ProcessingState<'_>,
        ) -> ValueAction
        where
            $($param: ProcessValue),*
            $(, $param_req_key : $param_req_trait)*
        {
            value.process_child_values(self, state);
            ValueAction::Keep
        }
    };
}

/// A trait for processing processable values.
pub trait Processor: Sized {
    process_method!(process_string, String);
    process_method!(process_u64, u64);
    process_method!(process_i64, i64);
    process_method!(process_f64, f64);
    process_method!(process_bool, bool);
    process_method!(process_timestamp, Timestamp);

    process_method!(process_value, crate::types::Value);
    process_method!(process_array, crate::types::Array<T>);
    process_method!(process_object, crate::types::Object<T>);

    process_method!(
        process_pairlist,
        crate::protocol::PairList<T>,
        T: crate::protocol::AsPair
    );
    process_method!(process_values, crate::protocol::Values<T>);

    process_method!(process_event, crate::protocol::Event);
    process_method!(process_exception, crate::protocol::Exception);
    process_method!(process_stacktrace, crate::protocol::Stacktrace);
    process_method!(process_frame, crate::protocol::Frame);
    process_method!(process_request, crate::protocol::Request);
    process_method!(process_user, crate::protocol::User);
    process_method!(process_client_sdk_info, crate::protocol::ClientSdkInfo);
    process_method!(process_debug_meta, crate::protocol::DebugMeta);
    process_method!(process_geo, crate::protocol::Geo);
    process_method!(process_logentry, crate::protocol::LogEntry);
    process_method!(process_thread, crate::protocol::Thread);
    process_method!(process_context, crate::protocol::Context);
    process_method!(process_breadcrumb, crate::protocol::Breadcrumb);
    process_method!(process_template_info, crate::protocol::TemplateInfo);

    fn process_other(
        &mut self,
        other: &mut crate::types::Object<crate::types::Value>,
        state: &ProcessingState<'_>,
    ) {
        for (key, value) in other {
            process_value(value, self, &state.enter_borrowed(key.as_str(), None));
        }
    }
}

/// A recursively processable value.
pub trait ProcessValue: FromValue + ToValue + Debug {
    /// Returns the type of the value.
    #[inline]
    fn value_type(&self) -> Option<ValueType> {
        None
    }

    /// Executes a processor on this value.
    #[inline]
    fn process_value<P>(
        &mut self,
        meta: &mut Meta,
        processor: &mut P,
        state: &ProcessingState<'_>,
    ) -> ValueAction
    where
        P: Processor,
    {
        self.process_child_values(processor, state);
        Default::default()
    }

    /// Recurses into children of this value.
    #[inline]
    fn process_child_values<P>(&mut self, processor: &mut P, state: &ProcessingState<'_>)
    where
        P: Processor,
    {
    }
}<|MERGE_RESOLUTION|>--- conflicted
+++ resolved
@@ -3,13 +3,8 @@
 
 use std::fmt::Debug;
 
-<<<<<<< HEAD
-use crate::processor::{ProcessingState, ValueType};
+use crate::processor::{process_value, ProcessingState, ValueType};
 use crate::types::{FromValue, Meta, Timestamp, ToValue, ValueAction};
-=======
-use crate::processor::{process_value, ProcessingState};
-use crate::types::{FromValue, Meta, ToValue, ValueAction};
->>>>>>> f7127833
 
 macro_rules! process_method {
     ($name: ident, $ty:ident $(::$path:ident)*) => {
@@ -75,7 +70,11 @@
         state: &ProcessingState<'_>,
     ) {
         for (key, value) in other {
-            process_value(value, self, &state.enter_borrowed(key.as_str(), None));
+            process_value(
+                value,
+                self,
+                &state.enter_borrowed(key.as_str(), None, ValueType::for_field(value)),
+            );
         }
     }
 }
