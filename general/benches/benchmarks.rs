#![cfg(feature = "bench")]
#![feature(test)]

macro_rules! benchmark {
    ($sdk:ident) => {
        mod $sdk {
            extern crate test;
            use std::collections::BTreeSet;

            use semaphore_general::processor::process_value;
            use semaphore_general::protocol::Event;
            use semaphore_general::store::{StoreConfig, StoreProcessor};
            use semaphore_general::types::Annotated;

            fn load_json() -> String {
<<<<<<< HEAD
                let path = concat!("..tests/fixtures/payloads/", stringify!($sdk), ".json");
=======
                let path = concat!("tests/fixtures/payloads/", stringify!($sdk), ".json");
>>>>>>> 9cb9c8e9
                std::fs::read_to_string(path).expect("failed to load json")
            }

            #[bench]
            fn bench_from_value(b: &mut test::Bencher) {
                let json = load_json();
                b.iter(|| Annotated::<Event>::from_json(&json).expect("failed to deserialize"));
            }

            #[bench]
            fn bench_to_json(b: &mut test::Bencher) {
                let json = load_json();
                let event = Annotated::<Event>::from_json(&json).expect("failed to deserialize");
                b.iter(|| event.to_json().expect("failed to serialize"));
            }

            #[bench]
            fn bench_processing(b: &mut test::Bencher) {
                let mut platforms = BTreeSet::new();
                platforms.insert("cocoa".to_string());
                platforms.insert("csharp".to_string());
                platforms.insert("javascript".to_string());
                platforms.insert("native".to_string());
                platforms.insert("node".to_string());
                platforms.insert("python".to_string());

                let config = StoreConfig {
                    project_id: Some(4711),
                    client_ip: Some("127.0.0.1".to_string()),
                    client: Some("sentry.tester".to_string()),
                    is_public_auth: true,
                    key_id: Some("feedface".to_string()),
                    protocol_version: Some("8".to_string()),
                    stacktrace_frames_hard_limit: Some(50),
                    valid_platforms: platforms,
                    max_secs_in_future: Some(3600),
                    max_secs_in_past: Some(2_592_000),
                    enable_trimming: Some(true),
                    max_stacktrace_frames: Some(50),
                };

                let json = load_json();
                let mut processor = StoreProcessor::new(config, None);
                let event = Annotated::<Event>::from_json(&json).expect("failed to deserialize");

                b.iter(|| {
                    let mut event = test::black_box(event.clone());
                    process_value(&mut event, &mut processor, &Default::default());
                    event
                });
            }
        }
    };
}

benchmark!(legacy_js_exception);
benchmark!(legacy_js_message);
benchmark!(legacy_js_onerror);
benchmark!(legacy_js_promise);
benchmark!(legacy_node_exception);
benchmark!(legacy_node_express);
benchmark!(legacy_node_message);
benchmark!(legacy_node_onerror);
benchmark!(legacy_node_promise);
benchmark!(legacy_python);
benchmark!(legacy_swift);

benchmark!(cocoa);
benchmark!(cordova);
benchmark!(dotnet);
benchmark!(electron_main);
benchmark!(electron_renderer);<|MERGE_RESOLUTION|>--- conflicted
+++ resolved
@@ -13,11 +13,7 @@
             use semaphore_general::types::Annotated;
 
             fn load_json() -> String {
-<<<<<<< HEAD
-                let path = concat!("..tests/fixtures/payloads/", stringify!($sdk), ".json");
-=======
                 let path = concat!("tests/fixtures/payloads/", stringify!($sdk), ".json");
->>>>>>> 9cb9c8e9
                 std::fs::read_to_string(path).expect("failed to load json")
             }
 
