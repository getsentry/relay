[package]
name = "semaphore-general"
version = "0.4.3"
authors = ["Armin Ronacher <armin.ronacher@active-4.com>"]
edition = "2018"

[dependencies]
bytecount = "0.5.0"
chrono = "0.4.6"
cookie = { version = "0.11.0", features = ["percent-encode"] }
debugid = { version = "0.3.1", features = ["with_serde"] }
dynfmt = { version = "0.1.1", features = ["python", "curly"] }
failure = "0.1.5"
hmac = "0.7.0"
insta = "0.4.1"
itertools = "0.8.0"
lazy_static = "1.2.0"
maxminddb = "0.12.0"
num-traits = "0.2.6"
regex = "1.1.0"
semaphore-general-derive = { path = "derive" }
sha-1 = "0.8.1"
sha2 = "0.8.0"
serde = { version = "1.0.85", features = ["derive"] }
serde_json = "1.0.36"
serde_urlencoded = "0.5.4"
smallvec = { version = "0.6.8", features = ["serde"] }
url = "1.7.2"
uuid = { version = "0.7.1", features = ["v4", "serde"] }
<<<<<<< HEAD
=======
insta = "0.5.1"
>>>>>>> 40d10bda

[dev-dependencies]
difference = "2.0.0"

[features]
bench = []<|MERGE_RESOLUTION|>--- conflicted
+++ resolved
@@ -12,7 +12,7 @@
 dynfmt = { version = "0.1.1", features = ["python", "curly"] }
 failure = "0.1.5"
 hmac = "0.7.0"
-insta = "0.4.1"
+insta = "0.5.1"
 itertools = "0.8.0"
 lazy_static = "1.2.0"
 maxminddb = "0.12.0"
@@ -27,10 +27,6 @@
 smallvec = { version = "0.6.8", features = ["serde"] }
 url = "1.7.2"
 uuid = { version = "0.7.1", features = ["v4", "serde"] }
-<<<<<<< HEAD
-=======
-insta = "0.5.1"
->>>>>>> 40d10bda
 
 [dev-dependencies]
 difference = "2.0.0"
