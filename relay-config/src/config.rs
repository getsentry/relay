use std::collections::{BTreeMap, HashMap};
use std::env;
use std::fmt;
use std::fs;
use std::io;
use std::io::Write;
use std::net::{IpAddr, SocketAddr, ToSocketAddrs};
use std::path::{Path, PathBuf};
use std::str::FromStr;
use std::time::Duration;

use failure::{Backtrace, Context, Fail};
use serde::de::{Unexpected, Visitor};
use serde::{de::DeserializeOwned, Deserialize, Deserializer, Serialize, Serializer};

use relay_auth::{generate_key_pair, generate_relay_id, PublicKey, RelayId, SecretKey};
use relay_common::{Dsn, Uuid};
use relay_metrics::AggregatorConfig;
use relay_redis::RedisConfig;

use crate::byte_size::ByteSize;
use crate::upstream::UpstreamDescriptor;

const DEFAULT_NETWORK_OUTAGE_GRACE_PERIOD: u64 = 10;

/// Defines the source of a config error
#[derive(Debug)]
enum ConfigErrorSource {
    /// An error occurring independently.
    None,
    /// An error originating from a configuration file.
    File(PathBuf),
    /// An error originating in a field override (an env var, or a CLI parameter).
    FieldOverride(String),
}

impl Default for ConfigErrorSource {
    fn default() -> Self {
        Self::None
    }
}

/// Indicates config related errors.
#[derive(Debug)]
pub struct ConfigError {
    source: ConfigErrorSource,
    inner: Context<ConfigErrorKind>,
}

impl ConfigError {
    #[inline]
    fn new<C>(context: C) -> Self
    where
        C: Into<Context<ConfigErrorKind>>,
    {
        Self {
            source: ConfigErrorSource::None,
            inner: context.into(),
        }
    }

    #[inline]
    fn wrap<E>(inner: E, kind: ConfigErrorKind) -> Self
    where
        E: Fail,
    {
        Self::new(inner.context(kind))
    }

    #[inline]
    fn for_field<E>(inner: E, field: &'static str) -> Self
    where
        E: Fail,
    {
        Self::wrap(inner, ConfigErrorKind::InvalidValue).field(field)
    }

    #[inline]
    fn file<P: AsRef<Path>>(mut self, p: P) -> Self {
        self.source = ConfigErrorSource::File(p.as_ref().to_path_buf());
        self
    }

    #[inline]
    fn field(mut self, name: &'static str) -> Self {
        self.source = ConfigErrorSource::FieldOverride(name.to_owned());
        self
    }

    /// Returns the error kind of the error.
    pub fn kind(&self) -> ConfigErrorKind {
        *self.inner.get_context()
    }
}

impl Fail for ConfigError {
    fn cause(&self) -> Option<&dyn Fail> {
        self.inner.cause()
    }

    fn backtrace(&self) -> Option<&Backtrace> {
        self.inner.backtrace()
    }
}

impl fmt::Display for ConfigError {
    fn fmt(&self, f: &mut fmt::Formatter<'_>) -> fmt::Result {
        match &self.source {
            ConfigErrorSource::None => self.inner.fmt(f),
            ConfigErrorSource::File(file_name) => {
                write!(f, "{} (file {})", self.inner, file_name.display())
            }
            ConfigErrorSource::FieldOverride(name) => write!(f, "{} (field {})", self.inner, name),
        }
    }
}

/// Indicates config related errors.
#[derive(Fail, Debug, Copy, Clone, PartialEq, Eq, Hash)]
pub enum ConfigErrorKind {
    /// Failed to open the file.
    #[fail(display = "could not open config file")]
    CouldNotOpenFile,
    /// Failed to save a file.
    #[fail(display = "could not write config file")]
    CouldNotWriteFile,
    /// Parsing YAML failed.
    #[fail(display = "could not parse yaml config file")]
    BadYaml,
    /// Parsing JSON failed.
    #[fail(display = "could not parse json config file")]
    BadJson,
    /// Invalid config value
    #[fail(display = "invalid config value")]
    InvalidValue,
    /// The user attempted to run Relay with processing enabled, but uses a binary that was
    /// compiled without the processing feature.
    #[fail(display = "was not compiled with processing, cannot enable processing")]
    ProcessingNotAvailable,
    /// The user referenced a kafka config name that does not exist.
    #[fail(display = "unknown kafka config name")]
    UnknownKafkaConfigName,
}

enum ConfigFormat {
    Yaml,
    Json,
}

impl ConfigFormat {
    pub fn extension(&self) -> &'static str {
        match self {
            ConfigFormat::Yaml => "yml",
            ConfigFormat::Json => "json",
        }
    }
}

trait ConfigObject: DeserializeOwned + Serialize {
    /// The format in which to serialize this configuration.
    fn format() -> ConfigFormat;

    /// The basename of the config file.
    fn name() -> &'static str;

    /// The full filename of the config file, including the file extension.
    fn path(base: &Path) -> PathBuf {
        base.join(format!("{}.{}", Self::name(), Self::format().extension()))
    }

    /// Loads the config file from a file within the given directory location.
    fn load(base: &Path) -> Result<Self, ConfigError> {
        let path = Self::path(base);

        let f = fs::File::open(&path)
            .map_err(|e| ConfigError::wrap(e, ConfigErrorKind::CouldNotOpenFile).file(&path))?;

        match Self::format() {
            ConfigFormat::Yaml => serde_yaml::from_reader(io::BufReader::new(f))
                .map_err(|e| ConfigError::wrap(e, ConfigErrorKind::BadYaml).file(&path)),
            ConfigFormat::Json => serde_json::from_reader(io::BufReader::new(f))
                .map_err(|e| ConfigError::wrap(e, ConfigErrorKind::BadJson).file(&path)),
        }
    }

    /// Writes the configuration object to the given writer.
    fn write<W: Write>(&self, writer: &mut W) -> Result<(), ConfigError> {
        match Self::format() {
            ConfigFormat::Yaml => serde_yaml::to_writer(writer, self)
                .map_err(|e| ConfigError::wrap(e, ConfigErrorKind::CouldNotWriteFile)),
            ConfigFormat::Json => serde_json::to_writer_pretty(writer, self)
                .map_err(|e| ConfigError::wrap(e, ConfigErrorKind::CouldNotWriteFile)),
        }
    }

    /// Writes the configuration to a file within the given directory location.
    fn save(&self, base: &Path) -> Result<(), ConfigError> {
        let path = Self::path(base);
        let mut options = fs::OpenOptions::new();
        options.write(true).truncate(true).create(true);

        // Remove all non-user permissions for the newly created file
        #[cfg(unix)]
        {
            use std::os::unix::fs::OpenOptionsExt;
            options.mode(0o600);
        }

        let mut f = options
            .open(&path)
            .map_err(|e| ConfigError::wrap(e, ConfigErrorKind::CouldNotWriteFile).file(&path))?;

        self.write(&mut f).map_err(|e| e.file(&path))?;
        f.write_all(b"\n").ok();

        Ok(())
    }
}

/// Structure used to hold information about configuration overrides via
/// CLI parameters or environment variables
#[derive(Debug, Default)]
pub struct OverridableConfig {
    /// The operation mode of this relay.
    pub mode: Option<String>,
    /// The upstream relay or sentry instance.
    pub upstream: Option<String>,
    /// Alternate upstream provided through a Sentry DSN. Key and project will be ignored.
    pub upstream_dsn: Option<String>,
    /// The host the relay should bind to (network interface).
    pub host: Option<String>,
    /// The port to bind for the unencrypted relay HTTP server.
    pub port: Option<String>,
    /// "true" if processing is enabled "false" otherwise
    pub processing: Option<String>,
    /// the kafka bootstrap.servers configuration string
    pub kafka_url: Option<String>,
    /// the redis server url
    pub redis_url: Option<String>,
    /// The globally unique ID of the relay.
    pub id: Option<String>,
    /// The secret key of the relay
    pub secret_key: Option<String>,
    /// The public key of the relay
    pub public_key: Option<String>,
    /// Outcome source
    pub outcome_source: Option<String>,
    /// shutdown timeout
    pub shutdown_timeout: Option<String>,
    /// AWS Extensions API URL
    pub aws_runtime_api: Option<String>,
}

/// The relay credentials
#[derive(Serialize, Deserialize, Debug, Clone, PartialEq, Eq)]
pub struct Credentials {
    /// The secret key of the relay
    pub secret_key: SecretKey,
    /// The public key of the relay
    pub public_key: PublicKey,
    /// The globally unique ID of the relay.
    pub id: RelayId,
}

impl Credentials {
    /// Generates new random credentials.
    pub fn generate() -> Self {
        relay_log::info!("generating new relay credentials");
        let (sk, pk) = generate_key_pair();
        Self {
            secret_key: sk,
            public_key: pk,
            id: generate_relay_id(),
        }
    }

    /// Serializes this configuration to JSON.
    pub fn to_json_string(&self) -> Result<String, ConfigError> {
        serde_json::to_string(self)
            .map_err(|e| ConfigError::wrap(e, ConfigErrorKind::CouldNotWriteFile))
    }
}

impl ConfigObject for Credentials {
    fn format() -> ConfigFormat {
        ConfigFormat::Json
    }
    fn name() -> &'static str {
        "credentials"
    }
}

/// Information on a downstream Relay.
#[derive(Debug, Serialize, Deserialize, Clone)]
#[serde(rename_all = "camelCase")]
pub struct RelayInfo {
    /// The public key that this Relay uses to authenticate and sign requests.
    pub public_key: PublicKey,

    /// Marks an internal relay that has privileged access to more project configuration.
    #[serde(default)]
    pub internal: bool,
}

impl RelayInfo {
    /// Creates a new RelayInfo
    pub fn new(public_key: PublicKey) -> Self {
        Self {
            public_key,
            internal: false,
        }
    }
}

/// The operation mode of a relay.
#[derive(Clone, Copy, Debug, Eq, PartialEq, Deserialize, Serialize)]
#[serde(rename_all = "camelCase")]
pub enum RelayMode {
    /// This relay acts as a proxy for all requests and events.
    ///
    /// Events are normalized and rate limits from the upstream are enforced, but the relay will not
    /// fetch project configurations from the upstream or perform PII stripping. All events are
    /// accepted unless overridden on the file system.
    Proxy,

    /// This relay is configured statically in the file system.
    ///
    /// Events are only accepted for projects configured statically in the file system. All other
    /// events are rejected. If configured, PII stripping is also performed on those events.
    Static,

    /// Project configurations are managed by the upstream.
    ///
    /// Project configurations are always fetched from the upstream, unless they are statically
    /// overridden in the file system. This relay must be allowed in the upstream Sentry. This is
    /// only possible, if the upstream is Sentry directly, or another managed Relay.
    Managed,

    /// Events are held in memory for inspection only.
    ///
    /// This mode is used for testing sentry SDKs.
    Capture,
}

impl fmt::Display for RelayMode {
    fn fmt(&self, f: &mut fmt::Formatter) -> fmt::Result {
        match self {
            RelayMode::Proxy => write!(f, "proxy"),
            RelayMode::Static => write!(f, "static"),
            RelayMode::Managed => write!(f, "managed"),
            RelayMode::Capture => write!(f, "capture"),
        }
    }
}

impl FromStr for RelayMode {
    type Err = Context<&'static str>;

    fn from_str(s: &str) -> Result<Self, Self::Err> {
        match s {
            "proxy" => Ok(RelayMode::Proxy),
            "static" => Ok(RelayMode::Static),
            "managed" => Ok(RelayMode::Managed),
            "capture" => Ok(RelayMode::Capture),
            _ => Err(Context::new(
                "Relay mode must be one of: managed, static, proxy, capture",
            )),
        }
    }
}

/// Returns `true` if this value is equal to `Default::default()`.
fn is_default<T: Default + PartialEq>(t: &T) -> bool {
    *t == T::default()
}

/// Checks if we are running in docker.
fn is_docker() -> bool {
    if fs::metadata("/.dockerenv").is_ok() {
        return true;
    }

    fs::read_to_string("/proc/self/cgroup").map_or(false, |s| s.contains("/docker"))
}

/// Default value for the "bind" configuration.
fn default_host() -> IpAddr {
    if is_docker() {
        // Docker images rely on this service being exposed
        "0.0.0.0".parse().unwrap()
    } else {
        "127.0.0.1".parse().unwrap()
    }
}

/// Controls responses from the readiness health check endpoint based on authentication.
///
/// Independent of the the readiness condition, shutdown always switches Relay into unready state.
#[derive(Clone, Copy, Debug, Eq, PartialEq, Deserialize, Serialize)]
#[serde(rename_all = "lowercase")]
pub enum ReadinessCondition {
    /// (default) Relay is ready when authenticated and connected to the upstream.
    ///
    /// Before authentication has succeeded and during network outages, Relay responds as not ready.
    /// Relay reauthenticates based on the `http.auth_interval` parameter. During reauthentication,
    /// Relay remains ready until authentication fails.
    ///
    /// Authentication is only required for Relays in managed mode. Other Relays will only check for
    /// network outages.
    Authenticated,
    /// Relay reports readiness regardless of the authentication and networking state.
    Always,
}

impl Default for ReadinessCondition {
    fn default() -> Self {
        Self::Authenticated
    }
}

/// Relay specific configuration values.
#[derive(Serialize, Deserialize, Debug)]
#[serde(default)]
pub struct Relay {
    /// The operation mode of this relay.
    pub mode: RelayMode,
    /// The upstream relay or sentry instance.
    pub upstream: UpstreamDescriptor<'static>,
    /// The host the relay should bind to (network interface).
    pub host: IpAddr,
    /// The port to bind for the unencrypted relay HTTP server.
    pub port: u16,
    /// Optional port to bind for the encrypted relay HTTPS server.
    pub tls_port: Option<u16>,
    /// The path to the identity (DER-encoded PKCS12) to use for TLS.
    pub tls_identity_path: Option<PathBuf>,
    /// Password for the PKCS12 archive.
    pub tls_identity_password: Option<String>,
    /// Always override project IDs from the URL and DSN with the identifier used at the upstream.
    ///
    /// Enable this setting for Relays used to redirect traffic to a migrated Sentry instance.
    /// Validation of project identifiers can be safely skipped in these cases.
    #[serde(skip_serializing_if = "is_default")]
    pub override_project_ids: bool,
}

impl Default for Relay {
    fn default() -> Self {
        Relay {
            mode: RelayMode::Managed,
            upstream: "https://sentry.io/".parse().unwrap(),
            host: default_host(),
            port: 3000,
            tls_port: None,
            tls_identity_path: None,
            tls_identity_password: None,
            override_project_ids: false,
        }
    }
}

/// Control the metrics.
#[derive(Serialize, Deserialize, Debug)]
#[serde(default)]
struct Metrics {
    /// Hostname and port of the statsd server.
    ///
    /// Defaults to `None`.
    statsd: Option<String>,
    /// Common prefix that should be added to all metrics.
    ///
    /// Defaults to `"sentry.relay"`.
    prefix: String,
    /// Default tags to apply to all metrics.
    default_tags: BTreeMap<String, String>,
    /// Tag name to report the hostname to for each metric. Defaults to not sending such a tag.
    hostname_tag: Option<String>,
    /// Emitted metrics will be buffered to optimize performance.
    ///
    /// Defaults to `true`.
    buffering: bool,
    /// Global sample rate for all emitted metrics between `0.0` and `1.0`.
    ///
    /// For example, a value of `0.3` means that only 30% of the emitted metrics will be sent.
    /// Defaults to `1.0` (100%).
    sample_rate: f32,
}

impl Default for Metrics {
    fn default() -> Self {
        Metrics {
            statsd: None,
            prefix: "sentry.relay".into(),
            default_tags: BTreeMap::new(),
            hostname_tag: None,
            buffering: true,
            sample_rate: 1.0,
        }
    }
}

/// Controls various limits
#[derive(Serialize, Deserialize, Debug)]
#[serde(default)]
struct Limits {
    /// How many requests can be sent concurrently from Relay to the upstream before Relay starts
    /// buffering.
    max_concurrent_requests: usize,
    /// How many queries can be sent concurrently from Relay to the upstream before Relay starts
    /// buffering.
    ///
    /// The concurrency of queries is additionally constrained by `max_concurrent_requests`.
    max_concurrent_queries: usize,
    /// The maximum payload size for events.
    max_event_size: ByteSize,
    /// The maximum size for each attachment.
    max_attachment_size: ByteSize,
    /// The maximum combined size for all attachments in an envelope or request.
    max_attachments_size: ByteSize,
    /// The maximum combined size for all client reports in an envelope or request.
    max_client_reports_size: ByteSize,
    /// The maximum payload size for an entire envelopes. Individual limits still apply.
    max_envelope_size: ByteSize,
    /// The maximum number of session items per envelope.
    max_session_count: usize,
    /// The maximum payload size for general API requests.
    max_api_payload_size: ByteSize,
    /// The maximum payload size for file uploads and chunks.
    max_api_file_upload_size: ByteSize,
    /// The maximum payload size for chunks
    max_api_chunk_upload_size: ByteSize,
    /// The maximum payload size for a profile
    max_profile_size: ByteSize,
    /// The maximum number of threads to spawn for CPU and web work, each.
    ///
    /// The total number of threads spawned will roughly be `2 * max_thread_count + 1`. Defaults to
    /// the number of logical CPU cores on the host.
    max_thread_count: usize,
    /// The maximum number of seconds a query is allowed to take across retries. Individual requests
    /// have lower timeouts. Defaults to 30 seconds.
    query_timeout: u64,
    /// The maximum number of connections to Relay that can be created at once.
    max_connection_rate: usize,
    /// The maximum number of pending connects to Relay. This corresponds to the backlog param of
    /// `listen(2)` in POSIX.
    max_pending_connections: i32,
    /// The maximum number of open connections to Relay.
    max_connections: usize,
    /// The maximum number of seconds to wait for pending envelopes after receiving a shutdown
    /// signal.
    shutdown_timeout: u64,
}

impl Default for Limits {
    fn default() -> Self {
        Limits {
            max_concurrent_requests: 100,
            max_concurrent_queries: 5,
            max_event_size: ByteSize::mebibytes(1),
            max_attachment_size: ByteSize::mebibytes(100),
            max_attachments_size: ByteSize::mebibytes(100),
            max_client_reports_size: ByteSize::kibibytes(4),
            max_envelope_size: ByteSize::mebibytes(100),
            max_session_count: 100,
            max_api_payload_size: ByteSize::mebibytes(20),
            max_api_file_upload_size: ByteSize::mebibytes(40),
            max_api_chunk_upload_size: ByteSize::mebibytes(100),
            max_profile_size: ByteSize::mebibytes(10),
            max_thread_count: num_cpus::get(),
            query_timeout: 30,
            max_connection_rate: 256,
            max_pending_connections: 2048,
            max_connections: 25_000,
            shutdown_timeout: 10,
        }
    }
}

/// Controls traffic steering.
#[derive(Debug, Default, Deserialize, Serialize)]
#[serde(default)]
pub struct Routing {
    /// Accept and forward unknown Envelope items to the upstream.
    ///
    /// Forwarding unknown items should be enabled in most cases to allow proxying traffic for newer
    /// SDK versions. The upstream in Sentry makes the final decision on which items are valid. If
    /// this is disabled, just the unknown items are removed from Envelopes, and the rest is
    /// processed as usual.
    ///
    /// Defaults to `true` for all Relay modes other than processing mode. In processing mode, this
    /// is disabled by default since the item cannot be handled.
    accept_unknown_items: Option<bool>,
}

/// Http content encoding for both incoming and outgoing web requests.
#[derive(Clone, Copy, Debug, Deserialize, Serialize)]
#[serde(rename_all = "lowercase")]
pub enum HttpEncoding {
    /// Identity function without no compression.
    ///
    /// This is the default encoding and does not require the presence of the `content-encoding`
    /// HTTP header.
    Identity,
    /// Compression using a [zlib](https://en.wikipedia.org/wiki/Zlib) structure with
    /// [deflate](https://en.wikipedia.org/wiki/DEFLATE) encoding.
    ///
    /// These structures are defined in [RFC 1950](https://datatracker.ietf.org/doc/html/rfc1950)
    /// and [RFC 1951](https://datatracker.ietf.org/doc/html/rfc1951).
    Deflate,
    /// A format using the [Lempel-Ziv coding](https://en.wikipedia.org/wiki/LZ77_and_LZ78#LZ77)
    /// (LZ77), with a 32-bit CRC.
    ///
    /// This is the original format of the UNIX gzip program. The HTTP/1.1 standard also recommends
    /// that the servers supporting this content-encoding should recognize `x-gzip` as an alias, for
    /// compatibility purposes.
    Gzip,
    /// A format using the [Brotli](https://en.wikipedia.org/wiki/Brotli) algorithm.
    Br,
}

impl HttpEncoding {
    /// Parses a [`HttpEncoding`] from its `content-encoding` header value.
    pub fn parse(str: &str) -> Self {
        let str = str.trim();
        if str.eq_ignore_ascii_case("br") {
            Self::Br
        } else if str.eq_ignore_ascii_case("gzip") || str.eq_ignore_ascii_case("x-gzip") {
            Self::Gzip
        } else if str.eq_ignore_ascii_case("deflate") {
            Self::Deflate
        } else {
            Self::Identity
        }
    }

    /// Returns the value for the `content-encoding` HTTP header.
    ///
    /// Returns `None` for [`Identity`](Self::Identity), and `Some` for other encodings.
    pub fn name(&self) -> Option<&'static str> {
        match self {
            Self::Identity => None,
            Self::Deflate => Some("deflate"),
            Self::Gzip => Some("gzip"),
            Self::Br => Some("br"),
        }
    }
}

impl Default for HttpEncoding {
    fn default() -> Self {
        Self::Identity
    }
}

/// Controls authentication with upstream.
#[derive(Serialize, Deserialize, Debug)]
#[serde(default)]
struct Http {
    /// Timeout for upstream requests in seconds.
    ///
    /// This timeout covers the time from sending the request until receiving response headers.
    /// Neither the connection process and handshakes, nor reading the response body is covered in
    /// this timeout.
    timeout: u32,
    /// Timeout for establishing connections with the upstream in seconds.
    ///
    /// This includes SSL handshakes. Relay reuses connections when the upstream supports connection
    /// keep-alive. Connections are retained for a maximum 75 seconds, or 15 seconds of inactivity.
    connection_timeout: u32,
    /// Maximum interval between failed request retries in seconds.
    max_retry_interval: u32,
    /// The custom HTTP Host header to send to the upstream.
    host_header: Option<String>,
    /// The interval in seconds at which Relay attempts to reauthenticate with the upstream server.
    ///
    /// Re-authentication happens even when Relay is idle. If authentication fails, Relay reverts
    /// back into startup mode and tries to establish a connection. During this time, incoming
    /// envelopes will be buffered.
    ///
    /// Defaults to `600` (10 minutes).
    auth_interval: Option<u64>,
    /// The maximum time of experiencing uninterrupted network failures until Relay considers that
    /// it has encountered a network outage in seconds.
    ///
    /// During a network outage relay will try to reconnect and will buffer all upstream messages
    /// until it manages to reconnect.
    outage_grace_period: u64,
    /// Content encoding to apply to upstream store requests.
    ///
    /// By default, Relay applies `gzip` content encoding to compress upstream requests. Compression
    /// can be disabled to reduce CPU consumption, but at the expense of increased network traffic.
    ///
    /// This setting applies to all store requests of SDK data, including events, transactions,
    /// envelopes and sessions. At the moment, this does not apply to Relay's internal queries.
    ///
    /// Available options are:
    ///
    ///  - `identity`: Disables compression.
    ///  - `deflate`: Compression using a zlib header with deflate encoding.
    ///  - `gzip` (default): Compression using gzip.
    ///  - `br`: Compression using the brotli algorithm.
    encoding: HttpEncoding,
}

impl Default for Http {
    fn default() -> Self {
        Http {
            timeout: 5,
            connection_timeout: 3,
            max_retry_interval: 60, // 1 minute
            host_header: None,
            auth_interval: Some(600), // 10 minutes
            outage_grace_period: DEFAULT_NETWORK_OUTAGE_GRACE_PERIOD,
            encoding: HttpEncoding::Gzip,
        }
    }
}

/// Controls internal caching behavior.
#[derive(Serialize, Deserialize, Debug)]
#[serde(default)]
struct Cache {
    /// The cache timeout for project configurations in seconds.
    project_expiry: u32,
    /// Continue using project state this many seconds after cache expiry while a new state is
    /// being fetched. This is added on top of `project_expiry` and `miss_expiry`. Default is 0.
    project_grace_period: u32,
    /// The cache timeout for downstream relay info (public keys) in seconds.
    relay_expiry: u32,
    /// The cache timeout for envelopes (store) before dropping them.
    #[serde(alias = "event_expiry")]
    envelope_expiry: u32,
    /// The maximum amount of envelopes to queue before dropping them.
    #[serde(alias = "event_buffer_size")]
    envelope_buffer_size: u32,
    /// The cache timeout for non-existing entries.
    miss_expiry: u32,
    /// The buffer timeout for batched queries before sending them upstream in ms.
    batch_interval: u32,
    /// The maximum number of project configs to fetch from Sentry at once. Defaults to 500.
    ///
    /// `cache.batch_interval` controls how quickly batches are sent, this controls the batch size.
    batch_size: usize,
    /// Interval for watching local cache override files in seconds.
    file_interval: u32,
    /// Interval for evicting outdated project configs from memory.
    eviction_interval: u32,
}

impl Default for Cache {
    fn default() -> Self {
        Cache {
            project_expiry: 300, // 5 minutes
            project_grace_period: 0,
            relay_expiry: 3600,   // 1 hour
            envelope_expiry: 600, // 10 minutes
            envelope_buffer_size: 1000,
            miss_expiry: 60,     // 1 minute
            batch_interval: 100, // 100ms
            batch_size: 500,
            file_interval: 10,     // 10 seconds
            eviction_interval: 60, // 60 seconds
        }
    }
}

/// Define the topics over which Relay communicates with Sentry.
#[derive(Clone, Copy, Debug, Eq, PartialEq)]
pub enum KafkaTopic {
    /// Simple events (without attachments) topic.
    Events,
    /// Complex events (with attachments) topic.
    Attachments,
    /// Transaction events topic.
    Transactions,
    /// Shared outcomes topic for Relay and Sentry.
    Outcomes,
    /// Override for billing critical outcomes.
    OutcomesBilling,
    /// Session health updates.
    Sessions,
    /// Aggregate Metrics.
    Metrics,
    /// Profiles
    Profiles,
<<<<<<< HEAD
    /// ReplayEvents, breadcrumb + session updates for replays
    ReplayEvents,
=======
>>>>>>> 3c49bca5
    /// ReplayRecording, large blobs sent by the replay sdk
    ReplayRecordings,
}

/// Configuration for topics.
#[derive(Serialize, Deserialize, Debug)]
#[serde(default)]
pub struct TopicAssignments {
    /// Simple events topic name.
    pub events: TopicAssignment,
    /// Events with attachments topic name.
    pub attachments: TopicAssignment,
    /// Transaction events topic name.
    pub transactions: TopicAssignment,
    /// Outcomes topic name.
    pub outcomes: TopicAssignment,
    /// Outcomes topic name for billing critical outcomes. Defaults to the assignment of `outcomes`.
    pub outcomes_billing: Option<TopicAssignment>,
    /// Session health topic name.
    pub sessions: TopicAssignment,
    /// Metrics topic name.
    pub metrics: TopicAssignment,
    /// Stacktrace topic name
    pub profiles: TopicAssignment,
<<<<<<< HEAD
    /// Replay Events topic name.
    pub replay_events: TopicAssignment,
=======
>>>>>>> 3c49bca5
    /// Recordings topic name.
    pub replay_recordings: TopicAssignment,
}

impl TopicAssignments {
    /// Get a topic assignment by KafkaTopic value
    pub fn get(&self, kafka_topic: KafkaTopic) -> &TopicAssignment {
        match kafka_topic {
            KafkaTopic::Attachments => &self.attachments,
            KafkaTopic::Events => &self.events,
            KafkaTopic::Transactions => &self.transactions,
            KafkaTopic::Outcomes => &self.outcomes,
            KafkaTopic::OutcomesBilling => self.outcomes_billing.as_ref().unwrap_or(&self.outcomes),
            KafkaTopic::Sessions => &self.sessions,
            KafkaTopic::Metrics => &self.metrics,
            KafkaTopic::Profiles => &self.profiles,
<<<<<<< HEAD
            KafkaTopic::ReplayEvents => &self.replay_events,
=======
>>>>>>> 3c49bca5
            KafkaTopic::ReplayRecordings => &self.replay_recordings,
        }
    }
}

impl Default for TopicAssignments {
    fn default() -> Self {
        Self {
            events: "ingest-events".to_owned().into(),
            attachments: "ingest-attachments".to_owned().into(),
            transactions: "ingest-transactions".to_owned().into(),
            outcomes: "outcomes".to_owned().into(),
            outcomes_billing: None,
            sessions: "ingest-sessions".to_owned().into(),
            metrics: "ingest-metrics".to_owned().into(),
            profiles: "profiles".to_owned().into(),
<<<<<<< HEAD
            replay_events: "ingest-replay-events".to_owned().into(),
=======
>>>>>>> 3c49bca5
            replay_recordings: "ingest-replay-recordings".to_owned().into(),
        }
    }
}

/// Configuration for a "logical" topic/datasink that Relay should forward data into.
///
/// Can be either a string containing the kafka topic name to produce into (using the default
/// `kafka_config`), or an object containing keys `topic_name` and `kafka_config_name` for using a
/// custom kafka cluster.
///
/// See documentation for `secondary_kafka_configs` for more information.
#[derive(Serialize, Deserialize, Debug)]
#[serde(untagged)]
pub enum TopicAssignment {
    /// String containing the kafka topic name. In this case the default kafka cluster configured
    /// in `kafka_config` will be used.
    Primary(String),
    /// Object containing topic name and string identifier of one of the clusters configured in
    /// `secondary_kafka_configs`. In this case that custom kafkaconfig will be used to produce
    /// data to the given topic name.
    Secondary {
        /// The topic name to use.
        #[serde(rename = "name")]
        topic_name: String,
        /// An identifier referencing one of the kafka configurations in `secondary_kafka_configs`.
        #[serde(rename = "config")]
        kafka_config_name: String,
    },
}

impl From<String> for TopicAssignment {
    fn from(topic_name: String) -> TopicAssignment {
        TopicAssignment::Primary(topic_name)
    }
}

impl TopicAssignment {
    /// Get the topic name from this topic assignment.
    fn topic_name(&self) -> &str {
        match *self {
            TopicAssignment::Primary(ref s) => s.as_str(),
            TopicAssignment::Secondary { ref topic_name, .. } => topic_name.as_str(),
        }
    }

    /// Get the name of the kafka config to use. `None` means default configuration.
    fn kafka_config_name(&self) -> Option<&str> {
        match *self {
            TopicAssignment::Primary(_) => None,
            TopicAssignment::Secondary {
                ref kafka_config_name,
                ..
            } => Some(kafka_config_name.as_str()),
        }
    }
}

/// A name value pair of Kafka config parameter.
#[derive(Serialize, Deserialize, Debug)]
pub struct KafkaConfigParam {
    /// Name of the Kafka config parameter.
    pub name: String,
    /// Value of the Kafka config parameter.
    pub value: String,
}

fn default_max_secs_in_future() -> u32 {
    60 // 1 minute
}

fn default_max_secs_in_past() -> u32 {
    30 * 24 * 3600 // 30 days
}

fn default_max_session_secs_in_past() -> u32 {
    5 * 24 * 3600 // 5 days
}

fn default_chunk_size() -> ByteSize {
    ByteSize::mebibytes(1)
}

fn default_projectconfig_cache_prefix() -> String {
    "relayconfig".to_owned()
}

#[allow(clippy::unnecessary_wraps)]
fn default_max_rate_limit() -> Option<u32> {
    Some(300) // 5 minutes
}

/// Controls Sentry-internal event processing.
#[derive(Serialize, Deserialize, Debug)]
pub struct Processing {
    /// True if the Relay should do processing. Defaults to `false`.
    pub enabled: bool,
    /// GeoIp DB file source.
    #[serde(default)]
    pub geoip_path: Option<PathBuf>,
    /// Maximum future timestamp of ingested events.
    #[serde(default = "default_max_secs_in_future")]
    pub max_secs_in_future: u32,
    /// Maximum age of ingested events. Older events will be adjusted to `now()`.
    #[serde(default = "default_max_secs_in_past")]
    pub max_secs_in_past: u32,
    /// Maximum age of ingested sessions. Older sessions will be dropped.
    #[serde(default = "default_max_session_secs_in_past")]
    pub max_session_secs_in_past: u32,
    /// Kafka producer configurations.
    pub kafka_config: Vec<KafkaConfigParam>,
    /// Additional kafka producer configurations.
    ///
    /// The `kafka_config` is the default producer configuration used for all topics. A secondary
    /// kafka config can be referenced in `topics:` like this:
    ///
    /// ```yaml
    /// secondary_kafka_configs:
    ///   mycustomcluster:
    ///     - name: 'bootstrap.servers'
    ///       value: 'sentry_kafka_metrics:9093'
    ///
    /// topics:
    ///   transactions: ingest-transactions
    ///   metrics:
    ///     name: ingest-metrics
    ///     config: mycustomcluster
    /// ```
    ///
    /// Then metrics will be produced to an entirely different Kafka cluster.
    #[serde(default)]
    pub secondary_kafka_configs: BTreeMap<String, Vec<KafkaConfigParam>>,
    /// Kafka topic names.
    #[serde(default)]
    pub topics: TopicAssignments,
    /// Redis hosts to connect to for storing state for rate limits.
    #[serde(default)]
    pub redis: Option<RedisConfig>,
    /// Maximum chunk size of attachments for Kafka.
    #[serde(default = "default_chunk_size")]
    pub attachment_chunk_size: ByteSize,
    /// Prefix to use when looking up project configs in Redis. Defaults to "relayconfig".
    #[serde(default = "default_projectconfig_cache_prefix")]
    pub projectconfig_cache_prefix: String,
    /// Maximum rate limit to report to clients.
    #[serde(default = "default_max_rate_limit")]
    pub max_rate_limit: Option<u32>,
}

impl Default for Processing {
    /// Constructs a disabled processing configuration.
    fn default() -> Self {
        Self {
            enabled: false,
            geoip_path: None,
            max_secs_in_future: default_max_secs_in_future(),
            max_secs_in_past: default_max_secs_in_past(),
            max_session_secs_in_past: default_max_session_secs_in_past(),
            kafka_config: Vec::new(),
            secondary_kafka_configs: BTreeMap::new(),
            topics: TopicAssignments::default(),
            redis: None,
            attachment_chunk_size: default_chunk_size(),
            projectconfig_cache_prefix: default_projectconfig_cache_prefix(),
            max_rate_limit: default_max_rate_limit(),
        }
    }
}

/// Configuration values for the outcome aggregator
#[derive(Serialize, Deserialize, Debug)]
#[serde(default)]
pub struct OutcomeAggregatorConfig {
    /// Defines the width of the buckets into which outcomes are aggregated, in seconds.
    pub bucket_interval: u64,
    /// Defines how often all buckets are flushed, in seconds.
    pub flush_interval: u64,
}

impl Default for OutcomeAggregatorConfig {
    fn default() -> Self {
        Self {
            bucket_interval: 60,
            flush_interval: 120,
        }
    }
}

/// Determines how to emit outcomes.
/// For compatibility reasons, this can either be true, false or AsClientReports
#[derive(Copy, Clone, Debug, PartialEq, Eq)]

pub enum EmitOutcomes {
    /// Do not emit any outcomes
    None,
    /// Emit outcomes as client reports
    AsClientReports,
    /// Emit outcomes as outcomes
    AsOutcomes,
}

impl EmitOutcomes {
    /// Returns true of outcomes are emitted via http, kafka, or client reports.
    pub fn any(&self) -> bool {
        !matches!(self, EmitOutcomes::None)
    }
}

impl Serialize for EmitOutcomes {
    fn serialize<S>(&self, serializer: S) -> Result<S::Ok, S::Error>
    where
        S: Serializer,
    {
        // For compatibility, serialize None and AsOutcomes as booleans.
        match self {
            Self::None => serializer.serialize_bool(false),
            Self::AsClientReports => serializer.serialize_str("as_client_reports"),
            Self::AsOutcomes => serializer.serialize_bool(true),
        }
    }
}

struct EmitOutcomesVisitor;

impl<'de> Visitor<'de> for EmitOutcomesVisitor {
    type Value = EmitOutcomes;

    fn expecting(&self, formatter: &mut fmt::Formatter) -> fmt::Result {
        formatter.write_str("true, false, or 'as_client_reports'")
    }

    fn visit_bool<E>(self, v: bool) -> Result<Self::Value, E>
    where
        E: serde::de::Error,
    {
        Ok(if v {
            EmitOutcomes::AsOutcomes
        } else {
            EmitOutcomes::None
        })
    }

    fn visit_str<E>(self, v: &str) -> Result<Self::Value, E>
    where
        E: serde::de::Error,
    {
        if v == "as_client_reports" {
            Ok(EmitOutcomes::AsClientReports)
        } else {
            Err(E::invalid_value(Unexpected::Str(v), &"as_client_reports"))
        }
    }
}

impl<'de> Deserialize<'de> for EmitOutcomes {
    fn deserialize<D>(deserializer: D) -> Result<Self, D::Error>
    where
        D: Deserializer<'de>,
    {
        deserializer.deserialize_any(EmitOutcomesVisitor)
    }
}

/// Outcome generation specific configuration values.
#[derive(Serialize, Deserialize, Debug)]
#[serde(default)]
pub struct Outcomes {
    /// Controls whether outcomes will be emitted when processing is disabled.
    /// Processing relays always emit outcomes (for backwards compatibility).
    /// Can take the following values: false, "as_client_reports", true
    pub emit_outcomes: EmitOutcomes,
    /// Controls wheather client reported outcomes should be emitted.
    pub emit_client_outcomes: bool,
    /// The maximum number of outcomes that are batched before being sent
    /// via http to the upstream (only applies to non processing relays).
    pub batch_size: usize,
    /// The maximum time interval (in milliseconds) that an outcome may be batched
    /// via http to the upstream (only applies to non processing relays).
    pub batch_interval: u64,
    /// Defines the source string registered in the outcomes originating from
    /// this Relay (typically something like the region or the layer).
    pub source: Option<String>,
    /// Configures the outcome aggregator.
    pub aggregator: OutcomeAggregatorConfig,
}

impl Default for Outcomes {
    fn default() -> Self {
        Outcomes {
            emit_outcomes: EmitOutcomes::AsClientReports,
            emit_client_outcomes: true,
            batch_size: 1000,
            batch_interval: 500,
            source: None,
            aggregator: OutcomeAggregatorConfig::default(),
        }
    }
}

/// Minimal version of a config for dumping out.
#[derive(Serialize, Deserialize, Debug, Default)]
pub struct MinimalConfig {
    /// The relay part of the config.
    pub relay: Relay,
}

impl MinimalConfig {
    /// Saves the config in the given config folder as config.yml
    pub fn save_in_folder<P: AsRef<Path>>(&self, p: P) -> Result<(), ConfigError> {
        let path = p.as_ref();
        if fs::metadata(path).is_err() {
            fs::create_dir_all(path)
                .map_err(|e| ConfigError::wrap(e, ConfigErrorKind::CouldNotOpenFile).file(path))?;
        }
        self.save(path)
    }
}

impl ConfigObject for MinimalConfig {
    fn format() -> ConfigFormat {
        ConfigFormat::Yaml
    }

    fn name() -> &'static str {
        "config"
    }
}

/// Alternative serialization of RelayInfo for config file using snake case.
mod config_relay_info {
    use super::*;

    use serde::ser::SerializeMap;

    // Uses snake_case as opposed to camelCase.
    #[derive(Debug, Serialize, Deserialize, Clone)]
    struct RelayInfoConfig {
        public_key: PublicKey,
        #[serde(default)]
        internal: bool,
    }

    impl From<RelayInfoConfig> for RelayInfo {
        fn from(v: RelayInfoConfig) -> Self {
            RelayInfo {
                public_key: v.public_key,
                internal: v.internal,
            }
        }
    }

    impl From<RelayInfo> for RelayInfoConfig {
        fn from(v: RelayInfo) -> Self {
            RelayInfoConfig {
                public_key: v.public_key,
                internal: v.internal,
            }
        }
    }

    pub(super) fn deserialize<'de, D>(des: D) -> Result<HashMap<RelayId, RelayInfo>, D::Error>
    where
        D: Deserializer<'de>,
    {
        let map = HashMap::<RelayId, RelayInfoConfig>::deserialize(des)?;
        Ok(map.into_iter().map(|(k, v)| (k, v.into())).collect())
    }

    pub(super) fn serialize<S>(elm: &HashMap<RelayId, RelayInfo>, ser: S) -> Result<S::Ok, S::Error>
    where
        S: Serializer,
    {
        let mut map = ser.serialize_map(Some(elm.len()))?;

        for (k, v) in elm {
            map.serialize_entry(k, &RelayInfoConfig::from(v.clone()))?;
        }

        map.end()
    }
}

/// Authentication options.
#[derive(Serialize, Deserialize, Debug, Default)]
pub struct AuthConfig {
    /// Controls responses from the readiness health check endpoint based on authentication.
    #[serde(default, skip_serializing_if = "is_default")]
    pub ready: ReadinessCondition,

    /// Statically authenticated downstream relays.
    #[serde(default, with = "config_relay_info")]
    pub static_relays: HashMap<RelayId, RelayInfo>,
}

/// AWS extension config.
#[derive(Serialize, Deserialize, Debug, Default)]
pub struct AwsConfig {
    /// The host and port of the AWS lambda extensions API.
    ///
    /// This value can be found in the `AWS_LAMBDA_RUNTIME_API` environment variable in a Lambda
    /// Runtime and contains a socket address, usually `"127.0.0.1:9001"`.
    pub runtime_api: Option<String>,
}

#[derive(Serialize, Deserialize, Debug, Default)]
struct ConfigValues {
    #[serde(default)]
    relay: Relay,
    #[serde(default)]
    http: Http,
    #[serde(default)]
    cache: Cache,
    #[serde(default)]
    limits: Limits,
    #[serde(default)]
    logging: relay_log::LogConfig,
    #[serde(default)]
    routing: Routing,
    #[serde(default)]
    metrics: Metrics,
    #[serde(default)]
    sentry: relay_log::SentryConfig,
    #[serde(default)]
    processing: Processing,
    #[serde(default)]
    outcomes: Outcomes,
    #[serde(default)]
    aggregator: AggregatorConfig,
    #[serde(default)]
    auth: AuthConfig,
    #[serde(default)]
    aws: AwsConfig,
}

impl ConfigObject for ConfigValues {
    fn format() -> ConfigFormat {
        ConfigFormat::Yaml
    }

    fn name() -> &'static str {
        "config"
    }
}

/// Config struct.
pub struct Config {
    values: ConfigValues,
    credentials: Option<Credentials>,
    path: PathBuf,
}

impl fmt::Debug for Config {
    fn fmt(&self, f: &mut fmt::Formatter<'_>) -> fmt::Result {
        f.debug_struct("Config")
            .field("path", &self.path)
            .field("values", &self.values)
            .finish()
    }
}

impl Config {
    /// Loads a config from a given config folder.
    pub fn from_path<P: AsRef<Path>>(path: P) -> Result<Config, ConfigError> {
        let path = env::current_dir()
            .map(|x| x.join(path.as_ref()))
            .unwrap_or_else(|_| path.as_ref().to_path_buf());

        let config = Config {
            values: ConfigValues::load(&path)?,
            credentials: if Credentials::path(&path).exists() {
                Some(Credentials::load(&path)?)
            } else {
                None
            },
            path: path.clone(),
        };

        if cfg!(not(feature = "processing")) && config.processing_enabled() {
            return Err(ConfigError::new(ConfigErrorKind::ProcessingNotAvailable).file(&path));
        }

        Ok(config)
    }

    /// Creates a config from a JSON value.
    ///
    /// This is mostly useful for tests.
    pub fn from_json_value(value: serde_json::Value) -> Result<Config, ConfigError> {
        Ok(Config {
            values: serde_json::from_value(value)
                .map_err(|err| ConfigError::wrap(err, ConfigErrorKind::BadJson))?,
            credentials: None,
            path: PathBuf::new(),
        })
    }

    /// Override configuration with values coming from other sources (e.g. env variables or
    /// command line parameters)
    pub fn apply_override(
        &mut self,
        mut overrides: OverridableConfig,
    ) -> Result<&mut Self, ConfigError> {
        let relay = &mut self.values.relay;

        if let Some(mode) = overrides.mode {
            relay.mode = mode
                .parse::<RelayMode>()
                .map_err(|err| ConfigError::for_field(err, "mode"))?;
        }

        if let Some(upstream) = overrides.upstream {
            relay.upstream = upstream
                .parse::<UpstreamDescriptor>()
                .map_err(|err| ConfigError::for_field(err, "upstream"))?;
        } else if let Some(upstream_dsn) = overrides.upstream_dsn {
            relay.upstream = upstream_dsn
                .parse::<Dsn>()
                .map(|dsn| UpstreamDescriptor::from_dsn(&dsn).into_owned())
                .map_err(|err| ConfigError::for_field(err, "upstream_dsn"))?;
        }

        if let Some(host) = overrides.host {
            relay.host = host
                .parse::<IpAddr>()
                .map_err(|err| ConfigError::for_field(err, "host"))?;
        }

        if let Some(port) = overrides.port {
            relay.port = port
                .as_str()
                .parse()
                .map_err(|err| ConfigError::for_field(err, "port"))?;
        }

        let processing = &mut self.values.processing;
        if let Some(enabled) = overrides.processing {
            match enabled.to_lowercase().as_str() {
                "true" | "1" => processing.enabled = true,
                "false" | "0" | "" => processing.enabled = false,
                _ => {
                    return Err(ConfigError::new(ConfigErrorKind::InvalidValue).field("processing"));
                }
            }
        }

        if let Some(redis) = overrides.redis_url {
            processing.redis = Some(RedisConfig::Single(redis))
        }

        if let Some(kafka_url) = overrides.kafka_url {
            let existing = processing
                .kafka_config
                .iter_mut()
                .find(|e| e.name == "bootstrap.servers");

            if let Some(config_param) = existing {
                config_param.value = kafka_url;
            } else {
                processing.kafka_config.push(KafkaConfigParam {
                    name: "bootstrap.servers".to_owned(),
                    value: kafka_url,
                })
            }
        }
        // credentials overrides
        let id = if let Some(id) = overrides.id {
            let id = Uuid::parse_str(&id).map_err(|err| ConfigError::for_field(err, "id"))?;
            Some(id)
        } else {
            None
        };
        let public_key = if let Some(public_key) = overrides.public_key {
            let public_key = public_key
                .parse::<PublicKey>()
                .map_err(|err| ConfigError::for_field(err, "public_key"))?;
            Some(public_key)
        } else {
            None
        };

        let secret_key = if let Some(secret_key) = overrides.secret_key {
            let secret_key = secret_key
                .parse::<SecretKey>()
                .map_err(|err| ConfigError::for_field(err, "secret_key"))?;
            Some(secret_key)
        } else {
            None
        };
        let mut outcomes = &mut self.values.outcomes;
        if overrides.outcome_source.is_some() {
            outcomes.source = overrides.outcome_source.take();
        }

        if let Some(credentials) = &mut self.credentials {
            //we have existing credentials we may override some entries
            if let Some(id) = id {
                credentials.id = id;
            }
            if let Some(public_key) = public_key {
                credentials.public_key = public_key;
            }
            if let Some(secret_key) = secret_key {
                credentials.secret_key = secret_key
            }
        } else {
            //no existing credentials we may only create the full credentials
            match (id, public_key, secret_key) {
                (Some(id), Some(public_key), Some(secret_key)) => {
                    self.credentials = Some(Credentials {
                        secret_key,
                        public_key,
                        id,
                    })
                }
                (None, None, None) => {
                    // nothing provided, we'll just leave the credentials None, maybe we
                    // don't need them in the current command or we'll override them later
                }
                _ => {
                    return Err(ConfigError::new(ConfigErrorKind::InvalidValue)
                        .field("incomplete credentials"));
                }
            }
        }

        let limits = &mut self.values.limits;
        if let Some(shutdown_timeout) = overrides.shutdown_timeout {
            if let Ok(shutdown_timeout) = shutdown_timeout.parse::<u64>() {
                limits.shutdown_timeout = shutdown_timeout;
            }
        }

        let aws = &mut self.values.aws;
        if let Some(aws_runtime_api) = overrides.aws_runtime_api {
            aws.runtime_api = Some(aws_runtime_api);
        }

        Ok(self)
    }

    /// Checks if the config is already initialized.
    pub fn config_exists<P: AsRef<Path>>(path: P) -> bool {
        fs::metadata(ConfigValues::path(path.as_ref())).is_ok()
    }

    /// Returns the filename of the config file.
    pub fn path(&self) -> &Path {
        &self.path
    }

    /// Dumps out a YAML string of the values.
    pub fn to_yaml_string(&self) -> Result<String, ConfigError> {
        serde_yaml::to_string(&self.values)
            .map_err(|e| ConfigError::wrap(e, ConfigErrorKind::CouldNotWriteFile))
    }

    /// Regenerates the relay credentials.
    ///
    /// This also writes the credentials back to the file.
    pub fn regenerate_credentials(&mut self) -> Result<(), ConfigError> {
        let creds = Credentials::generate();
        creds.save(&self.path)?;
        self.credentials = Some(creds);
        Ok(())
    }

    /// Return the current credentials
    pub fn credentials(&self) -> Option<&Credentials> {
        self.credentials.as_ref()
    }

    /// Set new credentials.
    ///
    /// This also writes the credentials back to the file.
    pub fn replace_credentials(
        &mut self,
        credentials: Option<Credentials>,
    ) -> Result<bool, ConfigError> {
        if self.credentials == credentials {
            return Ok(false);
        }

        match credentials {
            Some(ref creds) => {
                creds.save(&self.path)?;
            }
            None => {
                let path = Credentials::path(&self.path);
                if fs::metadata(&path).is_ok() {
                    fs::remove_file(&path).map_err(|e| {
                        ConfigError::wrap(e, ConfigErrorKind::CouldNotWriteFile).file(&path)
                    })?;
                }
            }
        }

        self.credentials = credentials;
        Ok(true)
    }

    /// Returns `true` if the config is ready to use.
    pub fn has_credentials(&self) -> bool {
        self.credentials.is_some()
    }

    /// Returns the secret key if set.
    pub fn secret_key(&self) -> Option<&SecretKey> {
        self.credentials.as_ref().map(|x| &x.secret_key)
    }

    /// Returns the public key if set.
    pub fn public_key(&self) -> Option<&PublicKey> {
        self.credentials.as_ref().map(|x| &x.public_key)
    }

    /// Returns the relay ID.
    pub fn relay_id(&self) -> Option<&RelayId> {
        self.credentials.as_ref().map(|x| &x.id)
    }

    /// Returns the relay mode.
    pub fn relay_mode(&self) -> RelayMode {
        self.values.relay.mode
    }

    /// Returns the upstream target as descriptor.
    pub fn upstream_descriptor(&self) -> &UpstreamDescriptor<'_> {
        &self.values.relay.upstream
    }

    /// Returns the custom HTTP "Host" header.
    pub fn http_host_header(&self) -> Option<&str> {
        self.values.http.host_header.as_deref()
    }

    /// Returns the listen address.
    pub fn listen_addr(&self) -> SocketAddr {
        (self.values.relay.host, self.values.relay.port).into()
    }

    /// Returns the TLS listen address.
    pub fn tls_listen_addr(&self) -> Option<SocketAddr> {
        if self.values.relay.tls_identity_path.is_some() {
            let port = self.values.relay.tls_port.unwrap_or(3443);
            Some((self.values.relay.host, port).into())
        } else {
            None
        }
    }

    /// Returns the path to the identity bundle
    pub fn tls_identity_path(&self) -> Option<&Path> {
        self.values.relay.tls_identity_path.as_deref()
    }

    /// Returns the password for the identity bundle
    pub fn tls_identity_password(&self) -> Option<&str> {
        self.values.relay.tls_identity_password.as_deref()
    }

    /// Returns `true` when project IDs should be overriden rather than validated.
    ///
    /// Defaults to `false`, which requires project ID validation.
    pub fn override_project_ids(&self) -> bool {
        self.values.relay.override_project_ids
    }

    /// Returns `true` if Relay requires authentication for readiness.
    ///
    /// See [`ReadinessCondition`] for more information.
    pub fn requires_auth(&self) -> bool {
        match self.values.auth.ready {
            ReadinessCondition::Authenticated => self.relay_mode() == RelayMode::Managed,
            ReadinessCondition::Always => false,
        }
    }

    /// Returns the interval at which Realy should try to re-authenticate with the upstream.
    ///
    /// Always disabled in processing mode.
    pub fn http_auth_interval(&self) -> Option<Duration> {
        if self.processing_enabled() {
            return None;
        }

        match self.values.http.auth_interval {
            None | Some(0) => None,
            Some(secs) => Some(Duration::from_secs(secs)),
        }
    }

    /// The maximum time of experiencing uninterrupted network failures until Relay considers that
    /// it has encountered a network outage.
    pub fn http_outage_grace_period(&self) -> Duration {
        Duration::from_secs(self.values.http.outage_grace_period)
    }

    /// Content encoding of upstream requests.
    pub fn http_encoding(&self) -> HttpEncoding {
        self.values.http.encoding
    }

    /// Returns whether this Relay should emit outcomes.
    ///
    /// This is `true` either if `outcomes.emit_outcomes` is explicitly enabled, or if this Relay is
    /// in processing mode.
    pub fn emit_outcomes(&self) -> EmitOutcomes {
        if self.processing_enabled() {
            return EmitOutcomes::AsOutcomes;
        }
        self.values.outcomes.emit_outcomes
    }

    /// Returns whether this Relay should emit client outcomes
    ///
    /// Relays that do not emit client outcomes will forward client recieved outcomes
    /// directly to the next relay in the chain as client report envelope.  This is only done
    /// if this relay emits outcomes at all. A relay that will not emit outcomes
    /// will forward the envelope unchanged.
    ///
    /// This flag can be explicitly disabled on processing relays as well to prevent the
    /// emitting of client outcomes to the kafka topic.
    pub fn emit_client_outcomes(&self) -> bool {
        self.values.outcomes.emit_client_outcomes
    }

    /// Returns the maximum number of outcomes that are batched before being sent
    pub fn outcome_batch_size(&self) -> usize {
        self.values.outcomes.batch_size
    }

    /// Returns the maximum interval that an outcome may be batched
    pub fn outcome_batch_interval(&self) -> Duration {
        Duration::from_millis(self.values.outcomes.batch_interval)
    }

    /// The originating source of the outcome
    pub fn outcome_source(&self) -> Option<&str> {
        self.values.outcomes.source.as_deref()
    }

    /// Returns the width of the buckets into which outcomes are aggregated, in seconds.
    pub fn outcome_aggregator(&self) -> &OutcomeAggregatorConfig {
        &self.values.outcomes.aggregator
    }

    /// Returns logging configuration.
    pub fn logging(&self) -> &relay_log::LogConfig {
        &self.values.logging
    }

    /// Returns logging configuration.
    pub fn sentry(&self) -> &relay_log::SentryConfig {
        &self.values.sentry
    }

    /// Returns the socket addresses for statsd.
    ///
    /// If stats is disabled an empty vector is returned.
    pub fn statsd_addrs(&self) -> Result<Vec<SocketAddr>, ConfigError> {
        if let Some(ref addr) = self.values.metrics.statsd {
            let addrs = addr
                .as_str()
                .to_socket_addrs()
                .map_err(|e| ConfigError::wrap(e, ConfigErrorKind::InvalidValue).file(&self.path))?
                .collect();
            Ok(addrs)
        } else {
            Ok(vec![])
        }
    }

    /// Return the prefix for statsd metrics.
    pub fn metrics_prefix(&self) -> &str {
        &self.values.metrics.prefix
    }

    /// Returns the default tags for statsd metrics.
    pub fn metrics_default_tags(&self) -> &BTreeMap<String, String> {
        &self.values.metrics.default_tags
    }

    /// Returns the name of the hostname tag that should be attached to each outgoing metric.
    pub fn metrics_hostname_tag(&self) -> Option<&str> {
        self.values.metrics.hostname_tag.as_deref()
    }

    /// Returns true if metrics buffering is enabled, false otherwise.
    pub fn metrics_buffering(&self) -> bool {
        self.values.metrics.buffering
    }

    /// Returns the global sample rate for all metrics.
    pub fn metrics_sample_rate(&self) -> f32 {
        self.values.metrics.sample_rate
    }

    /// Returns the default timeout for all upstream HTTP requests.
    pub fn http_timeout(&self) -> Duration {
        Duration::from_secs(self.values.http.timeout.into())
    }

    /// Returns the connection timeout for all upstream HTTP requests.
    pub fn http_connection_timeout(&self) -> Duration {
        Duration::from_secs(self.values.http.connection_timeout.into())
    }

    /// Returns the failed upstream request retry interval.
    pub fn http_max_retry_interval(&self) -> Duration {
        Duration::from_secs(self.values.http.max_retry_interval.into())
    }

    /// Returns the expiry timeout for cached projects.
    pub fn project_cache_expiry(&self) -> Duration {
        Duration::from_secs(self.values.cache.project_expiry.into())
    }

    /// Returns the expiry timeout for cached relay infos (public keys).
    pub fn relay_cache_expiry(&self) -> Duration {
        Duration::from_secs(self.values.cache.relay_expiry.into())
    }

    /// Returns the timeout for buffered envelopes (due to upstream errors).
    pub fn envelope_buffer_expiry(&self) -> Duration {
        Duration::from_secs(self.values.cache.envelope_expiry.into())
    }

    /// Returns the maximum number of buffered envelopes
    pub fn envelope_buffer_size(&self) -> u32 {
        self.values.cache.envelope_buffer_size
    }

    /// Returns the expiry timeout for cached misses before trying to refetch.
    pub fn cache_miss_expiry(&self) -> Duration {
        Duration::from_secs(self.values.cache.miss_expiry.into())
    }

    /// Returns the grace period for project caches.
    pub fn project_grace_period(&self) -> Duration {
        Duration::from_secs(self.values.cache.project_grace_period.into())
    }

    /// Returns the number of seconds during which batchable queries are collected before sending
    /// them in a single request.
    pub fn query_batch_interval(&self) -> Duration {
        Duration::from_millis(self.values.cache.batch_interval.into())
    }

    /// Returns the interval in seconds in which local project configurations should be reloaded.
    pub fn local_cache_interval(&self) -> Duration {
        Duration::from_secs(self.values.cache.file_interval.into())
    }

    /// Returns the interval in seconds in which projects configurations should be freed from
    /// memory when expired.
    pub fn cache_eviction_interval(&self) -> Duration {
        Duration::from_secs(self.values.cache.eviction_interval.into())
    }

    /// Returns the maximum size of an event payload in bytes.
    pub fn max_event_size(&self) -> usize {
        self.values.limits.max_event_size.as_bytes()
    }

    /// Returns the maximum size of each attachment.
    pub fn max_attachment_size(&self) -> usize {
        self.values.limits.max_attachment_size.as_bytes()
    }

    /// Returns the maxmium combined size of attachments or payloads containing attachments
    /// (minidump, unreal, standalone attachments) in bytes.
    pub fn max_attachments_size(&self) -> usize {
        self.values.limits.max_attachments_size.as_bytes()
    }

    /// Returns the maxmium combined size of client reports in bytes.
    pub fn max_client_reports_size(&self) -> usize {
        self.values.limits.max_client_reports_size.as_bytes()
    }

    /// Returns the maximum size of an envelope payload in bytes.
    ///
    /// Individual item size limits still apply.
    pub fn max_envelope_size(&self) -> usize {
        self.values.limits.max_envelope_size.as_bytes()
    }

    /// Returns the maximum number of sessions per envelope.
    pub fn max_session_count(&self) -> usize {
        self.values.limits.max_session_count
    }

    /// Returns the maximum payload size for general API requests.
    pub fn max_api_payload_size(&self) -> usize {
        self.values.limits.max_api_payload_size.as_bytes()
    }

    /// Returns the maximum payload size for file uploads and chunks.
    pub fn max_api_file_upload_size(&self) -> usize {
        self.values.limits.max_api_file_upload_size.as_bytes()
    }

    /// Returns the maximum payload size for chunks
    pub fn max_api_chunk_upload_size(&self) -> usize {
        self.values.limits.max_api_chunk_upload_size.as_bytes()
    }

    /// Returns the maximum payload size for a profile
    pub fn max_profile_size(&self) -> usize {
        self.values.limits.max_profile_size.as_bytes()
    }

    /// Returns the maximum number of active requests
    pub fn max_concurrent_requests(&self) -> usize {
        self.values.limits.max_concurrent_requests
    }

    /// Returns the maximum number of active queries
    pub fn max_concurrent_queries(&self) -> usize {
        self.values.limits.max_concurrent_queries
    }

    /// The maximum number of seconds a query is allowed to take across retries.
    pub fn query_timeout(&self) -> Duration {
        Duration::from_secs(self.values.limits.query_timeout)
    }

    /// The maximum number of open connections to Relay.
    pub fn max_connections(&self) -> usize {
        self.values.limits.max_connections
    }

    /// The maximum number of connections to Relay that can be created at once.
    pub fn max_connection_rate(&self) -> usize {
        self.values.limits.max_connection_rate
    }

    /// The maximum number of pending connects to Relay.
    pub fn max_pending_connections(&self) -> i32 {
        self.values.limits.max_pending_connections
    }

    /// The maximum number of seconds to wait for pending envelopes after receiving a shutdown
    /// signal.
    pub fn shutdown_timeout(&self) -> Duration {
        Duration::from_secs(self.values.limits.shutdown_timeout)
    }

    /// Returns the number of cores to use for thread pools.
    pub fn cpu_concurrency(&self) -> usize {
        self.values.limits.max_thread_count
    }

    /// Returns the maximum size of a project config query.
    pub fn query_batch_size(&self) -> usize {
        self.values.cache.batch_size
    }

    /// Get filename for static project config.
    pub fn project_configs_path(&self) -> PathBuf {
        self.path.join("projects")
    }

    /// True if the Relay should do processing.
    pub fn processing_enabled(&self) -> bool {
        self.values.processing.enabled
    }

    /// The path to the GeoIp database required for event processing.
    pub fn geoip_path(&self) -> Option<&Path> {
        self.values.processing.geoip_path.as_deref()
    }

    /// Maximum future timestamp of ingested data.
    ///
    /// Events past this timestamp will be adjusted to `now()`. Sessions will be dropped.
    pub fn max_secs_in_future(&self) -> i64 {
        self.values.processing.max_secs_in_future.into()
    }

    /// Maximum age of ingested events. Older events will be adjusted to `now()`.
    pub fn max_secs_in_past(&self) -> i64 {
        self.values.processing.max_secs_in_past.into()
    }

    /// Maximum age of ingested sessions. Older sessions will be dropped.
    pub fn max_session_secs_in_past(&self) -> i64 {
        self.values.processing.max_session_secs_in_past.into()
    }

    /// Topic name and list of Kafka configuration parameters for a given topic.
    pub fn kafka_topic_name(&self, topic: KafkaTopic) -> &str {
        self.values.processing.topics.get(topic).topic_name()
    }

    /// Configuration name and list of Kafka configuration parameters for a given topic.
    pub fn kafka_config(
        &self,
        topic: KafkaTopic,
    ) -> Result<(Option<&str>, &[KafkaConfigParam]), ConfigErrorKind> {
        if let Some(config_name) = self.values.processing.topics.get(topic).kafka_config_name() {
            Ok((
                Some(config_name),
                self.values
                    .processing
                    .secondary_kafka_configs
                    .get(config_name)
                    .ok_or(ConfigErrorKind::UnknownKafkaConfigName)?
                    .as_slice(),
            ))
        } else {
            Ok((None, self.values.processing.kafka_config.as_slice()))
        }
    }

    /// Redis servers to connect to, for rate limiting.
    pub fn redis(&self) -> Option<&RedisConfig> {
        self.values.processing.redis.as_ref()
    }

    /// Chunk size of attachments in bytes.
    pub fn attachment_chunk_size(&self) -> usize {
        self.values.processing.attachment_chunk_size.as_bytes()
    }

    /// Default prefix to use when looking up project configs in Redis. This is only done when
    /// Relay is in processing mode.
    pub fn projectconfig_cache_prefix(&self) -> &str {
        &self.values.processing.projectconfig_cache_prefix
    }

    /// Maximum rate limit to report to clients in seconds.
    pub fn max_rate_limit(&self) -> Option<u64> {
        self.values.processing.max_rate_limit.map(u32::into)
    }

    /// Returns configuration for the metrics [aggregator](relay_metrics::Aggregator).
    pub fn aggregator_config(&self) -> AggregatorConfig {
        self.values.aggregator.clone()
    }

    /// Return the statically configured Relays.
    pub fn static_relays(&self) -> &HashMap<RelayId, RelayInfo> {
        &self.values.auth.static_relays
    }

    /// Returns `true` if unknown items should be accepted and forwarded.
    pub fn accept_unknown_items(&self) -> bool {
        let forward = self.values.routing.accept_unknown_items;
        forward.unwrap_or_else(|| !self.processing_enabled())
    }

    /// Returns the host and port of the AWS lambda runtime API.
    pub fn aws_runtime_api(&self) -> Option<&str> {
        self.values.aws.runtime_api.as_deref()
    }
}

impl Default for Config {
    fn default() -> Self {
        Self {
            values: ConfigValues::default(),
            credentials: None,
            path: PathBuf::new(),
        }
    }
}

#[cfg(test)]
mod tests {
    use super::*;

    /// Regression test for renaming the envelope buffer flags.
    #[test]
    fn test_event_buffer_size() {
        let yaml = r###"
cache:
    event_buffer_size: 1000000
    event_expiry: 1800
"###;

        let values: ConfigValues = serde_yaml::from_str(yaml).unwrap();
        assert_eq!(values.cache.envelope_buffer_size, 1_000_000);
        assert_eq!(values.cache.envelope_expiry, 1800);
    }

    #[test]
    fn test_emit_outcomes() {
        for (serialized, deserialized) in &[
            ("true", EmitOutcomes::AsOutcomes),
            ("false", EmitOutcomes::None),
            ("\"as_client_reports\"", EmitOutcomes::AsClientReports),
        ] {
            let value: EmitOutcomes = serde_json::from_str(serialized).unwrap();
            assert_eq!(value, *deserialized);
            assert_eq!(serde_json::to_string(&value).unwrap(), *serialized);
        }
    }

    #[test]
    fn test_emit_outcomes_invalid() {
        assert!(matches!(
            serde_json::from_str::<EmitOutcomes>("asdf"),
            Err(_)
        ));
    }
}<|MERGE_RESOLUTION|>--- conflicted
+++ resolved
@@ -783,12 +783,9 @@
     Metrics,
     /// Profiles
     Profiles,
-<<<<<<< HEAD
     /// ReplayEvents, breadcrumb + session updates for replays
     ReplayEvents,
-=======
->>>>>>> 3c49bca5
-    /// ReplayRecording, large blobs sent by the replay sdk
+    /// ReplayRecordings, large blobs sent by the replay sdk
     ReplayRecordings,
 }
 
@@ -812,11 +809,8 @@
     pub metrics: TopicAssignment,
     /// Stacktrace topic name
     pub profiles: TopicAssignment,
-<<<<<<< HEAD
     /// Replay Events topic name.
     pub replay_events: TopicAssignment,
-=======
->>>>>>> 3c49bca5
     /// Recordings topic name.
     pub replay_recordings: TopicAssignment,
 }
@@ -833,10 +827,7 @@
             KafkaTopic::Sessions => &self.sessions,
             KafkaTopic::Metrics => &self.metrics,
             KafkaTopic::Profiles => &self.profiles,
-<<<<<<< HEAD
             KafkaTopic::ReplayEvents => &self.replay_events,
-=======
->>>>>>> 3c49bca5
             KafkaTopic::ReplayRecordings => &self.replay_recordings,
         }
     }
@@ -853,10 +844,7 @@
             sessions: "ingest-sessions".to_owned().into(),
             metrics: "ingest-metrics".to_owned().into(),
             profiles: "profiles".to_owned().into(),
-<<<<<<< HEAD
             replay_events: "ingest-replay-events".to_owned().into(),
-=======
->>>>>>> 3c49bca5
             replay_recordings: "ingest-replay-recordings".to_owned().into(),
         }
     }
