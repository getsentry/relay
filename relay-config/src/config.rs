use std::collections::BTreeMap;
use std::env;
use std::fmt;
use std::fs;
use std::io;
use std::io::Write;
use std::net::{IpAddr, SocketAddr, ToSocketAddrs};
use std::path::{Path, PathBuf};
use std::time::Duration;

use failure::{Backtrace, Context, Fail};
use serde::{de::DeserializeOwned, Deserialize, Serialize};

use relay_auth::{generate_key_pair, generate_relay_id, PublicKey, RelayId, SecretKey};
use relay_common::{Dsn, Uuid};
use relay_redis::RedisConfig;

use crate::byte_size::ByteSize;
use crate::upstream::UpstreamDescriptor;

const DEFAULT_NETWORK_OUTAGE_GRACE_PERIOD: u64 = 10;

/// Defines the source of a config error
#[derive(Debug)]
enum ConfigErrorSource {
    /// An error occurring independently.
    None,
    /// An error originating from a configuration file.
    File(PathBuf),
    /// An error originating in a field override (an env var, or a CLI parameter).
    FieldOverride(String),
}

impl Default for ConfigErrorSource {
    fn default() -> Self {
        Self::None
    }
}

/// Indicates config related errors.
#[derive(Debug)]
pub struct ConfigError {
    source: ConfigErrorSource,
    inner: Context<ConfigErrorKind>,
}

impl ConfigError {
    #[inline]
    fn new<C>(context: C) -> Self
    where
        C: Into<Context<ConfigErrorKind>>,
    {
        Self {
            source: ConfigErrorSource::None,
            inner: context.into(),
        }
    }

    #[inline]
    fn wrap<E>(inner: E, kind: ConfigErrorKind) -> Self
    where
        E: Fail,
    {
        Self::new(inner.context(kind))
    }

    #[inline]
    fn for_field<E>(inner: E, field: &'static str) -> Self
    where
        E: Fail,
    {
        Self::wrap(inner, ConfigErrorKind::InvalidValue).field(field)
    }

    #[inline]
    fn file<P: AsRef<Path>>(mut self, p: P) -> Self {
        self.source = ConfigErrorSource::File(p.as_ref().to_path_buf());
        self
    }

    #[inline]
    fn field(mut self, name: &'static str) -> Self {
        self.source = ConfigErrorSource::FieldOverride(name.to_owned());
        self
    }

    /// Returns the error kind of the error.
    pub fn kind(&self) -> ConfigErrorKind {
        *self.inner.get_context()
    }
}

impl Fail for ConfigError {
    fn cause(&self) -> Option<&dyn Fail> {
        self.inner.cause()
    }

    fn backtrace(&self) -> Option<&Backtrace> {
        self.inner.backtrace()
    }
}

impl fmt::Display for ConfigError {
    fn fmt(&self, f: &mut fmt::Formatter<'_>) -> fmt::Result {
        match &self.source {
            ConfigErrorSource::None => self.inner.fmt(f),
            ConfigErrorSource::File(file_name) => {
                write!(f, "{} (file {})", self.inner, file_name.display())
            }
            ConfigErrorSource::FieldOverride(name) => write!(f, "{} (field {})", self.inner, name),
        }
    }
}

/// Indicates config related errors.
#[derive(Fail, Debug, Copy, Clone, PartialEq, Eq, Hash)]
pub enum ConfigErrorKind {
    /// Failed to open the file.
    #[fail(display = "could not open config file")]
    CouldNotOpenFile,
    /// Failed to save a file.
    #[fail(display = "could not write config file")]
    CouldNotWriteFile,
    /// Parsing YAML failed.
    #[fail(display = "could not parse yaml config file")]
    BadYaml,
    /// Parsing JSON failed.
    #[fail(display = "could not parse json config file")]
    BadJson,
    /// Invalid config value
    #[fail(display = "invalid config value")]
    InvalidValue,
    /// The user attempted to run Relay with processing enabled, but uses a binary that was
    /// compiled without the processing feature.
    #[fail(display = "was not compiled with processing, cannot enable processing")]
    ProcessingNotAvailable,
}

enum ConfigFormat {
    Yaml,
    Json,
}

impl ConfigFormat {
    pub fn extension(&self) -> &'static str {
        match self {
            ConfigFormat::Yaml => "yml",
            ConfigFormat::Json => "json",
        }
    }
}

trait ConfigObject: DeserializeOwned + Serialize {
    /// The format in which to serialize this configuration.
    fn format() -> ConfigFormat;

    /// The basename of the config file.
    fn name() -> &'static str;

    /// The full filename of the config file, including the file extension.
    fn path(base: &Path) -> PathBuf {
        base.join(format!("{}.{}", Self::name(), Self::format().extension()))
    }

    /// Loads the config file from a file within the given directory location.
    fn load(base: &Path) -> Result<Self, ConfigError> {
        let path = Self::path(base);

        let f = fs::File::open(&path)
            .map_err(|e| ConfigError::wrap(e, ConfigErrorKind::CouldNotOpenFile).file(&path))?;

        match Self::format() {
            ConfigFormat::Yaml => serde_yaml::from_reader(io::BufReader::new(f))
                .map_err(|e| ConfigError::wrap(e, ConfigErrorKind::BadYaml).file(&path)),
            ConfigFormat::Json => serde_json::from_reader(io::BufReader::new(f))
                .map_err(|e| ConfigError::wrap(e, ConfigErrorKind::BadJson).file(&path)),
        }
    }

    /// Writes the configuration object to the given writer.
    fn write<W: Write>(&self, writer: &mut W) -> Result<(), ConfigError> {
        match Self::format() {
            ConfigFormat::Yaml => serde_yaml::to_writer(writer, self)
                .map_err(|e| ConfigError::wrap(e, ConfigErrorKind::CouldNotWriteFile)),
            ConfigFormat::Json => serde_json::to_writer_pretty(writer, self)
                .map_err(|e| ConfigError::wrap(e, ConfigErrorKind::CouldNotWriteFile)),
        }
    }

    /// Writes the configuration to a file within the given directory location.
    fn save(&self, base: &Path) -> Result<(), ConfigError> {
        let path = Self::path(base);
        let mut options = fs::OpenOptions::new();
        options.write(true).truncate(true).create(true);

        // Remove all non-user permissions for the newly created file
        #[cfg(unix)]
        {
            use std::os::unix::fs::OpenOptionsExt;
            options.mode(0o600);
        }

        let mut f = options
            .open(&path)
            .map_err(|e| ConfigError::wrap(e, ConfigErrorKind::CouldNotWriteFile).file(&path))?;

        self.write(&mut f).map_err(|e| e.file(&path))?;
        f.write_all(b"\n").ok();

        Ok(())
    }
}

/// Structure used to hold information about configuration overrides via
/// CLI parameters or environment variables
#[derive(Debug, Default)]
pub struct OverridableConfig {
    /// The upstream relay or sentry instance.
    pub upstream: Option<String>,
    /// The host the relay should bind to (network interface).
    pub host: Option<String>,
    /// The port to bind for the unencrypted relay HTTP server.
    pub port: Option<String>,
    /// "true" if processing is enabled "false" otherwise
    pub processing: Option<String>,
    /// the kafka bootstrap.servers configuration string
    pub kafka_url: Option<String>,
    /// the redis server url
    pub redis_url: Option<String>,
    /// The globally unique ID of the relay.
    pub id: Option<String>,
    /// The secret key of the relay
    pub secret_key: Option<String>,
    /// The public key of the relay
    pub public_key: Option<String>,
    /// Outcome source
    pub outcome_source: Option<String>,
}

/// The relay credentials
#[derive(Serialize, Deserialize, Debug, Clone, PartialEq, Eq)]
pub struct Credentials {
    /// The secret key of the relay
    pub secret_key: SecretKey,
    /// The public key of the relay
    pub public_key: PublicKey,
    /// The globally unique ID of the relay.
    pub id: RelayId,
}

impl Credentials {
    /// Generates new random credentials.
    pub fn generate() -> Self {
        log::info!("generating new relay credentials");
        let (sk, pk) = generate_key_pair();
        Self {
            secret_key: sk,
            public_key: pk,
            id: generate_relay_id(),
        }
    }

    /// Serializes this configuration to JSON.
    pub fn to_json_string(&self) -> Result<String, ConfigError> {
        serde_json::to_string(self)
            .map_err(|e| ConfigError::wrap(e, ConfigErrorKind::CouldNotWriteFile))
    }
}

impl ConfigObject for Credentials {
    fn format() -> ConfigFormat {
        ConfigFormat::Json
    }
    fn name() -> &'static str {
        "credentials"
    }
}

/// The operation mode of a relay.
#[derive(Clone, Copy, Debug, Eq, PartialEq, Deserialize, Serialize)]
#[serde(rename_all = "camelCase")]
pub enum RelayMode {
    /// This relay acts as a proxy for all requests and events.
    ///
    /// Events are normalized and rate limits from the upstream are enforced, but the relay will not
    /// fetch project configurations from the upstream or perform PII stripping. All events are
    /// accepted unless overridden on the file system.
    Proxy,

    /// This relay is configured statically in the file system.
    ///
    /// Events are only accepted for projects configured statically in the file system. All other
    /// events are rejected. If configured, PII stripping is also performed on those events.
    Static,

    /// Project configurations are managed by the upstream.
    ///
    /// Project configurations are always fetched from the upstream, unless they are statically
    /// overridden in the file system. This relay must be allowed in the upstream Sentry. This is
    /// only possible, if the upstream is Sentry directly, or another managed Relay.
    Managed,

    /// Events are held in memory for inspection only.
    ///
    /// This mode is used for testing sentry SDKs.
    Capture,
}

impl fmt::Display for RelayMode {
    fn fmt(&self, f: &mut fmt::Formatter) -> fmt::Result {
        match self {
            RelayMode::Proxy => write!(f, "proxy"),
            RelayMode::Static => write!(f, "static"),
            RelayMode::Managed => write!(f, "managed"),
            RelayMode::Capture => write!(f, "capture"),
        }
    }
}

/// Checks if we are running in docker.
fn is_docker() -> bool {
    if fs::metadata("/.dockerenv").is_ok() {
        return true;
    }

    fs::read_to_string("/proc/self/cgroup")
        .map(|s| s.find("/docker").is_some())
        .unwrap_or(false)
}

/// Default value for the "bind" configuration.
fn default_host() -> IpAddr {
    if is_docker() {
        // Docker images rely on this service being exposed
        "0.0.0.0".parse().unwrap()
    } else {
        "127.0.0.1".parse().unwrap()
    }
}

/// Relay specific configuration values.
#[derive(Serialize, Deserialize, Debug)]
#[serde(default)]
pub struct Relay {
    /// The operation mode of this relay.
    pub mode: RelayMode,
    /// The upstream relay or sentry instance.
    pub upstream: UpstreamDescriptor<'static>,
    /// The host the relay should bind to (network interface).
    pub host: IpAddr,
    /// The port to bind for the unencrypted relay HTTP server.
    pub port: u16,
    /// Optional port to bind for the encrypted relay HTTPS server.
    pub tls_port: Option<u16>,
    /// The path to the identity (DER-encoded PKCS12) to use for TLS.
    pub tls_identity_path: Option<PathBuf>,
    /// Password for the PKCS12 archive.
    pub tls_identity_password: Option<String>,
}

impl Default for Relay {
    fn default() -> Self {
        Relay {
            mode: RelayMode::Managed,
            upstream: "https://sentry.io/".parse().unwrap(),
            host: default_host(),
            port: 3000,
            tls_port: None,
            tls_identity_path: None,
            tls_identity_password: None,
        }
    }
}

/// Controls the log format
#[derive(Serialize, Deserialize, Debug, Copy, Clone, PartialEq)]
#[serde(rename_all = "lowercase")]
pub enum LogFormat {
    /// Auto detect (pretty for tty, simplified for other)
    Auto,
    /// With colors
    Pretty,
    /// Simplified log output
    Simplified,
    /// Dump out JSON lines
    Json,
}

/// Controls the logging system.
#[derive(Serialize, Deserialize, Debug)]
#[serde(default)]
struct Logging {
    /// The log level for the relay.
    level: log::LevelFilter,
    /// If set to true this emits log messages for failed event payloads.
    log_failed_payloads: bool,
    /// Controls the log format.
    format: LogFormat,
    /// When set to true, backtraces are forced on.
    enable_backtraces: bool,
}

impl Default for Logging {
    fn default() -> Self {
        Logging {
            level: log::LevelFilter::Info,
            log_failed_payloads: false,
            format: LogFormat::Auto,
            enable_backtraces: false,
        }
    }
}

/// Control the metrics.
#[derive(Serialize, Deserialize, Debug)]
#[serde(default)]
struct Metrics {
    /// If set to a host/port string then metrics will be reported to this
    /// statsd instance.
    statsd: Option<String>,
    /// The prefix that should be added to all metrics.
    prefix: String,
    /// Default tags to apply to all outgoing metrics.
    default_tags: BTreeMap<String, String>,
    /// A tag name to report the hostname to, for each metric. Defaults to not sending such a tag.
    hostname_tag: Option<String>,
}

impl Default for Metrics {
    fn default() -> Self {
        Metrics {
            statsd: None,
            prefix: "sentry.relay".into(),
            default_tags: BTreeMap::new(),
            hostname_tag: None,
        }
    }
}

/// Controls various limits
#[derive(Serialize, Deserialize, Debug)]
#[serde(default)]
struct Limits {
    /// How many requests can be sent concurrently from Relay to the upstream before Relay starts
    /// buffering.
    max_concurrent_requests: usize,
    /// How many queries can be sent concurrently from Relay to the upstream before Relay starts
    /// buffering.
    ///
    /// The concurrency of queries is additionally constrained by `max_concurrent_requests`.
    max_concurrent_queries: usize,
    /// The maximum payload size for events.
    max_event_size: ByteSize,
    /// The maximum size for each attachment.
    max_attachment_size: ByteSize,
    /// The maximum combined size for all attachments in an envelope or request.
    max_attachments_size: ByteSize,
    /// The maximum payload size for an entire envelopes. Individual limits still apply.
    max_envelope_size: ByteSize,
    /// The maximum number of session items per envelope.
    max_session_count: usize,
    /// The maximum payload size for general API requests.
    max_api_payload_size: ByteSize,
    /// The maximum payload size for file uploads and chunks.
    max_api_file_upload_size: ByteSize,
    /// The maximum payload size for chunks
    max_api_chunk_upload_size: ByteSize,
    /// The maximum number of threads to spawn for CPU and web work, each.
    ///
    /// The total number of threads spawned will roughly be `2 * max_thread_count + 1`. Defaults to
    /// the number of logical CPU cores on the host.
    max_thread_count: usize,
    /// The maximum number of seconds a query is allowed to take across retries. Individual requests
    /// have lower timeouts. Defaults to 30 seconds.
    query_timeout: u64,
    /// The maximum number of connections to Relay that can be created at once.
    max_connection_rate: usize,
    /// The maximum number of pending connects to Relay. This corresponds to the backlog param of
    /// `listen(2)` in POSIX.
    max_pending_connections: i32,
    /// The maximum number of open connections to Relay.
    max_connections: usize,
    /// The maximum number of seconds to wait for pending events after receiving a shutdown signal.
    shutdown_timeout: u64,
}

impl Default for Limits {
    fn default() -> Self {
        Limits {
            max_concurrent_requests: 100,
            max_concurrent_queries: 5,
            max_event_size: ByteSize::mebibytes(1),
            max_attachment_size: ByteSize::mebibytes(100),
            max_attachments_size: ByteSize::mebibytes(100),
            max_envelope_size: ByteSize::mebibytes(100),
            max_session_count: 100,
            max_api_payload_size: ByteSize::mebibytes(20),
            max_api_file_upload_size: ByteSize::mebibytes(40),
            max_api_chunk_upload_size: ByteSize::mebibytes(100),
            max_thread_count: num_cpus::get(),
            query_timeout: 30,
            max_connection_rate: 256,
            max_pending_connections: 2048,
            max_connections: 25_000,
            shutdown_timeout: 10,
        }
    }
}

/// Http content encoding for upstream store requests.
#[derive(Clone, Copy, Debug, Deserialize, Serialize)]
#[serde(rename_all = "lowercase")]
pub enum HttpEncoding {
    /// Identity function, no compression.
    Identity,
    /// Compression using a zlib header with deflate encoding.
    Deflate,
    /// Compression using gzip.
    Gzip,
    /// Compression using the brotli algorithm.
    Br,
}

/// Controls authentication with upstream.
#[derive(Serialize, Deserialize, Debug)]
#[serde(default)]
struct Http {
    /// Timeout for upstream requests in seconds.
    ///
    /// This timeout covers the time from sending the request until receiving response headers.
    /// Neither the connection process and handshakes, nor reading the response body is covered in
    /// this timeout.
    timeout: u32,
    /// Timeout for establishing connections with the upstream in seconds.
    ///
    /// This includes SSL handshakes. Relay reuses connections when the upstream supports connection
    /// keep-alive. Connections are retained for a maximum 75 seconds, or 15 seconds of inactivity.
    connection_timeout: u32,
    /// Maximum interval between failed request retries in seconds.
    max_retry_interval: u32,
    /// The custom HTTP Host header to send to the upstream.
    host_header: Option<String>,
    /// The interval in seconds at which Relay attempts to reauthenticate with the upstream server.
    ///
    /// Re-authentication happens even when Relay is idle. If authentication fails, Relay reverts
    /// back into startup mode and tries to establish a connection. During this time, incoming
    /// events will be buffered.
    ///
    /// Defaults to `600` (10 minutes).
    auth_interval: Option<u64>,
    /// The maximum time of experiencing uninterrupted network failures until Relay considers that
    /// it has encountered a network outage in seconds.
    ///
    /// During a network outage relay will try to reconnect and will buffer all upstream messages
    /// until it manages to reconnect.
    outage_grace_period: u64,
    /// Content encoding to apply to upstream store requests.
    ///
    /// By default, Relay applies `gzip` content encoding to compress upstream requests. Compression
    /// can be disabled to reduce CPU consumption, but at the expense of increased network traffic.
    ///
    /// This setting applies to all store requests of SDK data, including events, transactions,
    /// envelopes and sessions. At the moment, this does not apply to Relay's internal queries.
    ///
    /// Available options are:
    ///
    ///  - `identity`: Disables compression.
    ///  - `deflate`: Compression using a zlib header with deflate encoding.
    ///  - `gzip` (default): Compression using gzip.
    ///  - `br`: Compression using the brotli algorithm.
    encoding: HttpEncoding,
}

impl Default for Http {
    fn default() -> Self {
        Http {
            timeout: 5,
            connection_timeout: 3,
            max_retry_interval: 60, // 1 minute
            host_header: None,
            auth_interval: Some(600), // 10 minutes
            outage_grace_period: DEFAULT_NETWORK_OUTAGE_GRACE_PERIOD,
            encoding: HttpEncoding::Gzip,
        }
    }
}

/// Controls internal caching behavior.
#[derive(Serialize, Deserialize, Debug)]
#[serde(default)]
struct Cache {
    /// The cache timeout for project configurations in seconds.
    project_expiry: u32,
    /// Continue using project state this many seconds after cache expiry while a new state is
    /// being fetched. This is added on top of `project_expiry` and `miss_expiry`. Default is 0.
    project_grace_period: u32,
    /// The cache timeout for downstream relay info (public keys) in seconds.
    relay_expiry: u32,
    /// The cache timeout for events (store) before dropping them.
    event_expiry: u32,
    /// The maximum amount of events to queue before dropping them.
    event_buffer_size: u32,
    /// The cache timeout for non-existing entries.
    miss_expiry: u32,
    /// The buffer timeout for batched queries before sending them upstream in ms.
    batch_interval: u32,
    /// The maximum number of project configs to fetch from Sentry at once. Defaults to 500.
    ///
    /// `cache.batch_interval` controls how quickly batches are sent, this controls the batch size.
    batch_size: usize,
    /// Interval for watching local cache override files in seconds.
    file_interval: u32,
    /// Interval for evicting outdated project configs from memory.
    eviction_interval: u32,
}

impl Default for Cache {
    fn default() -> Self {
        Cache {
            project_expiry: 300, // 5 minutes
            project_grace_period: 0,
            relay_expiry: 3600, // 1 hour
            event_expiry: 600,  // 10 minutes
            event_buffer_size: 1000,
            miss_expiry: 60,     // 1 minute
            batch_interval: 100, // 100ms
            batch_size: 500,
            file_interval: 10,     // 10 seconds
            eviction_interval: 60, // 60 seconds
        }
    }
}

/// Controls interal reporting to Sentry.
#[derive(Serialize, Deserialize, Debug)]
#[serde(default)]
struct Sentry {
    dsn: Option<Dsn>,
    enabled: bool,
}

impl Default for Sentry {
    fn default() -> Self {
        Sentry {
            dsn: "https://0cc4a37e5aab4da58366266a87a95740@sentry.io/1269704"
                .parse()
                .ok(),
            enabled: false,
        }
    }
}

/// Define the topics over which Relay communicates with Sentry.
#[derive(Clone, Copy, Debug, Eq, PartialEq)]
pub enum KafkaTopic {
    /// Simple events (without attachments) topic.
    Events,
    /// Complex events (with attachments) topic.
    Attachments,
    /// Transaction events topic.
    Transactions,
    /// Shared outcomes topic for Relay and Sentry.
    Outcomes,
    /// Session health updates.
    Sessions,
}

/// Configuration for topics.
#[derive(Serialize, Deserialize, Debug)]
#[serde(default)]
pub struct TopicNames {
    /// Simple events topic name.
    pub events: String,
    /// Events with attachments topic name.
    pub attachments: String,
    /// Transaction events topic name.
    pub transactions: String,
    /// Event outcomes topic name.
    pub outcomes: String,
    /// Session health topic name.
    pub sessions: String,
}

impl Default for TopicNames {
    fn default() -> Self {
        Self {
            events: "ingest-events".to_owned(),
            attachments: "ingest-attachments".to_owned(),
            transactions: "ingest-transactions".to_owned(),
            outcomes: "outcomes".to_owned(),
            sessions: "ingest-sessions".to_owned(),
        }
    }
}

/// A name value pair of Kafka config parameter.
#[derive(Serialize, Deserialize, Debug)]
pub struct KafkaConfigParam {
    /// Name of the Kafka config parameter.
    pub name: String,
    /// Value of the Kafka config parameter.
    pub value: String,
}

fn default_max_secs_in_future() -> u32 {
    60 // 1 minute
}

fn default_max_secs_in_past() -> u32 {
    30 * 24 * 3600 // 30 days
}

fn default_max_session_secs_in_past() -> u32 {
    5 * 24 * 3600 // 5 days
}

fn default_chunk_size() -> ByteSize {
    ByteSize::mebibytes(1)
}

fn default_projectconfig_cache_prefix() -> String {
    "relayconfig".to_owned()
}

fn default_max_rate_limit() -> Option<u32> {
    Some(300) // 5 minutes
}

/// Controls Sentry-internal event processing.
#[derive(Serialize, Deserialize, Debug)]
pub struct Processing {
    /// True if the Relay should do processing. Defaults to `false`.
    pub enabled: bool,
    /// GeoIp DB file source.
    #[serde(default)]
    pub geoip_path: Option<PathBuf>,
    /// Maximum future timestamp of ingested events.
    #[serde(default = "default_max_secs_in_future")]
    pub max_secs_in_future: u32,
    /// Maximum age of ingested events. Older events will be adjusted to `now()`.
    #[serde(default = "default_max_secs_in_past")]
    pub max_secs_in_past: u32,
    /// Maximum age of ingested sessions. Older sessions will be dropped.
    #[serde(default = "default_max_session_secs_in_past")]
    pub max_session_secs_in_past: u32,
    /// Kafka producer configurations.
    pub kafka_config: Vec<KafkaConfigParam>,
    /// Kafka topic names.
    #[serde(default)]
    pub topics: TopicNames,
    /// Redis hosts to connect to for storing state for rate limits.
    #[serde(default)]
    pub redis: Option<RedisConfig>,
    /// Maximum chunk size of attachments for Kafka.
    #[serde(default = "default_chunk_size")]
    pub attachment_chunk_size: ByteSize,
    /// Prefix to use when looking up project configs in Redis. Defaults to "relayconfig".
    #[serde(default = "default_projectconfig_cache_prefix")]
    pub projectconfig_cache_prefix: String,
    /// Maximum rate limit to report to clients.
    #[serde(default = "default_max_rate_limit")]
    pub max_rate_limit: Option<u32>,
}

impl Default for Processing {
    /// Constructs a disabled processing configuration.
    fn default() -> Self {
        Self {
            enabled: false,
            geoip_path: None,
            max_secs_in_future: 0,
            max_secs_in_past: 0,
            max_session_secs_in_past: 0,
            kafka_config: Vec::new(),
            topics: TopicNames::default(),
            redis: None,
            attachment_chunk_size: default_chunk_size(),
            projectconfig_cache_prefix: default_projectconfig_cache_prefix(),
            max_rate_limit: default_max_rate_limit(),
        }
    }
}

/// Outcome generation specific configuration values.
#[derive(Serialize, Deserialize, Debug)]
#[serde(default)]
pub struct Outcomes {
    /// Controls whether outcomes will be emitted when processing is disabled.
    /// Processing relays always emit outcomes (for backwards compatibility).
    pub emit_outcomes: bool,
    /// The maximum number of outcomes that are batched before being sent
    /// via http to the upstream (only applies to non processing relays).
    pub batch_size: usize,
    /// The maximum time interval (in milliseconds) that an outcome may be batched
    /// via http to the upstream (only applies to non processing relays).
    pub batch_interval: u64,
    /// Defines the source string registered in the outcomes originating from
    /// this Relay (typically something like the region or the layer).
    pub source: Option<String>,
}

impl Default for Outcomes {
    fn default() -> Self {
        Outcomes {
            emit_outcomes: false,
            batch_size: 1000,
            batch_interval: 500,
            source: None,
        }
    }
}

/// Minimal version of a config for dumping out.
#[derive(Serialize, Deserialize, Debug, Default)]
pub struct MinimalConfig {
    /// The relay part of the config.
    pub relay: Relay,
}

impl MinimalConfig {
    /// Saves the config in the given config folder as config.yml
    pub fn save_in_folder<P: AsRef<Path>>(&self, p: P) -> Result<(), ConfigError> {
        let path = p.as_ref();
        if fs::metadata(path).is_err() {
            fs::create_dir_all(path)
                .map_err(|e| ConfigError::wrap(e, ConfigErrorKind::CouldNotOpenFile).file(path))?;
        }
        self.save(path)
    }
}

impl ConfigObject for MinimalConfig {
    fn format() -> ConfigFormat {
        ConfigFormat::Yaml
    }

    fn name() -> &'static str {
        "config"
    }
}

#[derive(Serialize, Deserialize, Debug, Default)]
struct ConfigValues {
    #[serde(default)]
    relay: Relay,
    #[serde(default)]
    http: Http,
    #[serde(default)]
    cache: Cache,
    #[serde(default)]
    limits: Limits,
    #[serde(default)]
    logging: Logging,
    #[serde(default)]
    metrics: Metrics,
    #[serde(default)]
    sentry: Sentry,
    #[serde(default)]
    processing: Processing,
    #[serde(default)]
    outcomes: Outcomes,
}

impl ConfigObject for ConfigValues {
    fn format() -> ConfigFormat {
        ConfigFormat::Yaml
    }
    fn name() -> &'static str {
        "config"
    }
}

/// Config struct.
pub struct Config {
    values: ConfigValues,
    credentials: Option<Credentials>,
    path: PathBuf,
}

impl fmt::Debug for Config {
    fn fmt(&self, f: &mut fmt::Formatter<'_>) -> fmt::Result {
        f.debug_struct("Config")
            .field("path", &self.path)
            .field("values", &self.values)
            .finish()
    }
}

impl Config {
    /// Loads a config from a given config folder.
    pub fn from_path<P: AsRef<Path>>(path: P) -> Result<Config, ConfigError> {
        let path = env::current_dir()
            .map(|x| x.join(path.as_ref()))
            .unwrap_or_else(|_| path.as_ref().to_path_buf());

        let config = Config {
            values: ConfigValues::load(&path)?,
            credentials: match fs::metadata(Credentials::path(&path)) {
                Ok(_) => Some(Credentials::load(&path)?),
                Err(_) => None,
            },
            path: path.clone(),
        };

        if cfg!(not(feature = "processing")) && config.processing_enabled() {
            return Err(ConfigError::new(ConfigErrorKind::ProcessingNotAvailable).file(&path));
        }

        Ok(config)
    }

    /// Override configuration with values coming from other sources (e.g. env variables or
    /// command line parameters)
    pub fn apply_override(
        &mut self,
        mut overrides: OverridableConfig,
    ) -> Result<&mut Self, ConfigError> {
        let relay = &mut self.values.relay;

        if let Some(upstream) = overrides.upstream {
            relay.upstream = upstream
                .parse::<UpstreamDescriptor>()
                .map_err(|err| ConfigError::for_field(err, "upstream"))?;
        }

        if let Some(host) = overrides.host {
            relay.host = host
                .parse::<IpAddr>()
                .map_err(|err| ConfigError::for_field(err, "host"))?;
        }

        if let Some(port) = overrides.port {
            relay.port = u16::from_str_radix(port.as_str(), 10)
                .map_err(|err| ConfigError::for_field(err, "port"))?;
        }

        let processing = &mut self.values.processing;
        if let Some(enabled) = overrides.processing {
            match enabled.to_lowercase().as_str() {
                "true" | "1" => processing.enabled = true,
                "false" | "0" | "" => processing.enabled = false,
                _ => {
                    return Err(ConfigError::new(ConfigErrorKind::InvalidValue).field("processing"));
                }
            }
        }

        if let Some(redis) = overrides.redis_url {
            processing.redis = Some(RedisConfig::Single(redis))
        }

        if let Some(kafka_url) = overrides.kafka_url {
            let existing = processing
                .kafka_config
                .iter_mut()
                .find(|e| e.name == "bootstrap.servers");

            if let Some(config_param) = existing {
                config_param.value = kafka_url;
            } else {
                processing.kafka_config.push(KafkaConfigParam {
                    name: "bootstrap.servers".to_owned(),
                    value: kafka_url,
                })
            }
        }
        // credentials overrides
        let id = if let Some(id) = overrides.id {
            let id = Uuid::parse_str(&id).map_err(|err| ConfigError::for_field(err, "id"))?;
            Some(id)
        } else {
            None
        };
        let public_key = if let Some(public_key) = overrides.public_key {
            let public_key = public_key
                .parse::<PublicKey>()
                .map_err(|err| ConfigError::for_field(err, "public_key"))?;
            Some(public_key)
        } else {
            None
        };

        let secret_key = if let Some(secret_key) = overrides.secret_key {
            let secret_key = secret_key
                .parse::<SecretKey>()
                .map_err(|err| ConfigError::for_field(err, "secret_key"))?;
            Some(secret_key)
        } else {
            None
        };
        let mut outcomes = &mut self.values.outcomes;
        if overrides.outcome_source.is_some() {
            outcomes.source = overrides.outcome_source.take();
        }

        if let Some(credentials) = &mut self.credentials {
            //we have existing credentials we may override some entries
            if let Some(id) = id {
                credentials.id = id;
            }
            if let Some(public_key) = public_key {
                credentials.public_key = public_key;
            }
            if let Some(secret_key) = secret_key {
                credentials.secret_key = secret_key
            }
        } else {
            //no existing credentials we may only create the full credentials
            match (id, public_key, secret_key) {
                (Some(id), Some(public_key), Some(secret_key)) => {
                    self.credentials = Some(Credentials {
                        id,
                        public_key,
                        secret_key,
                    })
                }
                (None, None, None) => {
                    // nothing provided, we'll just leave the credentials None, maybe we
                    // don't need them in the current command or we'll override them later
                }
                _ => {
                    return Err(ConfigError::new(ConfigErrorKind::InvalidValue)
                        .field("incomplete credentials"));
                }
            }
        }

        Ok(self)
    }

    /// Checks if the config is already initialized.
    pub fn config_exists<P: AsRef<Path>>(path: P) -> bool {
        fs::metadata(ConfigValues::path(path.as_ref())).is_ok()
    }

    /// Returns the filename of the config file.
    pub fn path(&self) -> &Path {
        &self.path
    }

    /// Dumps out a YAML string of the values.
    pub fn to_yaml_string(&self) -> Result<String, ConfigError> {
        serde_yaml::to_string(&self.values)
            .map_err(|e| ConfigError::wrap(e, ConfigErrorKind::CouldNotWriteFile))
    }

    /// Regenerates the relay credentials.
    ///
    /// This also writes the credentials back to the file.
    pub fn regenerate_credentials(&mut self) -> Result<(), ConfigError> {
        let creds = Credentials::generate();
        creds.save(&self.path)?;
        self.credentials = Some(creds);
        Ok(())
    }

    /// Return the current credentials
    pub fn credentials(&self) -> Option<&Credentials> {
        self.credentials.as_ref()
    }

    /// Set new credentials.
    ///
    /// This also writes the credentials back to the file.
    pub fn replace_credentials(
        &mut self,
        credentials: Option<Credentials>,
    ) -> Result<bool, ConfigError> {
        if self.credentials == credentials {
            return Ok(false);
        }

        match credentials {
            Some(ref creds) => {
                creds.save(&self.path)?;
            }
            None => {
                let path = Credentials::path(&self.path);
                if fs::metadata(&path).is_ok() {
                    fs::remove_file(&path).map_err(|e| {
                        ConfigError::wrap(e, ConfigErrorKind::CouldNotWriteFile).file(&path)
                    })?;
                }
            }
        }

        self.credentials = credentials;
        Ok(true)
    }

    /// Returns `true` if the config is ready to use.
    pub fn has_credentials(&self) -> bool {
        self.credentials.is_some()
    }

    /// Returns the secret key if set.
    pub fn secret_key(&self) -> Option<&SecretKey> {
        self.credentials.as_ref().map(|x| &x.secret_key)
    }

    /// Returns the public key if set.
    pub fn public_key(&self) -> Option<&PublicKey> {
        self.credentials.as_ref().map(|x| &x.public_key)
    }

    /// Returns the relay ID.
    pub fn relay_id(&self) -> Option<&RelayId> {
        self.credentials.as_ref().map(|x| &x.id)
    }

    /// Returns the relay mode.
    pub fn relay_mode(&self) -> RelayMode {
        self.values.relay.mode
    }

    /// Returns the upstream target as descriptor.
    pub fn upstream_descriptor(&self) -> &UpstreamDescriptor<'_> {
        &self.values.relay.upstream
    }

    /// Returns the custom HTTP "Host" header.
    pub fn http_host_header(&self) -> Option<&str> {
        self.values.http.host_header.as_deref()
    }

    /// Returns the listen address.
    pub fn listen_addr(&self) -> SocketAddr {
        (self.values.relay.host, self.values.relay.port).into()
    }

    /// Returns the TLS listen address.
    pub fn tls_listen_addr(&self) -> Option<SocketAddr> {
        if self.values.relay.tls_identity_path.is_some() {
            let port = self.values.relay.tls_port.unwrap_or(3443);
            Some((self.values.relay.host, port).into())
        } else {
            None
        }
    }

    /// Returns the path to the identity bundle
    pub fn tls_identity_path(&self) -> Option<&Path> {
        self.values.relay.tls_identity_path.as_deref()
    }

    /// Returns the password for the identity bundle
    pub fn tls_identity_password(&self) -> Option<&str> {
        self.values.relay.tls_identity_password.as_deref()
    }

    /// Returns the interval at which Realy should try to re-authenticate with the upstream.
    ///
    /// Always disabled in processing mode.
    pub fn http_auth_interval(&self) -> Option<Duration> {
        if self.processing_enabled() {
            return None;
        }

        match self.values.http.auth_interval {
            None | Some(0) => None,
            Some(secs) => Some(Duration::from_secs(secs)),
        }
    }

    /// The maximum time of experiencing uninterrupted network failures until Relay considers that
    /// it has encountered a network outage.
<<<<<<< HEAD
    pub fn outage_grace_period(&self) -> Duration {
=======
    pub fn http_outage_grace_period(&self) -> Duration {
>>>>>>> cd7cb074
        Duration::from_secs(self.values.http.outage_grace_period)
    }

    /// Content encoding of upstream requests.
    pub fn http_encoding(&self) -> HttpEncoding {
        self.values.http.encoding
    }

    /// Returns whether this Relay should emit outcomes.
    ///
    /// This is `true` either if `outcomes.emit_outcomes` is explicitly enabled, or if this Relay is
    /// in processing mode.
    pub fn emit_outcomes(&self) -> bool {
        self.values.outcomes.emit_outcomes || self.values.processing.enabled
    }

    /// Returns the maximum number of outcomes that are batched before being sent
    pub fn outcome_batch_size(&self) -> usize {
        self.values.outcomes.batch_size
    }

    /// Returns the maximum interval that an outcome may be batched
    pub fn outcome_batch_interval(&self) -> Duration {
        Duration::from_millis(self.values.outcomes.batch_interval)
    }

    /// The originating source of the outcome
    pub fn outcome_source(&self) -> Option<&str> {
        self.values.outcomes.source.as_deref()
    }

    /// Returns the log level.
    pub fn log_level_filter(&self) -> log::LevelFilter {
        self.values.logging.level
    }

    /// Should backtraces be enabled?
    pub fn enable_backtraces(&self) -> bool {
        self.values.logging.enable_backtraces
    }

    /// Should we debug log bad payloads?
    pub fn log_failed_payloads(&self) -> bool {
        self.values.logging.log_failed_payloads
    }

    /// Which log format should be used?
    pub fn log_format(&self) -> LogFormat {
        self.values.logging.format
    }

    /// Returns the socket addresses for statsd.
    ///
    /// If stats is disabled an empty vector is returned.
    pub fn statsd_addrs(&self) -> Result<Vec<SocketAddr>, ConfigError> {
        if let Some(ref addr) = self.values.metrics.statsd {
            let addrs = addr
                .as_str()
                .to_socket_addrs()
                .map_err(|e| ConfigError::wrap(e, ConfigErrorKind::InvalidValue).file(&self.path))?
                .collect();
            Ok(addrs)
        } else {
            Ok(vec![])
        }
    }

    /// Return the prefix for statsd metrics.
    pub fn metrics_prefix(&self) -> &str {
        &self.values.metrics.prefix
    }

    /// Returns the default tags for statsd metrics.
    pub fn metrics_default_tags(&self) -> &BTreeMap<String, String> {
        &self.values.metrics.default_tags
    }

    /// Returns the name of the hostname tag that should be attached to each outgoing metric.
    pub fn metrics_hostname_tag(&self) -> Option<&str> {
        self.values.metrics.hostname_tag.as_deref()
    }

    /// Returns the default timeout for all upstream HTTP requests.
    pub fn http_timeout(&self) -> Duration {
        Duration::from_secs(self.values.http.timeout.into())
    }

    /// Returns the connection timeout for all upstream HTTP requests.
    pub fn http_connection_timeout(&self) -> Duration {
        Duration::from_secs(self.values.http.connection_timeout.into())
    }

    /// Returns the failed upstream request retry interval.
    pub fn http_max_retry_interval(&self) -> Duration {
        Duration::from_secs(self.values.http.max_retry_interval.into())
    }

    /// Returns the expiry timeout for cached projects.
    pub fn project_cache_expiry(&self) -> Duration {
        Duration::from_secs(self.values.cache.project_expiry.into())
    }

    /// Returns the expiry timeout for cached relay infos (public keys).
    pub fn relay_cache_expiry(&self) -> Duration {
        Duration::from_secs(self.values.cache.relay_expiry.into())
    }

    /// Returns the timeout for buffered events (due to upstream errors).
    pub fn event_buffer_expiry(&self) -> Duration {
        Duration::from_secs(self.values.cache.event_expiry.into())
    }

    /// Returns the maximum number of buffered events
    pub fn event_buffer_size(&self) -> u32 {
        self.values.cache.event_buffer_size
    }

    /// Returns the expiry timeout for cached misses before trying to refetch.
    pub fn cache_miss_expiry(&self) -> Duration {
        Duration::from_secs(self.values.cache.miss_expiry.into())
    }

    /// Returns the grace period for project caches.
    pub fn project_grace_period(&self) -> Duration {
        Duration::from_secs(self.values.cache.project_grace_period.into())
    }

    /// Returns the number of seconds during which batchable queries are collected before sending
    /// them in a single request.
    pub fn query_batch_interval(&self) -> Duration {
        Duration::from_millis(self.values.cache.batch_interval.into())
    }

    /// Returns the interval in seconds in which local project configurations should be reloaded.
    pub fn local_cache_interval(&self) -> Duration {
        Duration::from_secs(self.values.cache.file_interval.into())
    }

    /// Returns the interval in seconds in which projects configurations should be freed from
    /// memory when expired.
    pub fn cache_eviction_interval(&self) -> Duration {
        Duration::from_secs(self.values.cache.eviction_interval.into())
    }

    /// Returns the maximum size of an event payload in bytes.
    pub fn max_event_size(&self) -> usize {
        self.values.limits.max_event_size.as_bytes()
    }

    /// Returns the maximum size of each attachment.
    pub fn max_attachment_size(&self) -> usize {
        self.values.limits.max_attachment_size.as_bytes()
    }

    /// Returns the maxmium combined size of attachments or payloads containing attachments
    /// (minidump, unreal, standalone attachments) in bytes.
    pub fn max_attachments_size(&self) -> usize {
        self.values.limits.max_attachments_size.as_bytes()
    }

    /// Returns the maximum size of an envelope payload in bytes.
    ///
    /// Individual item size limits still apply.
    pub fn max_envelope_size(&self) -> usize {
        self.values.limits.max_envelope_size.as_bytes()
    }

    /// Returns the maximum number of sessions per envelope.
    pub fn max_session_count(&self) -> usize {
        self.values.limits.max_session_count
    }

    /// Returns the maximum payload size for general API requests.
    pub fn max_api_payload_size(&self) -> usize {
        self.values.limits.max_api_payload_size.as_bytes()
    }

    /// Returns the maximum payload size for file uploads and chunks.
    pub fn max_api_file_upload_size(&self) -> usize {
        self.values.limits.max_api_file_upload_size.as_bytes()
    }

    /// Returns the maximum payload size for chunks
    pub fn max_api_chunk_upload_size(&self) -> usize {
        self.values.limits.max_api_chunk_upload_size.as_bytes()
    }

    /// Returns the maximum number of active requests
    pub fn max_concurrent_requests(&self) -> usize {
        self.values.limits.max_concurrent_requests
    }

    /// Returns the maximum number of active queries
    pub fn max_concurrent_queries(&self) -> usize {
        self.values.limits.max_concurrent_queries
    }

    /// The maximum number of seconds a query is allowed to take across retries.
    pub fn query_timeout(&self) -> Duration {
        Duration::from_secs(self.values.limits.query_timeout)
    }

    /// The maximum number of open connections to Relay.
    pub fn max_connections(&self) -> usize {
        self.values.limits.max_connections
    }

    /// The maximum number of connections to Relay that can be created at once.
    pub fn max_connection_rate(&self) -> usize {
        self.values.limits.max_connection_rate
    }

    /// The maximum number of pending connects to Relay.
    pub fn max_pending_connections(&self) -> i32 {
        self.values.limits.max_pending_connections
    }

    /// The maximum number of seconds to wait for pending events after receiving a shutdown signal.
    pub fn shutdown_timeout(&self) -> Duration {
        Duration::from_secs(self.values.limits.shutdown_timeout)
    }

    /// Returns the number of cores to use for thread pools.
    pub fn cpu_concurrency(&self) -> usize {
        self.values.limits.max_thread_count
    }

    /// Returns the maximum size of a project config query.
    pub fn query_batch_size(&self) -> usize {
        self.values.cache.batch_size
    }

    /// Return the Sentry DSN if reporting to Sentry is enabled.
    pub fn sentry_dsn(&self) -> Option<&Dsn> {
        if self.values.sentry.enabled {
            self.values.sentry.dsn.as_ref()
        } else {
            None
        }
    }

    /// Get filename for static project config.
    pub fn project_configs_path(&self) -> PathBuf {
        self.path.join("projects")
    }

    /// True if the Relay should do processing.
    pub fn processing_enabled(&self) -> bool {
        self.values.processing.enabled
    }

    /// The path to the GeoIp database required for event processing.
    pub fn geoip_path(&self) -> Option<&Path> {
        self.values.processing.geoip_path.as_deref()
    }

    /// Maximum future timestamp of ingested data.
    ///
    /// Events past this timestamp will be adjusted to `now()`. Sessions will be dropped.
    pub fn max_secs_in_future(&self) -> i64 {
        self.values.processing.max_secs_in_future.into()
    }

    /// Maximum age of ingested events. Older events will be adjusted to `now()`.
    pub fn max_secs_in_past(&self) -> i64 {
        self.values.processing.max_secs_in_past.into()
    }

    /// Maximum age of ingested sessions. Older sessions will be dropped.
    pub fn max_session_secs_in_past(&self) -> i64 {
        self.values.processing.max_session_secs_in_past.into()
    }

    /// The list of Kafka configuration parameters.
    pub fn kafka_config(&self) -> &[KafkaConfigParam] {
        self.values.processing.kafka_config.as_slice()
    }

    /// Returns the name of the specified Kafka topic.
    pub fn kafka_topic_name(&self, topic: KafkaTopic) -> &str {
        let topics = &self.values.processing.topics;
        match topic {
            KafkaTopic::Attachments => topics.attachments.as_str(),
            KafkaTopic::Events => topics.events.as_str(),
            KafkaTopic::Transactions => topics.transactions.as_str(),
            KafkaTopic::Outcomes => topics.outcomes.as_str(),
            KafkaTopic::Sessions => topics.sessions.as_str(),
        }
    }

    /// Redis servers to connect to, for rate limiting.
    pub fn redis(&self) -> Option<&RedisConfig> {
        self.values.processing.redis.as_ref()
    }

    /// Chunk size of attachments in bytes.
    pub fn attachment_chunk_size(&self) -> usize {
        self.values.processing.attachment_chunk_size.as_bytes()
    }

    /// Default prefix to use when looking up project configs in Redis. This is only done when
    /// Relay is in processing mode.
    pub fn projectconfig_cache_prefix(&self) -> &str {
        &self.values.processing.projectconfig_cache_prefix
    }

    /// Maximum rate limit to report to clients in seconds.
    pub fn max_rate_limit(&self) -> Option<u64> {
        self.values.processing.max_rate_limit.map(u32::into)
    }
}

impl Default for Config {
    fn default() -> Self {
        Self {
            values: ConfigValues::default(),
            credentials: None,
            path: PathBuf::new(),
        }
    }
}<|MERGE_RESOLUTION|>--- conflicted
+++ resolved
@@ -1164,11 +1164,7 @@
 
     /// The maximum time of experiencing uninterrupted network failures until Relay considers that
     /// it has encountered a network outage.
-<<<<<<< HEAD
-    pub fn outage_grace_period(&self) -> Duration {
-=======
     pub fn http_outage_grace_period(&self) -> Duration {
->>>>>>> cd7cb074
         Duration::from_secs(self.values.http.outage_grace_period)
     }
 
