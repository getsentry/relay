use std::collections::BTreeMap;
use std::env;
use std::fmt;
use std::fs;
use std::io;
use std::io::Write;
use std::net::{IpAddr, SocketAddr, ToSocketAddrs};
use std::path::{Path, PathBuf};
use std::time::Duration;

use failure::{Backtrace, Context, Fail};
use serde::{de::DeserializeOwned, Deserialize, Serialize};

use relay_auth::{generate_key_pair, generate_relay_id, PublicKey, RelayId, SecretKey};
use relay_common::{ProjectId, Uuid};
use relay_metrics::AggregatorConfig;
use relay_redis::RedisConfig;

use crate::byte_size::ByteSize;
use crate::upstream::UpstreamDescriptor;

const DEFAULT_NETWORK_OUTAGE_GRACE_PERIOD: u64 = 10;

/// Defines the source of a config error
#[derive(Debug)]
enum ConfigErrorSource {
    /// An error occurring independently.
    None,
    /// An error originating from a configuration file.
    File(PathBuf),
    /// An error originating in a field override (an env var, or a CLI parameter).
    FieldOverride(String),
}

impl Default for ConfigErrorSource {
    fn default() -> Self {
        Self::None
    }
}

/// Indicates config related errors.
#[derive(Debug)]
pub struct ConfigError {
    source: ConfigErrorSource,
    inner: Context<ConfigErrorKind>,
}

impl ConfigError {
    #[inline]
    fn new<C>(context: C) -> Self
    where
        C: Into<Context<ConfigErrorKind>>,
    {
        Self {
            source: ConfigErrorSource::None,
            inner: context.into(),
        }
    }

    #[inline]
    fn wrap<E>(inner: E, kind: ConfigErrorKind) -> Self
    where
        E: Fail,
    {
        Self::new(inner.context(kind))
    }

    #[inline]
    fn for_field<E>(inner: E, field: &'static str) -> Self
    where
        E: Fail,
    {
        Self::wrap(inner, ConfigErrorKind::InvalidValue).field(field)
    }

    #[inline]
    fn file<P: AsRef<Path>>(mut self, p: P) -> Self {
        self.source = ConfigErrorSource::File(p.as_ref().to_path_buf());
        self
    }

    #[inline]
    fn field(mut self, name: &'static str) -> Self {
        self.source = ConfigErrorSource::FieldOverride(name.to_owned());
        self
    }

    /// Returns the error kind of the error.
    pub fn kind(&self) -> ConfigErrorKind {
        *self.inner.get_context()
    }
}

impl Fail for ConfigError {
    fn cause(&self) -> Option<&dyn Fail> {
        self.inner.cause()
    }

    fn backtrace(&self) -> Option<&Backtrace> {
        self.inner.backtrace()
    }
}

impl fmt::Display for ConfigError {
    fn fmt(&self, f: &mut fmt::Formatter<'_>) -> fmt::Result {
        match &self.source {
            ConfigErrorSource::None => self.inner.fmt(f),
            ConfigErrorSource::File(file_name) => {
                write!(f, "{} (file {})", self.inner, file_name.display())
            }
            ConfigErrorSource::FieldOverride(name) => write!(f, "{} (field {})", self.inner, name),
        }
    }
}

/// Indicates config related errors.
#[derive(Fail, Debug, Copy, Clone, PartialEq, Eq, Hash)]
pub enum ConfigErrorKind {
    /// Failed to open the file.
    #[fail(display = "could not open config file")]
    CouldNotOpenFile,
    /// Failed to save a file.
    #[fail(display = "could not write config file")]
    CouldNotWriteFile,
    /// Parsing YAML failed.
    #[fail(display = "could not parse yaml config file")]
    BadYaml,
    /// Parsing JSON failed.
    #[fail(display = "could not parse json config file")]
    BadJson,
    /// Invalid config value
    #[fail(display = "invalid config value")]
    InvalidValue,
    /// The user attempted to run Relay with processing enabled, but uses a binary that was
    /// compiled without the processing feature.
    #[fail(display = "was not compiled with processing, cannot enable processing")]
    ProcessingNotAvailable,
}

enum ConfigFormat {
    Yaml,
    Json,
}

impl ConfigFormat {
    pub fn extension(&self) -> &'static str {
        match self {
            ConfigFormat::Yaml => "yml",
            ConfigFormat::Json => "json",
        }
    }
}

trait ConfigObject: DeserializeOwned + Serialize {
    /// The format in which to serialize this configuration.
    fn format() -> ConfigFormat;

    /// The basename of the config file.
    fn name() -> &'static str;

    /// The full filename of the config file, including the file extension.
    fn path(base: &Path) -> PathBuf {
        base.join(format!("{}.{}", Self::name(), Self::format().extension()))
    }

    /// Loads the config file from a file within the given directory location.
    fn load(base: &Path) -> Result<Self, ConfigError> {
        let path = Self::path(base);

        let f = fs::File::open(&path)
            .map_err(|e| ConfigError::wrap(e, ConfigErrorKind::CouldNotOpenFile).file(&path))?;

        match Self::format() {
            ConfigFormat::Yaml => serde_yaml::from_reader(io::BufReader::new(f))
                .map_err(|e| ConfigError::wrap(e, ConfigErrorKind::BadYaml).file(&path)),
            ConfigFormat::Json => serde_json::from_reader(io::BufReader::new(f))
                .map_err(|e| ConfigError::wrap(e, ConfigErrorKind::BadJson).file(&path)),
        }
    }

    /// Writes the configuration object to the given writer.
    fn write<W: Write>(&self, writer: &mut W) -> Result<(), ConfigError> {
        match Self::format() {
            ConfigFormat::Yaml => serde_yaml::to_writer(writer, self)
                .map_err(|e| ConfigError::wrap(e, ConfigErrorKind::CouldNotWriteFile)),
            ConfigFormat::Json => serde_json::to_writer_pretty(writer, self)
                .map_err(|e| ConfigError::wrap(e, ConfigErrorKind::CouldNotWriteFile)),
        }
    }

    /// Writes the configuration to a file within the given directory location.
    fn save(&self, base: &Path) -> Result<(), ConfigError> {
        let path = Self::path(base);
        let mut options = fs::OpenOptions::new();
        options.write(true).truncate(true).create(true);

        // Remove all non-user permissions for the newly created file
        #[cfg(unix)]
        {
            use std::os::unix::fs::OpenOptionsExt;
            options.mode(0o600);
        }

        let mut f = options
            .open(&path)
            .map_err(|e| ConfigError::wrap(e, ConfigErrorKind::CouldNotWriteFile).file(&path))?;

        self.write(&mut f).map_err(|e| e.file(&path))?;
        f.write_all(b"\n").ok();

        Ok(())
    }
}

/// Structure used to hold information about configuration overrides via
/// CLI parameters or environment variables
#[derive(Debug, Default)]
pub struct OverridableConfig {
    /// The upstream relay or sentry instance.
    pub upstream: Option<String>,
    /// The host the relay should bind to (network interface).
    pub host: Option<String>,
    /// The port to bind for the unencrypted relay HTTP server.
    pub port: Option<String>,
    /// "true" if processing is enabled "false" otherwise
    pub processing: Option<String>,
    /// the kafka bootstrap.servers configuration string
    pub kafka_url: Option<String>,
    /// the redis server url
    pub redis_url: Option<String>,
    /// The globally unique ID of the relay.
    pub id: Option<String>,
    /// The secret key of the relay
    pub secret_key: Option<String>,
    /// The public key of the relay
    pub public_key: Option<String>,
    /// Outcome source
    pub outcome_source: Option<String>,
}

/// The relay credentials
#[derive(Serialize, Deserialize, Debug, Clone, PartialEq, Eq)]
pub struct Credentials {
    /// The secret key of the relay
    pub secret_key: SecretKey,
    /// The public key of the relay
    pub public_key: PublicKey,
    /// The globally unique ID of the relay.
    pub id: RelayId,
}

impl Credentials {
    /// Generates new random credentials.
    pub fn generate() -> Self {
        relay_log::info!("generating new relay credentials");
        let (sk, pk) = generate_key_pair();
        Self {
            secret_key: sk,
            public_key: pk,
            id: generate_relay_id(),
        }
    }

    /// Serializes this configuration to JSON.
    pub fn to_json_string(&self) -> Result<String, ConfigError> {
        serde_json::to_string(self)
            .map_err(|e| ConfigError::wrap(e, ConfigErrorKind::CouldNotWriteFile))
    }
}

impl ConfigObject for Credentials {
    fn format() -> ConfigFormat {
        ConfigFormat::Json
    }
    fn name() -> &'static str {
        "credentials"
    }
}

/// The operation mode of a relay.
#[derive(Clone, Copy, Debug, Eq, PartialEq, Deserialize, Serialize)]
#[serde(rename_all = "camelCase")]
pub enum RelayMode {
    /// This relay acts as a proxy for all requests and events.
    ///
    /// Events are normalized and rate limits from the upstream are enforced, but the relay will not
    /// fetch project configurations from the upstream or perform PII stripping. All events are
    /// accepted unless overridden on the file system.
    Proxy,

    /// This relay is configured statically in the file system.
    ///
    /// Events are only accepted for projects configured statically in the file system. All other
    /// events are rejected. If configured, PII stripping is also performed on those events.
    Static,

    /// Project configurations are managed by the upstream.
    ///
    /// Project configurations are always fetched from the upstream, unless they are statically
    /// overridden in the file system. This relay must be allowed in the upstream Sentry. This is
    /// only possible, if the upstream is Sentry directly, or another managed Relay.
    Managed,

    /// Events are held in memory for inspection only.
    ///
    /// This mode is used for testing sentry SDKs.
    Capture,
}

impl fmt::Display for RelayMode {
    fn fmt(&self, f: &mut fmt::Formatter) -> fmt::Result {
        match self {
            RelayMode::Proxy => write!(f, "proxy"),
            RelayMode::Static => write!(f, "static"),
            RelayMode::Managed => write!(f, "managed"),
            RelayMode::Capture => write!(f, "capture"),
        }
    }
}

/// Checks if we are running in docker.
fn is_docker() -> bool {
    if fs::metadata("/.dockerenv").is_ok() {
        return true;
    }

    fs::read_to_string("/proc/self/cgroup").map_or(false, |s| s.contains("/docker"))
}

/// Default value for the "bind" configuration.
fn default_host() -> IpAddr {
    if is_docker() {
        // Docker images rely on this service being exposed
        "0.0.0.0".parse().unwrap()
    } else {
        "127.0.0.1".parse().unwrap()
    }
}

/// Relay specific configuration values.
#[derive(Serialize, Deserialize, Debug)]
#[serde(default)]
pub struct Relay {
    /// The operation mode of this relay.
    pub mode: RelayMode,
    /// The upstream relay or sentry instance.
    pub upstream: UpstreamDescriptor<'static>,
    /// The host the relay should bind to (network interface).
    pub host: IpAddr,
    /// The port to bind for the unencrypted relay HTTP server.
    pub port: u16,
    /// Optional port to bind for the encrypted relay HTTPS server.
    pub tls_port: Option<u16>,
    /// The path to the identity (DER-encoded PKCS12) to use for TLS.
    pub tls_identity_path: Option<PathBuf>,
    /// Password for the PKCS12 archive.
    pub tls_identity_password: Option<String>,
}

impl Default for Relay {
    fn default() -> Self {
        Relay {
            mode: RelayMode::Managed,
            upstream: "https://sentry.io/".parse().unwrap(),
            host: default_host(),
            port: 3000,
            tls_port: None,
            tls_identity_path: None,
            tls_identity_password: None,
        }
    }
}

/// Control the metrics.
#[derive(Serialize, Deserialize, Debug)]
#[serde(default)]
struct Metrics {
    /// If set to a host/port string then metrics will be reported to this
    /// statsd instance.
    statsd: Option<String>,
    /// The prefix that should be added to all metrics.
    prefix: String,
    /// Default tags to apply to all outgoing metrics.
    default_tags: BTreeMap<String, String>,
    /// A tag name to report the hostname to, for each metric. Defaults to not sending such a tag.
    hostname_tag: Option<String>,
    /// If set to true, emitted metrics will be buffered to optimize performance.
    /// Defaults to true.
    buffering: bool,
    /// Global sample rate for all emitted metrics. Should be between 0.0 and 1.0.
    /// For example, the value of 0.3 means that only 30% of the emitted metrics will be sent.
    sample_rate: f32,
}

impl Default for Metrics {
    fn default() -> Self {
        Metrics {
            statsd: None,
            prefix: "sentry.relay".into(),
            default_tags: BTreeMap::new(),
            hostname_tag: None,
            buffering: true,
            sample_rate: 1.0,
        }
    }
}

/// Controls various limits
#[derive(Serialize, Deserialize, Debug)]
#[serde(default)]
struct Limits {
    /// How many requests can be sent concurrently from Relay to the upstream before Relay starts
    /// buffering.
    max_concurrent_requests: usize,
    /// How many queries can be sent concurrently from Relay to the upstream before Relay starts
    /// buffering.
    ///
    /// The concurrency of queries is additionally constrained by `max_concurrent_requests`.
    max_concurrent_queries: usize,
    /// The maximum payload size for events.
    max_event_size: ByteSize,
    /// The maximum size for each attachment.
    max_attachment_size: ByteSize,
    /// The maximum combined size for all attachments in an envelope or request.
    max_attachments_size: ByteSize,
    /// The maximum payload size for an entire envelopes. Individual limits still apply.
    max_envelope_size: ByteSize,
    /// The maximum number of session items per envelope.
    max_session_count: usize,
    /// The maximum payload size for general API requests.
    max_api_payload_size: ByteSize,
    /// The maximum payload size for file uploads and chunks.
    max_api_file_upload_size: ByteSize,
    /// The maximum payload size for chunks
    max_api_chunk_upload_size: ByteSize,
    /// The maximum number of threads to spawn for CPU and web work, each.
    ///
    /// The total number of threads spawned will roughly be `2 * max_thread_count + 1`. Defaults to
    /// the number of logical CPU cores on the host.
    max_thread_count: usize,
    /// The maximum number of seconds a query is allowed to take across retries. Individual requests
    /// have lower timeouts. Defaults to 30 seconds.
    query_timeout: u64,
    /// The maximum number of connections to Relay that can be created at once.
    max_connection_rate: usize,
    /// The maximum number of pending connects to Relay. This corresponds to the backlog param of
    /// `listen(2)` in POSIX.
    max_pending_connections: i32,
    /// The maximum number of open connections to Relay.
    max_connections: usize,
    /// The maximum number of seconds to wait for pending envelopes after receiving a shutdown
    /// signal.
    shutdown_timeout: u64,
}

impl Default for Limits {
    fn default() -> Self {
        Limits {
            max_concurrent_requests: 100,
            max_concurrent_queries: 5,
            max_event_size: ByteSize::mebibytes(1),
            max_attachment_size: ByteSize::mebibytes(100),
            max_attachments_size: ByteSize::mebibytes(100),
            max_envelope_size: ByteSize::mebibytes(100),
            max_session_count: 100,
            max_api_payload_size: ByteSize::mebibytes(20),
            max_api_file_upload_size: ByteSize::mebibytes(40),
            max_api_chunk_upload_size: ByteSize::mebibytes(100),
            max_thread_count: num_cpus::get(),
            query_timeout: 30,
            max_connection_rate: 256,
            max_pending_connections: 2048,
            max_connections: 25_000,
            shutdown_timeout: 10,
        }
    }
}

/// Http content encoding for upstream store requests.
#[derive(Clone, Copy, Debug, Deserialize, Serialize)]
#[serde(rename_all = "lowercase")]
pub enum HttpEncoding {
    /// Identity function, no compression.
    Identity,
    /// Compression using a zlib header with deflate encoding.
    Deflate,
    /// Compression using gzip.
    Gzip,
    /// Compression using the brotli algorithm.
    Br,
}

/// Controls authentication with upstream.
#[derive(Serialize, Deserialize, Debug)]
#[serde(default)]
struct Http {
    /// Timeout for upstream requests in seconds.
    ///
    /// This timeout covers the time from sending the request until receiving response headers.
    /// Neither the connection process and handshakes, nor reading the response body is covered in
    /// this timeout.
    timeout: u32,
    /// Timeout for establishing connections with the upstream in seconds.
    ///
    /// This includes SSL handshakes. Relay reuses connections when the upstream supports connection
    /// keep-alive. Connections are retained for a maximum 75 seconds, or 15 seconds of inactivity.
    connection_timeout: u32,
    /// Maximum interval between failed request retries in seconds.
    max_retry_interval: u32,
    /// The custom HTTP Host header to send to the upstream.
    host_header: Option<String>,
    /// The interval in seconds at which Relay attempts to reauthenticate with the upstream server.
    ///
    /// Re-authentication happens even when Relay is idle. If authentication fails, Relay reverts
    /// back into startup mode and tries to establish a connection. During this time, incoming
    /// envelopes will be buffered.
    ///
    /// Defaults to `600` (10 minutes).
    auth_interval: Option<u64>,
    /// The maximum time of experiencing uninterrupted network failures until Relay considers that
    /// it has encountered a network outage in seconds.
    ///
    /// During a network outage relay will try to reconnect and will buffer all upstream messages
    /// until it manages to reconnect.
    outage_grace_period: u64,
    /// Content encoding to apply to upstream store requests.
    ///
    /// By default, Relay applies `gzip` content encoding to compress upstream requests. Compression
    /// can be disabled to reduce CPU consumption, but at the expense of increased network traffic.
    ///
    /// This setting applies to all store requests of SDK data, including events, transactions,
    /// envelopes and sessions. At the moment, this does not apply to Relay's internal queries.
    ///
    /// Available options are:
    ///
    ///  - `identity`: Disables compression.
    ///  - `deflate`: Compression using a zlib header with deflate encoding.
    ///  - `gzip` (default): Compression using gzip.
    ///  - `br`: Compression using the brotli algorithm.
    encoding: HttpEncoding,
}

impl Default for Http {
    fn default() -> Self {
        Http {
            timeout: 5,
            connection_timeout: 3,
            max_retry_interval: 60, // 1 minute
            host_header: None,
            auth_interval: Some(600), // 10 minutes
            outage_grace_period: DEFAULT_NETWORK_OUTAGE_GRACE_PERIOD,
            encoding: HttpEncoding::Gzip,
        }
    }
}

/// Controls internal caching behavior.
#[derive(Serialize, Deserialize, Debug)]
#[serde(default)]
struct Cache {
    /// The cache timeout for project configurations in seconds.
    project_expiry: u32,
    /// Continue using project state this many seconds after cache expiry while a new state is
    /// being fetched. This is added on top of `project_expiry` and `miss_expiry`. Default is 0.
    project_grace_period: u32,
    /// The cache timeout for downstream relay info (public keys) in seconds.
    relay_expiry: u32,
<<<<<<< HEAD
    /// The cache timeout for events (store) before dropping them.
    #[serde(alias = "event_expiry")]
    envelope_expiry: u32,
    /// The maximum amount of events to queue before dropping them.
    #[serde(alias = "event_buffer_size")]
    envelope_buffer_size: u32,
=======
    /// The cache timeout for envelopes (store) before dropping them.
    event_expiry: u32,
    /// The maximum amount of envelopes to queue before dropping them.
    event_buffer_size: u32,
>>>>>>> 3933cd6c
    /// The cache timeout for non-existing entries.
    miss_expiry: u32,
    /// The buffer timeout for batched queries before sending them upstream in ms.
    batch_interval: u32,
    /// The maximum number of project configs to fetch from Sentry at once. Defaults to 500.
    ///
    /// `cache.batch_interval` controls how quickly batches are sent, this controls the batch size.
    batch_size: usize,
    /// Interval for watching local cache override files in seconds.
    file_interval: u32,
    /// Interval for evicting outdated project configs from memory.
    eviction_interval: u32,
}

impl Default for Cache {
    fn default() -> Self {
        Cache {
            project_expiry: 300, // 5 minutes
            project_grace_period: 0,
            relay_expiry: 3600,   // 1 hour
            envelope_expiry: 600, // 10 minutes
            envelope_buffer_size: 1000,
            miss_expiry: 60,     // 1 minute
            batch_interval: 100, // 100ms
            batch_size: 500,
            file_interval: 10,     // 10 seconds
            eviction_interval: 60, // 60 seconds
        }
    }
}

/// Define the topics over which Relay communicates with Sentry.
#[derive(Clone, Copy, Debug, Eq, PartialEq)]
pub enum KafkaTopic {
    /// Simple events (without attachments) topic.
    Events,
    /// Complex events (with attachments) topic.
    Attachments,
    /// Transaction events topic.
    Transactions,
    /// Shared outcomes topic for Relay and Sentry.
    Outcomes,
    /// Session health updates.
    Sessions,
    /// Aggregate Metrics.
    Metrics,
}

/// Configuration for topics.
#[derive(Serialize, Deserialize, Debug)]
#[serde(default)]
pub struct TopicNames {
    /// Simple events topic name.
    pub events: String,
    /// Events with attachments topic name.
    pub attachments: String,
    /// Transaction events topic name.
    pub transactions: String,
    /// Event outcomes topic name.
    pub outcomes: String,
    /// Session health topic name.
    pub sessions: String,
    /// Metrics topic name.
    pub metrics: String,
}

impl Default for TopicNames {
    fn default() -> Self {
        Self {
            events: "ingest-events".to_owned(),
            attachments: "ingest-attachments".to_owned(),
            transactions: "ingest-transactions".to_owned(),
            outcomes: "outcomes".to_owned(),
            sessions: "ingest-sessions".to_owned(),
            metrics: "ingest-metrics".to_owned(),
        }
    }
}

/// A name value pair of Kafka config parameter.
#[derive(Serialize, Deserialize, Debug)]
pub struct KafkaConfigParam {
    /// Name of the Kafka config parameter.
    pub name: String,
    /// Value of the Kafka config parameter.
    pub value: String,
}

fn default_max_secs_in_future() -> u32 {
    60 // 1 minute
}

fn default_max_secs_in_past() -> u32 {
    30 * 24 * 3600 // 30 days
}

fn default_max_session_secs_in_past() -> u32 {
    5 * 24 * 3600 // 5 days
}

fn default_chunk_size() -> ByteSize {
    ByteSize::mebibytes(1)
}

fn default_projectconfig_cache_prefix() -> String {
    "relayconfig".to_owned()
}

#[allow(clippy::unnecessary_wraps)]
fn default_max_rate_limit() -> Option<u32> {
    Some(300) // 5 minutes
}

/// Controls Sentry-internal event processing.
#[derive(Serialize, Deserialize, Debug)]
pub struct Processing {
    /// True if the Relay should do processing. Defaults to `false`.
    pub enabled: bool,
    /// GeoIp DB file source.
    #[serde(default)]
    pub geoip_path: Option<PathBuf>,
    /// Maximum future timestamp of ingested events.
    #[serde(default = "default_max_secs_in_future")]
    pub max_secs_in_future: u32,
    /// Maximum age of ingested events. Older events will be adjusted to `now()`.
    #[serde(default = "default_max_secs_in_past")]
    pub max_secs_in_past: u32,
    /// Maximum age of ingested sessions. Older sessions will be dropped.
    #[serde(default = "default_max_session_secs_in_past")]
    pub max_session_secs_in_past: u32,
    /// Kafka producer configurations.
    pub kafka_config: Vec<KafkaConfigParam>,
    /// Kafka topic names.
    #[serde(default)]
    pub topics: TopicNames,
    /// Redis hosts to connect to for storing state for rate limits.
    #[serde(default)]
    pub redis: Option<RedisConfig>,
    /// Maximum chunk size of attachments for Kafka.
    #[serde(default = "default_chunk_size")]
    pub attachment_chunk_size: ByteSize,
    /// Prefix to use when looking up project configs in Redis. Defaults to "relayconfig".
    #[serde(default = "default_projectconfig_cache_prefix")]
    pub projectconfig_cache_prefix: String,
    /// Maximum rate limit to report to clients.
    #[serde(default = "default_max_rate_limit")]
    pub max_rate_limit: Option<u32>,
    /// Projects for which to emit extra (high-noise) metrics.
    #[serde(default)]
    pub _internal_projects: Vec<ProjectId>,
}

impl Default for Processing {
    /// Constructs a disabled processing configuration.
    fn default() -> Self {
        Self {
            enabled: false,
            geoip_path: None,
            max_secs_in_future: default_max_secs_in_future(),
            max_secs_in_past: default_max_secs_in_past(),
            max_session_secs_in_past: default_max_session_secs_in_past(),
            kafka_config: Vec::new(),
            topics: TopicNames::default(),
            redis: None,
            attachment_chunk_size: default_chunk_size(),
            projectconfig_cache_prefix: default_projectconfig_cache_prefix(),
            max_rate_limit: default_max_rate_limit(),
            _internal_projects: Vec::new(),
        }
    }
}

/// Outcome generation specific configuration values.
#[derive(Serialize, Deserialize, Debug)]
#[serde(default)]
pub struct Outcomes {
    /// Controls whether outcomes will be emitted when processing is disabled.
    /// Processing relays always emit outcomes (for backwards compatibility).
    pub emit_outcomes: bool,
    /// The maximum number of outcomes that are batched before being sent
    /// via http to the upstream (only applies to non processing relays).
    pub batch_size: usize,
    /// The maximum time interval (in milliseconds) that an outcome may be batched
    /// via http to the upstream (only applies to non processing relays).
    pub batch_interval: u64,
    /// Defines the source string registered in the outcomes originating from
    /// this Relay (typically something like the region or the layer).
    pub source: Option<String>,
}

impl Default for Outcomes {
    fn default() -> Self {
        Outcomes {
            emit_outcomes: false,
            batch_size: 1000,
            batch_interval: 500,
            source: None,
        }
    }
}

/// Minimal version of a config for dumping out.
#[derive(Serialize, Deserialize, Debug, Default)]
pub struct MinimalConfig {
    /// The relay part of the config.
    pub relay: Relay,
}

impl MinimalConfig {
    /// Saves the config in the given config folder as config.yml
    pub fn save_in_folder<P: AsRef<Path>>(&self, p: P) -> Result<(), ConfigError> {
        let path = p.as_ref();
        if fs::metadata(path).is_err() {
            fs::create_dir_all(path)
                .map_err(|e| ConfigError::wrap(e, ConfigErrorKind::CouldNotOpenFile).file(path))?;
        }
        self.save(path)
    }
}

impl ConfigObject for MinimalConfig {
    fn format() -> ConfigFormat {
        ConfigFormat::Yaml
    }

    fn name() -> &'static str {
        "config"
    }
}

#[derive(Serialize, Deserialize, Debug, Default)]
struct ConfigValues {
    #[serde(default)]
    relay: Relay,
    #[serde(default)]
    http: Http,
    #[serde(default)]
    cache: Cache,
    #[serde(default)]
    limits: Limits,
    #[serde(default)]
    logging: relay_log::LogConfig,
    #[serde(default)]
    metrics: Metrics,
    #[serde(default)]
    sentry: relay_log::SentryConfig,
    #[serde(default)]
    processing: Processing,
    #[serde(default)]
    outcomes: Outcomes,
    #[serde(default)]
    aggregator: AggregatorConfig,
}

impl ConfigObject for ConfigValues {
    fn format() -> ConfigFormat {
        ConfigFormat::Yaml
    }
    fn name() -> &'static str {
        "config"
    }
}

/// Config struct.
pub struct Config {
    values: ConfigValues,
    credentials: Option<Credentials>,
    path: PathBuf,
}

impl fmt::Debug for Config {
    fn fmt(&self, f: &mut fmt::Formatter<'_>) -> fmt::Result {
        f.debug_struct("Config")
            .field("path", &self.path)
            .field("values", &self.values)
            .finish()
    }
}

impl Config {
    /// Loads a config from a given config folder.
    pub fn from_path<P: AsRef<Path>>(path: P) -> Result<Config, ConfigError> {
        let path = env::current_dir()
            .map(|x| x.join(path.as_ref()))
            .unwrap_or_else(|_| path.as_ref().to_path_buf());

        let config = Config {
            values: ConfigValues::load(&path)?,
            credentials: match fs::metadata(Credentials::path(&path)) {
                Ok(_) => Some(Credentials::load(&path)?),
                Err(_) => None,
            },
            path: path.clone(),
        };

        if cfg!(not(feature = "processing")) && config.processing_enabled() {
            return Err(ConfigError::new(ConfigErrorKind::ProcessingNotAvailable).file(&path));
        }

        Ok(config)
    }

    /// Override configuration with values coming from other sources (e.g. env variables or
    /// command line parameters)
    pub fn apply_override(
        &mut self,
        mut overrides: OverridableConfig,
    ) -> Result<&mut Self, ConfigError> {
        let relay = &mut self.values.relay;

        if let Some(upstream) = overrides.upstream {
            relay.upstream = upstream
                .parse::<UpstreamDescriptor>()
                .map_err(|err| ConfigError::for_field(err, "upstream"))?;
        }

        if let Some(host) = overrides.host {
            relay.host = host
                .parse::<IpAddr>()
                .map_err(|err| ConfigError::for_field(err, "host"))?;
        }

        if let Some(port) = overrides.port {
            relay.port = u16::from_str_radix(port.as_str(), 10)
                .map_err(|err| ConfigError::for_field(err, "port"))?;
        }

        let processing = &mut self.values.processing;
        if let Some(enabled) = overrides.processing {
            match enabled.to_lowercase().as_str() {
                "true" | "1" => processing.enabled = true,
                "false" | "0" | "" => processing.enabled = false,
                _ => {
                    return Err(ConfigError::new(ConfigErrorKind::InvalidValue).field("processing"));
                }
            }
        }

        if let Some(redis) = overrides.redis_url {
            processing.redis = Some(RedisConfig::Single(redis))
        }

        if let Some(kafka_url) = overrides.kafka_url {
            let existing = processing
                .kafka_config
                .iter_mut()
                .find(|e| e.name == "bootstrap.servers");

            if let Some(config_param) = existing {
                config_param.value = kafka_url;
            } else {
                processing.kafka_config.push(KafkaConfigParam {
                    name: "bootstrap.servers".to_owned(),
                    value: kafka_url,
                })
            }
        }
        // credentials overrides
        let id = if let Some(id) = overrides.id {
            let id = Uuid::parse_str(&id).map_err(|err| ConfigError::for_field(err, "id"))?;
            Some(id)
        } else {
            None
        };
        let public_key = if let Some(public_key) = overrides.public_key {
            let public_key = public_key
                .parse::<PublicKey>()
                .map_err(|err| ConfigError::for_field(err, "public_key"))?;
            Some(public_key)
        } else {
            None
        };

        let secret_key = if let Some(secret_key) = overrides.secret_key {
            let secret_key = secret_key
                .parse::<SecretKey>()
                .map_err(|err| ConfigError::for_field(err, "secret_key"))?;
            Some(secret_key)
        } else {
            None
        };
        let mut outcomes = &mut self.values.outcomes;
        if overrides.outcome_source.is_some() {
            outcomes.source = overrides.outcome_source.take();
        }

        if let Some(credentials) = &mut self.credentials {
            //we have existing credentials we may override some entries
            if let Some(id) = id {
                credentials.id = id;
            }
            if let Some(public_key) = public_key {
                credentials.public_key = public_key;
            }
            if let Some(secret_key) = secret_key {
                credentials.secret_key = secret_key
            }
        } else {
            //no existing credentials we may only create the full credentials
            match (id, public_key, secret_key) {
                (Some(id), Some(public_key), Some(secret_key)) => {
                    self.credentials = Some(Credentials {
                        id,
                        public_key,
                        secret_key,
                    })
                }
                (None, None, None) => {
                    // nothing provided, we'll just leave the credentials None, maybe we
                    // don't need them in the current command or we'll override them later
                }
                _ => {
                    return Err(ConfigError::new(ConfigErrorKind::InvalidValue)
                        .field("incomplete credentials"));
                }
            }
        }

        Ok(self)
    }

    /// Checks if the config is already initialized.
    pub fn config_exists<P: AsRef<Path>>(path: P) -> bool {
        fs::metadata(ConfigValues::path(path.as_ref())).is_ok()
    }

    /// Returns the filename of the config file.
    pub fn path(&self) -> &Path {
        &self.path
    }

    /// Dumps out a YAML string of the values.
    pub fn to_yaml_string(&self) -> Result<String, ConfigError> {
        serde_yaml::to_string(&self.values)
            .map_err(|e| ConfigError::wrap(e, ConfigErrorKind::CouldNotWriteFile))
    }

    /// Regenerates the relay credentials.
    ///
    /// This also writes the credentials back to the file.
    pub fn regenerate_credentials(&mut self) -> Result<(), ConfigError> {
        let creds = Credentials::generate();
        creds.save(&self.path)?;
        self.credentials = Some(creds);
        Ok(())
    }

    /// Return the current credentials
    pub fn credentials(&self) -> Option<&Credentials> {
        self.credentials.as_ref()
    }

    /// Set new credentials.
    ///
    /// This also writes the credentials back to the file.
    pub fn replace_credentials(
        &mut self,
        credentials: Option<Credentials>,
    ) -> Result<bool, ConfigError> {
        if self.credentials == credentials {
            return Ok(false);
        }

        match credentials {
            Some(ref creds) => {
                creds.save(&self.path)?;
            }
            None => {
                let path = Credentials::path(&self.path);
                if fs::metadata(&path).is_ok() {
                    fs::remove_file(&path).map_err(|e| {
                        ConfigError::wrap(e, ConfigErrorKind::CouldNotWriteFile).file(&path)
                    })?;
                }
            }
        }

        self.credentials = credentials;
        Ok(true)
    }

    /// Returns `true` if the config is ready to use.
    pub fn has_credentials(&self) -> bool {
        self.credentials.is_some()
    }

    /// Returns the secret key if set.
    pub fn secret_key(&self) -> Option<&SecretKey> {
        self.credentials.as_ref().map(|x| &x.secret_key)
    }

    /// Returns the public key if set.
    pub fn public_key(&self) -> Option<&PublicKey> {
        self.credentials.as_ref().map(|x| &x.public_key)
    }

    /// Returns the relay ID.
    pub fn relay_id(&self) -> Option<&RelayId> {
        self.credentials.as_ref().map(|x| &x.id)
    }

    /// Returns the relay mode.
    pub fn relay_mode(&self) -> RelayMode {
        self.values.relay.mode
    }

    /// Returns the upstream target as descriptor.
    pub fn upstream_descriptor(&self) -> &UpstreamDescriptor<'_> {
        &self.values.relay.upstream
    }

    /// Returns the custom HTTP "Host" header.
    pub fn http_host_header(&self) -> Option<&str> {
        self.values.http.host_header.as_deref()
    }

    /// Returns the listen address.
    pub fn listen_addr(&self) -> SocketAddr {
        (self.values.relay.host, self.values.relay.port).into()
    }

    /// Returns the TLS listen address.
    pub fn tls_listen_addr(&self) -> Option<SocketAddr> {
        if self.values.relay.tls_identity_path.is_some() {
            let port = self.values.relay.tls_port.unwrap_or(3443);
            Some((self.values.relay.host, port).into())
        } else {
            None
        }
    }

    /// Returns the path to the identity bundle
    pub fn tls_identity_path(&self) -> Option<&Path> {
        self.values.relay.tls_identity_path.as_deref()
    }

    /// Returns the password for the identity bundle
    pub fn tls_identity_password(&self) -> Option<&str> {
        self.values.relay.tls_identity_password.as_deref()
    }

    /// Returns the interval at which Realy should try to re-authenticate with the upstream.
    ///
    /// Always disabled in processing mode.
    pub fn http_auth_interval(&self) -> Option<Duration> {
        if self.processing_enabled() {
            return None;
        }

        match self.values.http.auth_interval {
            None | Some(0) => None,
            Some(secs) => Some(Duration::from_secs(secs)),
        }
    }

    /// The maximum time of experiencing uninterrupted network failures until Relay considers that
    /// it has encountered a network outage.
    pub fn http_outage_grace_period(&self) -> Duration {
        Duration::from_secs(self.values.http.outage_grace_period)
    }

    /// Content encoding of upstream requests.
    pub fn http_encoding(&self) -> HttpEncoding {
        self.values.http.encoding
    }

    /// Returns whether this Relay should emit outcomes.
    ///
    /// This is `true` either if `outcomes.emit_outcomes` is explicitly enabled, or if this Relay is
    /// in processing mode.
    pub fn emit_outcomes(&self) -> bool {
        self.values.outcomes.emit_outcomes || self.values.processing.enabled
    }

    /// Returns the maximum number of outcomes that are batched before being sent
    pub fn outcome_batch_size(&self) -> usize {
        self.values.outcomes.batch_size
    }

    /// Returns the maximum interval that an outcome may be batched
    pub fn outcome_batch_interval(&self) -> Duration {
        Duration::from_millis(self.values.outcomes.batch_interval)
    }

    /// The originating source of the outcome
    pub fn outcome_source(&self) -> Option<&str> {
        self.values.outcomes.source.as_deref()
    }

    /// Returns logging configuration.
    pub fn logging(&self) -> &relay_log::LogConfig {
        &self.values.logging
    }

    /// Returns logging configuration.
    pub fn sentry(&self) -> &relay_log::SentryConfig {
        &self.values.sentry
    }

    /// Returns the socket addresses for statsd.
    ///
    /// If stats is disabled an empty vector is returned.
    pub fn statsd_addrs(&self) -> Result<Vec<SocketAddr>, ConfigError> {
        if let Some(ref addr) = self.values.metrics.statsd {
            let addrs = addr
                .as_str()
                .to_socket_addrs()
                .map_err(|e| ConfigError::wrap(e, ConfigErrorKind::InvalidValue).file(&self.path))?
                .collect();
            Ok(addrs)
        } else {
            Ok(vec![])
        }
    }

    /// Return the prefix for statsd metrics.
    pub fn metrics_prefix(&self) -> &str {
        &self.values.metrics.prefix
    }

    /// Returns the default tags for statsd metrics.
    pub fn metrics_default_tags(&self) -> &BTreeMap<String, String> {
        &self.values.metrics.default_tags
    }

    /// Returns the name of the hostname tag that should be attached to each outgoing metric.
    pub fn metrics_hostname_tag(&self) -> Option<&str> {
        self.values.metrics.hostname_tag.as_deref()
    }

    /// Returns true if metrics buffering is enabled, false otherwise.
    pub fn metrics_buffering(&self) -> bool {
        self.values.metrics.buffering
    }

    /// Returns the global sample rate for all metrics.
    pub fn metrics_sample_rate(&self) -> f32 {
        self.values.metrics.sample_rate
    }

    /// Returns the default timeout for all upstream HTTP requests.
    pub fn http_timeout(&self) -> Duration {
        Duration::from_secs(self.values.http.timeout.into())
    }

    /// Returns the connection timeout for all upstream HTTP requests.
    pub fn http_connection_timeout(&self) -> Duration {
        Duration::from_secs(self.values.http.connection_timeout.into())
    }

    /// Returns the failed upstream request retry interval.
    pub fn http_max_retry_interval(&self) -> Duration {
        Duration::from_secs(self.values.http.max_retry_interval.into())
    }

    /// Returns the expiry timeout for cached projects.
    pub fn project_cache_expiry(&self) -> Duration {
        Duration::from_secs(self.values.cache.project_expiry.into())
    }

    /// Returns the expiry timeout for cached relay infos (public keys).
    pub fn relay_cache_expiry(&self) -> Duration {
        Duration::from_secs(self.values.cache.relay_expiry.into())
    }

<<<<<<< HEAD
    /// Returns the timeout for buffered events (due to upstream errors).
    pub fn event_buffer_expiry(&self) -> Duration {
        Duration::from_secs(self.values.cache.envelope_expiry.into())
    }

    /// Returns the maximum number of buffered events
    pub fn event_buffer_size(&self) -> u32 {
        self.values.cache.envelope_buffer_size
=======
    /// Returns the timeout for buffered envelopes (due to upstream errors).
    pub fn envelope_buffer_expiry(&self) -> Duration {
        Duration::from_secs(self.values.cache.event_expiry.into())
    }

    /// Returns the maximum number of buffered envelopes
    pub fn envelope_buffer_size(&self) -> u32 {
        self.values.cache.event_buffer_size
>>>>>>> 3933cd6c
    }

    /// Returns the expiry timeout for cached misses before trying to refetch.
    pub fn cache_miss_expiry(&self) -> Duration {
        Duration::from_secs(self.values.cache.miss_expiry.into())
    }

    /// Returns the grace period for project caches.
    pub fn project_grace_period(&self) -> Duration {
        Duration::from_secs(self.values.cache.project_grace_period.into())
    }

    /// Returns the number of seconds during which batchable queries are collected before sending
    /// them in a single request.
    pub fn query_batch_interval(&self) -> Duration {
        Duration::from_millis(self.values.cache.batch_interval.into())
    }

    /// Returns the interval in seconds in which local project configurations should be reloaded.
    pub fn local_cache_interval(&self) -> Duration {
        Duration::from_secs(self.values.cache.file_interval.into())
    }

    /// Returns the interval in seconds in which projects configurations should be freed from
    /// memory when expired.
    pub fn cache_eviction_interval(&self) -> Duration {
        Duration::from_secs(self.values.cache.eviction_interval.into())
    }

    /// Returns the maximum size of an event payload in bytes.
    pub fn max_event_size(&self) -> usize {
        self.values.limits.max_event_size.as_bytes()
    }

    /// Returns the maximum size of each attachment.
    pub fn max_attachment_size(&self) -> usize {
        self.values.limits.max_attachment_size.as_bytes()
    }

    /// Returns the maxmium combined size of attachments or payloads containing attachments
    /// (minidump, unreal, standalone attachments) in bytes.
    pub fn max_attachments_size(&self) -> usize {
        self.values.limits.max_attachments_size.as_bytes()
    }

    /// Returns the maximum size of an envelope payload in bytes.
    ///
    /// Individual item size limits still apply.
    pub fn max_envelope_size(&self) -> usize {
        self.values.limits.max_envelope_size.as_bytes()
    }

    /// Returns the maximum number of sessions per envelope.
    pub fn max_session_count(&self) -> usize {
        self.values.limits.max_session_count
    }

    /// Returns the maximum payload size for general API requests.
    pub fn max_api_payload_size(&self) -> usize {
        self.values.limits.max_api_payload_size.as_bytes()
    }

    /// Returns the maximum payload size for file uploads and chunks.
    pub fn max_api_file_upload_size(&self) -> usize {
        self.values.limits.max_api_file_upload_size.as_bytes()
    }

    /// Returns the maximum payload size for chunks
    pub fn max_api_chunk_upload_size(&self) -> usize {
        self.values.limits.max_api_chunk_upload_size.as_bytes()
    }

    /// Returns the maximum number of active requests
    pub fn max_concurrent_requests(&self) -> usize {
        self.values.limits.max_concurrent_requests
    }

    /// Returns the maximum number of active queries
    pub fn max_concurrent_queries(&self) -> usize {
        self.values.limits.max_concurrent_queries
    }

    /// The maximum number of seconds a query is allowed to take across retries.
    pub fn query_timeout(&self) -> Duration {
        Duration::from_secs(self.values.limits.query_timeout)
    }

    /// The maximum number of open connections to Relay.
    pub fn max_connections(&self) -> usize {
        self.values.limits.max_connections
    }

    /// The maximum number of connections to Relay that can be created at once.
    pub fn max_connection_rate(&self) -> usize {
        self.values.limits.max_connection_rate
    }

    /// The maximum number of pending connects to Relay.
    pub fn max_pending_connections(&self) -> i32 {
        self.values.limits.max_pending_connections
    }

    /// The maximum number of seconds to wait for pending envelopes after receiving a shutdown
    /// signal.
    pub fn shutdown_timeout(&self) -> Duration {
        Duration::from_secs(self.values.limits.shutdown_timeout)
    }

    /// Returns the number of cores to use for thread pools.
    pub fn cpu_concurrency(&self) -> usize {
        self.values.limits.max_thread_count
    }

    /// Returns the maximum size of a project config query.
    pub fn query_batch_size(&self) -> usize {
        self.values.cache.batch_size
    }

    /// Get filename for static project config.
    pub fn project_configs_path(&self) -> PathBuf {
        self.path.join("projects")
    }

    /// True if the Relay should do processing.
    pub fn processing_enabled(&self) -> bool {
        self.values.processing.enabled
    }

    /// Set of internal project IDs for which to emit extra metrics.
    pub fn processing_internal_projects(&self) -> &[ProjectId] {
        &self.values.processing._internal_projects
    }

    /// The path to the GeoIp database required for event processing.
    pub fn geoip_path(&self) -> Option<&Path> {
        self.values.processing.geoip_path.as_deref()
    }

    /// Maximum future timestamp of ingested data.
    ///
    /// Events past this timestamp will be adjusted to `now()`. Sessions will be dropped.
    pub fn max_secs_in_future(&self) -> i64 {
        self.values.processing.max_secs_in_future.into()
    }

    /// Maximum age of ingested events. Older events will be adjusted to `now()`.
    pub fn max_secs_in_past(&self) -> i64 {
        self.values.processing.max_secs_in_past.into()
    }

    /// Maximum age of ingested sessions. Older sessions will be dropped.
    pub fn max_session_secs_in_past(&self) -> i64 {
        self.values.processing.max_session_secs_in_past.into()
    }

    /// The list of Kafka configuration parameters.
    pub fn kafka_config(&self) -> &[KafkaConfigParam] {
        self.values.processing.kafka_config.as_slice()
    }

    /// Returns the name of the specified Kafka topic.
    pub fn kafka_topic_name(&self, topic: KafkaTopic) -> &str {
        let topics = &self.values.processing.topics;
        match topic {
            KafkaTopic::Attachments => topics.attachments.as_str(),
            KafkaTopic::Events => topics.events.as_str(),
            KafkaTopic::Transactions => topics.transactions.as_str(),
            KafkaTopic::Outcomes => topics.outcomes.as_str(),
            KafkaTopic::Sessions => topics.sessions.as_str(),
            KafkaTopic::Metrics => topics.metrics.as_str(),
        }
    }

    /// Redis servers to connect to, for rate limiting.
    pub fn redis(&self) -> Option<&RedisConfig> {
        self.values.processing.redis.as_ref()
    }

    /// Chunk size of attachments in bytes.
    pub fn attachment_chunk_size(&self) -> usize {
        self.values.processing.attachment_chunk_size.as_bytes()
    }

    /// Default prefix to use when looking up project configs in Redis. This is only done when
    /// Relay is in processing mode.
    pub fn projectconfig_cache_prefix(&self) -> &str {
        &self.values.processing.projectconfig_cache_prefix
    }

    /// Maximum rate limit to report to clients in seconds.
    pub fn max_rate_limit(&self) -> Option<u64> {
        self.values.processing.max_rate_limit.map(u32::into)
    }

    /// Returns configuration for the metrics [aggregator](relay_metrics::Aggregator).
    pub fn aggregator_config(&self) -> AggregatorConfig {
        self.values.aggregator.clone()
    }
}

impl Default for Config {
    fn default() -> Self {
        Self {
            values: ConfigValues::default(),
            credentials: None,
            path: PathBuf::new(),
        }
    }
}

#[cfg(test)]
mod tests {
    use super::*;

    /// Regression test for renaming the envelope buffer flags.
    #[test]
    fn test_event_buffer_size() {
        let yaml = r###"
cache:
    event_buffer_size: 1000000
    event_expiry: 1800
"###;

        let values: ConfigValues = serde_yaml::from_str(yaml).unwrap();
        assert_eq!(values.cache.envelope_buffer_size, 1_000_000);
        assert_eq!(values.cache.envelope_expiry, 1800);
    }
}<|MERGE_RESOLUTION|>--- conflicted
+++ resolved
@@ -565,19 +565,12 @@
     project_grace_period: u32,
     /// The cache timeout for downstream relay info (public keys) in seconds.
     relay_expiry: u32,
-<<<<<<< HEAD
-    /// The cache timeout for events (store) before dropping them.
+    /// The cache timeout for envelopes (store) before dropping them.
     #[serde(alias = "event_expiry")]
     envelope_expiry: u32,
-    /// The maximum amount of events to queue before dropping them.
+    /// The maximum amount of envelopes to queue before dropping them.
     #[serde(alias = "event_buffer_size")]
     envelope_buffer_size: u32,
-=======
-    /// The cache timeout for envelopes (store) before dropping them.
-    event_expiry: u32,
-    /// The maximum amount of envelopes to queue before dropping them.
-    event_buffer_size: u32,
->>>>>>> 3933cd6c
     /// The cache timeout for non-existing entries.
     miss_expiry: u32,
     /// The buffer timeout for batched queries before sending them upstream in ms.
@@ -1243,25 +1236,14 @@
         Duration::from_secs(self.values.cache.relay_expiry.into())
     }
 
-<<<<<<< HEAD
-    /// Returns the timeout for buffered events (due to upstream errors).
-    pub fn event_buffer_expiry(&self) -> Duration {
-        Duration::from_secs(self.values.cache.envelope_expiry.into())
-    }
-
-    /// Returns the maximum number of buffered events
-    pub fn event_buffer_size(&self) -> u32 {
-        self.values.cache.envelope_buffer_size
-=======
     /// Returns the timeout for buffered envelopes (due to upstream errors).
     pub fn envelope_buffer_expiry(&self) -> Duration {
-        Duration::from_secs(self.values.cache.event_expiry.into())
+        Duration::from_secs(self.values.cache.envelope_expiry.into())
     }
 
     /// Returns the maximum number of buffered envelopes
     pub fn envelope_buffer_size(&self) -> u32 {
-        self.values.cache.event_buffer_size
->>>>>>> 3933cd6c
+        self.values.cache.envelope_buffer_size
     }
 
     /// Returns the expiry timeout for cached misses before trying to refetch.
