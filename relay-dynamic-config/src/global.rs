--- conflicted
+++ resolved
@@ -214,7 +214,6 @@
     )]
     pub span_extraction_sample_rate: Option<f32>,
 
-<<<<<<< HEAD
     /// Overall sampling of metrics summaries computation.
     #[serde(
         rename = "relay.compute-metrics-summaries.sample-rate",
@@ -223,31 +222,6 @@
     )]
     pub compute_metrics_summaries_sample_rate: Option<f32>,
 
-    /// If true, runs full normalization in non-processing Relays.
-    ///
-    /// Doesn't apply to processing Relays. Outdated relays with a stale
-    /// protocol/normalization receiving this flag will not forward unknown
-    /// fields. Disabling the flag solves this behavior.
-    #[serde(
-        default,
-        rename = "relay.force_full_normalization",
-        deserialize_with = "default_on_error",
-        skip_serializing_if = "is_default"
-    )]
-    pub force_full_normalization: bool,
-
-    /// If true, disables normalization in processing Relays for events
-    /// normalized in a previous internal relay.
-    #[serde(
-        default,
-        rename = "relay.disable_normalization.processing",
-        deserialize_with = "default_on_error",
-        skip_serializing_if = "is_default"
-    )]
-    pub processing_disable_normalization: bool,
-
-=======
->>>>>>> ed2fc8c8
     /// The maximum duplication factor used to extrapolate distribution metrics from sampled data.
     ///
     /// This applies as long as Relay duplicates distribution values to extrapolate. The default is
