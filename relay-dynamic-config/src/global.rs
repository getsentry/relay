--- conflicted
+++ resolved
@@ -75,28 +75,24 @@
     )]
     pub unsampled_profiles_enabled: bool,
 
-<<<<<<< HEAD
+    /// Kill switch for controlling the cardinality limiter.
+    #[serde(
+        rename = "relay.cardinality-limiter.mode",
+        skip_serializing_if = "is_default"
+    )]
+    pub cardinality_limiter_mode: CardinalityLimiterMode,
+
     /// Kill switch for disabling the span usage metric.
     ///
     /// This metric is converted into outcomes in a sentry-side consumer.
     #[serde(rename = "relay.span-usage-metric", skip_serializing_if = "is_default")]
     pub span_usage_metric: bool,
-=======
-    /// Kill switch for controlling the cardinality limiter.
-    #[serde(rename = "relay.cardinality-limiter.mode")]
-    pub cardinality_limiter_mode: CardinalityLimiterMode,
->>>>>>> f84f5536
 
     /// All other unknown options.
     #[serde(flatten)]
     other: HashMap<String, Value>,
 }
 
-<<<<<<< HEAD
-/// Returns `true` if this value is equal to `Default::default()`.
-fn is_default<T: Default + PartialEq>(t: &T) -> bool {
-    *t == T::default()
-=======
 /// Kill switch for controlling the cardinality limiter.
 #[derive(Default, Clone, Copy, Debug, Serialize, Deserialize, PartialEq)]
 #[serde(rename_all = "lowercase")]
@@ -112,7 +108,11 @@
     Passive,
     /// Cardinality limiter is disabled.
     Disabled,
->>>>>>> f84f5536
+}
+
+/// Returns `true` if this value is equal to `Default::default()`.
+fn is_default<T: Default + PartialEq>(t: &T) -> bool {
+    *t == T::default()
 }
 
 #[cfg(test)]
@@ -150,13 +150,6 @@
     }
 
     #[test]
-<<<<<<< HEAD
-    fn test_minimal_serialization() {
-        let config = r#"{"options":{"foo":"bar"}}"#;
-        let deserialized: GlobalConfig = serde_json::from_str(config).unwrap();
-        let serialized = serde_json::to_string(&deserialized).unwrap();
-        assert_eq!(config, &serialized);
-=======
     fn test_cardinality_limiter_mode_de_serialize() {
         let m: CardinalityLimiterMode = serde_json::from_str("\"\"").unwrap();
         assert_eq!(m, CardinalityLimiterMode::Enabled);
@@ -169,6 +162,13 @@
 
         let m = serde_json::to_string(&CardinalityLimiterMode::Enabled).unwrap();
         assert_eq!(m, "\"enabled\"");
->>>>>>> f84f5536
+    }
+
+    #[test]
+    fn test_minimal_serialization() {
+        let config = r#"{"options":{"foo":"bar"}}"#;
+        let deserialized: GlobalConfig = serde_json::from_str(config).unwrap();
+        let serialized = serde_json::to_string(&deserialized).unwrap();
+        assert_eq!(config, &serialized);
     }
 }