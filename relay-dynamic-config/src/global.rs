use std::collections::HashMap;
use std::collections::btree_map::Entry;
use std::fs::File;
use std::io::BufReader;
use std::path::Path;

use relay_base_schema::metrics::MetricNamespace;
use relay_event_normalization::{
    AiOperationTypeMap, MeasurementsConfig, ModelCosts, SpanOpDefaults,
};
use relay_filter::GenericFiltersConfig;
use relay_quotas::Quota;
use serde::{Deserialize, Serialize, de};
use serde_json::Value;

use crate::{ErrorBoundary, MetricExtractionGroup, MetricExtractionGroups, defaults};

/// A dynamic configuration for all Relays passed down from Sentry.
///
/// Values shared across all projects may also be included here, to keep
/// [`ProjectConfig`](crate::ProjectConfig)s small.
#[derive(Default, Clone, Debug, Serialize, Deserialize)]
#[serde(default, rename_all = "camelCase")]
pub struct GlobalConfig {
    /// Configuration for measurements normalization.
    #[serde(skip_serializing_if = "Option::is_none")]
    pub measurements: Option<MeasurementsConfig>,
    /// Quotas that apply to all projects.
    #[serde(skip_serializing_if = "Vec::is_empty")]
    pub quotas: Vec<Quota>,
    /// Configuration for global inbound filters.
    ///
    /// These filters are merged with generic filters in project configs before
    /// applying.
    #[serde(skip_serializing_if = "is_err_or_empty")]
    pub filters: ErrorBoundary<GenericFiltersConfig>,
    /// Sentry options passed down to Relay.
    #[serde(
        deserialize_with = "default_on_error",
        skip_serializing_if = "is_default"
    )]
    pub options: Options,

    /// Configuration for global metrics extraction rules.
    ///
    /// These are merged with rules in project configs before
    /// applying.
    #[serde(skip_serializing_if = "is_ok_and_empty")]
    pub metric_extraction: ErrorBoundary<MetricExtractionGroups>,

    /// Configuration for AI span measurements.
    #[serde(skip_serializing_if = "is_model_costs_empty")]
    pub ai_model_costs: ErrorBoundary<ModelCosts>,

    /// Configuration to derive the `gen_ai.operation.type` field from other fields
    #[serde(skip_serializing_if = "is_ai_operation_type_map_empty")]
    pub ai_operation_type_map: ErrorBoundary<AiOperationTypeMap>,

    /// Configuration to derive the `span.op` from other span fields.
    #[serde(
        deserialize_with = "default_on_error",
        skip_serializing_if = "is_default"
    )]
    pub span_op_defaults: SpanOpDefaults,
}

impl GlobalConfig {
    /// Loads the [`GlobalConfig`] from a file if it's provided.
    ///
    /// The folder_path argument should be the path to the folder where the Relay config and
    /// credentials are stored.
    pub fn load(folder_path: &Path) -> anyhow::Result<Option<Self>> {
        let path = folder_path.join("global_config.json");

        if path.exists() {
            let file = BufReader::new(File::open(path)?);
            Ok(Some(serde_json::from_reader(file)?))
        } else {
            Ok(None)
        }
    }

    /// Returns the generic inbound filters.
    pub fn filters(&self) -> Option<&GenericFiltersConfig> {
        match &self.filters {
            ErrorBoundary::Err(_) => None,
            ErrorBoundary::Ok(f) => Some(f),
        }
    }

    /// Modifies the global config after deserialization.
    ///
    /// - Adds hard-coded groups to metrics extraction configs.
    pub fn normalize(&mut self) {
        if let ErrorBoundary::Ok(config) = &mut self.metric_extraction {
            for (group_name, metrics, tags) in defaults::hardcoded_span_metrics() {
                // We only define these groups if they haven't been defined by the upstream yet.
                // This ensures that the innermost Relay always defines the metrics.
                if let Entry::Vacant(entry) = config.groups.entry(group_name) {
                    entry.insert(MetricExtractionGroup {
                        is_enabled: false, // must be enabled via project config
                        metrics,
                        tags,
                    });
                }
            }
        }
    }
}

fn is_err_or_empty(filters_config: &ErrorBoundary<GenericFiltersConfig>) -> bool {
    match filters_config {
        ErrorBoundary::Err(_) => true,
        ErrorBoundary::Ok(config) => config.version == 0 && config.filters.is_empty(),
    }
}

/// All options passed down from Sentry to Relay.
#[derive(Default, Clone, Debug, Serialize, Deserialize, PartialEq)]
#[serde(default)]
pub struct Options {
    /// Kill switch for controlling the cardinality limiter.
    #[serde(
        rename = "relay.cardinality-limiter.mode",
        deserialize_with = "default_on_error",
        skip_serializing_if = "is_default"
    )]
    pub cardinality_limiter_mode: CardinalityLimiterMode,

    /// Sample rate for Cardinality Limiter Sentry errors.
    ///
    /// Rate needs to be between `0.0` and `1.0`.
    /// If set to `1.0` all cardinality limiter rejections will be logged as a Sentry error.
    #[serde(
        rename = "relay.cardinality-limiter.error-sample-rate",
        deserialize_with = "default_on_error",
        skip_serializing_if = "is_default"
    )]
    pub cardinality_limiter_error_sample_rate: f32,

    /// Metric bucket encoding configuration for sets by metric namespace.
    #[serde(
        rename = "relay.metric-bucket-set-encodings",
        deserialize_with = "de_metric_bucket_encodings",
        skip_serializing_if = "is_default"
    )]
    pub metric_bucket_set_encodings: BucketEncodings,
    /// Metric bucket encoding configuration for distributions by metric namespace.
    #[serde(
        rename = "relay.metric-bucket-distribution-encodings",
        deserialize_with = "de_metric_bucket_encodings",
        skip_serializing_if = "is_default"
    )]
    pub metric_bucket_dist_encodings: BucketEncodings,

    /// Overall sampling of span extraction.
    ///
    /// This number represents the fraction of transactions for which
    /// spans are extracted.
    ///
    /// `None` is the default and interpreted as a value of 1.0 (extract everything).
    ///
    /// Note: Any value below 1.0 will cause the product to break, so use with caution.
    #[serde(
        rename = "relay.span-extraction.sample-rate",
        deserialize_with = "default_on_error",
        skip_serializing_if = "is_default"
    )]
    pub span_extraction_sample_rate: Option<f32>,

    /// List of values on span description that are allowed to be sent to Sentry without being scrubbed.
    ///
    /// At this point, it doesn't accept IP addresses in CIDR format.. yet.
    #[serde(
        rename = "relay.span-normalization.allowed_hosts",
        deserialize_with = "default_on_error",
        skip_serializing_if = "Vec::is_empty"
    )]
    pub http_span_allowed_hosts: Vec<String>,

    /// Disables Relay from sending replay-events to Snuba.
    #[serde(
        rename = "replay.relay-snuba-publishing-disabled.sample-rate",
        deserialize_with = "default_on_error",
        skip_serializing_if = "is_default"
    )]
    pub replay_relay_snuba_publish_disabled_sample_rate: f32,

<<<<<<< HEAD
    /// Rollout for Relay's reworked sessions processing.
    #[serde(
        rename = "relay.session.processing.rollout",
        deserialize_with = "default_on_error",
        skip_serializing_if = "is_default"
    )]
    pub session_processing_rollout: f32,
=======
    /// Fraction of spans that are produced as backward-compatible Span V2 kafka messages.
    #[serde(
        rename = "relay.kafka.span-v2.sample-rate",
        deserialize_with = "default_on_error",
        skip_serializing_if = "is_default"
    )]
    pub span_kafka_v2_sample_rate: f32,
>>>>>>> 63138f65

    /// All other unknown options.
    #[serde(flatten)]
    other: HashMap<String, Value>,
}

/// Kill switch for controlling the cardinality limiter.
#[derive(Default, Clone, Copy, Debug, Serialize, Deserialize, PartialEq)]
#[serde(rename_all = "lowercase")]
pub enum CardinalityLimiterMode {
    /// Cardinality limiter is enabled.
    #[default]
    // De-serialize from the empty string, because the option was added to
    // Sentry incorrectly which makes Sentry send the empty string as a default.
    #[serde(alias = "")]
    Enabled,
    /// Cardinality limiter is enabled but cardinality limits are not enforced.
    Passive,
    /// Cardinality limiter is disabled.
    Disabled,
}

/// Configuration container to control [`BucketEncoding`] per namespace.
#[derive(Debug, Clone, Copy, Default, Serialize, Deserialize, PartialEq)]
#[serde(default)]
pub struct BucketEncodings {
    transactions: BucketEncoding,
    spans: BucketEncoding,
    profiles: BucketEncoding,
    custom: BucketEncoding,
}

impl BucketEncodings {
    /// Returns the configured encoding for a specific namespace.
    pub fn for_namespace(&self, namespace: MetricNamespace) -> BucketEncoding {
        match namespace {
            MetricNamespace::Transactions => self.transactions,
            MetricNamespace::Spans => self.spans,
            MetricNamespace::Custom => self.custom,
            // Always force the legacy encoding for sessions,
            // sessions are not part of the generic metrics platform with different
            // consumer which are not (yet) updated to support the new data.
            MetricNamespace::Sessions => BucketEncoding::Legacy,
            _ => BucketEncoding::Legacy,
        }
    }
}

/// Deserializes individual metric encodings or all from a string.
///
/// Returns a default when failing to deserialize.
fn de_metric_bucket_encodings<'de, D>(deserializer: D) -> Result<BucketEncodings, D::Error>
where
    D: serde::de::Deserializer<'de>,
{
    struct Visitor;

    impl<'de> de::Visitor<'de> for Visitor {
        type Value = BucketEncodings;

        fn expecting(&self, formatter: &mut std::fmt::Formatter) -> std::fmt::Result {
            formatter.write_str("metric bucket encodings")
        }

        fn visit_str<E>(self, v: &str) -> Result<Self::Value, E>
        where
            E: de::Error,
        {
            let encoding = BucketEncoding::deserialize(de::value::StrDeserializer::new(v))?;
            Ok(BucketEncodings {
                transactions: encoding,
                spans: encoding,
                profiles: encoding,
                custom: encoding,
            })
        }

        fn visit_map<A>(self, map: A) -> Result<Self::Value, A::Error>
        where
            A: de::MapAccess<'de>,
        {
            BucketEncodings::deserialize(de::value::MapAccessDeserializer::new(map))
        }
    }

    match deserializer.deserialize_any(Visitor) {
        Ok(value) => Ok(value),
        Err(error) => {
            relay_log::error!(
                error = %error,
                "Error deserializing metric bucket encodings",
            );
            Ok(BucketEncodings::default())
        }
    }
}

/// All supported metric bucket encodings.
#[derive(Debug, Clone, Copy, Default, Serialize, Deserialize, PartialEq)]
#[serde(rename_all = "lowercase")]
pub enum BucketEncoding {
    /// The default legacy encoding.
    ///
    /// A simple JSON array of numbers.
    #[default]
    Legacy,
    /// The array encoding.
    ///
    /// Uses already the dynamic value format but still encodes
    /// all values as a JSON number array.
    Array,
    /// Base64 encoding.
    ///
    /// Encodes all values as Base64.
    Base64,
    /// Zstd.
    ///
    /// Compresses all values with zstd.
    Zstd,
}

/// Returns `true` if this value is equal to `Default::default()`.
fn is_default<T: Default + PartialEq>(t: &T) -> bool {
    t == &T::default()
}

fn default_on_error<'de, D, T>(deserializer: D) -> Result<T, D::Error>
where
    D: serde::de::Deserializer<'de>,
    T: Default + serde::de::DeserializeOwned,
{
    match T::deserialize(deserializer) {
        Ok(value) => Ok(value),
        Err(error) => {
            relay_log::error!(
                error = %error,
                "Error deserializing global config option: {}",
                std::any::type_name::<T>(),
            );
            Ok(T::default())
        }
    }
}

fn is_ok_and_empty(value: &ErrorBoundary<MetricExtractionGroups>) -> bool {
    matches!(
        value,
        &ErrorBoundary::Ok(MetricExtractionGroups { ref groups }) if groups.is_empty()
    )
}

fn is_model_costs_empty(value: &ErrorBoundary<ModelCosts>) -> bool {
    matches!(value, ErrorBoundary::Ok(model_costs) if model_costs.is_empty())
}

fn is_ai_operation_type_map_empty(value: &ErrorBoundary<AiOperationTypeMap>) -> bool {
    matches!(value, ErrorBoundary::Ok(ai_operation_type_map) if ai_operation_type_map.is_empty())
}

#[cfg(test)]
mod tests {
    use super::*;

    #[test]
    fn test_global_config_roundtrip() {
        let json = r#"{
  "measurements": {
    "builtinMeasurements": [
      {
        "name": "foo",
        "unit": "none"
      },
      {
        "name": "bar",
        "unit": "none"
      },
      {
        "name": "baz",
        "unit": "none"
      }
    ],
    "maxCustomMeasurements": 5
  },
  "quotas": [
    {
      "id": "foo",
      "categories": [
        "metric_bucket"
      ],
      "scope": "organization",
      "limit": 0,
      "namespace": null
    },
    {
      "id": "bar",
      "categories": [
        "metric_bucket"
      ],
      "scope": "organization",
      "limit": 0,
      "namespace": null
    }
  ],
  "filters": {
    "version": 1,
    "filters": [
      {
        "id": "myError",
        "isEnabled": true,
        "condition": {
          "op": "eq",
          "name": "event.exceptions",
          "value": "myError"
        }
      }
    ]
  }
}"#;

        let deserialized = serde_json::from_str::<GlobalConfig>(json).unwrap();
        let serialized = serde_json::to_string_pretty(&deserialized).unwrap();
        assert_eq!(json, serialized.as_str());
    }

    #[test]
    fn test_global_config_invalid_value_is_default() {
        let options: Options = serde_json::from_str(
            r#"{
                "relay.cardinality-limiter.mode": "passive"
            }"#,
        )
        .unwrap();

        let expected = Options {
            cardinality_limiter_mode: CardinalityLimiterMode::Passive,
            ..Default::default()
        };

        assert_eq!(options, expected);
    }

    #[test]
    fn test_cardinality_limiter_mode_de_serialize() {
        let m: CardinalityLimiterMode = serde_json::from_str("\"\"").unwrap();
        assert_eq!(m, CardinalityLimiterMode::Enabled);
        let m: CardinalityLimiterMode = serde_json::from_str("\"enabled\"").unwrap();
        assert_eq!(m, CardinalityLimiterMode::Enabled);
        let m: CardinalityLimiterMode = serde_json::from_str("\"disabled\"").unwrap();
        assert_eq!(m, CardinalityLimiterMode::Disabled);
        let m: CardinalityLimiterMode = serde_json::from_str("\"passive\"").unwrap();
        assert_eq!(m, CardinalityLimiterMode::Passive);

        let m = serde_json::to_string(&CardinalityLimiterMode::Enabled).unwrap();
        assert_eq!(m, "\"enabled\"");
    }

    #[test]
    fn test_minimal_serialization() {
        let config = r#"{"options":{"foo":"bar"}}"#;
        let deserialized: GlobalConfig = serde_json::from_str(config).unwrap();
        let serialized = serde_json::to_string(&deserialized).unwrap();
        assert_eq!(config, &serialized);
    }

    #[test]
    fn test_metric_bucket_encodings_de_from_str() {
        let o: Options = serde_json::from_str(
            r#"{
                "relay.metric-bucket-set-encodings": "legacy",
                "relay.metric-bucket-distribution-encodings": "zstd"
        }"#,
        )
        .unwrap();

        assert_eq!(
            o.metric_bucket_set_encodings,
            BucketEncodings {
                transactions: BucketEncoding::Legacy,
                spans: BucketEncoding::Legacy,
                profiles: BucketEncoding::Legacy,
                custom: BucketEncoding::Legacy,
            }
        );
        assert_eq!(
            o.metric_bucket_dist_encodings,
            BucketEncodings {
                transactions: BucketEncoding::Zstd,
                spans: BucketEncoding::Zstd,
                profiles: BucketEncoding::Zstd,
                custom: BucketEncoding::Zstd,
            }
        );
    }

    #[test]
    fn test_metric_bucket_encodings_de_from_obj() {
        let original = BucketEncodings {
            transactions: BucketEncoding::Base64,
            spans: BucketEncoding::Zstd,
            profiles: BucketEncoding::Base64,
            custom: BucketEncoding::Zstd,
        };
        let s = serde_json::to_string(&original).unwrap();
        let s = format!(
            r#"{{
            "relay.metric-bucket-set-encodings": {s},
            "relay.metric-bucket-distribution-encodings": {s}
        }}"#
        );

        let o: Options = serde_json::from_str(&s).unwrap();
        assert_eq!(o.metric_bucket_set_encodings, original);
        assert_eq!(o.metric_bucket_dist_encodings, original);
    }
}<|MERGE_RESOLUTION|>--- conflicted
+++ resolved
@@ -185,24 +185,6 @@
         skip_serializing_if = "is_default"
     )]
     pub replay_relay_snuba_publish_disabled_sample_rate: f32,
-
-<<<<<<< HEAD
-    /// Rollout for Relay's reworked sessions processing.
-    #[serde(
-        rename = "relay.session.processing.rollout",
-        deserialize_with = "default_on_error",
-        skip_serializing_if = "is_default"
-    )]
-    pub session_processing_rollout: f32,
-=======
-    /// Fraction of spans that are produced as backward-compatible Span V2 kafka messages.
-    #[serde(
-        rename = "relay.kafka.span-v2.sample-rate",
-        deserialize_with = "default_on_error",
-        skip_serializing_if = "is_default"
-    )]
-    pub span_kafka_v2_sample_rate: f32,
->>>>>>> 63138f65
 
     /// All other unknown options.
     #[serde(flatten)]
