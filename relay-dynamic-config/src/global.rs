--- conflicted
+++ resolved
@@ -186,16 +186,6 @@
     )]
     pub replay_relay_snuba_publish_disabled_sample_rate: f32,
 
-<<<<<<< HEAD
-=======
-    /// Fraction of spans that are produced as backward-compatible Span V2 kafka messages.
-    #[serde(
-        rename = "relay.kafka.span-v2.sample-rate",
-        deserialize_with = "default_on_error",
-        skip_serializing_if = "is_default"
-    )]
-    pub span_kafka_v2_sample_rate: f32,
-
     /// Rollout for Relay's reworked sessions processing.
     #[serde(
         rename = "relay.session.processing.rollout",
@@ -204,7 +194,6 @@
     )]
     pub session_processing_rollout: f32,
 
->>>>>>> d2463cbe
     /// All other unknown options.
     #[serde(flatten)]
     other: HashMap<String, Value>,
