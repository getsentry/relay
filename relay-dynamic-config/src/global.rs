use std::collections::HashMap;
use std::fs::File;
use std::io::BufReader;
use std::path::Path;

use relay_event_normalization::MeasurementsConfig;
use relay_quotas::Quota;
use serde::{Deserialize, Serialize};
use serde_json::Value;

/// A dynamic configuration for all Relays passed down from Sentry.
///
/// Values shared across all projects may also be included here, to keep
/// [`ProjectConfig`](crate::ProjectConfig)s small.
#[derive(Default, Clone, Debug, Serialize, Deserialize, PartialEq)]
#[serde(default, rename_all = "camelCase")]
#[cfg_attr(feature = "jsonschema", derive(JsonSchema))]
pub struct GlobalConfig {
    /// Configuration for measurements normalization.
    #[serde(skip_serializing_if = "Option::is_none")]
    pub measurements: Option<MeasurementsConfig>,
    /// Quotas that apply to all projects.
    #[serde(skip_serializing_if = "Vec::is_empty")]
    pub quotas: Vec<Quota>,
    /// Sentry options passed down to Relay.
    #[serde(
        deserialize_with = "default_on_error",
        skip_serializing_if = "is_default"
    )]
    pub options: Options,
}

impl GlobalConfig {
    /// Loads the [`GlobalConfig`] from a file if it's provided.
    ///
    /// The folder_path argument should be the path to the folder where the Relay config and
    /// credentials are stored.
    pub fn load(folder_path: &Path) -> anyhow::Result<Option<Self>> {
        let path = folder_path.join("global_config.json");

        if path.exists() {
            let file = BufReader::new(File::open(path)?);
            Ok(Some(serde_json::from_reader(file)?))
        } else {
            Ok(None)
        }
    }
}

/// All options passed down from Sentry to Relay.
#[derive(Default, Clone, Debug, Serialize, Deserialize, PartialEq)]
#[serde(default)]
#[cfg_attr(feature = "jsonschema", derive(JsonSchema))]
pub struct Options {
    /// List of platform names for which we allow using unsampled profiles for the purpose
    /// of improving profile (function) metrics
    #[serde(
        rename = "profiling.profile_metrics.unsampled_profiles.platforms",
        deserialize_with = "default_on_error",
        skip_serializing_if = "Vec::is_empty"
    )]
    pub profile_metrics_allowed_platforms: Vec<String>,

    /// Sample rate for tuning the amount of unsampled profiles that we "let through"
    #[serde(
        rename = "profiling.profile_metrics.unsampled_profiles.sample_rate",
        deserialize_with = "default_on_error",
        skip_serializing_if = "is_default"
    )]
    pub profile_metrics_sample_rate: f32,

    /// Kill switch for shutting down profile metrics
    #[serde(
        rename = "profiling.profile_metrics.unsampled_profiles.enabled",
        deserialize_with = "default_on_error",
        skip_serializing_if = "is_default"
    )]
    pub unsampled_profiles_enabled: bool,

    /// Kill switch for controlling the cardinality limiter.
    #[serde(
        rename = "relay.cardinality-limiter.mode",
        deserialize_with = "default_on_error",
        skip_serializing_if = "is_default"
    )]
    pub cardinality_limiter_mode: CardinalityLimiterMode,

    /// Sample rate for Cardinality Limiter Sentry errors.
    ///
    /// Rate needs to be between `0.0` and `1.0`.
    /// If set to `1.0` all cardinality limiter rejections will be logged as a Sentry error.
    #[serde(
        rename = "relay.cardinality-limiter.error-sample-rate",
        deserialize_with = "default_on_error",
        skip_serializing_if = "is_default"
    )]
    pub cardinality_limiter_error_sample_rate: f32,

    /// Kill switch for disabling the span usage metric.
    ///
    /// This metric is converted into outcomes in a sentry-side consumer.
    #[serde(
        rename = "relay.span-usage-metric",
        deserialize_with = "default_on_error",
        skip_serializing_if = "is_default"
    )]
    pub span_usage_metric: bool,

    /// All other unknown options.
    #[serde(flatten)]
    other: HashMap<String, Value>,
}

/// Kill switch for controlling the cardinality limiter.
#[derive(Default, Clone, Copy, Debug, Serialize, Deserialize, PartialEq)]
#[serde(rename_all = "lowercase")]
#[cfg_attr(feature = "jsonschema", derive(JsonSchema))]
pub enum CardinalityLimiterMode {
    /// Cardinality limiter is enabled.
    #[default]
    // De-serialize from the empty string, because the option was added to
    // Sentry incorrectly which makes Sentry send the empty string as a default.
    #[serde(alias = "")]
    Enabled,
    /// Cardinality limiter is enabled but cardinality limits are not enforced.
    Passive,
    /// Cardinality limiter is disabled.
    Disabled,
}

/// Returns `true` if this value is equal to `Default::default()`.
fn is_default<T: Default + PartialEq>(t: &T) -> bool {
    *t == T::default()
}

<<<<<<< HEAD
/// Container for global and project level [`Quota`].
#[derive(Copy, Clone)]
pub struct DynamicQuotas<'a> {
    global_quotas: &'a [Quota],
    project_quotas: &'a [Quota],
}

impl<'a> DynamicQuotas<'a> {
    /// Returns a new [`DynamicQuotas`]
    pub fn new(global_config: &'a GlobalConfig, quotas: &'a [Quota]) -> Self {
        Self {
            global_quotas: &global_config.quotas,
            project_quotas: quotas,
        }
    }

    /// Returns `true` if both global quotas and project quotas are empty.
    pub fn is_empty(&self) -> bool {
        self.len() == 0
    }

    /// Returns the number of both global and project quotas.
    pub fn len(&self) -> usize {
        self.global_quotas.len() + self.project_quotas.len()
    }
}

use std::iter::Chain;
use std::slice::Iter;

// Implementing IntoIterator for &DynamicQuotas to allow iterating over the quotas.
impl<'a> IntoIterator for DynamicQuotas<'a> {
    type Item = &'a Quota;
    type IntoIter = Chain<Iter<'a, Quota>, Iter<'a, Quota>>;

    fn into_iter(self) -> Self::IntoIter {
        self.global_quotas.iter().chain(self.project_quotas.iter())
    }
=======
fn default_on_error<'de, D, T>(deserializer: D) -> Result<T, D::Error>
where
    D: serde::de::Deserializer<'de>,
    T: Default + serde::de::DeserializeOwned,
{
    match T::deserialize(deserializer) {
        Ok(value) => Ok(value),
        Err(error) => {
            relay_log::error!(
                error = %error,
                "Error deserializing global config option: {}",
                std::any::type_name::<T>(),
            );
            Ok(T::default())
        }
    }
>>>>>>> ca1612de
}

#[cfg(test)]
mod tests {
    use relay_base_schema::metrics::MetricUnit;
    use relay_event_normalization::{BuiltinMeasurementKey, MeasurementsConfig};
    use relay_quotas::{DataCategory, QuotaScope};

    use super::*;

    fn mock_quota(id: &str) -> Quota {
        Quota {
            id: Some(id.into()),
            categories: smallvec::smallvec![DataCategory::MetricBucket],
            scope: QuotaScope::Organization,
            scope_id: None,
            limit: Some(0),
            window: None,
            reason_code: None,
            namespace: None,
        }
    }

    #[test]
    fn test_global_config_roundtrip() {
        let global_config = GlobalConfig {
            measurements: Some(MeasurementsConfig {
                builtin_measurements: vec![
                    BuiltinMeasurementKey::new("foo", MetricUnit::None),
                    BuiltinMeasurementKey::new("bar", MetricUnit::None),
                    BuiltinMeasurementKey::new("baz", MetricUnit::None),
                ],
                max_custom_measurements: 5,
            }),
            options: Options {
                unsampled_profiles_enabled: true,
                ..Default::default()
            },
            quotas: vec![mock_quota("foo"), mock_quota("bar")],
        };

        let serialized =
            serde_json::to_string(&global_config).expect("failed to serialize GlobalConfig");

        let deserialized = serde_json::from_str::<GlobalConfig>(serialized.as_str())
            .expect("failed to deserialize GlobalConfig");

        assert_eq!(deserialized, global_config);
    }

    #[test]
<<<<<<< HEAD
    fn test_dynamic_quotas() {
        let global_config = GlobalConfig {
            measurements: None,
            quotas: vec![mock_quota("foo"), mock_quota("bar")],
            options: Options::default(),
        };

        let project_quotas = vec![mock_quota("baz"), mock_quota("qux")];

        let dynamic_quotas = DynamicQuotas::new(&global_config, &project_quotas);

        for (expected_id, quota) in ["foo", "bar", "baz", "qux"].iter().zip(dynamic_quotas) {
            assert_eq!(Some(expected_id.to_string()), quota.id);
        }
=======
    fn test_global_config_invalid_value_is_default() {
        let options: Options = serde_json::from_str(
            r#"{"relay.cardinality-limiter.mode":"passive","relay.span-usage-metric":123}"#,
        )
        .unwrap();

        let expected = Options {
            cardinality_limiter_mode: CardinalityLimiterMode::Passive,
            ..Default::default()
        };

        assert_eq!(options, expected);
>>>>>>> ca1612de
    }

    #[test]
    fn test_cardinality_limiter_mode_de_serialize() {
        let m: CardinalityLimiterMode = serde_json::from_str("\"\"").unwrap();
        assert_eq!(m, CardinalityLimiterMode::Enabled);
        let m: CardinalityLimiterMode = serde_json::from_str("\"enabled\"").unwrap();
        assert_eq!(m, CardinalityLimiterMode::Enabled);
        let m: CardinalityLimiterMode = serde_json::from_str("\"disabled\"").unwrap();
        assert_eq!(m, CardinalityLimiterMode::Disabled);
        let m: CardinalityLimiterMode = serde_json::from_str("\"passive\"").unwrap();
        assert_eq!(m, CardinalityLimiterMode::Passive);

        let m = serde_json::to_string(&CardinalityLimiterMode::Enabled).unwrap();
        assert_eq!(m, "\"enabled\"");
    }

    #[test]
    fn test_minimal_serialization() {
        let config = r#"{"options":{"foo":"bar"}}"#;
        let deserialized: GlobalConfig = serde_json::from_str(config).unwrap();
        let serialized = serde_json::to_string(&deserialized).unwrap();
        assert_eq!(config, &serialized);
    }
}<|MERGE_RESOLUTION|>--- conflicted
+++ resolved
@@ -1,7 +1,9 @@
 use std::collections::HashMap;
 use std::fs::File;
 use std::io::BufReader;
+use std::iter::Chain;
 use std::path::Path;
+use std::slice::Iter;
 
 use relay_event_normalization::MeasurementsConfig;
 use relay_quotas::Quota;
@@ -133,7 +135,6 @@
     *t == T::default()
 }
 
-<<<<<<< HEAD
 /// Container for global and project level [`Quota`].
 #[derive(Copy, Clone)]
 pub struct DynamicQuotas<'a> {
@@ -161,9 +162,6 @@
     }
 }
 
-use std::iter::Chain;
-use std::slice::Iter;
-
 // Implementing IntoIterator for &DynamicQuotas to allow iterating over the quotas.
 impl<'a> IntoIterator for DynamicQuotas<'a> {
     type Item = &'a Quota;
@@ -172,7 +170,8 @@
     fn into_iter(self) -> Self::IntoIter {
         self.global_quotas.iter().chain(self.project_quotas.iter())
     }
-=======
+}
+
 fn default_on_error<'de, D, T>(deserializer: D) -> Result<T, D::Error>
 where
     D: serde::de::Deserializer<'de>,
@@ -189,7 +188,6 @@
             Ok(T::default())
         }
     }
->>>>>>> ca1612de
 }
 
 #[cfg(test)]
@@ -241,7 +239,6 @@
     }
 
     #[test]
-<<<<<<< HEAD
     fn test_dynamic_quotas() {
         let global_config = GlobalConfig {
             measurements: None,
@@ -256,7 +253,9 @@
         for (expected_id, quota) in ["foo", "bar", "baz", "qux"].iter().zip(dynamic_quotas) {
             assert_eq!(Some(expected_id.to_string()), quota.id);
         }
-=======
+    }
+
+    #[test]
     fn test_global_config_invalid_value_is_default() {
         let options: Options = serde_json::from_str(
             r#"{"relay.cardinality-limiter.mode":"passive","relay.span-usage-metric":123}"#,
@@ -269,7 +268,6 @@
         };
 
         assert_eq!(options, expected);
->>>>>>> ca1612de
     }
 
     #[test]
