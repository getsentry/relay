use relay_base_schema::data_category::DataCategory;
use relay_common::glob2::LazyGlob;
use relay_event_normalization::utils::MAX_DURATION_MOBILE_MS;
use relay_protocol::RuleCondition;
use serde_json::Number;

use crate::metrics::MetricSpec;
use crate::{Feature, GroupKey, MetricExtractionConfig, ProjectConfig, Tag, TagMapping};

/// A list of `span.op` patterns that indicate databases that should be skipped.
const DISABLED_DATABASES: &[&str] = &[
    "*clickhouse*",
    "*compile*",
    "*mongodb*",
    "*redis*",
    "db.orm",
];

/// A list of `span.op` patterns we want to enable for mobile.
const MOBILE_OPS: &[&str] = &[
    "activity.load",
    "app.*",
    "application.load",
    "contentprovider.load",
    "process.load",
    "ui.load*",
];

/// A list of span descriptions that indicate top-level app start spans.
const APP_START_ROOT_SPAN_DESCRIPTIONS: &[&str] = &["Cold Start", "Warm Start"];

/// A list of patterns found in MongoDB queries.
const MONGODB_QUERIES: &[&str] = &["*\"$*", "{*", "*({*", "*[{*"];

/// A list of patterns for resource span ops we'd like to ingest.
const RESOURCE_SPAN_OPS: &[&str] = &["resource.script", "resource.css", "resource.img"];

const CACHE_SPAN_OPS: &[&str] = &[
    "cache.get_item",
    "cache.save",
    "cache.clear",
    "cache.delete_item",
    "cache.get",
    "cache.put",
    "cache.remove",
    "cache.flush",
];

const QUEUE_SPAN_OPS: &[&str] = &[
    "queue.task.*",
    "queue.submit.*",
    "queue.task",
    "queue.submit",
    "queue.publish",
    "queue.process",
];

/// Conditionally enables metrics extraction groups from the global config.
///
/// Depending on feature flags, groups are either enabled or not.
/// This configuration is temporarily hard-coded here. It will later be provided by the upstream.
pub fn add_span_metrics(project_config: &mut ProjectConfig) {
    let config = project_config
        .metric_extraction
        .get_or_insert_with(MetricExtractionConfig::empty);

    if !config.is_supported() || config._span_metrics_extended {
        return;
    }

    let features = &project_config.features;

    // Enable the hardcoded span metrics group:
    if features.has(Feature::ExtractCommonSpanMetricsFromEvent) {
        config
            .global_groups
            .entry(GroupKey::SpanMetricsCommon)
            .or_default()
            .is_enabled = true;
    }

    if features.has(Feature::ExtractAddonsSpanMetricsFromEvent) {
        config
            .global_groups
            .entry(GroupKey::SpanMetricsAddons)
            .or_default()
            .is_enabled = true;
    }

    // Enable transaction metrics for span (score.total), but only if double-write to transactions
    // is disabled.
    if !project_config
        .features
        .has(Feature::ExtractTransactionFromSegmentSpan)
    {
        let span_metrics_tx = config
            .global_groups
            .entry(GroupKey::SpanMetricsTx)
            .or_default();
        span_metrics_tx.is_enabled = true;
    }

    config._span_metrics_extended = true;
    if config.version == 0 {
        config.version = MetricExtractionConfig::MAX_SUPPORTED_VERSION;
    }
}

/// Configuration for extracting metrics from spans.
///
/// These metrics are added to [`crate::GlobalConfig`] by the service and enabled
/// by project configs in sentry.
pub fn hardcoded_span_metrics() -> Vec<(GroupKey, Vec<MetricSpec>, Vec<TagMapping>)> {
    let is_ai = RuleCondition::glob("span.op", "ai.*");

    let is_db = RuleCondition::eq("span.sentry_tags.category", "db")
        & !(RuleCondition::eq("span.system", "mongodb")
            | RuleCondition::glob("span.op", DISABLED_DATABASES)
            | RuleCondition::glob("span.description", MONGODB_QUERIES));
    let is_resource = RuleCondition::glob("span.op", RESOURCE_SPAN_OPS);

    let is_cache = RuleCondition::glob("span.op", CACHE_SPAN_OPS);

    let is_mobile_op = RuleCondition::glob("span.op", MOBILE_OPS);

    let is_mobile_sdk = RuleCondition::eq("span.sentry_tags.mobile", "true");

    let is_http = RuleCondition::eq("span.op", "http.client");

    let is_queue_op = RuleCondition::glob("span.op", QUEUE_SPAN_OPS);

    let is_allowed_browser = RuleCondition::eq(
        "span.sentry_tags.browser.name",
        vec![
            "Google Chrome",
            "Chrome",
            "Firefox",
            "Safari",
            "Edge",
            "Opera",
        ],
    );

    // This filter is based on
    // https://github.com/getsentry/sentry/blob/e01885215ff1a5b4e0da3046b4d929398a946360/static/app/views/starfish/views/screens/screenLoadSpans/spanOpSelector.tsx#L31-L34
    let is_screen = RuleCondition::eq("span.sentry_tags.transaction.op", "ui.load")
        & RuleCondition::eq(
            "span.op",
            vec![
                "file.read",
                "file.write",
                "ui.load",
                "http.client",
                "db",
                "db.sql.room",
                "db.sql.query",
                "db.sql.transaction",
            ],
        );

    let is_mobile = is_mobile_sdk.clone() & (is_mobile_op.clone() | is_screen);

    let is_interaction = RuleCondition::glob("span.op", "ui.interaction.*");

    // For mobile spans, only extract duration metrics when they are below a threshold.
    let duration_condition = RuleCondition::negate(is_mobile_op.clone())
        | RuleCondition::lte(
            "span.exclusive_time",
            Number::from_f64(MAX_DURATION_MOBILE_MS).unwrap_or(0.into()),
        );

    let is_app_start = RuleCondition::glob("span.op", "app.start.*")
        & RuleCondition::eq("span.description", APP_START_ROOT_SPAN_DESCRIPTIONS);

    // Metrics for addon modules are only extracted if the feature flag is enabled:
    let is_addon = is_ai.clone() | is_queue_op.clone() | is_cache.clone();

    let span_time_tags = vec![
        // All modules:
        Tag::with_key("environment")
            .from_field("span.sentry_tags.environment")
            .always(), // TODO: exclude for addon modules
        Tag::with_key("span.op")
            .from_field("span.sentry_tags.op")
            .always(),
        Tag::with_key("transaction")
            .from_field("span.sentry_tags.transaction")
            .always(),
        Tag::with_key("transaction.op")
            .from_field("span.sentry_tags.transaction.op")
            .always(),
        // Most modules
        Tag::with_key("span.group")
            .from_field("span.sentry_tags.group")
            .when(
                (is_app_start.clone()
                    | is_db.clone()
                    | is_resource.clone()
                    | is_mobile.clone()
                    | is_http.clone()
                    | is_queue_op.clone())
                    & duration_condition.clone(),
            ),
        Tag::with_key("span.category")
            .from_field("span.sentry_tags.category")
            .when(
                (is_db.clone()
                    | is_resource.clone()
                    | is_mobile.clone()
                    | is_http.clone()
                    | is_queue_op.clone())
                    & duration_condition.clone(),
            ),
        Tag::with_key("span.description")
            .from_field("span.sentry_tags.description")
            .when(
                (is_app_start.clone()
                    | is_db.clone()
                    | is_resource.clone()
                    | is_mobile.clone()
                    | is_http.clone()
                    | is_queue_op.clone())
                    & duration_condition.clone(),
            ),
        // Know modules:
        Tag::with_key("transaction.method")
            .from_field("span.sentry_tags.transaction.method")
            .when(is_db.clone() | is_mobile.clone() | is_http.clone()), // groups by method + txn, e.g. `GET /users`
        Tag::with_key("span.action")
            .from_field("span.sentry_tags.action")
            .when(is_db.clone()),
        Tag::with_key("span.domain")
            .from_field("span.sentry_tags.domain")
            .when(is_db.clone() | is_resource.clone() | is_http.clone()),
        // Mobile module:
        Tag::with_key("device.class")
            .from_field("span.sentry_tags.device.class")
            .when(is_mobile.clone()),
        Tag::with_key("os.name") // TODO: might not be needed on both `exclusive_time` metrics
            .from_field("span.sentry_tags.os.name")
            .when(is_mobile.clone() | (is_app_start.clone() & duration_condition.clone())),
        Tag::with_key("release")
            .from_field("span.sentry_tags.release")
            .when(is_mobile.clone() | (is_app_start.clone() & duration_condition.clone())),
        Tag::with_key("ttfd")
            .from_field("span.sentry_tags.ttfd")
            .when(is_mobile.clone()),
        Tag::with_key("ttid")
            .from_field("span.sentry_tags.ttid")
            .when(is_mobile.clone()),
        Tag::with_key("span.main_thread")
            .from_field("span.sentry_tags.main_thread")
            .when(is_mobile.clone()),
        Tag::with_key("app_start_type")
            .from_field("span.sentry_tags.app_start_type")
            .when(is_mobile.clone()),
        // Resource module:
        Tag::with_key("file_extension")
            .from_field("span.sentry_tags.file_extension")
            .when(is_resource.clone()),
        Tag::with_key("resource.render_blocking_status")
            .from_field("span.sentry_tags.resource.render_blocking_status")
            .when(is_resource.clone()),
        // HTTP module:
        Tag::with_key("span.status_code")
            .from_field("span.sentry_tags.status_code")
            .when(is_http.clone()),
    ];
    vec![
        (
            GroupKey::SpanMetricsCommon,
            vec![
                MetricSpec {
                    category: DataCategory::Span,
                    mri: "c:spans/usage@none".into(),
                    field: None,
                    condition: Some(!is_addon.clone()),
                    tags: vec![],
                },
                MetricSpec {
                    category: DataCategory::Span,
                    mri: "d:spans/exclusive_time@millisecond".into(),
                    field: Some("span.exclusive_time".into()),
                    condition: Some(!is_addon.clone()),
                    tags: span_time_tags.clone(),
                },
                MetricSpec {
                    category: DataCategory::Span,
                    mri: "d:spans/exclusive_time_light@millisecond".into(),
                    field: Some("span.exclusive_time".into()),
                    condition: Some(
                        // The `!is_addon` check might be redundant, but we want to make sure that
                        // `exclusive_time_light` is not extracted twice.
                        !is_addon.clone()
                            & (is_db.clone()
                                | is_resource.clone()
                                | is_mobile.clone()
                                | is_interaction.clone()
                                | is_http.clone())
                            & duration_condition.clone(),
                    ),
                    tags: vec![
                        Tag::with_key("environment")
                            .from_field("span.sentry_tags.environment")
                            .when(
                                is_db.clone()
                                    | is_resource.clone()
                                    | is_mobile.clone()
<<<<<<< HEAD
                                    | is_http.clone(),
=======
                                    | is_http.clone()
                                    | is_cache.clone()
                                    | is_queue_op.clone(),
>>>>>>> 59420079
                            ),
                        Tag::with_key("transaction.op")
                            .from_field("span.sentry_tags.transaction.op")
                            .when(is_mobile.clone()),
                        Tag::with_key("span.action")
                            .from_field("span.sentry_tags.action")
                            .when(is_db.clone()),
                        Tag::with_key("span.category")
                            .from_field("span.sentry_tags.category")
                            .always(),
                        Tag::with_key("span.description")
                            .from_field("span.sentry_tags.description")
                            .always(),
                        Tag::with_key("span.domain")
                            .from_field("span.sentry_tags.domain")
                            .when(is_db.clone() | is_resource.clone() | is_http.clone()),
                        Tag::with_key("span.group")
                            .from_field("span.sentry_tags.group")
                            .always(),
                        Tag::with_key("span.op")
                            .from_field("span.sentry_tags.op")
                            .always(),
                        // Mobile:
                        Tag::with_key("device.class")
                            .from_field("span.sentry_tags.device.class")
                            .when(is_mobile.clone()),
                        Tag::with_key("os.name") // TODO: might not be needed on both `exclusive_time` metrics
                            .from_field("span.sentry_tags.os.name")
                            .when(is_mobile.clone()),
                        Tag::with_key("release")
                            .from_field("span.sentry_tags.release")
                            .when(is_mobile.clone()),
                        // Resource module:
                        Tag::with_key("file_extension")
                            .from_field("span.sentry_tags.file_extension")
                            .when(is_resource.clone()),
                        Tag::with_key("resource.render_blocking_status")
                            .from_field("span.sentry_tags.resource.render_blocking_status")
                            .when(is_resource.clone()),
                        // HTTP module:
                        Tag::with_key("span.status_code")
                            .from_field("span.sentry_tags.status_code")
                            .when(is_http.clone()),
                    ],
                },
                MetricSpec {
                    category: DataCategory::Span,
                    mri: "d:spans/duration@millisecond".into(),
                    field: Some("span.duration".into()),
                    condition: Some(!is_addon.clone()),
                    tags: span_time_tags.clone(),
                },
                MetricSpec {
                    category: DataCategory::Span,
                    mri: "d:spans/http.response_content_length@byte".into(),
                    field: Some("span.data.http\\.response_content_length".into()),
                    condition: Some(
                        is_resource.clone()
                            & RuleCondition::gt("span.data.http\\.response_content_length", 0),
                    ),
                    tags: vec![
                        Tag::with_key("environment")
                            .from_field("span.sentry_tags.environment")
                            .always(), // already guarded by condition on metric
                        Tag::with_key("file_extension")
                            .from_field("span.sentry_tags.file_extension")
                            .always(), // already guarded by condition on metric
                        Tag::with_key("resource.render_blocking_status")
                            .from_field("span.sentry_tags.resource.render_blocking_status")
                            .always(), // already guarded by condition on metric
                        Tag::with_key("span.description")
                            .from_field("span.sentry_tags.description")
                            .always(), // already guarded by condition on metric
                        Tag::with_key("span.domain")
                            .from_field("span.sentry_tags.domain")
                            .always(), // already guarded by condition on metric
                        Tag::with_key("span.group")
                            .from_field("span.sentry_tags.group")
                            .always(), // already guarded by condition on metric
                        Tag::with_key("span.op")
                            .from_field("span.sentry_tags.op")
                            .always(), // already guarded by condition on metric
                        Tag::with_key("transaction")
                            .from_field("span.sentry_tags.transaction")
                            .always(), // already guarded by condition on metric
                    ],
                },
                MetricSpec {
                    category: DataCategory::Span,
                    mri: "d:spans/http.decoded_response_content_length@byte".into(),
                    field: Some("span.data.http\\.decoded_response_content_length".into()),
                    condition: Some(
                        is_resource.clone()
                            & RuleCondition::gt(
                                "span.data.http\\.decoded_response_content_length",
                                0,
                            ),
                    ),
                    tags: vec![
                        Tag::with_key("environment")
                            .from_field("span.sentry_tags.environment")
                            .always(), // already guarded by condition on metric
                        Tag::with_key("file_extension")
                            .from_field("span.sentry_tags.file_extension")
                            .always(), // already guarded by condition on metric
                        Tag::with_key("resource.render_blocking_status")
                            .from_field("span.sentry_tags.resource.render_blocking_status")
                            .always(), // already guarded by condition on metric
                        Tag::with_key("span.description")
                            .from_field("span.sentry_tags.description")
                            .always(), // already guarded by condition on metric
                        Tag::with_key("span.domain")
                            .from_field("span.sentry_tags.domain")
                            .always(), // already guarded by condition on metric
                        Tag::with_key("span.group")
                            .from_field("span.sentry_tags.group")
                            .always(), // already guarded by condition on metric
                        Tag::with_key("span.op")
                            .from_field("span.sentry_tags.op")
                            .always(), // already guarded by condition on metric
                    ],
                },
                MetricSpec {
                    category: DataCategory::Span,
                    mri: "d:spans/http.response_transfer_size@byte".into(),
                    field: Some("span.data.http\\.response_transfer_size".into()),
                    condition: Some(
                        is_resource
                            & RuleCondition::gt("span.data.http\\.response_transfer_size", 0),
                    ),
                    tags: vec![
                        Tag::with_key("environment")
                            .from_field("span.sentry_tags.environment")
                            .always(), // already guarded by condition on metric
                        Tag::with_key("file_extension")
                            .from_field("span.sentry_tags.file_extension")
                            .always(), // already guarded by condition on metric
                        Tag::with_key("resource.render_blocking_status")
                            .from_field("span.sentry_tags.resource.render_blocking_status")
                            .always(), // already guarded by condition on metric
                        Tag::with_key("span.description")
                            .from_field("span.sentry_tags.description")
                            .always(), // already guarded by condition on metric
                        Tag::with_key("span.domain")
                            .from_field("span.sentry_tags.domain")
                            .always(), // already guarded by condition on metric
                        Tag::with_key("span.group")
                            .from_field("span.sentry_tags.group")
                            .always(), // already guarded by condition on metric
                        Tag::with_key("span.op")
                            .from_field("span.sentry_tags.op")
                            .always(), // already guarded by condition on metric
                    ],
                },
                MetricSpec {
                    category: DataCategory::Span,
                    mri: "d:spans/webvital.score.total@ratio".into(),
                    field: Some("span.measurements.score.total.value".into()),
                    condition: Some(is_allowed_browser.clone()),
                    tags: vec![
                        Tag::with_key("span.op")
                            .from_field("span.sentry_tags.op")
                            .always(),
                        Tag::with_key("transaction.op")
                            .from_field("span.sentry_tags.transaction.op")
                            .always(),
                        Tag::with_key("transaction")
                            .from_field("span.sentry_tags.transaction")
                            .always(),
                        Tag::with_key("environment")
                            .from_field("span.sentry_tags.environment")
                            .always(),
                        Tag::with_key("release")
                            .from_field("span.sentry_tags.release")
                            .always(),
                        Tag::with_key("browser.name")
                            .from_field("span.browser.name")
                            .always(), // already guarded by condition on metric
                    ],
                },
                MetricSpec {
                    category: DataCategory::Span,
                    mri: "d:spans/webvital.score.inp@ratio".into(),
                    field: Some("span.measurements.score.inp.value".into()),
                    condition: Some(is_allowed_browser.clone()),
                    tags: vec![
                        Tag::with_key("span.op")
                            .from_field("span.sentry_tags.op")
                            .always(),
                        Tag::with_key("transaction")
                            .from_field("span.sentry_tags.transaction")
                            .always(),
                        Tag::with_key("environment")
                            .from_field("span.sentry_tags.environment")
                            .always(),
                        Tag::with_key("release")
                            .from_field("span.sentry_tags.release")
                            .always(),
                        Tag::with_key("browser.name")
                            .from_field("span.sentry_tags.browser.name")
                            .always(), // already guarded by condition on metric
                    ],
                },
                MetricSpec {
                    category: DataCategory::Span,
                    mri: "d:spans/webvital.score.weight.inp@ratio".into(),
                    field: Some("span.measurements.score.weight.inp.value".into()),
                    condition: Some(is_allowed_browser.clone()),
                    tags: vec![
                        Tag::with_key("span.op")
                            .from_field("span.sentry_tags.op")
                            .always(),
                        Tag::with_key("transaction")
                            .from_field("span.sentry_tags.transaction")
                            .always(),
                        Tag::with_key("environment")
                            .from_field("span.sentry_tags.environment")
                            .always(),
                        Tag::with_key("release")
                            .from_field("span.sentry_tags.release")
                            .always(),
                        Tag::with_key("browser.name")
                            .from_field("span.sentry_tags.browser.name")
                            .always(), // already guarded by condition on metric
                    ],
                },
                MetricSpec {
                    category: DataCategory::Span,
                    mri: "d:spans/webvital.inp@millisecond".into(),
                    field: Some("span.measurements.inp.value".into()),
                    condition: Some(is_allowed_browser.clone()),
                    tags: vec![
                        Tag::with_key("span.op")
                            .from_field("span.sentry_tags.op")
                            .always(),
                        Tag::with_key("transaction")
                            .from_field("span.sentry_tags.transaction")
                            .always(),
                        Tag::with_key("environment")
                            .from_field("span.sentry_tags.environment")
                            .always(),
                        Tag::with_key("release")
                            .from_field("span.sentry_tags.release")
                            .always(),
                        Tag::with_key("browser.name")
                            .from_field("span.sentry_tags.browser.name")
                            .always(), // already guarded by condition on metric
                    ],
                },
                MetricSpec {
                    category: DataCategory::Span,
                    mri: "g:spans/mobile.slow_frames@none".into(),
                    field: Some("span.measurements.frames.slow.value".into()),
                    condition: Some(is_mobile.clone() & duration_condition.clone()),
                    tags: vec![
                        Tag::with_key("transaction.op")
                            .from_field("span.sentry_tags.transaction.op")
                            .always(),
                        Tag::with_key("transaction")
                            .from_field("span.sentry_tags.transaction")
                            .always(),
                        Tag::with_key("environment")
                            .from_field("span.sentry_tags.environment")
                            .always(),
                        Tag::with_key("release")
                            .from_field("span.sentry_tags.release")
                            .always(),
                        Tag::with_key("span.description")
                            .from_field("span.sentry_tags.description")
                            .always(),
                        Tag::with_key("span.op")
                            .from_field("span.sentry_tags.op")
                            .always(),
                        Tag::with_key("span.group")
                            .from_field("span.sentry_tags.group")
                            .always(),
                        Tag::with_key("device.class")
                            .from_field("span.sentry_tags.device.class")
                            .always(),
                        Tag::with_key("os.name")
                            .from_field("span.sentry_tags.os.name")
                            .always(),
                    ],
                },
                MetricSpec {
                    category: DataCategory::Span,
                    mri: "g:spans/mobile.frozen_frames@none".into(),
                    field: Some("span.measurements.frames.frozen.value".into()),
                    condition: Some(is_mobile.clone() & duration_condition.clone()),
                    tags: vec![
                        Tag::with_key("transaction.op")
                            .from_field("span.sentry_tags.transaction.op")
                            .always(),
                        Tag::with_key("transaction")
                            .from_field("span.sentry_tags.transaction")
                            .always(),
                        Tag::with_key("environment")
                            .from_field("span.sentry_tags.environment")
                            .always(),
                        Tag::with_key("release")
                            .from_field("span.sentry_tags.release")
                            .always(),
                        Tag::with_key("span.description")
                            .from_field("span.sentry_tags.description")
                            .always(),
                        Tag::with_key("span.op")
                            .from_field("span.sentry_tags.op")
                            .always(),
                        Tag::with_key("span.group")
                            .from_field("span.sentry_tags.group")
                            .always(),
                        Tag::with_key("device.class")
                            .from_field("span.sentry_tags.device.class")
                            .always(),
                        Tag::with_key("os.name")
                            .from_field("span.sentry_tags.os.name")
                            .always(),
                    ],
                },
                MetricSpec {
                    category: DataCategory::Span,
                    mri: "g:spans/mobile.total_frames@none".into(),
                    field: Some("span.measurements.frames.total.value".into()),
                    condition: Some(is_mobile.clone() & duration_condition.clone()),
                    tags: vec![
                        Tag::with_key("transaction.op")
                            .from_field("span.sentry_tags.transaction.op")
                            .always(),
                        Tag::with_key("transaction")
                            .from_field("span.sentry_tags.transaction")
                            .always(),
                        Tag::with_key("environment")
                            .from_field("span.sentry_tags.environment")
                            .always(),
                        Tag::with_key("release")
                            .from_field("span.sentry_tags.release")
                            .always(),
                        Tag::with_key("span.description")
                            .from_field("span.sentry_tags.description")
                            .always(),
                        Tag::with_key("span.op")
                            .from_field("span.sentry_tags.op")
                            .always(),
                        Tag::with_key("span.group")
                            .from_field("span.sentry_tags.group")
                            .always(),
                        Tag::with_key("device.class")
                            .from_field("span.sentry_tags.device.class")
                            .always(),
                        Tag::with_key("os.name")
                            .from_field("span.sentry_tags.os.name")
                            .always(),
                    ],
                },
                MetricSpec {
                    category: DataCategory::Span,
                    mri: "g:spans/mobile.frames_delay@second".into(),
                    field: Some("span.measurements.frames.delay.value".into()),
                    condition: Some(is_mobile.clone() & duration_condition.clone()),
                    tags: vec![
                        Tag::with_key("transaction.op")
                            .from_field("span.sentry_tags.transaction.op")
                            .always(),
                        Tag::with_key("transaction")
                            .from_field("span.sentry_tags.transaction")
                            .always(),
                        Tag::with_key("environment")
                            .from_field("span.sentry_tags.environment")
                            .always(),
                        Tag::with_key("release")
                            .from_field("span.sentry_tags.release")
                            .always(),
                        Tag::with_key("span.description")
                            .from_field("span.sentry_tags.description")
                            .always(),
                        Tag::with_key("span.op")
                            .from_field("span.sentry_tags.op")
                            .always(),
                        Tag::with_key("span.group")
                            .from_field("span.sentry_tags.group")
                            .always(),
                        Tag::with_key("device.class")
                            .from_field("span.sentry_tags.device.class")
                            .always(),
                        Tag::with_key("os.name")
                            .from_field("span.sentry_tags.os.name")
                            .always(),
                    ],
                },
            ],
            vec![],
        ),
        (
            GroupKey::SpanMetricsAddons,
            vec![
                // all addon modules
                MetricSpec {
                    category: DataCategory::Span,
                    mri: "c:spans/usage@none".into(),
                    field: None,
                    condition: Some(is_addon.clone()),
                    tags: vec![],
                },
                MetricSpec {
                    category: DataCategory::Span,
                    mri: "d:spans/exclusive_time@millisecond".into(),
                    field: Some("span.exclusive_time".into()),
                    condition: Some(is_addon.clone()),
                    tags: span_time_tags.clone(),
                },
                MetricSpec {
                    category: DataCategory::Span,
                    mri: "d:spans/exclusive_time_light@millisecond".into(),
                    field: Some("span.exclusive_time".into()),
                    condition: Some(is_addon.clone() & duration_condition.clone()),
                    tags: vec![
                        Tag::with_key("span.category")
                            .from_field("span.sentry_tags.category")
                            .always(),
                        Tag::with_key("span.description")
                            .from_field("span.sentry_tags.description")
                            .always(),
                        Tag::with_key("span.group")
                            .from_field("span.sentry_tags.group")
                            .always(),
                        Tag::with_key("span.op")
                            .from_field("span.sentry_tags.op")
                            .always(),
                    ],
                },
                MetricSpec {
                    category: DataCategory::Span,
                    mri: "d:spans/duration@millisecond".into(),
                    field: Some("span.duration".into()),
                    condition: Some(is_addon),
                    tags: span_time_tags.clone(),
                },
                // cache module
                MetricSpec {
                    category: DataCategory::Span,
                    mri: "d:spans/cache.item_size@byte".into(),
                    field: Some("span.measurements.cache.item_size.value".into()),
                    condition: Some(is_cache.clone()),
                    tags: vec![
                        Tag::with_key("environment")
                            .from_field("span.sentry_tags.environment")
                            .always(), // already guarded by condition on metric
                        Tag::with_key("span.op")
                            .from_field("span.sentry_tags.op")
                            .always(), // already guarded by condition on metric
                        Tag::with_key("transaction")
                            .from_field("span.sentry_tags.transaction")
                            .always(), // already guarded by condition on metric
                        Tag::with_key("cache.hit")
                            .from_field("span.sentry_tags.cache.hit")
                            .always(), // already guarded by condition on metric
                    ],
                },
                // ai module
                MetricSpec {
                    category: DataCategory::Span,
                    mri: "c:spans/ai.total_tokens.used@none".into(),
                    field: Some("span.measurements.ai_total_tokens_used.value".into()),
                    condition: Some(is_ai.clone()),
                    tags: vec![
                        Tag::with_key("span.op")
                            .from_field("span.sentry_tags.op")
                            .always(),
                        Tag::with_key("environment")
                            .from_field("span.sentry_tags.environment")
                            .always(),
                        Tag::with_key("release")
                            .from_field("span.sentry_tags.release")
                            .always(),
                        Tag::with_key("span.origin")
                            .from_field("span.origin")
                            .always(),
                        Tag::with_key("span.category")
                            .from_field("span.sentry_tags.category")
                            .always(), // already guarded by condition on metric
                        Tag::with_key("span.ai.pipeline.group")
                            .from_field("span.sentry_tags.ai_pipeline_group")
                            .always(), // already guarded by condition on metric
                        Tag::with_key("span.description")
                            .from_field("span.sentry_tags.description")
                            .always(), // already guarded by condition on metric
                        Tag::with_key("span.group")
                            .from_field("span.sentry_tags.group")
                            .always(), // already guarded by condition on metric
                        Tag::with_key("span.op")
                            .from_field("span.sentry_tags.op")
                            .always(), // already guarded by condition on metric
                    ],
                },
                MetricSpec {
                    category: DataCategory::Span,
                    mri: "c:spans/ai.total_cost@usd".into(),
                    field: Some("span.measurements.ai_total_cost.value".into()),
                    condition: Some(is_ai.clone()),
                    tags: vec![
                        Tag::with_key("span.op")
                            .from_field("span.sentry_tags.op")
                            .always(),
                        Tag::with_key("environment")
                            .from_field("span.sentry_tags.environment")
                            .always(),
                        Tag::with_key("release")
                            .from_field("span.sentry_tags.release")
                            .always(),
                        Tag::with_key("span.origin")
                            .from_field("span.origin")
                            .always(),
                        Tag::with_key("span.category")
                            .from_field("span.sentry_tags.category")
                            .always(), // already guarded by condition on metric
                        Tag::with_key("span.ai.pipeline.group")
                            .from_field("span.sentry_tags.ai_pipeline_group")
                            .always(), // already guarded by condition on metric
                        Tag::with_key("span.description")
                            .from_field("span.sentry_tags.description")
                            .always(), // already guarded by condition on metric
                        Tag::with_key("span.group")
                            .from_field("span.sentry_tags.group")
                            .always(), // already guarded by condition on metric
                        Tag::with_key("span.op")
                            .from_field("span.sentry_tags.op")
                            .always(), // already guarded by condition on metric
                    ],
                }, // queue module
                MetricSpec {
                    category: DataCategory::Span,
                    mri: "g:spans/messaging.message.receive.latency@millisecond".into(),
                    field: Some("span.measurements.messaging.message.receive.latency.value".into()),
                    condition: Some(is_queue_op.clone()),
                    tags: vec![
                        Tag::with_key("environment")
                            .from_field("span.sentry_tags.environment")
                            .always(),
                        Tag::with_key("span.op")
                            .from_field("span.sentry_tags.op")
                            .always(),
                        Tag::with_key("transaction")
                            .from_field("span.sentry_tags.transaction")
                            .always(),
                        Tag::with_key("messaging.destination.name")
                            .from_field("span.sentry_tags.messaging.destination.name")
                            .always(),
                    ],
                },
            ],
            vec![
                TagMapping {
                    metrics: vec![
                        LazyGlob::new("d:spans/duration@millisecond"),
                        LazyGlob::new("d:spans/exclusive_time@millisecond"),
                    ],
                    tags: vec![
                        // ai module
                        Tag::with_key("span.group")
                            .from_field("span.sentry_tags.group")
                            .when(is_ai.clone()),
                        Tag::with_key("span.category")
                            .from_field("span.sentry_tags.category")
                            .when(is_ai.clone()),
                        Tag::with_key("span.description")
                            .from_field("span.sentry_tags.description")
                            .when(is_ai.clone()),
                    ],
                },
                TagMapping {
                    metrics: vec![
                        LazyGlob::new("d:spans/duration@millisecond"),
                        LazyGlob::new("d:spans/exclusive_time_light@millisecond"),
                        LazyGlob::new("d:spans/exclusive_time@millisecond"),
                    ],
                    tags: vec![
                        // cache module
                        Tag::with_key("cache.hit")
                            .from_field("span.sentry_tags.cache.hit")
                            .when(is_cache.clone()),
                        // queue module
                        Tag::with_key("messaging.destination.name")
                            .from_field("span.sentry_tags.messaging.destination.name")
                            .when(is_queue_op.clone()),
                        Tag::with_key("trace.status")
                            .from_field("span.sentry_tags.trace.status")
                            .when(is_queue_op.clone()),
                    ],
                },
                TagMapping {
                    metrics: vec![LazyGlob::new("d:spans/exclusive_time_light@millisecond")],
                    tags: vec![Tag::with_key("environment")
                        .from_field("span.sentry_tags.environment")
                        .when(is_cache.clone())],
                },
            ],
        ),
        (
            GroupKey::SpanMetricsTx,
            vec![MetricSpec {
                category: DataCategory::Span,
                mri: "d:transactions/measurements.score.total@ratio".into(),
                field: Some("span.measurements.score.total.value".into()),
                condition: Some(
                    // If transactions are extracted from spans, the transaction processing pipeline
                    // will take care of this metric.
                    is_allowed_browser.clone() & RuleCondition::eq("span.was_transaction", false),
                ),
                tags: vec![
                    Tag::with_key("span.op")
                        .from_field("span.sentry_tags.op")
                        .always(),
                    Tag::with_key("transaction.op")
                        .from_field("span.sentry_tags.transaction.op")
                        .always(),
                    Tag::with_key("transaction")
                        .from_field("span.sentry_tags.transaction")
                        .always(),
                    Tag::with_key("environment")
                        .from_field("span.sentry_tags.environment")
                        .always(),
                    Tag::with_key("release")
                        .from_field("span.sentry_tags.release")
                        .always(),
                    Tag::with_key("browser.name")
                        .from_field("span.browser.name")
                        .always(), // already guarded by condition on metric
                ],
            }],
            vec![],
        ),
    ]
}<|MERGE_RESOLUTION|>--- conflicted
+++ resolved
@@ -306,13 +306,7 @@
                                 is_db.clone()
                                     | is_resource.clone()
                                     | is_mobile.clone()
-<<<<<<< HEAD
                                     | is_http.clone(),
-=======
-                                    | is_http.clone()
-                                    | is_cache.clone()
-                                    | is_queue_op.clone(),
->>>>>>> 59420079
                             ),
                         Tag::with_key("transaction.op")
                             .from_field("span.sentry_tags.transaction.op")
@@ -729,6 +723,9 @@
                     field: Some("span.exclusive_time".into()),
                     condition: Some(is_addon.clone() & duration_condition.clone()),
                     tags: vec![
+                        Tag::with_key("environment")
+                            .from_field("span.sentry_tags.environment")
+                            .when(is_cache.clone() | is_queue_op.clone()),
                         Tag::with_key("span.category")
                             .from_field("span.sentry_tags.category")
                             .always(),
