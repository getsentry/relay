--- conflicted
+++ resolved
@@ -7,7 +7,7 @@
 use crate::project::ProjectConfig;
 
 /// A list of `span.op` patterns that indicate databases that should be skipped.
-const DISABLED_DATABASES: &[&str] = &["*active*record*", "*clickhouse*", "*mongodb*", "*redis*"];
+const DISABLED_DATABASES: &[&str] = &["*clickhouse*", "*mongodb*", "*redis*"];
 
 /// Adds configuration for extracting metrics from spans.
 ///
@@ -35,7 +35,6 @@
     {
         None
     } else {
-<<<<<<< HEAD
         let is_mongo = RuleCondition::eq("span.system", "mongodb")
             | RuleCondition::glob("span.description", "*\"$*");
 
@@ -44,50 +43,6 @@
             & !(RuleCondition::eq("span.op", "db.sql.query") & is_mongo);
 
         Some(condition)
-=======
-        Some(RuleCondition::And(AndCondition {
-            inner: vec![
-                RuleCondition::Glob(GlobCondition {
-                    name: span_op_field_name.into(),
-                    value: GlobPatterns::new(vec!["db*".into()]),
-                }),
-                RuleCondition::Not(NotCondition {
-                    inner: Box::new(RuleCondition::Glob(GlobCondition {
-                        name: span_op_field_name.into(),
-                        value: GlobPatterns::new(vec![
-                            "*clickhouse*".into(),
-                            "*mongodb*".into(),
-                            "*redis*".into(),
-                        ]),
-                    })),
-                }),
-                RuleCondition::Not(NotCondition {
-                    inner: Box::new(RuleCondition::And(AndCondition {
-                        inner: vec![
-                            RuleCondition::Eq(EqCondition {
-                                name: span_op_field_name.into(),
-                                value: Value::String("db.sql.query".into()),
-                                options: Default::default(),
-                            }),
-                            RuleCondition::Or(OrCondition {
-                                inner: vec![
-                                    RuleCondition::Eq(EqCondition {
-                                        name: "span.system".into(),
-                                        value: Value::String("mongodb".into()),
-                                        options: Default::default(),
-                                    }),
-                                    RuleCondition::Glob(GlobCondition {
-                                        name: "span.description".into(),
-                                        value: GlobPatterns::new(vec![r#"*"$*"#.into()]),
-                                    }),
-                                ],
-                            }),
-                        ],
-                    })),
-                }),
-            ],
-        }))
->>>>>>> b9d0722c
     };
 
     config.metrics.extend([
