use relay_base_schema::data_category::DataCategory;
use relay_common::glob2::LazyGlob;
use relay_event_normalization::utils::MAX_DURATION_MOBILE_MS;
use relay_protocol::RuleCondition;
use serde_json::Number;

use crate::feature::Feature;
use crate::metrics::{MetricExtractionConfig, MetricSpec, TagMapping, TagSpec};
use crate::project::ProjectConfig;
use crate::Tag;

/// A list of `span.op` patterns that indicate databases that should be skipped.
const DISABLED_DATABASES: &[&str] = &[
    "*clickhouse*",
    "*compile*",
    "*mongodb*",
    "*redis*",
    "db.orm",
];

/// A list of span.op` patterns we want to enable for mobile.
const MOBILE_OPS: &[&str] = &["app.*", "ui.load*"];

/// A list of patterns found in MongoDB queries
const MONGODB_QUERIES: &[&str] = &["*\"$*", "{*", "*({*", "*[{*"];

/// A list of patterns for resource span ops we'd like to ingest.
const RESOURCE_SPAN_OPS: &[&str] = &["resource.script", "resource.css", "resource.img"];

/// Adds configuration for extracting metrics from spans.
///
/// This configuration is temporarily hard-coded here. It will later be provided by the upstream.
/// This requires the `SpanMetricsExtraction` feature. This feature should be set to `false` if the
/// default should no longer be placed.
pub fn add_span_metrics(project_config: &mut ProjectConfig) {
    if !project_config.features.has(Feature::SpanMetricsExtraction) {
        return;
    }

    let config = project_config
        .metric_extraction
        .get_or_insert_with(MetricExtractionConfig::empty);

    if !config.is_supported() || config._span_metrics_extended {
        return;
    }

    // Add conditions to filter spans if a specific module is enabled.
    // By default, this will extract all spans.
    let (span_op_conditions, resource_condition) = if project_config
        .features
        .has(Feature::SpanMetricsExtractionAllModules)
    {
        (
            RuleCondition::all(),
            RuleCondition::glob("span.op", "resource.*"),
        )
    } else {
        let is_disabled = RuleCondition::glob("span.op", DISABLED_DATABASES);
        let is_mongo = RuleCondition::eq("span.system", "mongodb")
            | RuleCondition::glob("span.description", MONGODB_QUERIES);
        let resource_condition = RuleCondition::glob("span.op", RESOURCE_SPAN_OPS);

        (
            RuleCondition::eq("span.op", "http.client")
                | RuleCondition::glob("span.op", MOBILE_OPS)
                | (RuleCondition::glob("span.op", "db*") & !is_disabled & !is_mongo)
                | resource_condition.clone(),
            resource_condition,
        )
    };

    // For mobile spans, only extract duration metrics when they are below a threshold.
    let duration_condition = RuleCondition::negate(RuleCondition::glob("span.op", MOBILE_OPS))
        | RuleCondition::lte(
            "span.exclusive_time",
            Number::from_f64(MAX_DURATION_MOBILE_MS).unwrap_or(0.into()),
        );
    let mobile_condition = RuleCondition::eq("span.sentry_tags.mobile", "true");

    config.metrics.extend([
        MetricSpec {
            category: DataCategory::Span,
            mri: "d:spans/exclusive_time_light@millisecond".into(),
            field: Some("span.exclusive_time".into()),
            condition: Some(span_op_conditions.clone() & duration_condition.clone()),
            tags: vec![
                Tag::with_key("environment")
                    .from_field("sentry_tags.environment")
                    .always(),
                Tag::with_key("transaction.method")
                    .from_field("sentry_tags.transaction.method")
                    .always(),
                Tag::with_key("transaction.op")
                    .from_field("sentry_tags.transaction.op")
                    .always(),
                Tag::with_key("span.action")
                    .from_field("sentry_tags.action")
                    .always(),
                Tag::with_key("span.category")
                    .from_field("sentry_tags.category")
                    .always(),
                Tag::with_key("span.description")
                    .from_field("sentry_tags.description")
                    .always(),
                Tag::with_key("span.domain")
                    .from_field("sentry_tags.domain")
                    .always(),
                Tag::with_key("span.group")
                    .from_field("sentry_tags.group")
                    .always(),
                Tag::with_key("span.module")
                    .from_field("sentry_tags.module")
                    .always(),
                Tag::with_key("span.op")
                    .from_field("sentry_tags.op")
                    .always(),
                Tag::with_key("span.status")
                    .from_field("span.status") // from top-level field
                    .always(),
                Tag::with_key("span.status_code")
                    .from_field("sentry_tags.status_code")
                    .always(),
                Tag::with_key("span.system")
                    .from_field("sentry_tags.system")
                    .always(),
                // Mobile:
                Tag::with_key("device.class")
                    .from_field("span.sentry_tags.device.class")
                    .when(mobile_condition.clone()),
                Tag::with_key("release")
                    .from_field("span.sentry_tags.release")
                    .when(mobile_condition.clone()),
                Tag::with_key("span.main_thread")
                    .from_field("span.sentry_tags.main_thread")
                    .when(mobile_condition.clone()),
                // Resource module:
                Tag::with_key("file_extension")
                    .from_field("span.sentry_tags.file_extension")
                    .when(resource_condition.clone()),
                Tag::with_key("resource.render_blocking_status")
                    .from_field("span.sentry_tags.resource.render_blocking_status")
                    .when(resource_condition.clone()),
            ],
        },
        MetricSpec {
            category: DataCategory::Span,
            mri: "d:spans/exclusive_time@millisecond".into(),
            field: Some("span.exclusive_time".into()),
            condition: Some(span_op_conditions.clone() & duration_condition.clone()),
            tags: vec![
                // Common tags:
                Tag::with_key("environment")
                    .from_field("span.sentry_tags.environment")
                    .always(),
                Tag::with_key("transaction.method")
                    .from_field("span.sentry_tags.transaction.method")
                    .always(),
                Tag::with_key("transaction.op")
                    .from_field("span.sentry_tags.transaction.op")
                    .always(),
                Tag::with_key("span.action")
                    .from_field("span.sentry_tags.action")
                    .always(),
                Tag::with_key("span.category")
                    .from_field("span.sentry_tags.category")
                    .always(),
                Tag::with_key("span.description")
                    .from_field("span.sentry_tags.description")
                    .always(),
                Tag::with_key("span.domain")
                    .from_field("span.sentry_tags.domain")
                    .always(),
                Tag::with_key("span.group")
                    .from_field("span.sentry_tags.group")
                    .always(),
                Tag::with_key("span.module")
                    .from_field("span.sentry_tags.module")
                    .always(),
                Tag::with_key("span.op")
                    .from_field("span.sentry_tags.op")
                    .always(),
                Tag::with_key("span.status_code")
                    .from_field("span.sentry_tags.status_code")
                    .always(),
                Tag::with_key("span.system")
                    .from_field("span.sentry_tags.system")
                    .always(),
                Tag::with_key("transaction")
                    .from_field("span.sentry_tags.transaction")
                    .always(),
                // Mobile:
                Tag::with_key("device.class")
                    .from_field("span.sentry_tags.device.class")
                    .when(mobile_condition.clone()),
                Tag::with_key("release")
                    .from_field("span.sentry_tags.release")
                    .when(mobile_condition.clone()),
                Tag::with_key("ttfd")
                    .from_field("span.sentry_tags.ttfd")
                    .when(mobile_condition.clone()),
                Tag::with_key("ttid")
                    .from_field("span.sentry_tags.ttid")
                    .when(mobile_condition.clone()),
                Tag::with_key("span.main_thread")
                    .from_field("span.sentry_tags.main_thread")
                    .when(mobile_condition.clone()),
                // Resource module:
                Tag::with_key("file_extension")
                    .from_field("span.sentry_tags.file_extension")
                    .when(resource_condition.clone()),
                Tag::with_key("resource.render_blocking_status")
                    .from_field("span.sentry_tags.resource.render_blocking_status")
                    .when(resource_condition.clone()),
            ],
        },
        MetricSpec {
            category: DataCategory::Span,
            mri: "d:spans/http.response_content_length@byte".into(),
            field: Some("span.data.http\\.response_content_length".into()),
            condition: Some(
                span_op_conditions.clone()
                    & resource_condition.clone().clone()
                    & RuleCondition::gt("span.data.http\\.response_content_length", 0),
            ),
            tags: vec![
                Tag::with_key("environment")
                    .from_field("span.sentry_tags.environment")
                    .when(resource_condition.clone()),
                Tag::with_key("file_extension")
                    .from_field("span.sentry_tags.file_extension")
                    .when(resource_condition.clone()),
                Tag::with_key("resource.render_blocking_status")
                    .from_field("span.sentry_tags.resource.render_blocking_status")
                    .when(resource_condition.clone()),
                Tag::with_key("span.description")
                    .from_field("span.sentry_tags.description")
                    .when(resource_condition.clone()),
                Tag::with_key("span.domain")
                    .from_field("span.sentry_tags.domain")
                    .when(resource_condition.clone()),
                Tag::with_key("span.group")
                    .from_field("span.sentry_tags.group")
                    .when(resource_condition.clone()),
                Tag::with_key("span.op")
                    .from_field("span.sentry_tags.op")
                    .when(resource_condition.clone()),
                Tag::with_key("transaction")
                    .from_field("span.sentry_tags")
                    .when(resource_condition.clone()),
            ],
        },
        MetricSpec {
            category: DataCategory::Span,
            mri: "d:spans/http.response_content_length@byte".into(),
            field: Some("span.data.http\\.response_content_length".into()),
            condition: Some(
                span_op_conditions.clone()
                    & resource_condition.clone()
                    & RuleCondition::gt("span.data.http\\.response_content_length", 0),
            ),
            tags: vec![
                Tag::with_key("environment")
                    .from_field("span.sentry_tags.environment")
                    .when(resource_condition.clone()),
                Tag::with_key("file_extension")
                    .from_field("span.sentry_tags.file_extension")
                    .when(resource_condition.clone()),
                Tag::with_key("resource.render_blocking_status")
                    .from_field("span.sentry_tags.resource.render_blocking_status")
                    .when(resource_condition.clone()),
                Tag::with_key("span.description")
                    .from_field("span.sentry_tags.description")
                    .when(resource_condition.clone()),
                Tag::with_key("span.domain")
                    .from_field("span.sentry_tags.domain")
                    .when(resource_condition.clone()),
                Tag::with_key("span.group")
                    .from_field("span.sentry_tags.group")
                    .when(resource_condition.clone()),
                Tag::with_key("span.op")
                    .from_field("span.sentry_tags.op")
                    .when(resource_condition.clone()),
                Tag::with_key("transaction")
                    .from_field("span.sentry_tags")
                    .when(resource_condition.clone()),
            ],
        },
        MetricSpec {
            category: DataCategory::Span,
            mri: "d:spans/http.decoded_response_content_length@byte".into(),
            field: Some("span.data.http\\.decoded_response_content_length".into()),
            condition: Some(
                span_op_conditions.clone()
                    & resource_condition.clone()
                    & RuleCondition::gt("span.data.http\\.decoded_response_content_length", 0),
            ),
            tags: vec![
                Tag::with_key("environment")
                    .from_field("span.sentry_tags.environment")
                    .when(resource_condition.clone()),
                Tag::with_key("file_extension")
                    .from_field("span.sentry_tags.file_extension")
                    .when(resource_condition.clone()),
                Tag::with_key("resource.render_blocking_status")
                    .from_field("span.sentry_tags.resource.render_blocking_status")
                    .when(resource_condition.clone()),
                Tag::with_key("span.description")
                    .from_field("span.sentry_tags.description")
                    .when(resource_condition.clone()),
                Tag::with_key("span.domain")
                    .from_field("span.sentry_tags.domain")
                    .when(resource_condition.clone()),
                Tag::with_key("span.group")
                    .from_field("span.sentry_tags.group")
                    .when(resource_condition.clone()),
                Tag::with_key("span.op")
                    .from_field("span.sentry_tags.op")
                    .when(resource_condition.clone()),
                Tag::with_key("transaction")
                    .from_field("span.sentry_tags")
                    .when(resource_condition.clone()),
            ],
        },
        MetricSpec {
            category: DataCategory::Span,
            mri: "d:spans/http.response_transfer_size@byte".into(),
            field: Some("span.data.http\\.response_transfer_size".into()),
            condition: Some(
                span_op_conditions.clone()
                    & resource_condition.clone()
                    & RuleCondition::gt("span.data.http\\.response_transfer_size", 0),
            ),
            tags: vec![
                Tag::with_key("environment")
                    .from_field("span.sentry_tags.environment")
                    .when(resource_condition.clone()),
                Tag::with_key("file_extension")
                    .from_field("span.sentry_tags.file_extension")
                    .when(resource_condition.clone()),
                Tag::with_key("resource.render_blocking_status")
                    .from_field("span.sentry_tags.resource.render_blocking_status")
                    .when(resource_condition.clone()),
                Tag::with_key("span.description")
                    .from_field("span.sentry_tags.description")
                    .when(resource_condition.clone()),
                Tag::with_key("span.domain")
                    .from_field("span.sentry_tags.domain")
                    .when(resource_condition.clone()),
                Tag::with_key("span.group")
                    .from_field("span.sentry_tags.group")
                    .when(resource_condition.clone()),
                Tag::with_key("span.op")
                    .from_field("span.sentry_tags.op")
                    .when(resource_condition.clone()),
                Tag::with_key("transaction")
                    .from_field("span.sentry_tags")
                    .when(resource_condition.clone()),
            ],
        },
        MetricSpec {
            category: DataCategory::Span,
            mri: "c:spans/count_per_op@none".into(),
            field: None,
            condition: Some(duration_condition.clone()),
<<<<<<< HEAD
            tags: vec![
                Tag::with_key("category")
                    .from_field("span.sentry_tags.category")
                    .always(),
                Tag::with_key("op")
                    .from_field("span.sentry_tags.op")
                    .always(),
                Tag::with_key("system")
                    .from_field("span.sentry_tags.system")
                    .always(),
=======
            tags: ["category", "op", "system"]
                .map(|key| TagSpec {
                    key: format!("span.{key}"),
                    field: Some(format!("span.sentry_tags.{key}")),
                    value: None,
                    condition: None,
                })
                .into(),
        },
    ]);

    config.tags.extend([
        TagMapping {
            metrics: vec![LazyGlob::new("d:spans/exclusive_time*@millisecond".into())],
            tags: [
                ("", "environment"),
                ("span.", "action"),
                ("span.", "category"),
                ("span.", "description"),
                ("span.", "domain"),
                ("span.", "group"),
                ("span.", "module"),
                ("span.", "op"),
                ("span.", "status_code"),
                ("span.", "system"),
                ("", "transaction.method"),
                ("", "transaction.op"),
            ]
            .map(|(prefix, key)| TagSpec {
                key: format!("{prefix}{key}"),
                field: Some(format!("span.sentry_tags.{}", key)),
                value: None,
                condition: None,
            })
            .into_iter()
            // Tags taken directly from the span payload:
            .chain(std::iter::once(TagSpec {
                key: "span.status".into(),
                field: Some("span.status".into()),
                value: None,
                condition: None,
            }))
            .collect(),
        },
        // Mobile-specific tags:
        TagMapping {
            metrics: vec![LazyGlob::new("d:spans/exclusive_time*@millisecond".into())],
            tags: ["device.class", "release", "os.name"]
                .map(|key| TagSpec {
                    key: key.to_owned(),
                    field: Some(format!("span.sentry_tags.{}", key)),
                    value: None,
                    condition: Some(RuleCondition::eq("span.sentry_tags.mobile", "true")),
                })
                .into(),
        },
        TagMapping {
            metrics: vec![LazyGlob::new("d:spans/exclusive_time@millisecond".into())],
            tags: [("", "ttfd"), ("", "ttid"), ("span.", "main_thread")]
                .map(|(prefix, key)| TagSpec {
                    key: format!("{prefix}{key}"),
                    field: Some(format!("span.sentry_tags.{}", key)),
                    value: None,
                    condition: Some(RuleCondition::eq("span.sentry_tags.mobile", "true")),
                })
                .into(),
        },
        // Resource-specific tags:
        TagMapping {
            metrics: vec![
                LazyGlob::new("d:spans/http.response_content_length@byte".into()),
                LazyGlob::new("d:spans/http.decoded_response_content_length@byte".into()),
                LazyGlob::new("d:spans/http.response_transfer_size@byte".into()),
>>>>>>> 4802ec5b
            ],
        },
    ]);

    config._span_metrics_extended = true;
    if config.version == 0 {
        config.version = MetricExtractionConfig::VERSION;
    }
}<|MERGE_RESOLUTION|>--- conflicted
+++ resolved
@@ -131,9 +131,6 @@
                 Tag::with_key("release")
                     .from_field("span.sentry_tags.release")
                     .when(mobile_condition.clone()),
-                Tag::with_key("span.main_thread")
-                    .from_field("span.sentry_tags.main_thread")
-                    .when(mobile_condition.clone()),
                 // Resource module:
                 Tag::with_key("file_extension")
                     .from_field("span.sentry_tags.file_extension")
@@ -363,7 +360,6 @@
             mri: "c:spans/count_per_op@none".into(),
             field: None,
             condition: Some(duration_condition.clone()),
-<<<<<<< HEAD
             tags: vec![
                 Tag::with_key("category")
                     .from_field("span.sentry_tags.category")
@@ -374,81 +370,6 @@
                 Tag::with_key("system")
                     .from_field("span.sentry_tags.system")
                     .always(),
-=======
-            tags: ["category", "op", "system"]
-                .map(|key| TagSpec {
-                    key: format!("span.{key}"),
-                    field: Some(format!("span.sentry_tags.{key}")),
-                    value: None,
-                    condition: None,
-                })
-                .into(),
-        },
-    ]);
-
-    config.tags.extend([
-        TagMapping {
-            metrics: vec![LazyGlob::new("d:spans/exclusive_time*@millisecond".into())],
-            tags: [
-                ("", "environment"),
-                ("span.", "action"),
-                ("span.", "category"),
-                ("span.", "description"),
-                ("span.", "domain"),
-                ("span.", "group"),
-                ("span.", "module"),
-                ("span.", "op"),
-                ("span.", "status_code"),
-                ("span.", "system"),
-                ("", "transaction.method"),
-                ("", "transaction.op"),
-            ]
-            .map(|(prefix, key)| TagSpec {
-                key: format!("{prefix}{key}"),
-                field: Some(format!("span.sentry_tags.{}", key)),
-                value: None,
-                condition: None,
-            })
-            .into_iter()
-            // Tags taken directly from the span payload:
-            .chain(std::iter::once(TagSpec {
-                key: "span.status".into(),
-                field: Some("span.status".into()),
-                value: None,
-                condition: None,
-            }))
-            .collect(),
-        },
-        // Mobile-specific tags:
-        TagMapping {
-            metrics: vec![LazyGlob::new("d:spans/exclusive_time*@millisecond".into())],
-            tags: ["device.class", "release", "os.name"]
-                .map(|key| TagSpec {
-                    key: key.to_owned(),
-                    field: Some(format!("span.sentry_tags.{}", key)),
-                    value: None,
-                    condition: Some(RuleCondition::eq("span.sentry_tags.mobile", "true")),
-                })
-                .into(),
-        },
-        TagMapping {
-            metrics: vec![LazyGlob::new("d:spans/exclusive_time@millisecond".into())],
-            tags: [("", "ttfd"), ("", "ttid"), ("span.", "main_thread")]
-                .map(|(prefix, key)| TagSpec {
-                    key: format!("{prefix}{key}"),
-                    field: Some(format!("span.sentry_tags.{}", key)),
-                    value: None,
-                    condition: Some(RuleCondition::eq("span.sentry_tags.mobile", "true")),
-                })
-                .into(),
-        },
-        // Resource-specific tags:
-        TagMapping {
-            metrics: vec![
-                LazyGlob::new("d:spans/http.response_content_length@byte".into()),
-                LazyGlob::new("d:spans/http.decoded_response_content_length@byte".into()),
-                LazyGlob::new("d:spans/http.response_transfer_size@byte".into()),
->>>>>>> 4802ec5b
             ],
         },
     ]);
