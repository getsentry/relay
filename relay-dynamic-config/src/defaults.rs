use relay_base_schema::data_category::DataCategory;
use relay_event_normalization::utils::MAX_DURATION_MOBILE_MS;
use relay_protocol::RuleCondition;
use serde_json::Number;

use crate::feature::Feature;
use crate::metrics::{MetricExtractionConfig, MetricSpec};
use crate::project::ProjectConfig;
use crate::Tag;

/// A list of `span.op` patterns that indicate databases that should be skipped.
const DISABLED_DATABASES: &[&str] = &["*clickhouse*", "*compile*", "*mongodb*", "db.orm"];

/// A list of `span.op` patterns we want to enable for mobile.
const MOBILE_OPS: &[&str] = &[
    "activity.load",
    "app.*",
    "application.load",
    "contentprovider.load",
    "process.load",
    "ui.load*",
];

/// A list of span descriptions that indicate top-level app start spans.
const APP_START_ROOT_SPAN_DESCRIPTIONS: &[&str] = &["Cold Start", "Warm Start"];

/// A list of patterns found in MongoDB queries.
const MONGODB_QUERIES: &[&str] = &["*\"$*", "{*", "*({*", "*[{*"];

/// A list of patterns for resource span ops we'd like to ingest.
const RESOURCE_SPAN_OPS: &[&str] = &["resource.script", "resource.css", "resource.img"];

const CACHE_SPAN_OPS: &[&str] = &[
    "cache.get_item",
    "cache.save",
    "cache.clear",
    "cache.delete_item",
];

const QUEUE_SPAN_OPS: &[&str] = &["queue.task.celery", "queue.submit.celery"];

/// Adds configuration for extracting metrics from spans.
///
/// This configuration is temporarily hard-coded here. It will later be provided by the upstream.
/// This requires the `SpanMetricsExtraction` feature. This feature should be set to `false` if the
/// default should no longer be placed.
pub fn add_span_metrics(project_config: &mut ProjectConfig) {
    if !project_config
        .features
        .has(Feature::ExtractSpansAndSpanMetricsFromEvent)
    {
        return;
    }

    let config = project_config
        .metric_extraction
        .get_or_insert_with(MetricExtractionConfig::empty);

    if !config.is_supported() || config._span_metrics_extended {
        return;
    }

    config.metrics.extend(span_metrics(
        project_config
            .features
            .has(Feature::ExtractTransactionFromSegmentSpan),
        project_config
            .features
            .has(Feature::DoubleWriteSpanDistributionMetricsAsGauges),
    ));

    config._span_metrics_extended = true;
    if config.version == 0 {
        config.version = MetricExtractionConfig::VERSION;
    }
}

/// Metrics with tags applied as required.
fn span_metrics(
    transaction_extraction_enabled: bool,
    double_write_distributions_as_gauges: bool,
) -> impl IntoIterator<Item = MetricSpec> {
    let score_total_transaction_metric = if transaction_extraction_enabled {
        RuleCondition::never()
    } else {
        RuleCondition::all()
    };

    let is_ai = RuleCondition::glob("span.op", "ai.*");

    let is_db = RuleCondition::eq("span.sentry_tags.category", "db")
        & !(RuleCondition::eq("span.system", "mongodb")
            | RuleCondition::glob("span.op", DISABLED_DATABASES)
            | RuleCondition::glob("span.description", MONGODB_QUERIES));
    let is_resource = RuleCondition::glob("span.op", RESOURCE_SPAN_OPS);

    let is_cache = RuleCondition::glob("span.op", CACHE_SPAN_OPS);

    let is_mobile_op = RuleCondition::glob("span.op", MOBILE_OPS);

    let is_mobile_sdk = RuleCondition::eq("span.sentry_tags.mobile", "true");

    let is_http = RuleCondition::eq("span.op", "http.client");

    let is_queue_op = RuleCondition::glob("span.op", QUEUE_SPAN_OPS);

    let is_allowed_browser = RuleCondition::eq(
        "span.sentry_tags.browser.name",
        vec![
            "Google Chrome",
            "Chrome",
            "Firefox",
            "Safari",
            "Edge",
            "Opera",
        ],
    );

    // This filter is based on
    // https://github.com/getsentry/sentry/blob/e01885215ff1a5b4e0da3046b4d929398a946360/static/app/views/starfish/views/screens/screenLoadSpans/spanOpSelector.tsx#L31-L34
    let is_screen = RuleCondition::eq("span.sentry_tags.transaction.op", "ui.load")
        & RuleCondition::eq(
            "span.op",
            vec![
                "file.read",
                "file.write",
                "ui.load",
                "http.client",
                "db",
                "db.sql.room",
                "db.sql.query",
                "db.sql.transaction",
            ],
        );

    let is_mobile = is_mobile_sdk.clone() & (is_mobile_op.clone() | is_screen);

    let is_interaction = RuleCondition::glob("span.op", "ui.interaction.*");

    // For mobile spans, only extract duration metrics when they are below a threshold.
    let duration_condition = RuleCondition::negate(is_mobile_op.clone())
        | RuleCondition::lte(
            "span.exclusive_time",
            Number::from_f64(MAX_DURATION_MOBILE_MS).unwrap_or(0.into()),
        );

    let app_start_condition = duration_condition.clone()
        & RuleCondition::glob("span.op", "app.start.*")
        & RuleCondition::eq("span.description", APP_START_ROOT_SPAN_DESCRIPTIONS);

    // `exclusive_time_light` excludes transaction tags (and some others) to reduce cardinality.
    let exclusive_time_light_condition = (is_db.clone()
        | is_ai.clone()
        | is_resource.clone()
        | is_mobile.clone()
        | is_interaction
        | is_http.clone()
        | is_queue_op.clone()
        | is_cache.clone())
        & duration_condition.clone();

    let know_modules_condition =
        (is_db.clone() | is_resource.clone() | is_mobile.clone() | is_http.clone())
            & duration_condition.clone();
    let self_time_tags = vec![
        // All modules:
        Tag::with_key("environment")
            .from_field("span.sentry_tags.environment")
            .always(),
        Tag::with_key("span.op")
            .from_field("span.sentry_tags.op")
            .always(),
        Tag::with_key("transaction")
            .from_field("span.sentry_tags.transaction")
            .always(),
        Tag::with_key("transaction.op")
            .from_field("span.sentry_tags.transaction.op")
            .always(),
        // Know modules:
        Tag::with_key("transaction.method")
            .from_field("span.sentry_tags.transaction.method")
            .when(is_db.clone() | is_mobile.clone() | is_http.clone()), // groups by method + txn, e.g. `GET /users`
        Tag::with_key("span.action")
            .from_field("span.sentry_tags.action")
            .when(is_db.clone()),
        Tag::with_key("span.category")
            .from_field("span.sentry_tags.category")
            .when(know_modules_condition.clone()),
        Tag::with_key("span.description")
            .from_field("span.sentry_tags.description")
            .when(know_modules_condition.clone()),
        Tag::with_key("span.domain")
            .from_field("span.sentry_tags.domain")
            .when(is_db.clone() | is_resource.clone() | is_http.clone()),
        Tag::with_key("span.group")
            .from_field("span.sentry_tags.group")
            .when(know_modules_condition.clone()),
        // Mobile module:
        Tag::with_key("device.class")
            .from_field("span.sentry_tags.device.class")
            .when(is_mobile.clone()),
        Tag::with_key("os.name") // TODO: might not be needed on both `exclusive_time` metrics
            .from_field("span.sentry_tags.os.name")
            .when(is_mobile.clone()),
        Tag::with_key("release")
            .from_field("span.sentry_tags.release")
            .when(is_mobile.clone()),
        Tag::with_key("ttfd")
            .from_field("span.sentry_tags.ttfd")
            .when(is_mobile.clone()),
        Tag::with_key("ttid")
            .from_field("span.sentry_tags.ttid")
            .when(is_mobile.clone()),
        Tag::with_key("span.main_thread")
            .from_field("span.sentry_tags.main_thread")
            .when(is_mobile.clone()),
        Tag::with_key("app_start_type")
            .from_field("span.sentry_tags.app_start_type")
            .when(is_mobile.clone()),
        // Resource module:
        Tag::with_key("file_extension")
            .from_field("span.sentry_tags.file_extension")
            .when(is_resource.clone()),
        Tag::with_key("resource.render_blocking_status")
            .from_field("span.sentry_tags.resource.render_blocking_status")
            .when(is_resource.clone()),
        // HTTP module:
        Tag::with_key("span.status_code")
            .from_field("span.sentry_tags.status_code")
            .when(is_http.clone()),
        // Cache module
        Tag::with_key("cache.hit")
            .from_field("span.sentry_tags.cache.hit")
            .when(is_cache.clone()),
    ];
    let self_time_light_tags = vec![
        Tag::with_key("environment")
            .from_field("span.sentry_tags.environment")
            .when(is_db.clone() | is_resource.clone() | is_mobile.clone() | is_http.clone()),
        Tag::with_key("transaction.op")
            .from_field("span.sentry_tags.transaction.op")
            .when(is_mobile.clone()),
        Tag::with_key("span.action")
            .from_field("span.sentry_tags.action")
            .when(is_db.clone()),
        Tag::with_key("span.category")
            .from_field("span.sentry_tags.category")
            .always(),
        Tag::with_key("span.description")
            .from_field("span.sentry_tags.description")
            .always(),
        Tag::with_key("span.domain")
            .from_field("span.sentry_tags.domain")
            .when(is_db.clone() | is_resource.clone() | is_http.clone()),
        Tag::with_key("span.group")
            .from_field("span.sentry_tags.group")
            .always(),
        Tag::with_key("span.op")
            .from_field("span.sentry_tags.op")
            .always(),
        // Mobile:
        Tag::with_key("device.class")
            .from_field("span.sentry_tags.device.class")
            .when(is_mobile.clone()),
        Tag::with_key("os.name") // TODO: might not be needed on both `exclusive_time` metrics
            .from_field("span.sentry_tags.os.name")
            .when(is_mobile.clone()),
        Tag::with_key("release")
            .from_field("span.sentry_tags.release")
            .when(is_mobile.clone()),
        // Resource module:
        Tag::with_key("file_extension")
            .from_field("span.sentry_tags.file_extension")
            .when(is_resource.clone()),
        Tag::with_key("resource.render_blocking_status")
            .from_field("span.sentry_tags.resource.render_blocking_status")
            .when(is_resource.clone()),
        // HTTP module:
        Tag::with_key("span.status_code")
            .from_field("span.sentry_tags.status_code")
            .when(is_http.clone()),
        // Cache module
        Tag::with_key("cache.hit")
            .from_field("span.sentry_tags.cache_hit")
            .when(is_cache.clone()),
    ];
    let total_time_tags = vec![
        // All modules:
        Tag::with_key("environment")
            .from_field("span.sentry_tags.environment")
            .always(),
        Tag::with_key("span.op")
            .from_field("span.sentry_tags.op")
            .always(),
        Tag::with_key("transaction")
            .from_field("span.sentry_tags.transaction")
            .always(),
        Tag::with_key("transaction.op")
            .from_field("span.sentry_tags.transaction.op")
            .always(),
        Tag::with_key("span.group")
            .from_field("span.sentry_tags.group")
            .when(know_modules_condition.clone() | app_start_condition.clone()),
        // Mobile module:
        Tag::with_key("span.description")
            .from_field("span.sentry_tags.description")
            .when(app_start_condition.clone()),
        Tag::with_key("device.class")
            .from_field("span.sentry_tags.device.class")
            .when(app_start_condition.clone()),
        Tag::with_key("release")
            .from_field("span.sentry_tags.release")
            .when(app_start_condition.clone()),
        Tag::with_key("os.name")
            .from_field("span.sentry_tags.os.name")
            .when(app_start_condition.clone()),
        Tag::with_key("app_start_type")
            .from_field("span.sentry_tags.app_start_type")
            .when(app_start_condition.clone()),
    ];

    let mut metrics = vec![
        MetricSpec {
            category: DataCategory::Span,
            mri: "c:spans/usage@none".into(),
            field: None,
            condition: None,
            tags: vec![],
        },
        MetricSpec {
            category: DataCategory::Span,
            mri: "d:spans/exclusive_time@millisecond".into(),
            field: Some("span.exclusive_time".into()),
            condition: None,
            tags: self_time_tags.clone(),
        },
        MetricSpec {
            category: DataCategory::Span,
            mri: "d:spans/exclusive_time_light@millisecond".into(),
            field: Some("span.exclusive_time".into()),
<<<<<<< HEAD
            condition: Some(exclusive_time_light_condition),
            tags: vec![
                Tag::with_key("environment")
                    .from_field("span.sentry_tags.environment")
                    .when(
                        is_db.clone() | is_resource.clone() | is_mobile.clone() | is_http.clone(),
                    ),
                Tag::with_key("transaction.op")
                    .from_field("span.sentry_tags.transaction.op")
                    .when(is_mobile.clone()),
                Tag::with_key("span.action")
                    .from_field("span.sentry_tags.action")
                    .when(is_db.clone()),
                Tag::with_key("span.category")
                    .from_field("span.sentry_tags.category")
                    .always(),
                Tag::with_key("span.description")
                    .from_field("span.sentry_tags.description")
                    .always(),
                Tag::with_key("span.domain")
                    .from_field("span.sentry_tags.domain")
                    .when(is_db.clone() | is_resource.clone() | is_http.clone()),
                Tag::with_key("span.group")
                    .from_field("span.sentry_tags.group")
                    .always(),
                Tag::with_key("span.op")
                    .from_field("span.sentry_tags.op")
                    .always(),
                // Mobile:
                Tag::with_key("device.class")
                    .from_field("span.sentry_tags.device.class")
                    .when(is_mobile.clone()),
                Tag::with_key("os.name") // TODO: might not be needed on both `exclusive_time` metrics
                    .from_field("span.sentry_tags.os.name")
                    .when(is_mobile.clone()),
                Tag::with_key("release")
                    .from_field("span.sentry_tags.release")
                    .when(is_mobile.clone()),
                // Resource module:
                Tag::with_key("file_extension")
                    .from_field("span.sentry_tags.file_extension")
                    .when(is_resource.clone()),
                Tag::with_key("resource.render_blocking_status")
                    .from_field("span.sentry_tags.resource.render_blocking_status")
                    .when(is_resource.clone()),
                // HTTP module:
                Tag::with_key("span.status_code")
                    .from_field("span.sentry_tags.status_code")
                    .when(is_http.clone()),
                // Cache module
                Tag::with_key("cache.hit")
                    .from_field("span.sentry_tags.cache.hit")
                    .when(is_cache.clone()),
            ],
=======
            condition: Some(exclusive_time_light_condition.clone()),
            tags: self_time_light_tags.clone(),
        },
        MetricSpec {
            category: DataCategory::Span,
            mri: "d:spans/duration@millisecond".into(),
            field: Some("span.duration".into()),
            condition: None,
            tags: total_time_tags.clone(),
>>>>>>> 69874ae8
        },
        MetricSpec {
            category: DataCategory::Span,
            mri: "d:spans/cache.item_size@byte".into(),
            field: Some("span.data.cache\\.item_size".into()),
            condition: Some(is_cache.clone()),
            tags: vec![
                Tag::with_key("environment")
                    .from_field("span.sentry_tags.environment")
                    .always(), // already guarded by condition on metric
                Tag::with_key("span.op")
                    .from_field("span.sentry_tags.op")
                    .always(), // already guarded by condition on metric
                Tag::with_key("transaction")
                    .from_field("span.sentry_tags.transaction")
                    .always(), // already guarded by condition on metric
                Tag::with_key("cache.hit")
                    .from_field("span.sentry_tags.cache.hit")
                    .always(), // already guarded by condition on metric
            ],
        },
        MetricSpec {
            category: DataCategory::Span,
            mri: "d:spans/http.response_content_length@byte".into(),
            field: Some("span.data.http\\.response_content_length".into()),
            condition: Some(
                is_resource.clone()
                    & RuleCondition::gt("span.data.http\\.response_content_length", 0),
            ),
            tags: vec![
                Tag::with_key("environment")
                    .from_field("span.sentry_tags.environment")
                    .always(), // already guarded by condition on metric
                Tag::with_key("file_extension")
                    .from_field("span.sentry_tags.file_extension")
                    .always(), // already guarded by condition on metric
                Tag::with_key("resource.render_blocking_status")
                    .from_field("span.sentry_tags.resource.render_blocking_status")
                    .always(), // already guarded by condition on metric
                Tag::with_key("span.description")
                    .from_field("span.sentry_tags.description")
                    .always(), // already guarded by condition on metric
                Tag::with_key("span.domain")
                    .from_field("span.sentry_tags.domain")
                    .always(), // already guarded by condition on metric
                Tag::with_key("span.group")
                    .from_field("span.sentry_tags.group")
                    .always(), // already guarded by condition on metric
                Tag::with_key("span.op")
                    .from_field("span.sentry_tags.op")
                    .always(), // already guarded by condition on metric
                Tag::with_key("transaction")
                    .from_field("span.sentry_tags.transaction")
                    .always(), // already guarded by condition on metric
            ],
        },
        MetricSpec {
            category: DataCategory::Span,
            mri: "d:spans/http.decoded_response_content_length@byte".into(),
            field: Some("span.data.http\\.decoded_response_content_length".into()),
            condition: Some(
                is_resource.clone()
                    & RuleCondition::gt("span.data.http\\.decoded_response_content_length", 0),
            ),
            tags: vec![
                Tag::with_key("environment")
                    .from_field("span.sentry_tags.environment")
                    .always(), // already guarded by condition on metric
                Tag::with_key("file_extension")
                    .from_field("span.sentry_tags.file_extension")
                    .always(), // already guarded by condition on metric
                Tag::with_key("resource.render_blocking_status")
                    .from_field("span.sentry_tags.resource.render_blocking_status")
                    .always(), // already guarded by condition on metric
                Tag::with_key("span.description")
                    .from_field("span.sentry_tags.description")
                    .always(), // already guarded by condition on metric
                Tag::with_key("span.domain")
                    .from_field("span.sentry_tags.domain")
                    .always(), // already guarded by condition on metric
                Tag::with_key("span.group")
                    .from_field("span.sentry_tags.group")
                    .always(), // already guarded by condition on metric
                Tag::with_key("span.op")
                    .from_field("span.sentry_tags.op")
                    .always(), // already guarded by condition on metric
            ],
        },
        MetricSpec {
            category: DataCategory::Span,
            mri: "d:spans/http.response_transfer_size@byte".into(),
            field: Some("span.data.http\\.response_transfer_size".into()),
            condition: Some(
                is_resource & RuleCondition::gt("span.data.http\\.response_transfer_size", 0),
            ),
            tags: vec![
                Tag::with_key("environment")
                    .from_field("span.sentry_tags.environment")
                    .always(), // already guarded by condition on metric
                Tag::with_key("file_extension")
                    .from_field("span.sentry_tags.file_extension")
                    .always(), // already guarded by condition on metric
                Tag::with_key("resource.render_blocking_status")
                    .from_field("span.sentry_tags.resource.render_blocking_status")
                    .always(), // already guarded by condition on metric
                Tag::with_key("span.description")
                    .from_field("span.sentry_tags.description")
                    .always(), // already guarded by condition on metric
                Tag::with_key("span.domain")
                    .from_field("span.sentry_tags.domain")
                    .always(), // already guarded by condition on metric
                Tag::with_key("span.group")
                    .from_field("span.sentry_tags.group")
                    .always(), // already guarded by condition on metric
                Tag::with_key("span.op")
                    .from_field("span.sentry_tags.op")
                    .always(), // already guarded by condition on metric
            ],
        },
        MetricSpec {
            category: DataCategory::Span,
            mri: "c:spans/ai.total_tokens.used@none".into(),
            field: Some("span.measurements.ai_total_tokens_used.value".into()),
            condition: Some(is_ai.clone()),
            tags: vec![
                Tag::with_key("span.op")
                    .from_field("span.sentry_tags.op")
                    .always(),
                Tag::with_key("environment")
                    .from_field("span.sentry_tags.environment")
                    .always(),
                Tag::with_key("release")
                    .from_field("span.sentry_tags.release")
                    .always(),
                Tag::with_key("span.origin")
                    .from_field("span.origin")
                    .always(),
                Tag::with_key("span.description")
                    .from_field("span.sentry_tags.description")
                    .always(), // already guarded by condition on metric
                Tag::with_key("span.group")
                    .from_field("span.sentry_tags.group")
                    .always(), // already guarded by condition on metric
                Tag::with_key("span.op")
                    .from_field("span.sentry_tags.op")
                    .always(), // already guarded by condition on metric
            ],
        },
        MetricSpec {
            category: DataCategory::Span,
            mri: "d:spans/webvital.score.total@ratio".into(),
            field: Some("span.measurements.score.total.value".into()),
            condition: Some(is_allowed_browser.clone()),
            tags: vec![
                Tag::with_key("span.op")
                    .from_field("span.sentry_tags.op")
                    .always(),
                Tag::with_key("transaction.op")
                    .from_field("span.sentry_tags.transaction.op")
                    .always(),
                Tag::with_key("transaction")
                    .from_field("span.sentry_tags.transaction")
                    .always(),
                Tag::with_key("environment")
                    .from_field("span.sentry_tags.environment")
                    .always(),
                Tag::with_key("release")
                    .from_field("span.sentry_tags.release")
                    .always(),
                Tag::with_key("browser.name")
                    .from_field("span.browser.name")
                    .always(), // already guarded by condition on metric
            ],
        },
        MetricSpec {
            category: DataCategory::Span,
            mri: "d:transactions/measurements.score.total@ratio".into(),
            field: Some("span.measurements.score.total.value".into()),
            condition: Some(
                // If transactions are extracted from spans, the transaction processing pipeline
                // will take care of this metric.
                score_total_transaction_metric
                    & is_allowed_browser.clone()
                    & RuleCondition::eq("span.was_transaction", false),
            ),
            tags: vec![
                Tag::with_key("span.op")
                    .from_field("span.sentry_tags.op")
                    .always(),
                Tag::with_key("transaction.op")
                    .from_field("span.sentry_tags.transaction.op")
                    .always(),
                Tag::with_key("transaction")
                    .from_field("span.sentry_tags.transaction")
                    .always(),
                Tag::with_key("environment")
                    .from_field("span.sentry_tags.environment")
                    .always(),
                Tag::with_key("release")
                    .from_field("span.sentry_tags.release")
                    .always(),
                Tag::with_key("browser.name")
                    .from_field("span.browser.name")
                    .always(), // already guarded by condition on metric
            ],
        },
        MetricSpec {
            category: DataCategory::Span,
            mri: "d:spans/webvital.score.inp@ratio".into(),
            field: Some("span.measurements.score.inp.value".into()),
            condition: Some(is_allowed_browser.clone()),
            tags: vec![
                Tag::with_key("span.op")
                    .from_field("span.sentry_tags.op")
                    .always(),
                Tag::with_key("transaction")
                    .from_field("span.sentry_tags.transaction")
                    .always(),
                Tag::with_key("environment")
                    .from_field("span.sentry_tags.environment")
                    .always(),
                Tag::with_key("release")
                    .from_field("span.sentry_tags.release")
                    .always(),
                Tag::with_key("browser.name")
                    .from_field("span.sentry_tags.browser.name")
                    .always(), // already guarded by condition on metric
            ],
        },
        MetricSpec {
            category: DataCategory::Span,
            mri: "d:spans/webvital.score.weight.inp@ratio".into(),
            field: Some("span.measurements.score.weight.inp.value".into()),
            condition: Some(is_allowed_browser.clone()),
            tags: vec![
                Tag::with_key("span.op")
                    .from_field("span.sentry_tags.op")
                    .always(),
                Tag::with_key("transaction")
                    .from_field("span.sentry_tags.transaction")
                    .always(),
                Tag::with_key("environment")
                    .from_field("span.sentry_tags.environment")
                    .always(),
                Tag::with_key("release")
                    .from_field("span.sentry_tags.release")
                    .always(),
                Tag::with_key("browser.name")
                    .from_field("span.sentry_tags.browser.name")
                    .always(), // already guarded by condition on metric
            ],
        },
        MetricSpec {
            category: DataCategory::Span,
            mri: "d:spans/webvital.inp@millisecond".into(),
            field: Some("span.measurements.inp.value".into()),
            condition: Some(is_allowed_browser),
            tags: vec![
                Tag::with_key("span.op")
                    .from_field("span.sentry_tags.op")
                    .always(),
                Tag::with_key("transaction")
                    .from_field("span.sentry_tags.transaction")
                    .always(),
                Tag::with_key("environment")
                    .from_field("span.sentry_tags.environment")
                    .always(),
                Tag::with_key("release")
                    .from_field("span.sentry_tags.release")
                    .always(),
                Tag::with_key("browser.name")
                    .from_field("span.sentry_tags.browser.name")
                    .always(), // already guarded by condition on metric
            ],
        },
    ];

    if double_write_distributions_as_gauges {
        metrics.append(&mut vec![
            MetricSpec {
                category: DataCategory::Span,
                mri: "g:spans/self_time@millisecond".into(),
                field: Some("span.exclusive_time".into()),
                condition: None,
                tags: self_time_tags,
            },
            MetricSpec {
                category: DataCategory::Span,
                mri: "g:spans/self_time_light@millisecond".into(),
                field: Some("span.exclusive_time".into()),
                condition: Some(exclusive_time_light_condition),
                tags: self_time_light_tags,
            },
            MetricSpec {
                category: DataCategory::Span,
                mri: "g:spans/total_time@millisecond".into(),
                field: Some("span.duration".into()),
                condition: None,
                tags: total_time_tags,
            },
        ]);
    }

    metrics
}<|MERGE_RESOLUTION|>--- conflicted
+++ resolved
@@ -281,7 +281,7 @@
             .when(is_http.clone()),
         // Cache module
         Tag::with_key("cache.hit")
-            .from_field("span.sentry_tags.cache_hit")
+            .from_field("span.sentry_tags.cache.hit")
             .when(is_cache.clone()),
     ];
     let total_time_tags = vec![
@@ -338,62 +338,6 @@
             category: DataCategory::Span,
             mri: "d:spans/exclusive_time_light@millisecond".into(),
             field: Some("span.exclusive_time".into()),
-<<<<<<< HEAD
-            condition: Some(exclusive_time_light_condition),
-            tags: vec![
-                Tag::with_key("environment")
-                    .from_field("span.sentry_tags.environment")
-                    .when(
-                        is_db.clone() | is_resource.clone() | is_mobile.clone() | is_http.clone(),
-                    ),
-                Tag::with_key("transaction.op")
-                    .from_field("span.sentry_tags.transaction.op")
-                    .when(is_mobile.clone()),
-                Tag::with_key("span.action")
-                    .from_field("span.sentry_tags.action")
-                    .when(is_db.clone()),
-                Tag::with_key("span.category")
-                    .from_field("span.sentry_tags.category")
-                    .always(),
-                Tag::with_key("span.description")
-                    .from_field("span.sentry_tags.description")
-                    .always(),
-                Tag::with_key("span.domain")
-                    .from_field("span.sentry_tags.domain")
-                    .when(is_db.clone() | is_resource.clone() | is_http.clone()),
-                Tag::with_key("span.group")
-                    .from_field("span.sentry_tags.group")
-                    .always(),
-                Tag::with_key("span.op")
-                    .from_field("span.sentry_tags.op")
-                    .always(),
-                // Mobile:
-                Tag::with_key("device.class")
-                    .from_field("span.sentry_tags.device.class")
-                    .when(is_mobile.clone()),
-                Tag::with_key("os.name") // TODO: might not be needed on both `exclusive_time` metrics
-                    .from_field("span.sentry_tags.os.name")
-                    .when(is_mobile.clone()),
-                Tag::with_key("release")
-                    .from_field("span.sentry_tags.release")
-                    .when(is_mobile.clone()),
-                // Resource module:
-                Tag::with_key("file_extension")
-                    .from_field("span.sentry_tags.file_extension")
-                    .when(is_resource.clone()),
-                Tag::with_key("resource.render_blocking_status")
-                    .from_field("span.sentry_tags.resource.render_blocking_status")
-                    .when(is_resource.clone()),
-                // HTTP module:
-                Tag::with_key("span.status_code")
-                    .from_field("span.sentry_tags.status_code")
-                    .when(is_http.clone()),
-                // Cache module
-                Tag::with_key("cache.hit")
-                    .from_field("span.sentry_tags.cache.hit")
-                    .when(is_cache.clone()),
-            ],
-=======
             condition: Some(exclusive_time_light_condition.clone()),
             tags: self_time_light_tags.clone(),
         },
@@ -403,7 +347,6 @@
             field: Some("span.duration".into()),
             condition: None,
             tags: total_time_tags.clone(),
->>>>>>> 69874ae8
         },
         MetricSpec {
             category: DataCategory::Span,
