--- conflicted
+++ resolved
@@ -174,108 +174,6 @@
         | is_http.clone()
         | is_queue_op.clone())
         & duration_condition.clone();
-<<<<<<< HEAD
-
-    let metrics = vec![
-        MetricSpec {
-            category: DataCategory::Span,
-            mri: "c:spans/usage@none".into(),
-            field: None,
-            condition: None,
-            tags: vec![],
-        },
-        MetricSpec {
-            category: DataCategory::Span,
-            mri: "d:spans/exclusive_time@millisecond".into(),
-            field: Some("span.exclusive_time".into()),
-            condition: None,
-            tags: vec![
-                // All modules:
-                Tag::with_key("environment")
-                    .from_field("span.sentry_tags.environment")
-                    .always(),
-                Tag::with_key("span.op")
-                    .from_field("span.sentry_tags.op")
-                    .always(),
-                Tag::with_key("transaction")
-                    .from_field("span.sentry_tags.transaction")
-                    .always(),
-                Tag::with_key("transaction.op")
-                    .from_field("span.sentry_tags.transaction.op")
-                    .always(),
-                // Know modules:
-                Tag::with_key("transaction.method")
-                    .from_field("span.sentry_tags.transaction.method")
-                    .when(is_db.clone() | is_mobile.clone() | is_http.clone()), // groups by method + txn, e.g. `GET /users`
-                Tag::with_key("span.action")
-                    .from_field("span.sentry_tags.action")
-                    .when(is_db.clone()),
-                Tag::with_key("span.category")
-                    .from_field("span.sentry_tags.category")
-                    .when(know_modules_condition.clone()),
-                Tag::with_key("span.description")
-                    .from_field("span.sentry_tags.description")
-                    .when(know_modules_condition.clone()),
-                Tag::with_key("span.domain")
-                    .from_field("span.sentry_tags.domain")
-                    .when(is_db.clone() | is_resource.clone() | is_http.clone()),
-                Tag::with_key("span.group")
-                    .from_field("span.sentry_tags.group")
-                    .when(know_modules_condition.clone()),
-                // Mobile module:
-                Tag::with_key("device.class")
-                    .from_field("span.sentry_tags.device.class")
-                    .when(is_mobile.clone()),
-                Tag::with_key("os.name") // TODO: might not be needed on both `exclusive_time` metrics
-                    .from_field("span.sentry_tags.os.name")
-                    .when(is_mobile.clone()),
-                Tag::with_key("release")
-                    .from_field("span.sentry_tags.release")
-                    .when(is_mobile.clone()),
-                Tag::with_key("ttfd")
-                    .from_field("span.sentry_tags.ttfd")
-                    .when(is_mobile.clone()),
-                Tag::with_key("ttid")
-                    .from_field("span.sentry_tags.ttid")
-                    .when(is_mobile.clone()),
-                Tag::with_key("span.main_thread")
-                    .from_field("span.sentry_tags.main_thread")
-                    .when(is_mobile.clone()),
-                Tag::with_key("app_start_type")
-                    .from_field("span.sentry_tags.app_start_type")
-                    .when(is_mobile.clone()),
-                // Resource module:
-                Tag::with_key("file_extension")
-                    .from_field("span.sentry_tags.file_extension")
-                    .when(is_resource.clone()),
-                Tag::with_key("resource.render_blocking_status")
-                    .from_field("span.sentry_tags.resource.render_blocking_status")
-                    .when(is_resource.clone()),
-                // HTTP module:
-                Tag::with_key("span.status_code")
-                    .from_field("span.sentry_tags.status_code")
-                    .when(is_http.clone()),
-                // Cache module
-                Tag::with_key("cache.hit")
-                    .from_field("span.sentry_tags.cache.hit")
-                    .when(is_cache.clone()),
-            ],
-        },
-        MetricSpec {
-            category: DataCategory::Span,
-            mri: "d:spans/exclusive_time_light@millisecond".into(),
-            field: Some("span.exclusive_time".into()),
-            condition: Some(exclusive_time_light_condition.clone()),
-            tags: vec![
-                Tag::with_key("environment")
-                    .from_field("span.sentry_tags.environment")
-                    .when(
-                        is_db.clone()
-                            | is_resource.clone()
-                            | is_mobile.clone()
-                            | is_http.clone()
-                            | is_cache.clone(),
-=======
     vec![
         (
             "span_metrics".to_owned(),
@@ -381,6 +279,7 @@
                                     | is_resource.clone()
                                     | is_mobile.clone()
                                     | is_http.clone(),
+                                    | is_cache.clone(),
                             ),
                         Tag::with_key("transaction.op")
                             .from_field("span.sentry_tags.transaction.op")
@@ -484,7 +383,7 @@
                 MetricSpec {
                     category: DataCategory::Span,
                     mri: "d:spans/cache.item_size@byte".into(),
-                    field: Some("span.data.cache\\.item_size".into()),
+                    field: Some("span.measurements.cache.item_size.value".into()),
                     condition: Some(is_cache.clone()),
                     tags: vec![
                         Tag::with_key("environment")
@@ -508,7 +407,6 @@
                     condition: Some(
                         is_resource.clone()
                             & RuleCondition::gt("span.data.http\\.response_content_length", 0),
->>>>>>> 8785d0a6
                     ),
                     tags: vec![
                         Tag::with_key("environment")
@@ -548,452 +446,6 @@
                                 0,
                             ),
                     ),
-<<<<<<< HEAD
-                Tag::with_key("span.category")
-                    .from_field("span.sentry_tags.category")
-                    .when(is_ai.clone()),
-                Tag::with_key("span.description")
-                    .from_field("span.sentry_tags.description")
-                    .when(is_ai.clone() | app_start_condition.clone()),
-                // Mobile module:
-                Tag::with_key("device.class")
-                    .from_field("span.sentry_tags.device.class")
-                    .when(app_start_condition.clone()),
-                Tag::with_key("release")
-                    .from_field("span.sentry_tags.release")
-                    .when(app_start_condition.clone()),
-                Tag::with_key("os.name")
-                    .from_field("span.sentry_tags.os.name")
-                    .when(app_start_condition.clone()),
-                Tag::with_key("app_start_type")
-                    .from_field("span.sentry_tags.app_start_type")
-                    .when(app_start_condition.clone()),
-            ],
-        },
-        MetricSpec {
-            category: DataCategory::Span,
-            mri: "d:spans/cache.item_size@byte".into(),
-            field: Some("span.measurements.cache.item_size.value".into()),
-            condition: Some(is_cache.clone()),
-            tags: vec![
-                Tag::with_key("environment")
-                    .from_field("span.sentry_tags.environment")
-                    .always(), // already guarded by condition on metric
-                Tag::with_key("span.op")
-                    .from_field("span.sentry_tags.op")
-                    .always(), // already guarded by condition on metric
-                Tag::with_key("transaction")
-                    .from_field("span.sentry_tags.transaction")
-                    .always(), // already guarded by condition on metric
-                Tag::with_key("cache.hit")
-                    .from_field("span.sentry_tags.cache.hit")
-                    .always(), // already guarded by condition on metric
-            ],
-        },
-        MetricSpec {
-            category: DataCategory::Span,
-            mri: "d:spans/http.response_content_length@byte".into(),
-            field: Some("span.data.http\\.response_content_length".into()),
-            condition: Some(
-                is_resource.clone()
-                    & RuleCondition::gt("span.data.http\\.response_content_length", 0),
-            ),
-            tags: vec![
-                Tag::with_key("environment")
-                    .from_field("span.sentry_tags.environment")
-                    .always(), // already guarded by condition on metric
-                Tag::with_key("file_extension")
-                    .from_field("span.sentry_tags.file_extension")
-                    .always(), // already guarded by condition on metric
-                Tag::with_key("resource.render_blocking_status")
-                    .from_field("span.sentry_tags.resource.render_blocking_status")
-                    .always(), // already guarded by condition on metric
-                Tag::with_key("span.description")
-                    .from_field("span.sentry_tags.description")
-                    .always(), // already guarded by condition on metric
-                Tag::with_key("span.domain")
-                    .from_field("span.sentry_tags.domain")
-                    .always(), // already guarded by condition on metric
-                Tag::with_key("span.group")
-                    .from_field("span.sentry_tags.group")
-                    .always(), // already guarded by condition on metric
-                Tag::with_key("span.op")
-                    .from_field("span.sentry_tags.op")
-                    .always(), // already guarded by condition on metric
-                Tag::with_key("transaction")
-                    .from_field("span.sentry_tags.transaction")
-                    .always(), // already guarded by condition on metric
-            ],
-        },
-        MetricSpec {
-            category: DataCategory::Span,
-            mri: "d:spans/http.decoded_response_content_length@byte".into(),
-            field: Some("span.data.http\\.decoded_response_content_length".into()),
-            condition: Some(
-                is_resource.clone()
-                    & RuleCondition::gt("span.data.http\\.decoded_response_content_length", 0),
-            ),
-            tags: vec![
-                Tag::with_key("environment")
-                    .from_field("span.sentry_tags.environment")
-                    .always(), // already guarded by condition on metric
-                Tag::with_key("file_extension")
-                    .from_field("span.sentry_tags.file_extension")
-                    .always(), // already guarded by condition on metric
-                Tag::with_key("resource.render_blocking_status")
-                    .from_field("span.sentry_tags.resource.render_blocking_status")
-                    .always(), // already guarded by condition on metric
-                Tag::with_key("span.description")
-                    .from_field("span.sentry_tags.description")
-                    .always(), // already guarded by condition on metric
-                Tag::with_key("span.domain")
-                    .from_field("span.sentry_tags.domain")
-                    .always(), // already guarded by condition on metric
-                Tag::with_key("span.group")
-                    .from_field("span.sentry_tags.group")
-                    .always(), // already guarded by condition on metric
-                Tag::with_key("span.op")
-                    .from_field("span.sentry_tags.op")
-                    .always(), // already guarded by condition on metric
-            ],
-        },
-        MetricSpec {
-            category: DataCategory::Span,
-            mri: "d:spans/http.response_transfer_size@byte".into(),
-            field: Some("span.data.http\\.response_transfer_size".into()),
-            condition: Some(
-                is_resource & RuleCondition::gt("span.data.http\\.response_transfer_size", 0),
-            ),
-            tags: vec![
-                Tag::with_key("environment")
-                    .from_field("span.sentry_tags.environment")
-                    .always(), // already guarded by condition on metric
-                Tag::with_key("file_extension")
-                    .from_field("span.sentry_tags.file_extension")
-                    .always(), // already guarded by condition on metric
-                Tag::with_key("resource.render_blocking_status")
-                    .from_field("span.sentry_tags.resource.render_blocking_status")
-                    .always(), // already guarded by condition on metric
-                Tag::with_key("span.description")
-                    .from_field("span.sentry_tags.description")
-                    .always(), // already guarded by condition on metric
-                Tag::with_key("span.domain")
-                    .from_field("span.sentry_tags.domain")
-                    .always(), // already guarded by condition on metric
-                Tag::with_key("span.group")
-                    .from_field("span.sentry_tags.group")
-                    .always(), // already guarded by condition on metric
-                Tag::with_key("span.op")
-                    .from_field("span.sentry_tags.op")
-                    .always(), // already guarded by condition on metric
-            ],
-        },
-        MetricSpec {
-            category: DataCategory::Span,
-            mri: "c:spans/ai.total_tokens.used@none".into(),
-            field: Some("span.measurements.ai_total_tokens_used.value".into()),
-            condition: Some(is_ai.clone()),
-            tags: vec![
-                Tag::with_key("span.op")
-                    .from_field("span.sentry_tags.op")
-                    .always(),
-                Tag::with_key("environment")
-                    .from_field("span.sentry_tags.environment")
-                    .always(),
-                Tag::with_key("release")
-                    .from_field("span.sentry_tags.release")
-                    .always(),
-                Tag::with_key("span.origin")
-                    .from_field("span.origin")
-                    .always(),
-                Tag::with_key("span.category")
-                    .from_field("span.sentry_tags.category")
-                    .always(), // already guarded by condition on metric
-                Tag::with_key("span.ai.pipeline.group")
-                    .from_field("span.sentry_tags.ai_pipeline_group")
-                    .always(), // already guarded by condition on metric
-                Tag::with_key("span.description")
-                    .from_field("span.sentry_tags.description")
-                    .always(), // already guarded by condition on metric
-                Tag::with_key("span.group")
-                    .from_field("span.sentry_tags.group")
-                    .always(), // already guarded by condition on metric
-                Tag::with_key("span.op")
-                    .from_field("span.sentry_tags.op")
-                    .always(), // already guarded by condition on metric
-            ],
-        },
-        MetricSpec {
-            category: DataCategory::Span,
-            mri: "d:spans/webvital.score.total@ratio".into(),
-            field: Some("span.measurements.score.total.value".into()),
-            condition: Some(is_allowed_browser.clone()),
-            tags: vec![
-                Tag::with_key("span.op")
-                    .from_field("span.sentry_tags.op")
-                    .always(),
-                Tag::with_key("transaction.op")
-                    .from_field("span.sentry_tags.transaction.op")
-                    .always(),
-                Tag::with_key("transaction")
-                    .from_field("span.sentry_tags.transaction")
-                    .always(),
-                Tag::with_key("environment")
-                    .from_field("span.sentry_tags.environment")
-                    .always(),
-                Tag::with_key("release")
-                    .from_field("span.sentry_tags.release")
-                    .always(),
-                Tag::with_key("browser.name")
-                    .from_field("span.browser.name")
-                    .always(), // already guarded by condition on metric
-            ],
-        },
-        MetricSpec {
-            category: DataCategory::Span,
-            mri: "d:transactions/measurements.score.total@ratio".into(),
-            field: Some("span.measurements.score.total.value".into()),
-            condition: Some(
-                // If transactions are extracted from spans, the transaction processing pipeline
-                // will take care of this metric.
-                score_total_transaction_metric
-                    & is_allowed_browser.clone()
-                    & RuleCondition::eq("span.was_transaction", false),
-            ),
-            tags: vec![
-                Tag::with_key("span.op")
-                    .from_field("span.sentry_tags.op")
-                    .always(),
-                Tag::with_key("transaction.op")
-                    .from_field("span.sentry_tags.transaction.op")
-                    .always(),
-                Tag::with_key("transaction")
-                    .from_field("span.sentry_tags.transaction")
-                    .always(),
-                Tag::with_key("environment")
-                    .from_field("span.sentry_tags.environment")
-                    .always(),
-                Tag::with_key("release")
-                    .from_field("span.sentry_tags.release")
-                    .always(),
-                Tag::with_key("browser.name")
-                    .from_field("span.browser.name")
-                    .always(), // already guarded by condition on metric
-            ],
-        },
-        MetricSpec {
-            category: DataCategory::Span,
-            mri: "d:spans/webvital.score.inp@ratio".into(),
-            field: Some("span.measurements.score.inp.value".into()),
-            condition: Some(is_allowed_browser.clone()),
-            tags: vec![
-                Tag::with_key("span.op")
-                    .from_field("span.sentry_tags.op")
-                    .always(),
-                Tag::with_key("transaction")
-                    .from_field("span.sentry_tags.transaction")
-                    .always(),
-                Tag::with_key("environment")
-                    .from_field("span.sentry_tags.environment")
-                    .always(),
-                Tag::with_key("release")
-                    .from_field("span.sentry_tags.release")
-                    .always(),
-                Tag::with_key("browser.name")
-                    .from_field("span.sentry_tags.browser.name")
-                    .always(), // already guarded by condition on metric
-            ],
-        },
-        MetricSpec {
-            category: DataCategory::Span,
-            mri: "d:spans/webvital.score.weight.inp@ratio".into(),
-            field: Some("span.measurements.score.weight.inp.value".into()),
-            condition: Some(is_allowed_browser.clone()),
-            tags: vec![
-                Tag::with_key("span.op")
-                    .from_field("span.sentry_tags.op")
-                    .always(),
-                Tag::with_key("transaction")
-                    .from_field("span.sentry_tags.transaction")
-                    .always(),
-                Tag::with_key("environment")
-                    .from_field("span.sentry_tags.environment")
-                    .always(),
-                Tag::with_key("release")
-                    .from_field("span.sentry_tags.release")
-                    .always(),
-                Tag::with_key("browser.name")
-                    .from_field("span.sentry_tags.browser.name")
-                    .always(), // already guarded by condition on metric
-            ],
-        },
-        MetricSpec {
-            category: DataCategory::Span,
-            mri: "d:spans/webvital.inp@millisecond".into(),
-            field: Some("span.measurements.inp.value".into()),
-            condition: Some(is_allowed_browser),
-            tags: vec![
-                Tag::with_key("span.op")
-                    .from_field("span.sentry_tags.op")
-                    .always(),
-                Tag::with_key("transaction")
-                    .from_field("span.sentry_tags.transaction")
-                    .always(),
-                Tag::with_key("environment")
-                    .from_field("span.sentry_tags.environment")
-                    .always(),
-                Tag::with_key("release")
-                    .from_field("span.sentry_tags.release")
-                    .always(),
-                Tag::with_key("browser.name")
-                    .from_field("span.sentry_tags.browser.name")
-                    .always(), // already guarded by condition on metric
-            ],
-        },
-        MetricSpec {
-            category: DataCategory::Span,
-            mri: "g:spans/mobile.slow_frames@none".into(),
-            field: Some("span.measurements.frames.slow.value".into()),
-            condition: Some(is_mobile.clone() & duration_condition.clone()),
-            tags: vec![
-                Tag::with_key("transaction")
-                    .from_field("span.sentry_tags.transaction")
-                    .always(),
-                Tag::with_key("environment")
-                    .from_field("span.sentry_tags.environment")
-                    .always(),
-                Tag::with_key("release")
-                    .from_field("span.sentry_tags.release")
-                    .always(),
-                Tag::with_key("span.description")
-                    .from_field("span.sentry_tags.description")
-                    .always(),
-                Tag::with_key("span.op")
-                    .from_field("span.sentry_tags.op")
-                    .always(),
-                Tag::with_key("span.group")
-                    .from_field("span.sentry_tags.group")
-                    .always(),
-                Tag::with_key("device.class")
-                    .from_field("span.sentry_tags.device.class")
-                    .always(),
-                Tag::with_key("os.name")
-                    .from_field("span.sentry_tags.os.name")
-                    .always(),
-            ],
-        },
-        MetricSpec {
-            category: DataCategory::Span,
-            mri: "g:spans/mobile.frozen_frames@none".into(),
-            field: Some("span.measurements.frames.frozen.value".into()),
-            condition: Some(is_mobile.clone() & duration_condition.clone()),
-            tags: vec![
-                Tag::with_key("transaction")
-                    .from_field("span.sentry_tags.transaction")
-                    .always(),
-                Tag::with_key("environment")
-                    .from_field("span.sentry_tags.environment")
-                    .always(),
-                Tag::with_key("release")
-                    .from_field("span.sentry_tags.release")
-                    .always(),
-                Tag::with_key("span.description")
-                    .from_field("span.sentry_tags.description")
-                    .always(),
-                Tag::with_key("span.op")
-                    .from_field("span.sentry_tags.op")
-                    .always(),
-                Tag::with_key("span.group")
-                    .from_field("span.sentry_tags.group")
-                    .always(),
-                Tag::with_key("device.class")
-                    .from_field("span.sentry_tags.device.class")
-                    .always(),
-                Tag::with_key("os.name")
-                    .from_field("span.sentry_tags.os.name")
-                    .always(),
-            ],
-        },
-        MetricSpec {
-            category: DataCategory::Span,
-            mri: "g:spans/mobile.total_frames@none".into(),
-            field: Some("span.measurements.frames.total.value".into()),
-            condition: Some(is_mobile.clone() & duration_condition.clone()),
-            tags: vec![
-                Tag::with_key("transaction")
-                    .from_field("span.sentry_tags.transaction")
-                    .always(),
-                Tag::with_key("environment")
-                    .from_field("span.sentry_tags.environment")
-                    .always(),
-                Tag::with_key("release")
-                    .from_field("span.sentry_tags.release")
-                    .always(),
-                Tag::with_key("span.description")
-                    .from_field("span.sentry_tags.description")
-                    .always(),
-                Tag::with_key("span.op")
-                    .from_field("span.sentry_tags.op")
-                    .always(),
-                Tag::with_key("span.group")
-                    .from_field("span.sentry_tags.group")
-                    .always(),
-                Tag::with_key("device.class")
-                    .from_field("span.sentry_tags.device.class")
-                    .always(),
-                Tag::with_key("os.name")
-                    .from_field("span.sentry_tags.os.name")
-                    .always(),
-            ],
-        },
-        MetricSpec {
-            category: DataCategory::Span,
-            mri: "g:spans/mobile.frames_delay@second".into(),
-            field: Some("span.measurements.frames.delay.value".into()),
-            condition: Some(is_mobile.clone() & duration_condition.clone()),
-            tags: vec![
-                Tag::with_key("transaction")
-                    .from_field("span.sentry_tags.transaction")
-                    .always(),
-                Tag::with_key("environment")
-                    .from_field("span.sentry_tags.environment")
-                    .always(),
-                Tag::with_key("release")
-                    .from_field("span.sentry_tags.release")
-                    .always(),
-                Tag::with_key("span.description")
-                    .from_field("span.sentry_tags.description")
-                    .always(),
-                Tag::with_key("span.op")
-                    .from_field("span.sentry_tags.op")
-                    .always(),
-                Tag::with_key("span.group")
-                    .from_field("span.sentry_tags.group")
-                    .always(),
-                Tag::with_key("device.class")
-                    .from_field("span.sentry_tags.device.class")
-                    .always(),
-                Tag::with_key("os.name")
-                    .from_field("span.sentry_tags.os.name")
-                    .always(),
-            ],
-        },
-        MetricSpec {
-            category: DataCategory::Span,
-            mri: "g:spans/messaging.message.receive.latency@millisecond".into(),
-            field: Some("span.measurements.messaging.message.receive.latency.value".into()),
-            condition: Some(is_queue_op.clone()),
-            tags: vec![
-                Tag::with_key("environment")
-                    .from_field("span.sentry_tags.environment")
-                    .always(),
-                Tag::with_key("span.op")
-                    .from_field("span.sentry_tags.op")
-                    .always(),
-                Tag::with_key("transaction")
-                    .from_field("span.sentry_tags.transaction")
-                    .always(),
-=======
                     tags: vec![
                         Tag::with_key("environment")
                             .from_field("span.sentry_tags.environment")
@@ -1337,7 +789,6 @@
                             .always(),
                     ],
                 },
->>>>>>> 8785d0a6
             ],
         ),
         (
