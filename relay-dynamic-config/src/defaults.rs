--- conflicted
+++ resolved
@@ -53,16 +53,7 @@
         return;
     }
 
-<<<<<<< HEAD
     config.metrics.extend(span_metrics());
-=======
-    // Feature flag for experimental features.
-    let is_extract_all = project_config
-        .features
-        .has(Feature::SpanMetricsExtractionAllModules);
-
-    config.metrics.extend(span_metrics(is_extract_all));
->>>>>>> 6dc5c654
 
     config._span_metrics_extended = true;
     if config.version == 0 {
