--- conflicted
+++ resolved
@@ -633,10 +633,6 @@
         },
         MetricSpec {
             category: DataCategory::Span,
-<<<<<<< HEAD
-            mri: "d:spans/mobile.frames_delay@millisecond".into(),
-            field: Some("span.data.frames\\.delay".into()),
-=======
             mri: "g:spans/mobile.slow_frames@none".into(),
             field: Some("span.measurements.frames.slow.value".into()),
             condition: Some(is_mobile.clone() & duration_condition.clone()),
@@ -703,7 +699,38 @@
             category: DataCategory::Span,
             mri: "g:spans/mobile.total_frames@none".into(),
             field: Some("span.measurements.frames.total.value".into()),
->>>>>>> 17e05187
+            condition: Some(is_mobile.clone() & duration_condition.clone()),
+            tags: vec![
+                Tag::with_key("transaction")
+                    .from_field("span.sentry_tags.transaction")
+                    .always(),
+                Tag::with_key("environment")
+                    .from_field("span.sentry_tags.environment")
+                    .always(),
+                Tag::with_key("release")
+                    .from_field("span.sentry_tags.release")
+                    .always(),
+                Tag::with_key("span.description")
+                    .from_field("span.sentry_tags.description")
+                    .always(),
+                Tag::with_key("span.op")
+                    .from_field("span.sentry_tags.op")
+                    .always(),
+                Tag::with_key("span.group")
+                    .from_field("span.sentry_tags.group")
+                    .always(),
+                Tag::with_key("device.class")
+                    .from_field("span.sentry_tags.device.class")
+                    .always(),
+                Tag::with_key("os.name")
+                    .from_field("span.sentry_tags.os.name")
+                    .always(),
+            ],
+        },
+        MetricSpec {
+            category: DataCategory::Span,
+            mri: "d:spans/mobile.frames_delay@second".into(),
+            field: Some("span.data.frames\\.delay".into()),
             condition: Some(is_mobile.clone() & duration_condition.clone()),
             tags: vec![
                 Tag::with_key("transaction")
