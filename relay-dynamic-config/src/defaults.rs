use relay_base_schema::data_category::DataCategory;
use relay_event_normalization::utils::MAX_DURATION_MOBILE_MS;
use relay_protocol::RuleCondition;
use serde_json::Number;

use crate::metrics::MetricSpec;
use crate::{Feature, MetricExtractionConfig, ProjectConfig, Tag};

/// A list of `span.op` patterns that indicate databases that should be skipped.
const DISABLED_DATABASES: &[&str] = &["*clickhouse*", "*compile*", "*mongodb*", "db.orm"];

/// A list of `span.op` patterns we want to enable for mobile.
const MOBILE_OPS: &[&str] = &[
    "activity.load",
    "app.*",
    "application.load",
    "contentprovider.load",
    "process.load",
    "ui.load*",
];

/// A list of span descriptions that indicate top-level app start spans.
const APP_START_ROOT_SPAN_DESCRIPTIONS: &[&str] = &["Cold Start", "Warm Start"];

/// A list of patterns found in MongoDB queries.
const MONGODB_QUERIES: &[&str] = &["*\"$*", "{*", "*({*", "*[{*"];

/// A list of patterns for resource span ops we'd like to ingest.
const RESOURCE_SPAN_OPS: &[&str] = &["resource.script", "resource.css", "resource.img"];

const CACHE_SPAN_OPS: &[&str] = &[
    "cache.get_item",
    "cache.save",
    "cache.clear",
    "cache.delete_item",
];

const QUEUE_SPAN_OPS: &[&str] = &[
    "queue.task.*",
    "queue.submit.*",
    "queue.task",
    "queue.submit",
    "queue.publish",
    "queue.process",
];

pub fn add_span_metrics(project_config: &mut ProjectConfig) {
    if !project_config
        .features
        .has(Feature::ExtractSpansAndSpanMetricsFromEvent)
    {
        return;
    }

    let config = project_config
        .metric_extraction
        .get_or_insert_with(MetricExtractionConfig::empty);

    if !config.is_supported() || config._span_metrics_extended {
        return;
    }

    // Enable the hardcoded span metrics group:
    config
        .global_groups
        .entry("span_metrics".to_owned())
        .or_default()
        .is_enabled = true;

    // Enable transaction metrics for span (score.total), but only if double-write to transactions
    // is disabled.
    if !project_config
        .features
        .has(Feature::ExtractTransactionFromSegmentSpan)
    {
        let span_metrics_tx = config
            .global_groups
            .entry("span_metrics_tx".to_owned())
            .or_default();
        span_metrics_tx.is_enabled = true;
    }

    config._span_metrics_extended = true;
    if config.version == 0 {
        config.version = MetricExtractionConfig::MAX_SUPPORTED_VERSION;
    }
}

/// Configuration for extracting metrics from spans.
///
/// These metrics are added to [`crate::GlobalConfig`] by the service and enabled
/// by project configs in sentry.
pub fn hardcoded_span_metrics() -> Vec<(String, Vec<MetricSpec>)> {
    let is_ai = RuleCondition::glob("span.op", "ai.*");

    let is_db = RuleCondition::eq("span.sentry_tags.category", "db")
        & !(RuleCondition::eq("span.system", "mongodb")
            | RuleCondition::glob("span.op", DISABLED_DATABASES)
            | RuleCondition::glob("span.description", MONGODB_QUERIES));
    let is_resource = RuleCondition::glob("span.op", RESOURCE_SPAN_OPS);

    let is_cache = RuleCondition::glob("span.op", CACHE_SPAN_OPS);

    let is_mobile_op = RuleCondition::glob("span.op", MOBILE_OPS);

    let is_mobile_sdk = RuleCondition::eq("span.sentry_tags.mobile", "true");

    let is_http = RuleCondition::eq("span.op", "http.client");

    let is_queue_op = RuleCondition::glob("span.op", QUEUE_SPAN_OPS);

    let is_allowed_browser = RuleCondition::eq(
        "span.sentry_tags.browser.name",
        vec![
            "Google Chrome",
            "Chrome",
            "Firefox",
            "Safari",
            "Edge",
            "Opera",
        ],
    );

    // This filter is based on
    // https://github.com/getsentry/sentry/blob/e01885215ff1a5b4e0da3046b4d929398a946360/static/app/views/starfish/views/screens/screenLoadSpans/spanOpSelector.tsx#L31-L34
    let is_screen = RuleCondition::eq("span.sentry_tags.transaction.op", "ui.load")
        & RuleCondition::eq(
            "span.op",
            vec![
                "file.read",
                "file.write",
                "ui.load",
                "http.client",
                "db",
                "db.sql.room",
                "db.sql.query",
                "db.sql.transaction",
            ],
        );

    let is_mobile = is_mobile_sdk.clone() & (is_mobile_op.clone() | is_screen);

    let is_interaction = RuleCondition::glob("span.op", "ui.interaction.*");

    // For mobile spans, only extract duration metrics when they are below a threshold.
    let duration_condition = RuleCondition::negate(is_mobile_op.clone())
        | RuleCondition::lte(
            "span.exclusive_time",
            Number::from_f64(MAX_DURATION_MOBILE_MS).unwrap_or(0.into()),
        );

    let app_start_condition = duration_condition.clone()
        & RuleCondition::glob("span.op", "app.start.*")
        & RuleCondition::eq("span.description", APP_START_ROOT_SPAN_DESCRIPTIONS);

    // `exclusive_time_light` excludes transaction tags (and some others) to reduce cardinality.
    let exclusive_time_light_condition = (is_db.clone()
        | is_ai.clone()
        | is_resource.clone()
        | is_mobile.clone()
        | is_interaction
        | is_http.clone()
        | is_queue_op.clone()
        | is_cache.clone())
        & duration_condition.clone();

    let know_modules_condition = (is_db.clone()
        | is_resource.clone()
        | is_mobile.clone()
        | is_http.clone()
        | is_queue_op.clone())
        & duration_condition.clone();
<<<<<<< HEAD
    vec![
        (
            "span_metrics".to_owned(),
            vec![
                MetricSpec {
                    category: DataCategory::Span,
                    mri: "c:spans/usage@none".into(),
                    field: None,
                    condition: None,
                    tags: vec![],
                },
                MetricSpec {
                    category: DataCategory::Span,
                    mri: "d:spans/exclusive_time@millisecond".into(),
                    field: Some("span.exclusive_time".into()),
                    condition: None,
                    tags: vec![
                        // All modules:
                        Tag::with_key("environment")
                            .from_field("span.sentry_tags.environment")
                            .always(),
                        Tag::with_key("span.op")
                            .from_field("span.sentry_tags.op")
                            .always(),
                        Tag::with_key("transaction")
                            .from_field("span.sentry_tags.transaction")
                            .always(),
                        Tag::with_key("transaction.op")
                            .from_field("span.sentry_tags.transaction.op")
                            .always(),
                        // Know modules:
                        Tag::with_key("transaction.method")
                            .from_field("span.sentry_tags.transaction.method")
                            .when(is_db.clone() | is_mobile.clone() | is_http.clone()), // groups by method + txn, e.g. `GET /users`
                        Tag::with_key("span.action")
                            .from_field("span.sentry_tags.action")
                            .when(is_db.clone()),
                        Tag::with_key("span.category")
                            .from_field("span.sentry_tags.category")
                            .when(know_modules_condition.clone()),
                        Tag::with_key("span.description")
                            .from_field("span.sentry_tags.description")
                            .when(know_modules_condition.clone()),
                        Tag::with_key("span.domain")
                            .from_field("span.sentry_tags.domain")
                            .when(is_db.clone() | is_resource.clone() | is_http.clone()),
                        Tag::with_key("span.group")
                            .from_field("span.sentry_tags.group")
                            .when(know_modules_condition.clone()),
                        // Mobile module:
                        Tag::with_key("device.class")
                            .from_field("span.sentry_tags.device.class")
                            .when(is_mobile.clone()),
                        Tag::with_key("os.name") // TODO: might not be needed on both `exclusive_time` metrics
                            .from_field("span.sentry_tags.os.name")
                            .when(is_mobile.clone()),
                        Tag::with_key("release")
                            .from_field("span.sentry_tags.release")
                            .when(is_mobile.clone()),
                        Tag::with_key("ttfd")
                            .from_field("span.sentry_tags.ttfd")
                            .when(is_mobile.clone()),
                        Tag::with_key("ttid")
                            .from_field("span.sentry_tags.ttid")
                            .when(is_mobile.clone()),
                        Tag::with_key("span.main_thread")
                            .from_field("span.sentry_tags.main_thread")
                            .when(is_mobile.clone()),
                        Tag::with_key("app_start_type")
                            .from_field("span.sentry_tags.app_start_type")
                            .when(is_mobile.clone()),
                        // Resource module:
                        Tag::with_key("file_extension")
                            .from_field("span.sentry_tags.file_extension")
                            .when(is_resource.clone()),
                        Tag::with_key("resource.render_blocking_status")
                            .from_field("span.sentry_tags.resource.render_blocking_status")
                            .when(is_resource.clone()),
                        // HTTP module:
                        Tag::with_key("span.status_code")
                            .from_field("span.sentry_tags.status_code")
                            .when(is_http.clone()),
                        // Cache module
                        Tag::with_key("cache.hit")
                            .from_field("span.sentry_tags.cache.hit")
                            .when(is_cache.clone()),
                    ],
                },
                MetricSpec {
                    category: DataCategory::Span,
                    mri: "d:spans/exclusive_time_light@millisecond".into(),
                    field: Some("span.exclusive_time".into()),
                    condition: Some(exclusive_time_light_condition.clone()),
                    tags: vec![
                        Tag::with_key("environment")
                            .from_field("span.sentry_tags.environment")
                            .when(
                                is_db.clone()
                                    | is_resource.clone()
                                    | is_mobile.clone()
                                    | is_http.clone(),
                            ),
                        Tag::with_key("transaction.op")
                            .from_field("span.sentry_tags.transaction.op")
                            .when(is_mobile.clone()),
                        Tag::with_key("span.action")
                            .from_field("span.sentry_tags.action")
                            .when(is_db.clone()),
                        Tag::with_key("span.category")
                            .from_field("span.sentry_tags.category")
                            .always(),
                        Tag::with_key("span.description")
                            .from_field("span.sentry_tags.description")
                            .always(),
                        Tag::with_key("span.domain")
                            .from_field("span.sentry_tags.domain")
                            .when(is_db.clone() | is_resource.clone() | is_http.clone()),
                        Tag::with_key("span.group")
                            .from_field("span.sentry_tags.group")
                            .always(),
                        Tag::with_key("span.op")
                            .from_field("span.sentry_tags.op")
                            .always(),
                        // Mobile:
                        Tag::with_key("device.class")
                            .from_field("span.sentry_tags.device.class")
                            .when(is_mobile.clone()),
                        Tag::with_key("os.name") // TODO: might not be needed on both `exclusive_time` metrics
                            .from_field("span.sentry_tags.os.name")
                            .when(is_mobile.clone()),
                        Tag::with_key("release")
                            .from_field("span.sentry_tags.release")
                            .when(is_mobile.clone()),
                        // Resource module:
                        Tag::with_key("file_extension")
                            .from_field("span.sentry_tags.file_extension")
                            .when(is_resource.clone()),
                        Tag::with_key("resource.render_blocking_status")
                            .from_field("span.sentry_tags.resource.render_blocking_status")
                            .when(is_resource.clone()),
                        // HTTP module:
                        Tag::with_key("span.status_code")
                            .from_field("span.sentry_tags.status_code")
                            .when(is_http.clone()),
                        // Cache module
                        Tag::with_key("cache.hit")
                            .from_field("span.sentry_tags.cache.hit")
                            .when(is_cache.clone()),
                    ],
                },
                MetricSpec {
                    category: DataCategory::Span,
                    mri: "d:spans/duration@millisecond".into(),
                    field: Some("span.duration".into()),
                    condition: None,
                    tags: vec![
                        // All modules:
                        Tag::with_key("environment")
                            .from_field("span.sentry_tags.environment")
                            .always(),
                        Tag::with_key("span.op")
                            .from_field("span.sentry_tags.op")
                            .always(),
                        Tag::with_key("transaction")
                            .from_field("span.sentry_tags.transaction")
                            .always(),
                        Tag::with_key("transaction.op")
                            .from_field("span.sentry_tags.transaction.op")
                            .always(),
                        Tag::with_key("span.group")
                            .from_field("span.sentry_tags.group")
                            .when(
                                is_ai.clone()
                                    | know_modules_condition.clone()
                                    | app_start_condition.clone(),
                            ),
                        Tag::with_key("span.category")
                            .from_field("span.sentry_tags.category")
                            .when(is_ai.clone()),
                        Tag::with_key("span.description")
                            .from_field("span.sentry_tags.description")
                            .when(is_ai.clone() | app_start_condition.clone()),
                        // Mobile module:
                        Tag::with_key("device.class")
                            .from_field("span.sentry_tags.device.class")
                            .when(app_start_condition.clone()),
                        Tag::with_key("release")
                            .from_field("span.sentry_tags.release")
                            .when(app_start_condition.clone()),
                        Tag::with_key("os.name")
                            .from_field("span.sentry_tags.os.name")
                            .when(app_start_condition.clone()),
                        Tag::with_key("app_start_type")
                            .from_field("span.sentry_tags.app_start_type")
                            .when(app_start_condition.clone()),
                    ],
                },
                MetricSpec {
                    category: DataCategory::Span,
                    mri: "d:spans/cache.item_size@byte".into(),
                    field: Some("span.data.cache\\.item_size".into()),
                    condition: Some(is_cache.clone()),
                    tags: vec![
                        Tag::with_key("environment")
                            .from_field("span.sentry_tags.environment")
                            .always(), // already guarded by condition on metric
                        Tag::with_key("span.op")
                            .from_field("span.sentry_tags.op")
                            .always(), // already guarded by condition on metric
                        Tag::with_key("transaction")
                            .from_field("span.sentry_tags.transaction")
                            .always(), // already guarded by condition on metric
                        Tag::with_key("cache.hit")
                            .from_field("span.sentry_tags.cache.hit")
                            .always(), // already guarded by condition on metric
                    ],
                },
                MetricSpec {
                    category: DataCategory::Span,
                    mri: "d:spans/http.response_content_length@byte".into(),
                    field: Some("span.data.http\\.response_content_length".into()),
                    condition: Some(
                        is_resource.clone()
                            & RuleCondition::gt("span.data.http\\.response_content_length", 0),
                    ),
                    tags: vec![
                        Tag::with_key("environment")
                            .from_field("span.sentry_tags.environment")
                            .always(), // already guarded by condition on metric
                        Tag::with_key("file_extension")
                            .from_field("span.sentry_tags.file_extension")
                            .always(), // already guarded by condition on metric
                        Tag::with_key("resource.render_blocking_status")
                            .from_field("span.sentry_tags.resource.render_blocking_status")
                            .always(), // already guarded by condition on metric
                        Tag::with_key("span.description")
                            .from_field("span.sentry_tags.description")
                            .always(), // already guarded by condition on metric
                        Tag::with_key("span.domain")
                            .from_field("span.sentry_tags.domain")
                            .always(), // already guarded by condition on metric
                        Tag::with_key("span.group")
                            .from_field("span.sentry_tags.group")
                            .always(), // already guarded by condition on metric
                        Tag::with_key("span.op")
                            .from_field("span.sentry_tags.op")
                            .always(), // already guarded by condition on metric
                        Tag::with_key("transaction")
                            .from_field("span.sentry_tags.transaction")
                            .always(), // already guarded by condition on metric
                    ],
                },
                MetricSpec {
                    category: DataCategory::Span,
                    mri: "d:spans/http.decoded_response_content_length@byte".into(),
                    field: Some("span.data.http\\.decoded_response_content_length".into()),
                    condition: Some(
                        is_resource.clone()
                            & RuleCondition::gt(
                                "span.data.http\\.decoded_response_content_length",
                                0,
                            ),
=======

    let metrics = vec![
        MetricSpec {
            category: DataCategory::Span,
            mri: "c:spans/usage@none".into(),
            field: None,
            condition: None,
            tags: vec![],
        },
        MetricSpec {
            category: DataCategory::Span,
            mri: "d:spans/exclusive_time@millisecond".into(),
            field: Some("span.exclusive_time".into()),
            condition: None,
            tags: vec![
                // All modules:
                Tag::with_key("environment")
                    .from_field("span.sentry_tags.environment")
                    .always(),
                Tag::with_key("span.op")
                    .from_field("span.sentry_tags.op")
                    .always(),
                Tag::with_key("transaction")
                    .from_field("span.sentry_tags.transaction")
                    .always(),
                Tag::with_key("transaction.op")
                    .from_field("span.sentry_tags.transaction.op")
                    .always(),
                // Know modules:
                Tag::with_key("transaction.method")
                    .from_field("span.sentry_tags.transaction.method")
                    .when(is_db.clone() | is_mobile.clone() | is_http.clone()), // groups by method + txn, e.g. `GET /users`
                Tag::with_key("span.action")
                    .from_field("span.sentry_tags.action")
                    .when(is_db.clone()),
                Tag::with_key("span.category")
                    .from_field("span.sentry_tags.category")
                    .when(know_modules_condition.clone()),
                Tag::with_key("span.description")
                    .from_field("span.sentry_tags.description")
                    .when(know_modules_condition.clone()),
                Tag::with_key("span.domain")
                    .from_field("span.sentry_tags.domain")
                    .when(is_db.clone() | is_resource.clone() | is_http.clone()),
                Tag::with_key("span.group")
                    .from_field("span.sentry_tags.group")
                    .when(know_modules_condition.clone()),
                // Mobile module:
                Tag::with_key("device.class")
                    .from_field("span.sentry_tags.device.class")
                    .when(is_mobile.clone()),
                Tag::with_key("os.name") // TODO: might not be needed on both `exclusive_time` metrics
                    .from_field("span.sentry_tags.os.name")
                    .when(is_mobile.clone()),
                Tag::with_key("release")
                    .from_field("span.sentry_tags.release")
                    .when(is_mobile.clone()),
                Tag::with_key("ttfd")
                    .from_field("span.sentry_tags.ttfd")
                    .when(is_mobile.clone()),
                Tag::with_key("ttid")
                    .from_field("span.sentry_tags.ttid")
                    .when(is_mobile.clone()),
                Tag::with_key("span.main_thread")
                    .from_field("span.sentry_tags.main_thread")
                    .when(is_mobile.clone()),
                Tag::with_key("app_start_type")
                    .from_field("span.sentry_tags.app_start_type")
                    .when(is_mobile.clone()),
                // Resource module:
                Tag::with_key("file_extension")
                    .from_field("span.sentry_tags.file_extension")
                    .when(is_resource.clone()),
                Tag::with_key("resource.render_blocking_status")
                    .from_field("span.sentry_tags.resource.render_blocking_status")
                    .when(is_resource.clone()),
                // HTTP module:
                Tag::with_key("span.status_code")
                    .from_field("span.sentry_tags.status_code")
                    .when(is_http.clone()),
                // Cache module
                Tag::with_key("cache.hit")
                    .from_field("span.sentry_tags.cache.hit")
                    .when(is_cache.clone()),
                // Queue module
                Tag::with_key("messaging.destination.name")
                    .from_field("span.sentry_tags.messaging.destination.name")
                    .when(is_queue_op.clone()),
            ],
        },
        MetricSpec {
            category: DataCategory::Span,
            mri: "d:spans/exclusive_time_light@millisecond".into(),
            field: Some("span.exclusive_time".into()),
            condition: Some(exclusive_time_light_condition.clone()),
            tags: vec![
                Tag::with_key("environment")
                    .from_field("span.sentry_tags.environment")
                    .when(
                        is_db.clone() | is_resource.clone() | is_mobile.clone() | is_http.clone(),
                    ),
                Tag::with_key("transaction.op")
                    .from_field("span.sentry_tags.transaction.op")
                    .when(is_mobile.clone()),
                Tag::with_key("span.action")
                    .from_field("span.sentry_tags.action")
                    .when(is_db.clone()),
                Tag::with_key("span.category")
                    .from_field("span.sentry_tags.category")
                    .always(),
                Tag::with_key("span.description")
                    .from_field("span.sentry_tags.description")
                    .always(),
                Tag::with_key("span.domain")
                    .from_field("span.sentry_tags.domain")
                    .when(is_db.clone() | is_resource.clone() | is_http.clone()),
                Tag::with_key("span.group")
                    .from_field("span.sentry_tags.group")
                    .always(),
                Tag::with_key("span.op")
                    .from_field("span.sentry_tags.op")
                    .always(),
                // Mobile:
                Tag::with_key("device.class")
                    .from_field("span.sentry_tags.device.class")
                    .when(is_mobile.clone()),
                Tag::with_key("os.name") // TODO: might not be needed on both `exclusive_time` metrics
                    .from_field("span.sentry_tags.os.name")
                    .when(is_mobile.clone()),
                Tag::with_key("release")
                    .from_field("span.sentry_tags.release")
                    .when(is_mobile.clone()),
                // Resource module:
                Tag::with_key("file_extension")
                    .from_field("span.sentry_tags.file_extension")
                    .when(is_resource.clone()),
                Tag::with_key("resource.render_blocking_status")
                    .from_field("span.sentry_tags.resource.render_blocking_status")
                    .when(is_resource.clone()),
                // HTTP module:
                Tag::with_key("span.status_code")
                    .from_field("span.sentry_tags.status_code")
                    .when(is_http.clone()),
                // Cache module
                Tag::with_key("cache.hit")
                    .from_field("span.sentry_tags.cache.hit")
                    .when(is_cache.clone()),
                // Queue module
                Tag::with_key("messaging.destination.name")
                    .from_field("span.sentry_tags.messaging.destination.name")
                    .when(is_queue_op.clone()),
            ],
        },
        MetricSpec {
            category: DataCategory::Span,
            mri: "d:spans/duration@millisecond".into(),
            field: Some("span.duration".into()),
            condition: None,
            tags: vec![
                // All modules:
                Tag::with_key("environment")
                    .from_field("span.sentry_tags.environment")
                    .always(),
                Tag::with_key("span.op")
                    .from_field("span.sentry_tags.op")
                    .always(),
                Tag::with_key("transaction")
                    .from_field("span.sentry_tags.transaction")
                    .always(),
                Tag::with_key("transaction.op")
                    .from_field("span.sentry_tags.transaction.op")
                    .always(),
                Tag::with_key("span.group")
                    .from_field("span.sentry_tags.group")
                    .when(
                        is_ai.clone()
                            | know_modules_condition.clone()
                            | app_start_condition.clone(),
>>>>>>> 80cb1103
                    ),
                    tags: vec![
                        Tag::with_key("environment")
                            .from_field("span.sentry_tags.environment")
                            .always(), // already guarded by condition on metric
                        Tag::with_key("file_extension")
                            .from_field("span.sentry_tags.file_extension")
                            .always(), // already guarded by condition on metric
                        Tag::with_key("resource.render_blocking_status")
                            .from_field("span.sentry_tags.resource.render_blocking_status")
                            .always(), // already guarded by condition on metric
                        Tag::with_key("span.description")
                            .from_field("span.sentry_tags.description")
                            .always(), // already guarded by condition on metric
                        Tag::with_key("span.domain")
                            .from_field("span.sentry_tags.domain")
                            .always(), // already guarded by condition on metric
                        Tag::with_key("span.group")
                            .from_field("span.sentry_tags.group")
                            .always(), // already guarded by condition on metric
                        Tag::with_key("span.op")
                            .from_field("span.sentry_tags.op")
                            .always(), // already guarded by condition on metric
                    ],
                },
                MetricSpec {
                    category: DataCategory::Span,
                    mri: "d:spans/http.response_transfer_size@byte".into(),
                    field: Some("span.data.http\\.response_transfer_size".into()),
                    condition: Some(
                        is_resource
                            & RuleCondition::gt("span.data.http\\.response_transfer_size", 0),
                    ),
                    tags: vec![
                        Tag::with_key("environment")
                            .from_field("span.sentry_tags.environment")
                            .always(), // already guarded by condition on metric
                        Tag::with_key("file_extension")
                            .from_field("span.sentry_tags.file_extension")
                            .always(), // already guarded by condition on metric
                        Tag::with_key("resource.render_blocking_status")
                            .from_field("span.sentry_tags.resource.render_blocking_status")
                            .always(), // already guarded by condition on metric
                        Tag::with_key("span.description")
                            .from_field("span.sentry_tags.description")
                            .always(), // already guarded by condition on metric
                        Tag::with_key("span.domain")
                            .from_field("span.sentry_tags.domain")
                            .always(), // already guarded by condition on metric
                        Tag::with_key("span.group")
                            .from_field("span.sentry_tags.group")
                            .always(), // already guarded by condition on metric
                        Tag::with_key("span.op")
                            .from_field("span.sentry_tags.op")
                            .always(), // already guarded by condition on metric
                    ],
                },
                MetricSpec {
                    category: DataCategory::Span,
                    mri: "c:spans/ai.total_tokens.used@none".into(),
                    field: Some("span.measurements.ai_total_tokens_used.value".into()),
                    condition: Some(is_ai.clone()),
                    tags: vec![
                        Tag::with_key("span.op")
                            .from_field("span.sentry_tags.op")
                            .always(),
                        Tag::with_key("environment")
                            .from_field("span.sentry_tags.environment")
                            .always(),
                        Tag::with_key("release")
                            .from_field("span.sentry_tags.release")
                            .always(),
                        Tag::with_key("span.origin")
                            .from_field("span.origin")
                            .always(),
                        Tag::with_key("span.category")
                            .from_field("span.sentry_tags.category")
                            .always(), // already guarded by condition on metric
                        Tag::with_key("span.ai.pipeline.group")
                            .from_field("span.sentry_tags.ai_pipeline_group")
                            .always(), // already guarded by condition on metric
                        Tag::with_key("span.description")
                            .from_field("span.sentry_tags.description")
                            .always(), // already guarded by condition on metric
                        Tag::with_key("span.group")
                            .from_field("span.sentry_tags.group")
                            .always(), // already guarded by condition on metric
                        Tag::with_key("span.op")
                            .from_field("span.sentry_tags.op")
                            .always(), // already guarded by condition on metric
                    ],
                },
                MetricSpec {
                    category: DataCategory::Span,
                    mri: "d:spans/webvital.score.total@ratio".into(),
                    field: Some("span.measurements.score.total.value".into()),
                    condition: Some(is_allowed_browser.clone()),
                    tags: vec![
                        Tag::with_key("span.op")
                            .from_field("span.sentry_tags.op")
                            .always(),
                        Tag::with_key("transaction.op")
                            .from_field("span.sentry_tags.transaction.op")
                            .always(),
                        Tag::with_key("transaction")
                            .from_field("span.sentry_tags.transaction")
                            .always(),
                        Tag::with_key("environment")
                            .from_field("span.sentry_tags.environment")
                            .always(),
                        Tag::with_key("release")
                            .from_field("span.sentry_tags.release")
                            .always(),
                        Tag::with_key("browser.name")
                            .from_field("span.browser.name")
                            .always(), // already guarded by condition on metric
                    ],
                },
                MetricSpec {
                    category: DataCategory::Span,
                    mri: "d:spans/webvital.score.inp@ratio".into(),
                    field: Some("span.measurements.score.inp.value".into()),
                    condition: Some(is_allowed_browser.clone()),
                    tags: vec![
                        Tag::with_key("span.op")
                            .from_field("span.sentry_tags.op")
                            .always(),
                        Tag::with_key("transaction")
                            .from_field("span.sentry_tags.transaction")
                            .always(),
                        Tag::with_key("environment")
                            .from_field("span.sentry_tags.environment")
                            .always(),
                        Tag::with_key("release")
                            .from_field("span.sentry_tags.release")
                            .always(),
                        Tag::with_key("browser.name")
                            .from_field("span.sentry_tags.browser.name")
                            .always(), // already guarded by condition on metric
                    ],
                },
                MetricSpec {
                    category: DataCategory::Span,
                    mri: "d:spans/webvital.score.weight.inp@ratio".into(),
                    field: Some("span.measurements.score.weight.inp.value".into()),
                    condition: Some(is_allowed_browser.clone()),
                    tags: vec![
                        Tag::with_key("span.op")
                            .from_field("span.sentry_tags.op")
                            .always(),
                        Tag::with_key("transaction")
                            .from_field("span.sentry_tags.transaction")
                            .always(),
                        Tag::with_key("environment")
                            .from_field("span.sentry_tags.environment")
                            .always(),
                        Tag::with_key("release")
                            .from_field("span.sentry_tags.release")
                            .always(),
                        Tag::with_key("browser.name")
                            .from_field("span.sentry_tags.browser.name")
                            .always(), // already guarded by condition on metric
                    ],
                },
                MetricSpec {
                    category: DataCategory::Span,
                    mri: "d:spans/webvital.inp@millisecond".into(),
                    field: Some("span.measurements.inp.value".into()),
                    condition: Some(is_allowed_browser.clone()),
                    tags: vec![
                        Tag::with_key("span.op")
                            .from_field("span.sentry_tags.op")
                            .always(),
                        Tag::with_key("transaction")
                            .from_field("span.sentry_tags.transaction")
                            .always(),
                        Tag::with_key("environment")
                            .from_field("span.sentry_tags.environment")
                            .always(),
                        Tag::with_key("release")
                            .from_field("span.sentry_tags.release")
                            .always(),
                        Tag::with_key("browser.name")
                            .from_field("span.sentry_tags.browser.name")
                            .always(), // already guarded by condition on metric
                    ],
                },
                MetricSpec {
                    category: DataCategory::Span,
                    mri: "g:spans/mobile.slow_frames@none".into(),
                    field: Some("span.measurements.frames.slow.value".into()),
                    condition: Some(is_mobile.clone() & duration_condition.clone()),
                    tags: vec![
                        Tag::with_key("transaction")
                            .from_field("span.sentry_tags.transaction")
                            .always(),
                        Tag::with_key("environment")
                            .from_field("span.sentry_tags.environment")
                            .always(),
                        Tag::with_key("release")
                            .from_field("span.sentry_tags.release")
                            .always(),
                        Tag::with_key("span.description")
                            .from_field("span.sentry_tags.description")
                            .always(),
                        Tag::with_key("span.op")
                            .from_field("span.sentry_tags.op")
                            .always(),
                        Tag::with_key("span.group")
                            .from_field("span.sentry_tags.group")
                            .always(),
                        Tag::with_key("device.class")
                            .from_field("span.sentry_tags.device.class")
                            .always(),
                        Tag::with_key("os.name")
                            .from_field("span.sentry_tags.os.name")
                            .always(),
                    ],
                },
                MetricSpec {
                    category: DataCategory::Span,
                    mri: "g:spans/mobile.frozen_frames@none".into(),
                    field: Some("span.measurements.frames.frozen.value".into()),
                    condition: Some(is_mobile.clone() & duration_condition.clone()),
                    tags: vec![
                        Tag::with_key("transaction")
                            .from_field("span.sentry_tags.transaction")
                            .always(),
                        Tag::with_key("environment")
                            .from_field("span.sentry_tags.environment")
                            .always(),
                        Tag::with_key("release")
                            .from_field("span.sentry_tags.release")
                            .always(),
                        Tag::with_key("span.description")
                            .from_field("span.sentry_tags.description")
                            .always(),
                        Tag::with_key("span.op")
                            .from_field("span.sentry_tags.op")
                            .always(),
                        Tag::with_key("span.group")
                            .from_field("span.sentry_tags.group")
                            .always(),
                        Tag::with_key("device.class")
                            .from_field("span.sentry_tags.device.class")
                            .always(),
                        Tag::with_key("os.name")
                            .from_field("span.sentry_tags.os.name")
                            .always(),
                    ],
                },
                MetricSpec {
                    category: DataCategory::Span,
                    mri: "g:spans/mobile.total_frames@none".into(),
                    field: Some("span.measurements.frames.total.value".into()),
                    condition: Some(is_mobile.clone() & duration_condition.clone()),
                    tags: vec![
                        Tag::with_key("transaction")
                            .from_field("span.sentry_tags.transaction")
                            .always(),
                        Tag::with_key("environment")
                            .from_field("span.sentry_tags.environment")
                            .always(),
                        Tag::with_key("release")
                            .from_field("span.sentry_tags.release")
                            .always(),
                        Tag::with_key("span.description")
                            .from_field("span.sentry_tags.description")
                            .always(),
                        Tag::with_key("span.op")
                            .from_field("span.sentry_tags.op")
                            .always(),
                        Tag::with_key("span.group")
                            .from_field("span.sentry_tags.group")
                            .always(),
                        Tag::with_key("device.class")
                            .from_field("span.sentry_tags.device.class")
                            .always(),
                        Tag::with_key("os.name")
                            .from_field("span.sentry_tags.os.name")
                            .always(),
                    ],
                },
                MetricSpec {
                    category: DataCategory::Span,
                    mri: "g:spans/mobile.frames_delay@second".into(),
                    field: Some("span.measurements.frames.delay.value".into()),
                    condition: Some(is_mobile.clone() & duration_condition.clone()),
                    tags: vec![
                        Tag::with_key("transaction")
                            .from_field("span.sentry_tags.transaction")
                            .always(),
                        Tag::with_key("environment")
                            .from_field("span.sentry_tags.environment")
                            .always(),
                        Tag::with_key("release")
                            .from_field("span.sentry_tags.release")
                            .always(),
                        Tag::with_key("span.description")
                            .from_field("span.sentry_tags.description")
                            .always(),
                        Tag::with_key("span.op")
                            .from_field("span.sentry_tags.op")
                            .always(),
                        Tag::with_key("span.group")
                            .from_field("span.sentry_tags.group")
                            .always(),
                        Tag::with_key("device.class")
                            .from_field("span.sentry_tags.device.class")
                            .always(),
                        Tag::with_key("os.name")
                            .from_field("span.sentry_tags.os.name")
                            .always(),
                    ],
                },
            ],
<<<<<<< HEAD
        ),
        (
            "span_metrics_tx".to_owned(),
            vec![MetricSpec {
                category: DataCategory::Span,
                mri: "d:transactions/measurements.score.total@ratio".into(),
                field: Some("span.measurements.score.total.value".into()),
                condition: Some(
                    // If transactions are extracted from spans, the transaction processing pipeline
                    // will take care of this metric.
                    is_allowed_browser.clone() & RuleCondition::eq("span.was_transaction", false),
                ),
                tags: vec![
                    Tag::with_key("span.op")
                        .from_field("span.sentry_tags.op")
                        .always(),
                    Tag::with_key("transaction.op")
                        .from_field("span.sentry_tags.transaction.op")
                        .always(),
                    Tag::with_key("transaction")
                        .from_field("span.sentry_tags.transaction")
                        .always(),
                    Tag::with_key("environment")
                        .from_field("span.sentry_tags.environment")
                        .always(),
                    Tag::with_key("release")
                        .from_field("span.sentry_tags.release")
                        .always(),
                    Tag::with_key("browser.name")
                        .from_field("span.browser.name")
                        .always(), // already guarded by condition on metric
                ],
            }],
        ),
    ]
=======
        },
        MetricSpec {
            category: DataCategory::Span,
            mri: "g:spans/messaging.message.receive.latency@millisecond".into(),
            field: Some("span.measurements.messaging.message.receive.latency.value".into()),
            condition: Some(is_queue_op.clone()),
            tags: vec![
                Tag::with_key("environment")
                    .from_field("span.sentry_tags.environment")
                    .always(),
                Tag::with_key("span.op")
                    .from_field("span.sentry_tags.op")
                    .always(),
                Tag::with_key("transaction")
                    .from_field("span.sentry_tags.transaction")
                    .always(),
            ],
        },
    ];

    metrics
>>>>>>> 80cb1103
}<|MERGE_RESOLUTION|>--- conflicted
+++ resolved
@@ -170,7 +170,6 @@
         | is_http.clone()
         | is_queue_op.clone())
         & duration_condition.clone();
-<<<<<<< HEAD
     vec![
         (
             "span_metrics".to_owned(),
@@ -257,6 +256,10 @@
                         Tag::with_key("cache.hit")
                             .from_field("span.sentry_tags.cache.hit")
                             .when(is_cache.clone()),
+                        // Queue module
+                        Tag::with_key("messaging.destination.name")
+                            .from_field("span.sentry_tags.messaging.destination.name")
+                            .when(is_queue_op.clone()),
                     ],
                 },
                 MetricSpec {
@@ -319,6 +322,10 @@
                         Tag::with_key("cache.hit")
                             .from_field("span.sentry_tags.cache.hit")
                             .when(is_cache.clone()),
+                        // Queue module
+                        Tag::with_key("messaging.destination.name")
+                            .from_field("span.sentry_tags.messaging.destination.name")
+                            .when(is_queue_op.clone()),
                     ],
                 },
                 MetricSpec {
@@ -433,186 +440,6 @@
                                 "span.data.http\\.decoded_response_content_length",
                                 0,
                             ),
-=======
-
-    let metrics = vec![
-        MetricSpec {
-            category: DataCategory::Span,
-            mri: "c:spans/usage@none".into(),
-            field: None,
-            condition: None,
-            tags: vec![],
-        },
-        MetricSpec {
-            category: DataCategory::Span,
-            mri: "d:spans/exclusive_time@millisecond".into(),
-            field: Some("span.exclusive_time".into()),
-            condition: None,
-            tags: vec![
-                // All modules:
-                Tag::with_key("environment")
-                    .from_field("span.sentry_tags.environment")
-                    .always(),
-                Tag::with_key("span.op")
-                    .from_field("span.sentry_tags.op")
-                    .always(),
-                Tag::with_key("transaction")
-                    .from_field("span.sentry_tags.transaction")
-                    .always(),
-                Tag::with_key("transaction.op")
-                    .from_field("span.sentry_tags.transaction.op")
-                    .always(),
-                // Know modules:
-                Tag::with_key("transaction.method")
-                    .from_field("span.sentry_tags.transaction.method")
-                    .when(is_db.clone() | is_mobile.clone() | is_http.clone()), // groups by method + txn, e.g. `GET /users`
-                Tag::with_key("span.action")
-                    .from_field("span.sentry_tags.action")
-                    .when(is_db.clone()),
-                Tag::with_key("span.category")
-                    .from_field("span.sentry_tags.category")
-                    .when(know_modules_condition.clone()),
-                Tag::with_key("span.description")
-                    .from_field("span.sentry_tags.description")
-                    .when(know_modules_condition.clone()),
-                Tag::with_key("span.domain")
-                    .from_field("span.sentry_tags.domain")
-                    .when(is_db.clone() | is_resource.clone() | is_http.clone()),
-                Tag::with_key("span.group")
-                    .from_field("span.sentry_tags.group")
-                    .when(know_modules_condition.clone()),
-                // Mobile module:
-                Tag::with_key("device.class")
-                    .from_field("span.sentry_tags.device.class")
-                    .when(is_mobile.clone()),
-                Tag::with_key("os.name") // TODO: might not be needed on both `exclusive_time` metrics
-                    .from_field("span.sentry_tags.os.name")
-                    .when(is_mobile.clone()),
-                Tag::with_key("release")
-                    .from_field("span.sentry_tags.release")
-                    .when(is_mobile.clone()),
-                Tag::with_key("ttfd")
-                    .from_field("span.sentry_tags.ttfd")
-                    .when(is_mobile.clone()),
-                Tag::with_key("ttid")
-                    .from_field("span.sentry_tags.ttid")
-                    .when(is_mobile.clone()),
-                Tag::with_key("span.main_thread")
-                    .from_field("span.sentry_tags.main_thread")
-                    .when(is_mobile.clone()),
-                Tag::with_key("app_start_type")
-                    .from_field("span.sentry_tags.app_start_type")
-                    .when(is_mobile.clone()),
-                // Resource module:
-                Tag::with_key("file_extension")
-                    .from_field("span.sentry_tags.file_extension")
-                    .when(is_resource.clone()),
-                Tag::with_key("resource.render_blocking_status")
-                    .from_field("span.sentry_tags.resource.render_blocking_status")
-                    .when(is_resource.clone()),
-                // HTTP module:
-                Tag::with_key("span.status_code")
-                    .from_field("span.sentry_tags.status_code")
-                    .when(is_http.clone()),
-                // Cache module
-                Tag::with_key("cache.hit")
-                    .from_field("span.sentry_tags.cache.hit")
-                    .when(is_cache.clone()),
-                // Queue module
-                Tag::with_key("messaging.destination.name")
-                    .from_field("span.sentry_tags.messaging.destination.name")
-                    .when(is_queue_op.clone()),
-            ],
-        },
-        MetricSpec {
-            category: DataCategory::Span,
-            mri: "d:spans/exclusive_time_light@millisecond".into(),
-            field: Some("span.exclusive_time".into()),
-            condition: Some(exclusive_time_light_condition.clone()),
-            tags: vec![
-                Tag::with_key("environment")
-                    .from_field("span.sentry_tags.environment")
-                    .when(
-                        is_db.clone() | is_resource.clone() | is_mobile.clone() | is_http.clone(),
-                    ),
-                Tag::with_key("transaction.op")
-                    .from_field("span.sentry_tags.transaction.op")
-                    .when(is_mobile.clone()),
-                Tag::with_key("span.action")
-                    .from_field("span.sentry_tags.action")
-                    .when(is_db.clone()),
-                Tag::with_key("span.category")
-                    .from_field("span.sentry_tags.category")
-                    .always(),
-                Tag::with_key("span.description")
-                    .from_field("span.sentry_tags.description")
-                    .always(),
-                Tag::with_key("span.domain")
-                    .from_field("span.sentry_tags.domain")
-                    .when(is_db.clone() | is_resource.clone() | is_http.clone()),
-                Tag::with_key("span.group")
-                    .from_field("span.sentry_tags.group")
-                    .always(),
-                Tag::with_key("span.op")
-                    .from_field("span.sentry_tags.op")
-                    .always(),
-                // Mobile:
-                Tag::with_key("device.class")
-                    .from_field("span.sentry_tags.device.class")
-                    .when(is_mobile.clone()),
-                Tag::with_key("os.name") // TODO: might not be needed on both `exclusive_time` metrics
-                    .from_field("span.sentry_tags.os.name")
-                    .when(is_mobile.clone()),
-                Tag::with_key("release")
-                    .from_field("span.sentry_tags.release")
-                    .when(is_mobile.clone()),
-                // Resource module:
-                Tag::with_key("file_extension")
-                    .from_field("span.sentry_tags.file_extension")
-                    .when(is_resource.clone()),
-                Tag::with_key("resource.render_blocking_status")
-                    .from_field("span.sentry_tags.resource.render_blocking_status")
-                    .when(is_resource.clone()),
-                // HTTP module:
-                Tag::with_key("span.status_code")
-                    .from_field("span.sentry_tags.status_code")
-                    .when(is_http.clone()),
-                // Cache module
-                Tag::with_key("cache.hit")
-                    .from_field("span.sentry_tags.cache.hit")
-                    .when(is_cache.clone()),
-                // Queue module
-                Tag::with_key("messaging.destination.name")
-                    .from_field("span.sentry_tags.messaging.destination.name")
-                    .when(is_queue_op.clone()),
-            ],
-        },
-        MetricSpec {
-            category: DataCategory::Span,
-            mri: "d:spans/duration@millisecond".into(),
-            field: Some("span.duration".into()),
-            condition: None,
-            tags: vec![
-                // All modules:
-                Tag::with_key("environment")
-                    .from_field("span.sentry_tags.environment")
-                    .always(),
-                Tag::with_key("span.op")
-                    .from_field("span.sentry_tags.op")
-                    .always(),
-                Tag::with_key("transaction")
-                    .from_field("span.sentry_tags.transaction")
-                    .always(),
-                Tag::with_key("transaction.op")
-                    .from_field("span.sentry_tags.transaction.op")
-                    .always(),
-                Tag::with_key("span.group")
-                    .from_field("span.sentry_tags.group")
-                    .when(
-                        is_ai.clone()
-                            | know_modules_condition.clone()
-                            | app_start_condition.clone(),
->>>>>>> 80cb1103
                     ),
                     tags: vec![
                         Tag::with_key("environment")
@@ -928,8 +755,24 @@
                             .always(),
                     ],
                 },
+                MetricSpec {
+                    category: DataCategory::Span,
+                    mri: "g:spans/messaging.message.receive.latency@millisecond".into(),
+                    field: Some("span.measurements.messaging.message.receive.latency.value".into()),
+                    condition: Some(is_queue_op.clone()),
+                    tags: vec![
+                        Tag::with_key("environment")
+                            .from_field("span.sentry_tags.environment")
+                            .always(),
+                        Tag::with_key("span.op")
+                            .from_field("span.sentry_tags.op")
+                            .always(),
+                        Tag::with_key("transaction")
+                            .from_field("span.sentry_tags.transaction")
+                            .always(),
+                    ],
+                },
             ],
-<<<<<<< HEAD
         ),
         (
             "span_metrics_tx".to_owned(),
@@ -965,27 +808,4 @@
             }],
         ),
     ]
-=======
-        },
-        MetricSpec {
-            category: DataCategory::Span,
-            mri: "g:spans/messaging.message.receive.latency@millisecond".into(),
-            field: Some("span.measurements.messaging.message.receive.latency.value".into()),
-            condition: Some(is_queue_op.clone()),
-            tags: vec![
-                Tag::with_key("environment")
-                    .from_field("span.sentry_tags.environment")
-                    .always(),
-                Tag::with_key("span.op")
-                    .from_field("span.sentry_tags.op")
-                    .always(),
-                Tag::with_key("transaction")
-                    .from_field("span.sentry_tags.transaction")
-                    .always(),
-            ],
-        },
-    ];
-
-    metrics
->>>>>>> 80cb1103
 }