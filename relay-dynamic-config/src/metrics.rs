//! Dynamic configuration for metrics extraction from sessions and transactions.

use std::collections::BTreeSet;

use relay_base_schema::data_category::DataCategory;
use relay_common::glob2::LazyGlob;
use relay_common::glob3::GlobPatterns;
use relay_protocol::RuleCondition;
use serde::{Deserialize, Serialize};

use crate::project::ProjectConfig;

/// Configuration for metrics filtering.
#[derive(Debug, Default, Clone, Serialize, Deserialize)]
<<<<<<< HEAD
pub struct Metrics {
    /// Patterns of names of metrics that we want to filter.
    pub blocked_metrics: GlobPatterns,
    ///
    pub blocked_tags: Vec<TagBlocker>,
}

impl Metrics {
    /// Returns `true` if it contains any names patterns to filter metric names.
    pub fn is_empty(&self) -> bool {
        self.blocked_metrics.is_empty()
    }
}

/// For metrics matching the 'name' pattern, we remove tags matching the 'tag' pattern.
#[derive(Debug, Default, Clone, Serialize, Deserialize)]
pub struct TagBlocker {
    ///
    pub name: GlobPatterns,
    ///
    pub tag: GlobPatterns,
=======
#[serde(default, rename_all = "camelCase")]
pub struct Metrics {
    /// List of patterns for blocking metrics based on their name.
    pub denied_names: GlobPatterns,
}

impl Metrics {
    /// Returns a new instance of [`Metrics`].
    pub fn new(patterns: Vec<String>) -> Self {
        Self {
            denied_names: GlobPatterns::new(patterns),
        }
    }

    /// Returns `true` if there are no blocked metrics.
    pub fn is_empty(&self) -> bool {
        self.denied_names.is_empty()
    }
>>>>>>> 009504eb
}

/// Rule defining when a target tag should be set on a metric.
#[derive(Debug, Clone, Serialize, Deserialize)]
#[serde(rename_all = "camelCase")]
pub struct TaggingRule {
    // note: could add relay_sampling::RuleType here, but right now we only support transaction
    // events
    /// Condition that defines when to set the tag.
    pub condition: RuleCondition,
    /// Metrics on which the tag is set.
    pub target_metrics: BTreeSet<String>,
    /// Name of the tag that is set.
    pub target_tag: String,
    /// Value of the tag that is set.
    pub tag_value: String,
}

/// Current version of metrics extraction.
const SESSION_EXTRACT_VERSION: u16 = 3;
const EXTRACT_ABNORMAL_MECHANISM_VERSION: u16 = 2;

/// Configuration for metric extraction from sessions.
#[derive(Debug, Clone, Copy, Default, serde::Deserialize, serde::Serialize)]
#[serde(default, rename_all = "camelCase")]
pub struct SessionMetricsConfig {
    /// The revision of the extraction algorithm.
    ///
    /// Provided the revision is lower than or equal to the revision supported by this Relay,
    /// metrics are extracted. If the revision is higher than what this Relay supports, it does not
    /// extract metrics from sessions, and instead forwards them to the upstream.
    ///
    /// Version `0` (default) disables extraction.
    version: u16,

    /// Drop sessions after successfully extracting metrics.
    drop: bool,
}

impl SessionMetricsConfig {
    /// Returns `true` if session metrics is enabled and compatible.
    pub fn is_enabled(&self) -> bool {
        self.version > 0 && self.version <= SESSION_EXTRACT_VERSION
    }

    /// Returns `true` if Relay should not extract metrics from sessions.
    pub fn is_disabled(&self) -> bool {
        !self.is_enabled()
    }

    /// Whether or not the abnormal mechanism should be extracted as a tag.
    pub fn should_extract_abnormal_mechanism(&self) -> bool {
        self.version >= EXTRACT_ABNORMAL_MECHANISM_VERSION
    }

    /// Returns `true` if the session should be dropped after extracting metrics.
    pub fn should_drop(&self) -> bool {
        self.drop
    }
}

/// Configuration for extracting custom measurements from transaction payloads.
#[derive(Default, Debug, Clone, Serialize, Deserialize)]
#[serde(default, rename_all = "camelCase")]
pub struct CustomMeasurementConfig {
    /// The maximum number of custom measurements to extract. Defaults to zero.
    limit: usize,
}

/// Maximum supported version of metrics extraction from transactions.
///
/// The version is an integer scalar, incremented by one on each new version:
///  - 1: Initial version.
///  - 2: Moves `acceptTransactionNames` to global config.
///  - 3:
///      - Emit a `usage` metric and use it for rate limiting.
///      - Delay metrics extraction for indexed transactions.
///  - 4: Adds support for `RuleConfigs` with string comparisons.
const TRANSACTION_EXTRACT_VERSION: u16 = 4;

/// Deprecated. Defines whether URL transactions should be considered low cardinality.
#[derive(Debug, Clone, Copy, Serialize, Deserialize, PartialEq)]
#[serde(rename_all = "camelCase")]
pub enum AcceptTransactionNames {
    /// Only accept transaction names with a low-cardinality source.
    Strict,

    /// For some SDKs, accept all transaction names, while for others, apply strict rules.
    #[serde(other)]
    ClientBased,
}

impl Default for AcceptTransactionNames {
    fn default() -> Self {
        Self::ClientBased
    }
}

/// Configuration for extracting metrics from transaction payloads.
#[derive(Default, Debug, Clone, Serialize, Deserialize)]
#[serde(default, rename_all = "camelCase")]
pub struct TransactionMetricsConfig {
    /// The required version to extract transaction metrics.
    pub version: u16,
    /// Custom event tags that are transferred from the transaction to metrics.
    pub extract_custom_tags: BTreeSet<String>,
    /// Deprecated in favor of top-level config field. Still here to be forwarded to external relays.
    pub custom_measurements: CustomMeasurementConfig,
    /// Deprecated. Defines whether URL transactions should be considered low cardinality.
    /// Keep this around for external Relays.
    #[serde(rename = "acceptTransactionNames")]
    pub deprecated1: AcceptTransactionNames,
}

impl TransactionMetricsConfig {
    /// Creates an enabled configuration with empty defaults.
    pub fn new() -> Self {
        Self {
            version: 1,
            ..Self::default()
        }
    }

    /// Returns `true` if metrics extraction is enabled and compatible with this Relay.
    pub fn is_enabled(&self) -> bool {
        self.version > 0 && self.version <= TRANSACTION_EXTRACT_VERSION
    }

    /// Returns `true` if usage should be tracked through a dedicated metric.
    pub fn usage_metric(&self) -> bool {
        self.version >= 3
    }
}

/// Configuration for generic extraction of metrics from all data categories.
#[derive(Clone, Default, Debug, Serialize, Deserialize)]
#[serde(rename_all = "camelCase")]
pub struct MetricExtractionConfig {
    /// Versioning of metrics extraction. Relay skips extraction if the version is not supported.
    pub version: u16,

    /// A list of metric specifications to extract.
    #[serde(default, skip_serializing_if = "Vec::is_empty")]
    pub metrics: Vec<MetricSpec>,

    /// A list of tags to add to previously extracted metrics.
    ///
    /// These tags add further tags to a range of metrics. If some metrics already have a matching
    /// tag extracted, the existing tag is left unchanged.
    #[serde(default, skip_serializing_if = "Vec::is_empty")]
    pub tags: Vec<TagMapping>,

    /// This config has been extended with fields from `conditional_tagging`.
    ///
    /// At the moment, Relay will parse `conditional_tagging` rules and insert them into the `tags`
    /// mapping in this struct. If the flag is `true`, this has already happened and should not be
    /// repeated.
    ///
    /// This is a temporary flag that will be removed once the transaction metric extraction version
    /// is bumped to `2`.
    #[serde(default)]
    pub _conditional_tags_extended: bool,

    /// This config has been extended with default span metrics.
    ///
    /// Relay checks for the span extraction flag and adds built-in metrics and tags to this struct.
    /// If the flag is `true`, this has already happened and should not be repeated.
    ///
    /// This is a temporary flag that will be removed once the transaction metric extraction version
    /// is bumped to `2`.
    #[serde(default)]
    pub _span_metrics_extended: bool,
}

impl MetricExtractionConfig {
    /// The latest version for this config struct.
    ///
    /// This is the maximum version supported by this Relay instance.
    pub const VERSION: u16 = 2;

    /// Returns an empty `MetricExtractionConfig` with the latest version.
    ///
    /// As opposed to `default()`, this will be enabled once populated with specs.
    pub fn empty() -> Self {
        Self {
            version: Self::VERSION,
            metrics: Vec::new(),
            tags: Vec::new(),
            _conditional_tags_extended: false,
            _span_metrics_extended: false,
        }
    }

    /// Returns `true` if the version of this metric extraction config is supported.
    pub fn is_supported(&self) -> bool {
        self.version <= Self::VERSION
    }

    /// Returns `true` if metric extraction is configured and compatible with this Relay.
    pub fn is_enabled(&self) -> bool {
        self.version > 0
            && self.is_supported()
            && !(self.metrics.is_empty() && self.tags.is_empty())
    }
}

/// Specification for a metric to extract from some data.
#[derive(Clone, Debug, Serialize, Deserialize)]
#[serde(rename_all = "camelCase")]
pub struct MetricSpec {
    /// Category of data to extract this metric for.
    pub category: DataCategory,

    /// The Metric Resource Identifier (MRI) of the metric to extract.
    pub mri: String,

    /// A path to the field to extract the metric from.
    ///
    /// This value contains a fully qualified expression pointing at the data field in the payload
    /// to extract the metric from. It follows the `Getter` syntax that is also used for dynamic
    /// sampling.
    ///
    /// How the value is treated depends on the metric type:
    ///
    /// - **Counter** metrics are a special case, since the default product counters do not count
    ///   any specific field but rather the occurrence of the event. As such, there is no value
    ///   expression, and the field is set to `None`. Semantics of specifying remain undefined at
    ///   this point.
    /// - **Distribution** metrics require a numeric value. If the value at the specified path is
    ///   not numeric, metric extraction will be skipped.
    /// - **Set** metrics require a string value, which is then emitted into the set as unique
    ///   value. Insertion of numbers and other types is undefined.
    ///
    /// If the field does not exist, extraction is skipped.
    #[serde(default, skip_serializing_if = "Option::is_none")]
    pub field: Option<String>,

    /// An optional condition to meet before extraction.
    ///
    /// See [`RuleCondition`] for all available options to specify and combine conditions. If no
    /// condition is specified, the metric is extracted unconditionally.
    #[serde(default, skip_serializing_if = "Option::is_none")]
    pub condition: Option<RuleCondition>,

    /// A list of tags to add to the metric.
    ///
    /// Tags can be conditional, see [`TagSpec`] for configuration options. For this reason, it is
    /// possible to list tag keys multiple times, each with different conditions. The first matching
    /// condition will be applied.
    #[serde(default, skip_serializing_if = "Vec::is_empty")]
    pub tags: Vec<TagSpec>,
}

/// Mapping between extracted metrics and additional tags to extract.
#[derive(Clone, Debug, Serialize, Deserialize)]
#[serde(rename_all = "camelCase")]
pub struct TagMapping {
    /// A list of Metric Resource Identifiers (MRI) to apply tags to.
    ///
    /// Entries in this list can contain wildcards to match metrics with dynamic MRIs.
    #[serde(default)]
    pub metrics: Vec<LazyGlob>,

    /// A list of tags to add to the metric.
    ///
    /// Tags can be conditional, see [`TagSpec`] for configuration options. For this reason, it is
    /// possible to list tag keys multiple times, each with different conditions. The first matching
    /// condition will be applied.
    #[serde(default)]
    pub tags: Vec<TagSpec>,
}

impl TagMapping {
    /// Returns `true` if this mapping matches the provided MRI.
    pub fn matches(&self, mri: &str) -> bool {
        // TODO: Use a globset, instead.
        self.metrics
            .iter()
            .any(|glob| glob.compiled().is_match(mri))
    }
}

/// Configuration for a tag to add to a metric.
///
/// Tags values can be static if defined through `value` or dynamically queried from the payload if
/// defined through `field`. These two options are mutually exclusive, behavior is undefined if both
/// are specified.
#[derive(Clone, Debug, PartialEq, Serialize, Deserialize)]
#[serde(rename_all = "camelCase")]
pub struct TagSpec {
    /// The key of the tag to extract.
    pub key: String,

    /// Path to a field containing the tag's value.
    ///
    /// It follows the `Getter` syntax to read data from the payload.
    ///
    /// Mutually exclusive with `value`.
    #[serde(default, skip_serializing_if = "Option::is_none")]
    pub field: Option<String>,

    /// Literal value of the tag.
    ///
    /// Mutually exclusive with `field`.
    #[serde(default, skip_serializing_if = "Option::is_none")]
    pub value: Option<String>,

    /// An optional condition to meet before extraction.
    ///
    /// See [`RuleCondition`] for all available options to specify and combine conditions. If no
    /// condition is specified, the tag is added unconditionally, provided it is not already there.
    #[serde(default, skip_serializing_if = "Option::is_none")]
    pub condition: Option<RuleCondition>,
}

impl TagSpec {
    /// Returns the source of tag values, either literal or a field.
    pub fn source(&self) -> TagSource<'_> {
        if let Some(ref field) = self.field {
            TagSource::Field(field)
        } else if let Some(ref value) = self.value {
            TagSource::Literal(value)
        } else {
            TagSource::Unknown
        }
    }
}

/// Builder for [`TagSpec`].
pub struct Tag {
    key: String,
}

impl Tag {
    /// Prepares a tag with a given tag name.
    pub fn with_key(key: impl Into<String>) -> Self {
        Self { key: key.into() }
    }

    /// Defines the field from which the tag value gets its data.
    pub fn from_field(self, field_name: impl Into<String>) -> TagWithSource {
        let Self { key } = self;
        TagWithSource {
            key,
            field: Some(field_name.into()),
            value: None,
        }
    }

    /// Defines what value to set for a tag.
    pub fn with_value(self, value: impl Into<String>) -> TagWithSource {
        let Self { key } = self;
        TagWithSource {
            key,
            field: None,
            value: Some(value.into()),
        }
    }
}

/// Intermediate result of the tag spec builder.
///
/// Can be transformed into `[TagSpec]`.
pub struct TagWithSource {
    key: String,
    field: Option<String>,
    value: Option<String>,
}

impl TagWithSource {
    /// Defines a tag that is extracted unconditionally.
    pub fn always(self) -> TagSpec {
        let Self { key, field, value } = self;
        TagSpec {
            key,
            field,
            value,
            condition: None,
        }
    }

    /// Defines a tag that is extracted under the given condition.
    pub fn when(self, condition: RuleCondition) -> TagSpec {
        let Self { key, field, value } = self;
        TagSpec {
            key,
            field,
            value,
            condition: Some(condition),
        }
    }
}

/// Specifies how to obtain the value of a tag in [`TagSpec`].
#[derive(Clone, Debug, PartialEq)]
pub enum TagSource<'a> {
    /// A literal value.
    Literal(&'a str),
    /// Path to a field to evaluate.
    Field(&'a str),
    /// An unsupported or unknown source.
    Unknown,
}

/// Converts the given tagging rules from `conditional_tagging` to the newer metric extraction
/// config.
pub fn convert_conditional_tagging(project_config: &mut ProjectConfig) {
    // NOTE: This clones the rules so that they remain in the project state for old Relays that
    // do not support generic metrics extraction. Once the migration is complete, this can be
    // removed with a version bump of the transaction metrics config.
    let rules = &project_config.metric_conditional_tagging;
    if rules.is_empty() {
        return;
    }

    let config = project_config
        .metric_extraction
        .get_or_insert_with(MetricExtractionConfig::empty);

    if !config.is_supported() || config._conditional_tags_extended {
        return;
    }

    config.tags.extend(TaggingRuleConverter {
        rules: rules.iter().cloned().peekable(),
        tags: Vec::new(),
    });

    config._conditional_tags_extended = true;
    if config.version == 0 {
        config.version = MetricExtractionConfig::VERSION;
    }
}

struct TaggingRuleConverter<I: Iterator<Item = TaggingRule>> {
    rules: std::iter::Peekable<I>,
    tags: Vec<TagSpec>,
}

impl<I> Iterator for TaggingRuleConverter<I>
where
    I: Iterator<Item = TaggingRule>,
{
    type Item = TagMapping;

    fn next(&mut self) -> Option<Self::Item> {
        loop {
            let old = self.rules.next()?;

            self.tags.push(TagSpec {
                key: old.target_tag,
                field: None,
                value: Some(old.tag_value),
                condition: Some(old.condition),
            });

            // Optimization: Collect tags for consecutive tagging rules for the same set of metrics.
            // Then, emit a single entry with all tag specs at once.
            if self.rules.peek().map(|r| &r.target_metrics) == Some(&old.target_metrics) {
                continue;
            }

            return Some(TagMapping {
                metrics: old.target_metrics.into_iter().map(LazyGlob::new).collect(),
                tags: std::mem::take(&mut self.tags),
            });
        }
    }
}

#[cfg(test)]
mod tests {
    use super::*;
    use similar_asserts::assert_eq;

    #[test]
    fn parse_tag_spec_value() {
        let json = r#"{"key":"foo","value":"bar"}"#;
        let spec: TagSpec = serde_json::from_str(json).unwrap();
        assert_eq!(spec.source(), TagSource::Literal("bar"));
    }

    #[test]
    fn parse_tag_spec_field() {
        let json = r#"{"key":"foo","field":"bar"}"#;
        let spec: TagSpec = serde_json::from_str(json).unwrap();
        assert_eq!(spec.source(), TagSource::Field("bar"));
    }

    #[test]
    fn parse_tag_spec_unsupported() {
        let json = r#"{"key":"foo","somethingNew":"bar"}"#;
        let spec: TagSpec = serde_json::from_str(json).unwrap();
        assert_eq!(spec.source(), TagSource::Unknown);
    }

    #[test]
    fn parse_tag_mapping() {
        let json = r#"{"metrics": ["d:spans/*"], "tags": [{"key":"foo","field":"bar"}]}"#;
        let mapping: TagMapping = serde_json::from_str(json).unwrap();
        assert!(mapping.metrics[0].compiled().is_match("d:spans/foo"));
    }
}<|MERGE_RESOLUTION|>--- conflicted
+++ resolved
@@ -12,48 +12,34 @@
 
 /// Configuration for metrics filtering.
 #[derive(Debug, Default, Clone, Serialize, Deserialize)]
-<<<<<<< HEAD
 pub struct Metrics {
     /// Patterns of names of metrics that we want to filter.
     pub blocked_metrics: GlobPatterns,
     ///
-    pub blocked_tags: Vec<TagBlocker>,
-}
-
-impl Metrics {
-    /// Returns `true` if it contains any names patterns to filter metric names.
-    pub fn is_empty(&self) -> bool {
-        self.blocked_metrics.is_empty()
-    }
-}
-
-/// For metrics matching the 'name' pattern, we remove tags matching the 'tag' pattern.
-#[derive(Debug, Default, Clone, Serialize, Deserialize)]
-pub struct TagBlocker {
-    ///
-    pub name: GlobPatterns,
-    ///
-    pub tag: GlobPatterns,
-=======
-#[serde(default, rename_all = "camelCase")]
-pub struct Metrics {
-    /// List of patterns for blocking metrics based on their name.
-    pub denied_names: GlobPatterns,
+    pub blocked_tags: Vec<TagBlockConfig>,
 }
 
 impl Metrics {
     /// Returns a new instance of [`Metrics`].
     pub fn new(patterns: Vec<String>) -> Self {
         Self {
-            denied_names: GlobPatterns::new(patterns),
-        }
-    }
-
-    /// Returns `true` if there are no blocked metrics.
+            blocked_metrics: GlobPatterns::new(patterns),
+            blocked_tags: vec![],
+        }
+    }
+    /// Returns `true` if it contains any names patterns to filter metric names.
     pub fn is_empty(&self) -> bool {
-        self.denied_names.is_empty()
-    }
->>>>>>> 009504eb
+        self.blocked_metrics.is_empty()
+    }
+}
+
+/// For metrics matching the 'name' pattern, we remove tags matching the 'tag' pattern.
+#[derive(Debug, Default, Clone, Serialize, Deserialize)]
+pub struct TagBlockConfig {
+    ///
+    pub name: GlobPatterns,
+    ///
+    pub tag: GlobPatterns,
 }
 
 /// Rule defining when a target tag should be set on a metric.
