--- conflicted
+++ resolved
@@ -190,42 +190,6 @@
         params: &KafkaParams,
     ) -> Result<Self, ClientError> {
         let mut client_config = ClientConfig::new();
-<<<<<<< HEAD
-        match config {
-            KafkaConfig::Single { params } => {
-                let KafkaParams {
-                    topic_name,
-                    config_name,
-                    params,
-                } = params;
-
-                let config_name = config_name.map(str::to_string);
-
-                if let Some(producer) = self.reused_producers.get(&config_name) {
-                    self.producers.insert(
-                        topic,
-                        Producer::new((*topic_name).to_string(), Arc::clone(producer)),
-                    );
-                    return Ok(self);
-                }
-
-                for config_p in *params {
-                    client_config.set(config_p.name.as_str(), config_p.value.as_str());
-                }
-
-                let producer = Arc::new(
-                    client_config
-                        .create_with_context(Context)
-                        .map_err(ClientError::InvalidConfig)?,
-                );
-
-                self.reused_producers
-                    .insert(config_name, Arc::clone(&producer));
-                self.producers
-                    .insert(topic, Producer::new((*topic_name).to_string(), producer));
-                Ok(self)
-            }
-=======
 
         let KafkaParams {
             topic_name,
@@ -245,7 +209,6 @@
 
         for config_p in *params {
             client_config.set(config_p.name.as_str(), config_p.value.as_str());
->>>>>>> 51c35c71
         }
 
         let producer = Arc::new(
