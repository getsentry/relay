//! This module contains the Kafka producer related code.

use std::borrow::Cow;
use std::collections::{BTreeMap, HashMap};
use std::fmt;
use std::sync::Arc;
use std::sync::atomic::{AtomicUsize, Ordering};
use std::time::{Duration, Instant};

use rdkafka::ClientConfig;
use rdkafka::message::Header;
use rdkafka::producer::{BaseRecord, Producer as _};
use relay_statsd::metric;
use thiserror::Error;

use crate::config::{KafkaParams, KafkaTopic};
use crate::debounced::Debounced;
use crate::limits::KafkaRateLimits;
use crate::producer::utils::KafkaHeaders;
use crate::statsd::{KafkaCounters, KafkaGauges, KafkaHistograms};

mod utils;
use utils::{Context, ThreadedProducer};

#[cfg(feature = "schemas")]
mod schemas;

const REPORT_FREQUENCY_SECS: u64 = 1;
const KAFKA_FETCH_METADATA_TIMEOUT: Duration = Duration::from_secs(30);

/// Kafka producer errors.
#[derive(Error, Debug)]
pub enum ClientError {
    /// Failed to send a kafka message.
    #[error("failed to send kafka message")]
    SendFailed(#[source] rdkafka::error::KafkaError),

    /// Failed to find configured producer for the requested kafka topic.
    #[error("failed to find producer for the requested kafka topic")]
    InvalidTopicName,

    /// Failed to create a kafka producer because of the invalid configuration.
    #[error("failed to create kafka producer: invalid kafka config")]
    InvalidConfig(#[source] rdkafka::error::KafkaError),

    /// Failed to serialize the message.
    #[error("failed to serialize kafka message")]
    InvalidMsgPack(#[source] rmp_serde::encode::Error),

    /// Failed to serialize the json message using serde.
    #[error("failed to serialize json message")]
    InvalidJson(#[source] serde_json::Error),

    /// Failed to run schema validation on message.
    #[cfg(feature = "schemas")]
    #[error("failed to run schema validation on message")]
    SchemaValidationFailed(#[source] schemas::SchemaError),

    /// Configuration is wrong and it cannot be used to identify the number of a shard.
    #[error("invalid kafka shard")]
    InvalidShard,

    /// Failed to fetch the metadata of Kafka.
    #[error("failed to fetch the metadata of Kafka")]
    MetadataFetchError(rdkafka::error::KafkaError),

    /// Failed to validate the topic.
    #[error("failed to validate the topic with name {0}: {1:?}")]
    TopicError(String, rdkafka_sys::rd_kafka_resp_err_t),

    /// Failed to encode the protobuf into the buffer
    /// because the buffer is too small.
    #[error("failed to encode protobuf because the buffer is too small")]
    ProtobufEncodingFailed,
}

/// Describes the type which can be sent using kafka producer provided by this crate.
pub trait Message {
    /// Returns the partitioning key for this kafka message determining.
    fn key(&self) -> Option<[u8; 16]>;

    /// Returns the type of the message.
    fn variant(&self) -> &'static str;

    /// Return the list of headers to be provided when payload is sent to Kafka.
    fn headers(&self) -> Option<&BTreeMap<String, String>>;

    /// Serializes the message into its binary format.
    ///
    /// # Errors
    /// Returns the [`ClientError::InvalidMsgPack`] or [`ClientError::InvalidJson`] if the
    /// serialization failed.
    fn serialize(&self) -> Result<Cow<'_, [u8]>, ClientError>;
}

/// Single kafka producer config with assigned topic.
struct Producer {
    /// Topic to producer and rate limiter mappings for sharding.
    topic_producers: Vec<(String, Arc<ThreadedProducer>, Option<KafkaRateLimits>)>,
    /// Debouncer for metrics.
    metrics: Debounced,
    /// Round-robin counter for keyless messages.
    round_robin_counter: AtomicUsize,
}

impl Producer {
    fn new(topic_producers: Vec<(String, Arc<ThreadedProducer>, Option<KafkaRateLimits>)>) -> Self {
        Self {
            topic_producers,
            metrics: Debounced::new(REPORT_FREQUENCY_SECS),
            round_robin_counter: AtomicUsize::new(0),
        }
    }

    /// Validates the topic by fetching the metadata of the topic directly from Kafka.
    fn validate_topic(&self) -> Result<(), ClientError> {
<<<<<<< HEAD
        for (topic_name, producer, _rate_limiter) in &self.topic_producers {
            let client = producer.client();
            let metadata = client
                .fetch_metadata(Some(topic_name), KAFKA_FETCH_METADATA_TIMEOUT)
                .map_err(ClientError::MetadataFetchError)?;

            for topic in metadata.topics() {
                if let Some(error) = topic.error() {
                    return Err(ClientError::TopicError(topic.name().to_string(), error));
                }
=======
        let client = self.producer.client();
        let metadata = client
            .fetch_metadata(Some(&self.topic_name), KAFKA_FETCH_METADATA_TIMEOUT)
            .map_err(ClientError::MetadataFetchError)?;

        for topic in metadata.topics() {
            if let Some(error) = topic.error() {
                return Err(ClientError::TopicError(topic.name().to_owned(), error));
>>>>>>> 2333555a
            }
        }

        Ok(())
    }
}

impl fmt::Debug for Producer {
    fn fmt(&self, f: &mut fmt::Formatter<'_>) -> fmt::Result {
        let topic_names: Vec<&String> = self
            .topic_producers
            .iter()
            .map(|(name, _, _)| name)
            .collect();
        f.debug_struct("Producer")
            .field("topic_names", &topic_names)
            .field("producers", &"<ThreadedProducers>")
            .finish_non_exhaustive()
    }
}

/// Keeps all the configured kafka producers and responsible for the routing of the messages.
#[derive(Debug)]
pub struct KafkaClient {
    producers: HashMap<KafkaTopic, Producer>,
    #[cfg(feature = "schemas")]
    schema_validator: schemas::Validator,
}

impl KafkaClient {
    /// Returns the [`KafkaClientBuilder`]
    pub fn builder() -> KafkaClientBuilder {
        KafkaClientBuilder::default()
    }

    /// Sends message to the provided kafka topic.
    ///
    /// Returns the name of the kafka topic to which the message was produced.
    pub fn send_message(
        &self,
        topic: KafkaTopic,
        message: &impl Message,
    ) -> Result<&str, ClientError> {
        let serialized = message.serialize()?;
        #[cfg(feature = "schemas")]
        self.schema_validator
            .validate_message_schema(topic, &serialized)
            .map_err(ClientError::SchemaValidationFailed)?;

        self.send(
            topic,
            message.key(),
            message.headers(),
            message.variant(),
            &serialized,
        )
    }

    /// Sends the payload to the correct producer for the current topic.
    ///
    /// Returns the name of the kafka topic to which the message was produced.
    pub fn send(
        &self,
        topic: KafkaTopic,
        key: Option<[u8; 16]>,
        headers: Option<&BTreeMap<String, String>>,
        variant: &str,
        payload: &[u8],
    ) -> Result<&str, ClientError> {
        let producer = self.producers.get(&topic).ok_or_else(|| {
            relay_log::error!(
                "attempted to send message to {topic:?} using an unconfigured kafka producer",
            );
            ClientError::InvalidTopicName
        })?;

        producer.send(key, headers, variant, payload)
    }
}

/// Helper structure responsible for building the actual [`KafkaClient`].
#[derive(Default)]
pub struct KafkaClientBuilder {
    reused_producers: BTreeMap<Option<String>, Arc<ThreadedProducer>>,
    producers: HashMap<KafkaTopic, Producer>,
}

impl KafkaClientBuilder {
    /// Creates an empty KafkaClientBuilder.
    pub fn new() -> Self {
        Self::default()
    }

    /// Adds topic configuration to the current [`KafkaClientBuilder`], which in return assigns
    /// dedicates producer to the topic which can will be used to send the messages.
    ///
    /// # Errors
    /// Returns [`ClientError::InvalidConfig`] error if the provided configuration is wrong and
    /// the producer could not be created.
    pub fn add_kafka_topic_config(
        mut self,
        topic: KafkaTopic,
        params_list: &[::KafkaParams],
        validate_topic: bool,
    ) -> Result<Self, ClientError> {
<<<<<<< HEAD
        let mut all_topic_producers = Vec::new();

        // Process each shard configuration (one KafkaParams per shard)
        // We must preserve the original order from the configuration
        // because hash-based routing depends on shard index positions
        for params in params_list {
            let KafkaParams {
                topic_names,
                config_name,
                params: config_params,
                key_rate_limit,
            } = params;

            assert_eq!(
                topic_names.len(),
                1,
                "Each shard should have exactly one topic"
            );
            let topic_name = &topic_names[0];

            let rate_limiter = key_rate_limit.map(|limit| {
                KafkaRateLimits::new(
                    limit.limit_per_window,
                    Duration::from_secs(limit.window_secs),
                )
            });

            let config_name = config_name.map(str::to_string);

            // Get or create producer for this broker config
            let threaded_producer = if let Some(producer) = self.reused_producers.get(&config_name)
            {
                Arc::clone(producer)
            } else {
                let mut client_config = ClientConfig::new();
                for config_p in *config_params {
                    client_config.set(config_p.name.as_str(), config_p.value.as_str());
                }
=======
        let mut client_config = ClientConfig::new();

        let KafkaParams {
            topic_name,
            config_name,
            params,
            key_rate_limit,
        } = params;

        let rate_limiter = key_rate_limit.map(|limit| {
            KafkaRateLimits::new(
                limit.limit_per_window,
                Duration::from_secs(limit.window_secs),
            )
        });

        let config_name = config_name.map(str::to_string);

        if let Some(producer) = self.reused_producers.get(&config_name) {
            let producer =
                Producer::new((*topic_name).to_owned(), Arc::clone(producer), rate_limiter);
            if validate_topic {
                producer.validate_topic()?;
            }
            self.producers.insert(topic, producer);
            return Ok(self);
        }
>>>>>>> 2333555a

                let producer = Arc::new(
                    client_config
                        .create_with_context(Context)
                        .map_err(ClientError::InvalidConfig)?,
                );

                self.reused_producers
                    .insert(config_name, Arc::clone(&producer));

                producer
            };

            // Add this topic-producer-rate_limiter tuple
            all_topic_producers.push((topic_name.clone(), threaded_producer, rate_limiter));
        }

<<<<<<< HEAD
        // Create single Producer with all topic-producer-rate_limiter tuples
        let producer = Producer::new(all_topic_producers);
=======
        let producer = Producer::new((*topic_name).to_owned(), producer, rate_limiter);
>>>>>>> 2333555a
        if validate_topic {
            producer.validate_topic()?;
        }
        self.producers.insert(topic, producer);

        Ok(self)
    }

    /// Consumes self and returns the built [`KafkaClient`].
    pub fn build(self) -> KafkaClient {
        KafkaClient {
            producers: self.producers,
            #[cfg(feature = "schemas")]
            schema_validator: schemas::Validator::default(),
        }
    }
}

impl fmt::Debug for KafkaClientBuilder {
    fn fmt(&self, f: &mut fmt::Formatter<'_>) -> fmt::Result {
        f.debug_struct("KafkaClientBuilder")
            .field("reused_producers", &"<CachedProducers>")
            .field("producers", &self.producers)
            .finish()
    }
}

impl Producer {
    /// Sends the payload to the correct producer for the current topic.
    fn send(
        &self,
        key: Option<[u8; 16]>,
        headers: Option<&BTreeMap<String, String>>,
        variant: &str,
        payload: &[u8],
    ) -> Result<&str, ClientError> {
        let now = Instant::now();

        let (topic_name, producer, rate_limiter) = if self.topic_producers.len() == 1 {
            &self.topic_producers[0]
        } else {
            let shard_index = match key {
                Some(key_bytes) => {
                    let hash = hash32::fnv::FnvHasher::default().hash(&key_bytes);
                    (hash as usize) % self.topic_producers.len()
                }
                None => {
                    // fetch_add wraps on overflow
                    let count = self.round_robin_counter.fetch_add(1, Ordering::Relaxed);
                    count % self.topic_producers.len()
                }
            };
            &self.topic_producers[shard_index]
        };

        metric!(
            histogram(KafkaHistograms::KafkaMessageSize) = payload.len() as u64,
            variant = variant,
            topic = topic_name,
        );

        let mut headers = headers
            .unwrap_or(&BTreeMap::new())
            .iter()
            .map(|(key, value)| Header {
                key,
                value: Some(value),
            })
            .collect::<KafkaHeaders>();

        let key = match (key, rate_limiter.as_ref()) {
            (Some(key), Some(limiter)) => {
                let is_limited = limiter.try_increment(now, key, 1) < 1;

                if is_limited {
                    metric!(
                        counter(KafkaCounters::ProducerPartitionKeyRateLimit) += 1,
                        variant = variant,
                        topic = topic_name,
                    );

                    headers.insert(Header {
                        key: "sentry-reshuffled",
                        value: Some("1"),
                    });

                    None
                } else {
                    Some(key)
                }
            }
            (key, _) => key,
        };

        let mut record = BaseRecord::to(topic_name).payload(payload);
        if let Some(headers) = headers.into_inner() {
            record = record.headers(headers);
        }
        if let Some(key) = key.as_ref() {
            record = record.key(key);
        }

        self.metrics.debounce(now, || {
            metric!(
                gauge(KafkaGauges::InFlightCount) = producer.in_flight_count() as u64,
                variant = variant,
                topic = topic_name
            );
        });

        producer.send(record).map_err(|(error, _message)| {
            relay_log::error!(
                error = &error as &dyn std::error::Error,
                tags.variant = variant,
                tags.topic = topic_name,
                "error sending kafka message",
            );
            metric!(
                counter(KafkaCounters::ProducerEnqueueError) += 1,
                variant = variant,
                topic = topic_name
            );
            ClientError::SendFailed(error)
        })?;

        Ok(topic_name)
    }
}<|MERGE_RESOLUTION|>--- conflicted
+++ resolved
@@ -114,7 +114,6 @@
 
     /// Validates the topic by fetching the metadata of the topic directly from Kafka.
     fn validate_topic(&self) -> Result<(), ClientError> {
-<<<<<<< HEAD
         for (topic_name, producer, _rate_limiter) in &self.topic_producers {
             let client = producer.client();
             let metadata = client
@@ -123,18 +122,8 @@
 
             for topic in metadata.topics() {
                 if let Some(error) = topic.error() {
-                    return Err(ClientError::TopicError(topic.name().to_string(), error));
+                    return Err(ClientError::TopicError(topic.name().to_owned(), error));
                 }
-=======
-        let client = self.producer.client();
-        let metadata = client
-            .fetch_metadata(Some(&self.topic_name), KAFKA_FETCH_METADATA_TIMEOUT)
-            .map_err(ClientError::MetadataFetchError)?;
-
-        for topic in metadata.topics() {
-            if let Some(error) = topic.error() {
-                return Err(ClientError::TopicError(topic.name().to_owned(), error));
->>>>>>> 2333555a
             }
         }
 
@@ -237,10 +226,9 @@
     pub fn add_kafka_topic_config(
         mut self,
         topic: KafkaTopic,
-        params_list: &[::KafkaParams],
+        params_list: &[KafkaParams],
         validate_topic: bool,
     ) -> Result<Self, ClientError> {
-<<<<<<< HEAD
         let mut all_topic_producers = Vec::new();
 
         // Process each shard configuration (one KafkaParams per shard)
@@ -276,38 +264,9 @@
                 Arc::clone(producer)
             } else {
                 let mut client_config = ClientConfig::new();
-                for config_p in *config_params {
+                for config_p in config_params {
                     client_config.set(config_p.name.as_str(), config_p.value.as_str());
                 }
-=======
-        let mut client_config = ClientConfig::new();
-
-        let KafkaParams {
-            topic_name,
-            config_name,
-            params,
-            key_rate_limit,
-        } = params;
-
-        let rate_limiter = key_rate_limit.map(|limit| {
-            KafkaRateLimits::new(
-                limit.limit_per_window,
-                Duration::from_secs(limit.window_secs),
-            )
-        });
-
-        let config_name = config_name.map(str::to_string);
-
-        if let Some(producer) = self.reused_producers.get(&config_name) {
-            let producer =
-                Producer::new((*topic_name).to_owned(), Arc::clone(producer), rate_limiter);
-            if validate_topic {
-                producer.validate_topic()?;
-            }
-            self.producers.insert(topic, producer);
-            return Ok(self);
-        }
->>>>>>> 2333555a
 
                 let producer = Arc::new(
                     client_config
@@ -325,12 +284,8 @@
             all_topic_producers.push((topic_name.clone(), threaded_producer, rate_limiter));
         }
 
-<<<<<<< HEAD
         // Create single Producer with all topic-producer-rate_limiter tuples
         let producer = Producer::new(all_topic_producers);
-=======
-        let producer = Producer::new((*topic_name).to_owned(), producer, rate_limiter);
->>>>>>> 2333555a
         if validate_topic {
             producer.validate_topic()?;
         }
