--- conflicted
+++ resolved
@@ -83,7 +83,6 @@
     }
 }
 
-<<<<<<< HEAD
 macro_rules! define_topic_assignments {
     ($struct_name:ident {
         $($field_name:ident : ($kafka_topic:path, $default_topic: literal, $doc: literal)),* $(,)? }) => {
@@ -97,80 +96,8 @@
                 #[doc=$doc]
                 pub $field_name: TopicAssignment,
             )*
-=======
-/// Configuration for topics.
-#[derive(Serialize, Deserialize, Debug)]
-#[serde(default)]
-pub struct TopicAssignments {
-    /// Simple events topic name.
-    #[serde(alias = "ingest-events")]
-    pub events: TopicAssignment,
-    /// Events with attachments topic name.
-    #[serde(alias = "ingest-attachments")]
-    pub attachments: TopicAssignment,
-    /// Transaction events topic name.
-    #[serde(alias = "ingest-transactions")]
-    pub transactions: TopicAssignment,
-    /// Outcomes topic name.
-    pub outcomes: TopicAssignment,
-    /// Outcomes topic name for billing critical outcomes. Defaults to the assignment of `outcomes`.
-    #[serde(alias = "outcomes-billing")]
-    pub outcomes_billing: Option<TopicAssignment>,
-    /// Topic name for metrics extracted from sessions, aka release health.
-    #[serde(alias = "metrics", alias = "ingest-metrics")]
-    pub metrics_sessions: TopicAssignment,
-    /// Topic name for all other kinds of metrics. Defaults to the assignment of `metrics`.
-    #[serde(alias = "metrics_transactions", alias = "ingest-performance-metrics")]
-    pub metrics_generic: TopicAssignment,
-    /// Stacktrace topic name
-    pub profiles: TopicAssignment,
-    /// Replay Events topic name.
-    #[serde(alias = "ingest-replay-events")]
-    pub replay_events: TopicAssignment,
-    /// Recordings topic name.
-    #[serde(alias = "ingest-replay-recordings")]
-    pub replay_recordings: TopicAssignment,
-    /// Monitor check-ins.
-    #[serde(alias = "ingest-monitors")]
-    pub monitors: TopicAssignment,
-    /// Standalone spans without a transaction.
-    #[serde(alias = "snuba-spans")]
-    pub spans: TopicAssignment,
-    /// Summary for metrics collected during a span.
-    #[serde(alias = "snuba-metrics-summaries")]
-    pub metrics_summaries: TopicAssignment,
-    /// COGS measurements.
-    #[serde(alias = "shared-resources-usage")]
-    pub cogs: TopicAssignment,
-    /// Feedback events topic name.
-    #[serde(alias = "ingest-feedback-events")]
-    pub feedback: TopicAssignment,
-}
-
-impl TopicAssignments {
-    /// Get a topic assignment by [`KafkaTopic`] value
-    #[must_use]
-    pub fn get(&self, kafka_topic: KafkaTopic) -> &TopicAssignment {
-        match kafka_topic {
-            KafkaTopic::Attachments => &self.attachments,
-            KafkaTopic::Events => &self.events,
-            KafkaTopic::Transactions => &self.transactions,
-            KafkaTopic::Outcomes => &self.outcomes,
-            KafkaTopic::OutcomesBilling => self.outcomes_billing.as_ref().unwrap_or(&self.outcomes),
-            KafkaTopic::MetricsSessions => &self.metrics_sessions,
-            KafkaTopic::MetricsGeneric => &self.metrics_generic,
-            KafkaTopic::Profiles => &self.profiles,
-            KafkaTopic::ReplayEvents => &self.replay_events,
-            KafkaTopic::ReplayRecordings => &self.replay_recordings,
-            KafkaTopic::Monitors => &self.monitors,
-            KafkaTopic::Spans => &self.spans,
-            KafkaTopic::MetricsSummaries => &self.metrics_summaries,
-            KafkaTopic::Cogs => &self.cogs,
-            KafkaTopic::Feedback => &self.feedback,
->>>>>>> 01311a49
         }
 
-<<<<<<< HEAD
         impl TopicAssignments{
             /// Get a topic assignment by [`KafkaTopic`] value
             #[must_use]
@@ -192,26 +119,6 @@
 
                 }
             }
-=======
-impl Default for TopicAssignments {
-    fn default() -> Self {
-        Self {
-            events: "ingest-events".to_owned().into(),
-            attachments: "ingest-attachments".to_owned().into(),
-            transactions: "ingest-transactions".to_owned().into(),
-            outcomes: "outcomes".to_owned().into(),
-            outcomes_billing: None,
-            metrics_sessions: "ingest-metrics".to_owned().into(),
-            metrics_generic: "ingest-performance-metrics".to_owned().into(),
-            profiles: "profiles".to_owned().into(),
-            replay_events: "ingest-replay-events".to_owned().into(),
-            replay_recordings: "ingest-replay-recordings".to_owned().into(),
-            monitors: "ingest-monitors".to_owned().into(),
-            spans: "snuba-spans".to_owned().into(),
-            metrics_summaries: "snuba-metrics-summaries".to_owned().into(),
-            cogs: "shared-resources-usage".to_owned().into(),
-            feedback: "ingest-feedback-events".to_owned().into(),
->>>>>>> 01311a49
         }
     };
 }
@@ -232,6 +139,7 @@
         spans: (KafkaTopic::Spans, "snuba-spans", "Standalone spans without a transaction."),
         metrics_summaries: (KafkaTopic::MetricsSummaries, "snuba-metrics-summaries", "Summary for metrics collected during a span."),
         cogs: (KafkaTopic::Cogs, "shared-resources-usage", "COGS measurements."),
+        feedback: (KafkaTopic::Feedback, "ingest-feedback-events", "Feedback events topic."),
     }
 }
 
