--- conflicted
+++ resolved
@@ -13,7 +13,7 @@
 use serde::{Deserialize, Deserializer, Serialize};
 use serde_json::{Number, Value};
 
-use relay_common::{EventType, ProjectKey, Uuid, JsonStringifiedValue};
+use relay_common::{EventType, JsonStringifiedValue, ProjectKey, Uuid};
 use relay_filter::GlobPatterns;
 use relay_general::protocol::{Context, Event};
 use relay_general::store;
@@ -31,13 +31,8 @@
     Error,
 }
 
-<<<<<<< HEAD
-/// The result of a sampling operation returned by [`TraceContext::should_keep`].
-#[derive(Debug, Clone, Copy, Eq, PartialEq)]
-=======
 /// The result of a sampling operation returned by [`DynamicSamplingContext::should_keep`].
 #[derive(Debug, Clone, Copy, PartialEq, Eq)]
->>>>>>> 6109cec9
 pub enum SamplingResult {
     /// Keep the event.
     Keep,
@@ -750,18 +745,14 @@
     /// Set on transaction start, or via `scope.transaction`.
     #[serde(default)]
     pub transaction: Option<String>,
-<<<<<<< HEAD
-
-    /// The same rate with which this trace was sampled. This is a number between 
+    /// The same rate with which this trace was sampled. This is a number between
     ///
     #[serde(default)]
     pub sample_rate: Option<JsonStringifiedValue<f64>>,
-=======
     /// The user specific identifier ( e.g. a user segment, or similar created by the SDK
     /// from the user object).
     #[serde(flatten, default)]
     pub user: TraceUserContext,
->>>>>>> 6109cec9
 }
 
 impl DynamicSamplingContext {
@@ -776,7 +767,8 @@
 
             let client_sample_rate = self.sample_rate.map(|x| x.0);
 
-            let adjusted_sample_rate = (rule.sample_rate / client_sample_rate.unwrap_or(1.0)).clamp(0.0, 1.0);
+            let adjusted_sample_rate =
+                (rule.sample_rate / client_sample_rate.unwrap_or(1.0)).clamp(0.0, 1.0);
 
             if rate < adjusted_sample_rate {
                 SamplingResult::Keep
