//! Functionality for calculating if a trace should be processed or dropped.
#![doc(
    html_logo_url = "https://raw.githubusercontent.com/getsentry/relay/master/artwork/relay-icon.png",
    html_favicon_url = "https://raw.githubusercontent.com/getsentry/relay/master/artwork/relay-icon.png"
)]

<<<<<<< HEAD
=======
use std::borrow::Cow;
>>>>>>> 9ccb8483
use std::collections::{BTreeMap, HashMap};
use std::fmt::{self, Display, Formatter};
use std::net::IpAddr;

use rand::{distributions::Uniform, Rng};
use rand_pcg::Pcg32;
use serde::{Deserialize, Deserializer, Serialize, Serializer};
use serde_json::{Number, Value};

use relay_common::{EventType, ProjectKey, Uuid};
use relay_filter::GlobPatterns;
use relay_general::protocol::{Context, Event};
use relay_general::store;

/// Defines the type of dynamic rule, i.e. to which type of events it will be applied and how.
#[derive(Debug, Copy, Clone, Serialize, Deserialize, Eq, PartialEq)]
#[serde(rename_all = "camelCase")]
pub enum RuleType {
    /// A trace rule applies only to transactions and it is applied on the trace info
    Trace,
    /// A transaction rule applies to transactions and it is applied  on the transaction event
    Transaction,
    /// A non transaction rule applies to Errors, Security events...every type of event that
    /// is not a Transaction
    Error,
}

/// The result of a sampling operation returned by [`DynamicSamplingContext::should_keep`].
#[derive(Debug, Clone, Copy, PartialEq, Eq)]
pub enum SamplingResult {
    /// Keep the event.
    Keep,
    /// Drop the event, due to the rule with provided identifier.
    Drop(RuleId),
    /// No decision can be made.
    NoDecision,
}

/// A condition that checks the values using the equality operator.
///
/// For string values it supports case-insensitive comparison.
#[derive(Debug, Clone, Serialize, Deserialize, Default)]
#[serde(rename_all = "camelCase")]
pub struct EqCondOptions {
    #[serde(default)]
    pub ignore_case: bool,
}

/// A condition that checks for equality
#[derive(Debug, Clone, Serialize, Deserialize)]
#[serde(rename_all = "camelCase")]
pub struct EqCondition {
    pub name: String,
    pub value: Value,
    #[serde(default)]
    pub options: EqCondOptions,
}

impl EqCondition {
    fn matches<T: FieldValueProvider>(&self, value_provider: &T) -> bool {
        let value = value_provider.get_value(self.name.as_str());

        match value {
            Value::Null => self.value == Value::Null,
            Value::String(ref field) => match self.value {
                Value::String(ref val) => {
                    if self.options.ignore_case {
                        unicase::eq(field.as_str(), val.as_str())
                    } else {
                        field == val
                    }
                }
                Value::Array(ref val) => {
                    if self.options.ignore_case {
                        val.iter().any(|v| {
                            if let Some(v) = v.as_str() {
                                unicase::eq(v, field.as_str())
                            } else {
                                false
                            }
                        })
                    } else {
                        val.iter().any(|v| {
                            if let Some(v) = v.as_str() {
                                v == field.as_str()
                            } else {
                                false
                            }
                        })
                    }
                }
                _ => false,
            },
            Value::Bool(field) => {
                if let Value::Bool(val) = self.value {
                    field == val
                } else {
                    false
                }
            }
            _ => false, // unsupported types
        }
    }
}

macro_rules! impl_cmp_condition {
    ($struct_name:ident, $operator:tt) => {
        #[derive(Debug, Clone, Serialize, Deserialize)]
        pub struct $struct_name {
            pub name: String,
            pub value: Number,
        }

        impl $struct_name {
            fn matches<T: FieldValueProvider>(&self, value_provider: &T) -> bool {
                let value = match value_provider.get_value(self.name.as_str()) {
                    Value::Number(x) => x,
                    _ => return false
                };

                // Try various conversion functions in order of expensiveness and likelihood
                // - as_i64 is not really fast, but most values in sampling rules can be i64, so we could
                //   return early
                // - f64 is more likely to succeed than u64, but we might lose precision
                if let (Some(a), Some(b)) = (value.as_i64(), self.value.as_i64()) {
                    a $operator b
                } else if let (Some(a), Some(b)) = (value.as_u64(), self.value.as_u64()) {
                    a $operator b
                } else if let (Some(a), Some(b)) = (value.as_f64(), self.value.as_f64()) {
                    a $operator b
                } else {
                    false
                }
            }
        }
    }
}

impl_cmp_condition!(GteCondition, >=);
impl_cmp_condition!(LteCondition, <=);
impl_cmp_condition!(LtCondition, <);
impl_cmp_condition!(GtCondition, >);

/// A condition that uses glob matching.
#[derive(Debug, Clone, Serialize, Deserialize)]
pub struct GlobCondition {
    pub name: String,
    pub value: GlobPatterns,
}

impl GlobCondition {
    fn matches<T: FieldValueProvider>(&self, value_provider: &T) -> bool {
        value_provider
            .get_value(self.name.as_str())
            .as_str()
            .map_or(false, |fv| self.value.is_match(fv))
    }
}

/// Condition that cover custom operators which need
/// special handling and have a custom implementation
/// for each case.
#[derive(Debug, Clone, Serialize, Deserialize)]
pub struct CustomCondition {
    pub name: String,
    #[serde(default)]
    pub value: Value,
    #[serde(default)]
    pub options: HashMap<String, Value>,
}

impl CustomCondition {
    fn matches<T: FieldValueProvider>(&self, value_provider: &T, ip_addr: Option<IpAddr>) -> bool {
        T::get_custom_operator(&self.name)(self, value_provider, ip_addr)
    }
}

/// Or condition combinator.
///
/// Creates a condition that is true when any
/// of the inner conditions are true
#[derive(Debug, Clone, Serialize, Deserialize)]
pub struct OrCondition {
    inner: Vec<RuleCondition>,
}

impl OrCondition {
    fn supported(&self) -> bool {
        self.inner.iter().all(RuleCondition::supported)
    }

    fn matches<T: FieldValueProvider>(&self, value: &T, ip_addr: Option<IpAddr>) -> bool {
        self.inner.iter().any(|cond| cond.matches(value, ip_addr))
    }
}

/// And condition combinator.
///
/// Creates a condition that is true when all
/// inner conditions are true.
#[derive(Debug, Clone, Serialize, Deserialize)]
pub struct AndCondition {
    inner: Vec<RuleCondition>,
}

impl AndCondition {
    fn supported(&self) -> bool {
        self.inner.iter().all(RuleCondition::supported)
    }
    fn matches<T: FieldValueProvider>(&self, value: &T, ip_addr: Option<IpAddr>) -> bool {
        self.inner.iter().all(|cond| cond.matches(value, ip_addr))
    }
}

/// Not condition combinator.
///
/// Creates a condition that is true when the wrapped
/// condition si false.
#[derive(Debug, Clone, Serialize, Deserialize)]
pub struct NotCondition {
    inner: Box<RuleCondition>,
}

impl NotCondition {
    fn supported(&self) -> bool {
        self.inner.supported()
    }

    fn matches<T: FieldValueProvider>(&self, value: &T, ip_addr: Option<IpAddr>) -> bool {
        !self.inner.matches(value, ip_addr)
    }
}

/// A condition from a sampling rule.
#[derive(Debug, Clone, Serialize, Deserialize)]
#[serde(rename_all = "camelCase", tag = "op")]
pub enum RuleCondition {
    Eq(EqCondition),
    Gte(GteCondition),
    Lte(LteCondition),
    Lt(LtCondition),
    Gt(GtCondition),
    Glob(GlobCondition),
    Or(OrCondition),
    And(AndCondition),
    Not(NotCondition),
    Custom(CustomCondition),
    #[serde(other)]
    Unsupported,
}

impl RuleCondition {
    /// Checks if Relay supports this condition (in other words if the condition had any unknown configuration
    /// which was serialized as "Unsupported" (because the configuration is either faulty or was created for a
    /// newer relay that supports some other condition types)
    pub fn supported(&self) -> bool {
        match self {
            RuleCondition::Unsupported => false,
            // we have a known condition
            RuleCondition::Gte(_)
            | RuleCondition::Lte(_)
            | RuleCondition::Gt(_)
            | RuleCondition::Lt(_)
            | RuleCondition::Eq(_)
            | RuleCondition::Glob(_) => true,
            // dig down for embedded conditions
            RuleCondition::And(rules) => rules.supported(),
            RuleCondition::Or(rules) => rules.supported(),
            RuleCondition::Not(rule) => rule.supported(),
            RuleCondition::Custom(_) => true,
        }
    }
    pub fn matches<T: FieldValueProvider>(&self, value: &T, ip_addr: Option<IpAddr>) -> bool {
        match self {
            RuleCondition::Eq(condition) => condition.matches(value),
            RuleCondition::Lte(condition) => condition.matches(value),
            RuleCondition::Gte(condition) => condition.matches(value),
            RuleCondition::Gt(condition) => condition.matches(value),
            RuleCondition::Lt(condition) => condition.matches(value),
            RuleCondition::Glob(condition) => condition.matches(value),
            RuleCondition::And(conditions) => conditions.matches(value, ip_addr),
            RuleCondition::Or(conditions) => conditions.matches(value, ip_addr),
            RuleCondition::Not(condition) => condition.matches(value, ip_addr),
            RuleCondition::Unsupported => false,
            RuleCondition::Custom(condition) => condition.matches(value, ip_addr),
        }
    }
}

/// Sampling rule Id
#[derive(Debug, Clone, Copy, Serialize, Deserialize, PartialEq, Eq, Hash)]
pub struct RuleId(pub u32);

impl Display for RuleId {
    fn fmt(&self, f: &mut Formatter<'_>) -> fmt::Result {
        write!(f, "{}", self.0)
    }
}

/// A sampling rule as it is deserialized from the project configuration.
#[derive(Debug, Clone, Serialize, Deserialize)]
#[serde(rename_all = "camelCase")]
pub struct SamplingRule {
    pub condition: RuleCondition,
    pub sample_rate: f64,
    #[serde(rename = "type")]
    pub ty: RuleType,
    pub id: RuleId,
}

impl SamplingRule {
    fn supported(&self) -> bool {
        self.condition.supported()
    }
}

/// Trait implemented by providers of fields (Events and Trace Contexts).
///
/// The fields will be used by rules to check if they apply.
pub trait FieldValueProvider {
    /// gets the value of a field
    fn get_value(&self, path: &str) -> Value;
    /// what type of rule can be applied to this provider
    fn get_rule_type(&self) -> RuleType;
    /// returns a filtering function for custom operators.
    /// The function returned takes the provider and a condition definition and
    /// returns a match result
    fn get_custom_operator(
        name: &str,
    ) -> fn(condition: &CustomCondition, slf: &Self, ip_addr: Option<IpAddr>) -> bool;
}

fn no_match<T>(_condition: &CustomCondition, _slf: &T, _ip_addr: Option<IpAddr>) -> bool {
    false
}

impl FieldValueProvider for Event {
    fn get_value(&self, field_name: &str) -> Value {
        let field_name = match field_name.strip_prefix("event.") {
            Some(stripped) => stripped,
            None => return Value::Null,
        };

        match field_name {
            // Simple fields
            "release" => match self.release.value() {
                None => Value::Null,
                Some(s) => s.as_str().into(),
            },
            "environment" => match self.environment.value() {
                None => Value::Null,
                Some(s) => s.as_str().into(),
            },
            "transaction" => match self.transaction.value() {
                None => Value::Null,
                Some(s) => s.as_str().into(),
            },
            "platform" => match self.platform.value() {
                Some(platform) if store::is_valid_platform(platform) => {
                    Value::String(platform.clone())
                }
                _ => Value::from("other"),
            },
            "user.id" => self.user.value().map_or(Value::Null, |user| {
                user.id.value().map_or(Value::Null, |id| {
                    if id.is_empty() {
                        Value::Null // we don't serialize empty values but check it anyway
                    } else {
                        id.as_str().into()
                    }
                })
            }),
            "user.segment" => self.user.value().map_or(Value::Null, |user| {
                user.segment.value().map_or(Value::Null, |segment| {
                    if segment.is_empty() {
                        Value::Null
                    } else {
                        segment.as_str().into()
                    }
                })
            }),

            // Partial implementation of contexts.
            "contexts.device.name" => self
                .contexts
                .value()
                .and_then(|contexts| contexts.get("device"))
                .and_then(|annotated| annotated.value())
                .and_then(|context| match context.0 {
                    Context::Device(ref device) => device.name.as_str(),
                    _ => None,
                })
                .map_or(Value::Null, Value::from),
            "contexts.device.family" => self
                .contexts
                .value()
                .and_then(|contexts| contexts.get("device"))
                .and_then(|annotated| annotated.value())
                .and_then(|context| match context.0 {
                    Context::Device(ref device) => device.family.as_str(),
                    _ => None,
                })
                .map_or(Value::Null, Value::from),
            "contexts.os.name" => self
                .contexts
                .value()
                .and_then(|contexts| contexts.get("os"))
                .and_then(|annotated| annotated.value())
                .and_then(|context| match context.0 {
                    Context::Os(ref os) => os.name.as_str(),
                    _ => None,
                })
                .map_or(Value::Null, Value::from),
            "contexts.os.version" => self
                .contexts
                .value()
                .and_then(|contexts| contexts.get("os"))
                .and_then(|annotated| annotated.value())
                .and_then(|context| match context.0 {
                    Context::Os(ref os) => os.version.as_str(),
                    _ => None,
                })
                .map_or(Value::Null, Value::from),
            "contexts.trace.op" => match (self.ty.value(), store::get_transaction_op(self)) {
                (Some(&EventType::Transaction), Some(op_name)) => Value::String(op_name.to_owned()),
                _ => Value::Null,
            },

            // Computed fields (see Discover)
            "duration" => match (self.ty.value(), store::validate_timestamps(self)) {
                (Some(&EventType::Transaction), Ok((start, end))) => {
                    match Number::from_f64(relay_common::chrono_to_positive_millis(end - start)) {
                        Some(num) => Value::Number(num),
                        None => Value::Null,
                    }
                }
                _ => Value::Null,
            },

            // Inbound filter functions represented as fields
            "is_local_ip" => Value::Bool(relay_filter::localhost::matches(self)),
            "has_bad_browser_extensions" => {
                Value::Bool(relay_filter::browser_extensions::matches(self))
            }
            "web_crawlers" => Value::Bool(relay_filter::web_crawlers::matches(self)),

            // Dynamic access to certain data bags
            _ => {
                if let Some(rest) = field_name.strip_prefix("measurements.") {
                    rest.strip_suffix(".value")
                        .filter(|measurement_name| !measurement_name.is_empty())
                        .and_then(|measurement_name| store::get_measurement(self, measurement_name))
                        .map_or(Value::Null, Value::from)
                } else if let Some(rest) = field_name.strip_prefix("tags.") {
                    self.tags
                        .value()
                        .and_then(|tags| tags.get(rest))
                        .map_or(Value::Null, Value::from)
                } else {
                    Value::Null
                }
            }
        }
    }

    fn get_rule_type(&self) -> RuleType {
        if let Some(ty) = self.ty.value() {
            if *ty == EventType::Transaction {
                return RuleType::Transaction;
            }
        }
        RuleType::Error
    }

    fn get_custom_operator(
        name: &str,
    ) -> fn(condition: &CustomCondition, slf: &Self, ip_addr: Option<IpAddr>) -> bool {
        match name {
            "event.client_ip" => client_ips_matcher,
            "event.legacy_browser" => legacy_browsers_matcher,
            "event.error_messages" => error_messages_matcher,
            "event.csp" => csp_matcher,
            _ => no_match,
        }
    }
}

fn client_ips_matcher(
    condition: &CustomCondition,
    _event: &Event,
    ip_addr: Option<IpAddr>,
) -> bool {
    let ips = condition
        .value
        .as_array()
        .map(|v| v.iter().map(|s| s.as_str().unwrap_or("")));

    if let Some(ips) = ips {
        relay_filter::client_ips::matches(ip_addr, ips)
    } else {
        false
    }
}

fn legacy_browsers_matcher(
    condition: &CustomCondition,
    event: &Event,
    _ip_addr: Option<IpAddr>,
) -> bool {
    let browsers = condition
        .value
        .as_array()
        .map(|v| v.iter().map(|s| s.as_str().unwrap_or("").parse().unwrap()));
    if let Some(browsers) = browsers {
        relay_filter::legacy_browsers::matches(event, &browsers.collect())
    } else {
        false
    }
}

fn error_messages_matcher(
    condition: &CustomCondition,
    event: &Event,
    _ip_addr: Option<IpAddr>,
) -> bool {
    let patterns = condition
        .value
        .as_array()
        .map(|v| v.iter().map(|s| s.as_str().unwrap_or("").to_owned()));

    if let Some(patterns) = patterns {
        let globs = GlobPatterns::new(patterns.collect());
        relay_filter::error_messages::matches(event, &globs)
    } else {
        false
    }
}

fn csp_matcher(condition: &CustomCondition, event: &Event, _ip_addr: Option<IpAddr>) -> bool {
    let sources = condition
        .value
        .as_array()
        .map(|v| v.iter().map(|s| s.as_str().unwrap_or("")));

    if let Some(sources) = sources {
        relay_filter::csp::matches(event, sources)
    } else {
        false
    }
}

impl FieldValueProvider for DynamicSamplingContext {
    fn get_value(&self, field_name: &str) -> Value {
        match field_name {
            "trace.release" => match self.release {
                None => Value::Null,
                Some(ref s) => s.as_str().into(),
            },
            "trace.environment" => match self.environment {
                None => Value::Null,
                Some(ref s) => s.as_str().into(),
            },
            "trace.user.id" => {
                if self.user.user_id.is_empty() {
                    Value::Null
                } else {
                    self.user.user_id.as_str().into()
                }
            }
            "trace.user.segment" => {
                if self.user.user_segment.is_empty() {
                    Value::Null
                } else {
                    self.user.user_segment.as_str().into()
                }
            }
            "trace.transaction" => match self.transaction {
                None => Value::Null,
                Some(ref s) => s.as_str().into(),
            },
            _ => Value::Null,
        }
    }

    fn get_rule_type(&self) -> RuleType {
        RuleType::Trace
    }

    fn get_custom_operator(
        _name: &str,
    ) -> fn(condition: &CustomCondition, slf: &Self, ip_addr: Option<IpAddr>) -> bool {
        // no custom operators for trace
        no_match
    }
}

/// Represents the dynamic sampling configuration available to a project.
///
/// Note: This comes from the organization data
#[derive(Debug, Clone, Serialize, Deserialize)]
#[serde(rename_all = "camelCase")]
pub struct SamplingConfig {
    /// The sampling rules for the project
    pub rules: Vec<SamplingRule>,
    /// The id of the next new Rule (used as a generator for unique rule ids)
    #[serde(default)]
    pub next_id: Option<u32>,
}

impl SamplingConfig {
    pub fn has_unsupported_rules(&self) -> bool {
        !self.rules.iter().all(SamplingRule::supported)
    }
}

/// The User related information in the trace context
///
/// This is more of a mixin to be used in the DynamicSamplingContext
#[derive(Debug, Clone, Serialize, Default)]
pub struct TraceUserContext {
    #[serde(default, skip_serializing_if = "String::is_empty")]
    pub user_segment: String,
    #[serde(default, skip_serializing_if = "String::is_empty")]
    pub user_id: String,
}

impl<'de> Deserialize<'de> for TraceUserContext {
    fn deserialize<D>(deserializer: D) -> Result<Self, D::Error>
    where
        D: Deserializer<'de>,
    {
        #[derive(Deserialize, Default)]
        struct Nested {
            #[serde(default)]
            pub segment: String,
            #[serde(default)]
            pub id: String,
        }

        #[derive(Deserialize)]
        struct Helper {
            // Nested implements default, but we used to accept user=null (not sure if any SDK
            // sends this though)
            #[serde(default)]
            user: Option<Nested>,
            #[serde(default)]
            user_segment: String,
            #[serde(default)]
            user_id: String,
        }

        let helper = Helper::deserialize(deserializer)?;

        if helper.user_id.is_empty() && helper.user_segment.is_empty() {
            let user = helper.user.unwrap_or_default();
            Ok(TraceUserContext {
                user_segment: user.segment,
                user_id: user.id,
            })
        } else {
            Ok(TraceUserContext {
                user_segment: helper.user_segment,
                user_id: helper.user_id,
            })
        }
    }
}

mod sample_rate_as_string {
    use super::*;

    pub fn deserialize<'de, D>(deserializer: D) -> Result<Option<f64>, D::Error>
    where
        D: Deserializer<'de>,
    {
        // be super-strict with what kind of integers are accepted
<<<<<<< HEAD
        let value = match Option::<String>::deserialize(deserializer)? {
=======
        let value = match Option::<Cow<'_, str>>::deserialize(deserializer)? {
>>>>>>> 9ccb8483
            Some(value) => value,
            None => return Ok(None),
        };

        if !value.as_bytes().first().map_or(false, u8::is_ascii_digit) {
            return Err(serde::de::Error::custom(
                "first character needs to be ascii digit",
            ));
        }

        if !value.as_bytes().last().map_or(false, u8::is_ascii_digit) {
            return Err(serde::de::Error::custom(
                "last character needs to be ascii digit",
            ));
        }

        for b in value.as_bytes() {
            if !b.is_ascii_digit() && *b != b'.' {
                return Err(serde::de::Error::custom("invalid characters"));
            }
        }

        let parsed_value = value
            .parse::<f64>()
            .map_err(|e| serde::de::Error::custom(e.to_string()))?;

        Ok(Some(parsed_value))
    }

    pub fn serialize<S>(value: &Option<f64>, serializer: S) -> Result<S::Ok, S::Error>
    where
        S: Serializer,
    {
        match value {
            Some(float) => float.to_string().serialize(serializer),
            None => value.serialize(serializer),
        }
    }
}

/// DynamicSamplingContext created by the first Sentry SDK in the call chain.
///
/// Because SDKs need to funnel this data through the baggage header, this needs to be
/// representable as `HashMap<String, String>`, meaning no nested dictionaries/objects, arrays or
/// other non-string values.
#[derive(Debug, Clone, Serialize, Deserialize)]
pub struct DynamicSamplingContext {
    /// ID created by clients to represent the current call flow.
    pub trace_id: Uuid,
    /// The project key.
    pub public_key: ProjectKey,
    /// The release.
    #[serde(default)]
    pub release: Option<String>,
    /// The environment.
    #[serde(default)]
    pub environment: Option<String>,
    /// The name of the transaction extracted from the `transaction` field in the starting
    /// transaction.
    ///
    /// Set on transaction start, or via `scope.transaction`.
    #[serde(default)]
    pub transaction: Option<String>,
<<<<<<< HEAD
    /// The sample rate with which this trace was sampled in the SDK. This is a float between 0 and
=======
    /// The sample rate with which this trace was sampled in the client. This is a float between 0 and
>>>>>>> 9ccb8483
    /// 1.
    #[serde(
        default,
        with = "sample_rate_as_string",
        skip_serializing_if = "Option::is_none"
    )]
    pub sample_rate: Option<f64>,
    /// The user specific identifier ( e.g. a user segment, or similar created by the SDK
    /// from the user object).
    #[serde(flatten, default)]
    pub user: TraceUserContext,
    /// Spillover values for backwards/forwards compat
    #[serde(flatten, default)]
    pub other: BTreeMap<String, Value>,
}

impl DynamicSamplingContext {
    /// Compute the effective sampling rate based on the random "diceroll" and the sample rate from
    /// the matching rule.
    pub fn adjusted_sample_rate(&self, rule_sample_rate: f64) -> f64 {
        let client_sample_rate = self.sample_rate.unwrap_or(1.0);
<<<<<<< HEAD
        let mut adjusted_sample_rate = (rule_sample_rate / client_sample_rate).clamp(0.0, 1.0);

        if adjusted_sample_rate.is_infinite() || adjusted_sample_rate.is_nan() {
            // adjusted_sample_rate is infinite or NaN. This is a bug.
            //
            // - infinite should not happen because we clamped the number.
            // - NaN can happen if the client_sample_rate is 0, which is bogus because the SDK
            //   should've dropped the envelope. In that case let's pretend the sample rate was
            //   not sent, because clearly the sampling decision across the trace is still 1.
            //   The most likely explanation is that the SDK is reporting its own sample rate
            //   setting instead of the one from the continued trace.
            //
            // since we write back the client_sample_rate into the event's trace context, it should
            // be possible to find those values + sdk versions via snuba
            relay_log::warn!("adjusted sample rate ended up being inf/nan");
            adjusted_sample_rate = 1.0;
=======

        if client_sample_rate <= 0.0 {
            // client_sample_rate is 0, which is bogus because the SDK should've dropped the
            // envelope. In that case let's pretend the sample rate was not sent, because clearly
            // the sampling decision across the trace is still 1. The most likely explanation is
            // that the SDK is reporting its own sample rate setting instead of the one from the
            // continued trace.
            //
            // since we write back the client_sample_rate into the event's trace context, it should
            // be possible to find those values + sdk versions via snuba
            relay_log::warn!("client sample rate is <= 0");
            rule_sample_rate
        } else {
            let adjusted_sample_rate = (rule_sample_rate / client_sample_rate).clamp(0.0, 1.0);
            if adjusted_sample_rate.is_infinite() || adjusted_sample_rate.is_nan() {
                relay_log::error!("adjusted sample rate ended up being nan/inf");
                debug_assert!(false);
                rule_sample_rate
            } else {
                adjusted_sample_rate
            }
        }
    }

    /// Returns whether a trace should be retained based on sampling rules.
    ///
    /// If [`SamplingResult::NoDecision`] is returned, then no rule matched this trace. In this
    /// case, the caller may decide whether to keep the trace or not. The same is returned if the
    /// configuration is invalid.
    pub fn should_keep(&self, ip_addr: Option<IpAddr>, config: &SamplingConfig) -> SamplingResult {
        if let Some(rule) = get_matching_trace_rule(config, self, ip_addr, RuleType::Trace) {
            let adjusted_sample_rate = self.adjusted_sample_rate(rule.sample_rate);
            let rate = pseudo_random_from_uuid(self.trace_id);

            if rate < adjusted_sample_rate {
                SamplingResult::Keep
            } else {
                SamplingResult::Drop(rule.id)
            }
        } else {
            SamplingResult::NoDecision
>>>>>>> 9ccb8483
        }

        adjusted_sample_rate
    }
}

pub fn get_matching_trace_rule<'a>(
    config: &'a SamplingConfig,
    sampling_context: &DynamicSamplingContext,
    ip_addr: Option<IpAddr>,
) -> Option<&'a SamplingRule> {
    for rule in &config.rules {
        if rule.ty == RuleType::Trace && rule.condition.matches(sampling_context, ip_addr) {
            return Some(rule);
        }
    }

    None
}

pub fn get_matching_event_rule<'a>(
    config: &'a SamplingConfig,
    event: &Event,
    ip_addr: Option<IpAddr>,
) -> Option<&'a SamplingRule> {
    let ty = if let Some(EventType::Transaction) = &event.ty.0 {
        RuleType::Transaction
    } else {
        RuleType::Error
    };

    for rule in &config.rules {
        if rule.ty == ty && rule.condition.matches(event, ip_addr) {
            return Some(rule);
        }
    }

    None
}

/// Generates a pseudo random number by seeding the generator with the given id.
///
/// The return is deterministic, always generates the same number from the same id.
pub fn pseudo_random_from_uuid(id: Uuid) -> f64 {
    let big_seed = id.as_u128();
    let mut generator = Pcg32::new((big_seed >> 64) as u64, big_seed as u64);
    let dist = Uniform::new(0f64, 1f64);
    generator.sample(dist)
}

#[cfg(test)]
mod tests {
    use std::net::{IpAddr as NetIpAddr, Ipv4Addr};
    use std::str::FromStr;

    use insta::assert_ron_snapshot;

    use relay_general::protocol::{
        Contexts, Csp, DeviceContext, Exception, Headers, IpAddr, JsonLenientString, LenientString,
        LogEntry, OsContext, PairList, Request, TagEntry, Tags, User, Values,
    };
    use relay_general::types::Annotated;

    use super::*;

    fn default_sampling_context() -> DynamicSamplingContext {
        DynamicSamplingContext {
            trace_id: Uuid::default(),
            public_key: ProjectKey::parse("abd0f232775f45feab79864e580d160b").unwrap(),
            release: None,
            environment: None,
            transaction: None,
            sample_rate: None,
            user: TraceUserContext::default(),
            other: BTreeMap::new(),
        }
    }

    fn eq(name: &str, value: &[&str], ignore_case: bool) -> RuleCondition {
        RuleCondition::Eq(EqCondition {
            name: name.to_owned(),
            value: value.iter().map(|s| s.to_string()).collect(),
            options: EqCondOptions { ignore_case },
        })
    }

    fn eq_bool(name: &str, value: bool) -> RuleCondition {
        RuleCondition::Eq(EqCondition {
            name: name.to_owned(),
            value: Value::Bool(value),
            options: EqCondOptions::default(),
        })
    }

    fn glob(name: &str, value: &[&str]) -> RuleCondition {
        RuleCondition::Glob(GlobCondition {
            name: name.to_owned(),
            value: GlobPatterns::new(value.iter().map(|s| s.to_string()).collect()),
        })
    }

    fn custom(name: &str, value: Value, options: HashMap<String, Value>) -> RuleCondition {
        RuleCondition::Custom(CustomCondition {
            name: name.to_owned(),
            value,
            options,
        })
    }

    fn and(conds: Vec<RuleCondition>) -> RuleCondition {
        RuleCondition::And(AndCondition { inner: conds })
    }

    fn or(conds: Vec<RuleCondition>) -> RuleCondition {
        RuleCondition::Or(OrCondition { inner: conds })
    }

    fn not(cond: RuleCondition) -> RuleCondition {
        RuleCondition::Not(NotCondition {
            inner: Box::new(cond),
        })
    }

    /// test extraction of field values from event with everything
    #[test]
    fn test_field_value_provider_event_filled() {
        let event = Event {
            release: Annotated::new(LenientString("1.1.1".to_owned())),
            environment: Annotated::new("prod".to_owned()),
            user: Annotated::new(User {
                ip_address: Annotated::new(IpAddr("127.0.0.1".to_owned())),
                id: Annotated::new(LenientString("user-id".into())),
                segment: Annotated::new("user-seg".into()),
                ..Default::default()
            }),
            exceptions: Annotated::new(Values {
                values: Annotated::new(vec![Annotated::new(Exception {
                    value: Annotated::new(JsonLenientString::from(
                        "canvas.contentDocument".to_owned(),
                    )),
                    ..Default::default()
                })]),
                ..Default::default()
            }),
            request: Annotated::new(Request {
                headers: Annotated::new(Headers(PairList(vec![Annotated::new((
                    Annotated::new("user-agent".into()),
                    Annotated::new("Slurp".into()),
                ))]))),
                ..Default::default()
            }),
            transaction: Annotated::new("some-transaction".into()),
            tags: {
                let items = vec![Annotated::new(TagEntry(
                    Annotated::new("custom".to_string()),
                    Annotated::new("custom-value".to_string()),
                ))];
                Annotated::new(Tags(items.into()))
            },
            contexts: Annotated::new({
                let mut contexts = Contexts::new();
                contexts.add(Context::Device(Box::new(DeviceContext {
                    name: Annotated::new("iphone".to_string()),
                    family: Annotated::new("iphone-fam".to_string()),
                    model: Annotated::new("iphone7,3".to_string()),
                    ..DeviceContext::default()
                })));
                contexts.add(Context::Os(Box::new(OsContext {
                    name: Annotated::new("iOS".to_string()),
                    version: Annotated::new("11.4.2".to_string()),
                    kernel_version: Annotated::new("17.4.0".to_string()),
                    ..OsContext::default()
                })));
                contexts
            }),
            ..Default::default()
        };

        assert_eq!(Some("1.1.1"), event.get_value("event.release").as_str());
        assert_eq!(Some("prod"), event.get_value("event.environment").as_str());
        assert_eq!(Some("user-id"), event.get_value("event.user.id").as_str());
        assert_eq!(
            Some("user-seg"),
            event.get_value("event.user.segment").as_str()
        );
        assert_eq!(Value::Bool(true), event.get_value("event.is_local_ip"),);
        assert_eq!(
            Value::Bool(true),
            event.get_value("event.has_bad_browser_extensions")
        );
        assert_eq!(Value::Bool(true), event.get_value("event.web_crawlers"));
        assert_eq!(
            Some("some-transaction"),
            event.get_value("event.transaction").as_str()
        );
        assert_eq!(
            Some("iphone"),
            event.get_value("event.contexts.device.name").as_str()
        );
        assert_eq!(
            Some("iphone-fam"),
            event.get_value("event.contexts.device.family").as_str()
        );
        assert_eq!(
            Some("iOS"),
            event.get_value("event.contexts.os.name").as_str()
        );
        assert_eq!(
            Some("11.4.2"),
            event.get_value("event.contexts.os.version").as_str()
        );
        assert_eq!(
            Some("custom-value"),
            event.get_value("event.tags.custom").as_str()
        );
        assert_eq!(Value::Null, event.get_value("event.tags.doesntexist"));
    }

    #[test]
    /// test extraction of field values from empty event
    fn test_field_value_provider_event_empty() {
        let event = Event::default();

        assert_eq!(Value::Null, event.get_value("event.release"));
        assert_eq!(Value::Null, event.get_value("event.environment"));
        assert_eq!(Value::Null, event.get_value("event.user.id"));
        assert_eq!(Value::Null, event.get_value("event.user.segment"));
        assert_eq!(Value::Bool(false), event.get_value("event.is_local_ip"),);
        assert_eq!(
            Value::Bool(false),
            event.get_value("event.has_bad_browser_extensions")
        );
        assert_eq!(Value::Bool(false), event.get_value("event.web_crawlers"));

        // now try with an empty user
        let event = Event {
            user: Annotated::new(User {
                ..Default::default()
            }),
            ..Default::default()
        };

        assert_eq!(Value::Null, event.get_value("event.user.id"));
        assert_eq!(Value::Null, event.get_value("event.user.segment"));
        assert_eq!(Value::Null, event.get_value("event.transaction"));
    }

    #[test]
    fn test_field_value_provider_trace_filled() {
        let dsc = DynamicSamplingContext {
            trace_id: Uuid::new_v4(),
            public_key: ProjectKey::parse("abd0f232775f45feab79864e580d160b").unwrap(),
            release: Some("1.1.1".into()),
            user: TraceUserContext {
                user_segment: "user-seg".into(),
                user_id: "user-id".into(),
            },
            environment: Some("prod".into()),
            transaction: Some("transaction1".into()),
            sample_rate: None,
            other: BTreeMap::new(),
        };

        assert_eq!(
            Value::String("1.1.1".into()),
            dsc.get_value("trace.release")
        );
        assert_eq!(
            Value::String("prod".into()),
            dsc.get_value("trace.environment")
        );
        assert_eq!(
            Value::String("user-id".into()),
            dsc.get_value("trace.user.id")
        );
        assert_eq!(
            Value::String("user-seg".into()),
            dsc.get_value("trace.user.segment")
        );
        assert_eq!(
            Value::String("transaction1".into()),
            dsc.get_value("trace.transaction")
        )
    }

    #[test]
    fn test_field_value_provider_trace_empty() {
        let dsc = DynamicSamplingContext {
            trace_id: Uuid::new_v4(),
            public_key: ProjectKey::parse("abd0f232775f45feab79864e580d160b").unwrap(),
            release: None,
            user: TraceUserContext::default(),
            environment: None,
            transaction: None,
            sample_rate: None,
            other: BTreeMap::new(),
        };
        assert_eq!(Value::Null, dsc.get_value("trace.release"));
        assert_eq!(Value::Null, dsc.get_value("trace.environment"));
        assert_eq!(Value::Null, dsc.get_value("trace.user.id"));
        assert_eq!(Value::Null, dsc.get_value("trace.user.segment"));
        assert_eq!(Value::Null, dsc.get_value("trace.user.transaction"));

        let dsc = DynamicSamplingContext {
            trace_id: Uuid::new_v4(),
            public_key: ProjectKey::parse("abd0f232775f45feab79864e580d160b").unwrap(),
            release: None,
            user: TraceUserContext::default(),
            environment: None,
            transaction: None,
            sample_rate: None,
            other: BTreeMap::new(),
        };
        assert_eq!(Value::Null, dsc.get_value("trace.user.id"));
        assert_eq!(Value::Null, dsc.get_value("trace.user.segment"));
    }

    #[test]
    /// test matching for various rules
    fn test_matches() {
        let conditions = [
            (
                "simple",
                and(vec![
                    glob("trace.release", &["1.1.1"]),
                    eq("trace.environment", &["debug"], true),
                    eq("trace.user.segment", &["vip"], true),
                    eq("trace.transaction", &["transaction1"], true),
                ]),
            ),
            (
                "glob releases",
                and(vec![
                    glob("trace.release", &["1.*"]),
                    eq("trace.environment", &["debug"], true),
                    eq("trace.user.segment", &["vip"], true),
                ]),
            ),
            (
                "glob transaction",
                and(vec![glob("trace.transaction", &["trans*"])]),
            ),
            (
                "multiple releases",
                and(vec![
                    glob("trace.release", &["2.1.1", "1.1.*"]),
                    eq("trace.environment", &["debug"], true),
                    eq("trace.user.segment", &["vip"], true),
                ]),
            ),
            (
                "multiple user segments",
                and(vec![
                    glob("trace.release", &["1.1.1"]),
                    eq("trace.environment", &["debug"], true),
                    eq("trace.user.segment", &["paid", "vip", "free"], true),
                ]),
            ),
            (
                "multiple transactions",
                and(vec![glob("trace.transaction", &["t22", "trans*", "t33"])]),
            ),
            (
                "case insensitive user segments",
                and(vec![
                    glob("trace.release", &["1.1.1"]),
                    eq("trace.environment", &["debug"], true),
                    eq("trace.user.segment", &["ViP", "FrEe"], true),
                ]),
            ),
            (
                "multiple user environments",
                and(vec![
                    glob("trace.release", &["1.1.1"]),
                    eq(
                        "trace.environment",
                        &["integration", "debug", "production"],
                        true,
                    ),
                    eq("trace.user.segment", &["vip"], true),
                ]),
            ),
            (
                "case insensitive environments",
                and(vec![
                    glob("trace.release", &["1.1.1"]),
                    eq("trace.environment", &["DeBuG", "PrOd"], true),
                    eq("trace.user.segment", &["vip"], true),
                ]),
            ),
            (
                "all environments",
                and(vec![
                    glob("trace.release", &["1.1.1"]),
                    eq("trace.user.segment", &["vip"], true),
                ]),
            ),
            (
                "undefined environments",
                and(vec![
                    glob("trace.release", &["1.1.1"]),
                    eq("trace.user.segment", &["vip"], true),
                ]),
            ),
            ("match no conditions", and(vec![])),
        ];

        let dsc = DynamicSamplingContext {
            trace_id: Uuid::new_v4(),
            public_key: ProjectKey::parse("abd0f232775f45feab79864e580d160b").unwrap(),
            release: Some("1.1.1".into()),
            user: TraceUserContext {
                user_segment: "vip".into(),
                user_id: "user-id".into(),
            },
            environment: Some("debug".into()),
            transaction: Some("transaction1".into()),
            sample_rate: None,
            other: BTreeMap::new(),
        };

        for (rule_test_name, condition) in conditions.iter() {
            let failure_name = format!("Failed on test: '{}'!!!", rule_test_name);
            assert!(condition.matches(&dsc, None), "{}", failure_name);
        }
    }

    #[test]
    /// test matching for various rules
    fn test_matches_events() {
        let conditions = [
            ("release", and(vec![glob("event.release", &["1.1.1"])])),
            (
                "transaction",
                and(vec![glob("event.transaction", &["trans*"])]),
            ),
            (
                "environment",
                or(vec![eq("event.environment", &["prod"], true)]),
            ),
            ("local ip", eq_bool("event.is_local_ip", true)),
            (
                "bad browser extensions",
                eq_bool("event.has_bad_browser_extensions", true),
            ),
            (
                "error messages",
                custom(
                    "event.error_messages",
                    Value::Array(vec![Value::String("abc".to_string())]),
                    HashMap::new(),
                ),
            ),
            (
                "legacy browsers",
                custom(
                    "event.legacy_browser",
                    Value::Array(vec![
                        Value::String("ie10".to_string()),
                        Value::String("safari_pre_6".to_string()),
                    ]),
                    HashMap::new(),
                ),
            ),
        ];

        let evt = Event {
            release: Annotated::new(LenientString("1.1.1".to_owned())),
            environment: Annotated::new("prod".to_owned()),
            user: Annotated::new(User {
                ip_address: Annotated::new(IpAddr("127.0.0.1".to_owned())),
                ..Default::default()
            }),
            exceptions: Annotated::new(Values {
                values: Annotated::new(vec![Annotated::new(Exception {
                    value: Annotated::new(JsonLenientString::from(
                        "canvas.contentDocument".to_owned(),
                    )),
                    ..Default::default()
                })]),
                ..Default::default()
            }),
            request: Annotated::new(Request {
                headers: Annotated::new(Headers(
                    PairList(vec![Annotated::new((
                        Annotated::new("user-agent".into()),
                        Annotated::new("Mozilla/5.0 (compatible; MSIE 10.0; Windows NT 7.0; InfoPath.3; .NET CLR 3.1.40767; Trident/6.0; en-IN)".into()),
                    ))]))),
                ..Default::default()
            }),
            logentry: Annotated::new(LogEntry {
                formatted: Annotated::new("abc".to_owned().into()),
                ..Default::default()
            }),
            transaction: Annotated::new("transaction1".into()),
            ..Default::default()
        };

        for (rule_test_name, condition) in conditions.iter() {
            let failure_name = format!("Failed on test: '{}'!!!", rule_test_name);
            let ip_addr = Some(NetIpAddr::V4(Ipv4Addr::new(127, 0, 0, 1)));
            assert!(condition.matches(&evt, ip_addr), "{}", failure_name);
        }
    }

    #[test]
    /// test matching web crawlers
    fn test_matches_web_crawlers() {
        let condition = eq_bool("event.web_crawlers", true);

        let evt = Event {
            request: Annotated::new(Request {
                headers: Annotated::new(Headers(PairList(vec![Annotated::new((
                    Annotated::new("user-agent".into()),
                    Annotated::new("some crawler user agent: BingBot".into()),
                ))]))),
                ..Default::default()
            }),
            ..Default::default()
        };
        assert!(condition.matches(&evt, None));
    }

    #[test]
    /// test matching for csp
    fn test_matches_csp_events() {
        let blocked_url = "bbc.com";
        let condition = custom(
            "event.csp",
            Value::Array(vec![Value::String(blocked_url.to_owned())]),
            HashMap::new(),
        );

        let evt = Event {
            ty: Annotated::from(EventType::Csp),
            csp: Annotated::from(Csp {
                blocked_uri: Annotated::from(blocked_url.to_string()),
                ..Csp::default()
            }),
            ..Event::default()
        };
        assert!(condition.matches(&evt, None));
    }

    #[test]
    fn test_or_combinator() {
        let conditions = [
            (
                "both",
                true,
                or(vec![
                    eq("trace.environment", &["debug"], true),
                    eq("trace.user.segment", &["vip"], true),
                ]),
            ),
            (
                "first",
                true,
                or(vec![
                    eq("trace.environment", &["debug"], true),
                    eq("trace.user.segment", &["all"], true),
                ]),
            ),
            (
                "second",
                true,
                or(vec![
                    eq("trace.environment", &["prod"], true),
                    eq("trace.user.segment", &["vip"], true),
                ]),
            ),
            (
                "none",
                false,
                or(vec![
                    eq("trace.environment", &["prod"], true),
                    eq("trace.user.segment", &["all"], true),
                ]),
            ),
            ("empty", false, or(vec![])),
        ];

        let dsc = DynamicSamplingContext {
            trace_id: Uuid::new_v4(),
            public_key: ProjectKey::parse("abd0f232775f45feab79864e580d160b").unwrap(),
            release: Some("1.1.1".to_string()),
            user: TraceUserContext {
                user_segment: "vip".to_owned(),
                user_id: "user-id".to_owned(),
            },
            environment: Some("debug".to_string()),
            transaction: Some("transaction1".into()),
            sample_rate: None,
            other: BTreeMap::new(),
        };

        for (rule_test_name, expected, condition) in conditions.iter() {
            let failure_name = format!("Failed on test: '{}'!!!", rule_test_name);
            assert!(
                condition.matches(&dsc, None) == *expected,
                "{}",
                failure_name
            );
        }
    }

    #[test]
    fn test_and_combinator() {
        let conditions = [
            (
                "both",
                true,
                and(vec![
                    eq("trace.environment", &["debug"], true),
                    eq("trace.user.segment", &["vip"], true),
                ]),
            ),
            (
                "first",
                false,
                and(vec![
                    eq("trace.environment", &["debug"], true),
                    eq("trace.user.segment", &["all"], true),
                ]),
            ),
            (
                "second",
                false,
                and(vec![
                    eq("trace.environment", &["prod"], true),
                    eq("trace.user.segment", &["vip"], true),
                ]),
            ),
            (
                "none",
                false,
                and(vec![
                    eq("trace.environment", &["prod"], true),
                    eq("trace.user.segment", &["all"], true),
                ]),
            ),
            ("empty", true, and(vec![])),
        ];

        let dsc = DynamicSamplingContext {
            trace_id: Uuid::new_v4(),
            public_key: ProjectKey::parse("abd0f232775f45feab79864e580d160b").unwrap(),
            release: Some("1.1.1".to_string()),
            user: TraceUserContext {
                user_segment: "vip".to_owned(),
                user_id: "user-id".to_owned(),
            },
            environment: Some("debug".to_string()),
            transaction: Some("transaction1".into()),
            sample_rate: None,
            other: BTreeMap::new(),
        };

        for (rule_test_name, expected, condition) in conditions.iter() {
            let failure_name = format!("Failed on test: '{}'!!!", rule_test_name);
            assert!(
                condition.matches(&dsc, None) == *expected,
                "{}",
                failure_name
            );
        }
    }

    #[test]
    fn test_not_combinator() {
        let conditions = [
            (
                "not true",
                false,
                not(eq("trace.environment", &["debug"], true)),
            ),
            (
                "not false",
                true,
                not(eq("trace.environment", &["prod"], true)),
            ),
        ];

        let dsc = DynamicSamplingContext {
            trace_id: Uuid::new_v4(),
            public_key: ProjectKey::parse("abd0f232775f45feab79864e580d160b").unwrap(),
            release: Some("1.1.1".to_string()),
            user: TraceUserContext {
                user_segment: "vip".to_owned(),
                user_id: "user-id".to_owned(),
            },
            environment: Some("debug".to_string()),
            transaction: Some("transaction1".into()),
            sample_rate: None,
            other: BTreeMap::new(),
        };

        for (rule_test_name, expected, condition) in conditions.iter() {
            let failure_name = format!("Failed on test: '{}'!!!", rule_test_name);
            assert!(
                condition.matches(&dsc, None) == *expected,
                "{}",
                failure_name
            );
        }
    }

    #[test]
    // /// test various rules that do not match
    fn test_does_not_match() {
        let conditions = [
            (
                "release",
                and(vec![
                    glob("trace.release", &["1.1.2"]),
                    eq("trace.environment", &["debug"], true),
                    eq("trace.user", &["vip"], true),
                ]),
            ),
            (
                "user segment",
                and(vec![
                    glob("trace.release", &["1.1.1"]),
                    eq("trace.environment", &["debug"], true),
                    eq("trace.user", &["all"], true),
                ]),
            ),
            (
                "environment",
                and(vec![
                    glob("trace.release", &["1.1.1"]),
                    eq("trace.environment", &["prod"], true),
                    eq("trace.user", &["vip"], true),
                ]),
            ),
            (
                "transaction",
                and(vec![
                    glob("trace.release", &["1.1.1"]),
                    glob("trace.transaction", &["t22"]),
                    eq("trace.user", &["vip"], true),
                ]),
            ),
        ];

        let dsc = DynamicSamplingContext {
            trace_id: Uuid::new_v4(),
            public_key: ProjectKey::parse("abd0f232775f45feab79864e580d160b").unwrap(),
            release: Some("1.1.1".to_string()),
            user: TraceUserContext {
                user_segment: "vip".to_owned(),
                user_id: "user-id".to_owned(),
            },
            environment: Some("debug".to_string()),
            transaction: Some("transaction1".into()),
            sample_rate: None,
            other: BTreeMap::new(),
        };

        for (rule_test_name, condition) in conditions.iter() {
            let failure_name = format!("Failed on test: '{}'!!!", rule_test_name);
            assert!(!condition.matches(&dsc, None), "{}", failure_name);
        }
    }

    #[test]
    fn test_rule_condition_deserialization() {
        let serialized_rules = r#"[
        {
            "op":"eq",
            "name": "field_1",
            "value": ["UPPER","lower"],
            "options":{
                "ignoreCase": true
            }
        },
        {
            "op":"eq",
            "name": "field_2",
            "value": ["UPPER","lower"]
        },
        {
            "op":"glob",
            "name": "field_3",
            "value": ["1.2.*","2.*"]
        },
        {
            "op":"not",
            "inner": {
                "op":"glob",
                "name": "field_4",
                "value": ["1.*"]
            }
        },
        {
            "op":"and",
            "inner": [{
                "op":"glob",
                "name": "field_5",
                "value": ["2.*"]
            }]
        },
        {
            "op":"or",
            "inner": [{
                "op":"glob",
                "name": "field_6",
                "value": ["3.*"]
            }]
        },
        {
            "op":"custom",
            "name": "some_custom_op",
            "value":["default","ie_pre_9"],
            "options": { "o1": [1,2,3]}
        },
        {
            "op": "custom",
            "name": "some_custom_op",
            "options": {"o1":[1,2,3]}
        },
        {
            "op":"custom",
            "name": "some_custom_op",
            "value": "some val"
        }
        ]
        "#;
        let rules: Result<Vec<RuleCondition>, _> = serde_json::from_str(serialized_rules);
        relay_log::debug!("{:?}", rules);
        assert!(rules.is_ok());
        let rules = rules.unwrap();
        assert_ron_snapshot!(rules, @r###"
            [
              EqCondition(
                op: "eq",
                name: "field_1",
                value: [
                  "UPPER",
                  "lower",
                ],
                options: EqCondOptions(
                  ignoreCase: true,
                ),
              ),
              EqCondition(
                op: "eq",
                name: "field_2",
                value: [
                  "UPPER",
                  "lower",
                ],
                options: EqCondOptions(
                  ignoreCase: false,
                ),
              ),
              GlobCondition(
                op: "glob",
                name: "field_3",
                value: [
                  "1.2.*",
                  "2.*",
                ],
              ),
              NotCondition(
                op: "not",
                inner: GlobCondition(
                  op: "glob",
                  name: "field_4",
                  value: [
                    "1.*",
                  ],
                ),
              ),
              AndCondition(
                op: "and",
                inner: [
                  GlobCondition(
                    op: "glob",
                    name: "field_5",
                    value: [
                      "2.*",
                    ],
                  ),
                ],
              ),
              OrCondition(
                op: "or",
                inner: [
                  GlobCondition(
                    op: "glob",
                    name: "field_6",
                    value: [
                      "3.*",
                    ],
                  ),
                ],
              ),
              CustomCondition(
                op: "custom",
                name: "some_custom_op",
                value: [
                  "default",
                  "ie_pre_9",
                ],
                options: {
                  "o1": [
                    1,
                    2,
                    3,
                  ],
                },
              ),
              CustomCondition(
                op: "custom",
                name: "some_custom_op",
                value: (),
                options: {
                  "o1": [
                    1,
                    2,
                    3,
                  ],
                },
              ),
              CustomCondition(
                op: "custom",
                name: "some_custom_op",
                value: "some val",
                options: {},
              ),
            ]"###);
    }

    #[test]
    ///Test SamplingRule deserialization
    fn test_sampling_rule_deserialization() {
        let serialized_rule = r#"{
            "condition":{
                "op":"and",
                "inner": [
                    { "op" : "glob", "name": "releases", "value":["1.1.1", "1.1.2"]}
                ]
            },
            "sampleRate": 0.7,
            "type": "trace",
            "id": 1
        }"#;
        let rule: Result<SamplingRule, _> = serde_json::from_str(serialized_rule);

        assert!(rule.is_ok());
        let rule = rule.unwrap();
        assert!(approx_eq(rule.sample_rate, 0.7f64));
        assert_eq!(rule.ty, RuleType::Trace);
    }

    #[test]
    fn test_partial_trace_matches() {
        let condition = and(vec![
            eq("trace.environment", &["debug"], true),
            eq("trace.user.segment", &["vip"], true),
        ]);
        let dsc = DynamicSamplingContext {
            trace_id: Uuid::new_v4(),
            public_key: ProjectKey::parse("abd0f232775f45feab79864e580d160b").unwrap(),
            release: None,
            user: TraceUserContext {
                user_segment: "vip".to_owned(),
                user_id: "user-id".to_owned(),
            },
            environment: Some("debug".to_string()),
            transaction: Some("transaction1".into()),
            sample_rate: None,
            other: BTreeMap::new(),
        };

        assert!(
            condition.matches(&dsc, None),
            "did not match with missing release"
        );

        let condition = and(vec![
            glob("trace.release", &["1.1.1"]),
            eq("trace.environment", &["debug"], true),
        ]);
        let dsc = DynamicSamplingContext {
            trace_id: Uuid::new_v4(),
            public_key: ProjectKey::parse("abd0f232775f45feab79864e580d160b").unwrap(),
            release: Some("1.1.1".to_string()),
            user: TraceUserContext::default(),
            environment: Some("debug".to_string()),
            transaction: Some("transaction1".into()),
            sample_rate: None,
            other: BTreeMap::new(),
        };

        assert!(
            condition.matches(&dsc, None),
            "did not match with missing user segment"
        );

        let condition = and(vec![
            glob("trace.release", &["1.1.1"]),
            eq("trace.user.segment", &["vip"], true),
        ]);
        let dsc = DynamicSamplingContext {
            trace_id: Uuid::new_v4(),
            public_key: ProjectKey::parse("abd0f232775f45feab79864e580d160b").unwrap(),
            release: Some("1.1.1".to_string()),
            user: TraceUserContext {
                user_segment: "vip".to_owned(),
                user_id: "user-id".to_owned(),
            },
            environment: None,
            transaction: Some("transaction1".into()),
            sample_rate: None,
            other: BTreeMap::new(),
        };

        assert!(
            condition.matches(&dsc, None),
            "did not match with missing environment"
        );

        let condition = and(vec![
            glob("trace.release", &["1.1.1"]),
            eq("trace.user.segment", &["vip"], true),
        ]);
        let dsc = DynamicSamplingContext {
            trace_id: Uuid::new_v4(),
            public_key: ProjectKey::parse("abd0f232775f45feab79864e580d160b").unwrap(),
            release: Some("1.1.1".to_string()),
            user: TraceUserContext {
                user_segment: "vip".to_owned(),
                user_id: "user-id".to_owned(),
            },
            environment: Some("debug".to_string()),
            transaction: None,
            sample_rate: None,
            other: BTreeMap::new(),
        };

        assert!(
            condition.matches(&dsc, None),
            "did not match with missing transaction"
        );
        let condition = and(vec![]);
        let dsc = DynamicSamplingContext {
            trace_id: Uuid::new_v4(),
            public_key: ProjectKey::parse("abd0f232775f45feab79864e580d160b").unwrap(),
            release: None,
            user: TraceUserContext::default(),
            environment: None,
            transaction: None,
            sample_rate: None,
            other: BTreeMap::new(),
        };

        assert!(
            condition.matches(&dsc, None),
            "did not match with missing release, user segment, environment and transaction"
        );
    }

    fn approx_eq(left: f64, right: f64) -> bool {
        let diff = left - right;
        diff < 0.001 && diff > -0.001
    }

    #[test]
    /// test that the first rule that matches is selected
    fn test_rule_precedence() {
        let rules = SamplingConfig {
            rules: vec![
                //everything specified
                SamplingRule {
                    condition: and(vec![
                        glob("trace.release", &["1.1.1"]),
                        eq("trace.environment", &["debug"], true),
                        eq("trace.user.segment", &["vip"], true),
                    ]),
                    sample_rate: 0.1,
                    ty: RuleType::Trace,
                    id: RuleId(1),
                },
                // no user segments
                SamplingRule {
                    condition: and(vec![
                        glob("trace.release", &["1.1.2"]),
                        eq("trace.environment", &["debug"], true),
                    ]),
                    sample_rate: 0.2,
                    ty: RuleType::Trace,
                    id: RuleId(2),
                },
                // no releases
                SamplingRule {
                    condition: and(vec![
                        eq("trace.environment", &["debug"], true),
                        eq("trace.user.segment", &["vip"], true),
                    ]),
                    sample_rate: 0.3,
                    ty: RuleType::Trace,
                    id: RuleId(3),
                },
                // no environments
                SamplingRule {
                    condition: and(vec![
                        glob("trace.release", &["1.1.1"]),
                        eq("trace.user.segment", &["vip"], true),
                    ]),
                    sample_rate: 0.4,
                    ty: RuleType::Trace,
                    id: RuleId(4),
                },
                // no user segments releases or environments
                SamplingRule {
                    condition: RuleCondition::And(AndCondition { inner: vec![] }),
                    sample_rate: 0.5,
                    ty: RuleType::Trace,
                    id: RuleId(5),
                },
            ],
            next_id: None,
        };

        let trace_context = DynamicSamplingContext {
            trace_id: Uuid::new_v4(),
            public_key: ProjectKey::parse("abd0f232775f45feab79864e580d160b").unwrap(),
            release: Some("1.1.1".to_string()),
            user: TraceUserContext {
                user_segment: "vip".to_owned(),
                user_id: "user-id".to_owned(),
            },
            environment: Some("debug".to_string()),
            transaction: Some("transaction1".into()),
            sample_rate: None,
            other: BTreeMap::new(),
        };

        let result = get_matching_trace_rule(&rules, &trace_context, None);
        // complete match with first rule
        assert_eq!(
            result.unwrap().id,
            RuleId(1),
            "did not match the expected first rule"
        );

        let trace_context = DynamicSamplingContext {
            trace_id: Uuid::new_v4(),
            public_key: ProjectKey::parse("abd0f232775f45feab79864e580d160b").unwrap(),
            release: Some("1.1.2".to_string()),
            user: TraceUserContext {
                user_segment: "vip".to_owned(),
                user_id: "user-id".to_owned(),
            },
            environment: Some("debug".to_string()),
            transaction: Some("transaction1".into()),
            sample_rate: None,
            other: BTreeMap::new(),
        };

        let result = get_matching_trace_rule(&rules, &trace_context, None);
        // should mach the second rule because of the release
        assert_eq!(
            result.unwrap().id,
            RuleId(2),
            "did not match the expected second rule"
        );

        let trace_context = DynamicSamplingContext {
            trace_id: Uuid::new_v4(),
            public_key: ProjectKey::parse("abd0f232775f45feab79864e580d160b").unwrap(),
            release: Some("1.1.3".to_string()),
            user: TraceUserContext {
                user_segment: "vip".to_owned(),
                user_id: "user-id".to_owned(),
            },
            environment: Some("debug".to_string()),
            transaction: Some("transaction1".into()),
            sample_rate: None,
            other: BTreeMap::new(),
        };

        let result = get_matching_trace_rule(&rules, &trace_context, None);
        // should match the third rule because of the unknown release
        assert_eq!(
            result.unwrap().id,
            RuleId(3),
            "did not match the expected third rule"
        );

        let trace_context = DynamicSamplingContext {
            trace_id: Uuid::new_v4(),
            public_key: ProjectKey::parse("abd0f232775f45feab79864e580d160b").unwrap(),
            release: Some("1.1.1".to_string()),
            user: TraceUserContext {
                user_segment: "vip".to_owned(),
                user_id: "user-id".to_owned(),
            },
            environment: Some("production".to_string()),
            transaction: Some("transaction1".into()),
            sample_rate: None,
            other: BTreeMap::new(),
        };

        let result = get_matching_trace_rule(&rules, &trace_context, None);
        // should match the fourth rule because of the unknown environment
        assert_eq!(
            result.unwrap().id,
            RuleId(4),
            "did not match the expected fourth rule"
        );

        let trace_context = DynamicSamplingContext {
            trace_id: Uuid::new_v4(),
            public_key: ProjectKey::parse("abd0f232775f45feab79864e580d160b").unwrap(),
            release: Some("1.1.1".to_string()),
            user: TraceUserContext {
                user_segment: "all".to_owned(),
                user_id: "user-id".to_owned(),
            },
            environment: Some("debug".to_string()),
            transaction: Some("transaction1".into()),
            sample_rate: None,
            other: BTreeMap::new(),
        };

        let result = get_matching_trace_rule(&rules, &trace_context, None);
        // should match the fourth rule because of the unknown user segment
        assert_eq!(
            result.unwrap().id,
            RuleId(5),
            "did not match the expected fourth rule"
        );
    }

    #[test]
    /// Test that we can convert the full range of UUID into a number without panicking
    fn test_id_range() {
        let highest = Uuid::from_str("ffffffff-ffff-ffff-ffff-ffffffffffff").unwrap();
        pseudo_random_from_uuid(highest);
        let lowest = Uuid::from_str("00000000-0000-0000-0000-000000000000").unwrap();
        pseudo_random_from_uuid(lowest);
    }

    #[test]
    /// Test that the we get the same sampling decision from the same trace id
    fn test_repeatable_sampling_decision() {
        let id = Uuid::from_str("4a106cf6-b151-44eb-9131-ae7db1a157a3").unwrap();

        let val1 = pseudo_random_from_uuid(id);
        let val2 = pseudo_random_from_uuid(id);
        assert!(val1 + f64::EPSILON > val2 && val2 + f64::EPSILON > val1);
    }

    #[test]
    /// Test parse user
    fn parse_user() {
        let jsons = [
            r#"{
                "trace_id": "00000000-0000-0000-0000-000000000000",
                "public_key": "abd0f232775f45feab79864e580d160b",
                "user": {
                    "id": "some-id",
                    "segment": "all"
                }
            }"#,
            r#"{
                "trace_id": "00000000-0000-0000-0000-000000000000",
                "public_key": "abd0f232775f45feab79864e580d160b",
                "user_id": "some-id",
                "user_segment": "all"
            }"#,
            // testing some edgecases to see whether they behave as expected, but we don't actually
            // rely on this behavior anywhere (ignoring Hyrum's law). it would be fine for them to
            // change, we just have to be conscious about it.
            r#"{
                "trace_id": "00000000-0000-0000-0000-000000000000",
                "public_key": "abd0f232775f45feab79864e580d160b",
                "user_id": "",
                "user_segment": "",
                "user": {
                    "id": "some-id",
                    "segment": "all"
                }
            }"#,
            r#"{
                "trace_id": "00000000-0000-0000-0000-000000000000",
                "public_key": "abd0f232775f45feab79864e580d160b",
                "user_id": "some-id",
                "user_segment": "all",
                "user": {
                    "id": "bogus-id",
                    "segment": "nothing"
                }
            }"#,
            r#"{
                "trace_id": "00000000-0000-0000-0000-000000000000",
                "public_key": "abd0f232775f45feab79864e580d160b",
                "user_id": "some-id",
                "user_segment": "all",
                "user": null
            }"#,
        ];

        for json in jsons {
            let dsc = serde_json::from_str::<DynamicSamplingContext>(json).unwrap();
            assert_eq!(dsc.user.user_id, "some-id");
            assert_eq!(dsc.user.user_segment, "all");
        }
    }

    #[test]
    fn test_parse_user_partial() {
        // in that case we might have two different sdks merging data and we at least shouldn't mix
        // data together
        let json = r#"
        {
            "trace_id": "00000000-0000-0000-0000-000000000000",
            "public_key": "abd0f232775f45feab79864e580d160b",
            "user_id": "hello",
            "user": {
                "segment": "all"
            }
        }
        "#;
        let dsc = serde_json::from_str::<DynamicSamplingContext>(json).unwrap();
        assert_ron_snapshot!(dsc, @r###"
        {
          "trace_id": "00000000-0000-0000-0000-000000000000",
          "public_key": "abd0f232775f45feab79864e580d160b",
          "release": None,
          "environment": None,
          "transaction": None,
          "user_id": "hello",
        }
        "###);
    }

    #[test]
    fn test_parse_sample_rate() {
        let json = r#"
        {
            "trace_id": "00000000-0000-0000-0000-000000000000",
            "public_key": "abd0f232775f45feab79864e580d160b",
            "user_id": "hello",
            "sample_rate": "0.5"
        }
        "#;
        let dsc = serde_json::from_str::<DynamicSamplingContext>(json).unwrap();
        assert_ron_snapshot!(dsc, @r###"
        {
          "trace_id": "00000000-0000-0000-0000-000000000000",
          "public_key": "abd0f232775f45feab79864e580d160b",
          "release": None,
          "environment": None,
          "transaction": None,
          "sample_rate": "0.5",
          "user_id": "hello",
        }
        "###);
    }

    #[test]
    fn test_parse_sample_rate_scientific_notation() {
        let json = r#"
        {
            "trace_id": "00000000-0000-0000-0000-000000000000",
            "public_key": "abd0f232775f45feab79864e580d160b",
            "user_id": "hello",
            "sample_rate": "1e-5"
        }
        "#;
<<<<<<< HEAD
        let dsc = serde_json::from_str::<DynamicSamplingContext>(json).unwrap_err();
=======
        serde_json::from_str::<DynamicSamplingContext>(json).unwrap_err();
>>>>>>> 9ccb8483
    }

    #[test]
    fn test_parse_sample_rate_bogus() {
        let json = r#"
        {
            "trace_id": "00000000-0000-0000-0000-000000000000",
            "public_key": "abd0f232775f45feab79864e580d160b",
            "user_id": "hello",
            "sample_rate": "bogus"
        }
        "#;
        serde_json::from_str::<DynamicSamplingContext>(json).unwrap_err();
    }

    #[test]
<<<<<<< HEAD
    fn test_parse_sample_rate_integer() {
=======
    fn test_parse_sample_rate_number() {
>>>>>>> 9ccb8483
        let json = r#"
        {
            "trace_id": "00000000-0000-0000-0000-000000000000",
            "public_key": "abd0f232775f45feab79864e580d160b",
            "user_id": "hello",
            "sample_rate": 0.1
        }
        "#;
        serde_json::from_str::<DynamicSamplingContext>(json).unwrap_err();
    }

    #[test]
<<<<<<< HEAD
=======
    fn test_parse_sample_rate_negative() {
        let json = r#"
        {
            "trace_id": "00000000-0000-0000-0000-000000000000",
            "public_key": "abd0f232775f45feab79864e580d160b",
            "user_id": "hello",
            "sample_rate": "-0.1"
        }
        "#;
        serde_json::from_str::<DynamicSamplingContext>(json).unwrap_err();
    }

    #[test]
>>>>>>> 9ccb8483
    fn test_adjust_sample_rate() {
        let mut dsc = default_sampling_context();

        dsc.sample_rate = Some(0.0);
<<<<<<< HEAD
        assert_eq!(dsc.adjusted_sample_rate(0.5), 1.0);
=======
        assert_eq!(dsc.adjusted_sample_rate(0.5), 0.5);
>>>>>>> 9ccb8483

        dsc.sample_rate = Some(1.0);
        assert_eq!(dsc.adjusted_sample_rate(0.5), 0.5);

        dsc.sample_rate = Some(0.1);
        assert_eq!(dsc.adjusted_sample_rate(0.5), 1.0);

        dsc.sample_rate = Some(0.5);
        assert_eq!(dsc.adjusted_sample_rate(0.1), 0.2);
<<<<<<< HEAD
=======

        dsc.sample_rate = Some(-0.5);
        assert_eq!(dsc.adjusted_sample_rate(0.5), 0.5);
>>>>>>> 9ccb8483
    }
}<|MERGE_RESOLUTION|>--- conflicted
+++ resolved
@@ -4,10 +4,7 @@
     html_favicon_url = "https://raw.githubusercontent.com/getsentry/relay/master/artwork/relay-icon.png"
 )]
 
-<<<<<<< HEAD
-=======
 use std::borrow::Cow;
->>>>>>> 9ccb8483
 use std::collections::{BTreeMap, HashMap};
 use std::fmt::{self, Display, Formatter};
 use std::net::IpAddr;
@@ -684,11 +681,7 @@
         D: Deserializer<'de>,
     {
         // be super-strict with what kind of integers are accepted
-<<<<<<< HEAD
-        let value = match Option::<String>::deserialize(deserializer)? {
-=======
         let value = match Option::<Cow<'_, str>>::deserialize(deserializer)? {
->>>>>>> 9ccb8483
             Some(value) => value,
             None => return Ok(None),
         };
@@ -752,11 +745,7 @@
     /// Set on transaction start, or via `scope.transaction`.
     #[serde(default)]
     pub transaction: Option<String>,
-<<<<<<< HEAD
-    /// The sample rate with which this trace was sampled in the SDK. This is a float between 0 and
-=======
     /// The sample rate with which this trace was sampled in the client. This is a float between 0 and
->>>>>>> 9ccb8483
     /// 1.
     #[serde(
         default,
@@ -778,25 +767,6 @@
     /// the matching rule.
     pub fn adjusted_sample_rate(&self, rule_sample_rate: f64) -> f64 {
         let client_sample_rate = self.sample_rate.unwrap_or(1.0);
-<<<<<<< HEAD
-        let mut adjusted_sample_rate = (rule_sample_rate / client_sample_rate).clamp(0.0, 1.0);
-
-        if adjusted_sample_rate.is_infinite() || adjusted_sample_rate.is_nan() {
-            // adjusted_sample_rate is infinite or NaN. This is a bug.
-            //
-            // - infinite should not happen because we clamped the number.
-            // - NaN can happen if the client_sample_rate is 0, which is bogus because the SDK
-            //   should've dropped the envelope. In that case let's pretend the sample rate was
-            //   not sent, because clearly the sampling decision across the trace is still 1.
-            //   The most likely explanation is that the SDK is reporting its own sample rate
-            //   setting instead of the one from the continued trace.
-            //
-            // since we write back the client_sample_rate into the event's trace context, it should
-            // be possible to find those values + sdk versions via snuba
-            relay_log::warn!("adjusted sample rate ended up being inf/nan");
-            adjusted_sample_rate = 1.0;
-=======
-
         if client_sample_rate <= 0.0 {
             // client_sample_rate is 0, which is bogus because the SDK should've dropped the
             // envelope. In that case let's pretend the sample rate was not sent, because clearly
@@ -818,29 +788,6 @@
                 adjusted_sample_rate
             }
         }
-    }
-
-    /// Returns whether a trace should be retained based on sampling rules.
-    ///
-    /// If [`SamplingResult::NoDecision`] is returned, then no rule matched this trace. In this
-    /// case, the caller may decide whether to keep the trace or not. The same is returned if the
-    /// configuration is invalid.
-    pub fn should_keep(&self, ip_addr: Option<IpAddr>, config: &SamplingConfig) -> SamplingResult {
-        if let Some(rule) = get_matching_trace_rule(config, self, ip_addr, RuleType::Trace) {
-            let adjusted_sample_rate = self.adjusted_sample_rate(rule.sample_rate);
-            let rate = pseudo_random_from_uuid(self.trace_id);
-
-            if rate < adjusted_sample_rate {
-                SamplingResult::Keep
-            } else {
-                SamplingResult::Drop(rule.id)
-            }
-        } else {
-            SamplingResult::NoDecision
->>>>>>> 9ccb8483
-        }
-
-        adjusted_sample_rate
     }
 }
 
@@ -2212,11 +2159,7 @@
             "sample_rate": "1e-5"
         }
         "#;
-<<<<<<< HEAD
-        let dsc = serde_json::from_str::<DynamicSamplingContext>(json).unwrap_err();
-=======
         serde_json::from_str::<DynamicSamplingContext>(json).unwrap_err();
->>>>>>> 9ccb8483
     }
 
     #[test]
@@ -2233,11 +2176,7 @@
     }
 
     #[test]
-<<<<<<< HEAD
-    fn test_parse_sample_rate_integer() {
-=======
     fn test_parse_sample_rate_number() {
->>>>>>> 9ccb8483
         let json = r#"
         {
             "trace_id": "00000000-0000-0000-0000-000000000000",
@@ -2250,8 +2189,6 @@
     }
 
     #[test]
-<<<<<<< HEAD
-=======
     fn test_parse_sample_rate_negative() {
         let json = r#"
         {
@@ -2265,16 +2202,11 @@
     }
 
     #[test]
->>>>>>> 9ccb8483
     fn test_adjust_sample_rate() {
         let mut dsc = default_sampling_context();
 
         dsc.sample_rate = Some(0.0);
-<<<<<<< HEAD
-        assert_eq!(dsc.adjusted_sample_rate(0.5), 1.0);
-=======
         assert_eq!(dsc.adjusted_sample_rate(0.5), 0.5);
->>>>>>> 9ccb8483
 
         dsc.sample_rate = Some(1.0);
         assert_eq!(dsc.adjusted_sample_rate(0.5), 0.5);
@@ -2284,11 +2216,8 @@
 
         dsc.sample_rate = Some(0.5);
         assert_eq!(dsc.adjusted_sample_rate(0.1), 0.2);
-<<<<<<< HEAD
-=======
 
         dsc.sample_rate = Some(-0.5);
         assert_eq!(dsc.adjusted_sample_rate(0.5), 0.5);
->>>>>>> 9ccb8483
     }
 }