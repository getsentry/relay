//! Sampling logic for performing sampling decisions of incoming events.
//!
//! In order to allow Sentry to offer performance at scale, Relay extracts key `metrics` from
//! all transactions, but only forwards a random sample of raw transaction payloads to the upstream.
//! What exact percentage is sampled is determined by `dynamic sampling rules`, and depends on
//! the project, the environment, the transaction name, etc.
//!
//! In order to determine the sample rate, Relay uses a [`SamplingConfig`] which contains a set of
//! [`SamplingRule`]s that are matched against the incoming [`Event`] or [`DynamicSamplingContext`].
//!
//! # Trace and Transaction Sampling
//!
//! Relay samples both transactions looking at [`Event`] and traces looking at [`DynamicSamplingContext`]:
//! - **Trace sampling**: ensures that either all transactions of a trace are sampled or none.
//! - **Transaction sampling**: does not guarantee complete traces and instead applies to individual transactions.
//!
//! # Components
//!
//! The sampling system implemented in Relay is composed of the following components:
//! - [`DynamicSamplingContext`]: a struct that contains the trace information.
//! - [`FieldValueProvider`]: an abstraction implemented by [`Event`] and [`DynamicSamplingContext`] to
//! expose fields that are read during matching.
//! - [`SamplingRule`]: a rule that is matched against [`Event`] or [`DynamicSamplingContext`] that
//! can contain a [`RuleCondition`] for expressing predicates on the incoming payload.
//! - [`SamplingMatch`]: the result of the matching of one or more [`SamplingRule`].
//!
//! # How It Works
//! - The incoming [`Event`] and optionally [`DynamicSamplingContext`] are received by Relay.
//! - Relay fetches the [`SamplingConfig`] of the project to which the [`Event`] belongs and (if exists) the
//! [`SamplingConfig`] of the root project of the trace.
//! - The [`SamplingConfig`]s are merged together and the matching algorithm in
//! [`SamplingMatch::match_against_rules`] is executed.
//! - The sampling algorithm will go over each [`SamplingRule`] and compute either a factor or
//! sample rate based on the [`SamplingValue`] of the rule.
//! - The [`SamplingMatch`] is finally returned containing the final `sample_rate` and some additional
//! data that will be used in `relay_server` to perform the sampling decision.
//!
//! # Sampling Determinism
//! The concept of determinism is extremely important for sampling. We want to be able to make the
//! a deterministic sampling decision for a wide variety of reasons, including:
//! - Across a **chain of Relays** (e.g., we don't want to drop an event that was retained by a previous
//! Relay and vice-versa).
//! - Across **transactions of the same trace** (e.g., we want to be able to sample all the transactions
//! of the same trace, even though some exceptions apply).
//!
//! In order to perform deterministic sampling, we use the id of the event or trace as the seed
//! for the random number generator (e.g., all transactions with the same trace id will have the same
//! random number being generated). _Since we allow the matching of both transaction and trace rules, we might
//! end up in cases in which we perform inconsistent trace sampling but this is something we decided
//! to live with as long as there are no big implications on the product._
//!
//! # Examples
//!
//! ## [`SamplingConfig`]
//!
//! ```json
#![doc = include_str ! ("../tests/fixtures/sampling_config.json")]
//! ```
//!
//! ## [`DynamicSamplingContext`]
//!
//! ```json
#![doc = include_str ! ("../tests/fixtures/dynamic_sampling_context.json")]
//! ```
#![doc(
    html_logo_url = "https://raw.githubusercontent.com/getsentry/relay/master/artwork/relay-icon.png",
    html_favicon_url = "https://raw.githubusercontent.com/getsentry/relay/master/artwork/relay-icon.png"
)]

extern crate core;

use std::borrow::Cow;
use std::collections::{BTreeMap, HashMap};
use std::fmt::{self, Display, Formatter};
use std::net::IpAddr;
use std::num::ParseIntError;

use chrono::{DateTime, Utc};
use rand::distributions::Uniform;
use rand::Rng;
use rand_pcg::Pcg32;
use serde::{Deserialize, Deserializer, Serialize, Serializer};
use serde_json::{Number, Value};

use relay_common::{EventType, ProjectKey, Uuid};
use relay_filter::GlobPatterns;
use relay_general::protocol::{Context, Event, TraceContext};
use relay_general::store;
use relay_general::types::Annotated;

/// Defines the type of dynamic rule, i.e. to which type of events it will be applied and how.
#[derive(Debug, Copy, Clone, Serialize, Deserialize, Eq, PartialEq)]
#[serde(rename_all = "camelCase")]
pub enum RuleType {
    /// A trace rule applies only to transactions and it is applied on the trace info
    Trace,
    /// A transaction rule applies to transactions and it is applied  on the transaction event
    Transaction,
    // If you add a new `RuleType` that is not supposed to sample transactions, you need to edit the
    // `sample_envelope` function in `EnvelopeProcessorService`.
    /// If the sampling config contains new rule types, do not sample at all.
    #[serde(other)]
    Unsupported,
}

/// A condition that checks the values using the equality operator.
///
/// For string values it supports case-insensitive comparison.
#[derive(Debug, Clone, Serialize, Deserialize, Default, PartialEq)]
#[serde(rename_all = "camelCase")]
pub struct EqCondOptions {
    #[serde(default)]
    pub ignore_case: bool,
}

/// A condition that checks for equality
#[derive(Debug, Clone, Serialize, Deserialize)]
#[serde(rename_all = "camelCase")]
pub struct EqCondition {
    pub name: String,
    pub value: Value,
    #[serde(default, skip_serializing_if = "is_default")]
    pub options: EqCondOptions,
}

impl EqCondition {
    fn matches<T>(&self, value_provider: &T) -> bool
    where
        T: FieldValueProvider,
    {
        let value = value_provider.get_value(self.name.as_str());

        match value {
            Value::Null => self.value == Value::Null,
            Value::String(ref field) => match self.value {
                Value::String(ref val) => {
                    if self.options.ignore_case {
                        unicase::eq(field.as_str(), val.as_str())
                    } else {
                        field == val
                    }
                }
                Value::Array(ref val) => {
                    if self.options.ignore_case {
                        val.iter().any(|v| {
                            if let Some(v) = v.as_str() {
                                unicase::eq(v, field.as_str())
                            } else {
                                false
                            }
                        })
                    } else {
                        val.iter().any(|v| {
                            if let Some(v) = v.as_str() {
                                v == field.as_str()
                            } else {
                                false
                            }
                        })
                    }
                }
                _ => false,
            },
            Value::Bool(field) => {
                if let Value::Bool(val) = self.value {
                    field == val
                } else {
                    false
                }
            }
            _ => false, // unsupported types
        }
    }
}

macro_rules! impl_cmp_condition {
    ($struct_name:ident, $operator:tt) => {
        #[derive(Debug, Clone, Serialize, Deserialize)]
        pub struct $struct_name {
            pub name: String,
            pub value: Number,
        }

        impl $struct_name {
            fn matches<T>(&self, value_provider: &T) -> bool where T: FieldValueProvider{
                let value = match value_provider.get_value(self.name.as_str()) {
                    Value::Number(x) => x,
                    _ => return false
                };

                // Try various conversion functions in order of expensiveness and likelihood
                // - as_i64 is not really fast, but most values in sampling rules can be i64, so we could
                //   return early
                // - f64 is more likely to succeed than u64, but we might lose precision
                if let (Some(a), Some(b)) = (value.as_i64(), self.value.as_i64()) {
                    a $operator b
                } else if let (Some(a), Some(b)) = (value.as_u64(), self.value.as_u64()) {
                    a $operator b
                } else if let (Some(a), Some(b)) = (value.as_f64(), self.value.as_f64()) {
                    a $operator b
                } else {
                    false
                }
            }
        }
    }
}

impl_cmp_condition!(GteCondition, >=);
impl_cmp_condition!(LteCondition, <=);
impl_cmp_condition!(LtCondition, <);
impl_cmp_condition!(GtCondition, >);

/// A condition that uses glob matching.
#[derive(Debug, Clone, Serialize, Deserialize)]
pub struct GlobCondition {
    pub name: String,
    pub value: GlobPatterns,
}

impl GlobCondition {
    fn matches<T>(&self, value_provider: &T) -> bool
    where
        T: FieldValueProvider,
    {
        value_provider
            .get_value(self.name.as_str())
            .as_str()
            .map_or(false, |fv| self.value.is_match(fv))
    }
}

/// Condition that cover custom operators which need
/// special handling and have a custom implementation
/// for each case.
#[derive(Debug, Clone, Serialize, Deserialize)]
pub struct CustomCondition {
    pub name: String,
    #[serde(default)]
    pub value: Value,
    #[serde(default, skip_serializing_if = "HashMap::is_empty")]
    pub options: HashMap<String, Value>,
}

impl CustomCondition {
    fn matches<T>(&self, value_provider: &T, ip_addr: Option<IpAddr>) -> bool
    where
        T: FieldValueProvider,
    {
        T::get_custom_operator(&self.name)(self, value_provider, ip_addr)
    }
}

/// Or condition combinator.
///
/// Creates a condition that is true when any
/// of the inner conditions are true
#[derive(Debug, Clone, Serialize, Deserialize)]
pub struct OrCondition {
    inner: Vec<RuleCondition>,
}

impl OrCondition {
    fn supported(&self) -> bool {
        self.inner.iter().all(RuleCondition::supported)
    }

    fn matches<T>(&self, value: &T, ip_addr: Option<IpAddr>) -> bool
    where
        T: FieldValueProvider,
    {
        self.inner.iter().any(|cond| cond.matches(value, ip_addr))
    }
}

/// And condition combinator.
///
/// Creates a condition that is true when all
/// inner conditions are true.
#[derive(Debug, Clone, Serialize, Deserialize)]
pub struct AndCondition {
    inner: Vec<RuleCondition>,
}

impl AndCondition {
    fn supported(&self) -> bool {
        self.inner.iter().all(RuleCondition::supported)
    }
    fn matches<T>(&self, value: &T, ip_addr: Option<IpAddr>) -> bool
    where
        T: FieldValueProvider,
    {
        self.inner.iter().all(|cond| cond.matches(value, ip_addr))
    }
}

/// Not condition combinator.
///
/// Creates a condition that is true when the wrapped
/// condition si false.
#[derive(Debug, Clone, Serialize, Deserialize)]
pub struct NotCondition {
    inner: Box<RuleCondition>,
}

impl NotCondition {
    fn supported(&self) -> bool {
        self.inner.supported()
    }

    fn matches<T>(&self, value: &T, ip_addr: Option<IpAddr>) -> bool
    where
        T: FieldValueProvider,
    {
        !self.inner.matches(value, ip_addr)
    }
}

/// A condition from a sampling rule.
#[derive(Debug, Clone, Serialize, Deserialize)]
#[serde(rename_all = "camelCase", tag = "op")]
pub enum RuleCondition {
    Eq(EqCondition),
    Gte(GteCondition),
    Lte(LteCondition),
    Lt(LtCondition),
    Gt(GtCondition),
    Glob(GlobCondition),
    Or(OrCondition),
    And(AndCondition),
    Not(NotCondition),
    Custom(CustomCondition),
    #[serde(other)]
    Unsupported,
}

impl RuleCondition {
    /// Returns a condition that matches everything.
    pub fn all() -> Self {
        Self::And(AndCondition { inner: Vec::new() })
    }

    /// Checks if Relay supports this condition (in other words if the condition had any unknown configuration
    /// which was serialized as "Unsupported" (because the configuration is either faulty or was created for a
    /// newer relay that supports some other condition types)
    pub fn supported(&self) -> bool {
        match self {
            RuleCondition::Unsupported => false,
            // we have a known condition
            RuleCondition::Gte(_)
            | RuleCondition::Lte(_)
            | RuleCondition::Gt(_)
            | RuleCondition::Lt(_)
            | RuleCondition::Eq(_)
            | RuleCondition::Glob(_) => true,
            // dig down for embedded conditions
            RuleCondition::And(rules) => rules.supported(),
            RuleCondition::Or(rules) => rules.supported(),
            RuleCondition::Not(rule) => rule.supported(),
            RuleCondition::Custom(_) => true,
        }
    }
    pub fn matches<T>(&self, value: &T, ip_addr: Option<IpAddr>) -> bool
    where
        T: FieldValueProvider,
    {
        match self {
            RuleCondition::Eq(condition) => condition.matches(value),
            RuleCondition::Lte(condition) => condition.matches(value),
            RuleCondition::Gte(condition) => condition.matches(value),
            RuleCondition::Gt(condition) => condition.matches(value),
            RuleCondition::Lt(condition) => condition.matches(value),
            RuleCondition::Glob(condition) => condition.matches(value),
            RuleCondition::And(conditions) => conditions.matches(value, ip_addr),
            RuleCondition::Or(conditions) => conditions.matches(value, ip_addr),
            RuleCondition::Not(condition) => condition.matches(value, ip_addr),
            RuleCondition::Unsupported => false,
            RuleCondition::Custom(condition) => condition.matches(value, ip_addr),
        }
    }
}

/// The id of the [`SamplingRule`].
#[derive(Debug, Clone, Copy, Serialize, Deserialize, PartialEq, Eq, Hash)]
pub struct RuleId(pub u32);

impl Display for RuleId {
    fn fmt(&self, f: &mut Formatter<'_>) -> fmt::Result {
        write!(f, "{}", self.0)
    }
}

/// A range of time.
///
/// The time range should be applicable between the start time, inclusive, and
/// end time, exclusive. There aren't any explicit checks to ensure the end
/// time is equal to or greater than the start time; the time range isn't valid
/// in such cases.
#[derive(Debug, Clone, Copy, Default, Serialize, Deserialize)]
pub struct TimeRange {
    pub start: Option<DateTime<Utc>>,
    pub end: Option<DateTime<Utc>>,
}

impl TimeRange {
    /// Returns true if neither the start nor end time limits are set.
    pub fn is_empty(&self) -> bool {
        self.start.is_none() && self.end.is_none()
    }

    /// Returns whether the provided time matches the time range.
    ///
    /// For a time to match a time range, the following conditions must match:
    /// - The start time must be smaller than or equal to the given time, if provided.
    /// - The end time must be greater than the given time, if provided.
    ///
    /// If one of the limits isn't provided, the range is considered open in
    /// that limit. A time range open on both sides matches with any given time.
    pub fn contains(&self, time: DateTime<Utc>) -> bool {
        self.start.map_or(true, |s| s <= time) && self.end.map_or(true, |e| time < e)
    }
}

/// A sampling strategy definition.
///
/// A sampling strategy refers to the strategy that we want to use for sampling a specific rule.
#[derive(Debug, Clone, Copy, PartialEq, Serialize, Deserialize)]
#[serde(rename_all = "camelCase")]
#[serde(tag = "type")]
pub enum SamplingValue {
    /// A rule with a sample rate will be matched and the final sample rate will be computed by
    /// multiplying its sample rate with the accumulated factors from previous rules.
    SampleRate { value: f64 },
    /// A rule with a factor will be matched and the matching will continue onto the next rules until
    /// a sample rate rule is found. The matched rule's factor will be multiplied with the accumulated
    /// factors before moving onto the next possible match.
    Factor { value: f64 },
}

impl SamplingValue {
    fn value(&self) -> f64 {
        *match self {
            SamplingValue::SampleRate { value: sample_rate } => sample_rate,
            SamplingValue::Factor { value: factor } => factor,
        }
    }
}

/// A decaying function definition.
///
/// A decaying function is responsible of decaying the sample rate from a value to another following
/// a given curve.
#[derive(Default, Debug, Clone, Copy, PartialEq, Serialize, Deserialize)]
#[serde(rename_all = "camelCase")]
#[serde(tag = "type")]
pub enum DecayingFunction {
    #[serde(rename_all = "camelCase")]
    Linear { decayed_value: f64 },
    #[default]
    Constant,
}

/// A struct representing the evaluation context of a sample rate.
#[derive(Debug, Clone, Copy)]
enum SamplingValueEvaluator {
    Linear {
        start: DateTime<Utc>,
        end: DateTime<Utc>,
        initial_value: f64,
        decayed_value: f64,
    },
    Constant {
        initial_value: f64,
    },
}

impl SamplingValueEvaluator {
    /// Evaluates the value of the sampling strategy given a the current time.
    fn evaluate(&self, now: DateTime<Utc>) -> f64 {
        match self {
            SamplingValueEvaluator::Linear {
                start,
                end,
                initial_value,
                decayed_value,
            } => {
                let now_timestamp = now.timestamp() as f64;
                let start_timestamp = start.timestamp() as f64;
                let end_timestamp = end.timestamp() as f64;
                let progress_ratio = ((now_timestamp - start_timestamp)
                    / (end_timestamp - start_timestamp))
                    .clamp(0.0, 1.0);

                // This interval will always be < 0.
                let interval = decayed_value - initial_value;
                initial_value + (interval * progress_ratio)
            }
            SamplingValueEvaluator::Constant { initial_value } => *initial_value,
        }
    }
}

/// A sampling rule that has been successfully matched and that contains all the required data
/// to return the sample rate.
#[derive(Debug, Clone, Copy)]
pub struct ActiveRule {
    pub id: RuleId,
    evaluator: SamplingValueEvaluator,
}

impl ActiveRule {
    /// Gets the sample rate for the specific rule.
    pub fn sampling_value(&self, now: DateTime<Utc>) -> f64 {
        self.evaluator.evaluate(now)
    }
}

/// Returns `true` if this value is equal to `Default::default()`.
fn is_default<T: Default + PartialEq>(t: &T) -> bool {
    *t == T::default()
}

/// A sampling rule as it is deserialized from the project configuration.
#[derive(Debug, Clone, Serialize, Deserialize)]
#[serde(rename_all = "camelCase")]
pub struct SamplingRule {
    pub condition: RuleCondition,
    pub sampling_value: SamplingValue,
    #[serde(rename = "type")]
    pub ty: RuleType,
    pub id: RuleId,
    /// The time range the rule should be applicable in.
    ///
    /// The time range is open on both ends by default. If a time range is
    /// closed on at least one end, the rule is considered a decaying rule.
    #[serde(default, skip_serializing_if = "TimeRange::is_empty")]
    pub time_range: TimeRange,
    #[serde(default, skip_serializing_if = "is_default")]
    pub decaying_fn: DecayingFunction,
}

impl SamplingRule {
    fn supported(&self) -> bool {
        self.condition.supported() && self.ty != RuleType::Unsupported
    }

    /// Returns an ActiveRule is the SamplingRule is active.
    ///
    /// The checking of the "active" state of a SamplingRule is performed independently
    /// based on the specified DecayingFunction, which defaults to constant.
    fn is_active(&self, now: DateTime<Utc>) -> Option<ActiveRule> {
        let sampling_base_value = self.sampling_value.value();

        match self.decaying_fn {
            DecayingFunction::Linear { decayed_value } => {
                if let TimeRange {
                    start: Some(start),
                    end: Some(end),
                } = self.time_range
                {
                    // As in the TimeRange::contains method we use a right non-inclusive time bound.
                    if sampling_base_value > decayed_value && start <= now && now < end {
                        return Some(ActiveRule {
                            id: self.id,
                            evaluator: SamplingValueEvaluator::Linear {
                                start,
                                end,
                                initial_value: sampling_base_value,
                                decayed_value,
                            },
                        });
                    }
                }
            }
            DecayingFunction::Constant => {
                if self.time_range.contains(now) {
                    return Some(ActiveRule {
                        id: self.id,
                        evaluator: SamplingValueEvaluator::Constant {
                            initial_value: sampling_base_value,
                        },
                    });
                }
            }
        }

        None
    }

    fn is_sample_rate_rule(&self) -> bool {
        matches!(self.sampling_value, SamplingValue::SampleRate { .. })
    }
}

/// Trait implemented by providers of fields (Events and Trace Contexts).
///
/// The fields will be used by rules to check if they apply.
pub trait FieldValueProvider {
    /// gets the value of a field
    fn get_value(&self, path: &str) -> Value;
    /// returns a filtering function for custom operators.
    /// The function returned takes the provider and a condition definition and
    /// returns a match result
    fn get_custom_operator(
        name: &str,
    ) -> fn(condition: &CustomCondition, slf: &Self, ip_addr: Option<IpAddr>) -> bool;
}

fn no_match<T>(_condition: &CustomCondition, _slf: &T, _ip_addr: Option<IpAddr>) -> bool {
    false
}

impl FieldValueProvider for Event {
    fn get_value(&self, field_name: &str) -> Value {
        let field_name = match field_name.strip_prefix("event.") {
            Some(stripped) => stripped,
            None => return Value::Null,
        };

        match field_name {
            // Simple fields
            "release" => match self.release.value() {
                None => Value::Null,
                Some(s) => s.as_str().into(),
            },
            "environment" => match self.environment.value() {
                None => Value::Null,
                Some(s) => s.as_str().into(),
            },
            "transaction" => match self.transaction.value() {
                None => Value::Null,
                Some(s) => s.as_str().into(),
            },
            "platform" => match self.platform.value() {
                Some(platform) if store::is_valid_platform(platform) => {
                    Value::String(platform.clone())
                }
                _ => Value::from("other"),
            },
            "user.id" => self.user.value().map_or(Value::Null, |user| {
                user.id.value().map_or(Value::Null, |id| {
                    if id.is_empty() {
                        Value::Null // we don't serialize empty values but check it anyway
                    } else {
                        id.as_str().into()
                    }
                })
            }),
            "user.segment" => self.user.value().map_or(Value::Null, |user| {
                user.segment.value().map_or(Value::Null, |segment| {
                    if segment.is_empty() {
                        Value::Null
                    } else {
                        segment.as_str().into()
                    }
                })
            }),

            // Partial implementation of contexts.
            "contexts.device.name" => self
                .contexts
                .value()
                .and_then(|contexts| contexts.get("device"))
                .and_then(|annotated| annotated.value())
                .and_then(|context| match context.0 {
                    Context::Device(ref device) => device.name.as_str(),
                    _ => None,
                })
                .map_or(Value::Null, Value::from),
            "contexts.device.family" => self
                .contexts
                .value()
                .and_then(|contexts| contexts.get("device"))
                .and_then(|annotated| annotated.value())
                .and_then(|context| match context.0 {
                    Context::Device(ref device) => device.family.as_str(),
                    _ => None,
                })
                .map_or(Value::Null, Value::from),
            "contexts.os.name" => self
                .contexts
                .value()
                .and_then(|contexts| contexts.get("os"))
                .and_then(|annotated| annotated.value())
                .and_then(|context| match context.0 {
                    Context::Os(ref os) => os.name.as_str(),
                    _ => None,
                })
                .map_or(Value::Null, Value::from),
            "contexts.os.version" => self
                .contexts
                .value()
                .and_then(|contexts| contexts.get("os"))
                .and_then(|annotated| annotated.value())
                .and_then(|context| match context.0 {
                    Context::Os(ref os) => os.version.as_str(),
                    _ => None,
                })
                .map_or(Value::Null, Value::from),
            "contexts.trace.op" => match (self.ty.value(), store::get_transaction_op(self)) {
                (Some(&EventType::Transaction), Some(op_name)) => Value::String(op_name.to_owned()),
                _ => Value::Null,
            },

            // Computed fields (see Discover)
            "duration" => match (self.ty.value(), store::validate_timestamps(self)) {
                (Some(&EventType::Transaction), Ok((start, end))) => {
                    match Number::from_f64(relay_common::chrono_to_positive_millis(end - start)) {
                        Some(num) => Value::Number(num),
                        None => Value::Null,
                    }
                }
                _ => Value::Null,
            },

            // Inbound filter functions represented as fields
            "is_local_ip" => Value::Bool(relay_filter::localhost::matches(self)),
            "has_bad_browser_extensions" => {
                Value::Bool(relay_filter::browser_extensions::matches(self))
            }
            "web_crawlers" => Value::Bool(relay_filter::web_crawlers::matches(self)),

            // Dynamic access to certain data bags
            _ => {
                if let Some(rest) = field_name.strip_prefix("measurements.") {
                    rest.strip_suffix(".value")
                        .filter(|measurement_name| !measurement_name.is_empty())
                        .and_then(|measurement_name| store::get_measurement(self, measurement_name))
                        .map_or(Value::Null, Value::from)
                } else if let Some(rest) = field_name.strip_prefix("tags.") {
                    self.tags
                        .value()
                        .and_then(|tags| tags.get(rest))
                        .map_or(Value::Null, Value::from)
                } else {
                    Value::Null
                }
            }
        }
    }

    fn get_custom_operator(
        name: &str,
    ) -> fn(condition: &CustomCondition, slf: &Self, ip_addr: Option<IpAddr>) -> bool {
        match name {
            "event.client_ip" => client_ips_matcher,
            "event.legacy_browser" => legacy_browsers_matcher,
            "event.error_messages" => error_messages_matcher,
            "event.csp" => csp_matcher,
            _ => no_match,
        }
    }
}

fn client_ips_matcher(
    condition: &CustomCondition,
    _event: &Event,
    ip_addr: Option<IpAddr>,
) -> bool {
    let ips = condition
        .value
        .as_array()
        .map(|v| v.iter().map(|s| s.as_str().unwrap_or("")));

    if let Some(ips) = ips {
        relay_filter::client_ips::matches(ip_addr, ips)
    } else {
        false
    }
}

fn legacy_browsers_matcher(
    condition: &CustomCondition,
    event: &Event,
    _ip_addr: Option<IpAddr>,
) -> bool {
    let browsers = condition
        .value
        .as_array()
        .map(|v| v.iter().map(|s| s.as_str().unwrap_or("").parse().unwrap()));
    if let Some(browsers) = browsers {
        relay_filter::legacy_browsers::matches(event, &browsers.collect())
    } else {
        false
    }
}

fn error_messages_matcher(
    condition: &CustomCondition,
    event: &Event,
    _ip_addr: Option<IpAddr>,
) -> bool {
    let patterns = condition
        .value
        .as_array()
        .map(|v| v.iter().map(|s| s.as_str().unwrap_or("").to_owned()));

    if let Some(patterns) = patterns {
        let globs = GlobPatterns::new(patterns.collect());
        relay_filter::error_messages::matches(event, &globs)
    } else {
        false
    }
}

fn csp_matcher(condition: &CustomCondition, event: &Event, _ip_addr: Option<IpAddr>) -> bool {
    let sources = condition
        .value
        .as_array()
        .map(|v| v.iter().map(|s| s.as_str().unwrap_or("")));

    if let Some(sources) = sources {
        relay_filter::csp::matches(event, sources)
    } else {
        false
    }
}

impl FieldValueProvider for DynamicSamplingContext {
    fn get_value(&self, field_name: &str) -> Value {
        match field_name {
            "trace.release" => match self.release {
                None => Value::Null,
                Some(ref s) => s.as_str().into(),
            },
            "trace.environment" => match self.environment {
                None => Value::Null,
                Some(ref s) => s.as_str().into(),
            },
            "trace.user.id" => {
                if self.user.user_id.is_empty() {
                    Value::Null
                } else {
                    self.user.user_id.as_str().into()
                }
            }
            "trace.user.segment" => {
                if self.user.user_segment.is_empty() {
                    Value::Null
                } else {
                    self.user.user_segment.as_str().into()
                }
            }
            "trace.transaction" => match self.transaction {
                None => Value::Null,
                Some(ref s) => s.as_str().into(),
            },
            "trace.replay_id" => match self.replay_id {
                None => Value::Null,
                Some(ref s) => Value::String(s.to_string()),
            },
            _ => Value::Null,
        }
    }

    fn get_custom_operator(
        _name: &str,
    ) -> fn(condition: &CustomCondition, slf: &Self, ip_addr: Option<IpAddr>) -> bool {
        // no custom operators for trace
        no_match
    }
}

/// Defines which population of items a dynamic sample rate applies to.
///
/// SDKs with client side sampling reduce the number of items sent to Relay, where dynamic sampling
/// occurs. The sampling mode controlls whether the sample rate is relative to the original
/// population of items before client-side sampling, or relative to the number received by Relay
/// after client-side sampling.
#[derive(Clone, Copy, Debug, Serialize, Deserialize, PartialEq)]
#[serde(rename_all = "camelCase")]
pub enum SamplingMode {
    /// The sample rate is based on the number of events received by Relay.
    ///
    /// Server-side dynamic sampling occurs on top of potential client-side sampling in the SDK. For
    /// example, if the SDK samples at 50% and the server sampling rate is set at 10%, the resulting
    /// effective sample rate is 5%.
    Received,
    /// The sample rate is based on the original number of events in the client.
    ///
    /// Server-side sampling compensates potential client-side sampling in the SDK. For example, if
    /// the SDK samples at 50% and the server sampling rate is set at 10%, the resulting effective
    /// sample rate is 10%.
    ///
    /// In this mode, the server sampling rate is capped by the client's sampling rate. Rules with a
    /// higher sample rate than what the client is sending are effectively inactive.
    Total,

    /// Catch-all variant for forward compatibility.
    #[serde(other)]
    Unsupported,
}

impl Default for SamplingMode {
    fn default() -> Self {
        Self::Received
    }
}

/// Represents a list of rule ids which is used for outcomes.
#[derive(Debug, Clone, PartialEq, Eq, Hash, Serialize)]
pub struct MatchedRuleIds(pub Vec<RuleId>);

impl MatchedRuleIds {
    /// Creates a MatchedRuleIds struct from a string formatted with the following format:
    /// rule_id_1,rule_id_2,...
    pub fn from_string(value: &str) -> Result<MatchedRuleIds, ParseIntError> {
        let mut rule_ids = vec![];

        for rule_id in value.split(',') {
            let int_rule_id = rule_id.parse()?;
            rule_ids.push(RuleId(int_rule_id));
        }

        Ok(MatchedRuleIds(rule_ids))
    }
}

impl Display for MatchedRuleIds {
    fn fmt(&self, f: &mut Formatter<'_>) -> fmt::Result {
        write!(
            f,
            "{}",
            self.0
                .iter()
                .map(|rule_id| format!("{rule_id}"))
                .collect::<Vec<String>>()
                .join(",")
        )
    }
}

/// Checks whether unsupported rules result in a direct keep of the event or depending on the
/// type of Relay an ignore of unsupported rules.
fn check_unsupported_rules(
    processing_enabled: bool,
    sampling_config: Option<&SamplingConfig>,
    root_sampling_config: Option<&SamplingConfig>,
) -> Result<(), ()> {
    // When we have unsupported rules disable sampling for non processing relays.
    if sampling_config.map_or(false, |config| config.has_unsupported_rules())
        || root_sampling_config.map_or(false, |config| config.has_unsupported_rules())
    {
        if !processing_enabled {
            return Err(());
        } else {
            relay_log::error!("found unsupported rules even as processing relay");
        }
    }

    Ok(())
}

/// Returns an iterator of references that chains together and merges rules.
///
/// The chaining logic will take all the non-trace rules from the project and all the trace/unsupported
/// rules from the root project and concatenate them.
pub fn merge_rules_from_configs<'a>(
    sampling_config: Option<&'a SamplingConfig>,
    root_sampling_config: Option<&'a SamplingConfig>,
) -> impl Iterator<Item = &'a SamplingRule> {
    let event_rules = sampling_config
<<<<<<< HEAD
        .into_iter()
        .flat_map(|config| config.rules_v2.iter())
        .filter(|&rule| rule.ty == RuleType::Transaction || rule.ty == RuleType::Error);
=======
        .rules_v2
        .iter()
        .filter(|&rule| rule.ty == RuleType::Transaction);
>>>>>>> 65a4e7fd

    let parent_rules = root_sampling_config
        .into_iter()
        .flat_map(|config| config.rules_v2.iter())
        .filter(|&rule| rule.ty == RuleType::Trace);

    event_rules.chain(parent_rules)
}

/// Gets the sampling match result by creating the merged configuration and matching it against
/// the sampling configuration.
pub fn merge_configs_and_match(
    processing_enabled: bool,
    sampling_config: Option<&SamplingConfig>,
    root_sampling_config: Option<&SamplingConfig>,
    dsc: Option<&DynamicSamplingContext>,
    event: Option<&Event>,
    ip_addr: Option<IpAddr>,
    now: DateTime<Utc>,
) -> Option<SamplingMatch> {
    // We check if there are unsupported rules in any of the two configurations.
    check_unsupported_rules(processing_enabled, sampling_config, root_sampling_config).ok()?;

    // We perform the rule matching with the multi-matching logic on the merged rules.
    let rules = merge_rules_from_configs(sampling_config, root_sampling_config);
    let mut match_result = SamplingMatch::match_against_rules(rules, event, dsc, ip_addr, now)?;

    // If we have a match, we will try to derive the sample rate based on the sampling mode.
    //
    // Keep in mind that the sample rate received here has already been derived by the matching
    // logic, based on multiple matches and decaying functions.
    //
    // The determination of the sampling mode occurs with the following priority:
    // 1. Non-root project sampling mode
    // 2. Root project sampling mode
    // 3. SamplingMode::Unsupported
    let sampling_mode = sampling_config.map_or(
        root_sampling_config.map_or(SamplingMode::Unsupported, |config| config.mode),
        |config| config.mode,
    );
    let sample_rate = match sampling_mode {
        SamplingMode::Received => match_result.sample_rate,
        SamplingMode::Total => match dsc {
            Some(dsc) => dsc.adjusted_sample_rate(match_result.sample_rate),
            None => match_result.sample_rate,
        },
        SamplingMode::Unsupported => {
            if processing_enabled {
                relay_log::error!("found unsupported sampling mode even as processing Relay");
            }

            return None;
        }
    };
    match_result.set_sample_rate(sample_rate);

    // Only if we arrive at this stage, it means that we have found a match and we want to prepare
    // the data for making the sampling decision.
    Some(match_result)
}

/// Represents the specification for sampling an incoming event.
#[derive(Clone, Debug, PartialEq, Serialize)]
pub struct SamplingMatch {
    /// The sample rate to use for the incoming event.
    pub sample_rate: f64,
    /// The seed to feed to the random number generator which allows the same number to be
    /// generated given the same seed.
    ///
    /// This is especially important for trace sampling, even though we can have inconsistent
    /// traces due to multi-matching.
    pub seed: Uuid,
    /// The list of rule ids that have matched the incoming event and/or dynamic sampling context.
    pub matched_rule_ids: MatchedRuleIds,
}

impl SamplingMatch {
    /// Setter for `sample_rate`.
    pub fn set_sample_rate(&mut self, new_sample_rate: f64) {
        self.sample_rate = new_sample_rate;
    }

    /// Matches an event and/or dynamic sampling context against the rules of the sampling configuration.
    ///
    /// The multi-matching algorithm used iterates by collecting and multiplying factor rules until
    /// it finds a sample rate rule. Once a sample rate rule is found, the final sample rate is
    /// computed by multiplying it with the previously accumulated factors.
    ///
    /// The default accumulated factors equal to 1 because it is the identity of the multiplication
    /// operation, thus in case no factor rules are matched, the final result will just be the
    /// sample rate of the matching rule.
    ///
    /// In case no sample rate rule is matched, we are going to return a None, signaling that no
    /// match has been found.
    pub fn match_against_rules<'a, I>(
        rules: I,
        event: Option<&Event>,
        dsc: Option<&DynamicSamplingContext>,
        ip_addr: Option<IpAddr>,
        now: DateTime<Utc>,
    ) -> Option<SamplingMatch>
    where
        I: Iterator<Item = &'a SamplingRule>,
    {
        let mut matched_rule_ids = vec![];
        // Even though this seed is changed based on whether we match event or trace rules, we will
        // still incur in inconsistent trace sampling because of multi-matching of rules across event
        // and trace rules.
        //
        // An example of inconsistent trace sampling could be:
        // /hello -> /world -> /transaction belong to trace_id = abc
        // * /hello has uniform rule with 0.2 sample rate which will match all the transactions of the trace
        // * each project has a single transaction rule with different factors (2, 3, 4)
        //
        // 1. /hello is matched with a transaction rule with a factor of 2 and uses as seed abc -> 0.2 * 2 = 0.4 sample rate
        // 2. /world is matched with a transaction rule with a factor of 3 and uses as seed abc -> 0.2 * 3 = 0.6 sample rate
        // 3. /transaction is matched with a transaction rule with a factor of 4 and uses as seed abc -> 0.2 * 4 = 0.8 sample rate
        //
        // We can see that we have 3 different samples rates but given the same seed, the random number generated will be the same.
        let mut seed = event
            .map_or(Annotated::empty(), |event| event.id.clone())
            .value()
            .map(|id| id.0);
        let mut accumulated_factors = 1.0;

        let event_ty = event.and_then(|event| event.ty.value());
        for rule in rules {
            let matches = match rule.ty {
                RuleType::Trace => match dsc {
                    Some(dsc) => rule.condition.matches(dsc, ip_addr),
                    _ => false,
                },
                RuleType::Transaction => event.map_or(false, |event| match event_ty {
                    Some(EventType::Transaction) => rule.condition.matches(event, ip_addr),
                    _ => false,
<<<<<<< HEAD
                }),
                RuleType::Error => event.map_or(false, |event| match event_ty {
                    // An error rule matches on all event types that are different from transaction.
                    Some(EventType::Transaction) => false,
                    _ => rule.condition.matches(event, ip_addr),
                }),
=======
                },
>>>>>>> 65a4e7fd
                _ => false,
            };

            if matches {
                if let Some(active_rule) = rule.is_active(now) {
                    matched_rule_ids.push(rule.id);

                    if rule.ty == RuleType::Trace {
                        if let Some(dsc) = dsc {
                            seed = Some(dsc.trace_id);
                        }
                    }

                    let value = active_rule.sampling_value(now);
                    if rule.is_sample_rate_rule() {
                        return Some(SamplingMatch {
                            sample_rate: (value * accumulated_factors).clamp(0.0, 1.0),
                            seed: match seed {
                                Some(seed) => seed,
                                // In case we are not able to generate a seed, we will return a no
                                // match.
                                None => return None,
                            },
                            matched_rule_ids: MatchedRuleIds(matched_rule_ids),
                        });
                    } else {
                        accumulated_factors *= value
                    }
                }
            }
        }

        // In case no match is available, we won't return any specification.
        None
    }
}

/// Represents the dynamic sampling configuration available to a project.
///
/// Note: This comes from the organization data
#[derive(Debug, Clone, Serialize, Deserialize)]
#[serde(rename_all = "camelCase")]
pub struct SamplingConfig {
    /// The ordered sampling rules for the project.
    ///
    /// This field will remain here to serve only for old customer Relays to which we will
    /// forward the sampling config. The idea is that those Relays will get the old rules as
    /// empty array, which will result in them not sampling and forwarding sampling decisions to
    /// upstream Relays.
    #[serde(default, skip_deserializing)]
    pub rules: Vec<SamplingRule>,
    /// The ordered sampling rules v2 for the project.
    pub rules_v2: Vec<SamplingRule>,
    /// Defines which population of items a dynamic sample rate applies to.
    #[serde(default, skip_serializing_if = "is_default")]
    pub mode: SamplingMode,
}

impl SamplingConfig {
    pub fn has_unsupported_rules(&self) -> bool {
        !self.rules_v2.iter().all(SamplingRule::supported)
    }
}

/// The User related information in the trace context
///
/// This is more of a mixin to be used in the DynamicSamplingContext
#[derive(Debug, Clone, Serialize, Default)]
pub struct TraceUserContext {
    #[serde(default, skip_serializing_if = "String::is_empty")]
    pub user_segment: String,
    #[serde(default, skip_serializing_if = "String::is_empty")]
    pub user_id: String,
}

impl<'de> Deserialize<'de> for TraceUserContext {
    fn deserialize<D>(deserializer: D) -> Result<Self, D::Error>
    where
        D: Deserializer<'de>,
    {
        #[derive(Deserialize, Default)]
        struct Nested {
            #[serde(default)]
            pub segment: String,
            #[serde(default)]
            pub id: String,
        }

        #[derive(Deserialize)]
        struct Helper {
            // Nested implements default, but we used to accept user=null (not sure if any SDK
            // sends this though)
            #[serde(default)]
            user: Option<Nested>,
            #[serde(default)]
            user_segment: String,
            #[serde(default)]
            user_id: String,
        }

        let helper = Helper::deserialize(deserializer)?;

        if helper.user_id.is_empty() && helper.user_segment.is_empty() {
            let user = helper.user.unwrap_or_default();
            Ok(TraceUserContext {
                user_segment: user.segment,
                user_id: user.id,
            })
        } else {
            Ok(TraceUserContext {
                user_segment: helper.user_segment,
                user_id: helper.user_id,
            })
        }
    }
}

mod sample_rate_as_string {
    use super::*;

    pub fn deserialize<'de, D>(deserializer: D) -> Result<Option<f64>, D::Error>
    where
        D: Deserializer<'de>,
    {
        let value = match Option::<Cow<'_, str>>::deserialize(deserializer)? {
            Some(value) => value,
            None => return Ok(None),
        };

        let parsed_value =
            serde_json::from_str(&value).map_err(|e| serde::de::Error::custom(e.to_string()))?;

        if parsed_value < 0.0 {
            return Err(serde::de::Error::custom("sample rate cannot be negative"));
        }

        Ok(Some(parsed_value))
    }

    pub fn serialize<S>(value: &Option<f64>, serializer: S) -> Result<S::Ok, S::Error>
    where
        S: Serializer,
    {
        match value {
            Some(float) => serde_json::to_string(float)
                .map_err(|e| serde::ser::Error::custom(e.to_string()))?
                .serialize(serializer),
            None => value.serialize(serializer),
        }
    }
}

/// DynamicSamplingContext created by the first Sentry SDK in the call chain.
///
/// Because SDKs need to funnel this data through the baggage header, this needs to be
/// representable as `HashMap<String, String>`, meaning no nested dictionaries/objects, arrays or
/// other non-string values.
#[derive(Debug, Clone, Serialize, Deserialize)]
pub struct DynamicSamplingContext {
    /// ID created by clients to represent the current call flow.
    pub trace_id: Uuid,
    /// The project key.
    pub public_key: ProjectKey,
    /// The release.
    #[serde(default)]
    pub release: Option<String>,
    /// The environment.
    #[serde(default)]
    pub environment: Option<String>,
    /// The name of the transaction extracted from the `transaction` field in the starting
    /// transaction.
    ///
    /// Set on transaction start, or via `scope.transaction`.
    #[serde(default)]
    pub transaction: Option<String>,
    /// The sample rate with which this trace was sampled in the client. This is a float between
    /// `0.0` and `1.0`.
    #[serde(
        default,
        with = "sample_rate_as_string",
        skip_serializing_if = "Option::is_none"
    )]
    pub sample_rate: Option<f64>,
    /// The user specific identifier (e.g. a user segment, or similar created by the SDK from the
    /// user object).
    #[serde(flatten, default)]
    pub user: TraceUserContext,
    /// If the event occurred during a session replay, the associated replay_id is added to the DSC.
    pub replay_id: Option<Uuid>,
    /// Additional arbitrary fields for forwards compatibility.
    #[serde(flatten, default)]
    pub other: BTreeMap<String, Value>,
}

impl DynamicSamplingContext {
    /// Computes a dynamic sampling context from a transaction event.
    ///
    /// Returns `None` if the passed event is not a transaction event, or if it does not contain a
    /// trace ID in its trace context. All optional fields in the dynamic sampling context are
    /// populated with the corresponding attributes from the event payload if they are available.
    ///
    /// Since sampling information is not available in the event payload, the `sample_rate` field
    /// cannot be set when computing the dynamic sampling context from a transaction event.
    pub fn from_transaction(public_key: ProjectKey, event: &Event) -> Option<Self> {
        if event.ty.value() != Some(&EventType::Transaction) {
            return None;
        }

        let contexts = event.contexts.value()?;
        let context = contexts.get(TraceContext::default_key())?.value()?;
        let Context::Trace(ref trace) = context.0 else { return None; };
        let trace_id = trace.trace_id.value()?;
        let trace_id = trace_id.0.parse().ok()?;

        let user = event.user.value();

        Some(Self {
            trace_id,
            public_key,
            release: event.release.as_str().map(str::to_owned),
            environment: event.environment.value().cloned(),
            transaction: event.transaction.value().cloned(),
            replay_id: None,
            sample_rate: None,
            user: TraceUserContext {
                user_segment: user
                    .and_then(|u| u.segment.value().cloned())
                    .unwrap_or_default(),
                user_id: user
                    .and_then(|u| u.id.as_str())
                    .unwrap_or_default()
                    .to_owned(),
            },
            other: Default::default(),
        })
    }

    /// Compute the effective sampling rate based on the random "diceroll" and the sample rate from
    /// the matching rule.
    pub fn adjusted_sample_rate(&self, rule_sample_rate: f64) -> f64 {
        let client_sample_rate = self.sample_rate.unwrap_or(1.0);
        if client_sample_rate <= 0.0 {
            // client_sample_rate is 0, which is bogus because the SDK should've dropped the
            // envelope. In that case let's pretend the sample rate was not sent, because clearly
            // the sampling decision across the trace is still 1. The most likely explanation is
            // that the SDK is reporting its own sample rate setting instead of the one from the
            // continued trace.
            //
            // since we write back the client_sample_rate into the event's trace context, it should
            // be possible to find those values + sdk versions via snuba
            relay_log::warn!("client sample rate is <= 0");
            rule_sample_rate
        } else {
            let adjusted_sample_rate = (rule_sample_rate / client_sample_rate).clamp(0.0, 1.0);
            if adjusted_sample_rate.is_infinite() || adjusted_sample_rate.is_nan() {
                relay_log::error!("adjusted sample rate ended up being nan/inf");
                debug_assert!(false);
                rule_sample_rate
            } else {
                adjusted_sample_rate
            }
        }
    }
}

/// Generates a pseudo random number by seeding the generator with the given id.
///
/// The return is deterministic, always generates the same number from the same id.
pub fn pseudo_random_from_uuid(id: Uuid) -> f64 {
    let big_seed = id.as_u128();
    let mut generator = Pcg32::new((big_seed >> 64) as u64, big_seed as u64);
    let dist = Uniform::new(0f64, 1f64);
    generator.sample(dist)
}

#[cfg(test)]
mod tests {
    use std::net::{IpAddr as NetIpAddr, Ipv4Addr};
    use std::str::FromStr;

    use chrono::Duration as DateDuration;
    use chrono::{TimeZone, Utc};
    use similar_asserts::assert_eq;

    use relay_general::protocol::{
        Contexts, Csp, DeviceContext, EventId, Exception, Headers, IpAddr, JsonLenientString,
        LenientString, LogEntry, OsContext, PairList, Request, TagEntry, Tags, User, Values,
    };
    use relay_general::types::Annotated;

    use super::*;

    macro_rules! assert_transaction_match {
        ($res:expr, $sr:expr, $sd:expr, $( $id:expr ),*) => {
            assert_eq!(
                $res,
                Some(SamplingMatch {
                    sample_rate: $sr,
                    seed: $sd.id.value().unwrap().0,
                    matched_rule_ids: MatchedRuleIds(vec![$(RuleId($id),)*])
                })
            )
        }
    }

    macro_rules! assert_trace_match {
        ($res:expr, $sr:expr, $sd:expr, $( $id:expr ),*) => {
            assert_eq!(
                $res,
                Some(SamplingMatch {
                    sample_rate: $sr,
                    seed: $sd.trace_id,
                    matched_rule_ids: MatchedRuleIds(vec![$(RuleId($id),)*])
                })
            )
        }
    }

    macro_rules! assert_rule_ids_eq {
        ($exc:expr, $res:expr) => {
            if ($exc.len() != $res.len()) {
                panic!("The rule ids don't match.")
            }

            for (index, rule) in $res.iter().enumerate() {
                assert_eq!(rule.id.0, $exc[index])
            }
        };
    }

    macro_rules! assert_no_match {
        ($res:expr) => {
            assert_eq!($res, None)
        };
    }

    fn default_sampling_context() -> DynamicSamplingContext {
        DynamicSamplingContext {
            trace_id: Uuid::default(),
            public_key: ProjectKey::parse("abd0f232775f45feab79864e580d160b").unwrap(),
            release: None,
            environment: None,
            transaction: None,
            sample_rate: None,
            user: TraceUserContext::default(),
            replay_id: None,
            other: BTreeMap::new(),
        }
    }

    fn eq(name: &str, value: &[&str], ignore_case: bool) -> RuleCondition {
        RuleCondition::Eq(EqCondition {
            name: name.to_owned(),
            value: value.iter().map(|s| s.to_string()).collect(),
            options: EqCondOptions { ignore_case },
        })
    }

    fn eq_null(name: &str) -> RuleCondition {
        RuleCondition::Eq(EqCondition {
            name: name.to_owned(),
            value: Value::Null,
            options: EqCondOptions { ignore_case: true },
        })
    }

    fn eq_bool(name: &str, value: bool) -> RuleCondition {
        RuleCondition::Eq(EqCondition {
            name: name.to_owned(),
            value: Value::Bool(value),
            options: EqCondOptions::default(),
        })
    }

    fn glob(name: &str, value: &[&str]) -> RuleCondition {
        RuleCondition::Glob(GlobCondition {
            name: name.to_owned(),
            value: GlobPatterns::new(value.iter().map(|s| s.to_string()).collect()),
        })
    }

    fn custom(name: &str, value: Value, options: HashMap<String, Value>) -> RuleCondition {
        RuleCondition::Custom(CustomCondition {
            name: name.to_owned(),
            value,
            options,
        })
    }

    fn and(conds: Vec<RuleCondition>) -> RuleCondition {
        RuleCondition::And(AndCondition { inner: conds })
    }

    fn or(conds: Vec<RuleCondition>) -> RuleCondition {
        RuleCondition::Or(OrCondition { inner: conds })
    }

    fn not(cond: RuleCondition) -> RuleCondition {
        RuleCondition::Not(NotCondition {
            inner: Box::new(cond),
        })
    }

    fn mocked_sampling_config_with_rules(rules: Vec<SamplingRule>) -> SamplingConfig {
        SamplingConfig {
            rules: vec![],
            rules_v2: rules,
            mode: SamplingMode::Received,
        }
    }

    fn mocked_sampling_rule(id: u32, ty: RuleType, sample_rate: f64) -> SamplingRule {
        SamplingRule {
            condition: RuleCondition::all(),
            sampling_value: SamplingValue::SampleRate { value: sample_rate },
            ty,
            id: RuleId(id),
            time_range: Default::default(),
            decaying_fn: Default::default(),
        }
    }

    fn mocked_event(
        event_type: EventType,
        transaction: &str,
        release: &str,
        environment: &str,
    ) -> Event {
        Event {
            id: Annotated::new(EventId::new()),
            ty: Annotated::new(event_type),
            transaction: Annotated::new(transaction.to_string()),
            release: Annotated::new(LenientString(release.to_string())),
            environment: Annotated::new(environment.to_string()),
            ..Event::default()
        }
    }

    fn mocked_dynamic_sampling_context(
        transaction: &str,
        release: &str,
        environment: &str,
        user_segment: &str,
        user_id: &str,
        replay_id: Option<Uuid>,
    ) -> DynamicSamplingContext {
        DynamicSamplingContext {
            trace_id: Uuid::new_v4(),
            public_key: "12345678901234567890123456789012".parse().unwrap(),
            release: Some(release.to_string()),
            environment: Some(environment.to_string()),
            transaction: Some(transaction.to_string()),
            sample_rate: Some(1.0),
            user: TraceUserContext {
                user_segment: user_segment.to_string(),
                user_id: user_id.to_string(),
            },
            replay_id,
            other: Default::default(),
        }
    }

    fn mocked_simple_dynamic_sampling_context(
        sample_rate: Option<f64>,
        release: Option<&str>,
        transaction: Option<&str>,
        environment: Option<&str>,
    ) -> DynamicSamplingContext {
        DynamicSamplingContext {
            trace_id: Uuid::new_v4(),
            public_key: "12345678901234567890123456789012".parse().unwrap(),
            release: release.map(|value| value.to_string()),
            environment: environment.map(|value| value.to_string()),
            transaction: transaction.map(|value| value.to_string()),
            sample_rate,
            user: Default::default(),
            other: Default::default(),
            replay_id: None,
        }
    }

    fn mocked_sampling_config(mode: SamplingMode) -> SamplingConfig {
        SamplingConfig {
            rules: vec![],
            rules_v2: vec![
                SamplingRule {
                    condition: eq("event.transaction", &["healthcheck"], true),
                    sampling_value: SamplingValue::SampleRate { value: 0.1 },
                    ty: RuleType::Transaction,
                    id: RuleId(1),
                    time_range: Default::default(),
                    decaying_fn: Default::default(),
                },
                SamplingRule {
                    condition: eq("event.transaction", &["bar"], true),
                    sampling_value: SamplingValue::Factor { value: 1.0 },
                    ty: RuleType::Transaction,
                    id: RuleId(2),
                    time_range: Default::default(),
                    decaying_fn: Default::default(),
                },
                SamplingRule {
                    condition: eq("event.transaction", &["foo"], true),
                    sampling_value: SamplingValue::SampleRate { value: 0.5 },
                    ty: RuleType::Transaction,
                    id: RuleId(3),
                    time_range: Default::default(),
                    decaying_fn: Default::default(),
                },
                // We put this trace rule here just for testing purposes, even though it will never
                // be considered if put within a non-root project.
                SamplingRule {
                    condition: RuleCondition::all(),
                    sampling_value: SamplingValue::SampleRate { value: 0.5 },
                    ty: RuleType::Trace,
                    id: RuleId(4),
                    time_range: Default::default(),
                    decaying_fn: Default::default(),
                },
            ],
            mode,
        }
    }

    fn mocked_root_project_sampling_config(mode: SamplingMode) -> SamplingConfig {
        SamplingConfig {
            rules: vec![],
            rules_v2: vec![
                SamplingRule {
                    condition: eq("trace.release", &["3.0"], true),
                    sampling_value: SamplingValue::Factor { value: 1.5 },
                    ty: RuleType::Trace,
                    id: RuleId(5),
                    time_range: Default::default(),
                    decaying_fn: Default::default(),
                },
                SamplingRule {
                    condition: eq("trace.environment", &["dev"], true),
                    sampling_value: SamplingValue::SampleRate { value: 1.0 },
                    ty: RuleType::Trace,
                    id: RuleId(6),
                    time_range: Default::default(),
                    decaying_fn: Default::default(),
                },
                SamplingRule {
                    condition: RuleCondition::all(),
                    sampling_value: SamplingValue::SampleRate { value: 0.5 },
                    ty: RuleType::Trace,
                    id: RuleId(7),
                    time_range: Default::default(),
                    decaying_fn: Default::default(),
                },
            ],
            mode,
        }
    }

    fn mocked_decaying_sampling_rule(
        id: u32,
        start: Option<DateTime<Utc>>,
        end: Option<DateTime<Utc>>,
        sampling_value: SamplingValue,
        decaying_fn: DecayingFunction,
    ) -> SamplingRule {
        SamplingRule {
            condition: RuleCondition::all(),
            sampling_value,
            ty: RuleType::Transaction,
            id: RuleId(id),
            time_range: TimeRange { start, end },
            decaying_fn,
        }
    }

    fn add_sampling_rule_to_config(
        sampling_config: &mut SamplingConfig,
        sampling_rule: SamplingRule,
    ) {
        sampling_config.rules_v2.push(sampling_rule);
    }

    fn match_against_rules(
        config: &SamplingConfig,
        event: &Event,
        dsc: &DynamicSamplingContext,
        now: DateTime<Utc>,
    ) -> Option<SamplingMatch> {
        SamplingMatch::match_against_rules(
            config.rules_v2.iter(),
            Some(event),
            Some(dsc),
            None,
            now,
        )
    }

    fn merge_root_and_non_root_configs_with(
        rules: Vec<SamplingRule>,
        root_rules: Vec<SamplingRule>,
    ) -> Vec<SamplingRule> {
        let sampling_config = mocked_sampling_config_with_rules(rules);
        let root_sampling_config = mocked_sampling_config_with_rules(root_rules);

        merge_rules_from_configs(Some(&sampling_config), Some(&root_sampling_config))
            .cloned()
            .collect()
    }

    #[test]
    fn test_unmatching_json_rule_is_unsupported() {
        let bad_json = r#"{
            "op": "BadOperator",
            "name": "foo",
            "value": "bar"
        }"#;

        let rule: RuleCondition = serde_json::from_str(bad_json).unwrap();
        assert!(matches!(rule, RuleCondition::Unsupported));
    }

    /// test extraction of field values from event with everything
    #[test]
    fn test_field_value_provider_event_filled() {
        let event = Event {
            release: Annotated::new(LenientString("1.1.1".to_owned())),
            environment: Annotated::new("prod".to_owned()),
            user: Annotated::new(User {
                ip_address: Annotated::new(IpAddr("127.0.0.1".to_owned())),
                id: Annotated::new(LenientString("user-id".into())),
                segment: Annotated::new("user-seg".into()),
                ..Default::default()
            }),
            exceptions: Annotated::new(Values {
                values: Annotated::new(vec![Annotated::new(Exception {
                    value: Annotated::new(JsonLenientString::from(
                        "canvas.contentDocument".to_owned(),
                    )),
                    ..Default::default()
                })]),
                ..Default::default()
            }),
            request: Annotated::new(Request {
                headers: Annotated::new(Headers(PairList(vec![Annotated::new((
                    Annotated::new("user-agent".into()),
                    Annotated::new("Slurp".into()),
                ))]))),
                ..Default::default()
            }),
            transaction: Annotated::new("some-transaction".into()),
            tags: {
                let items = vec![Annotated::new(TagEntry(
                    Annotated::new("custom".to_string()),
                    Annotated::new("custom-value".to_string()),
                ))];
                Annotated::new(Tags(items.into()))
            },
            contexts: Annotated::new({
                let mut contexts = Contexts::new();
                contexts.add(Context::Device(Box::new(DeviceContext {
                    name: Annotated::new("iphone".to_string()),
                    family: Annotated::new("iphone-fam".to_string()),
                    model: Annotated::new("iphone7,3".to_string()),
                    ..DeviceContext::default()
                })));
                contexts.add(Context::Os(Box::new(OsContext {
                    name: Annotated::new("iOS".to_string()),
                    version: Annotated::new("11.4.2".to_string()),
                    kernel_version: Annotated::new("17.4.0".to_string()),
                    ..OsContext::default()
                })));
                contexts
            }),
            ..Default::default()
        };

        assert_eq!(Some("1.1.1"), event.get_value("event.release").as_str());
        assert_eq!(Some("prod"), event.get_value("event.environment").as_str());
        assert_eq!(Some("user-id"), event.get_value("event.user.id").as_str());
        assert_eq!(
            Some("user-seg"),
            event.get_value("event.user.segment").as_str()
        );
        assert_eq!(Value::Bool(true), event.get_value("event.is_local_ip"),);
        assert_eq!(
            Value::Bool(true),
            event.get_value("event.has_bad_browser_extensions")
        );
        assert_eq!(Value::Bool(true), event.get_value("event.web_crawlers"));
        assert_eq!(
            Some("some-transaction"),
            event.get_value("event.transaction").as_str()
        );
        assert_eq!(
            Some("iphone"),
            event.get_value("event.contexts.device.name").as_str()
        );
        assert_eq!(
            Some("iphone-fam"),
            event.get_value("event.contexts.device.family").as_str()
        );
        assert_eq!(
            Some("iOS"),
            event.get_value("event.contexts.os.name").as_str()
        );
        assert_eq!(
            Some("11.4.2"),
            event.get_value("event.contexts.os.version").as_str()
        );
        assert_eq!(
            Some("custom-value"),
            event.get_value("event.tags.custom").as_str()
        );
        assert_eq!(Value::Null, event.get_value("event.tags.doesntexist"));
    }

    #[test]
    /// test extraction of field values from empty event
    fn test_field_value_provider_event_empty() {
        let event = Event::default();

        assert_eq!(Value::Null, event.get_value("event.release"));
        assert_eq!(Value::Null, event.get_value("event.environment"));
        assert_eq!(Value::Null, event.get_value("event.user.id"));
        assert_eq!(Value::Null, event.get_value("event.user.segment"));
        assert_eq!(Value::Bool(false), event.get_value("event.is_local_ip"),);
        assert_eq!(
            Value::Bool(false),
            event.get_value("event.has_bad_browser_extensions")
        );
        assert_eq!(Value::Bool(false), event.get_value("event.web_crawlers"));

        // now try with an empty user
        let event = Event {
            user: Annotated::new(User {
                ..Default::default()
            }),
            ..Default::default()
        };

        assert_eq!(Value::Null, event.get_value("event.user.id"));
        assert_eq!(Value::Null, event.get_value("event.user.segment"));
        assert_eq!(Value::Null, event.get_value("event.transaction"));
    }

    #[test]
    fn test_field_value_provider_trace_filled() {
        let replay_id = Uuid::new_v4();
        let dsc = DynamicSamplingContext {
            trace_id: Uuid::new_v4(),
            public_key: ProjectKey::parse("abd0f232775f45feab79864e580d160b").unwrap(),
            release: Some("1.1.1".into()),
            user: TraceUserContext {
                user_segment: "user-seg".into(),
                user_id: "user-id".into(),
            },
            environment: Some("prod".into()),
            transaction: Some("transaction1".into()),
            sample_rate: None,
            replay_id: Some(replay_id),
            other: BTreeMap::new(),
        };

        assert_eq!(
            Value::String("1.1.1".into()),
            dsc.get_value("trace.release")
        );
        assert_eq!(
            Value::String("prod".into()),
            dsc.get_value("trace.environment")
        );
        assert_eq!(
            Value::String("user-id".into()),
            dsc.get_value("trace.user.id")
        );
        assert_eq!(
            Value::String("user-seg".into()),
            dsc.get_value("trace.user.segment")
        );
        assert_eq!(
            Value::String("transaction1".into()),
            dsc.get_value("trace.transaction")
        );
        assert_eq!(
            Value::String(replay_id.to_string()),
            dsc.get_value("trace.replay_id")
        );
    }

    #[test]
    fn test_field_value_provider_trace_empty() {
        let dsc = DynamicSamplingContext {
            trace_id: Uuid::new_v4(),
            public_key: ProjectKey::parse("abd0f232775f45feab79864e580d160b").unwrap(),
            release: None,
            user: TraceUserContext::default(),
            environment: None,
            transaction: None,
            sample_rate: None,
            replay_id: None,
            other: BTreeMap::new(),
        };
        assert_eq!(Value::Null, dsc.get_value("trace.release"));
        assert_eq!(Value::Null, dsc.get_value("trace.environment"));
        assert_eq!(Value::Null, dsc.get_value("trace.user.id"));
        assert_eq!(Value::Null, dsc.get_value("trace.user.segment"));
        assert_eq!(Value::Null, dsc.get_value("trace.user.transaction"));
        assert_eq!(Value::Null, dsc.get_value("trace.replay_id"));

        let dsc = DynamicSamplingContext {
            trace_id: Uuid::new_v4(),
            public_key: ProjectKey::parse("abd0f232775f45feab79864e580d160b").unwrap(),
            release: None,
            user: TraceUserContext::default(),
            environment: None,
            transaction: None,
            sample_rate: None,
            replay_id: None,
            other: BTreeMap::new(),
        };
        assert_eq!(Value::Null, dsc.get_value("trace.user.id"));
        assert_eq!(Value::Null, dsc.get_value("trace.user.segment"));
    }

    #[test]
    /// test matching for various rules
    fn test_matches() {
        let conditions = [
            (
                "simple",
                and(vec![
                    glob("trace.release", &["1.1.1"]),
                    eq("trace.environment", &["debug"], true),
                    eq("trace.user.segment", &["vip"], true),
                    eq("trace.transaction", &["transaction1"], true),
                ]),
            ),
            (
                "glob releases",
                and(vec![
                    glob("trace.release", &["1.*"]),
                    eq("trace.environment", &["debug"], true),
                    eq("trace.user.segment", &["vip"], true),
                ]),
            ),
            (
                "glob transaction",
                and(vec![glob("trace.transaction", &["trans*"])]),
            ),
            (
                "multiple releases",
                and(vec![
                    glob("trace.release", &["2.1.1", "1.1.*"]),
                    eq("trace.environment", &["debug"], true),
                    eq("trace.user.segment", &["vip"], true),
                ]),
            ),
            (
                "multiple user segments",
                and(vec![
                    glob("trace.release", &["1.1.1"]),
                    eq("trace.environment", &["debug"], true),
                    eq("trace.user.segment", &["paid", "vip", "free"], true),
                ]),
            ),
            (
                "multiple transactions",
                and(vec![glob("trace.transaction", &["t22", "trans*", "t33"])]),
            ),
            (
                "case insensitive user segments",
                and(vec![
                    glob("trace.release", &["1.1.1"]),
                    eq("trace.environment", &["debug"], true),
                    eq("trace.user.segment", &["ViP", "FrEe"], true),
                ]),
            ),
            (
                "multiple user environments",
                and(vec![
                    glob("trace.release", &["1.1.1"]),
                    eq(
                        "trace.environment",
                        &["integration", "debug", "production"],
                        true,
                    ),
                    eq("trace.user.segment", &["vip"], true),
                ]),
            ),
            (
                "case insensitive environments",
                and(vec![
                    glob("trace.release", &["1.1.1"]),
                    eq("trace.environment", &["DeBuG", "PrOd"], true),
                    eq("trace.user.segment", &["vip"], true),
                ]),
            ),
            (
                "all environments",
                and(vec![
                    glob("trace.release", &["1.1.1"]),
                    eq("trace.user.segment", &["vip"], true),
                ]),
            ),
            (
                "undefined environments",
                and(vec![
                    glob("trace.release", &["1.1.1"]),
                    eq("trace.user.segment", &["vip"], true),
                ]),
            ),
            ("match no conditions", and(vec![])),
        ];

        let dsc = DynamicSamplingContext {
            trace_id: Uuid::new_v4(),
            public_key: ProjectKey::parse("abd0f232775f45feab79864e580d160b").unwrap(),
            release: Some("1.1.1".into()),
            user: TraceUserContext {
                user_segment: "vip".into(),
                user_id: "user-id".into(),
            },
            replay_id: Some(Uuid::new_v4()),
            environment: Some("debug".into()),
            transaction: Some("transaction1".into()),
            sample_rate: None,
            other: BTreeMap::new(),
        };

        for (rule_test_name, condition) in conditions.iter() {
            let failure_name = format!("Failed on test: '{rule_test_name}'!!!");
            assert!(condition.matches(&dsc, None), "{}", failure_name);
        }
    }

    #[test]
    /// test matching for various rules
    fn test_matches_events() {
        let conditions = [
            ("release", and(vec![glob("event.release", &["1.1.1"])])),
            (
                "transaction",
                and(vec![glob("event.transaction", &["trans*"])]),
            ),
            (
                "environment",
                or(vec![eq("event.environment", &["prod"], true)]),
            ),
            ("local ip", eq_bool("event.is_local_ip", true)),
            (
                "bad browser extensions",
                eq_bool("event.has_bad_browser_extensions", true),
            ),
            (
                "error messages",
                custom(
                    "event.error_messages",
                    Value::Array(vec![Value::String("abc".to_string())]),
                    HashMap::new(),
                ),
            ),
            (
                "legacy browsers",
                custom(
                    "event.legacy_browser",
                    Value::Array(vec![
                        Value::String("ie10".to_string()),
                        Value::String("safari_pre_6".to_string()),
                    ]),
                    HashMap::new(),
                ),
            ),
        ];

        let evt = Event {
            release: Annotated::new(LenientString("1.1.1".to_owned())),
            environment: Annotated::new("prod".to_owned()),
            user: Annotated::new(User {
                ip_address: Annotated::new(IpAddr("127.0.0.1".to_owned())),
                ..Default::default()
            }),
            exceptions: Annotated::new(Values {
                values: Annotated::new(vec![Annotated::new(Exception {
                    value: Annotated::new(JsonLenientString::from(
                        "canvas.contentDocument".to_owned(),
                    )),
                    ..Default::default()
                })]),
                ..Default::default()
            }),
            request: Annotated::new(Request {
                headers: Annotated::new(Headers(
                    PairList(vec![Annotated::new((
                        Annotated::new("user-agent".into()),
                        Annotated::new("Mozilla/5.0 (compatible; MSIE 10.0; Windows NT 7.0; InfoPath.3; .NET CLR 3.1.40767; Trident/6.0; en-IN)".into()),
                    ))]))),
                ..Default::default()
            }),
            logentry: Annotated::new(LogEntry {
                formatted: Annotated::new("abc".to_owned().into()),
                ..Default::default()
            }),
            transaction: Annotated::new("transaction1".into()),
            ..Default::default()
        };

        for (rule_test_name, condition) in conditions.iter() {
            let failure_name = format!("Failed on test: '{rule_test_name}'!!!");
            let ip_addr = Some(NetIpAddr::V4(Ipv4Addr::new(127, 0, 0, 1)));
            assert!(condition.matches(&evt, ip_addr), "{}", failure_name);
        }
    }

    #[test]
    /// test matching web crawlers
    fn test_matches_web_crawlers() {
        let condition = eq_bool("event.web_crawlers", true);

        let evt = Event {
            request: Annotated::new(Request {
                headers: Annotated::new(Headers(PairList(vec![Annotated::new((
                    Annotated::new("user-agent".into()),
                    Annotated::new("some crawler user agent: BingBot".into()),
                ))]))),
                ..Default::default()
            }),
            ..Default::default()
        };
        assert!(condition.matches(&evt, None));
    }

    #[test]
    /// test matching for csp
    fn test_matches_csp_events() {
        let blocked_url = "bbc.com";
        let condition = custom(
            "event.csp",
            Value::Array(vec![Value::String(blocked_url.to_owned())]),
            HashMap::new(),
        );

        let evt = Event {
            ty: Annotated::from(EventType::Csp),
            csp: Annotated::from(Csp {
                blocked_uri: Annotated::from(blocked_url.to_string()),
                ..Csp::default()
            }),
            ..Event::default()
        };
        assert!(condition.matches(&evt, None));
    }

    #[test]
    fn test_or_combinator() {
        let conditions = [
            (
                "both",
                true,
                or(vec![
                    eq("trace.environment", &["debug"], true),
                    eq("trace.user.segment", &["vip"], true),
                ]),
            ),
            (
                "first",
                true,
                or(vec![
                    eq("trace.environment", &["debug"], true),
                    eq("trace.user.segment", &["all"], true),
                ]),
            ),
            (
                "second",
                true,
                or(vec![
                    eq("trace.environment", &["prod"], true),
                    eq("trace.user.segment", &["vip"], true),
                ]),
            ),
            (
                "none",
                false,
                or(vec![
                    eq("trace.environment", &["prod"], true),
                    eq("trace.user.segment", &["all"], true),
                ]),
            ),
            ("empty", false, or(vec![])),
        ];

        let dsc = DynamicSamplingContext {
            trace_id: Uuid::new_v4(),
            public_key: ProjectKey::parse("abd0f232775f45feab79864e580d160b").unwrap(),
            release: Some("1.1.1".to_string()),
            user: TraceUserContext {
                user_segment: "vip".to_owned(),
                user_id: "user-id".to_owned(),
            },
            replay_id: Some(Uuid::new_v4()),
            environment: Some("debug".to_string()),
            transaction: Some("transaction1".into()),
            sample_rate: None,
            other: BTreeMap::new(),
        };

        for (rule_test_name, expected, condition) in conditions.iter() {
            let failure_name = format!("Failed on test: '{rule_test_name}'!!!");
            assert!(
                condition.matches(&dsc, None) == *expected,
                "{}",
                failure_name
            );
        }
    }

    #[test]
    fn test_and_combinator() {
        let conditions = [
            (
                "both",
                true,
                and(vec![
                    eq("trace.environment", &["debug"], true),
                    eq("trace.user.segment", &["vip"], true),
                ]),
            ),
            (
                "first",
                false,
                and(vec![
                    eq("trace.environment", &["debug"], true),
                    eq("trace.user.segment", &["all"], true),
                ]),
            ),
            (
                "second",
                false,
                and(vec![
                    eq("trace.environment", &["prod"], true),
                    eq("trace.user.segment", &["vip"], true),
                ]),
            ),
            (
                "none",
                false,
                and(vec![
                    eq("trace.environment", &["prod"], true),
                    eq("trace.user.segment", &["all"], true),
                ]),
            ),
            ("empty", true, and(vec![])),
        ];

        let dsc = DynamicSamplingContext {
            trace_id: Uuid::new_v4(),
            public_key: ProjectKey::parse("abd0f232775f45feab79864e580d160b").unwrap(),
            release: Some("1.1.1".to_string()),
            user: TraceUserContext {
                user_segment: "vip".to_owned(),
                user_id: "user-id".to_owned(),
            },
            replay_id: Some(Uuid::new_v4()),
            environment: Some("debug".to_string()),
            transaction: Some("transaction1".into()),
            sample_rate: None,
            other: BTreeMap::new(),
        };

        for (rule_test_name, expected, condition) in conditions.iter() {
            let failure_name = format!("Failed on test: '{rule_test_name}'!!!");
            assert!(
                condition.matches(&dsc, None) == *expected,
                "{}",
                failure_name
            );
        }
    }

    #[test]
    fn test_not_combinator() {
        let conditions = [
            (
                "not true",
                false,
                not(eq("trace.environment", &["debug"], true)),
            ),
            (
                "not false",
                true,
                not(eq("trace.environment", &["prod"], true)),
            ),
        ];

        let dsc = DynamicSamplingContext {
            trace_id: Uuid::new_v4(),
            public_key: ProjectKey::parse("abd0f232775f45feab79864e580d160b").unwrap(),
            release: Some("1.1.1".to_string()),
            user: TraceUserContext {
                user_segment: "vip".to_owned(),
                user_id: "user-id".to_owned(),
            },
            replay_id: Some(Uuid::new_v4()),
            environment: Some("debug".to_string()),
            transaction: Some("transaction1".into()),
            sample_rate: None,
            other: BTreeMap::new(),
        };

        for (rule_test_name, expected, condition) in conditions.iter() {
            let failure_name = format!("Failed on test: '{rule_test_name}'!!!");
            assert!(
                condition.matches(&dsc, None) == *expected,
                "{}",
                failure_name
            );
        }
    }

    #[test]
    /// test various rules that do not match
    fn test_does_not_match() {
        let conditions = [
            (
                "release",
                and(vec![
                    glob("trace.release", &["1.1.2"]),
                    eq("trace.environment", &["debug"], true),
                    eq("trace.user", &["vip"], true),
                ]),
            ),
            (
                "user segment",
                and(vec![
                    glob("trace.release", &["1.1.1"]),
                    eq("trace.environment", &["debug"], true),
                    eq("trace.user", &["all"], true),
                ]),
            ),
            (
                "environment",
                and(vec![
                    glob("trace.release", &["1.1.1"]),
                    eq("trace.environment", &["prod"], true),
                    eq("trace.user", &["vip"], true),
                ]),
            ),
            (
                "transaction",
                and(vec![
                    glob("trace.release", &["1.1.1"]),
                    glob("trace.transaction", &["t22"]),
                    eq("trace.user", &["vip"], true),
                ]),
            ),
        ];

        let dsc = DynamicSamplingContext {
            trace_id: Uuid::new_v4(),
            public_key: ProjectKey::parse("abd0f232775f45feab79864e580d160b").unwrap(),
            release: Some("1.1.1".to_string()),
            user: TraceUserContext {
                user_segment: "vip".to_owned(),
                user_id: "user-id".to_owned(),
            },
            replay_id: Some(Uuid::new_v4()),
            environment: Some("debug".to_string()),
            transaction: Some("transaction1".into()),
            sample_rate: None,
            other: BTreeMap::new(),
        };

        for (rule_test_name, condition) in conditions.iter() {
            let failure_name = format!("Failed on test: '{rule_test_name}'!!!");
            assert!(!condition.matches(&dsc, None), "{}", failure_name);
        }
    }

    #[test]
    fn test_sampling_config_deserialization() {
        let json = include_str!("../tests/fixtures/sampling_config.json");
        serde_json::from_str::<SamplingConfig>(json).unwrap();
    }

    #[test]
    fn test_dynamic_sampling_context_deserialization() {
        let json = include_str!("../tests/fixtures/dynamic_sampling_context.json");
        serde_json::from_str::<DynamicSamplingContext>(json).unwrap();
    }

    #[test]
    fn test_rule_condition_deserialization() {
        let serialized_rules = r#"[
        {
            "op":"eq",
            "name": "field_1",
            "value": ["UPPER","lower"],
            "options":{
                "ignoreCase": true
            }
        },
        {
            "op":"eq",
            "name": "field_2",
            "value": ["UPPER","lower"]
        },
        {
            "op":"glob",
            "name": "field_3",
            "value": ["1.2.*","2.*"]
        },
        {
            "op":"not",
            "inner": {
                "op":"glob",
                "name": "field_4",
                "value": ["1.*"]
            }
        },
        {
            "op":"and",
            "inner": [{
                "op":"glob",
                "name": "field_5",
                "value": ["2.*"]
            }]
        },
        {
            "op":"or",
            "inner": [{
                "op":"glob",
                "name": "field_6",
                "value": ["3.*"]
            }]
        },
        {
            "op":"custom",
            "name": "some_custom_op",
            "value":["default","ie_pre_9"],
            "options": { "o1": [1,2,3]}
        },
        {
            "op": "custom",
            "name": "some_custom_op",
            "options": {"o1":[1,2,3]}
        },
        {
            "op":"custom",
            "name": "some_custom_op",
            "value": "some val"
        }
        ]
        "#;
        let rules: Result<Vec<RuleCondition>, _> = serde_json::from_str(serialized_rules);
        relay_log::debug!("{:?}", rules);
        assert!(rules.is_ok());
        let rules = rules.unwrap();
        insta::assert_ron_snapshot!(rules, @r###"
            [
              EqCondition(
                op: "eq",
                name: "field_1",
                value: [
                  "UPPER",
                  "lower",
                ],
                options: EqCondOptions(
                  ignoreCase: true,
                ),
              ),
              EqCondition(
                op: "eq",
                name: "field_2",
                value: [
                  "UPPER",
                  "lower",
                ],
              ),
              GlobCondition(
                op: "glob",
                name: "field_3",
                value: [
                  "1.2.*",
                  "2.*",
                ],
              ),
              NotCondition(
                op: "not",
                inner: GlobCondition(
                  op: "glob",
                  name: "field_4",
                  value: [
                    "1.*",
                  ],
                ),
              ),
              AndCondition(
                op: "and",
                inner: [
                  GlobCondition(
                    op: "glob",
                    name: "field_5",
                    value: [
                      "2.*",
                    ],
                  ),
                ],
              ),
              OrCondition(
                op: "or",
                inner: [
                  GlobCondition(
                    op: "glob",
                    name: "field_6",
                    value: [
                      "3.*",
                    ],
                  ),
                ],
              ),
              CustomCondition(
                op: "custom",
                name: "some_custom_op",
                value: [
                  "default",
                  "ie_pre_9",
                ],
                options: {
                  "o1": [
                    1,
                    2,
                    3,
                  ],
                },
              ),
              CustomCondition(
                op: "custom",
                name: "some_custom_op",
                value: (),
                options: {
                  "o1": [
                    1,
                    2,
                    3,
                  ],
                },
              ),
              CustomCondition(
                op: "custom",
                name: "some_custom_op",
                value: "some val",
              ),
            ]"###);
    }

    #[test]
    fn test_non_decaying_sampling_rule_deserialization() {
        let serialized_rule = r#"{
            "condition":{
                "op":"and",
                "inner": [
                    { "op" : "glob", "name": "releases", "value":["1.1.1", "1.1.2"]}
                ]
            },
            "samplingValue": {"type": "sampleRate", "value": 0.7},
            "type": "trace",
            "id": 1
        }"#;

        let rule: SamplingRule = serde_json::from_str(serialized_rule).unwrap();
        assert_eq!(
            rule.sampling_value,
            SamplingValue::SampleRate { value: 0.7f64 }
        );
        assert_eq!(rule.ty, RuleType::Trace);
    }

    #[test]
    fn test_non_decaying_sampling_rule_deserialization_with_factor() {
        let serialized_rule = r#"{
            "condition":{
                "op":"and",
                "inner": [
                    { "op" : "glob", "name": "releases", "value":["1.1.1", "1.1.2"]}
                ]
            },
            "samplingValue": {"type": "factor", "value": 5.0},
            "type": "trace",
            "id": 1
        }"#;

        let rule: SamplingRule = serde_json::from_str(serialized_rule).unwrap();
        assert_eq!(rule.sampling_value, SamplingValue::Factor { value: 5.0 });
        assert_eq!(rule.ty, RuleType::Trace);
    }

    #[test]
    fn test_sampling_rule_with_constant_decaying_function_deserialization() {
        let serialized_rule = r#"{
            "condition":{
                "op":"and",
                "inner": [
                    { "op" : "glob", "name": "releases", "value":["1.1.1", "1.1.2"]}
                ]
            },
            "samplingValue": {"type": "factor", "value": 5.0},
            "type": "trace",
            "id": 1,
            "timeRange": {
                "start": "2022-10-10T00:00:00.000000Z",
                "end": "2022-10-20T00:00:00.000000Z"
            }
        }"#;
        let rule: Result<SamplingRule, _> = serde_json::from_str(serialized_rule);
        let rule = rule.unwrap();
        let time_range = rule.time_range;
        let decaying_function = rule.decaying_fn;

        assert_eq!(
            time_range.start,
            Some(Utc.with_ymd_and_hms(2022, 10, 10, 0, 0, 0).unwrap())
        );
        assert_eq!(
            time_range.end,
            Some(Utc.with_ymd_and_hms(2022, 10, 20, 0, 0, 0).unwrap())
        );
        assert_eq!(decaying_function, DecayingFunction::Constant);
    }

    #[test]
    fn test_sampling_rule_with_linear_decaying_function_deserialization() {
        let serialized_rule = r#"{
            "condition":{
                "op":"and",
                "inner": [
                    { "op" : "glob", "name": "releases", "value":["1.1.1", "1.1.2"]}
                ]
            },
            "samplingValue": {"type": "sampleRate", "value": 1.0},
            "type": "trace",
            "id": 1,
            "timeRange": {
                "start": "2022-10-10T00:00:00.000000Z",
                "end": "2022-10-20T00:00:00.000000Z"
            },
            "decayingFn": {
                "type": "linear",
                "decayedValue": 0.9
            }
        }"#;
        let rule: Result<SamplingRule, _> = serde_json::from_str(serialized_rule);
        let rule = rule.unwrap();
        let decaying_function = rule.decaying_fn;

        assert_eq!(
            decaying_function,
            DecayingFunction::Linear { decayed_value: 0.9 }
        );
    }

    #[test]
    fn test_sampling_config_with_rules_and_rules_v2_deserialization() {
        let serialized_rule = r#"{
               "rules": [
                  {
                     "sampleRate": 0.5,
                     "type": "trace",
                     "active": true,
                     "condition": {
                        "op": "and",
                        "inner": []
                     },
                     "id": 1000
                 }
               ],
               "rulesV2": [
                  {
                     "samplingValue":{
                        "type": "sampleRate",
                        "value": 0.5
                     },
                     "type": "trace",
                     "active": true,
                     "condition": {
                        "op": "and",
                        "inner": []
                     },
                     "id": 1000
                  }
               ],
               "mode": "received"
        }"#;
        let config: SamplingConfig = serde_json::from_str(serialized_rule).unwrap();

        // We want to make sure that we serialize an empty array of rule, irrespectively of the
        // received payload.
        assert!(config.rules.is_empty());
        assert_eq!(
            config.rules_v2[0].sampling_value,
            SamplingValue::SampleRate { value: 0.5 }
        );
    }

    #[test]
    fn test_sampling_config_with_rules_and_rules_v2_serialization() {
        let config = SamplingConfig {
            rules: vec![],
            rules_v2: vec![SamplingRule {
                condition: and(vec![eq("event.transaction", &["foo"], true)]),
                sampling_value: SamplingValue::Factor { value: 2.0 },
                ty: RuleType::Transaction,
                id: RuleId(1),
                time_range: Default::default(),
                decaying_fn: Default::default(),
            }],
            mode: SamplingMode::Received,
        };

        let serialized_config = serde_json::to_string_pretty(&config).unwrap();
        let expected_serialized_config = r#"{
  "rules": [],
  "rulesV2": [
    {
      "condition": {
        "op": "and",
        "inner": [
          {
            "op": "eq",
            "name": "event.transaction",
            "value": [
              "foo"
            ],
            "options": {
              "ignoreCase": true
            }
          }
        ]
      },
      "samplingValue": {
        "type": "factor",
        "value": 2.0
      },
      "type": "transaction",
      "id": 1
    }
  ]
}"#;

        assert_eq!(serialized_config, expected_serialized_config)
    }

    #[test]
    fn test_partial_trace_matches() {
        let condition = and(vec![
            eq("trace.environment", &["debug"], true),
            eq("trace.user.segment", &["vip"], true),
        ]);
        let dsc = DynamicSamplingContext {
            trace_id: Uuid::new_v4(),
            public_key: ProjectKey::parse("abd0f232775f45feab79864e580d160b").unwrap(),
            release: None,
            user: TraceUserContext {
                user_segment: "vip".to_owned(),
                user_id: "user-id".to_owned(),
            },
            replay_id: Some(Uuid::new_v4()),
            environment: Some("debug".to_string()),
            transaction: Some("transaction1".into()),
            sample_rate: None,
            other: BTreeMap::new(),
        };

        assert!(
            condition.matches(&dsc, None),
            "did not match with missing release"
        );

        let condition = and(vec![
            glob("trace.release", &["1.1.1"]),
            eq("trace.environment", &["debug"], true),
        ]);
        let dsc = DynamicSamplingContext {
            trace_id: Uuid::new_v4(),
            public_key: ProjectKey::parse("abd0f232775f45feab79864e580d160b").unwrap(),
            release: Some("1.1.1".to_string()),
            user: TraceUserContext::default(),
            replay_id: Some(Uuid::new_v4()),
            environment: Some("debug".to_string()),
            transaction: Some("transaction1".into()),
            sample_rate: None,
            other: BTreeMap::new(),
        };

        assert!(
            condition.matches(&dsc, None),
            "did not match with missing user segment"
        );

        let condition = and(vec![
            glob("trace.release", &["1.1.1"]),
            eq("trace.user.segment", &["vip"], true),
        ]);
        let dsc = DynamicSamplingContext {
            trace_id: Uuid::new_v4(),
            public_key: ProjectKey::parse("abd0f232775f45feab79864e580d160b").unwrap(),
            release: Some("1.1.1".to_string()),
            user: TraceUserContext {
                user_segment: "vip".to_owned(),
                user_id: "user-id".to_owned(),
            },
            replay_id: None,
            environment: None,
            transaction: Some("transaction1".into()),
            sample_rate: None,
            other: BTreeMap::new(),
        };

        assert!(
            condition.matches(&dsc, None),
            "did not match with missing environment"
        );

        let condition = and(vec![
            glob("trace.release", &["1.1.1"]),
            eq("trace.user.segment", &["vip"], true),
        ]);
        let dsc = DynamicSamplingContext {
            trace_id: Uuid::new_v4(),
            public_key: ProjectKey::parse("abd0f232775f45feab79864e580d160b").unwrap(),
            release: Some("1.1.1".to_string()),
            user: TraceUserContext {
                user_segment: "vip".to_owned(),
                user_id: "user-id".to_owned(),
            },
            replay_id: None,
            environment: Some("debug".to_string()),
            transaction: None,
            sample_rate: None,
            other: BTreeMap::new(),
        };

        assert!(
            condition.matches(&dsc, None),
            "did not match with missing transaction"
        );
        let condition = and(vec![]);
        let dsc = DynamicSamplingContext {
            trace_id: Uuid::new_v4(),
            public_key: ProjectKey::parse("abd0f232775f45feab79864e580d160b").unwrap(),
            release: None,
            user: TraceUserContext::default(),
            replay_id: None,
            environment: None,
            transaction: None,
            sample_rate: None,
            other: BTreeMap::new(),
        };

        assert!(
            condition.matches(&dsc, None),
            "did not match with missing release, user segment, environment and transaction"
        );
    }

    #[test]
    /// Tests if the MatchedRuleIds struct is displayed correctly as string.
    fn test_matched_rule_ids_to_string() {
        let matched_rule_ids = MatchedRuleIds(vec![RuleId(123), RuleId(456)]);
        assert_eq!(format!("{matched_rule_ids}"), "123,456");

        let matched_rule_ids = MatchedRuleIds(vec![RuleId(123)]);
        assert_eq!(format!("{matched_rule_ids}"), "123");

        let matched_rule_ids = MatchedRuleIds(vec![]);
        assert_eq!(format!("{matched_rule_ids}"), "")
    }

    #[test]
    /// Tests if the MatchRuleIds struct is created correctly from its string representation.
    fn test_matched_rule_ids_from_string() {
        assert_eq!(
            MatchedRuleIds::from_string("123,456"),
            Ok(MatchedRuleIds(vec![RuleId(123), RuleId(456)]))
        );

        assert_eq!(
            MatchedRuleIds::from_string("123"),
            Ok(MatchedRuleIds(vec![RuleId(123)]))
        );

        assert!(matches!(MatchedRuleIds::from_string(""), Err(_)));

        assert!(matches!(MatchedRuleIds::from_string(","), Err(_)));

        assert!(matches!(MatchedRuleIds::from_string("123.456"), Err(_)));

        assert!(matches!(MatchedRuleIds::from_string("a,b"), Err(_)));
    }

    #[test]
    /// test that the multi-matching returns none in case there is no match.
    fn test_multi_matching_with_transaction_event_non_decaying_rules_and_no_match() {
        let result = match_against_rules(
            &mocked_sampling_config_with_rules(vec![
                SamplingRule {
                    condition: and(vec![eq("event.transaction", &["foo"], true)]),
                    sampling_value: SamplingValue::Factor { value: 2.0 },
                    ty: RuleType::Transaction,
                    id: RuleId(1),
                    time_range: Default::default(),
                    decaying_fn: Default::default(),
                },
                SamplingRule {
                    condition: and(vec![
                        glob("trace.release", &["1.1.1"]),
                        eq("trace.environment", &["prod"], true),
                    ]),
                    sampling_value: SamplingValue::SampleRate { value: 0.5 },
                    ty: RuleType::Trace,
                    id: RuleId(2),
                    time_range: Default::default(),
                    decaying_fn: Default::default(),
                },
            ]),
            &mocked_event(EventType::Transaction, "healthcheck", "1.1.1", "testing"),
            &mocked_dynamic_sampling_context(
                "root_transaction",
                "1.1.1",
                "debug",
                "vip",
                "user-id",
                None,
            ),
            Utc::now(),
        );
        assert_eq!(result, None, "did not return none for no match");
    }

    #[test]
    /// Tests that the multi-matching works for a mixture of trace and transaction rules with interleaved strategies.
    fn test_match_against_rules_with_multiple_event_types_non_decaying_rules_and_matches() {
        let config = mocked_sampling_config_with_rules(vec![
            SamplingRule {
                condition: and(vec![glob("event.transaction", &["*healthcheck*"])]),
                sampling_value: SamplingValue::SampleRate { value: 0.1 },
                ty: RuleType::Transaction,
                id: RuleId(1),
                time_range: Default::default(),
                decaying_fn: Default::default(),
            },
            SamplingRule {
                condition: and(vec![glob("trace.environment", &["*dev*"])]),
                sampling_value: SamplingValue::SampleRate { value: 1.0 },
                ty: RuleType::Trace,
                id: RuleId(2),
                time_range: Default::default(),
                decaying_fn: Default::default(),
            },
            SamplingRule {
                condition: and(vec![eq("event.transaction", &["foo"], true)]),
                sampling_value: SamplingValue::Factor { value: 2.0 },
                ty: RuleType::Transaction,
                id: RuleId(3),
                time_range: Default::default(),
                decaying_fn: Default::default(),
            },
            SamplingRule {
                condition: and(vec![
                    glob("trace.release", &["1.1.1"]),
                    eq("trace.user.segment", &["vip"], true),
                ]),
                sampling_value: SamplingValue::SampleRate { value: 0.5 },
                ty: RuleType::Trace,
                id: RuleId(4),
                time_range: Default::default(),
                decaying_fn: Default::default(),
            },
            SamplingRule {
                condition: and(vec![
                    eq("trace.release", &["1.1.1"], true),
                    eq("trace.environment", &["prod"], true),
                ]),
                sampling_value: SamplingValue::Factor { value: 1.5 },
                ty: RuleType::Trace,
                id: RuleId(5),
                time_range: Default::default(),
                decaying_fn: Default::default(),
            },
            SamplingRule {
                condition: and(vec![]),
                sampling_value: SamplingValue::SampleRate { value: 0.02 },
                ty: RuleType::Trace,
                id: RuleId(6),
                time_range: Default::default(),
                decaying_fn: Default::default(),
            },
        ]);

        // early return of first rule
        let event = mocked_event(EventType::Transaction, "healthcheck", "1.1.1", "testing");
        let dsc = mocked_dynamic_sampling_context(
            "root_transaction",
            "1.1.1",
            "debug",
            "vip",
            "user-id",
            None,
        );
        let result = match_against_rules(&config, &event, &dsc, Utc::now());
        assert_transaction_match!(result, 0.1, event, 1);

        // early return of second rule
        let event = mocked_event(EventType::Transaction, "foo", "1.1.1", "testing");
        let dsc = mocked_dynamic_sampling_context(
            "root_transaction",
            "1.1.1",
            "dev",
            "vip",
            "user-id",
            None,
        );
        let result = match_against_rules(&config, &event, &dsc, Utc::now());
        assert_trace_match!(result, 1.0, dsc, 2);

        // factor match third rule and early return sixth rule
        let event = mocked_event(EventType::Transaction, "foo", "1.1.1", "testing");
        let dsc = mocked_dynamic_sampling_context(
            "root_transaction",
            "1.1.2",
            "testing",
            "non-vip",
            "user-id",
            None,
        );
        let result = match_against_rules(&config, &event, &dsc, Utc::now());
        assert_trace_match!(result, 0.04, dsc, 3, 6);

        // factor match third rule and early return fourth rule
        let event = mocked_event(EventType::Transaction, "foo", "1.1.1", "testing");
        let dsc = mocked_dynamic_sampling_context(
            "root_transaction",
            "1.1.1",
            "prod",
            "vip",
            "user-id",
            None,
        );
        let result = match_against_rules(&config, &event, &dsc, Utc::now());
        assert_trace_match!(result, 1.0, dsc, 3, 4);

        // factor match third, fifth rule and early return sixth rule
        let event = mocked_event(EventType::Transaction, "foo", "1.1.1", "testing");
        let dsc = mocked_dynamic_sampling_context(
            "root_transaction",
            "1.1.1",
            "prod",
            "non-vip",
            "user-id",
            None,
        );
        let result = match_against_rules(&config, &event, &dsc, Utc::now());
        assert_trace_match!(result, 0.06, dsc, 3, 5, 6);

        // factor match fifth and early return sixth rule
        let event = mocked_event(EventType::Transaction, "transaction", "1.1.1", "testing");
        let dsc = mocked_dynamic_sampling_context(
            "root_transaction",
            "1.1.1",
            "prod",
            "non-vip",
            "user-id",
            None,
        );
        let result = match_against_rules(&config, &event, &dsc, Utc::now());
        assert_trace_match!(result, 0.03, dsc, 5, 6);
    }

    #[test]
    /// Test that the multi-matching works for a mixture of decaying and non-decaying rules.
    fn test_match_against_rules_with_trace_event_type_decaying_rules_and_matches() {
        let config = mocked_sampling_config_with_rules(vec![
            SamplingRule {
                condition: and(vec![
                    eq("trace.release", &["1.1.1"], true),
                    eq("trace.environment", &["dev"], true),
                ]),
                sampling_value: SamplingValue::Factor { value: 2.0 },
                ty: RuleType::Trace,
                id: RuleId(1),
                time_range: TimeRange {
                    start: Some(Utc.with_ymd_and_hms(1970, 10, 10, 0, 0, 0).unwrap()),
                    end: Some(Utc.with_ymd_and_hms(1970, 10, 12, 0, 0, 0).unwrap()),
                },
                decaying_fn: DecayingFunction::Linear { decayed_value: 1.0 },
            },
            SamplingRule {
                condition: and(vec![
                    eq("trace.release", &["1.1.1"], true),
                    eq("trace.environment", &["prod"], true),
                ]),
                sampling_value: SamplingValue::SampleRate { value: 0.6 },
                ty: RuleType::Trace,
                id: RuleId(2),
                time_range: TimeRange {
                    start: Some(Utc.with_ymd_and_hms(1970, 10, 10, 0, 0, 0).unwrap()),
                    end: Some(Utc.with_ymd_and_hms(1970, 10, 12, 0, 0, 0).unwrap()),
                },
                decaying_fn: DecayingFunction::Linear { decayed_value: 0.3 },
            },
            SamplingRule {
                condition: and(vec![]),
                sampling_value: SamplingValue::SampleRate { value: 0.02 },
                ty: RuleType::Trace,
                id: RuleId(3),
                time_range: Default::default(),
                decaying_fn: Default::default(),
            },
        ]);

        // factor match first rule and early return third rule
        let event = mocked_event(EventType::Transaction, "transaction", "1.1.1", "testing");
        let dsc = mocked_dynamic_sampling_context(
            "root_transaction",
            "1.1.1",
            "dev",
            "vip",
            "user-id",
            None,
        );
        // We will use a time in the middle of 10th and 11th.
        let result = match_against_rules(
            &config,
            &event,
            &dsc,
            Utc.with_ymd_and_hms(1970, 10, 11, 0, 0, 0).unwrap(),
        );
        assert_trace_match!(result, 0.03, dsc, 1, 3);

        // early return second rule
        let event = mocked_event(EventType::Transaction, "transaction", "1.1.1", "testing");
        let dsc = mocked_dynamic_sampling_context(
            "root_transaction",
            "1.1.1",
            "prod",
            "vip",
            "user-id",
            None,
        );
        // We will use a time in the middle of 10th and 11th.
        let result = match_against_rules(
            &config,
            &event,
            &dsc,
            Utc.with_ymd_and_hms(1970, 10, 11, 0, 0, 0).unwrap(),
        );
        assert!(matches!(result, Some(SamplingMatch { .. })));
        if let Some(spec) = result {
            assert!(
                (spec.sample_rate - 0.45).abs() < f64::EPSILON, // 0.45
                "did not use the sample rate of the second rule"
            )
        }

        // early return third rule
        let event = mocked_event(EventType::Transaction, "transaction", "1.1.1", "testing");
        let dsc = mocked_dynamic_sampling_context(
            "root_transaction",
            "1.1.1",
            "testing",
            "vip",
            "user-id",
            None,
        );
        // We will use a time in the middle of 10th and 11th.
        let result = match_against_rules(
            &config,
            &event,
            &dsc,
            Utc.with_ymd_and_hms(1970, 10, 11, 0, 0, 0).unwrap(),
        );
        assert_trace_match!(result, 0.02, dsc, 3);
    }

    #[test]
    /// test that the correct match is performed when replay id is present in the dsc.
    fn test_sampling_match_with_trace_replay_id() {
        let event = mocked_event(EventType::Transaction, "healthcheck", "1.1.1", "testing");
        let dsc = mocked_dynamic_sampling_context(
            "root_transaction",
            "1.1.1",
            "prod",
            "vip",
            "user-id",
            Some(Uuid::new_v4()),
        );

        let result = match_against_rules(
            &mocked_sampling_config_with_rules(vec![SamplingRule {
                condition: and(vec![not(eq_null("trace.replay_id"))]),
                sampling_value: SamplingValue::SampleRate { value: 1.0 },
                ty: RuleType::Trace,
                id: RuleId(1),
                time_range: Default::default(),
                decaying_fn: Default::default(),
            }]),
            &event,
            &dsc,
            Utc::now(),
        );
        assert_trace_match!(result, 1.0, dsc, 1)
    }

    #[test]
    /// Test that we can convert the full range of UUID into a number without panicking
    fn test_id_range() {
        let highest = Uuid::from_str("ffffffff-ffff-ffff-ffff-ffffffffffff").unwrap();
        pseudo_random_from_uuid(highest);
        let lowest = Uuid::from_str("00000000-0000-0000-0000-000000000000").unwrap();
        pseudo_random_from_uuid(lowest);
    }

    #[test]
    /// Test that the we get the same sampling decision from the same trace id
    fn test_repeatable_sampling_decision() {
        let id = Uuid::from_str("4a106cf6-b151-44eb-9131-ae7db1a157a3").unwrap();

        let val1 = pseudo_random_from_uuid(id);
        let val2 = pseudo_random_from_uuid(id);
        assert!(val1 + f64::EPSILON > val2 && val2 + f64::EPSILON > val1);
    }

    #[test]
    /// Test parse user
    fn parse_user() {
        let jsons = [
            r#"{
                "trace_id": "00000000-0000-0000-0000-000000000000",
                "public_key": "abd0f232775f45feab79864e580d160b",
                "user": {
                    "id": "some-id",
                    "segment": "all"
                }
            }"#,
            r#"{
                "trace_id": "00000000-0000-0000-0000-000000000000",
                "public_key": "abd0f232775f45feab79864e580d160b",
                "user_id": "some-id",
                "user_segment": "all"
            }"#,
            // testing some edgecases to see whether they behave as expected, but we don't actually
            // rely on this behavior anywhere (ignoring Hyrum's law). it would be fine for them to
            // change, we just have to be conscious about it.
            r#"{
                "trace_id": "00000000-0000-0000-0000-000000000000",
                "public_key": "abd0f232775f45feab79864e580d160b",
                "user_id": "",
                "user_segment": "",
                "user": {
                    "id": "some-id",
                    "segment": "all"
                }
            }"#,
            r#"{
                "trace_id": "00000000-0000-0000-0000-000000000000",
                "public_key": "abd0f232775f45feab79864e580d160b",
                "user_id": "some-id",
                "user_segment": "all",
                "user": {
                    "id": "bogus-id",
                    "segment": "nothing"
                }
            }"#,
            r#"{
                "trace_id": "00000000-0000-0000-0000-000000000000",
                "public_key": "abd0f232775f45feab79864e580d160b",
                "user_id": "some-id",
                "user_segment": "all",
                "user": null
            }"#,
        ];

        for json in jsons {
            let dsc = serde_json::from_str::<DynamicSamplingContext>(json).unwrap();
            assert_eq!(dsc.user.user_id, "some-id");
            assert_eq!(dsc.user.user_segment, "all");
        }
    }

    #[test]
    fn test_parse_user_partial() {
        // in that case we might have two different sdks merging data and we at least shouldn't mix
        // data together
        let json = r#"
        {
            "trace_id": "00000000-0000-0000-0000-000000000000",
            "public_key": "abd0f232775f45feab79864e580d160b",
            "user_id": "hello",
            "user": {
                "segment": "all"
            }
        }
        "#;
        let dsc = serde_json::from_str::<DynamicSamplingContext>(json).unwrap();
        insta::assert_ron_snapshot!(dsc, @r###"
        {
          "trace_id": "00000000-0000-0000-0000-000000000000",
          "public_key": "abd0f232775f45feab79864e580d160b",
          "release": None,
          "environment": None,
          "transaction": None,
          "user_id": "hello",
          "replay_id": None,
        }
        "###);
    }

    #[test]
    fn test_parse_sample_rate() {
        let json = r#"
        {
            "trace_id": "00000000-0000-0000-0000-000000000000",
            "public_key": "abd0f232775f45feab79864e580d160b",
            "user_id": "hello",
            "sample_rate": "0.5"
        }
        "#;
        let dsc = serde_json::from_str::<DynamicSamplingContext>(json).unwrap();
        insta::assert_ron_snapshot!(dsc, @r###"
        {
          "trace_id": "00000000-0000-0000-0000-000000000000",
          "public_key": "abd0f232775f45feab79864e580d160b",
          "release": None,
          "environment": None,
          "transaction": None,
          "sample_rate": "0.5",
          "user_id": "hello",
          "replay_id": None,
        }
        "###);
    }

    #[test]
    fn test_parse_sample_rate_scientific_notation() {
        let json = r#"
        {
            "trace_id": "00000000-0000-0000-0000-000000000000",
            "public_key": "abd0f232775f45feab79864e580d160b",
            "user_id": "hello",
            "sample_rate": "1e-5"
        }
        "#;
        let dsc = serde_json::from_str::<DynamicSamplingContext>(json).unwrap();
        insta::assert_ron_snapshot!(dsc, @r###"
        {
          "trace_id": "00000000-0000-0000-0000-000000000000",
          "public_key": "abd0f232775f45feab79864e580d160b",
          "release": None,
          "environment": None,
          "transaction": None,
          "sample_rate": "0.00001",
          "user_id": "hello",
          "replay_id": None,
        }
        "###);
    }

    #[test]
    fn test_parse_sample_rate_bogus() {
        let json = r#"
        {
            "trace_id": "00000000-0000-0000-0000-000000000000",
            "public_key": "abd0f232775f45feab79864e580d160b",
            "user_id": "hello",
            "sample_rate": "bogus"
        }
        "#;
        serde_json::from_str::<DynamicSamplingContext>(json).unwrap_err();
    }

    #[test]
    fn test_parse_sample_rate_number() {
        let json = r#"
        {
            "trace_id": "00000000-0000-0000-0000-000000000000",
            "public_key": "abd0f232775f45feab79864e580d160b",
            "user_id": "hello",
            "sample_rate": 0.1
        }
        "#;
        serde_json::from_str::<DynamicSamplingContext>(json).unwrap_err();
    }

    #[test]
    fn test_parse_sample_rate_negative() {
        let json = r#"
        {
            "trace_id": "00000000-0000-0000-0000-000000000000",
            "public_key": "abd0f232775f45feab79864e580d160b",
            "user_id": "hello",
            "sample_rate": "-0.1"
        }
        "#;
        serde_json::from_str::<DynamicSamplingContext>(json).unwrap_err();
    }

    #[test]
    fn test_adjust_sample_rate() {
        let mut dsc = default_sampling_context();

        dsc.sample_rate = Some(0.0);
        assert_eq!(dsc.adjusted_sample_rate(0.5), 0.5);

        dsc.sample_rate = Some(1.0);
        assert_eq!(dsc.adjusted_sample_rate(0.5), 0.5);

        dsc.sample_rate = Some(0.1);
        assert_eq!(dsc.adjusted_sample_rate(0.5), 1.0);

        dsc.sample_rate = Some(0.5);
        assert_eq!(dsc.adjusted_sample_rate(0.1), 0.2);

        dsc.sample_rate = Some(-0.5);
        assert_eq!(dsc.adjusted_sample_rate(0.5), 0.5);
    }

    #[test]
    fn test_supported() {
        let rule: SamplingRule = serde_json::from_value(serde_json::json!({
            "id": 1,
            "type": "trace",
            "samplingValue": {"type": "sampleRate", "value": 1.0},
            "condition": {"op": "and", "inner": []}
        }))
        .unwrap();
        assert!(rule.supported());
    }

    #[test]
    fn test_unsupported_rule_type() {
        let rule: SamplingRule = serde_json::from_value(serde_json::json!({
            "id": 1,
            "type": "new_rule_type_unknown_to_this_relay",
            "samplingValue": {"type": "sampleRate", "value": 1.0},
            "condition": {"op": "and", "inner": []}
        }))
        .unwrap();
        assert!(!rule.supported());
    }

    #[test]
    /// Tests the merged config of the two configs with rules.
    fn test_get_merged_config_with_rules_in_both_project_config_and_root_project_config() {
        assert_rule_ids_eq!(
            [1, 7],
            merge_root_and_non_root_configs_with(
                vec![
                    mocked_sampling_rule(1, RuleType::Transaction, 0.1),
                    mocked_sampling_rule(3, RuleType::Trace, 0.3),
                    mocked_sampling_rule(4, RuleType::Unsupported, 0.1),
                ],
                vec![
                    mocked_sampling_rule(5, RuleType::Transaction, 0.4),
                    mocked_sampling_rule(7, RuleType::Trace, 0.6),
                    mocked_sampling_rule(8, RuleType::Unsupported, 0.1),
                ],
            )
        );
    }

    #[test]
    /// Tests the merged config of the two configs without rules.
    fn test_get_merged_config_with_no_rules_in_both_project_config_and_root_project_config() {
        assert!(merge_root_and_non_root_configs_with(vec![], vec![]).is_empty());
    }

    #[test]
    /// Tests the merged config of the project config with rules and the root project config
    /// without rules.
    fn test_get_merged_config_with_rules_in_project_config_and_no_rules_in_root_project_config() {
        assert_rule_ids_eq!(
            [1],
            merge_root_and_non_root_configs_with(
                vec![
                    mocked_sampling_rule(1, RuleType::Transaction, 0.1),
                    mocked_sampling_rule(3, RuleType::Trace, 0.3),
                    mocked_sampling_rule(4, RuleType::Unsupported, 0.1),
                ],
                vec![],
            )
        );
    }

    #[test]
    /// Tests the merged config of the project config without rules and the root project config
    /// with rules.
    fn test_get_merged_config_with_no_rules_in_project_config_and_with_rules_in_root_project_config(
    ) {
        assert_rule_ids_eq!(
            [6],
            merge_root_and_non_root_configs_with(
                vec![],
                vec![
                    mocked_sampling_rule(4, RuleType::Transaction, 0.4),
                    mocked_sampling_rule(6, RuleType::Trace, 0.6),
                    mocked_sampling_rule(7, RuleType::Unsupported, 0.1),
                ]
            )
        );
    }

    #[test]
    /// Tests that no match is done when there are no matching rules.
    fn test_get_sampling_match_result_with_no_match() {
        let sampling_config = mocked_sampling_config(SamplingMode::Received);
        let event = mocked_event(EventType::Transaction, "transaction", "2.0", "");

        let result = merge_configs_and_match(
            true,
            Some(&sampling_config),
            None,
            None,
            Some(&event),
            None,
            Utc::now(),
        );
        assert_no_match!(result);
    }

    #[test]
    /// Tests that matching is still done on the transaction rules in case trace params are invalid.
    fn test_get_sampling_match_result_with_invalid_trace_params() {
        let sampling_config = mocked_sampling_config(SamplingMode::Received);
        let root_project_sampling_config =
            mocked_root_project_sampling_config(SamplingMode::Received);
        let dsc = mocked_simple_dynamic_sampling_context(Some(1.0), Some("1.0"), None, None);

        let event = mocked_event(EventType::Transaction, "foo", "2.0", "");
        let result = merge_configs_and_match(
            true,
            Some(&sampling_config),
            Some(&root_project_sampling_config),
            None,
            Some(&event),
            None,
            Utc::now(),
        );
        assert_transaction_match!(result, 0.5, event, 3);

        let event = mocked_event(EventType::Transaction, "healthcheck", "2.0", "");
        let result = merge_configs_and_match(
            true,
            Some(&sampling_config),
            None,
            Some(&dsc),
            Some(&event),
            None,
            Utc::now(),
        );
        assert_transaction_match!(result, 0.1, event, 1);
    }

    #[test]
    /// Tests that a match with early return is done in the project sampling config.
    fn test_get_sampling_match_result_with_project_config_match() {
        let sampling_config = mocked_sampling_config(SamplingMode::Received);
        let root_project_sampling_config =
            mocked_root_project_sampling_config(SamplingMode::Received);
        let dsc = mocked_simple_dynamic_sampling_context(Some(1.0), Some("1.0"), None, None);
        let event = mocked_event(EventType::Transaction, "healthcheck", "2.0", "");

        let result = merge_configs_and_match(
            true,
            Some(&sampling_config),
            Some(&root_project_sampling_config),
            Some(&dsc),
            Some(&event),
            None,
            Utc::now(),
        );
        assert_transaction_match!(result, 0.1, event, 1);
    }

    #[test]
    /// Tests that a match with early return is done in the root project sampling config.
    fn test_get_sampling_match_result_with_root_project_config_match() {
        let sampling_config = mocked_sampling_config(SamplingMode::Received);
        let root_project_sampling_config =
            mocked_root_project_sampling_config(SamplingMode::Received);
        let dsc = mocked_simple_dynamic_sampling_context(Some(1.0), Some("1.0"), None, Some("dev"));
        let event = mocked_event(EventType::Transaction, "my_transaction", "2.0", "");

        let result = merge_configs_and_match(
            true,
            Some(&sampling_config),
            Some(&root_project_sampling_config),
            Some(&dsc),
            Some(&event),
            None,
            Utc::now(),
        );
        assert_trace_match!(result, 1.0, dsc, 6);
    }

    #[test]
    /// Tests that the multiple matches are done across root and non-root project sampling configs.
    fn test_get_sampling_match_result_with_both_project_configs_match() {
        let sampling_config = mocked_sampling_config(SamplingMode::Received);
        let root_project_sampling_config =
            mocked_root_project_sampling_config(SamplingMode::Received);
        let dsc = mocked_simple_dynamic_sampling_context(Some(1.0), Some("3.0"), None, None);
        let event = mocked_event(EventType::Transaction, "bar", "2.0", "");

        let result = merge_configs_and_match(
            true,
            Some(&sampling_config),
            Some(&root_project_sampling_config),
            Some(&dsc),
            Some(&event),
            None,
            Utc::now(),
        );
        assert_trace_match!(result, 0.75, dsc, 2, 5, 7);
    }

    #[test]
    /// Tests that a match is done when no dynamic sampling context and root project state are
    /// available.
    fn test_get_sampling_match_result_with_no_dynamic_sampling_context_and_no_root_project_state() {
        let sampling_config = mocked_sampling_config(SamplingMode::Received);
        let event = mocked_event(EventType::Transaction, "foo", "1.0", "");

        let result = merge_configs_and_match(
            true,
            Some(&sampling_config),
            None,
            None,
            Some(&event),
            None,
            Utc::now(),
        );
        assert_transaction_match!(result, 0.5, event, 3);
    }

    #[test]
    /// Tests that a match is done and the sample rate is adjusted when sampling mode is total.
    fn test_get_sampling_match_result_with_total_sampling_mode_in_project_state() {
        let sampling_config = mocked_sampling_config(SamplingMode::Total);
        let root_project_sampling_config = mocked_root_project_sampling_config(SamplingMode::Total);
        let dsc = mocked_simple_dynamic_sampling_context(Some(0.8), Some("1.0"), None, None);
        let event = mocked_event(EventType::Transaction, "foo", "2.0", "");

        let result = merge_configs_and_match(
            true,
            Some(&sampling_config),
            Some(&root_project_sampling_config),
            Some(&dsc),
            Some(&event),
            None,
            Utc::now(),
        );
        assert_transaction_match!(result, 0.625, event, 3);
    }

    #[test]
    /// Tests that the correct match is raised in case we have unsupported rules with processing both
    /// enabled and disabled.
    fn test_get_sampling_match_result_with_unsupported_rules() {
        let mut sampling_config = mocked_sampling_config(SamplingMode::Received);
        add_sampling_rule_to_config(
            &mut sampling_config,
            SamplingRule {
                condition: RuleCondition::Unsupported,
                sampling_value: SamplingValue::SampleRate { value: 0.5 },
                ty: RuleType::Transaction,
                id: RuleId(1),
                time_range: Default::default(),
                decaying_fn: Default::default(),
            },
        );

        let root_project_sampling_config =
            mocked_root_project_sampling_config(SamplingMode::Received);
        let dsc = mocked_simple_dynamic_sampling_context(Some(1.0), Some("1.0"), None, None);
        let event = mocked_event(EventType::Transaction, "foo", "2.0", "");

        let result = merge_configs_and_match(
            false,
            Some(&sampling_config),
            Some(&root_project_sampling_config),
            Some(&dsc),
            Some(&event),
            None,
            Utc::now(),
        );
        assert_no_match!(result);

        let result = merge_configs_and_match(
            true,
            Some(&sampling_config),
            Some(&root_project_sampling_config),
            Some(&dsc),
            Some(&event),
            None,
            Utc::now(),
        );
        assert_transaction_match!(result, 0.5, event, 3);
    }

    #[test]
    /// Tests that a no match is raised in case we have an unsupported sampling mode and a match.
    fn test_get_sampling_match_result_with_unsupported_sampling_mode_and_match() {
        let sampling_config = mocked_sampling_config(SamplingMode::Unsupported);
        let root_project_sampling_config =
            mocked_root_project_sampling_config(SamplingMode::Unsupported);
        let dsc = mocked_simple_dynamic_sampling_context(Some(1.0), Some("1.0"), None, None);
        let event = mocked_event(EventType::Transaction, "foo", "2.0", "");

        let result = merge_configs_and_match(
            true,
            Some(&sampling_config),
            Some(&root_project_sampling_config),
            Some(&dsc),
            Some(&event),
            None,
            Utc::now(),
        );
        assert_no_match!(result);
    }

    #[test]
    /// Tests that only transaction rules are matched in case no root project or dsc are supplied.
    fn test_get_sampling_match_result_with_invalid_root_project_and_dsc_combination() {
        let sampling_config = mocked_sampling_config(SamplingMode::Received);
        let event = mocked_event(EventType::Transaction, "healthcheck", "2.0", "");

        let dsc = mocked_simple_dynamic_sampling_context(Some(1.0), Some("1.0"), None, None);
        let result = merge_configs_and_match(
            true,
            Some(&sampling_config),
            None,
            Some(&dsc),
            Some(&event),
            None,
            Utc::now(),
        );
        assert_transaction_match!(result, 0.1, event, 1);

        let root_project_sampling_config =
            mocked_root_project_sampling_config(SamplingMode::Received);
        let result = merge_configs_and_match(
            true,
            Some(&sampling_config),
            Some(&root_project_sampling_config),
            None,
            Some(&event),
            None,
            Utc::now(),
        );
        assert_transaction_match!(result, 0.1, event, 1);
    }

    #[test]
<<<<<<< HEAD
    /// Tests that a match of a rule of type error with a transaction event results in no match.
    fn test_get_sampling_match_result_with_transaction_event_and_error_rule() {
        let mut sampling_config = mocked_sampling_config(SamplingMode::Received);
        add_sampling_rule_to_config(
            &mut sampling_config,
            SamplingRule {
                condition: RuleCondition::all(),
                sampling_value: SamplingValue::SampleRate { value: 0.5 },
                ty: RuleType::Error,
                id: RuleId(1),
                time_range: Default::default(),
                decaying_fn: Default::default(),
            },
        );
        let event = mocked_event(EventType::Transaction, "transaction", "2.0", "");

        let result = merge_configs_and_match(
            true,
            Some(&sampling_config),
            None,
            None,
            Some(&event),
            None,
            Utc::now(),
        );
        assert_no_match!(result);
    }

    #[test]
    /// Tests that a match of a rule of type error with an error event results in a match.
    fn test_get_sampling_match_result_with_error_event_and_error_rule() {
        let mut sampling_config = mocked_sampling_config(SamplingMode::Received);
        add_sampling_rule_to_config(
            &mut sampling_config,
            SamplingRule {
                condition: RuleCondition::all(),
                sampling_value: SamplingValue::SampleRate { value: 0.5 },
                ty: RuleType::Error,
                id: RuleId(10),
                time_range: Default::default(),
                decaying_fn: Default::default(),
            },
        );
        let event = mocked_event(EventType::Error, "transaction", "2.0", "");

        let result = merge_configs_and_match(
            true,
            Some(&sampling_config),
            None,
            None,
            Some(&event),
            None,
            Utc::now(),
        );
        assert_transaction_match!(result, 0.5, event, 10);
    }

    #[test]
    /// Tests that a match of a rule of type default with an error event results in a match.
    fn test_get_sampling_match_result_with_default_event_and_error_rule() {
        let mut sampling_config = mocked_sampling_config(SamplingMode::Received);
        add_sampling_rule_to_config(
            &mut sampling_config,
            SamplingRule {
                condition: RuleCondition::all(),
                sampling_value: SamplingValue::SampleRate { value: 0.5 },
                ty: RuleType::Error,
                id: RuleId(10),
                time_range: Default::default(),
                decaying_fn: Default::default(),
            },
        );
        let event = mocked_event(EventType::Default, "transaction", "2.0", "");

        let result = merge_configs_and_match(
            true,
            Some(&sampling_config),
            None,
            None,
            Some(&event),
            None,
            Utc::now(),
        );
        assert_transaction_match!(result, 0.5, event, 10);
    }

    #[test]
=======
>>>>>>> 65a4e7fd
    /// Tests that match is returned with sample rate value interpolated with linear decaying function.
    fn test_get_sampling_match_result_with_linear_decaying_function() {
        let now = Utc::now();
        let event = mocked_event(EventType::Transaction, "transaction", "2.0", "");

        let sampling_config = SamplingConfig {
            rules: vec![],
            rules_v2: vec![mocked_decaying_sampling_rule(
                1,
                Some(now - DateDuration::days(1)),
                Some(now + DateDuration::days(1)),
                SamplingValue::SampleRate { value: 1.0 },
                DecayingFunction::Linear { decayed_value: 0.5 },
            )],
            mode: SamplingMode::Received,
        };
        let result = merge_configs_and_match(
            true,
            Some(&sampling_config),
            None,
            None,
            Some(&event),
            None,
            now,
        );
        assert_transaction_match!(result, 0.75, event, 1);

        let sampling_config = SamplingConfig {
            rules: vec![],
            rules_v2: vec![mocked_decaying_sampling_rule(
                1,
                Some(now),
                Some(now + DateDuration::days(1)),
                SamplingValue::SampleRate { value: 1.0 },
                DecayingFunction::Linear { decayed_value: 0.5 },
            )],
            mode: SamplingMode::Received,
        };
        let result = merge_configs_and_match(
            true,
            Some(&sampling_config),
            None,
            None,
            Some(&event),
            None,
            now,
        );
        assert_transaction_match!(result, 1.0, event, 1);

        let sampling_config = SamplingConfig {
            rules: vec![],
            rules_v2: vec![mocked_decaying_sampling_rule(
                1,
                Some(now - DateDuration::days(1)),
                Some(now),
                SamplingValue::SampleRate { value: 1.0 },
                DecayingFunction::Linear { decayed_value: 0.5 },
            )],
            mode: SamplingMode::Received,
        };
        let result = merge_configs_and_match(
            true,
            Some(&sampling_config),
            None,
            None,
            Some(&event),
            None,
            now,
        );
        assert_no_match!(result);
    }

    #[test]
    /// Tests that no match is returned when the linear decaying function has invalid time range.
    fn test_get_sampling_match_result_with_linear_decaying_function_and_invalid_time_range() {
        let now = Utc::now();
        let event = mocked_event(EventType::Transaction, "transaction", "2.0", "");

        let sampling_config = SamplingConfig {
            rules: vec![],
            rules_v2: vec![mocked_decaying_sampling_rule(
                1,
                Some(now - DateDuration::days(1)),
                None,
                SamplingValue::SampleRate { value: 1.0 },
                DecayingFunction::Linear { decayed_value: 0.5 },
            )],
            mode: SamplingMode::Received,
        };
        let result = merge_configs_and_match(
            true,
            Some(&sampling_config),
            None,
            None,
            Some(&event),
            None,
            now,
        );
        assert_no_match!(result);

        let sampling_config = SamplingConfig {
            rules: vec![],
            rules_v2: vec![mocked_decaying_sampling_rule(
                1,
                None,
                Some(now + DateDuration::days(1)),
                SamplingValue::SampleRate { value: 1.0 },
                DecayingFunction::Linear { decayed_value: 0.5 },
            )],
            mode: SamplingMode::Received,
        };
        let result = merge_configs_and_match(
            true,
            Some(&sampling_config),
            None,
            None,
            Some(&event),
            None,
            now,
        );
        assert_no_match!(result);

        let sampling_config = SamplingConfig {
            rules: vec![],
            rules_v2: vec![mocked_decaying_sampling_rule(
                1,
                None,
                None,
                SamplingValue::SampleRate { value: 1.0 },
                DecayingFunction::Linear { decayed_value: 0.5 },
            )],
            mode: SamplingMode::Received,
        };
        let result = merge_configs_and_match(
            true,
            Some(&sampling_config),
            None,
            None,
            Some(&event),
            None,
            now,
        );
        assert_no_match!(result);
    }

    #[test]
    /// Tests that match is returned when there are multiple decaying rules with factor and sample rate.
    fn test_get_sampling_match_result_with_multiple_decaying_functions_with_factor_and_sample_rate()
    {
        let now = Utc::now();
        let event = mocked_event(EventType::Transaction, "transaction", "2.0", "");

        let sampling_config = SamplingConfig {
            rules: vec![],
            rules_v2: vec![
                mocked_decaying_sampling_rule(
                    1,
                    Some(now - DateDuration::days(1)),
                    Some(now + DateDuration::days(1)),
                    SamplingValue::Factor { value: 5.0 },
                    DecayingFunction::Linear { decayed_value: 1.0 },
                ),
                mocked_decaying_sampling_rule(
                    2,
                    Some(now - DateDuration::days(1)),
                    Some(now + DateDuration::days(1)),
                    SamplingValue::SampleRate { value: 0.3 },
                    DecayingFunction::Constant,
                ),
            ],
            mode: SamplingMode::Received,
        };

        let result = merge_configs_and_match(
            true,
            Some(&sampling_config),
            None,
            None,
            Some(&event),
            None,
            now,
        );
        assert!(result.is_some());
        if let Some(SamplingMatch {
            sample_rate,
            seed,
            matched_rule_ids,
        }) = result
        {
            assert!((sample_rate - 0.9).abs() < f64::EPSILON);
            assert_eq!(seed, event.id.0.unwrap().0);
            assert_eq!(matched_rule_ids, MatchedRuleIds(vec![RuleId(1), RuleId(2)]))
        }
    }

    #[test]
    /// Tests that match is returned when there are only dsc and root sampling config.
    fn test_get_sampling_match_result_with_no_event_and_with_dsc() {
        let now = Utc::now();

        let dsc = mocked_simple_dynamic_sampling_context(Some(1.0), Some("1.0"), None, Some("dev"));
        let root_sampling_config = mocked_root_project_sampling_config(SamplingMode::Total);
        let result = merge_configs_and_match(
            true,
            None,
            Some(&root_sampling_config),
            Some(&dsc),
            None,
            None,
            now,
        );
        assert_trace_match!(result, 1.0, dsc, 6);
    }

    #[test]
    /// Tests that no match is returned when no event and no dsc are passed.
    fn test_get_sampling_match_result_with_no_event_and_no_dsc() {
        let result = merge_configs_and_match(true, None, None, None, None, None, Utc::now());
        assert_no_match!(result);
    }
}<|MERGE_RESOLUTION|>--- conflicted
+++ resolved
@@ -960,15 +960,9 @@
     root_sampling_config: Option<&'a SamplingConfig>,
 ) -> impl Iterator<Item = &'a SamplingRule> {
     let event_rules = sampling_config
-<<<<<<< HEAD
         .into_iter()
         .flat_map(|config| config.rules_v2.iter())
         .filter(|&rule| rule.ty == RuleType::Transaction || rule.ty == RuleType::Error);
-=======
-        .rules_v2
-        .iter()
-        .filter(|&rule| rule.ty == RuleType::Transaction);
->>>>>>> 65a4e7fd
 
     let parent_rules = root_sampling_config
         .into_iter()
@@ -1104,16 +1098,7 @@
                 RuleType::Transaction => event.map_or(false, |event| match event_ty {
                     Some(EventType::Transaction) => rule.condition.matches(event, ip_addr),
                     _ => false,
-<<<<<<< HEAD
                 }),
-                RuleType::Error => event.map_or(false, |event| match event_ty {
-                    // An error rule matches on all event types that are different from transaction.
-                    Some(EventType::Transaction) => false,
-                    _ => rule.condition.matches(event, ip_addr),
-                }),
-=======
-                },
->>>>>>> 65a4e7fd
                 _ => false,
             };
 
@@ -3772,98 +3757,8 @@
         );
         assert_transaction_match!(result, 0.1, event, 1);
     }
-
-    #[test]
-<<<<<<< HEAD
-    /// Tests that a match of a rule of type error with a transaction event results in no match.
-    fn test_get_sampling_match_result_with_transaction_event_and_error_rule() {
-        let mut sampling_config = mocked_sampling_config(SamplingMode::Received);
-        add_sampling_rule_to_config(
-            &mut sampling_config,
-            SamplingRule {
-                condition: RuleCondition::all(),
-                sampling_value: SamplingValue::SampleRate { value: 0.5 },
-                ty: RuleType::Error,
-                id: RuleId(1),
-                time_range: Default::default(),
-                decaying_fn: Default::default(),
-            },
-        );
-        let event = mocked_event(EventType::Transaction, "transaction", "2.0", "");
-
-        let result = merge_configs_and_match(
-            true,
-            Some(&sampling_config),
-            None,
-            None,
-            Some(&event),
-            None,
-            Utc::now(),
-        );
-        assert_no_match!(result);
-    }
-
-    #[test]
-    /// Tests that a match of a rule of type error with an error event results in a match.
-    fn test_get_sampling_match_result_with_error_event_and_error_rule() {
-        let mut sampling_config = mocked_sampling_config(SamplingMode::Received);
-        add_sampling_rule_to_config(
-            &mut sampling_config,
-            SamplingRule {
-                condition: RuleCondition::all(),
-                sampling_value: SamplingValue::SampleRate { value: 0.5 },
-                ty: RuleType::Error,
-                id: RuleId(10),
-                time_range: Default::default(),
-                decaying_fn: Default::default(),
-            },
-        );
-        let event = mocked_event(EventType::Error, "transaction", "2.0", "");
-
-        let result = merge_configs_and_match(
-            true,
-            Some(&sampling_config),
-            None,
-            None,
-            Some(&event),
-            None,
-            Utc::now(),
-        );
-        assert_transaction_match!(result, 0.5, event, 10);
-    }
-
-    #[test]
-    /// Tests that a match of a rule of type default with an error event results in a match.
-    fn test_get_sampling_match_result_with_default_event_and_error_rule() {
-        let mut sampling_config = mocked_sampling_config(SamplingMode::Received);
-        add_sampling_rule_to_config(
-            &mut sampling_config,
-            SamplingRule {
-                condition: RuleCondition::all(),
-                sampling_value: SamplingValue::SampleRate { value: 0.5 },
-                ty: RuleType::Error,
-                id: RuleId(10),
-                time_range: Default::default(),
-                decaying_fn: Default::default(),
-            },
-        );
-        let event = mocked_event(EventType::Default, "transaction", "2.0", "");
-
-        let result = merge_configs_and_match(
-            true,
-            Some(&sampling_config),
-            None,
-            None,
-            Some(&event),
-            None,
-            Utc::now(),
-        );
-        assert_transaction_match!(result, 0.5, event, 10);
-    }
-
-    #[test]
-=======
->>>>>>> 65a4e7fd
+    
+    #[test]
     /// Tests that match is returned with sample rate value interpolated with linear decaying function.
     fn test_get_sampling_match_result_with_linear_decaying_function() {
         let now = Utc::now();
