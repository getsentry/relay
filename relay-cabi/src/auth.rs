use chrono::Duration;
use serde::Serialize;

use relay_auth::{
    generate_key_pair, generate_relay_id, PublicKey, RegisterRequest, RegisterResponse, RelayId,
    RelayVersion, SecretKey,
};

use crate::core::{RelayBuf, RelayStr, RelayUuid};

/// Represents a public key in Relay.
pub struct RelayPublicKey;

/// Represents a secret key in Relay.
pub struct RelaySecretKey;

/// Represents a key pair from key generation.
#[repr(C)]
pub struct RelayKeyPair {
    /// The public key used for verifying Relay signatures.
    pub public_key: *mut RelayPublicKey,
    /// The secret key used for signing Relay requests.
    pub secret_key: *mut RelaySecretKey,
}

/// Represents a register request.
pub struct RelayRegisterRequest;

/// Parses a public key from a string.
#[no_mangle]
#[relay_ffi::catch_unwind]
pub unsafe extern "C" fn relay_publickey_parse(s: *const RelayStr) -> *mut RelayPublicKey {
    let public_key: PublicKey = (*s).as_str().parse()?;
    Box::into_raw(Box::new(public_key)) as *mut RelayPublicKey
}

/// Frees a public key.
#[no_mangle]
#[relay_ffi::catch_unwind]
pub unsafe extern "C" fn relay_publickey_free(spk: *mut RelayPublicKey) {
    if !spk.is_null() {
        let pk = spk as *mut PublicKey;
        Box::from_raw(pk);
    }
}

/// Converts a public key into a string.
#[no_mangle]
#[relay_ffi::catch_unwind]
pub unsafe extern "C" fn relay_publickey_to_string(spk: *const RelayPublicKey) -> RelayStr {
    let pk = spk as *const PublicKey;
    RelayStr::from_string((*pk).to_string())
}

/// Verifies a signature
#[no_mangle]
#[relay_ffi::catch_unwind]
pub unsafe extern "C" fn relay_publickey_verify(
    spk: *const RelayPublicKey,
    data: *const RelayBuf,
    sig: *const RelayStr,
) -> bool {
    let pk = spk as *const PublicKey;
    (*pk).verify((*data).as_bytes(), (*sig).as_str())
}

/// Verifies a signature
#[no_mangle]
#[relay_ffi::catch_unwind]
pub unsafe extern "C" fn relay_publickey_verify_timestamp(
    spk: *const RelayPublicKey,
    data: *const RelayBuf,
    sig: *const RelayStr,
    max_age: u32,
) -> bool {
    let pk = spk as *const PublicKey;
    let max_age = Some(Duration::seconds(i64::from(max_age)));
    (*pk).verify_timestamp((*data).as_bytes(), (*sig).as_str(), max_age)
}

/// Parses a secret key from a string.
#[no_mangle]
#[relay_ffi::catch_unwind]
pub unsafe extern "C" fn relay_secretkey_parse(s: &RelayStr) -> *mut RelaySecretKey {
    let secret_key: SecretKey = s.as_str().parse()?;
    Box::into_raw(Box::new(secret_key)) as *mut RelaySecretKey
}

/// Frees a secret key.
#[no_mangle]
#[relay_ffi::catch_unwind]
pub unsafe extern "C" fn relay_secretkey_free(spk: *mut RelaySecretKey) {
    if !spk.is_null() {
        let pk = spk as *mut SecretKey;
        Box::from_raw(pk);
    }
}

/// Converts a secret key into a string.
#[no_mangle]
#[relay_ffi::catch_unwind]
pub unsafe extern "C" fn relay_secretkey_to_string(spk: *const RelaySecretKey) -> RelayStr {
    let pk = spk as *const SecretKey;
    RelayStr::from_string((*pk).to_string())
}

/// Verifies a signature
#[no_mangle]
#[relay_ffi::catch_unwind]
pub unsafe extern "C" fn relay_secretkey_sign(
    spk: *const RelaySecretKey,
    data: *const RelayBuf,
) -> RelayStr {
    let pk = spk as *const SecretKey;
    RelayStr::from_string((*pk).sign((*data).as_bytes()))
}

/// Generates a secret, public key pair.
#[no_mangle]
#[relay_ffi::catch_unwind]
pub unsafe extern "C" fn relay_generate_key_pair() -> RelayKeyPair {
    let (sk, pk) = generate_key_pair();
    RelayKeyPair {
        secret_key: Box::into_raw(Box::new(sk)) as *mut RelaySecretKey,
        public_key: Box::into_raw(Box::new(pk)) as *mut RelayPublicKey,
    }
}

/// Randomly generates an relay id
#[no_mangle]
#[relay_ffi::catch_unwind]
pub unsafe extern "C" fn relay_generate_relay_id() -> RelayUuid {
    let relay_id = generate_relay_id();
    RelayUuid::new(relay_id)
}

/// Creates a challenge from a register request and returns JSON.
#[no_mangle]
#[relay_ffi::catch_unwind]
pub unsafe extern "C" fn relay_create_register_challenge(
    data: *const RelayBuf,
    signature: *const RelayStr,
    secret: *const RelayStr,
    max_age: u32,
) -> RelayStr {
    let max_age = match max_age {
        0 => None,
        m => Some(Duration::seconds(i64::from(m))),
    };

    let req =
        RegisterRequest::bootstrap_unpack((*data).as_bytes(), (*signature).as_str(), max_age)?;

    let challenge = req.into_challenge((*secret).as_str().as_bytes());
    RelayStr::from_string(serde_json::to_string(&challenge)?)
}

#[derive(Serialize)]
struct RelayRegisterResponse<'a> {
    pub relay_id: RelayId,
    pub token: &'a str,
    pub public_key: &'a PublicKey,
    pub version: RelayVersion,
}

<<<<<<< HEAD
ffi_fn! {
    /// Validates a register response.
    unsafe fn relay_validate_register_response(
        data: *const RelayBuf,
        signature: *const RelayStr,
        secret: *const RelayStr,
        max_age: u32,
    ) -> Result<RelayStr> {
        let max_age = match max_age {
            0 => None,
            m => Some(Duration::seconds(i64::from(m))),
        };

        let (response, state) = RegisterResponse::unpack(
            (*data).as_bytes(),
            (*signature).as_str(),
            (*secret).as_str().as_bytes(),
            max_age,
        )?;

        let relay_response = RelayRegisterResponse {
            relay_id: response.relay_id(),
            token: response.token(),
            public_key: state.public_key(),
            version: response.version(),
        };

        Ok(RelayStr::from_string(serde_json::to_string(&relay_response)?))
    }
=======
/// Validates a register response.
#[no_mangle]
#[relay_ffi::catch_unwind]
pub unsafe extern "C" fn relay_validate_register_response(
    data: *const RelayBuf,
    signature: *const RelayStr,
    secret: *const RelayStr,
    max_age: u32,
) -> RelayStr {
    let max_age = match max_age {
        0 => None,
        m => Some(Duration::seconds(i64::from(m))),
    };

    let (response, state) = RegisterResponse::unpack(
        (*data).as_bytes(),
        (*signature).as_str(),
        (*secret).as_str().as_bytes(),
        max_age,
    )?;

    let relay_response = RelayRegisterResponse {
        relay_id: response.relay_id(),
        token: response.token(),
        public_key: state.public_key(),
    };

    let json = serde_json::to_string(&relay_response)?;
    RelayStr::from_string(json)
>>>>>>> edfc6bd3
}

/// Returns true if the given version is supported by this library.
#[no_mangle]
#[relay_ffi::catch_unwind]
pub unsafe extern "C" fn relay_version_supported(version: &RelayStr) -> bool {
    let relay_version = match version.as_str() {
        "" => RelayVersion::default(),
        s => s.parse::<RelayVersion>()?,
    };

    relay_version.supported()
}<|MERGE_RESOLUTION|>--- conflicted
+++ resolved
@@ -163,37 +163,6 @@
     pub version: RelayVersion,
 }
 
-<<<<<<< HEAD
-ffi_fn! {
-    /// Validates a register response.
-    unsafe fn relay_validate_register_response(
-        data: *const RelayBuf,
-        signature: *const RelayStr,
-        secret: *const RelayStr,
-        max_age: u32,
-    ) -> Result<RelayStr> {
-        let max_age = match max_age {
-            0 => None,
-            m => Some(Duration::seconds(i64::from(m))),
-        };
-
-        let (response, state) = RegisterResponse::unpack(
-            (*data).as_bytes(),
-            (*signature).as_str(),
-            (*secret).as_str().as_bytes(),
-            max_age,
-        )?;
-
-        let relay_response = RelayRegisterResponse {
-            relay_id: response.relay_id(),
-            token: response.token(),
-            public_key: state.public_key(),
-            version: response.version(),
-        };
-
-        Ok(RelayStr::from_string(serde_json::to_string(&relay_response)?))
-    }
-=======
 /// Validates a register response.
 #[no_mangle]
 #[relay_ffi::catch_unwind]
@@ -219,11 +188,11 @@
         relay_id: response.relay_id(),
         token: response.token(),
         public_key: state.public_key(),
+        version: response.version(),
     };
 
     let json = serde_json::to_string(&relay_response)?;
     RelayStr::from_string(json)
->>>>>>> edfc6bd3
 }
 
 /// Returns true if the given version is supported by this library.
