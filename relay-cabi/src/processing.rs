--- conflicted
+++ resolved
@@ -22,13 +22,7 @@
 };
 use relay_protocol::{Annotated, Remark};
 use relay_sampling::condition::RuleCondition;
-<<<<<<< HEAD
-use relay_sampling::config::SamplingRule;
-use relay_sampling::{DynamicSamplingContext, SamplingConfig};
-use serde::Serialize;
-=======
 use relay_sampling::SamplingConfig;
->>>>>>> d6bb35df
 
 use crate::core::{RelayBuf, RelayStr};
 
@@ -342,49 +336,6 @@
     }
 }
 
-<<<<<<< HEAD
-#[derive(Debug, Serialize)]
-struct EphemeralSamplingResult {
-    merged_sampling_configs: Vec<SamplingRule>,
-}
-
-/// Runs dynamic sampling given the sampling config, root sampling config, DSC and event.
-///
-/// Returns the sampling decision containing the sample_rate and the list of matched rule ids.
-#[no_mangle]
-#[relay_ffi::catch_unwind]
-pub unsafe extern "C" fn run_dynamic_sampling(
-    sampling_config: &RelayStr,
-    root_sampling_config: &RelayStr,
-    dsc: &RelayStr,
-    event: &RelayStr,
-) -> RelayStr {
-    let sampling_config = serde_json::from_str::<SamplingConfig>(sampling_config.as_str())?;
-    let root_sampling_config =
-        serde_json::from_str::<SamplingConfig>(root_sampling_config.as_str())?;
-    // We can optionally accept a dsc and event.
-    let _dsc = serde_json::from_str::<DynamicSamplingContext>(dsc.as_str());
-    let _event = Annotated::<Event>::from_json(event.as_str());
-
-    // Instead of creating a new function, we decided to reuse the existing code here. This will have
-    // the only downside of not having the possibility to set the sample rate to a different value
-    // based on the `SamplingMode` but for this simulation it is not that relevant.
-    let rules: Vec<SamplingRule> = relay_sampling::evaluation::merge_rules_from_configs(
-        Some(&sampling_config),
-        Some(&root_sampling_config),
-    )
-    .cloned()
-    .collect();
-
-    let result = EphemeralSamplingResult {
-        merged_sampling_configs: rules,
-    };
-
-    RelayStr::from(serde_json::to_string(&result).unwrap())
-}
-
-=======
->>>>>>> d6bb35df
 #[test]
 fn pii_config_validation_invalid_regex() {
     let config = r#"
