// TODO: Fix casts between RelayGeoIpLookup and GeoIpLookup
#![allow(clippy::cast_ptr_alignment)]
#![deny(unused_must_use)]
#![allow(clippy::derive_partial_eq_without_eq)]

use std::cmp::Ordering;
use std::ffi::CStr;
use std::os::raw::c_char;
use std::slice;

use once_cell::sync::OnceCell;
use relay_common::glob::{glob_match_bytes, GlobOptions};
use relay_dynamic_config::{normalize_json, validate_json, GlobalConfig, ProjectConfig};
use relay_event_normalization::{
    normalize_event, validate_event_timestamps, validate_transaction, EventValidationConfig,
    GeoIpLookup, NormalizationConfig, RawUserAgentInfo, StoreConfig, StoreProcessor,
    TransactionValidationConfig,
};
use relay_event_schema::processor::{process_value, split_chunks, ProcessingState};
use relay_event_schema::protocol::{Event, VALID_PLATFORMS};
use relay_pii::{
    selector_suggestions_from_value, DataScrubbingConfig, InvalidSelectorError, PiiConfig,
    PiiConfigError, PiiProcessor, SelectorSpec,
};
use relay_protocol::{Annotated, Remark, RuleCondition};
use relay_sampling::SamplingConfig;

use crate::core::{RelayBuf, RelayStr};

/// A geo ip lookup helper based on maxmind db files.
pub struct RelayGeoIpLookup;

/// The processor that normalizes events for store.
pub struct RelayStoreNormalizer;

/// Chunks the given text based on remarks.
#[no_mangle]
#[relay_ffi::catch_unwind]
pub unsafe extern "C" fn relay_split_chunks(
    string: *const RelayStr,
    remarks: *const RelayStr,
) -> RelayStr {
    let remarks: Vec<Remark> = serde_json::from_str((*remarks).as_str())?;
    let chunks = split_chunks((*string).as_str(), &remarks);
    let json = serde_json::to_string(&chunks)?;
    json.into()
}

/// Opens a maxminddb file by path.
#[no_mangle]
#[relay_ffi::catch_unwind]
pub unsafe extern "C" fn relay_geoip_lookup_new(path: *const c_char) -> *mut RelayGeoIpLookup {
    let path = CStr::from_ptr(path).to_string_lossy();
    let lookup = GeoIpLookup::open(path.as_ref())?;
    Box::into_raw(Box::new(lookup)) as *mut RelayGeoIpLookup
}

/// Frees a `RelayGeoIpLookup`.
#[no_mangle]
#[relay_ffi::catch_unwind]
pub unsafe extern "C" fn relay_geoip_lookup_free(lookup: *mut RelayGeoIpLookup) {
    if !lookup.is_null() {
        let lookup = lookup as *mut GeoIpLookup;
        let _dropped = Box::from_raw(lookup);
    }
}

/// Returns a list of all valid platform identifiers.
#[no_mangle]
#[relay_ffi::catch_unwind]
pub unsafe extern "C" fn relay_valid_platforms(size_out: *mut usize) -> *const RelayStr {
    static VALID_PLATFORM_STRS: OnceCell<Vec<RelayStr>> = OnceCell::new();
    let platforms = VALID_PLATFORM_STRS
        .get_or_init(|| VALID_PLATFORMS.iter().map(|s| RelayStr::new(s)).collect());

    if let Some(size_out) = size_out.as_mut() {
        *size_out = platforms.len();
    }

    platforms.as_ptr()
}

/// Creates a new normalization processor.
#[no_mangle]
#[relay_ffi::catch_unwind]
pub unsafe extern "C" fn relay_store_normalizer_new(
    config: *const RelayStr,
    _geoip_lookup: *const RelayGeoIpLookup,
) -> *mut RelayStoreNormalizer {
    let config: StoreConfig = serde_json::from_str((*config).as_str())?;
    let normalizer = StoreProcessor::new(config);
    Box::into_raw(Box::new(normalizer)) as *mut RelayStoreNormalizer
}

/// Frees a `RelayStoreNormalizer`.
#[no_mangle]
#[relay_ffi::catch_unwind]
pub unsafe extern "C" fn relay_store_normalizer_free(normalizer: *mut RelayStoreNormalizer) {
    if !normalizer.is_null() {
        let normalizer = normalizer as *mut StoreProcessor;
        let _dropped = Box::from_raw(normalizer);
    }
}

/// Normalizes the event given as JSON.
#[no_mangle]
#[relay_ffi::catch_unwind]
pub unsafe extern "C" fn relay_store_normalizer_normalize_event(
    normalizer: *mut RelayStoreNormalizer,
    event: *const RelayStr,
) -> RelayStr {
    let processor = normalizer as *mut StoreProcessor;
    let mut event = Annotated::<Event>::from_json((*event).as_str())?;
    let config = (*processor).config();

    let event_validation_config = EventValidationConfig {
        received_at: config.received_at,
        max_secs_in_past: config.max_secs_in_past,
        max_secs_in_future: config.max_secs_in_future,
        is_validated: config.is_renormalize.unwrap_or(false),
    };
    validate_event_timestamps(&mut event, &event_validation_config)?;

    let tx_validation_config = TransactionValidationConfig {
        timestamp_range: None, // only supported in relay
        is_validated: config.is_renormalize.unwrap_or(false),
    };
    validate_transaction(&mut event, &tx_validation_config)?;

    let normalization_config = NormalizationConfig {
        project_id: config.project_id,
        client: config.client.clone(),
        protocol_version: config.protocol_version.clone(),
        key_id: config.key_id.clone(),
        grouping_config: config.grouping_config.clone(),
        client_ip: config.client_ip.as_ref(),
        client_sample_rate: config.client_sample_rate,
        user_agent: RawUserAgentInfo {
            user_agent: config.user_agent.as_deref(),
            client_hints: config.client_hints.as_deref(),
        },
        max_name_and_unit_len: None,
        breakdowns_config: None, // only supported in relay
        normalize_user_agent: config.normalize_user_agent,
        transaction_name_config: Default::default(), // only supported in relay
        is_renormalize: config.is_renormalize.unwrap_or(false),
        device_class_synthesis_config: false, // only supported in relay
        enrich_spans: false,
        max_tag_value_length: usize::MAX,
        span_description_rules: None,
        performance_score: None,
        geoip_lookup: None, // only supported in relay
        enable_trimming: config.enable_trimming.unwrap_or_default(),
        measurements: None,
<<<<<<< HEAD
        replay_id: config.replay_id,
=======
        normalize_spans: config.normalize_spans,
>>>>>>> 89773cef
    };
    normalize_event(&mut event, &normalization_config);

    process_value(&mut event, &mut *processor, ProcessingState::root())?;
    RelayStr::from_string(event.to_json()?)
}

/// Replaces invalid JSON generated by Python.
#[no_mangle]
#[relay_ffi::catch_unwind]
pub unsafe extern "C" fn relay_translate_legacy_python_json(event: *mut RelayStr) -> bool {
    let data = slice::from_raw_parts_mut((*event).data as *mut u8, (*event).len);
    json_forensics::translate_slice(data);
    true
}

/// Validates a PII selector spec. Used to validate datascrubbing safe fields.
#[no_mangle]
#[relay_ffi::catch_unwind]
pub unsafe extern "C" fn relay_validate_pii_selector(value: *const RelayStr) -> RelayStr {
    let value = (*value).as_str();
    match value.parse::<SelectorSpec>() {
        Ok(_) => RelayStr::new(""),
        Err(err) => match err {
            InvalidSelectorError::ParseError(_) => {
                // Change the error to something more concise we can show in an UI.
                // Error message follows the same format used for fingerprinting rules.
                RelayStr::from_string(format!("invalid syntax near {value:?}"))
            }
            err => RelayStr::from_string(err.to_string()),
        },
    }
}

/// Validate a PII config against the schema. Used in project options UI.
#[no_mangle]
#[relay_ffi::catch_unwind]
pub unsafe extern "C" fn relay_validate_pii_config(value: *const RelayStr) -> RelayStr {
    match serde_json::from_str::<PiiConfig>((*value).as_str()) {
        Ok(config) => match config.compiled().force_compile() {
            Ok(_) => RelayStr::new(""),
            Err(PiiConfigError::RegexError(source)) => RelayStr::from_string(source.to_string()),
        },
        Err(e) => RelayStr::from_string(e.to_string()),
    }
}

/// Convert an old datascrubbing config to the new PII config format.
#[no_mangle]
#[relay_ffi::catch_unwind]
pub unsafe extern "C" fn relay_convert_datascrubbing_config(config: *const RelayStr) -> RelayStr {
    let config: DataScrubbingConfig = serde_json::from_str((*config).as_str())?;
    match config.pii_config() {
        Ok(Some(config)) => RelayStr::from_string(serde_json::to_string(config)?),
        Ok(None) => RelayStr::new("{}"),
        // NOTE: Callers of this function must be able to handle this error.
        Err(e) => RelayStr::from_string(e.to_string()),
    }
}

/// Scrub an event using new PII stripping config.
#[no_mangle]
#[relay_ffi::catch_unwind]
pub unsafe extern "C" fn relay_pii_strip_event(
    config: *const RelayStr,
    event: *const RelayStr,
) -> RelayStr {
    let config = serde_json::from_str::<PiiConfig>((*config).as_str())?;
    let mut processor = PiiProcessor::new(config.compiled());

    let mut event = Annotated::<Event>::from_json((*event).as_str())?;
    process_value(&mut event, &mut processor, ProcessingState::root())?;

    RelayStr::from_string(event.to_json()?)
}

/// Walk through the event and collect selectors that can be applied to it in a PII config. This
/// function is used in the UI to provide auto-completion of selectors.
#[no_mangle]
#[relay_ffi::catch_unwind]
pub unsafe extern "C" fn relay_pii_selector_suggestions_from_event(
    event: *const RelayStr,
) -> RelayStr {
    let mut event = Annotated::<Event>::from_json((*event).as_str())?;
    let rv = selector_suggestions_from_value(&mut event);
    RelayStr::from_string(serde_json::to_string(&rv)?)
}

/// A test function that always panics.
#[no_mangle]
#[relay_ffi::catch_unwind]
#[allow(clippy::diverging_sub_expression)]
pub unsafe extern "C" fn relay_test_panic() -> () {
    panic!("this is a test panic")
}

/// Controls the globbing behaviors.
#[repr(u32)]
pub enum GlobFlags {
    /// When enabled `**` matches over path separators and `*` does not.
    DoubleStar = 1,
    /// Enables case insensitive path matching.
    CaseInsensitive = 2,
    /// Enables path normalization.
    PathNormalize = 4,
    /// Allows newlines.
    AllowNewline = 8,
}

/// Performs a glob operation on bytes.
///
/// Returns `true` if the glob matches, `false` otherwise.
#[no_mangle]
#[relay_ffi::catch_unwind]
pub unsafe extern "C" fn relay_is_glob_match(
    value: *const RelayBuf,
    pat: *const RelayStr,
    flags: GlobFlags,
) -> bool {
    let mut options = GlobOptions::default();
    let flags = flags as u32;
    if (flags & GlobFlags::DoubleStar as u32) != 0 {
        options.double_star = true;
    }
    if (flags & GlobFlags::CaseInsensitive as u32) != 0 {
        options.case_insensitive = true;
    }
    if (flags & GlobFlags::PathNormalize as u32) != 0 {
        options.path_normalize = true;
    }
    if (flags & GlobFlags::AllowNewline as u32) != 0 {
        options.allow_newline = true;
    }
    glob_match_bytes((*value).as_bytes(), (*pat).as_str(), options)
}

/// Parse a sentry release structure from a string.
#[no_mangle]
#[relay_ffi::catch_unwind]
pub unsafe extern "C" fn relay_parse_release(value: *const RelayStr) -> RelayStr {
    let release = sentry_release_parser::Release::parse((*value).as_str())?;
    RelayStr::from_string(serde_json::to_string(&release)?)
}

/// Compares two versions.
#[no_mangle]
#[relay_ffi::catch_unwind]
pub unsafe extern "C" fn relay_compare_versions(a: *const RelayStr, b: *const RelayStr) -> i32 {
    let ver_a = sentry_release_parser::Version::parse((*a).as_str())?;
    let ver_b = sentry_release_parser::Version::parse((*b).as_str())?;
    match ver_a.cmp(&ver_b) {
        Ordering::Less => -1,
        Ordering::Equal => 0,
        Ordering::Greater => 1,
    }
}

/// Validate a dynamic rule condition.
///
/// Used by dynamic sampling, metric extraction, and metric tagging.
#[no_mangle]
#[relay_ffi::catch_unwind]
pub unsafe extern "C" fn relay_validate_rule_condition(value: *const RelayStr) -> RelayStr {
    let ret_val = match serde_json::from_str::<RuleCondition>((*value).as_str()) {
        Ok(condition) => {
            if condition.supported() {
                "".to_string()
            } else {
                "unsupported condition".to_string()
            }
        }
        Err(e) => e.to_string(),
    };
    RelayStr::from_string(ret_val)
}

/// Validate whole rule ( this will be also implemented in Sentry for better error messages)
/// The implementation in relay is just to make sure that the Sentry implementation doesn't
/// go out of sync.
#[no_mangle]
#[relay_ffi::catch_unwind]
pub unsafe extern "C" fn relay_validate_sampling_configuration(value: *const RelayStr) -> RelayStr {
    match serde_json::from_str::<SamplingConfig>((*value).as_str()) {
        Ok(config) => {
            for rule in config.rules {
                if !rule.condition.supported() {
                    return Ok(RelayStr::new("unsupported sampling rule"));
                }
            }
            RelayStr::default()
        }
        Err(e) => RelayStr::from_string(e.to_string()),
    }
}

/// Validate entire project config.
///
/// If `strict` is true, checks for unknown fields in the input.
#[no_mangle]
#[relay_ffi::catch_unwind]
pub unsafe extern "C" fn relay_validate_project_config(
    value: *const RelayStr,
    strict: bool,
) -> RelayStr {
    let value = (*value).as_str();
    match validate_json::<ProjectConfig>(value, strict) {
        Ok(()) => RelayStr::default(),
        Err(e) => RelayStr::from_string(e.to_string()),
    }
}

/// Normalize a global config.
#[no_mangle]
#[relay_ffi::catch_unwind]
pub unsafe extern "C" fn normalize_global_config(value: *const RelayStr) -> RelayStr {
    let value = (*value).as_str();
    match normalize_json::<GlobalConfig>(value) {
        Ok(normalized) => RelayStr::from_string(normalized),
        Err(e) => RelayStr::from_string(e.to_string()),
    }
}

#[cfg(test)]
mod tests {
    use super::*;

    #[test]
    fn pii_config_validation_invalid_regex() {
        let config = r#"
        {
          "rules": {
            "strip-fields": {
              "type": "redact_pair",
              "keyPattern": "(not valid regex",
              "redaction": {
                "method": "replace",
                "text": "[Filtered]"
              }
            }
          },
          "applications": {
            "*.everything": ["strip-fields"]
          }
        }
    "#;
        assert_eq!(
            unsafe { relay_validate_pii_config(&RelayStr::from(config)).as_str() },
            "regex parse error:\n    (not valid regex\n    ^\nerror: unclosed group"
        );
    }

    #[test]
    fn pii_config_validation_valid_regex() {
        let config = r#"
        {
          "rules": {
            "strip-fields": {
              "type": "redact_pair",
              "keyPattern": "(\\w+)?+",
              "redaction": {
                "method": "replace",
                "text": "[Filtered]"
              }
            }
          },
          "applications": {
            "*.everything": ["strip-fields"]
          }
        }
    "#;
        assert_eq!(
            unsafe { relay_validate_pii_config(&RelayStr::from(config)).as_str() },
            ""
        );
    }
}<|MERGE_RESOLUTION|>--- conflicted
+++ resolved
@@ -152,11 +152,8 @@
         geoip_lookup: None, // only supported in relay
         enable_trimming: config.enable_trimming.unwrap_or_default(),
         measurements: None,
-<<<<<<< HEAD
+        normalize_spans: config.normalize_spans,
         replay_id: config.replay_id,
-=======
-        normalize_spans: config.normalize_spans,
->>>>>>> 89773cef
     };
     normalize_event(&mut event, &normalization_config);
 
