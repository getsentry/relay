//! Relay Cardinality Limiter

use hashbrown::HashSet;
use relay_base_schema::metrics::MetricNamespace;
use relay_base_schema::project::ProjectId;
use relay_statsd::metric;

use crate::statsd::CardinalityLimiterTimers;
use crate::{CardinalityLimit, Error, OrganizationId, Result};

/// Data scoping information.
///
/// This structure holds information of all scopes required for attributing entries to limits.
#[derive(Clone, Copy, Debug, PartialEq, Eq, PartialOrd, Ord)]
pub struct Scoping {
    /// The organization id.
    pub organization_id: OrganizationId,
    /// The project id.
    pub project_id: ProjectId,
}

/// Accumulator of all cardinality limiter rejections.
pub trait Rejections {
    /// Called for ever [`Entry`] which was rejected from the [`Limiter`].
    fn reject(&mut self, entry_id: EntryId);
}

/// Limiter responsible to enforce limits.
pub trait Limiter {
    /// Verifies cardinality limits.
    ///
    /// Returns an iterator containing only accepted entries.
    fn check_cardinality_limits<E, R>(
        &self,
        scoping: Scoping,
        limits: &[CardinalityLimit],
        entries: E,
        rejections: &mut R,
    ) -> Result<()>
    where
        E: IntoIterator<Item = Entry>,
        R: Rejections;
}

/// Unit of operation for the cardinality limiter.
pub trait CardinalityItem {
    /// Transforms this item into a consistent hash.
    fn to_hash(&self) -> u32;

    /// Metric namespace of the item.
    ///
    /// If this method returns `None` the item is automatically rejected.
    fn namespace(&self) -> Option<MetricNamespace>;
}

/// A single entry to check cardinality for.
#[derive(Clone, Copy, Debug)]
pub struct Entry {
    /// Opaque entry Id, used to keep track of indices and buckets.
    pub id: EntryId,

    /// Metric namespace to which the cardinality limit is scoped.
    pub namespace: MetricNamespace,
    /// Hash of the metric name and tags.
    pub hash: u32,
}

/// Represents a unique Id for a bucket within one invocation
/// of the cardinality limiter.
///
/// Opaque data structure used by [`CardinalityLimiter`] to track
/// which buckets have been accepted and rejected.
#[derive(Clone, Copy, PartialEq, Eq, PartialOrd, Ord, Debug, Hash)]
pub struct EntryId(pub usize);

impl Entry {
    /// Creates a new entry.
    pub fn new(id: EntryId, namespace: MetricNamespace, hash: u32) -> Self {
        Self {
            id,
            namespace,
            hash,
        }
    }
}

/// Cardinality Limiter enforcing cardinality limits on buckets.
///
/// Delegates enforcement to a [`Limiter`].
pub struct CardinalityLimiter<T: Limiter> {
    limiter: T,
}

impl<T: Limiter> CardinalityLimiter<T> {
    /// Creates a new cardinality limiter.
    pub fn new(limiter: T) -> Self {
        Self { limiter }
    }

    /// Checks cardinality limits of a list of buckets.
    ///
    /// Returns an iterator of all buckets that have been accepted.
    pub fn check_cardinality_limits<I: CardinalityItem>(
        &self,
        scoping: Scoping,
        limits: &[CardinalityLimit],
        items: Vec<I>,
    ) -> Result<CardinalityLimits<I>, (Vec<I>, Error)> {
        metric!(timer(CardinalityLimiterTimers::CardinalityLimiter), {
            let entries = items.iter().enumerate().filter_map(|(id, item)| {
                Some(Entry::new(EntryId(id), item.namespace()?, item.to_hash()))
            });

            let mut rejections = RejectedIds::default();
            if let Err(err) =
                self.limiter
                    .check_cardinality_limits(scoping, limits, entries, &mut rejections)
            {
                return Err((items, err));
            }

            if !rejections.0.is_empty() {
                relay_log::debug!(
                    scoping = ?scoping,
                    "rejected {} metrics due to cardinality limit",
                    rejections.0.len(),
                );
            }

            Ok(CardinalityLimits::new(items, rejections))
        })
    }
}

/// Internal outcome accumulator tracking the raw value from an [`EntryId`].
///
/// The result can be used directly by [`CardinalityLimits`].
#[derive(Debug, Default)]
struct RejectedIds(HashSet<usize>);

impl Rejections for RejectedIds {
    #[inline(always)]
    fn reject(&mut self, entry_id: EntryId) {
        self.0.insert(entry_id.0);
    }
}

/// Result of [`CardinalityLimiter::check_cardinality_limits`].
#[derive(Debug)]
pub struct CardinalityLimits<T> {
    source: Vec<T>,
    rejections: HashSet<usize>,
}

impl<T> CardinalityLimits<T> {
<<<<<<< HEAD
    fn new(source: Vec<T>, rejections: RejectedIds) -> Self {
        Self {
            source,
            rejections: rejections.0,
        }
=======
    /// Recovers the original list of items passed to the cardinality limiter.
    pub fn into_source(self) -> Vec<T> {
        self.source
>>>>>>> 0f696fd1
    }

    /// Returns an iterator yielding only rejected items.
    pub fn rejected(&self) -> impl Iterator<Item = &T> {
        self.rejections.iter().filter_map(|&i| self.source.get(i))
    }

    /// Consumes the result and returns an iterator over all accepted items.
    pub fn into_accepted(self) -> Vec<T> {
        if self.rejections.is_empty() {
            return self.source;
        } else if self.source.len() == self.rejections.len() {
            return Vec::new();
        }

        self.source
            .into_iter()
            .enumerate()
            .filter_map(|(i, t)| {
                if self.rejections.contains(&i) {
                    None
                } else {
                    Some(t)
                }
            })
            .collect()
    }
}

#[cfg(test)]
mod tests {
    use crate::{CardinalityScope, SlidingWindow};

    use super::*;

    #[derive(Debug, Clone, Copy, Hash, PartialEq, Eq)]
    struct Item {
        hash: u32,
        namespace: Option<MetricNamespace>,
    }

    impl Item {
        fn new(hash: u32, namespace: impl Into<Option<MetricNamespace>>) -> Self {
            Self {
                hash,
                namespace: namespace.into(),
            }
        }
    }

    impl CardinalityItem for Item {
        fn to_hash(&self) -> u32 {
            self.hash
        }

        fn namespace(&self) -> Option<MetricNamespace> {
            self.namespace
        }
    }

    fn build_limits() -> [CardinalityLimit; 1] {
        [CardinalityLimit {
            id: "limit".to_owned(),
            window: SlidingWindow {
                window_seconds: 3600,
                granularity_seconds: 360,
            },
            limit: 10_000,
            scope: CardinalityScope::Organization,
            namespace: None,
        }]
    }

    fn build_scoping() -> Scoping {
        Scoping {
            organization_id: 1,
            project_id: ProjectId::new(1),
        }
    }

    #[test]
    fn test_accepted() {
        // Workaround for windows which requires an absurd amount of type annotations here.
        fn assert_rejected(
            limits: &CardinalityLimits<char>,
            expected: impl IntoIterator<Item = char>,
        ) {
            assert_eq!(
                limits.rejected().copied().collect::<HashSet<char>>(),
                expected.into_iter().collect::<HashSet<char>>(),
            );
        }

        let limits = CardinalityLimits {
            source: vec!['a', 'b', 'c', 'd', 'e'],
            rejections: HashSet::from([0, 1, 3]),
        };
        assert_rejected(&limits, ['a', 'b', 'd']);
        assert_eq!(limits.into_accepted(), vec!['c', 'e']);

        let limits = CardinalityLimits {
            source: vec!['a', 'b', 'c', 'd', 'e'],
            rejections: HashSet::from([]),
        };
        assert_rejected(&limits, []);
        assert_eq!(limits.into_accepted(), vec!['a', 'b', 'c', 'd', 'e']);

        let limits = CardinalityLimits {
            source: vec!['a', 'b', 'c', 'd', 'e'],
            rejections: HashSet::from([0, 1, 2, 3, 4]),
        };
        assert_rejected(&limits, ['a', 'b', 'c', 'd', 'e']);
        assert!(limits.into_accepted().is_empty());
    }

    #[test]
    fn test_limiter_reject_all() {
        struct RejectAllLimiter;

        impl Limiter for RejectAllLimiter {
            fn check_cardinality_limits<I, T>(
                &self,
                _scoping: Scoping,
                _limits: &[CardinalityLimit],
                entries: I,
                outcomes: &mut T,
            ) -> Result<()>
            where
                I: IntoIterator<Item = Entry>,
                T: Rejections,
            {
                for entry in entries {
                    outcomes.reject(entry.id);
                }

                Ok(())
            }
        }

        let limiter = CardinalityLimiter::new(RejectAllLimiter);

        let result = limiter
            .check_cardinality_limits(
                build_scoping(),
                &build_limits(),
                vec![
                    Item::new(0, MetricNamespace::Transactions),
                    Item::new(1, MetricNamespace::Transactions),
                ],
            )
            .unwrap();

        assert!(result.into_accepted().is_empty());
    }

    #[test]
    fn test_limiter_accept_all() {
        struct AcceptAllLimiter;

        impl Limiter for AcceptAllLimiter {
            fn check_cardinality_limits<I, T>(
                &self,
                _scoping: Scoping,
                _limits: &[CardinalityLimit],
                _entries: I,
                _outcomes: &mut T,
            ) -> Result<()>
            where
                I: IntoIterator<Item = Entry>,
                T: Rejections,
            {
                Ok(())
            }
        }

        let limiter = CardinalityLimiter::new(AcceptAllLimiter);

        let items = vec![
            Item::new(0, MetricNamespace::Transactions),
            Item::new(1, MetricNamespace::Spans),
        ];
        let result = limiter
            .check_cardinality_limits(build_scoping(), &build_limits(), items.clone())
            .unwrap();

        assert_eq!(result.into_accepted(), items);
    }

    #[test]
    fn test_limiter_accept_odd_reject_even() {
        struct RejectEvenLimiter;

        impl Limiter for RejectEvenLimiter {
            fn check_cardinality_limits<I, T>(
                &self,
                scoping: Scoping,
                limits: &[CardinalityLimit],
                entries: I,
                outcomes: &mut T,
            ) -> Result<()>
            where
                I: IntoIterator<Item = Entry>,
                T: Rejections,
            {
                assert_eq!(scoping, build_scoping());
                assert_eq!(limits, &build_limits());

                for entry in entries {
                    if entry.id.0 % 2 == 0 {
                        outcomes.reject(entry.id);
                    }
                }

                Ok(())
            }
        }

        let limiter = CardinalityLimiter::new(RejectEvenLimiter);

        let items = vec![
            Item::new(0, MetricNamespace::Sessions),
            Item::new(1, MetricNamespace::Transactions),
            Item::new(2, MetricNamespace::Spans),
            Item::new(3, MetricNamespace::Custom),
            Item::new(4, MetricNamespace::Custom),
            Item::new(5, MetricNamespace::Transactions),
            Item::new(6, MetricNamespace::Spans),
        ];
        let accepted = limiter
            .check_cardinality_limits(build_scoping(), &build_limits(), items)
            .unwrap()
            .into_accepted();

        assert_eq!(
            accepted,
            vec![
                Item::new(1, MetricNamespace::Transactions),
                Item::new(3, MetricNamespace::Custom),
                Item::new(5, MetricNamespace::Transactions),
            ]
        );
    }
}<|MERGE_RESOLUTION|>--- conflicted
+++ resolved
@@ -153,17 +153,16 @@
 }
 
 impl<T> CardinalityLimits<T> {
-<<<<<<< HEAD
     fn new(source: Vec<T>, rejections: RejectedIds) -> Self {
         Self {
             source,
             rejections: rejections.0,
         }
-=======
+    }
+
     /// Recovers the original list of items passed to the cardinality limiter.
     pub fn into_source(self) -> Vec<T> {
         self.source
->>>>>>> 0f696fd1
     }
 
     /// Returns an iterator yielding only rejected items.
