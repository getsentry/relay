use relay_redis::{
    redis::{self, FromRedisValue, Script},
    Connection, RedisPool,
};
use relay_statsd::metric;

use crate::{
    cache::{Cache, CacheOutcome},
    limiter::{EntryId, Limiter, Rejections},
    statsd::{CardinalityLimiterCounters, CardinalityLimiterHistograms, CardinalityLimiterTimers},
    window::Slot,
    Result,
};
use relay_base_schema::metrics::MetricNamespace;
use relay_base_schema::project::ProjectId;
use relay_common::time::UnixTimestamp;

use crate::limiter::{Entry, Scoping};
use crate::{CardinalityLimit, CardinalityScope, OrganizationId, SlidingWindow};

/// Key prefix used for Redis keys.
const KEY_PREFIX: &str = "relay:cardinality";

/// Implementation uses Redis sets to keep track of cardinality.
pub struct RedisSetLimiter {
    redis: RedisPool,
    script: CardinalityScript,
    cache: Cache,
    #[cfg(test)]
    time_offset: std::time::Duration,
}

/// A Redis based limiter using Redis sets to track cardinality and membership.
impl RedisSetLimiter {
    /// Creates a new [`RedisSetLimiter`].
    pub fn new(redis: RedisPool) -> Self {
        Self {
            redis,
            script: CardinalityScript::load(),
            cache: Cache::default(),
            #[cfg(test)]
            time_offset: std::time::Duration::from_secs(0),
        }
    }

    /// Checks the limits for a specific scope.
    ///
    /// Returns an iterator over all entries which have been accepted.
    fn check_limits(
        &self,
        con: &mut Connection,
        state: &mut LimitState<'_>,
        timestamp: UnixTimestamp,
    ) -> Result<CheckedLimits> {
        let scope = state.scope;
        let limit = state.limit;
        let entries = state.take_entries();

        metric!(
            histogram(CardinalityLimiterHistograms::RedisCheckHashes) = entries.len() as u64,
            id = &state.id,
        );

        let keys = scope
            .slots(timestamp)
            .map(|slot| scope.into_redis_key(slot));
        let hashes = entries.iter().map(|entry| entry.hash);

        // The expiry is a off by `window.granularity_seconds`,
        // but since this is only used for cleanup, this is not an issue.
        let result = self
            .script
            .invoke(con, limit, scope.window.window_seconds, hashes, keys)?;

        metric!(
            histogram(CardinalityLimiterHistograms::RedisSetCardinality) = result.cardinality,
            id = &state.id,
        );

        Ok(CheckedLimits {
            entries,
            statuses: result.statuses,
        })
    }
}

impl Limiter for RedisSetLimiter {
    fn check_cardinality_limits<E, R>(
        &self,
        scoping: Scoping,
        limits: &[CardinalityLimit],
        entries: E,
        rejections: &mut R,
    ) -> Result<()>
    where
        E: IntoIterator<Item = Entry>,
        R: Rejections,
    {
        let timestamp = UnixTimestamp::now();
        // Allows to fast forward time in tests.
        #[cfg(test)]
        let timestamp = timestamp + self.time_offset;

        let mut states = LimitState::from_limits(scoping, limits);

        let cache = self.cache.read(timestamp); // Acquire a read lock.
        for entry in entries {
            for state in states.iter_mut() {
                if !state.scope.matches(&entry) {
                    // Entry not relevant for limit.
                    continue;
                }

                match cache.check(state.scope, entry.hash, state.limit) {
                    CacheOutcome::Accepted => {
                        // Accepted already, nothing to do.
                        state.cache_hit();
                        state.accepted();
                    }
                    CacheOutcome::Rejected => {
                        // Rejected, add it to the rejected list and move on.
                        rejections.reject(entry.id);
                        state.cache_hit();
                        state.rejected();
                    }
                    CacheOutcome::Unknown => {
                        // Add the entry to the state -> needs to be checked with Redis.
                        state.entries.push(RedisEntry::new(entry.id, entry.hash));
                        state.cache_miss();
                    }
                }
            }
        }
        drop(cache); // Give up the cache lock!

        let mut client = self.redis.client()?;
        let mut connection = client.connection()?;

        for mut state in states {
            if state.entries.is_empty() {
                continue;
            }

            let results = metric!(timer(CardinalityLimiterTimers::Redis), id = state.id, {
                self.check_limits(&mut connection, &mut state, timestamp)
            })?;

            // This always acquires a write lock, but we only hit this
            // if we previously didn't satisfy the request from the cache,
            // -> there is a very high chance we actually need the lock.
            let mut cache = self.cache.update(state.scope, timestamp); // Acquire a write lock.
            for (entry, status) in results {
                if status.is_rejected() {
                    rejections.reject(entry.id);
                    state.rejected();
                } else {
                    cache.accept(entry.hash);
                    state.accepted();
                }
            }
            drop(cache); // Give up the cache lock!
        }

        Ok(())
    }
}

/// A quota scoping extracted from a [`CardinalityLimit`] and a [`Scoping`].
#[derive(Clone, Copy, Debug, Hash, PartialEq, Eq)]
pub(crate) struct QuotaScoping {
    pub window: SlidingWindow,
    pub namespace: Option<MetricNamespace>,
    pub organization_id: Option<OrganizationId>,
    pub project_id: Option<ProjectId>,
}

impl QuotaScoping {
    /// Creates a new [`QuotaScoping`] from a [`Scoping`] and [`CardinalityLimit`].
    ///
    /// Returns `None` for limits with scope [`CardinalityScope::Unknown`].
    pub fn new(scoping: Scoping, limit: &CardinalityLimit) -> Option<Self> {
        let (organization_id, project_id) = match limit.scope {
            CardinalityScope::Organization => (Some(scoping.organization_id), None),
            // Invalid/unknown scope -> ignore the limit.
            CardinalityScope::Unknown => return None,
        };

        Some(Self {
            window: limit.window,
            namespace: limit.namespace,
            organization_id,
            project_id,
        })
    }

    /// Wether the scoping applies to the passed entry.
    pub fn matches(&self, entry: &Entry) -> bool {
        self.namespace.is_none() || self.namespace == Some(entry.namespace)
    }

    /// Returns all slots of the sliding window for a specific timestamp.
    pub fn slots(&self, timestamp: UnixTimestamp) -> impl Iterator<Item = Slot> {
        self.window.iter(timestamp)
    }

    /// Turns the scoping into a Redis key for the passed slot.
    fn into_redis_key(self, slot: Slot) -> String {
        let organization_id = self.organization_id.unwrap_or(0);
        let project_id = self.project_id.map(|p| p.value()).unwrap_or(0);
        let namespace = self.namespace.map(|ns| ns.as_str()).unwrap_or("");

        format!("{KEY_PREFIX}:scope-{{{organization_id}-{project_id}-{namespace}}}-{slot}")
    }
}

/// Internal state combining relevant entries for the respective quota.
struct LimitState<'a> {
    /// Id of the original limit.
    pub id: &'a str,
    /// Entries which are relevant for the quota.
    pub entries: Vec<RedisEntry>,
    /// Scoping of the quota.
    pub scope: QuotaScoping,
    /// The limit of the quota.
    pub limit: u64,

    /// Amount of cache hits `(hits, misses)`.
    cache_hits: (i64, i64),
    /// Amount of accepts and rejections `(accepts, rejections)`.
    accepts_rejections: (i64, i64),
}

impl<'a> LimitState<'a> {
    pub fn new(scoping: Scoping, limit: &'a CardinalityLimit) -> Option<Self> {
        Some(Self {
            id: &limit.id,
            entries: Vec::new(),
            scope: QuotaScoping::new(scoping, limit)?,
            limit: limit.limit,
            cache_hits: (0, 0),
            accepts_rejections: (0, 0),
        })
    }

    pub fn from_limits(scoping: Scoping, limits: &'a [CardinalityLimit]) -> Vec<Self> {
        limits
            .iter()
            .filter_map(|limit| LimitState::new(scoping, limit))
            .collect::<Vec<_>>()
    }

    pub fn take_entries(&mut self) -> Vec<RedisEntry> {
        std::mem::take(&mut self.entries)
    }

    pub fn cache_hit(&mut self) {
        self.cache_hits.0 += 1;
    }

    pub fn cache_miss(&mut self) {
        self.cache_hits.1 += 1;
    }

    pub fn accepted(&mut self) {
        self.accepts_rejections.0 += 1;
    }

    pub fn rejected(&mut self) {
        self.accepts_rejections.1 += 1;
    }
}

impl<'a> Drop for LimitState<'a> {
    fn drop(&mut self) {
        metric!(
            counter(CardinalityLimiterCounters::RedisCacheHit) += self.cache_hits.0,
            id = self.id
        );
        metric!(
            counter(CardinalityLimiterCounters::RedisCacheMiss) += self.cache_hits.1,
            id = self.id
        );
        metric!(
            counter(CardinalityLimiterCounters::Accepted) += self.accepts_rejections.0,
            id = self.id
        );
        metric!(
            counter(CardinalityLimiterCounters::Rejected) += self.accepts_rejections.1,
            id = self.id
        );
    }
}

/// Entry used by the Redis limiter.
#[derive(Clone, Copy, Debug)]
struct RedisEntry {
    /// The correlating entry id.
    id: EntryId,
    /// The entry hash.
    hash: u32,
}

impl RedisEntry {
    /// Creates a new Redis entry in the rejected status.
    fn new(id: EntryId, hash: u32) -> Self {
        Self { id, hash }
    }
}

struct CardinalityScript(Script);

/// Status wether an entry/bucket is accepted or rejected by the cardinality limiter.
#[derive(Debug, Clone, Copy)]
enum Status {
    /// Item is rejected.
    Rejected,
    /// Item is accepted.
    Accepted,
}

impl Status {
    fn is_rejected(&self) -> bool {
        matches!(self, Self::Rejected)
    }
}

impl FromRedisValue for Status {
    fn from_redis_value(v: &redis::Value) -> redis::RedisResult<Self> {
        let accepted = bool::from_redis_value(v)?;
        Ok(if accepted {
            Self::Accepted
        } else {
            Self::Rejected
        })
    }
}

#[derive(Debug)]
struct CardinalityScriptResult {
    cardinality: u64,
    statuses: Vec<Status>,
}

impl FromRedisValue for CardinalityScriptResult {
    fn from_redis_value(v: &redis::Value) -> redis::RedisResult<Self> {
        let Some(seq) = v.as_sequence() else {
            return Err(redis::RedisError::from((
                redis::ErrorKind::TypeError,
                "Expected a sequence from the cardinality script",
            )));
        };

        let mut iter = seq.iter();

        let cardinality = iter
            .next()
            .ok_or_else(|| {
                redis::RedisError::from((
                    redis::ErrorKind::TypeError,
                    "Expected cardinality as the first result from the cardinality script",
                ))
            })
            .and_then(FromRedisValue::from_redis_value)?;

        let mut statuses = Vec::with_capacity(iter.len());
        for value in iter {
            statuses.push(Status::from_redis_value(value)?);
        }

        Ok(Self {
            cardinality,
            statuses,
        })
    }
}

impl CardinalityScript {
    fn load() -> Self {
        Self(Script::new(include_str!("cardinality.lua")))
    }

    fn invoke(
        &self,
        con: &mut Connection,
        limit: u64,
        expire: u64,
        hashes: impl Iterator<Item = u32>,
        keys: impl Iterator<Item = String>,
    ) -> Result<CardinalityScriptResult> {
        let mut invocation = self.0.prepare_invoke();

        for key in keys {
            invocation.key(key);
        }

        invocation.arg(limit);
        invocation.arg(expire);

        let mut num_hashes = 0;
        for hash in hashes {
            invocation.arg(hash);
            num_hashes += 1;
        }

        let result: CardinalityScriptResult = invocation
            .invoke(con)
            .map_err(relay_redis::RedisError::Redis)?;

        if num_hashes != result.statuses.len() {
            return Err(relay_redis::RedisError::Redis(redis::RedisError::from((
                redis::ErrorKind::ResponseError,
                "Script returned an invalid number of elements",
                format!(
                    "Expected {num_hashes} results, got {}",
                    result.statuses.len()
                ),
            )))
            .into());
        }

        Ok(result)
    }
}

struct CheckedLimits {
    entries: Vec<RedisEntry>,
    statuses: Vec<Status>,
}

impl IntoIterator for CheckedLimits {
    type Item = (RedisEntry, Status);
    type IntoIter = std::iter::Zip<std::vec::IntoIter<RedisEntry>, std::vec::IntoIter<Status>>;

    fn into_iter(self) -> Self::IntoIter {
        debug_assert_eq!(
            self.entries.len(),
            self.statuses.len(),
            "expected same amount of entries as statuses"
        );
        std::iter::zip(self.entries, self.statuses)
    }
}

#[cfg(test)]
mod tests {
    use std::collections::HashSet;
    use std::sync::atomic::AtomicU64;
    use std::time::Duration;

    use relay_base_schema::metrics::MetricNamespace;
    use relay_base_schema::project::ProjectId;
    use relay_redis::RedisConfigOptions;

    use crate::limiter::EntryId;
    use crate::{CardinalityScope, SlidingWindow};

    use super::*;

    fn build_limiter() -> RedisSetLimiter {
        let url = std::env::var("RELAY_REDIS_URL")
            .unwrap_or_else(|_| "redis://127.0.0.1:6379".to_owned());

        let redis = RedisPool::single(&url, RedisConfigOptions::default()).unwrap();

        RedisSetLimiter::new(redis)
    }

    fn new_scoping(limiter: &RedisSetLimiter) -> Scoping {
        static ORGS: AtomicU64 = AtomicU64::new(100);

        let scoping = Scoping {
            organization_id: ORGS.fetch_add(1, std::sync::atomic::Ordering::SeqCst),
            project_id: ProjectId::new(1),
        };

        limiter.flush(scoping);

        scoping
    }

    #[derive(Debug, Default, PartialEq, Eq)]
    struct Rejections(HashSet<EntryId>);

    impl super::Rejections for Rejections {
        fn reject(&mut self, entry_id: EntryId) {
            self.0.insert(entry_id);
        }
    }

    impl std::ops::Deref for Rejections {
        type Target = HashSet<EntryId>;

        fn deref(&self) -> &Self::Target {
            &self.0
        }
    }

    impl RedisSetLimiter {
        /// Remove all redis state for an organization.
        fn flush(&self, scoping: Scoping) {
            let organization_id = scoping.organization_id;
            let pattern = format!("{KEY_PREFIX}:scope-{{{organization_id}-*");

            let mut client = self.redis.client().unwrap();
            let mut connection = client.connection().unwrap();

            let mut keys = redis::cmd("KEYS");
            let keys = keys
                .arg(pattern)
                .query::<Vec<String>>(&mut connection)
                .unwrap();

            if !keys.is_empty() {
                let mut del = redis::cmd("DEL");
                for key in keys {
                    del.arg(key);
                }
                del.query::<()>(&mut connection).unwrap();
            }
        }

        fn test_limits<I>(
            &self,
            scoping: Scoping,
            limits: &[CardinalityLimit],
            entries: I,
        ) -> Rejections
        where
            I: IntoIterator<Item = Entry>,
        {
            let mut outcomes = Rejections::default();
            self.check_cardinality_limits(scoping, limits, entries, &mut outcomes)
                .unwrap();
            outcomes
        }
    }

    #[test]
    fn test_limiter_accept_previously_seen() {
        let limiter = build_limiter();

        let entries = [
            Entry::new(EntryId(0), MetricNamespace::Custom, 0),
            Entry::new(EntryId(1), MetricNamespace::Custom, 1),
            Entry::new(EntryId(2), MetricNamespace::Custom, 2),
            Entry::new(EntryId(3), MetricNamespace::Custom, 3),
            Entry::new(EntryId(4), MetricNamespace::Custom, 4),
            Entry::new(EntryId(5), MetricNamespace::Custom, 5),
        ];

        let scoping = new_scoping(&limiter);
        let mut limit = CardinalityLimit {
            id: "limit".to_owned(),
            window: SlidingWindow {
                window_seconds: 3600,
                granularity_seconds: 360,
            },
            limit: 5,
            scope: CardinalityScope::Organization,
            namespace: Some(MetricNamespace::Custom),
        };

        // 6 items, limit is 5 -> 1 rejection.
        let rejected = limiter.test_limits(scoping, &[limit.clone()], entries);
        assert_eq!(rejected.len(), 1);

        // We're at the limit but it should still accept already accepted elements, even with a
        // samller limit than previously accepted.
        limit.limit = 3;
        let rejected2 = limiter.test_limits(scoping, &[limit.clone()], entries);
        assert_eq!(rejected2, rejected);

        // A higher limit should accept everthing
        limit.limit = 6;
        let rejected3 = limiter.test_limits(scoping, &[limit], entries);
        assert_eq!(rejected3.len(), 0);
    }

    #[test]
    fn test_limiter_small_within_limits() {
        let limiter = build_limiter();
        let scoping = new_scoping(&limiter);

        let limits = &[CardinalityLimit {
            id: "limit".to_owned(),
            window: SlidingWindow {
                window_seconds: 3600,
                granularity_seconds: 360,
            },
            limit: 10_000,
            scope: CardinalityScope::Organization,
            namespace: Some(MetricNamespace::Custom),
        }];

        let entries = (0..50)
            .map(|i| Entry::new(EntryId(i as usize), MetricNamespace::Custom, i))
            .collect::<Vec<_>>();
        let rejected = limiter.test_limits(scoping, limits, entries);
        assert_eq!(rejected.len(), 0);

        let entries = (100..150)
            .map(|i| Entry::new(EntryId(i as usize), MetricNamespace::Custom, i))
            .collect::<Vec<_>>();
        let rejected = limiter.test_limits(scoping, limits, entries);
        assert_eq!(rejected.len(), 0);
    }

    #[test]
    fn test_limiter_big_limit() {
        let limiter = build_limiter();

        let scoping = new_scoping(&limiter);
        let limits = &[CardinalityLimit {
            id: "limit".to_owned(),
            window: SlidingWindow {
                window_seconds: 3600,
                granularity_seconds: 360,
            },
            limit: 80_000,
            scope: CardinalityScope::Organization,
            namespace: Some(MetricNamespace::Custom),
        }];

        let entries = (0..100_000)
            .map(|i| Entry::new(EntryId(i as usize), MetricNamespace::Custom, i))
            .collect::<Vec<_>>();

        let rejected = limiter.test_limits(scoping, limits, entries);
        assert_eq!(rejected.len(), 20_000);
    }

    #[test]
    fn test_limiter_sliding_window() {
        let mut limiter = build_limiter();

        let scoping = new_scoping(&limiter);
        let window = SlidingWindow {
            window_seconds: 3600,
            granularity_seconds: 360,
        };
        let limits = &[CardinalityLimit {
            id: "limit".to_owned(),
            window,
            limit: 1,
            scope: CardinalityScope::Organization,
            namespace: Some(MetricNamespace::Custom),
        }];

        let entries1 = [Entry::new(EntryId(0), MetricNamespace::Custom, 0)];
        let entries2 = [Entry::new(EntryId(1), MetricNamespace::Custom, 1)];

        // 1 item and limit is 1 -> No rejections.
        let rejected = limiter.test_limits(scoping, limits, entries1);
        assert_eq!(rejected.len(), 0);

        for i in 0..window.window_seconds / window.granularity_seconds {
            // Fast forward time.
            limiter.time_offset = Duration::from_secs(i * window.granularity_seconds);

            // Should accept the already inserted item.
            let rejected = limiter.test_limits(scoping, limits, entries1);
            assert_eq!(rejected.len(), 0);
            // Should reject the new item.
            let rejected = limiter.test_limits(scoping, limits, entries2);
            assert_eq!(rejected.len(), 1);
        }

        // Fast forward time to where we're in the next window.
<<<<<<< HEAD
        limiter.time_offset = window.window_seconds + 1;

=======
        limiter.time_offset = Duration::from_secs(window.window_seconds + 1);
>>>>>>> 728ad338
        // Accept the new element.
        let rejected = limiter.test_limits(scoping, limits, entries2);
        assert_eq!(rejected.len(), 0);
        // Reject the old element now.
        let rejected = limiter.test_limits(scoping, limits, entries1);
        assert_eq!(rejected.len(), 1);
    }

    #[test]
    fn test_limiter_no_namespace_limit_is_shared_limit() {
        let limiter = build_limiter();
        let scoping = new_scoping(&limiter);

        let limits = &[CardinalityLimit {
            id: "limit".to_owned(),
            window: SlidingWindow {
                window_seconds: 3600,
                granularity_seconds: 360,
            },
            limit: 2,
            scope: CardinalityScope::Organization,
            namespace: None,
        }];

        let entries1 = [Entry::new(EntryId(0), MetricNamespace::Custom, 0)];
        let entries2 = [Entry::new(EntryId(0), MetricNamespace::Spans, 1)];
        let entries3 = [Entry::new(EntryId(0), MetricNamespace::Transactions, 2)];

        let rejected = limiter.test_limits(scoping, limits, entries1);
        assert_eq!(rejected.len(), 0);

        let rejected = limiter.test_limits(scoping, limits, entries2);
        assert_eq!(rejected.len(), 0);

        let rejected = limiter.test_limits(scoping, limits, entries3);
        assert_eq!(rejected.len(), 1);
    }

    #[test]
    fn test_limiter_multiple_limits() {
        let limiter = build_limiter();
        let scoping = new_scoping(&limiter);

        let limits = &[
            CardinalityLimit {
                id: "limit1".to_owned(),
                window: SlidingWindow {
                    window_seconds: 3600,
                    granularity_seconds: 360,
                },
                limit: 1,
                scope: CardinalityScope::Organization,
                namespace: Some(MetricNamespace::Custom),
            },
            CardinalityLimit {
                id: "limit2".to_owned(),
                window: SlidingWindow {
                    window_seconds: 3600,
                    granularity_seconds: 360,
                },
                limit: 1,
                scope: CardinalityScope::Organization,
                namespace: Some(MetricNamespace::Custom),
            },
            CardinalityLimit {
                id: "limit3".to_owned(),
                window: SlidingWindow {
                    window_seconds: 3600,
                    granularity_seconds: 360,
                },
                limit: 1,
                scope: CardinalityScope::Organization,
                namespace: Some(MetricNamespace::Spans),
            },
            CardinalityLimit {
                id: "unknown_skipped".to_owned(),
                window: SlidingWindow {
                    window_seconds: 3600,
                    granularity_seconds: 360,
                },
                limit: 1,
                scope: CardinalityScope::Unknown,
                namespace: Some(MetricNamespace::Transactions),
            },
        ];

        let entries = [
            Entry::new(EntryId(0), MetricNamespace::Custom, 0),
            Entry::new(EntryId(1), MetricNamespace::Custom, 1),
            Entry::new(EntryId(2), MetricNamespace::Spans, 2),
            Entry::new(EntryId(3), MetricNamespace::Spans, 3),
            Entry::new(EntryId(4), MetricNamespace::Transactions, 4),
            Entry::new(EntryId(5), MetricNamespace::Transactions, 5),
        ];

        // Run multiple times to make sure caching does not interfere.
        for _ in 0..3 {
            let rejected = limiter.test_limits(scoping, limits, entries);

            // 2 transactions + 1 span + 1 custom (4) accepted -> 2 (6-4) rejected.
            assert_eq!(rejected.len(), 2);
            // 1 custom rejected.
            assert!(rejected.contains(&EntryId(0)) || rejected.contains(&EntryId(1)));
            // 1 span rejected.
            assert!(rejected.contains(&EntryId(2)) || rejected.contains(&EntryId(3)));
            // 2 transactions accepted -> no rejections.
            assert!(!rejected.contains(&EntryId(4)));
            assert!(!rejected.contains(&EntryId(5)));
        }
    }
}<|MERGE_RESOLUTION|>--- conflicted
+++ resolved
@@ -666,12 +666,7 @@
         }
 
         // Fast forward time to where we're in the next window.
-<<<<<<< HEAD
-        limiter.time_offset = window.window_seconds + 1;
-
-=======
         limiter.time_offset = Duration::from_secs(window.window_seconds + 1);
->>>>>>> 728ad338
         // Accept the new element.
         let rejected = limiter.test_limits(scoping, limits, entries2);
         assert_eq!(rejected.len(), 0);
