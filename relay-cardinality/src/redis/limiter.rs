use std::time::Duration;

use relay_redis::{Connection, RedisPool};
use relay_statsd::metric;

use crate::{
    limiter::{Entry, EntryId, Limiter, Rejections, Scoping},
    redis::{
        cache::{Cache, CacheOutcome},
        quota::QuotaScoping,
        script::{CardinalityScript, Status},
    },
<<<<<<< HEAD
    statsd::{CardinalityLimiterCounters, CardinalityLimiterHistograms, CardinalityLimiterTimers},
    CardinalityLimit, Result,
=======
    statsd::{
        CardinalityLimiterCounters, CardinalityLimiterHistograms, CardinalityLimiterSets,
        CardinalityLimiterTimers,
    },
    window::Slot,
    CardinalityLimit, CardinalityScope, OrganizationId, Result, SlidingWindow,
>>>>>>> c9e47cb4
};
use relay_common::time::UnixTimestamp;

/// Configuration options for the [`RedisSetLimiter`].
pub struct RedisSetLimiterOptions {
    /// Cache vacuum interval for the in memory cache.
    ///
    /// The cache will scan for expired values based on this interval.
    pub cache_vacuum_interval: Duration,
}

/// Implementation uses Redis sets to keep track of cardinality.
pub struct RedisSetLimiter {
    redis: RedisPool,
    script: CardinalityScript,
    cache: Cache,
    #[cfg(test)]
    time_offset: std::time::Duration,
}

/// A Redis based limiter using Redis sets to track cardinality and membership.
impl RedisSetLimiter {
    /// Creates a new [`RedisSetLimiter`].
    pub fn new(options: RedisSetLimiterOptions, redis: RedisPool) -> Self {
        Self {
            redis,
            script: CardinalityScript::load(),
            cache: Cache::new(options.cache_vacuum_interval),
            #[cfg(test)]
            time_offset: std::time::Duration::from_secs(0),
        }
    }

    /// Checks the limits for a specific scope.
    ///
    /// Returns an iterator over all entries which have been accepted.
    fn check_limits(
        &self,
        con: &mut Connection,
        state: &mut LimitState<'_>,
        timestamp: UnixTimestamp,
    ) -> Result<CheckedLimits> {
        let scope = state.scope;
        let limit = state.limit;
        let entries = state.take_entries();

        metric!(
            histogram(CardinalityLimiterHistograms::RedisCheckHashes) = entries.len() as u64,
            id = &state.id,
        );

        let keys = scope
            .slots(timestamp)
            .map(|slot| scope.into_redis_key(slot));
        let hashes = entries.iter().map(|entry| entry.hash);

        // The expiry is a off by `window.granularity_seconds`,
        // but since this is only used for cleanup, this is not an issue.
        let result = self
            .script
            .invoke(con, limit, scope.redis_key_ttl(), hashes, keys)?;

        metric!(
            histogram(CardinalityLimiterHistograms::RedisSetCardinality) = result.cardinality,
            id = &state.id,
        );

        Ok(CheckedLimits {
            entries,
            statuses: result.statuses,
        })
    }
}

impl Limiter for RedisSetLimiter {
    fn check_cardinality_limits<E, R>(
        &self,
        scoping: Scoping,
        limits: &[CardinalityLimit],
        entries: E,
        rejections: &mut R,
    ) -> Result<()>
    where
        E: IntoIterator<Item = Entry>,
        R: Rejections,
    {
        let timestamp = UnixTimestamp::now();
        // Allows to fast forward time in tests.
        #[cfg(test)]
        let timestamp = timestamp + self.time_offset;

        let mut states = LimitState::from_limits(scoping, limits);

        let cache = self.cache.read(timestamp); // Acquire a read lock.
        for entry in entries {
            for state in states.iter_mut() {
                if !state.scope.matches(&entry) {
                    // Entry not relevant for limit.
                    continue;
                }

                match cache.check(state.scope, entry.hash, state.limit) {
                    CacheOutcome::Accepted => {
                        // Accepted already, nothing to do.
                        state.cache_hit();
                        state.accepted();
                    }
                    CacheOutcome::Rejected => {
                        // Rejected, add it to the rejected list and move on.
                        rejections.reject(entry.id);
                        state.cache_hit();
                        state.rejected();
                    }
                    CacheOutcome::Unknown => {
                        // Add the entry to the state -> needs to be checked with Redis.
                        state.entries.push(RedisEntry::new(entry.id, entry.hash));
                        state.cache_miss();
                    }
                }
            }
        }
        drop(cache); // Give up the cache lock!

        let mut client = self.redis.client()?;
        let mut connection = client.connection()?;

        for mut state in states {
            if state.entries.is_empty() {
                continue;
            }

            let results = metric!(timer(CardinalityLimiterTimers::Redis), id = state.id, {
                self.check_limits(&mut connection, &mut state, timestamp)
            })?;

            // This always acquires a write lock, but we only hit this
            // if we previously didn't satisfy the request from the cache,
            // -> there is a very high chance we actually need the lock.
            let mut cache = self.cache.update(state.scope, timestamp); // Acquire a write lock.
            for (entry, status) in results {
                if status.is_rejected() {
                    rejections.reject(entry.id);
                    state.rejected();
                } else {
                    cache.accept(entry.hash);
                    state.accepted();
                }
            }
            drop(cache); // Give up the cache lock!
        }

        Ok(())
    }
}

/// Internal state combining relevant entries for the respective quota.
struct LimitState<'a> {
    /// Id of the original limit.
    pub id: &'a str,
    /// Entries which are relevant for the quota.
    pub entries: Vec<RedisEntry>,
    /// Scoping of the quota.
    pub scope: QuotaScoping,
    /// The limit of the quota.
    pub limit: u64,

    /// The original/full scoping.
    scoping: Scoping,
    /// Amount of cache hits.
    cache_hits: i64,
    /// Amount of cache misses.
    cache_misses: i64,
    /// Amount of accepts,
    accepts: i64,
    /// Amount of rejections.
    rejections: i64,
}

impl<'a> LimitState<'a> {
    pub fn new(scoping: Scoping, limit: &'a CardinalityLimit) -> Option<Self> {
        Some(Self {
            id: &limit.id,
            entries: Vec::new(),
            scope: QuotaScoping::new(scoping, limit)?,
            limit: limit.limit,
            scoping,
            cache_hits: 0,
            cache_misses: 0,
            accepts: 0,
            rejections: 0,
        })
    }

    pub fn from_limits(scoping: Scoping, limits: &'a [CardinalityLimit]) -> Vec<Self> {
        limits
            .iter()
            .filter_map(|limit| LimitState::new(scoping, limit))
            .collect::<Vec<_>>()
    }

    pub fn take_entries(&mut self) -> Vec<RedisEntry> {
        std::mem::take(&mut self.entries)
    }

    pub fn cache_hit(&mut self) {
        self.cache_hits += 1;
    }

    pub fn cache_miss(&mut self) {
        self.cache_misses += 1;
    }

    pub fn accepted(&mut self) {
        self.accepts += 1;
    }

    pub fn rejected(&mut self) {
        self.rejections += 1;
    }
}

impl<'a> Drop for LimitState<'a> {
    fn drop(&mut self) {
        metric!(
            counter(CardinalityLimiterCounters::RedisCacheHit) += self.cache_hits,
            id = self.id
        );
        metric!(
            counter(CardinalityLimiterCounters::RedisCacheMiss) += self.cache_misses,
            id = self.id
        );
        metric!(
            counter(CardinalityLimiterCounters::Accepted) += self.accepts,
            id = self.id
        );
        metric!(
            counter(CardinalityLimiterCounters::Rejected) += self.rejections,
            id = self.id
        );

        let organization_id = self.scoping.organization_id as i64;
        let status = if self.rejections > 0 { "limited" } else { "ok" };
        metric!(
            set(CardinalityLimiterSets::Organizations) = organization_id,
            id = self.id,
            status = status,
        )
    }
}

/// Entry used by the Redis limiter.
#[derive(Clone, Copy, Debug)]
struct RedisEntry {
    /// The correlating entry id.
    pub id: EntryId,
    /// The entry hash.
    pub hash: u32,
}

impl RedisEntry {
    /// Creates a new Redis entry.
    fn new(id: EntryId, hash: u32) -> Self {
        Self { id, hash }
    }
}

struct CheckedLimits {
    entries: Vec<RedisEntry>,
    statuses: Vec<Status>,
}

impl IntoIterator for CheckedLimits {
    type Item = (RedisEntry, Status);
    type IntoIter = std::iter::Zip<std::vec::IntoIter<RedisEntry>, std::vec::IntoIter<Status>>;

    fn into_iter(self) -> Self::IntoIter {
        debug_assert_eq!(
            self.entries.len(),
            self.statuses.len(),
            "expected same amount of entries as statuses"
        );
        std::iter::zip(self.entries, self.statuses)
    }
}

#[cfg(test)]
mod tests {
    use std::collections::HashSet;
    use std::sync::atomic::AtomicU64;
    use std::time::Duration;

    use relay_base_schema::metrics::MetricNamespace;
    use relay_base_schema::project::ProjectId;
    use relay_redis::{redis, RedisConfigOptions};

    use crate::limiter::EntryId;
    use crate::redis::{KEY_PREFIX, KEY_VERSION};
    use crate::{CardinalityScope, SlidingWindow};

    use super::*;

    fn build_limiter() -> RedisSetLimiter {
        let url = std::env::var("RELAY_REDIS_URL")
            .unwrap_or_else(|_| "redis://127.0.0.1:6379".to_owned());

        let redis = RedisPool::single(&url, RedisConfigOptions::default()).unwrap();

        RedisSetLimiter::new(
            RedisSetLimiterOptions {
                cache_vacuum_interval: Duration::from_secs(5),
            },
            redis,
        )
    }

    fn new_scoping(limiter: &RedisSetLimiter) -> Scoping {
        static ORGS: AtomicU64 = AtomicU64::new(100);

        let scoping = Scoping {
            organization_id: ORGS.fetch_add(1, std::sync::atomic::Ordering::SeqCst),
            project_id: ProjectId::new(1),
        };

        limiter.flush(scoping);

        scoping
    }

    #[derive(Debug, Default, PartialEq, Eq)]
    struct Rejections(HashSet<EntryId>);

    impl super::Rejections for Rejections {
        fn reject(&mut self, entry_id: EntryId) {
            self.0.insert(entry_id);
        }
    }

    impl std::ops::Deref for Rejections {
        type Target = HashSet<EntryId>;

        fn deref(&self) -> &Self::Target {
            &self.0
        }
    }

    impl RedisSetLimiter {
        /// Remove all redis state for an organization.
        fn flush(&self, scoping: Scoping) {
            let pattern = format!(
                "{KEY_PREFIX}:{KEY_VERSION}:scope-{{{o}-*",
                o = scoping.organization_id
            );

            let mut client = self.redis.client().unwrap();
            let mut connection = client.connection().unwrap();

            let keys = redis::cmd("KEYS")
                .arg(pattern)
                .query::<Vec<String>>(&mut connection)
                .unwrap();

            if !keys.is_empty() {
                let mut del = redis::cmd("DEL");
                for key in keys {
                    del.arg(key);
                }
                del.query::<()>(&mut connection).unwrap();
            }
        }

        fn redis_sets(&self, scoping: Scoping) -> Vec<(String, usize)> {
            let pattern = format!(
                "{KEY_PREFIX}:{KEY_VERSION}:scope-{{{o}-*",
                o = scoping.organization_id
            );

            let mut client = self.redis.client().unwrap();
            let mut connection = client.connection().unwrap();

            redis::cmd("KEYS")
                .arg(pattern)
                .query::<Vec<String>>(&mut connection)
                .unwrap()
                .into_iter()
                .map(move |key| {
                    let size = redis::cmd("SCARD")
                        .arg(&key)
                        .query::<usize>(&mut connection)
                        .unwrap();

                    (key, size)
                })
                .collect()
        }

        fn test_limits<I>(
            &self,
            scoping: Scoping,
            limits: &[CardinalityLimit],
            entries: I,
        ) -> Rejections
        where
            I: IntoIterator<Item = Entry>,
        {
            let mut outcomes = Rejections::default();
            self.check_cardinality_limits(scoping, limits, entries, &mut outcomes)
                .unwrap();
            outcomes
        }
    }

    #[test]
    fn test_limiter_accept_previously_seen() {
        let limiter = build_limiter();

        let entries = [
            Entry::new(EntryId(0), MetricNamespace::Custom, 0),
            Entry::new(EntryId(1), MetricNamespace::Custom, 1),
            Entry::new(EntryId(2), MetricNamespace::Custom, 2),
            Entry::new(EntryId(3), MetricNamespace::Custom, 3),
            Entry::new(EntryId(4), MetricNamespace::Custom, 4),
            Entry::new(EntryId(5), MetricNamespace::Custom, 5),
        ];

        let scoping = new_scoping(&limiter);
        let mut limit = CardinalityLimit {
            id: "limit".to_owned(),
            window: SlidingWindow {
                window_seconds: 3600,
                granularity_seconds: 360,
            },
            limit: 5,
            scope: CardinalityScope::Organization,
            namespace: Some(MetricNamespace::Custom),
        };

        // 6 items, limit is 5 -> 1 rejection.
        let rejected = limiter.test_limits(scoping, &[limit.clone()], entries);
        assert_eq!(rejected.len(), 1);

        // We're at the limit but it should still accept already accepted elements, even with a
        // samller limit than previously accepted.
        limit.limit = 3;
        let rejected2 = limiter.test_limits(scoping, &[limit.clone()], entries);
        assert_eq!(rejected2, rejected);

        // A higher limit should accept everthing
        limit.limit = 6;
        let rejected3 = limiter.test_limits(scoping, &[limit], entries);
        assert_eq!(rejected3.len(), 0);
    }

    #[test]
    fn test_limiter_org_based_time_shift() {
        let mut limiter = build_limiter();

        let granularity_seconds = 10_000;

        let scoping1 = Scoping {
            organization_id: granularity_seconds,
            project_id: ProjectId::new(1),
        };
        let scoping2 = Scoping {
            // Time shift relative to `scoping1` should be half the granularity.
            organization_id: granularity_seconds / 2,
            project_id: ProjectId::new(1),
        };

        let limits = &[CardinalityLimit {
            id: "limit".to_owned(),
            window: SlidingWindow {
                window_seconds: granularity_seconds * 3,
                granularity_seconds,
            },
            limit: 1,
            scope: CardinalityScope::Organization,
            namespace: Some(MetricNamespace::Custom),
        }];

        let entries1 = [Entry::new(EntryId(0), MetricNamespace::Custom, 0)];
        assert!(limiter.test_limits(scoping1, limits, entries1).is_empty());
        assert!(limiter.test_limits(scoping2, limits, entries1).is_empty());

        // Make sure `entries2` is not accepted.
        let entries2 = [Entry::new(EntryId(1), MetricNamespace::Custom, 1)];
        assert_eq!(limiter.test_limits(scoping1, limits, entries2).len(), 1);
        assert_eq!(limiter.test_limits(scoping2, limits, entries2).len(), 1);

        let mut scoping1_accept = None;
        let mut scoping2_accept = None;

        // Measure time required until `entries2` is accepted.
        for i in 0..100 {
            let offset = i * granularity_seconds / 10;

            limiter.time_offset = Duration::from_secs(offset);

            if scoping1_accept.is_none()
                && limiter.test_limits(scoping1, limits, entries2).is_empty()
            {
                scoping1_accept = Some(offset as i64);
            }

            if scoping2_accept.is_none()
                && limiter.test_limits(scoping2, limits, entries2).is_empty()
            {
                scoping2_accept = Some(offset as i64);
            }

            if scoping1_accept.is_some() && scoping2_accept.is_some() {
                break;
            }
        }

        let scoping1_accept = scoping1_accept.unwrap();
        let scoping2_accept = scoping2_accept.unwrap();

        let diff = (scoping1_accept - scoping2_accept).abs();
        let expected = granularity_seconds as i64 / 2;
        // Make sure they are perfectly offset.
        assert_eq!(diff, expected);
    }

    #[test]
    fn test_limiter_small_within_limits() {
        let limiter = build_limiter();
        let scoping = new_scoping(&limiter);

        let limits = &[CardinalityLimit {
            id: "limit".to_owned(),
            window: SlidingWindow {
                window_seconds: 3600,
                granularity_seconds: 360,
            },
            limit: 10_000,
            scope: CardinalityScope::Organization,
            namespace: Some(MetricNamespace::Custom),
        }];

        let entries = (0..50)
            .map(|i| Entry::new(EntryId(i as usize), MetricNamespace::Custom, i))
            .collect::<Vec<_>>();
        let rejected = limiter.test_limits(scoping, limits, entries);
        assert_eq!(rejected.len(), 0);

        let entries = (100..150)
            .map(|i| Entry::new(EntryId(i as usize), MetricNamespace::Custom, i))
            .collect::<Vec<_>>();
        let rejected = limiter.test_limits(scoping, limits, entries);
        assert_eq!(rejected.len(), 0);
    }

    #[test]
    fn test_limiter_big_limit() {
        let limiter = build_limiter();

        let scoping = new_scoping(&limiter);
        let limits = &[CardinalityLimit {
            id: "limit".to_owned(),
            window: SlidingWindow {
                window_seconds: 3600,
                granularity_seconds: 360,
            },
            limit: 80_000,
            scope: CardinalityScope::Organization,
            namespace: Some(MetricNamespace::Custom),
        }];

        let entries = (0..100_000)
            .map(|i| Entry::new(EntryId(i as usize), MetricNamespace::Custom, i))
            .collect::<Vec<_>>();

        let rejected = limiter.test_limits(scoping, limits, entries);
        assert_eq!(rejected.len(), 20_000);
    }

    #[test]
    fn test_limiter_sliding_window() {
        let mut limiter = build_limiter();

        let scoping = new_scoping(&limiter);
        let window = SlidingWindow {
            window_seconds: 3600,
            granularity_seconds: 360,
        };
        let limits = &[CardinalityLimit {
            id: "limit".to_owned(),
            window,
            limit: 1,
            scope: CardinalityScope::Organization,
            namespace: Some(MetricNamespace::Custom),
        }];

        let entries1 = [Entry::new(EntryId(0), MetricNamespace::Custom, 0)];
        let entries2 = [Entry::new(EntryId(1), MetricNamespace::Custom, 1)];

        // 1 item and limit is 1 -> No rejections.
        let rejected = limiter.test_limits(scoping, limits, entries1);
        assert_eq!(rejected.len(), 0);

        for i in 0..window.window_seconds / window.granularity_seconds {
            // Fast forward time.
            limiter.time_offset = Duration::from_secs(i * window.granularity_seconds);

            // Should accept the already inserted item.
            let rejected = limiter.test_limits(scoping, limits, entries1);
            assert_eq!(rejected.len(), 0);
            // Should reject the new item.
            let rejected = limiter.test_limits(scoping, limits, entries2);
            assert_eq!(rejected.len(), 1);
        }

        // Fast forward time to where we're in the next window.
        limiter.time_offset = Duration::from_secs(window.window_seconds + 1);
        // Accept the new element.
        let rejected = limiter.test_limits(scoping, limits, entries2);
        assert_eq!(rejected.len(), 0);
        // Reject the old element now.
        let rejected = limiter.test_limits(scoping, limits, entries1);
        assert_eq!(rejected.len(), 1);
    }

    #[test]
    fn test_limiter_no_namespace_limit_is_shared_limit() {
        let limiter = build_limiter();
        let scoping = new_scoping(&limiter);

        let limits = &[CardinalityLimit {
            id: "limit".to_owned(),
            window: SlidingWindow {
                window_seconds: 3600,
                granularity_seconds: 360,
            },
            limit: 2,
            scope: CardinalityScope::Organization,
            namespace: None,
        }];

        let entries1 = [Entry::new(EntryId(0), MetricNamespace::Custom, 0)];
        let entries2 = [Entry::new(EntryId(0), MetricNamespace::Spans, 1)];
        let entries3 = [Entry::new(EntryId(0), MetricNamespace::Transactions, 2)];

        let rejected = limiter.test_limits(scoping, limits, entries1);
        assert_eq!(rejected.len(), 0);

        let rejected = limiter.test_limits(scoping, limits, entries2);
        assert_eq!(rejected.len(), 0);

        let rejected = limiter.test_limits(scoping, limits, entries3);
        assert_eq!(rejected.len(), 1);
    }

    #[test]
    fn test_limiter_multiple_limits() {
        let limiter = build_limiter();
        let scoping = new_scoping(&limiter);

        let limits = &[
            CardinalityLimit {
                id: "limit1".to_owned(),
                window: SlidingWindow {
                    window_seconds: 3600,
                    granularity_seconds: 360,
                },
                limit: 1,
                scope: CardinalityScope::Organization,
                namespace: Some(MetricNamespace::Custom),
            },
            CardinalityLimit {
                id: "limit2".to_owned(),
                window: SlidingWindow {
                    window_seconds: 3600,
                    granularity_seconds: 360,
                },
                limit: 1,
                scope: CardinalityScope::Organization,
                namespace: Some(MetricNamespace::Custom),
            },
            CardinalityLimit {
                id: "limit3".to_owned(),
                window: SlidingWindow {
                    window_seconds: 3600,
                    granularity_seconds: 360,
                },
                limit: 1,
                scope: CardinalityScope::Organization,
                namespace: Some(MetricNamespace::Spans),
            },
            CardinalityLimit {
                id: "unknown_skipped".to_owned(),
                window: SlidingWindow {
                    window_seconds: 3600,
                    granularity_seconds: 360,
                },
                limit: 1,
                scope: CardinalityScope::Unknown,
                namespace: Some(MetricNamespace::Transactions),
            },
        ];

        let entries = [
            Entry::new(EntryId(0), MetricNamespace::Custom, 0),
            Entry::new(EntryId(1), MetricNamespace::Custom, 1),
            Entry::new(EntryId(2), MetricNamespace::Spans, 2),
            Entry::new(EntryId(3), MetricNamespace::Spans, 3),
            Entry::new(EntryId(4), MetricNamespace::Transactions, 4),
            Entry::new(EntryId(5), MetricNamespace::Transactions, 5),
        ];

        // Run multiple times to make sure caching does not interfere.
        for _ in 0..3 {
            let rejected = limiter.test_limits(scoping, limits, entries);

            // 2 transactions + 1 span + 1 custom (4) accepted -> 2 (6-4) rejected.
            assert_eq!(rejected.len(), 2);
            // 1 custom rejected.
            assert!(rejected.contains(&EntryId(0)) || rejected.contains(&EntryId(1)));
            // 1 span rejected.
            assert!(rejected.contains(&EntryId(2)) || rejected.contains(&EntryId(3)));
            // 2 transactions accepted -> no rejections.
            assert!(!rejected.contains(&EntryId(4)));
            assert!(!rejected.contains(&EntryId(5)));
        }
    }

    #[test]
    fn test_limiter_sliding_window_full() {
        let mut limiter = build_limiter();
        let scoping = new_scoping(&limiter);

        let window = SlidingWindow {
            window_seconds: 300,
            granularity_seconds: 100,
        };
        let limits = &[CardinalityLimit {
            id: "limit".to_owned(),
            window,
            limit: 100,
            scope: CardinalityScope::Organization,
            namespace: Some(MetricNamespace::Custom),
        }];

        macro_rules! test {
            ($r:expr) => {{
                let entries = $r
                    .map(|i| Entry::new(EntryId(i as usize), MetricNamespace::Custom, i))
                    .collect::<Vec<_>>();

                limiter.test_limits(scoping, limits, entries)
            }};
        }

        // Fill the first window with values.
        assert!(test!(0..100).is_empty());

        // Refresh 0..50 - Full.
        limiter.time_offset = Duration::from_secs(1 + window.granularity_seconds);
        assert!(test!(0..50).is_empty());
        assert_eq!(test!(100..125).len(), 25);

        // Refresh 0..50 - Full.
        limiter.time_offset = Duration::from_secs(1 + window.granularity_seconds * 2);
        assert!(test!(0..50).is_empty());
        assert_eq!(test!(125..150).len(), 25);

        // Refresh 0..50 - 50..100 fell out of the window, add 25 (size 50 -> 75).
        // --> Set 4 has size 75.
        limiter.time_offset = Duration::from_secs(1 + window.granularity_seconds * 3);
        assert!(test!(0..50).is_empty());
        assert!(test!(150..175).is_empty());

        // Refresh 0..50 - Still 25 available (size 75 -> 100).
        limiter.time_offset = Duration::from_secs(1 + window.granularity_seconds * 4);
        assert!(test!(0..50).is_empty());
        assert!(test!(175..200).is_empty());

        // From this point on it is repeating:
        //  - Always refresh 0..50.
        //  - First granule is full.
        //  - Next two granules each have space for 25 -> immediately filled.
        for i in 0..21 {
            let start = 200 + i * 25;
            let end = start + 25;

            limiter.time_offset =
                Duration::from_secs(1 + window.granularity_seconds * (i as u64 + 5));
            assert!(test!(0..50).is_empty());

            if i % 3 == 0 {
                assert_eq!(test!(start..end).len(), 25);
            } else {
                assert!(test!(start..end).is_empty());
            }
        }

        let mut sets = limiter.redis_sets(scoping);
        sets.sort();

        let len = sets.len();
        for (i, (_, size)) in sets.into_iter().enumerate() {
            // Set 4 and the last set were never fully filled.
            if i == 3 || i + 1 == len {
                assert_eq!(size, 75);
            } else {
                assert_eq!(size, 100);
            }
        }
    }
}<|MERGE_RESOLUTION|>--- conflicted
+++ resolved
@@ -10,17 +10,11 @@
         quota::QuotaScoping,
         script::{CardinalityScript, Status},
     },
-<<<<<<< HEAD
-    statsd::{CardinalityLimiterCounters, CardinalityLimiterHistograms, CardinalityLimiterTimers},
-    CardinalityLimit, Result,
-=======
     statsd::{
         CardinalityLimiterCounters, CardinalityLimiterHistograms, CardinalityLimiterSets,
         CardinalityLimiterTimers,
     },
-    window::Slot,
-    CardinalityLimit, CardinalityScope, OrganizationId, Result, SlidingWindow,
->>>>>>> c9e47cb4
+    CardinalityLimit, Result,
 };
 use relay_common::time::UnixTimestamp;
 
