# PII Configuration

The following document explores the syntax and semantics of the new
datascrubbing ("PII") configuration consumed by
[Relay](https://github.com/getsentry/relay).

<<<<<<< HEAD
## A basic example
=======
This type of configuration is supposed to eventually replace our existing [server-side data scrubbing feature](https://docs.sentry.io/data-management/sensitive-data/#server-side-scrubbing). **We are currently beta-testing this feature on `sentry.io`**. If you are interested in gaining early access to this feature, please refer to [this issue](https://github.com/getsentry/relay/issues/453) or contact us at `markus@sentry.io`.

## A Basic Example
>>>>>>> dc3c534f

Say you have an exception message which, unfortunately, contains IP addresses which are not supposed to be there. You'd write:

```json
{
  "applications": {
    "$string": ["@ip:replace"]
  }
}
```

It reads as "replace all IP addresses in all strings", or "apply `@ip:replace` to all `$string` fields".

`@ip:replace` is called a rule, and `$string` is a [_selector_](selectors.md).

## Built-in Rules

The following rules exist by default:

- `@ip:replace` and `@ip:hash` for replacing IP addresses.
- `@imei:replace` and `@imei:hash` for replacing IMEIs
- `@mac:replace`, `@mac:mask` and `@mac:hash` for matching MAC addresses
- `@email:mask`, `@email:replace` and `@email:hash` for matching email addresses
- `@creditcard:mask`, `@creditcard:replace` and `@creditcard:hash` for matching creditcard numbers
- `@userpath:replace` and `@userpath:hash` for matching local paths (e.g. `C:/Users/foo/`)
- `@password:remove` for removing passwords. In this case we're pattern matching against the field's key, whether it contains `password`, `credentials` or similar strings.
- `@anything:remove`, `@anything:replace` and `@anything:hash` for removing, replacing or hashing any value. It is essentially equivalent to a wildcard-regex, but it will also match much more than strings.

## Writing Your Own Rules

Rules generally consist of two parts:

- *Rule types* describe what to match. See [_PII Rule Types_](types.md) for an exhaustive list.
- *Rule redaction methods* describe what to do with the match. See [_PII Redaction Methods_](methods.md) for a list.

Each page comes with examples. Try those examples out by pasting them into the "PII config" column of [_Piinguin_](https://getsentry.github.io/piinguin) and clicking on fields to get suggestions.

## Interactive Editing

The easiest way to go about this is if you already have a raw JSON payload from
some SDK. Go to our PII config editor
[Piinguin](https://getsentry.github.io/piinguin/), and:

1. Paste in a raw event
2. Click on data you want eliminated
3. Paste in other payloads and see if they look fine, go to step **2** if
   necessary.

After iterating on the config, paste it back into the project config located at `.relay/projects/<PROJECT_ID>.json`

For example:

```json
{
  "publicKeys": [
    {
      "publicKey": "___PUBLIC_KEY___",
      "isEnabled": true
    }
  ],
  "config": {
    "allowedDomains": ["*"],
    "piiConfig": {
      "rules": {
        "device_id": {
          "type": "pattern",
          "pattern": "d/[a-f0-9]{12}",
          "redaction": {
            "method": "hash"
          }
        }
      },
      "applications": {
        "freeform": ["device_id"]
      }
    }
  }
}
```<|MERGE_RESOLUTION|>--- conflicted
+++ resolved
@@ -4,13 +4,7 @@
 datascrubbing ("PII") configuration consumed by
 [Relay](https://github.com/getsentry/relay).
 
-<<<<<<< HEAD
-## A basic example
-=======
-This type of configuration is supposed to eventually replace our existing [server-side data scrubbing feature](https://docs.sentry.io/data-management/sensitive-data/#server-side-scrubbing). **We are currently beta-testing this feature on `sentry.io`**. If you are interested in gaining early access to this feature, please refer to [this issue](https://github.com/getsentry/relay/issues/453) or contact us at `markus@sentry.io`.
-
 ## A Basic Example
->>>>>>> dc3c534f
 
 Say you have an exception message which, unfortunately, contains IP addresses which are not supposed to be there. You'd write:
 
