# PII Selectors

Selectors allow you to restrict rules to certain parts of the event. This is useful to unconditionally remove certain data by variable/field name from the event, but can also be used to conservatively test rules on real data.

Data scrubbing always works on the raw event payload. Keep in mind that some fields in the UI may be called differently in the JSON schema. When looking at an event there should always be a link called "JSON" present that allows you to see what the data scrubber sees.

For example, what is called "Additional Data" in the UI is called `extra` in the event payload. To remove a specific key called `foo`, you would write:

```
[Remove] [Anything] from [extra.foo]
```

Another example. Sentry knows about two kinds of error messages: The exception message, and the top-level log message. Here is an example of how such an event payload as sent by the SDK (and downloadable from the UI) would look like:

```json
{
  "logentry": {
    "formatted": "Failed to roll out the dinglebop"
  },
  "exceptions": {
    "values": [
      {
        "type": "ZeroDivisionError",
        "value": "integer division or modulo by zero",
      }
    ]
  }
}
```

Since the "error message" is taken from the `exception`'s `value`, and the "message" is taken from `logentry`, we would have to write the following to remove both from the event:

```
[Remove] [Anything] from [exception.value]
[Remove] [Anything] from [logentry.formatted]
```

### Boolean Logic

You can combine selectors using boolean logic.

* Prefix with `!` to invert the selector. `foo` matches the JSON key `foo`, while `!foo` matches everything but `foo`.
* Build the conjunction (AND) using `&&`, such as: `foo && !extra.foo` to match the key `foo` except when inside of `extra`.
* Build the disjunction (OR) using `||`, such as: `foo || bar` to match `foo` or `bar`.

### Wildcards

* `**` matches all subpaths, so that `foo.**` matches all JSON keys within `foo`.
* `*` matches a single path item, so that `foo.*` matches all JSON keys one level below `foo`.

### Value Types

Select subsections by JSON-type using the following:

* `$string` matches any string value
* `$number` matches any integer or float value
* `$datetime` matches any field in the event that represents a timestamp
* `$array` matches any JSON array value
* `$object` matches any JSON object

Select known parts of the schema using the following:

* `$exception` matches a single exception instance in `{"exception": {"values": [...]}}`
* `$stacktrace` matches a stack trace instance
* `$frame` matches a frame
* `$request` matches the HTTP request context of an event
* `$user` matches the user context of an event
* `$logentry` (also applies to the `message` attribute)
* `$thread` matches a single thread instance in `{"threads": {"values": [...]}}`
* `$breadcrumb` matches a single breadcrumb in `{"breadcrumbs": [...]}`
<<<<<<< HEAD
* `$span` matches a trace span
=======
* `$span` matches a [trace span]
>>>>>>> c77e61cf
* `$sdk` matches the SDK context in `{"sdk": ...}`

#### Examples

* Delete `event.user`:

  ```
  [Remove] [Anything] from [$user]
  ```

* Delete all frame-local variables:

  ```
  [Remove] [Anything] from [$frame.vars]
  ```

### Escaping Specal Characters

If the object key you want to match contains whitespace or special characters, you can use quotes to escape it:

```
[Remove] [Anything] from [extra.'my special value']
```

This matches the key `my special value` in _Additional Data_.

To escape `'` (single quote) within the quotes, replace it with `''` (two quotes):

```
[Remove] [Anything] from [extra.'my special '' value']
```

This matches the key `my special ' value` in _Additional Data_.

[trace span]: https://docs.sentry.io/performance-monitoring/distributed-tracing/#spans<|MERGE_RESOLUTION|>--- conflicted
+++ resolved
@@ -68,11 +68,7 @@
 * `$logentry` (also applies to the `message` attribute)
 * `$thread` matches a single thread instance in `{"threads": {"values": [...]}}`
 * `$breadcrumb` matches a single breadcrumb in `{"breadcrumbs": [...]}`
-<<<<<<< HEAD
 * `$span` matches a trace span
-=======
-* `$span` matches a [trace span]
->>>>>>> c77e61cf
 * `$sdk` matches the SDK context in `{"sdk": ...}`
 
 #### Examples
