use std::borrow::Cow;
use std::collections::{BTreeMap, HashMap};
use std::fmt::Display;
use std::io::{Read, Write};

use relay_general::pii::{PiiConfig, PiiProcessor};
use relay_general::processor::{
    FieldAttrs, Pii, ProcessingState, Processor, SelectorSpec, ValueType,
};
use relay_general::types::{Meta, ProcessingAction};

use flate2::{read::ZlibDecoder, write::ZlibEncoder, Compression};
use serde::{de::Error as DError, Deserialize, Serialize};
use serde_json::Value;

/// Parses compressed replay recording payloads and applies data scrubbers.
///
/// `limit` controls the maximum size in bytes during decompression. This function returns an `Err`
/// if decompressed contents exceed the limit.
pub fn process_recording(bytes: &[u8], limit: usize) -> Result<Vec<u8>, RecordingParseError> {
    // Check for null byte condition.
    if bytes.is_empty() {
        return Err(RecordingParseError::Message("no data found"));
    }

    let mut split = bytes.splitn(2, |b| b == &b'\n');
    let header = split
        .next()
        .ok_or(RecordingParseError::Message("no headers found"))?;

    let body = match split.next() {
        Some(b"") | None => return Err(RecordingParseError::Message("no body found")),
        Some(body) => body,
    };

    let buffer = decompress(body, limit)?;
    let mut events = deserialize(buffer)?;

    strip_pii(&mut events).map_err(RecordingParseError::ProcessingAction)?;

    let bytes = serialize(events)?;
    let compressed_bytes = compress(bytes)?;

    Ok([header.into(), vec![b'\n'], compressed_bytes].concat())
}

pub fn strip_pii(events: &mut Vec<Event>) -> Result<(), ProcessingAction> {
    let mut pii_config = PiiConfig::default();
    pii_config.applications =
        BTreeMap::from([(SelectorSpec::And(vec![]), vec!["@common".to_string()])]);

    let pii_processor = PiiProcessor::new(pii_config.compiled());
    let mut processor = RecordingProcessor::new(pii_processor);
    processor.mask_pii(events)?;

    Ok(())
}

pub fn serialize(events: Vec<Event>) -> Result<Vec<u8>, RecordingParseError> {
    serde_json::to_vec(&events).map_err(RecordingParseError::Json)
}

pub fn compress(buffer: Vec<u8>) -> Result<Vec<u8>, RecordingParseError> {
    let mut encoder = ZlibEncoder::new(Vec::new(), Compression::default());
    encoder.write_all(&buffer)?;
    encoder.finish().map_err(RecordingParseError::Compression)
}

pub fn deserialize(buffer: Vec<u8>) -> Result<Vec<Event>, RecordingParseError> {
    serde_json::from_slice(&buffer).map_err(RecordingParseError::Json)
}

pub fn decompress(zipped_input: &[u8], limit: usize) -> Result<Vec<u8>, RecordingParseError> {
    let mut buffer = Vec::new();

    ZlibDecoder::new(zipped_input)
        .take(limit as u64)
        .read_to_end(&mut buffer)?;

    Ok(buffer)
}

// Error

#[derive(Debug)]
pub enum RecordingParseError {
    Json(serde_json::Error),
    Compression(std::io::Error),
    Message(&'static str),
    ProcessingAction(ProcessingAction),
}

impl Display for RecordingParseError {
    fn fmt(&self, f: &mut std::fmt::Formatter<'_>) -> std::fmt::Result {
        match self {
            RecordingParseError::Json(serde_error) => write!(f, "{serde_error}"),
            RecordingParseError::Compression(io_error) => write!(f, "{io_error}"),
            RecordingParseError::Message(message) => write!(f, "{message}"),
            RecordingParseError::ProcessingAction(action) => write!(f, "{action}"),
        }
    }
}

impl std::error::Error for RecordingParseError {}

impl From<serde_json::Error> for RecordingParseError {
    fn from(err: serde_json::Error) -> Self {
        RecordingParseError::Json(err)
    }
}

impl From<std::io::Error> for RecordingParseError {
    fn from(err: std::io::Error) -> Self {
        RecordingParseError::Compression(err)
    }
}

// Recording Processor

pub struct RecordingProcessor<'a> {
    pii_processor: PiiProcessor<'a>,
}

impl RecordingProcessor<'_> {
    fn new(pii_processor: PiiProcessor) -> RecordingProcessor {
        RecordingProcessor { pii_processor }
    }

    fn mask_pii(&mut self, events: &mut Vec<Event>) -> Result<(), ProcessingAction> {
        for event in events {
            match event {
                Event::T2(variant) => self.recurse_snapshot_node(&mut variant.data.node)?,
                Event::T3(variant) => self.recurse_incremental_source(&mut variant.data)?,
                Event::T5(variant) => self.recurse_custom_event(variant)?,
                _ => {}
            };
        }
        Ok(())
    }

    fn recurse_incremental_source(
        &mut self,
        variant: &mut IncrementalSourceDataVariant,
    ) -> Result<(), ProcessingAction> {
        match variant {
            IncrementalSourceDataVariant::Mutation(mutation) => {
                for addition in &mut mutation.adds {
                    match self.recurse_snapshot_node(&mut addition.node) {
                        Ok(_) => {}
                        Err(e) => return Err(e),
                    }
                }
            }
            IncrementalSourceDataVariant::Input(input) => self.strip_pii(&mut input.text)?,
            _ => {}
        }

        Ok(())
    }

    fn recurse_snapshot_node(&mut self, node: &mut Node) -> Result<(), ProcessingAction> {
        match &mut node.variant {
            NodeVariant::T0(document) => {
                for node in &mut document.child_nodes {
                    self.recurse_snapshot_node(node)?
                }
            }
            NodeVariant::T2(element) => self.recurse_element(element)?,
            NodeVariant::Rest(text) => {
                self.strip_pii(&mut text.text_content)?;
            }
            _ => {}
        }

        Ok(())
    }

    fn recurse_custom_event(&mut self, event: &mut CustomEvent) -> Result<(), ProcessingAction> {
        match &mut event.data {
            CustomEventDataVariant::Breadcrumb(breadcrumb) => match &mut breadcrumb.payload.message
            {
                Some(message) => self.strip_pii(message)?,
                None => {}
            },
            CustomEventDataVariant::PerformanceSpan(span) => {
                self.strip_pii(&mut span.payload.description)?;
            }
        }

        Ok(())
    }

    fn recurse_element(&mut self, element: &mut ElementNode) -> Result<(), ProcessingAction> {
        match element.tag_name.as_str() {
            "script" | "style" => {}
            "img" | "source" => {
                let attrs = &mut element.attributes;
                attrs.insert("src".to_string(), Value::String("#".to_string()));
                self.recurse_element_children(element)?
            }
            _ => self.recurse_element_children(element)?,
        }

        Ok(())
    }

    fn recurse_element_children(
        &mut self,
        element: &mut ElementNode,
    ) -> Result<(), ProcessingAction> {
        for node in &mut element.child_nodes {
            self.recurse_snapshot_node(node)?
        }

        Ok(())
    }

    fn strip_pii(&mut self, value: &mut String) -> Result<(), ProcessingAction> {
        let field_attrs = Cow::Owned(FieldAttrs::new().pii(Pii::True));
        let processing_state =
            ProcessingState::root().enter_static("", Some(field_attrs), Some(ValueType::String));
        self.pii_processor
            .process_string(value, &mut Meta::default(), &processing_state)?;

        Ok(())
    }
}

/// Event Type Parser
///
/// Events have an internally tagged variant on their "type" field. The type must be one of seven
/// values. There are no default types for this variation. Because the "type" field's values are
/// integers we must define custom deserailization behavior.
///
/// -> DOMCONTENTLOADED = 0
/// -> LOAD = 1
/// -> FULLSNAPSHOT = 2
/// -> INCREMENTALSNAPSHOT = 3
/// -> META = 4
/// -> CUSTOM = 5
/// -> PLUGIN = 6

#[derive(Debug, Serialize)]
#[serde(untagged)]
pub enum Event {
    T2(FullSnapshotEvent),
    T3(IncrementalSnapshotEvent),
    T4(MetaEvent),
    T5(CustomEvent),
    Default(Value),
    // 0: DOMContentLoadedEvent,
    // 1: LoadEvent,
    // 6: PluginEvent,
}

impl<'de> serde::Deserialize<'de> for Event {
    fn deserialize<D: serde::Deserializer<'de>>(d: D) -> Result<Self, D::Error> {
        let value = Value::deserialize(d)?;

        match value.get("type") {
            Some(val) => match Value::as_u64(val) {
                Some(v) => match v {
                    2 => match FullSnapshotEvent::deserialize(value) {
                        Ok(event) => Ok(Event::T2(event)),
                        Err(_) => Err(DError::custom("could not parse snapshot event")),
                    },
                    3 => match IncrementalSnapshotEvent::deserialize(value) {
                        Ok(event) => Ok(Event::T3(event)),
                        Err(_) => Err(DError::custom("could not parse incremental snapshot event")),
                    },
                    4 => match MetaEvent::deserialize(value) {
                        Ok(event) => Ok(Event::T4(event)),
                        Err(_) => Err(DError::custom("could not parse meta event")),
                    },
                    5 => match CustomEvent::deserialize(value) {
                        Ok(event) => Ok(Event::T5(event)),
                        Err(e) => Err(DError::custom(e.to_string())),
                    },
                    0 | 1 | 6 => Ok(Event::Default(value)),
                    _ => Err(DError::custom("invalid type value")),
                },
                None => Err(DError::custom("type field must be an integer")),
            },
            None => Err(DError::missing_field("type")),
        }
    }
}

#[derive(Debug, Serialize, Deserialize)]
pub struct FullSnapshotEvent {
    #[serde(rename = "type")]
    ty: u8,
    timestamp: u64,
    data: FullSnapshotEventData,
}

#[derive(Debug, Serialize, Deserialize)]
pub struct FullSnapshotEventData {
    node: Node,
    #[serde(rename = "initialOffset")]
    initial_offset: Value,
}

#[derive(Debug, Serialize, Deserialize)]
pub struct IncrementalSnapshotEvent {
    #[serde(rename = "type")]
    ty: u8,
    timestamp: u64,
    data: IncrementalSourceDataVariant,
}

#[derive(Debug, Serialize, Deserialize)]
pub struct MetaEvent {
    #[serde(rename = "type")]
    ty: u8,
    timestamp: u64,
    data: Value,
}

#[derive(Debug, Serialize, Deserialize)]
pub struct CustomEvent {
    #[serde(rename = "type")]
    ty: u8,
    timestamp: f64,
    data: CustomEventDataVariant,
}

#[derive(Debug, Serialize, Deserialize)]
#[serde(untagged)]
enum CustomEventDataVariant {
    #[serde(rename = "breadcrumb")]
    Breadcrumb(Breadcrumb),
    #[serde(rename = "performanceSpan")]
    PerformanceSpan(PerformanceSpan),
}

#[derive(Debug, Serialize, Deserialize)]
pub struct Breadcrumb {
    tag: String,
    payload: BreadcrumbPayload,
}

#[derive(Debug, Serialize, Deserialize)]
pub struct BreadcrumbPayload {
    #[serde(rename = "type")]
    ty: String,
    timestamp: f64,
    category: String,
    #[serde(skip_serializing_if = "Option::is_none")]
    level: Option<String>,
    #[serde(skip_serializing_if = "Option::is_none")]
    message: Option<String>,
    #[serde(skip_serializing_if = "Option::is_none")]
    data: Option<Value>,
}

#[derive(Debug, Serialize, Deserialize)]
pub struct PerformanceSpan {
    tag: String,
    payload: PerformanceSpanPayload,
}

#[derive(Debug, Serialize, Deserialize)]
#[serde(rename_all = "camelCase")]
pub struct PerformanceSpanPayload {
    op: String,
    description: String,
    start_timestamp: f64,
    end_timestamp: f64,
    #[serde(skip_serializing_if = "Option::is_none")]
    data: Option<Value>,
}

/// Node Type Parser
///
/// Nodes have an internally tagged variant on their "type" field. The type must be one of six
/// values.  There are no default types for this variation. Because the "type" field's values are
/// integers we must define custom deserailization behavior.
///
/// -> DOCUMENT = 0
/// -> DOCUMENTTYPE = 1
/// -> ELEMENT = 2
/// -> TEXT = 3
/// -> CDATA = 4
/// -> COMMENT = 5

#[derive(Debug, Deserialize, Serialize)]
#[serde(rename_all = "camelCase")]
pub struct Node {
    #[serde(skip_serializing_if = "Option::is_none")]
    root_id: Option<i32>,
    #[serde(skip_serializing_if = "Option::is_none")]
    is_shadow_host: Option<bool>,
    #[serde(skip_serializing_if = "Option::is_none")]
    is_shadow: Option<bool>,
    #[serde(skip_serializing_if = "Option::is_none")]
    compat_mode: Option<String>,
    #[serde(flatten)]
    variant: NodeVariant,
}

#[derive(Debug, Serialize)]
#[serde(untagged)]
enum NodeVariant {
    T0(DocumentNode),
    T1(DocumentTypeNode),
    T2(ElementNode),
    Rest(TextNode), // types 3 (text), 4 (cdata), 5 (comment)
}

impl<'de> serde::Deserialize<'de> for NodeVariant {
    fn deserialize<D: serde::Deserializer<'de>>(d: D) -> Result<Self, D::Error> {
        let value = Value::deserialize(d)?;

        match value.get("type") {
            Some(val) => match Value::as_u64(val) {
                Some(v) => match v {
                    0 => match DocumentNode::deserialize(value) {
                        Ok(document) => Ok(NodeVariant::T0(document)),
                        Err(_) => Err(DError::custom("could not parse document object.")),
                    },
                    1 => match DocumentTypeNode::deserialize(value) {
                        Ok(document_type) => Ok(NodeVariant::T1(document_type)),
                        Err(_) => Err(DError::custom("could not parse document-type object")),
                    },
                    2 => match ElementNode::deserialize(value) {
                        Ok(element) => Ok(NodeVariant::T2(element)),
                        Err(_) => Err(DError::custom("could not parse element object")),
                    },
                    3 | 4 | 5 => match TextNode::deserialize(value) {
                        Ok(text) => Ok(NodeVariant::Rest(text)),
                        Err(_) => Err(DError::custom("could not parse text object")),
                    },
                    _ => Err(DError::custom("invalid type value")),
                },
                None => Err(DError::custom("type field must be an integer")),
            },
            None => Err(DError::missing_field("type")),
        }
    }
}

#[derive(Debug, Serialize, Deserialize)]
<<<<<<< HEAD
pub struct DocumentNode {
    id: u32,
=======
struct DocumentNode {
    id: i32,
>>>>>>> b091d55e
    #[serde(rename = "type")]
    ty: u8,
    #[serde(rename = "childNodes")]
    child_nodes: Vec<Node>,
}

#[derive(Debug, Serialize, Deserialize)]
#[serde(rename_all = "camelCase")]
pub struct DocumentTypeNode {
    #[serde(rename = "type")]
    ty: u8,
    id: Value,
    public_id: Value,
    system_id: Value,
    name: Value,
}

#[derive(Debug, Serialize, Deserialize)]
#[serde(rename_all = "camelCase")]
pub struct ElementNode {
    id: Value,
    #[serde(rename = "type")]
    ty: u8,
    attributes: HashMap<String, Value>,
    tag_name: String,
    child_nodes: Vec<Node>,
    #[serde(rename = "isSVG", skip_serializing_if = "Option::is_none")]
    is_svg: Option<Value>,
    #[serde(skip_serializing_if = "Option::is_none")]
    need_block: Option<Value>,
}

#[derive(Debug, Serialize, Deserialize)]
#[serde(rename_all = "camelCase")]
pub struct TextNode {
    id: Value,
    #[serde(rename = "type")]
    ty: u8,
    text_content: String,
    #[serde(skip_serializing_if = "Option::is_none")]
    is_style: Option<Value>,
}

/// Incremental Source Parser
///
/// Sources have an internally tagged variant on their "source" field. The type must be one of
/// fourteen values.  Because the "type" field's values are integers we must define custom
/// deserailization behavior.
///
/// -> MUTATION = 0
/// -> MOUSEMOVE = 1
/// -> MOUSEINTERACTION = 2
/// -> SCROLL = 3
/// -> VIEWPORTRESIZE = 4
/// -> INPUT = 5
/// -> TOUCHMOVE = 6
/// -> MEDIAINTERACTION = 7
/// -> STYLESHEETRULE = 8
/// -> CANVASMUTATION = 9
/// -> FONT = 10
/// -> LOG = 11
/// -> DRAG = 12
/// -> STYLEDECLARATION = 13

#[derive(Debug, Serialize)]
#[serde(untagged)]
enum IncrementalSourceDataVariant {
    Mutation(MutationIncrementalSourceData),
    Input(InputIncrementalSourceData),
    Default(Value),
}

impl<'de> serde::Deserialize<'de> for IncrementalSourceDataVariant {
    fn deserialize<D: serde::Deserializer<'de>>(d: D) -> Result<Self, D::Error> {
        let value = Value::deserialize(d)?;

        match value.get("source") {
            Some(val) => match Value::as_u64(val) {
                Some(v) => match v {
                    0 => match MutationIncrementalSourceData::deserialize(value) {
                        Ok(document) => Ok(IncrementalSourceDataVariant::Mutation(document)),
                        Err(_) => Err(DError::custom("could not parse mutation object.")),
                    },
                    5 => match InputIncrementalSourceData::deserialize(value) {
                        Ok(document_type) => Ok(IncrementalSourceDataVariant::Input(document_type)),
                        Err(_) => Err(DError::custom("could not parse input object")),
                    },
                    _ => Ok(IncrementalSourceDataVariant::Default(value)),
                },
                None => Err(DError::custom("type field must be an integer")),
            },
            None => Err(DError::missing_field("type")),
        }
    }
}

#[derive(Debug, Serialize, Deserialize)]
#[serde(rename_all = "camelCase")]
pub struct InputIncrementalSourceData {
    source: u8,
    id: i32,
    text: String,
    is_checked: Value,
    #[serde(skip_serializing_if = "Option::is_none")]
    #[serde(default)]
    user_triggered: Option<Value>,
}

#[derive(Debug, Serialize, Deserialize)]
#[serde(rename_all = "camelCase")]
pub struct MutationIncrementalSourceData {
    source: u8,
    texts: Vec<Value>,
    attributes: Vec<Value>,
    removes: Vec<Value>,
    adds: Vec<MutationAdditionIncrementalSourceData>,
    #[serde(skip_serializing_if = "Option::is_none")]
    is_attach_iframe: Option<Value>,
}

#[derive(Debug, Serialize, Deserialize)]
#[serde(rename_all = "camelCase")]
pub struct MutationAdditionIncrementalSourceData {
    parent_id: Value,
    next_id: Value,
    node: Node,
}

#[cfg(test)]
mod tests {
    use crate::recording;
    use crate::recording::Event;
    use assert_json_diff::assert_json_eq;
    use serde_json::{Error, Value};

    fn loads(bytes: &[u8]) -> Result<Vec<Event>, Error> {
        serde_json::from_slice(bytes)
    }

    // End to end test coverage.

    #[test]
    fn test_process_recording_end_to_end() {
        // Valid compressed rrweb payload.  Contains a 16 byte header followed by a new line
        // character and concludes with a gzipped rrweb payload.
        let payload: &[u8] = &[
            123, 34, 115, 101, 103, 109, 101, 110, 116, 95, 105, 100, 34, 58, 51, 125, 10, 120,
            156, 149, 144, 91, 106, 196, 32, 20, 64, 247, 114, 191, 237, 160, 241, 145, 234, 38,
            102, 1, 195, 124, 152, 104, 6, 33, 169, 193, 40, 52, 4, 247, 94, 91, 103, 40, 20, 108,
            59, 191, 247, 30, 207, 225, 122, 57, 32, 238, 171, 5, 69, 17, 24, 29, 53, 168, 3, 54,
            159, 194, 88, 70, 4, 193, 234, 55, 23, 157, 127, 219, 64, 93, 14, 120, 7, 37, 100, 1,
            119, 80, 29, 102, 8, 156, 1, 213, 11, 4, 209, 45, 246, 60, 77, 155, 141, 160, 94, 232,
            43, 206, 232, 206, 118, 127, 176, 132, 177, 7, 203, 42, 75, 36, 175, 44, 231, 63, 88,
            217, 229, 107, 174, 179, 45, 234, 101, 45, 172, 232, 49, 163, 84, 22, 191, 232, 63, 61,
            207, 93, 130, 229, 189, 216, 53, 138, 84, 182, 139, 178, 199, 191, 22, 139, 179, 238,
            196, 227, 244, 134, 137, 240, 158, 60, 101, 34, 255, 18, 241, 6, 116, 42, 212, 119, 35,
            234, 27, 40, 24, 130, 213, 102, 12, 105, 25, 160, 252, 147, 222, 103, 175, 205, 215,
            182, 45, 168, 17, 48, 118, 210, 105, 142, 229, 217, 168, 163, 189, 249, 80, 254, 19,
            146, 59, 13, 115, 10, 144, 115, 190, 126, 0, 2, 68, 180, 16,
        ];

        let result = recording::process_recording(payload, 1000);
        assert!(!result.unwrap().is_empty());
    }

    #[test]
    fn test_process_recording_no_body_data() {
        // Empty bodies can not be decompressed and fail.
        let payload: &[u8] = &[
            123, 34, 115, 101, 103, 109, 101, 110, 116, 95, 105, 100, 34, 58, 51, 125, 10,
        ];

        let result = recording::process_recording(payload, 1000);
        assert!(matches!(
            result.unwrap_err(),
            recording::RecordingParseError::Message("no body found"),
        ));
    }

    #[test]
    fn test_process_recording_bad_body_data() {
        // Invalid gzip body contents.  Can not deflate.
        let payload: &[u8] = &[
            123, 34, 115, 101, 103, 109, 101, 110, 116, 95, 105, 100, 34, 58, 51, 125, 10, 22,
        ];

        let result = recording::process_recording(payload, 1000);
        assert!(matches!(
            result.unwrap_err(),
            recording::RecordingParseError::Compression(_),
        ));
    }

    #[test]
    fn test_process_recording_no_headers() {
        // No header delimiter.  Entire payload is consumed as headers.  The empty body fails.
        let payload: &[u8] = &[
            123, 34, 115, 101, 103, 109, 101, 110, 116, 95, 105, 100, 34, 58, 51, 125,
        ];

        let result = recording::process_recording(payload, 1000);
        assert!(matches!(
            result.unwrap_err(),
            recording::RecordingParseError::Message("no body found"),
        ));
    }

    #[test]
    fn test_process_recording_no_contents() {
        // Empty payload can not be decompressed.  Header check never fails.
        let payload: &[u8] = &[];

        let result = recording::process_recording(payload, 1000);
        assert!(matches!(
            result.unwrap_err(),
            recording::RecordingParseError::Message("no data found"),
        ));
    }

    // RRWeb Payload Coverage

    #[test]
    fn test_pii_credit_card_removal() {
        let payload = include_bytes!("../tests/fixtures/rrweb-pii.json");
        let mut events: Vec<Event> = serde_json::from_slice(payload).unwrap();

        recording::strip_pii(&mut events).unwrap();

        let aa = events.pop().unwrap();
        if let recording::Event::T3(bb) = aa {
            if let recording::IncrementalSourceDataVariant::Mutation(mut cc) = bb.data {
                let dd = cc.adds.pop().unwrap();
                if let recording::NodeVariant::T2(mut ee) = dd.node.variant {
                    let ff = ee.child_nodes.pop().unwrap();
                    if let recording::NodeVariant::Rest(gg) = ff.variant {
                        assert_eq!(gg.text_content, "[creditcard]");
                        return;
                    }
                }
            }
        }
        unreachable!();
    }

    #[test]
    fn test_scrub_pii_navigation() {
        let payload = include_bytes!("../tests/fixtures/rrweb-performance-navigation.json");
        let mut events: Vec<Event> = serde_json::from_slice(payload).unwrap();

        recording::strip_pii(&mut events).unwrap();

        let event = events.pop().unwrap();
        if let recording::Event::T5(custom) = &event {
            if let recording::CustomEventDataVariant::PerformanceSpan(span) = &custom.data {
                assert_eq!(
                    &span.payload.description,
                    "https://sentry.io?credit-card=[creditcard]"
                );
                return;
            }
        }

        unreachable!();
    }

    #[test]
    fn test_scrub_pii_resource() {
        let payload = include_bytes!("../tests/fixtures/rrweb-performance-resource.json");
        let mut events: Vec<Event> = serde_json::from_slice(payload).unwrap();

        recording::strip_pii(&mut events).unwrap();

        let event = events.pop().unwrap();
        if let recording::Event::T5(custom) = &event {
            if let recording::CustomEventDataVariant::PerformanceSpan(span) = &custom.data {
                assert_eq!(
                    &span.payload.description,
                    "https://sentry.io?credit-card=[creditcard]"
                );
                return;
            }
        }

        unreachable!();
    }

    #[test]
    fn test_pii_ip_address_removal() {
        let payload = include_bytes!("../tests/fixtures/rrweb-pii-ip-address.json");
        let mut events: Vec<Event> = serde_json::from_slice(payload).unwrap();

        recording::strip_pii(&mut events).unwrap();

        let aa = events.pop().unwrap();
        if let recording::Event::T3(bb) = aa {
            if let recording::IncrementalSourceDataVariant::Mutation(mut cc) = bb.data {
                let dd = cc.adds.pop().unwrap();
                if let recording::NodeVariant::T2(mut ee) = dd.node.variant {
                    let ff = ee.child_nodes.pop().unwrap();
                    if let recording::NodeVariant::Rest(gg) = ff.variant {
                        assert_eq!(gg.text_content, "[ip]");
                        return;
                    }
                }
            }
        }
        unreachable!();
    }

    #[test]
    fn test_rrweb_snapshot_parsing() {
        let payload = include_bytes!("../tests/fixtures/rrweb.json");

        let input_parsed = loads(payload).unwrap();
        let input_raw: Value = serde_json::from_slice(payload).unwrap();
        assert_json_eq!(input_parsed, input_raw)
    }

    #[test]
    fn test_rrweb_incremental_source_parsing() {
        let payload = include_bytes!("../tests/fixtures/rrweb-diff.json");

        let input_parsed = loads(payload).unwrap();
        let input_raw: Value = serde_json::from_slice(payload).unwrap();
        assert_json_eq!(input_parsed, input_raw)
    }

    // Node coverage
    #[test]
    fn test_rrweb_node_2_parsing() {
        let payload = include_bytes!("../tests/fixtures/rrweb-node-2.json");

        let input_parsed: recording::NodeVariant = serde_json::from_slice(payload).unwrap();
        let input_raw: Value = serde_json::from_slice(payload).unwrap();
        assert_json_eq!(input_parsed, input_raw)
    }

    #[test]
    fn test_rrweb_node_2_style_parsing() {
        let payload = include_bytes!("../tests/fixtures/rrweb-node-2-style.json");

        let input_parsed: recording::NodeVariant = serde_json::from_slice(payload).unwrap();
        let input_raw: Value = serde_json::from_slice(payload).unwrap();
        assert_json_eq!(input_parsed, input_raw)
    }

    // Event coverage

    #[test]
    fn test_rrweb_event_3_parsing() {
        let payload = include_bytes!("../tests/fixtures/rrweb-event-3.json");

        let input_parsed: recording::Event = serde_json::from_slice(payload).unwrap();
        let input_raw: Value = serde_json::from_slice(payload).unwrap();
        assert_json_eq!(input_parsed, input_raw)
    }

    #[test]
    fn test_rrweb_event_5_parsing() {
        let payload = include_bytes!("../tests/fixtures/rrweb-event-5.json");

        let input_parsed: Vec<recording::Event> = serde_json::from_slice(payload).unwrap();
        let input_raw: Value = serde_json::from_slice(payload).unwrap();
        assert_json_eq!(input_parsed, input_raw);
    }
}<|MERGE_RESOLUTION|>--- conflicted
+++ resolved
@@ -441,13 +441,8 @@
 }
 
 #[derive(Debug, Serialize, Deserialize)]
-<<<<<<< HEAD
-pub struct DocumentNode {
-    id: u32,
-=======
 struct DocumentNode {
     id: i32,
->>>>>>> b091d55e
     #[serde(rename = "type")]
     ty: u8,
     #[serde(rename = "childNodes")]
