--- conflicted
+++ resolved
@@ -16,12 +16,8 @@
 serde_derive = "1.0.45"
 serde_json = "1.0.17"
 hyper = "0.11.25"
-<<<<<<< HEAD
 sentry-types = "0.3.4"
-=======
-sentry-types = "0.3.2"
 lazy_static = "1.0.0"
 cadence = "0.14.0"
 parking_lot = "0.5.5"
-log = "0.4.1"
->>>>>>> 613ca0d5
+log = "0.4.1"