--- conflicted
+++ resolved
@@ -932,19 +932,10 @@
 /// impl Service for MyService {
 ///     type Interface = MyMessage;
 ///
-<<<<<<< HEAD
 ///     async fn run(self, mut rx: Receiver<Self::Interface>) {
 ///         while let Some(message) = rx.recv().await {
 ///             // handle the message
 ///         }
-=======
-///     fn spawn_handler(self, mut rx: Receiver<Self::Interface>) {
-///         relay_system::spawn!(async move {
-///             while let Some(message) = rx.recv().await {
-///                 // handle the message
-///             }
-///         });
->>>>>>> 4c0638ab
 ///     }
 /// }
 ///
@@ -1087,19 +1078,10 @@
     impl Service for MockService {
         type Interface = MockMessage;
 
-<<<<<<< HEAD
         async fn run(self, mut rx: Receiver<Self::Interface>) {
             while rx.recv().await.is_some() {
                 tokio::time::sleep(BACKLOG_INTERVAL * 2).await;
             }
-=======
-        fn spawn_handler(self, mut rx: Receiver<Self::Interface>) {
-            crate::spawn!(async move {
-                while rx.recv().await.is_some() {
-                    tokio::time::sleep(BACKLOG_INTERVAL * 2).await;
-                }
-            });
->>>>>>> 4c0638ab
         }
 
         fn name() -> &'static str {
