--- conflicted
+++ resolved
@@ -129,24 +129,12 @@
 /// impl Service for MyService {
 ///     type Interface = ();
 ///
-<<<<<<< HEAD
 ///     async fn run(self, mut rx: relay_system::Receiver<Self::Interface>) {
 ///         let mut shutdown = Controller::shutdown_handle();
 ///         loop {
 ///             tokio::select! {
 ///                 shutdown = shutdown.notified() => break, // Handle shutdown here
 ///                 Some(message) = rx.recv() => (),         // Process incoming message
-=======
-///     fn spawn_handler(self, mut rx: relay_system::Receiver<Self::Interface>) {
-///         relay_system::spawn!(async move {
-///             let mut shutdown = Controller::shutdown_handle();
-///
-///             loop {
-///                 tokio::select! {
-///                     shutdown = shutdown.notified() => break, // Handle shutdown here
-///                     Some(message) = rx.recv() => (),         // Process incoming message
-///                 }
->>>>>>> 4c0638ab
 ///             }
 ///         }
 ///     }
