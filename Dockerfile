--- conflicted
+++ resolved
@@ -6,14 +6,8 @@
 FROM centos:7 AS relay-deps
 
 # Pin the Rust version for now
-<<<<<<< HEAD
-ARG RUST_TOOLCHAIN_VERSION=1.65.0
-=======
+
 ARG RUST_TOOLCHAIN_VERSION=1.67.0
-
-ENV DOCKER_ARCH=${DOCKER_ARCH}
-ENV BUILD_ARCH=${BUILD_ARCH}
->>>>>>> 37e84644
 ENV RUST_TOOLCHAIN_VERSION=${RUST_TOOLCHAIN_VERSION}
 
 RUN yum -y update \
