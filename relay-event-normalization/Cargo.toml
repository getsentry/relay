--- conflicted
+++ resolved
@@ -33,11 +33,7 @@
 serde_json = { workspace = true }
 serde_urlencoded = { workspace = true }
 smallvec = { workspace = true }
-<<<<<<< HEAD
-sqlparser = { version = "0.44.0", features = ["visitor"] }
-=======
 sqlparser = { workspace = true, features = ["visitor"] }
->>>>>>> 2c01c96d
 
 thiserror = { workspace = true }
 url = { workspace = true }
