--- conflicted
+++ resolved
@@ -95,13 +95,8 @@
 #[cfg(test)]
 mod tests {
     use relay_event_schema::processor::{process_value, ProcessingState};
-<<<<<<< HEAD
     use relay_event_schema::protocol::{Breadcrumb, Event, Span, Timestamp};
-    use relay_protocol::{assert_annotated_snapshot, Annotated};
-=======
-    use relay_event_schema::protocol::{Event, Span};
     use relay_protocol::{assert_annotated_snapshot, get_value, Annotated};
->>>>>>> 9d70f3b9
 
     use crate::timestamp::TimestampProcessor;
 
