//! Event normalization and processing for attribute (EAP) based payloads.
//!
//! A central place for all modifications/normalizations for attributes.

use chrono::{DateTime, Utc};
use relay_common::time::UnixTimestamp;
use relay_conventions::{
<<<<<<< HEAD
    AttributeInfo, BROWSER_NAME, BROWSER_VERSION, OBSERVED_TIMESTAMP_NANOS,
    OBSERVED_TIMESTAMP_NANOS_INTERNAL, USER_GEO_CITY, USER_GEO_COUNTRY_CODE, USER_GEO_REGION,
    USER_GEO_SUBDIVISION, WriteBehavior,
=======
    BROWSER_NAME, BROWSER_VERSION, OBSERVED_TIMESTAMP_NANOS, USER_AGENT_ORIGINAL, USER_GEO_CITY,
    USER_GEO_COUNTRY_CODE, USER_GEO_REGION, USER_GEO_SUBDIVISION,
>>>>>>> 0aa39794
};
use relay_event_schema::protocol::{AttributeType, Attributes, BrowserContext, Geo};
use relay_protocol::{Annotated, ErrorKind, Remark, RemarkType, Value};

use crate::{ClientHints, FromUserAgentInfo as _, RawUserAgentInfo};

/// Normalizes/validates all attribute types.
///
/// Removes and marks all attributes with an error for which the specified [`AttributeType`]
/// does not match the value.
pub fn normalize_attribute_types(attributes: &mut Annotated<Attributes>) {
    let Some(attributes) = attributes.value_mut() else {
        return;
    };

    let attributes = attributes.iter_mut().map(|(_, attr)| attr);
    for attribute in attributes {
        use AttributeType::*;

        let Some(inner) = attribute.value_mut() else {
            continue;
        };

        match (&mut inner.value.ty, &mut inner.value.value) {
            (Annotated(Some(Boolean), _), Annotated(Some(Value::Bool(_)), _)) => (),
            (Annotated(Some(Integer), _), Annotated(Some(Value::I64(_)), _)) => (),
            (Annotated(Some(Integer), _), Annotated(Some(Value::U64(_)), _)) => (),
            (Annotated(Some(Double), _), Annotated(Some(Value::I64(_)), _)) => (),
            (Annotated(Some(Double), _), Annotated(Some(Value::U64(_)), _)) => (),
            (Annotated(Some(Double), _), Annotated(Some(Value::F64(_)), _)) => (),
            (Annotated(Some(String), _), Annotated(Some(Value::String(_)), _)) => (),
            // Note: currently the mapping to Kafka requires that invalid or unknown combinations
            // of types and values are removed from the mapping.
            //
            // Usually Relay would only modify the offending values, but for now, until there
            // is better support in the pipeline here, we need to remove the entire attribute.
            (Annotated(Some(Unknown(_)), _), _) => {
                let original = attribute.value_mut().take();
                attribute.meta_mut().add_error(ErrorKind::InvalidData);
                attribute.meta_mut().set_original_value(original);
            }
            (Annotated(Some(_), _), Annotated(Some(_), _)) => {
                let original = attribute.value_mut().take();
                attribute.meta_mut().add_error(ErrorKind::InvalidData);
                attribute.meta_mut().set_original_value(original);
            }
            (Annotated(None, _), _) | (_, Annotated(None, _)) => {
                let original = attribute.value_mut().take();
                attribute.meta_mut().add_error(ErrorKind::MissingAttribute);
                attribute.meta_mut().set_original_value(original);
            }
        }
    }
}

/// Adds the `received` time to the attributes.
pub fn normalize_received(attributes: &mut Annotated<Attributes>, received: DateTime<Utc>) {
    let attributes = attributes.get_or_insert_with(Default::default);

    attributes.insert_if_missing(OBSERVED_TIMESTAMP_NANOS, || {
        received
            .timestamp_nanos_opt()
            .unwrap_or_else(|| UnixTimestamp::now().as_nanos() as i64)
            .to_string()
    });

    attributes.insert_if_missing(OBSERVED_TIMESTAMP_NANOS_INTERNAL, || {
        received
            .timestamp_nanos_opt()
            .unwrap_or_else(|| UnixTimestamp::now().as_nanos() as i64)
            .to_string()
    });
}

/// Normalizes the user agent/client information into [`Attributes`].
///
/// Does not modify the attributes if there is already browser information present,
/// to preserve original values.
pub fn normalize_user_agent(
    attributes: &mut Annotated<Attributes>,
    client_user_agent: Option<&str>,
    client_hints: ClientHints<&str>,
) {
    let attributes = attributes.get_or_insert_with(Default::default);

    if attributes.contains_key(BROWSER_NAME) || attributes.contains_key(BROWSER_VERSION) {
        return;
    }

    // Prefer the stored/explicitly sent user agent over the user agent from the client/transport.
    let user_agent = attributes
        .get_value(USER_AGENT_ORIGINAL)
        .and_then(|v| v.as_str())
        .or(client_user_agent);

    let Some(context) = BrowserContext::from_hints_or_ua(&RawUserAgentInfo {
        user_agent,
        client_hints,
    }) else {
        return;
    };

    attributes.insert_if_missing(BROWSER_NAME, || context.name);
    attributes.insert_if_missing(BROWSER_VERSION, || context.version);
}

/// Normalizes the user's geographical information into [`Attributes`].
///
/// Does not modify the attributes if there is already user geo information present,
/// to preserve original values.
pub fn normalize_user_geo(
    attributes: &mut Annotated<Attributes>,
    info: impl FnOnce() -> Option<Geo>,
) {
    let attributes = attributes.get_or_insert_with(Default::default);

    if [
        USER_GEO_COUNTRY_CODE,
        USER_GEO_CITY,
        USER_GEO_SUBDIVISION,
        USER_GEO_REGION,
    ]
    .into_iter()
    .any(|a| attributes.contains_key(a))
    {
        return;
    }

    let Some(geo) = info() else {
        return;
    };

    attributes.insert_if_missing(USER_GEO_COUNTRY_CODE, || geo.country_code);
    attributes.insert_if_missing(USER_GEO_CITY, || geo.city);
    attributes.insert_if_missing(USER_GEO_SUBDIVISION, || geo.subdivision);
    attributes.insert_if_missing(USER_GEO_REGION, || geo.region);
}

/// Normalizes deprecated attributes according to `sentry-conventions`.
///
/// Attributes with a status of `"normalize"` will be moved to their replacement name.
/// If there is already a value present under the replacement name, it will be left alone,
/// but the deprecated attribute is removed anyway.
///
/// Attributes with a status of `"backfill"` will be copied to their replacement name if the
/// replacement name is not present. In any case, the original name is left alone.
pub fn normalize_attribute_names(attributes: &mut Annotated<Attributes>) {
    normalize_attribute_names_inner(attributes, relay_conventions::attribute_info)
}

fn normalize_attribute_names_inner(
    attributes: &mut Annotated<Attributes>,
    attribute_info: fn(&str) -> Option<&'static AttributeInfo>,
) {
    let attributes = attributes.get_or_insert_with(Default::default);
    let attribute_names: Vec<_> = attributes.keys().cloned().collect();

    for name in attribute_names {
        let Some(attribute_info) = attribute_info(&name) else {
            continue;
        };

        match attribute_info.write_behavior {
            WriteBehavior::CurrentName => continue,
            WriteBehavior::NewName(new_name) => {
                let Some(old_attribute) = attributes.get_raw_mut(&name) else {
                    continue;
                };

                let new_attribute = old_attribute.clone();
                old_attribute.set_value(None);
                old_attribute
                    .meta_mut()
                    .add_remark(Remark::new(RemarkType::Removed, "attribute.deprecated"));

                if !attributes.contains_key(new_name) {
                    attributes.insert_raw(new_name.to_owned(), new_attribute);
                }
            }
            WriteBehavior::BothNames(new_name) => {
                if !attributes.contains_key(new_name)
                    && let Some(current_attribute) = attributes.get_raw(&name).cloned()
                {
                    attributes.insert_raw(new_name.to_owned(), current_attribute);
                }
            }
        }
    }
}

#[cfg(test)]
mod tests {
    use relay_protocol::SerializableAnnotated;

    use super::*;

    #[test]
    fn test_normalize_received_none() {
        let mut attributes = Default::default();

        normalize_received(
            &mut attributes,
            DateTime::from_timestamp_nanos(1_234_201_337),
        );

        insta::assert_json_snapshot!(SerializableAnnotated(&attributes), @r#"
        {
          "sentry.observed_timestamp_nanos": {
            "type": "string",
            "value": "1234201337"
          }
        }
        "#);
    }

    #[test]
    fn test_normalize_received_existing() {
        let mut attributes = Annotated::from_json(
            r#"{
          "sentry.observed_timestamp_nanos": {
            "type": "string",
            "value": "111222333"
          }
        }"#,
        )
        .unwrap();

        normalize_received(
            &mut attributes,
            DateTime::from_timestamp_nanos(1_234_201_337),
        );

        insta::assert_json_snapshot!(SerializableAnnotated(&attributes), @r#"
        {
          "sentry.observed_timestamp_nanos": {
            "type": "string",
            "value": "111222333"
          }
        }
        "#);
    }

    #[test]
    fn test_process_attribute_types() {
        let json = r#"{
            "valid_bool": {
                "type": "boolean",
                "value": true
            },
            "valid_int_i64": {
                "type": "integer",
                "value": -42
            },
            "valid_int_u64": {
                "type": "integer",
                "value": 42
            },
            "valid_int_from_string": {
                "type": "integer",
                "value": "42"
            },
            "valid_double": {
                "type": "double",
                "value": 42.5
            },
            "double_with_i64": {
                "type": "double",
                "value": -42
            },
            "valid_double_with_u64": {
                "type": "double",
                "value": 42
            },
            "valid_string": {
                "type": "string",
                "value": "test"
            },
            "valid_string_with_other": {
                "type": "string",
                "value": "test",
                "some_other_field": "some_other_value"
            },
            "unknown_type": {
                "type": "custom",
                "value": "test"
            },
            "invalid_int_from_invalid_string": {
                "type": "integer",
                "value": "abc"
            },
            "missing_type": {
                "value": "value with missing type"
            },
            "missing_value": {
                "type": "string"
            }
        }"#;

        let mut attributes = Annotated::<Attributes>::from_json(json).unwrap();
        normalize_attribute_types(&mut attributes);

        insta::assert_json_snapshot!(SerializableAnnotated(&attributes), @r###"
        {
          "double_with_i64": {
            "type": "double",
            "value": -42
          },
          "invalid_int_from_invalid_string": null,
          "missing_type": null,
          "missing_value": null,
          "unknown_type": null,
          "valid_bool": {
            "type": "boolean",
            "value": true
          },
          "valid_double": {
            "type": "double",
            "value": 42.5
          },
          "valid_double_with_u64": {
            "type": "double",
            "value": 42
          },
          "valid_int_from_string": null,
          "valid_int_i64": {
            "type": "integer",
            "value": -42
          },
          "valid_int_u64": {
            "type": "integer",
            "value": 42
          },
          "valid_string": {
            "type": "string",
            "value": "test"
          },
          "valid_string_with_other": {
            "type": "string",
            "value": "test",
            "some_other_field": "some_other_value"
          },
          "_meta": {
            "invalid_int_from_invalid_string": {
              "": {
                "err": [
                  "invalid_data"
                ],
                "val": {
                  "type": "integer",
                  "value": "abc"
                }
              }
            },
            "missing_type": {
              "": {
                "err": [
                  "missing_attribute"
                ],
                "val": {
                  "type": null,
                  "value": "value with missing type"
                }
              }
            },
            "missing_value": {
              "": {
                "err": [
                  "missing_attribute"
                ],
                "val": {
                  "type": "string",
                  "value": null
                }
              }
            },
            "unknown_type": {
              "": {
                "err": [
                  "invalid_data"
                ],
                "val": {
                  "type": "custom",
                  "value": "test"
                }
              }
            },
            "valid_int_from_string": {
              "": {
                "err": [
                  "invalid_data"
                ],
                "val": {
                  "type": "integer",
                  "value": "42"
                }
              }
            }
          }
        }
        "###);
    }

    #[test]
    fn test_normalize_user_agent_none() {
        let mut attributes = Default::default();
        normalize_user_agent(
            &mut attributes,
            Some(
                "Mozilla/5.0 (Macintosh; Intel Mac OS X 10_15_7) AppleWebKit/537.36 (KHTML, like Gecko) Chrome/131.0.0.0 Safari/537.36",
            ),
            ClientHints::default(),
        );

        insta::assert_json_snapshot!(SerializableAnnotated(&attributes), @r#"
        {
          "sentry.browser.name": {
            "type": "string",
            "value": "Chrome"
          },
          "sentry.browser.version": {
            "type": "string",
            "value": "131.0.0"
          }
        }
        "#);
    }

    #[test]
    fn test_normalize_user_agent_existing() {
        let mut attributes = Annotated::from_json(
            r#"{
          "sentry.browser.name": {
            "type": "string",
            "value": "Very Special"
          },
          "sentry.browser.version": {
            "type": "string",
            "value": "13.3.7"
          }
        }"#,
        )
        .unwrap();

        normalize_user_agent(
            &mut attributes,
            Some(
                "Mozilla/5.0 (Macintosh; Intel Mac OS X 10_15_7) AppleWebKit/537.36 (KHTML, like Gecko) Chrome/131.0.0.0 Safari/537.36",
            ),
            ClientHints::default(),
        );

        insta::assert_json_snapshot!(SerializableAnnotated(&attributes), @r#"
        {
          "sentry.browser.name": {
            "type": "string",
            "value": "Very Special"
          },
          "sentry.browser.version": {
            "type": "string",
            "value": "13.3.7"
          }
        }
        "#,
        );
    }

    #[test]
    fn test_normalize_user_geo_none() {
        let mut attributes = Default::default();

        normalize_user_geo(&mut attributes, || {
            Some(Geo {
                country_code: "XY".to_owned().into(),
                city: "Foo Hausen".to_owned().into(),
                subdivision: Annotated::empty(),
                region: "Illu".to_owned().into(),
                other: Default::default(),
            })
        });

        insta::assert_json_snapshot!(SerializableAnnotated(&attributes), @r#"
        {
          "user.geo.city": {
            "type": "string",
            "value": "Foo Hausen"
          },
          "user.geo.country_code": {
            "type": "string",
            "value": "XY"
          },
          "user.geo.region": {
            "type": "string",
            "value": "Illu"
          }
        }
        "#);
    }

    #[test]
    fn test_normalize_user_geo_existing() {
        let mut attributes = Annotated::from_json(
            r#"{
          "user.geo.city": {
            "type": "string",
            "value": "Foo Hausen"
          }
        }"#,
        )
        .unwrap();

        normalize_user_geo(&mut attributes, || unreachable!());

        insta::assert_json_snapshot!(SerializableAnnotated(&attributes), @r#"
        {
          "user.geo.city": {
            "type": "string",
            "value": "Foo Hausen"
          }
        }
        "#,
        );
    }

    #[test]
    fn test_normalize_attributes() {
        fn mock_attribute_info(name: &str) -> Option<&'static AttributeInfo> {
            use relay_conventions::Pii;

            match name {
                "replace.empty" => Some(&AttributeInfo {
                    write_behavior: WriteBehavior::NewName("replaced"),
                    pii: Pii::Maybe,
                    aliases: &["replaced"],
                }),
                "replace.existing" => Some(&AttributeInfo {
                    write_behavior: WriteBehavior::NewName("not.replaced"),
                    pii: Pii::Maybe,
                    aliases: &["not.replaced"],
                }),
                "backfill.empty" => Some(&AttributeInfo {
                    write_behavior: WriteBehavior::BothNames("backfilled"),
                    pii: Pii::Maybe,
                    aliases: &["backfilled"],
                }),
                "backfill.existing" => Some(&AttributeInfo {
                    write_behavior: WriteBehavior::BothNames("not.backfilled"),
                    pii: Pii::Maybe,
                    aliases: &["not.backfilled"],
                }),
                _ => None,
            }
        }

        let mut attributes = Annotated::new(Attributes::from([
            (
                "replace.empty".to_owned(),
                Annotated::new("Should be moved".to_owned().into()),
            ),
            (
                "replace.existing".to_owned(),
                Annotated::new("Should be removed".to_owned().into()),
            ),
            (
                "not.replaced".to_owned(),
                Annotated::new("Should be left alone".to_owned().into()),
            ),
            (
                "backfill.empty".to_owned(),
                Annotated::new("Should be copied".to_owned().into()),
            ),
            (
                "backfill.existing".to_owned(),
                Annotated::new("Should be left alone".to_owned().into()),
            ),
            (
                "not.backfilled".to_owned(),
                Annotated::new("Should be left alone".to_owned().into()),
            ),
        ]));

        normalize_attribute_names_inner(&mut attributes, mock_attribute_info);

        insta::assert_json_snapshot!(SerializableAnnotated(&attributes), @r###"
        {
          "backfill.empty": {
            "type": "string",
            "value": "Should be copied"
          },
          "backfill.existing": {
            "type": "string",
            "value": "Should be left alone"
          },
          "backfilled": {
            "type": "string",
            "value": "Should be copied"
          },
          "not.backfilled": {
            "type": "string",
            "value": "Should be left alone"
          },
          "not.replaced": {
            "type": "string",
            "value": "Should be left alone"
          },
          "replace.empty": null,
          "replace.existing": null,
          "replaced": {
            "type": "string",
            "value": "Should be moved"
          },
          "_meta": {
            "replace.empty": {
              "": {
                "rem": [
                  [
                    "attribute.deprecated",
                    "x"
                  ]
                ]
              }
            },
            "replace.existing": {
              "": {
                "rem": [
                  [
                    "attribute.deprecated",
                    "x"
                  ]
                ]
              }
            }
          }
        }
        "###);
    }
}<|MERGE_RESOLUTION|>--- conflicted
+++ resolved
@@ -5,14 +5,9 @@
 use chrono::{DateTime, Utc};
 use relay_common::time::UnixTimestamp;
 use relay_conventions::{
-<<<<<<< HEAD
     AttributeInfo, BROWSER_NAME, BROWSER_VERSION, OBSERVED_TIMESTAMP_NANOS,
-    OBSERVED_TIMESTAMP_NANOS_INTERNAL, USER_GEO_CITY, USER_GEO_COUNTRY_CODE, USER_GEO_REGION,
-    USER_GEO_SUBDIVISION, WriteBehavior,
-=======
-    BROWSER_NAME, BROWSER_VERSION, OBSERVED_TIMESTAMP_NANOS, USER_AGENT_ORIGINAL, USER_GEO_CITY,
-    USER_GEO_COUNTRY_CODE, USER_GEO_REGION, USER_GEO_SUBDIVISION,
->>>>>>> 0aa39794
+    OBSERVED_TIMESTAMP_NANOS_INTERNAL, USER_AGENT_ORIGINAL, USER_GEO_CITY, USER_GEO_COUNTRY_CODE,
+    USER_GEO_REGION, USER_GEO_SUBDIVISION, WriteBehavior,
 };
 use relay_event_schema::protocol::{AttributeType, Attributes, BrowserContext, Geo};
 use relay_protocol::{Annotated, ErrorKind, Remark, RemarkType, Value};
@@ -220,6 +215,10 @@
 
         insta::assert_json_snapshot!(SerializableAnnotated(&attributes), @r#"
         {
+          "sentry._internal.observed_timestamp_nanos": {
+            "type": "string",
+            "value": "1234201337"
+          },
           "sentry.observed_timestamp_nanos": {
             "type": "string",
             "value": "1234201337"
@@ -232,6 +231,10 @@
     fn test_normalize_received_existing() {
         let mut attributes = Annotated::from_json(
             r#"{
+          "sentry._internal.observed_timestamp_nanos": {
+            "type": "string",
+            "value": "111222333"
+          },
           "sentry.observed_timestamp_nanos": {
             "type": "string",
             "value": "111222333"
@@ -245,14 +248,18 @@
             DateTime::from_timestamp_nanos(1_234_201_337),
         );
 
-        insta::assert_json_snapshot!(SerializableAnnotated(&attributes), @r#"
-        {
+        insta::assert_json_snapshot!(SerializableAnnotated(&attributes), @r###"
+        {
+          "sentry._internal.observed_timestamp_nanos": {
+            "type": "string",
+            "value": "111222333"
+          },
           "sentry.observed_timestamp_nanos": {
             "type": "string",
             "value": "111222333"
           }
         }
-        "#);
+        "###);
     }
 
     #[test]
