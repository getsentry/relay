use std::borrow::Cow;
use std::ops::Range;

use once_cell::sync::Lazy;
use regex::Regex;
use relay_common::time::UnixTimestamp;
use relay_event_schema::processor::{
    self, ProcessValue, ProcessingAction, ProcessingResult, ProcessingState, Processor,
};
use relay_event_schema::protocol::{Event, EventType, SpanStatus, TraceContext, TransactionSource};
use relay_protocol::{Annotated, Meta, Remark, RemarkType};

use crate::regexes::TRANSACTION_NAME_NORMALIZER_REGEX;
use crate::TransactionNameRule;

/// Configuration for sanitizing unparameterized transaction names.
#[derive(Clone, Debug, Default)]
pub struct TransactionNameConfig<'r> {
    /// Rules for identifier replacement that were discovered by Sentry's transaction clusterer.
    pub rules: &'r [TransactionNameRule],
}

/// Rejects transactions based on required fields.
#[derive(Debug, Default)]
pub struct TransactionsProcessor<'r> {
    name_config: TransactionNameConfig<'r>,
    timestamp_range: Option<Range<UnixTimestamp>>,
}

impl<'r> TransactionsProcessor<'r> {
    /// Creates a new `TransactionsProcessor` instance.
    pub fn new(
        name_config: TransactionNameConfig<'r>,
        timestamp_range: Option<Range<UnixTimestamp>>,
    ) -> Self {
        Self {
            name_config,
            timestamp_range,
        }
    }

    /// Applies the rule if any found to the transaction name.
    ///
    /// It find the first rule matching the criteria:
    /// - source matchining the one provided in the rule sorce
    /// - rule hasn't epired yet
    /// - glob pattern matches the transaction name
    ///
    /// Note: we add `/` at the end of the transaction name if there isn't one, to make sure that
    /// patterns like `/<something>/*/**` where we have `**` at the end are a match.
    pub fn apply_transaction_rename_rule(
        &self,
        transaction: &mut Annotated<String>,
    ) -> ProcessingResult {
        processor::apply(transaction, |transaction, meta| {
            let result = self.name_config.rules.iter().find_map(|rule| {
                rule.match_and_apply(Cow::Borrowed(transaction))
                    .map(|applied_result| (rule.pattern.compiled().pattern(), applied_result))
            });

            if let Some((rule, result)) = result {
                if *transaction != result {
                    // If another rule was applied before, we don't want to
                    // rename the transaction name to keep the original one.
                    // We do want to continue adding remarks though, in
                    // order to keep track of all rules applied.
                    if meta.original_value().is_none() {
                        meta.set_original_value(Some(transaction.clone()));
                    }
                    // add also the rule which was applied to the transaction name
                    meta.add_remark(Remark::new(RemarkType::Substituted, rule));
                    *transaction = result;
                }
            }

            Ok(())
        })?;

        Ok(())
    }

    /// Returns `true` if the given transaction name should be treated as a URL.
    ///
    /// We treat a transaction as URL if one of the following conditions apply:
    ///
    /// 1. It is marked with `source:url`
    /// 2. It is marked with `source:sanitized`, in which case we run normalization again.
    /// 3. It has no source attribute because it's from an old SDK version,
    ///    but it contains slashes and we expect it to be high-cardinality
    ///    based on the SDK information (see [`set_default_transaction_source`]).
    fn treat_transaction_as_url(&self, event: &Event) -> bool {
        let source = event
            .transaction_info
            .value()
            .and_then(|i| i.source.value());

        matches!(
            source,
            Some(&TransactionSource::Url | &TransactionSource::Sanitized)
        ) || (source.is_none() && event.transaction.value().map_or(false, |t| t.contains('/')))
    }

    fn normalize_transaction_name(&self, event: &mut Event) -> ProcessingResult {
        if self.treat_transaction_as_url(event) {
            // Normalize transaction names for URLs and Sanitized transaction sources.
            // This in addition to renaming rules can catch some high cardinality parts.
            scrub_identifiers(&mut event.transaction)?;

            // Apply rules discovered by the transaction clusterer in sentry.
            if !self.name_config.rules.is_empty() {
                self.apply_transaction_rename_rule(&mut event.transaction)?;
            }

            // Always mark URL transactions as sanitized, even if no modification were made by
            // clusterer rules or regex matchers. This has the consequence that the transaction name
            // is always extracted as a tag on transaction metrics.
            // Instead of changing the source to "sanitized", we could have changed metrics extraction
            // to also extract the transaction name for URL transactions. But this is the safer way,
            // because the product currently uses queries that assume that `source:url` is equivalent
            // to `transaction:<< unparameterized >>`.
            event
                .transaction_info
                .get_or_insert_with(Default::default)
                .source
                .set_value(Some(TransactionSource::Sanitized));
        }

        Ok(())
    }

    fn validate_transaction(&self, event: &mut Event) -> ProcessingResult {
        self.validate_timestamps(event)?;

        let Some(trace_context) = event.context_mut::<TraceContext>() else {
            return Err(ProcessingAction::InvalidTransaction(
                "missing valid trace context",
            ));
        };

        if trace_context.trace_id.value().is_none() {
            return Err(ProcessingAction::InvalidTransaction(
                "trace context is missing trace_id",
            ));
        }

        if trace_context.span_id.value().is_none() {
            return Err(ProcessingAction::InvalidTransaction(
                "trace context is missing span_id",
            ));
        }

        trace_context.op.get_or_insert_with(|| "default".to_owned());
        Ok(())
    }

    /// Returns start and end timestamps if they are both set and start <= end.
    fn validate_timestamps(&self, transaction_event: &Event) -> ProcessingResult {
        match (
            transaction_event.start_timestamp.value(),
            transaction_event.timestamp.value(),
        ) {
            (Some(start), Some(end)) => {
                if end < start {
                    return Err(ProcessingAction::InvalidTransaction(
                        "end timestamp is smaller than start timestamp",
                    ));
                }

                if let Some(ref range) = self.timestamp_range {
                    let Some(timestamp) = UnixTimestamp::from_datetime(end.into_inner()) else {
                        return Err(ProcessingAction::InvalidTransaction(
                            "invalid unix timestamp",
                        ));
                    };
                    if !range.contains(&timestamp) {
                        return Err(ProcessingAction::InvalidTransaction(
                            "timestamp is out of the valid range for metrics",
                        ));
                    }
                }

                Ok(())
            }
            (_, None) => Err(ProcessingAction::InvalidTransaction(
                "timestamp hard-required for transaction events",
            )),
            // XXX: Maybe copy timestamp over?
            (None, _) => Err(ProcessingAction::InvalidTransaction(
                "start_timestamp hard-required for transaction events",
            )),
        }
    }
}

/// Span status codes for the Ruby Rack integration that indicate raw URLs being sent as
/// transaction names. These cases are considered as high-cardinality.
///
/// See <https://github.com/getsentry/sentry-ruby/blob/ad4828f6d8d60e98217b2edb1ab003fb627d6bdb/sentry-ruby/lib/sentry/span.rb#L7-L19>
const RUBY_URL_STATUSES: &[SpanStatus] = &[
    SpanStatus::InvalidArgument,
    SpanStatus::Unauthenticated,
    SpanStatus::PermissionDenied,
    SpanStatus::NotFound,
    SpanStatus::AlreadyExists,
    SpanStatus::ResourceExhausted,
    SpanStatus::Cancelled,
    SpanStatus::InternalError,
    SpanStatus::Unimplemented,
    SpanStatus::Unavailable,
    SpanStatus::DeadlineExceeded,
];

/// List of SDKs which we assume to produce high cardinality transaction names, such as
/// "/user/123134/login".
const RAW_URL_SDKS: &[&str] = &[
    "sentry.javascript.angular",
    "sentry.javascript.browser",
    "sentry.javascript.ember",
    "sentry.javascript.gatsby",
    "sentry.javascript.react",
    "sentry.javascript.remix",
    "sentry.javascript.vue",
    "sentry.javascript.nextjs",
    "sentry.php.laravel",
    "sentry.php.symfony",
];

/// Returns `true` if the event's transaction name is known to contain unsanitized values.
///
/// Newer SDK send the [`TransactionSource`] attribute, which we can rely on to determine
/// cardinality. If the source is missing, this function gives an indication whether the transaction
/// name should be sanitized.
pub fn is_high_cardinality_sdk(event: &Event) -> bool {
    let Some(client_sdk) = event.client_sdk.value() else {
        return false;
    };

    let sdk_name = event.sdk_name();
    if RAW_URL_SDKS.contains(&sdk_name) {
        return true;
    }

    let is_http_status_404 = event.tag_value("http.status_code") == Some("404");
    if sdk_name == "sentry.python" && is_http_status_404 && client_sdk.has_integration("django") {
        return true;
    }

    let http_method = event
        .request
        .value()
        .and_then(|r| r.method.as_str())
        .unwrap_or_default();

    if sdk_name == "sentry.javascript.node"
        && http_method.eq_ignore_ascii_case("options")
        && client_sdk.has_integration("Express")
    {
        return true;
    }

    if sdk_name == "sentry.ruby" && event.has_module("rack") {
        if let Some(trace) = event.context::<TraceContext>() {
            if RUBY_URL_STATUSES.contains(trace.status.value().unwrap_or(&SpanStatus::Unknown)) {
                return true;
            }
        }
    }

    false
}

/// Set a default transaction source if it is missing, but only if the transaction name was
/// extracted as a metrics tag.
/// This behavior makes it possible to identify transactions for which the transaction name was
/// not extracted as a tag on the corresponding metrics, because
///     source == null <=> transaction name == null
/// See `relay_server::metrics_extraction::transactions::get_transaction_name`.
pub fn set_default_transaction_source(event: &mut Event) {
    let source = event
        .transaction_info
        .value()
        .and_then(|info| info.source.value());

    if source.is_none() && !is_high_cardinality_transaction(event) {
        // Assume low cardinality, set transaction source "Unknown" to signal that the transaction
        // tag can be safely added to transaction metrics.
        let transaction_info = event.transaction_info.get_or_insert_with(Default::default);
        transaction_info
            .source
            .set_value(Some(TransactionSource::Unknown));
    }
}

fn is_high_cardinality_transaction(event: &Event) -> bool {
    let transaction = event.transaction.as_str().unwrap_or_default();
    // We treat transactions from legacy SDKs as URLs if they contain slashes.
    // Otherwise, we assume low cardinality.
    transaction.contains('/') && is_high_cardinality_sdk(event)
}

/// Normalize the given string.
///
/// Replaces UUIDs, SHAs and numerical IDs in transaction names by placeholders.
/// Returns `Ok(true)` if the name was changed.
pub(crate) fn scrub_identifiers(string: &mut Annotated<String>) -> Result<bool, ProcessingAction> {
    scrub_identifiers_with_regex(string, &TRANSACTION_NAME_NORMALIZER_REGEX, "*")
}

fn scrub_identifiers_with_regex(
    string: &mut Annotated<String>,
    pattern: &Lazy<Regex>,
    replacer: &str,
) -> Result<bool, ProcessingAction> {
    let capture_names = pattern.capture_names().flatten().collect::<Vec<_>>();

    let mut did_change = false;
    processor::apply(string, |trans, meta| {
        let mut caps = Vec::new();
        // Collect all the remarks if anything matches.
        for captures in pattern.captures_iter(trans) {
            for name in &capture_names {
                if let Some(capture) = captures.name(name) {
                    let remark = Remark::with_range(
                        RemarkType::Substituted,
                        *name,
                        (capture.start(), capture.end()),
                    );
                    caps.push((capture, remark));
                    break;
                }
            }
        }

        if caps.is_empty() {
            // Nothing to do for this transaction.
            return Ok(());
        }

        // Sort by the capture end position.
        caps.sort_by_key(|(capture, _)| capture.end());
        let mut changed = String::with_capacity(trans.len() + caps.len() * replacer.len());
        let mut last_end = 0usize;
        for (capture, remark) in caps {
            changed.push_str(&trans[last_end..capture.start()]);
            changed.push_str(replacer);
            last_end = capture.end();
            meta.add_remark(remark);
        }
        changed.push_str(&trans[last_end..]);

        if !changed.is_empty() && changed != "*" {
            meta.set_original_value(Some(trans.to_string()));
            *trans = changed;
            did_change = true;
        }
        Ok(())
    })?;
    Ok(did_change)
}

/// Copies the event's end timestamp into the spans that don't have one.
fn end_all_spans(event: &mut Event) -> ProcessingResult {
    let spans = event.spans.value_mut().get_or_insert_with(Vec::new);
    for span in spans {
        if let Some(span) = span.value_mut() {
            if span.timestamp.value().is_none() {
                // event timestamp guaranteed to be `Some` due to validate_transaction call
                span.timestamp.set_value(event.timestamp.value().cloned());
                span.status = Annotated::new(SpanStatus::DeadlineExceeded);
            }
        } else {
            return Err(ProcessingAction::InvalidTransaction(
                "spans must be valid in transaction event",
            ));
        }
    }
    Ok(())
}

impl Processor for TransactionsProcessor<'_> {
    fn process_event(
        &mut self,
        event: &mut Event,
        _meta: &mut Meta,
        state: &ProcessingState<'_>,
    ) -> ProcessingResult {
        if event.ty.value() != Some(&EventType::Transaction) {
            return Ok(());
        }

        // The transaction name is expected to be non-empty by downstream services (e.g. Snuba), but
        // Relay doesn't reject events missing the transaction name. Instead, a default transaction
        // name is given, similar to how Sentry gives an "<unlabeled event>" title to error events.
        // SDKs should avoid sending empty transaction names, setting a more contextual default
        // value when possible.
        if event.transaction.value().map_or(true, |s| s.is_empty()) {
            event
                .transaction
                .set_value(Some("<unlabeled transaction>".to_owned()))
        }

        set_default_transaction_source(event);
        self.normalize_transaction_name(event)?;
        self.validate_transaction(event)?;
        end_all_spans(event)?;

        event.process_child_values(self, state)?;
        Ok(())
    }
}

#[cfg(test)]
mod tests {
    use chrono::offset::TimeZone;
    use chrono::{Duration, Utc};
    use insta::assert_debug_snapshot;
    use itertools::Itertools;
    use relay_base_schema::events::EventType;
    use relay_common::glob2::LazyGlob;
    use relay_event_schema::processor::{process_value, ProcessingState, Processor};
    use relay_event_schema::protocol::{
        ClientSdkInfo, Contexts, Span, SpanId, TraceId, TransactionSource,
    };
    use relay_protocol::{assert_annotated_snapshot, get_value, Meta, Object};
    use similar_asserts::assert_eq;

<<<<<<< HEAD
=======
    use super::*;

>>>>>>> e2966985
    use crate::RedactionRule;

    use super::*;

    fn new_test_event() -> Annotated<Event> {
        let start = Utc.with_ymd_and_hms(2000, 1, 1, 0, 0, 0).unwrap();
        let end = Utc.with_ymd_and_hms(2000, 1, 1, 0, 0, 10).unwrap();
        Annotated::new(Event {
            ty: Annotated::new(EventType::Transaction),
            transaction: Annotated::new("/".to_owned()),
            start_timestamp: Annotated::new(start.into()),
            timestamp: Annotated::new(end.into()),
            contexts: {
                let mut contexts = Contexts::new();
                contexts.add(TraceContext {
                    trace_id: Annotated::new(TraceId("4c79f60c11214eb38604f4ae0781bfb2".into())),
                    span_id: Annotated::new(SpanId("fa90fdead5f74053".into())),
                    op: Annotated::new("http.server".to_owned()),
                    ..Default::default()
                });
                Annotated::new(contexts)
            },
            spans: Annotated::new(vec![Annotated::new(Span {
                start_timestamp: Annotated::new(start.into()),
                timestamp: Annotated::new(end.into()),
                trace_id: Annotated::new(TraceId("4c79f60c11214eb38604f4ae0781bfb2".into())),
                span_id: Annotated::new(SpanId("fa90fdead5f74053".into())),
                op: Annotated::new("db.statement".to_owned()),
                ..Default::default()
            })]),
            ..Default::default()
        })
    }

    #[test]
    fn test_skips_non_transaction_events() {
        let mut event = Annotated::new(Event::default());
        process_value(
            &mut event,
            &mut TransactionsProcessor::default(),
            ProcessingState::root(),
        )
        .unwrap();
        assert!(event.value().is_some());
    }

    #[test]
    fn test_discards_when_missing_timestamp() {
        let mut event = Annotated::new(Event {
            ty: Annotated::new(EventType::Transaction),
            ..Default::default()
        });

        assert_eq!(
            process_value(
                &mut event,
                &mut TransactionsProcessor::default(),
                ProcessingState::root()
            ),
            Err(ProcessingAction::InvalidTransaction(
                "timestamp hard-required for transaction events"
            ))
        );
    }

    #[test]
    fn test_discards_when_timestamp_out_of_range() {
        let mut event = new_test_event();

        let processor = &mut TransactionsProcessor::new(
            TransactionNameConfig::default(),
            Some(UnixTimestamp::now()..UnixTimestamp::now()),
        );

        assert!(matches!(
            process_value(&mut event, processor, ProcessingState::root()),
            Err(ProcessingAction::InvalidTransaction(
                "timestamp is out of the valid range for metrics"
            ))
        ));
    }

    #[test]
    fn test_replace_missing_timestamp() {
        let span = Span {
            start_timestamp: Annotated::new(
                Utc.with_ymd_and_hms(1968, 1, 1, 0, 0, 1).unwrap().into(),
            ),
            trace_id: Annotated::new(TraceId("4c79f60c11214eb38604f4ae0781bfb2".into())),
            span_id: Annotated::new(SpanId("fa90fdead5f74053".into())),
            ..Default::default()
        };

        let mut event = new_test_event().0.unwrap();
        event.spans = Annotated::new(vec![Annotated::new(span)]);

        TransactionsProcessor::default()
            .process_event(
                &mut event,
                &mut Meta::default(),
                &ProcessingState::default(),
            )
            .unwrap();

        let spans = event.spans;
        let span = get_value!(spans[0]!);

        assert_eq!(span.timestamp, event.timestamp);
        assert_eq!(span.status.value().unwrap(), &SpanStatus::DeadlineExceeded);
    }

    #[test]
    fn test_discards_when_missing_start_timestamp() {
        let mut event = Annotated::new(Event {
            ty: Annotated::new(EventType::Transaction),
            timestamp: Annotated::new(Utc.with_ymd_and_hms(2000, 1, 1, 0, 0, 0).unwrap().into()),
            ..Default::default()
        });

        assert_eq!(
            process_value(
                &mut event,
                &mut TransactionsProcessor::default(),
                ProcessingState::root()
            ),
            Err(ProcessingAction::InvalidTransaction(
                "start_timestamp hard-required for transaction events"
            ))
        );
    }

    #[test]
    fn test_discards_on_missing_contexts_map() {
        let mut event = Annotated::new(Event {
            ty: Annotated::new(EventType::Transaction),
            timestamp: Annotated::new(Utc.with_ymd_and_hms(2000, 1, 1, 0, 0, 0).unwrap().into()),
            start_timestamp: Annotated::new(
                Utc.with_ymd_and_hms(2000, 1, 1, 0, 0, 0).unwrap().into(),
            ),
            ..Default::default()
        });

        assert_eq!(
            process_value(
                &mut event,
                &mut TransactionsProcessor::default(),
                ProcessingState::root()
            ),
            Err(ProcessingAction::InvalidTransaction(
                "missing valid trace context"
            ))
        );
    }

    #[test]
    fn test_discards_on_missing_context() {
        let mut event = Annotated::new(Event {
            ty: Annotated::new(EventType::Transaction),
            timestamp: Annotated::new(Utc.with_ymd_and_hms(2000, 1, 1, 0, 0, 0).unwrap().into()),
            start_timestamp: Annotated::new(
                Utc.with_ymd_and_hms(2000, 1, 1, 0, 0, 0).unwrap().into(),
            ),
            contexts: Annotated::new(Contexts::new()),
            ..Default::default()
        });

        assert_eq!(
            process_value(
                &mut event,
                &mut TransactionsProcessor::default(),
                ProcessingState::root()
            ),
            Err(ProcessingAction::InvalidTransaction(
                "missing valid trace context"
            ))
        );
    }

    #[test]
    fn test_discards_on_null_context() {
        let mut event = Annotated::new(Event {
            ty: Annotated::new(EventType::Transaction),
            timestamp: Annotated::new(Utc.with_ymd_and_hms(2000, 1, 1, 0, 0, 0).unwrap().into()),
            start_timestamp: Annotated::new(
                Utc.with_ymd_and_hms(2000, 1, 1, 0, 0, 0).unwrap().into(),
            ),
            contexts: Annotated::new(Contexts({
                let mut contexts = Object::new();
                contexts.insert("trace".to_owned(), Annotated::empty());
                contexts
            })),
            ..Default::default()
        });

        assert_eq!(
            process_value(
                &mut event,
                &mut TransactionsProcessor::default(),
                ProcessingState::root()
            ),
            Err(ProcessingAction::InvalidTransaction(
                "missing valid trace context"
            ))
        );
    }

    #[test]
    fn test_discards_on_missing_trace_id_in_context() {
        let mut event = Annotated::new(Event {
            ty: Annotated::new(EventType::Transaction),
            timestamp: Annotated::new(Utc.with_ymd_and_hms(2000, 1, 1, 0, 0, 0).unwrap().into()),
            start_timestamp: Annotated::new(
                Utc.with_ymd_and_hms(2000, 1, 1, 0, 0, 0).unwrap().into(),
            ),
            contexts: {
                let mut contexts = Contexts::new();
                contexts.add(TraceContext::default());
                Annotated::new(contexts)
            },
            ..Default::default()
        });

        assert_eq!(
            process_value(
                &mut event,
                &mut TransactionsProcessor::default(),
                ProcessingState::root()
            ),
            Err(ProcessingAction::InvalidTransaction(
                "trace context is missing trace_id"
            ))
        );
    }

    #[test]
    fn test_discards_on_missing_span_id_in_context() {
        let mut event = Annotated::new(Event {
            ty: Annotated::new(EventType::Transaction),
            timestamp: Annotated::new(Utc.with_ymd_and_hms(2000, 1, 1, 0, 0, 0).unwrap().into()),
            start_timestamp: Annotated::new(
                Utc.with_ymd_and_hms(2000, 1, 1, 0, 0, 0).unwrap().into(),
            ),
            contexts: {
                let mut contexts = Contexts::new();
                contexts.add(TraceContext {
                    trace_id: Annotated::new(TraceId("4c79f60c11214eb38604f4ae0781bfb2".into())),
                    ..Default::default()
                });
                Annotated::new(contexts)
            },
            ..Default::default()
        });

        assert_eq!(
            process_value(
                &mut event,
                &mut TransactionsProcessor::default(),
                ProcessingState::root()
            ),
            Err(ProcessingAction::InvalidTransaction(
                "trace context is missing span_id"
            ))
        );
    }

    #[test]
    fn test_defaults_missing_op_in_context() {
        let start = Utc.with_ymd_and_hms(2000, 1, 1, 0, 0, 0).unwrap();
        let end = Utc.with_ymd_and_hms(2000, 1, 1, 0, 0, 10).unwrap();

        let mut event = Annotated::new(Event {
            ty: Annotated::new(EventType::Transaction),
            transaction: Annotated::new("/".to_owned()),
            timestamp: Annotated::new(end.into()),
            start_timestamp: Annotated::new(start.into()),
            contexts: {
                let mut contexts = Contexts::new();
                contexts.add(TraceContext {
                    trace_id: Annotated::new(TraceId("4c79f60c11214eb38604f4ae0781bfb2".into())),
                    span_id: Annotated::new(SpanId("fa90fdead5f74053".into())),
                    ..Default::default()
                });
                Annotated::new(contexts)
            },
            ..Default::default()
        });

        process_value(
            &mut event,
            &mut TransactionsProcessor::default(),
            ProcessingState::root(),
        )
        .unwrap();

        let trace_context = get_value!(event.contexts)
            .unwrap()
            .get::<TraceContext>()
            .unwrap();
        let trace_op = trace_context.op.value().unwrap();
        assert_eq!(trace_op, "default");
    }

    #[test]
    fn test_allows_transaction_event_without_span_list() {
        let mut event = Annotated::new(Event {
            ty: Annotated::new(EventType::Transaction),
            timestamp: Annotated::new(Utc.with_ymd_and_hms(2000, 1, 1, 0, 0, 0).unwrap().into()),
            start_timestamp: Annotated::new(
                Utc.with_ymd_and_hms(2000, 1, 1, 0, 0, 0).unwrap().into(),
            ),
            contexts: {
                let mut contexts = Contexts::new();
                contexts.add(TraceContext {
                    trace_id: Annotated::new(TraceId("4c79f60c11214eb38604f4ae0781bfb2".into())),
                    span_id: Annotated::new(SpanId("fa90fdead5f74053".into())),
                    op: Annotated::new("http.server".to_owned()),
                    ..Default::default()
                });
                Annotated::new(contexts)
            },
            ..Default::default()
        });

        process_value(
            &mut event,
            &mut TransactionsProcessor::default(),
            ProcessingState::root(),
        )
        .unwrap();
        assert!(event.value().is_some());
    }

    #[test]
    fn test_allows_transaction_event_with_empty_span_list() {
        let mut event = Annotated::new(Event {
            ty: Annotated::new(EventType::Transaction),
            timestamp: Annotated::new(Utc.with_ymd_and_hms(2000, 1, 1, 0, 0, 0).unwrap().into()),
            start_timestamp: Annotated::new(
                Utc.with_ymd_and_hms(2000, 1, 1, 0, 0, 0).unwrap().into(),
            ),
            contexts: {
                let mut contexts = Contexts::new();
                contexts.add(TraceContext {
                    trace_id: Annotated::new(TraceId("4c79f60c11214eb38604f4ae0781bfb2".into())),
                    span_id: Annotated::new(SpanId("fa90fdead5f74053".into())),
                    op: Annotated::new("http.server".to_owned()),
                    ..Default::default()
                });
                Annotated::new(contexts)
            },
            spans: Annotated::new(vec![]),
            ..Default::default()
        });

        process_value(
            &mut event,
            &mut TransactionsProcessor::default(),
            ProcessingState::root(),
        )
        .unwrap();
        assert!(event.value().is_some());
    }

    #[test]
    fn test_allows_transaction_event_with_null_span_list() {
        let mut event = new_test_event();

        processor::apply(&mut event, |event, _| {
            event.spans.set_value(None);
            Ok(())
        })
        .unwrap();

        process_value(
            &mut event,
            &mut TransactionsProcessor::default(),
            ProcessingState::root(),
        )
        .unwrap();
        assert!(get_value!(event.spans).unwrap().is_empty());
    }

    #[test]
    fn test_discards_transaction_event_with_nulled_out_span() {
        let mut event = Annotated::new(Event {
            ty: Annotated::new(EventType::Transaction),
            timestamp: Annotated::new(Utc.with_ymd_and_hms(2000, 1, 1, 0, 0, 0).unwrap().into()),
            start_timestamp: Annotated::new(
                Utc.with_ymd_and_hms(2000, 1, 1, 0, 0, 0).unwrap().into(),
            ),
            contexts: {
                let mut contexts = Contexts::new();
                contexts.add(TraceContext {
                    trace_id: Annotated::new(TraceId("4c79f60c11214eb38604f4ae0781bfb2".into())),
                    span_id: Annotated::new(SpanId("fa90fdead5f74053".into())),
                    op: Annotated::new("http.server".to_owned()),
                    ..Default::default()
                });
                Annotated::new(contexts)
            },
            spans: Annotated::new(vec![Annotated::empty()]),
            ..Default::default()
        });

        assert_eq!(
            process_value(
                &mut event,
                &mut TransactionsProcessor::default(),
                ProcessingState::root()
            ),
            Err(ProcessingAction::InvalidTransaction(
                "spans must be valid in transaction event"
            ))
        );
    }

    #[test]
    fn test_default_transaction_source_unknown() {
        let mut event = Annotated::<Event>::from_json(
            r#"
            {
                "type": "transaction",
                "transaction": "/",
                "timestamp": 946684810.0,
                "start_timestamp": 946684800.0,
                "contexts": {
                    "trace": {
                    "trace_id": "4c79f60c11214eb38604f4ae0781bfb2",
                    "span_id": "fa90fdead5f74053",
                    "op": "http.server",
                    "type": "trace"
                    }
                },
                "sdk": {
                    "name": "sentry.dart.flutter"
                },
                "spans": []
            }
            "#,
        )
        .unwrap();

        process_value(
            &mut event,
            &mut TransactionsProcessor::default(),
            ProcessingState::root(),
        )
        .unwrap();

        let source = event
            .value()
            .unwrap()
            .transaction_info
            .value()
            .and_then(|info| info.source.value())
            .unwrap();

        assert_eq!(source, &TransactionSource::Unknown);
    }

    #[test]
    fn test_allows_valid_transaction_event_with_spans() {
        let mut event = new_test_event();

        assert!(process_value(
            &mut event,
            &mut TransactionsProcessor::default(),
            ProcessingState::root(),
        )
        .is_ok());
    }

    #[test]
    fn test_defaults_transaction_name_when_missing() {
        let mut event = new_test_event();

        processor::apply(&mut event, |event, _| {
            event.transaction.set_value(None);
            Ok(())
        })
        .unwrap();

        process_value(
            &mut event,
            &mut TransactionsProcessor::default(),
            ProcessingState::root(),
        )
        .unwrap();

        assert_eq!(get_value!(event.transaction!), "<unlabeled transaction>");
    }

    #[test]
    fn test_defaults_transaction_name_when_empty() {
        let mut event = new_test_event();

        processor::apply(&mut event, |event, _| {
            event.transaction.set_value(Some("".to_owned()));
            Ok(())
        })
        .unwrap();

        process_value(
            &mut event,
            &mut TransactionsProcessor::default(),
            ProcessingState::root(),
        )
        .unwrap();

        assert_eq!(get_value!(event.transaction!), "<unlabeled transaction>");
    }

    #[test]
    fn test_is_high_cardinality_sdk_ruby_ok() {
        let json = r#"
        {
            "type": "transaction",
            "transaction": "foo",
            "timestamp": "2021-04-26T08:00:00+0100",
            "start_timestamp": "2021-04-26T07:59:01+0100",
            "contexts": {
                "trace": {
                    "op": "rails.request",
                    "status": "ok"
                }
            },
            "sdk": {"name": "sentry.ruby"},
            "modules": {"rack": "1.2.3"}
        }
        "#;
        let event = Annotated::<Event>::from_json(json).unwrap();

        assert!(!is_high_cardinality_sdk(&event.0.unwrap()));
    }

    #[test]
    fn test_is_high_cardinality_sdk_ruby_error() {
        let json = r#"
        {
            "type": "transaction",
            "transaction": "foo",
            "timestamp": "2021-04-26T08:00:00+0100",
            "start_timestamp": "2021-04-26T07:59:01+0100",
            "contexts": {
                "trace": {
                    "op": "rails.request",
                    "status": "internal_error"
                }
            },
            "sdk": {"name": "sentry.ruby"},
            "modules": {"rack": "1.2.3"}
        }
        "#;
        let event = Annotated::<Event>::from_json(json).unwrap();
        assert!(!event.meta().has_errors());

        assert!(is_high_cardinality_sdk(&event.0.unwrap()));
    }

    #[test]
    fn test_transaction_name_normalize() {
        let json = r#"
        {
            "type": "transaction",
            "transaction": "/foo/2fd4e1c67a2d28fced849ee1bb76e7391b93eb12/user/123/0",
            "transaction_info": {
              "source": "url"
            },
            "timestamp": "2021-04-26T08:00:00+0100",
            "start_timestamp": "2021-04-26T07:59:01+0100",
            "contexts": {
                "trace": {
                    "trace_id": "4c79f60c11214eb38604f4ae0781bfb2",
                    "span_id": "fa90fdead5f74053",
                    "op": "rails.request",
                    "status": "ok"
                }
            },
            "sdk": {"name": "sentry.ruby"},
            "modules": {"rack": "1.2.3"}
        }
        "#;
        let mut event = Annotated::<Event>::from_json(json).unwrap();

        process_value(
            &mut event,
            &mut TransactionsProcessor::default(),
            ProcessingState::root(),
        )
        .unwrap();

        assert_eq!(get_value!(event.transaction!), "/foo/*/user/*/0");
        assert_eq!(
            get_value!(event.transaction_info.source!).as_str(),
            "sanitized"
        );

        let remarks = get_value!(event!)
            .transaction
            .meta()
            .iter_remarks()
            .collect_vec();
        assert_debug_snapshot!(remarks, @r#"[
    Remark {
        ty: Substituted,
        rule_id: "int",
        range: Some(
            (
                5,
                45,
            ),
        ),
    },
    Remark {
        ty: Substituted,
        rule_id: "int",
        range: Some(
            (
                51,
                54,
            ),
        ),
    },
]"#);
    }

    /// When no identifiers are scrubbed, we should not set an original value in _meta.
    #[test]
    fn test_transaction_name_skip_original_value() {
        let json = r#"
        {
            "type": "transaction",
            "transaction": "/foo/static/page",
            "transaction_info": {
              "source": "url"
            },
            "timestamp": "2021-04-26T08:00:00+0100",
            "start_timestamp": "2021-04-26T07:59:01+0100",
            "contexts": {
                "trace": {
                    "trace_id": "4c79f60c11214eb38604f4ae0781bfb2",
                    "span_id": "fa90fdead5f74053",
                    "op": "rails.request",
                    "status": "ok"
                }
            },
            "sdk": {"name": "sentry.ruby"},
            "modules": {"rack": "1.2.3"}

        }
        "#;
        let mut event = Annotated::<Event>::from_json(json).unwrap();

        process_value(
            &mut event,
            &mut TransactionsProcessor::default(),
            ProcessingState::root(),
        )
        .unwrap();

        assert!(event.meta().is_empty());
    }

    #[test]
    fn test_transaction_name_normalize_mark_as_sanitized() {
        let json = r#"
        {
            "type": "transaction",
            "transaction": "/foo/2fd4e1c67a2d28fced849ee1bb76e7391b93eb12/user/123/0",
            "transaction_info": {
              "source": "url"
            },
            "timestamp": "2021-04-26T08:00:00+0100",
            "start_timestamp": "2021-04-26T07:59:01+0100",
            "contexts": {
                "trace": {
                    "trace_id": "4c79f60c11214eb38604f4ae0781bfb2",
                    "span_id": "fa90fdead5f74053",
                    "op": "rails.request",
                    "status": "ok"
                }
            }

        }
        "#;
        let mut event = Annotated::<Event>::from_json(json).unwrap();

        process_value(
            &mut event,
            &mut TransactionsProcessor::default(),
            ProcessingState::root(),
        )
        .unwrap();

        assert_eq!(get_value!(event.transaction!), "/foo/*/user/*/0");
        assert_eq!(
            get_value!(event.transaction_info.source!).as_str(),
            "sanitized"
        );
    }

    #[test]
    fn test_transaction_name_rename_with_rules() {
        let json = r#"
        {
            "type": "transaction",
            "transaction": "/foo/rule-target/user/123/0/",
            "transaction_info": {
              "source": "url"
            },
            "timestamp": "2021-04-26T08:00:00+0100",
            "start_timestamp": "2021-04-26T07:59:01+0100",
            "contexts": {
                "trace": {
                    "trace_id": "4c79f60c11214eb38604f4ae0781bfb2",
                    "span_id": "fa90fdead5f74053",
                    "op": "rails.request",
                    "status": "ok"
                }
            },
            "sdk": {"name": "sentry.ruby"},
            "modules": {"rack": "1.2.3"}
        }
        "#;

        let rule1 = TransactionNameRule {
            pattern: LazyGlob::new("/foo/*/user/*/**".to_string()),
            expiry: Utc::now() + Duration::hours(1),
            redaction: Default::default(),
        };
        let rule2 = TransactionNameRule {
            pattern: LazyGlob::new("/foo/*/**".to_string()),
            expiry: Utc::now() + Duration::hours(1),
            redaction: Default::default(),
        };
        // This should not happend, such rules shouldn't be sent to relay at all.
        let rule3 = TransactionNameRule {
            pattern: LazyGlob::new("/*/**".to_string()),
            expiry: Utc::now() + Duration::hours(1),
            redaction: Default::default(),
        };

        let mut event = Annotated::<Event>::from_json(json).unwrap();

        process_value(
            &mut event,
            &mut TransactionsProcessor::new(
                TransactionNameConfig {
                    rules: &[rule1, rule2, rule3],
                },
                None,
            ),
            ProcessingState::root(),
        )
        .unwrap();

        assert_eq!(get_value!(event.transaction!), "/foo/*/user/*/0/");
        assert_eq!(
            get_value!(event.transaction_info.source!).as_str(),
            "sanitized"
        );

        let remarks = get_value!(event!)
            .transaction
            .meta()
            .iter_remarks()
            .collect_vec();
        assert_debug_snapshot!(remarks, @r#"[
    Remark {
        ty: Substituted,
        rule_id: "int",
        range: Some(
            (
                22,
                25,
            ),
        ),
    },
    Remark {
        ty: Substituted,
        rule_id: "/foo/*/user/*/**",
        range: None,
    },
]"#);
    }

    #[test]
    fn test_transaction_name_rules_skip_expired() {
        let json = r#"
        {
            "type": "transaction",
            "transaction": "/foo/rule-target/user/123/0/",
            "transaction_info": {
              "source": "url"
            },
            "timestamp": "2021-04-26T08:00:00+0100",
            "start_timestamp": "2021-04-26T07:59:01+0100",
            "contexts": {
                "trace": {
                    "trace_id": "4c79f60c11214eb38604f4ae0781bfb2",
                    "span_id": "fa90fdead5f74053",
                    "op": "rails.request",
                    "status": "ok"
                }
            },
            "sdk": {"name": "sentry.ruby"},
            "modules": {"rack": "1.2.3"}

        }
        "#;
        let mut event = Annotated::<Event>::from_json(json).unwrap();

        let rule1 = TransactionNameRule {
            pattern: LazyGlob::new("/foo/*/user/*/**".to_string()),
            expiry: Utc::now() - Duration::hours(1), // Expired rule
            redaction: Default::default(),
        };
        let rule2 = TransactionNameRule {
            pattern: LazyGlob::new("/foo/*/**".to_string()),
            expiry: Utc::now() + Duration::hours(1),
            redaction: Default::default(),
        };
        // This should not happend, such rules shouldn't be sent to relay at all.
        let rule3 = TransactionNameRule {
            pattern: LazyGlob::new("/*/**".to_string()),
            expiry: Utc::now() + Duration::hours(1),
            redaction: Default::default(),
        };

        process_value(
            &mut event,
            &mut TransactionsProcessor::new(
                TransactionNameConfig {
                    rules: &[rule1, rule2, rule3],
                },
                None,
            ),
            ProcessingState::root(),
        )
        .unwrap();

        assert_eq!(get_value!(event.transaction!), "/foo/*/user/*/0/");
        assert_eq!(
            get_value!(event.transaction_info.source!).as_str(),
            "sanitized"
        );

        let remarks = get_value!(event!)
            .transaction
            .meta()
            .iter_remarks()
            .collect_vec();
        assert_debug_snapshot!(remarks, @r#"[
    Remark {
        ty: Substituted,
        rule_id: "int",
        range: Some(
            (
                22,
                25,
            ),
        ),
    },
    Remark {
        ty: Substituted,
        rule_id: "/foo/*/**",
        range: None,
    },
]"#);
    }

    #[test]
    fn test_normalize_twice() {
        // Simulate going through a chain of relays.
        let json = r#"
        {
            "type": "transaction",
            "transaction": "/foo/rule-target/user/123/0/",
            "transaction_info": {
              "source": "url"
            },
            "timestamp": "2021-04-26T08:00:00+0100",
            "start_timestamp": "2021-04-26T07:59:01+0100",
            "contexts": {
                "trace": {
                    "trace_id": "4c79f60c11214eb38604f4ae0781bfb2",
                    "span_id": "fa90fdead5f74053",
                    "op": "rails.request"
                }
            }
        }
        "#;

        let rules = vec![TransactionNameRule {
            pattern: LazyGlob::new("/foo/*/user/*/**".to_string()),
            expiry: Utc::now() + Duration::hours(1),
            redaction: Default::default(),
        }];

        let mut event = Annotated::<Event>::from_json(json).unwrap();

        let mut processor = TransactionsProcessor::new(
            TransactionNameConfig {
                rules: rules.as_ref(),
            },
            None,
        );
        process_value(&mut event, &mut processor, ProcessingState::root()).unwrap();

        assert_eq!(get_value!(event.transaction!), "/foo/*/user/*/0/");
        assert_eq!(
            get_value!(event.transaction_info.source!).as_str(),
            "sanitized"
        );

        let remarks = get_value!(event!)
            .transaction
            .meta()
            .iter_remarks()
            .collect_vec();
        assert_debug_snapshot!(remarks, @r#"[
    Remark {
        ty: Substituted,
        rule_id: "int",
        range: Some(
            (
                22,
                25,
            ),
        ),
    },
    Remark {
        ty: Substituted,
        rule_id: "/foo/*/user/*/**",
        range: None,
    },
]"#);

        // Process again:
        process_value(&mut event, &mut processor, ProcessingState::root()).unwrap();

        assert_eq!(get_value!(event.transaction!), "/foo/*/user/*/0/");
        assert_eq!(
            get_value!(event.transaction_info.source!).as_str(),
            "sanitized"
        );

        let remarks = get_value!(event!)
            .transaction
            .meta()
            .iter_remarks()
            .collect_vec();
        assert_debug_snapshot!(remarks, @r#"[
    Remark {
        ty: Substituted,
        rule_id: "int",
        range: Some(
            (
                22,
                25,
            ),
        ),
    },
    Remark {
        ty: Substituted,
        rule_id: "/foo/*/user/*/**",
        range: None,
    },
]"#);
    }

    #[test]
    fn test_transaction_name_unsupported_source() {
        let json = r#"
        {
            "type": "transaction",
            "transaction": "/foo/2fd4e1c67a2d28fced849ee1bb76e7391b93eb12/user/123/0",
            "transaction_info": {
              "source": "foobar"
            },
            "timestamp": "2021-04-26T08:00:00+0100",
            "start_timestamp": "2021-04-26T07:59:01+0100",
            "contexts": {
                "trace": {
                    "trace_id": "4c79f60c11214eb38604f4ae0781bfb2",
                    "span_id": "fa90fdead5f74053",
                    "op": "rails.request",
                    "status": "ok"
                }
            }
        }
        "#;
        let mut event = Annotated::<Event>::from_json(json).unwrap();
        let rule1 = TransactionNameRule {
            pattern: LazyGlob::new("/foo/*/**".to_string()),
            expiry: Utc::now() + Duration::hours(1),
            redaction: Default::default(),
        };
        // This should not happend, such rules shouldn't be sent to relay at all.
        let rule2 = TransactionNameRule {
            pattern: LazyGlob::new("/*/**".to_string()),
            expiry: Utc::now() + Duration::hours(1),
            redaction: Default::default(),
        };
        let rules = vec![rule1, rule2];

        // This must not normalize transaction name, since it's disabled.
        process_value(
            &mut event,
            &mut TransactionsProcessor::new(
                TransactionNameConfig {
                    rules: rules.as_ref(),
                },
                None,
            ),
            ProcessingState::root(),
        )
        .unwrap();

        assert_eq!(
            get_value!(event.transaction!),
            "/foo/2fd4e1c67a2d28fced849ee1bb76e7391b93eb12/user/123/0"
        );
        assert!(get_value!(event!)
            .transaction
            .meta()
            .iter_remarks()
            .next()
            .is_none());
        assert_eq!(
            get_value!(event.transaction_info.source!).as_str(),
            "foobar"
        );
    }

    fn run_with_unknown_source(sdk: &str) -> Annotated<Event> {
        let json = r#"
        {
            "type": "transaction",
            "transaction": "/user/jane/blog/",
            "timestamp": "2021-04-26T08:00:00+0100",
            "start_timestamp": "2021-04-26T07:59:01+0100",
            "contexts": {
                "trace": {
                    "trace_id": "4c79f60c11214eb38604f4ae0781bfb2",
                    "span_id": "fa90fdead5f74053",
                    "op": "rails.request",
                    "status": "ok"
                }
            }
        }
        "#;
        let mut event = Annotated::<Event>::from_json(json).unwrap();
        event
            .value_mut()
            .as_mut()
            .unwrap()
            .client_sdk
            .set_value(Some(ClientSdkInfo {
                name: sdk.to_owned().into(),
                ..Default::default()
            }));
        let rules: Vec<TransactionNameRule> = serde_json::from_value(serde_json::json!([
            {"pattern": "/user/*/**", "expiry": "3021-04-26T07:59:01+0100", "redaction": {"method": "replace"}}
        ]))
        .unwrap();

        process_value(
            &mut event,
            &mut TransactionsProcessor::new(
                TransactionNameConfig {
                    rules: rules.as_ref(),
                },
                None,
            ),
            ProcessingState::root(),
        )
        .unwrap();
        event
    }

    #[test]
    fn test_normalize_legacy_javascript() {
        // Javascript without source annotation gets sanitized.
        let event = run_with_unknown_source("sentry.javascript.browser");

        assert_eq!(get_value!(event.transaction!), "/user/*/blog/");
        assert_eq!(
            get_value!(event.transaction_info.source!).as_str(),
            "sanitized"
        );

        let remarks = get_value!(event!)
            .transaction
            .meta()
            .iter_remarks()
            .collect_vec();
        assert_debug_snapshot!(remarks, @r#"[
    Remark {
        ty: Substituted,
        rule_id: "/user/*/**",
        range: None,
    },
]"#);
    }

    #[test]
    fn test_normalize_legacy_python() {
        // Python without source annotation does not get sanitized, because we assume it to be
        // low cardinality.
        let event = run_with_unknown_source("sentry.python");
        assert_eq!(get_value!(event.transaction!), "/user/jane/blog/");
        assert_eq!(
            get_value!(event.transaction_info.source!).as_str(),
            "unknown"
        );
    }

    #[test]
    fn test_transaction_name_rename_end_slash() {
        let json = r#"
        {
            "type": "transaction",
            "transaction": "/foo/rule-target/user",
            "transaction_info": {
              "source": "url"
            },
            "timestamp": "2021-04-26T08:00:00+0100",
            "start_timestamp": "2021-04-26T07:59:01+0100",
            "contexts": {
                "trace": {
                    "trace_id": "4c79f60c11214eb38604f4ae0781bfb2",
                    "span_id": "fa90fdead5f74053",
                    "op": "rails.request",
                    "status": "ok"
                }
            },
            "sdk": {"name": "sentry.ruby"},
            "modules": {"rack": "1.2.3"}

        }
        "#;

        let rule = TransactionNameRule {
            pattern: LazyGlob::new("/foo/*/**".to_string()),
            expiry: Utc::now() + Duration::hours(1),
            redaction: Default::default(),
        };

        let mut event = Annotated::<Event>::from_json(json).unwrap();

        process_value(
            &mut event,
            &mut TransactionsProcessor::new(TransactionNameConfig { rules: &[rule] }, None),
            ProcessingState::root(),
        )
        .unwrap();

        assert_eq!(get_value!(event.transaction!), "/foo/*/user");
        assert_eq!(
            get_value!(event.transaction_info.source!).as_str(),
            "sanitized"
        );

        let remarks = get_value!(event!)
            .transaction
            .meta()
            .iter_remarks()
            .collect_vec();
        assert_debug_snapshot!(remarks, @r#"[
    Remark {
        ty: Substituted,
        rule_id: "/foo/*/**",
        range: None,
    },
]"#);
    }

    #[test]
    fn test_normalize_transaction_names() {
        let should_be_replaced = [
            "/aaa11111-aa11-11a1-a11a-1aaa1111a111",
            "/1aa111aa-11a1-11aa-a111-a1a11111aa11",
            "/00a00000-0000-0000-0000-000000000001",
            "/test/b25feeaa-ed2d-4132-bcbd-6232b7922add/url",
        ];
        let replaced = should_be_replaced.map(|s| {
            let mut s = Annotated::new(s.to_owned());
            scrub_identifiers(&mut s).unwrap();
            s.0.unwrap()
        });
        assert_eq!(
            replaced,
            ["/*", "/*", "/*", "/test/*/url",].map(str::to_owned)
        )
    }

    macro_rules! transaction_name_test {
        ($name:ident, $input:literal, $output:literal) => {
            #[test]
            fn $name() {
                let json = format!(
                    r#"
                    {{
                        "type": "transaction",
                        "transaction": "{}",
                        "transaction_info": {{
                          "source": "url"
                        }},
                        "timestamp": "2021-04-26T08:00:00+0100",
                        "start_timestamp": "2021-04-26T07:59:01+0100",
                        "contexts": {{
                            "trace": {{
                                "trace_id": "4c79f60c11214eb38604f4ae0781bfb2",
                                "span_id": "fa90fdead5f74053",
                                "op": "rails.request",
                                "status": "ok"
                            }}
                        }}
                    }}
                "#,
                    $input
                );

                let mut event = Annotated::<Event>::from_json(&json).unwrap();

                process_value(
                    &mut event,
                    &mut TransactionsProcessor::default(),
                    ProcessingState::root(),
                )
                .unwrap();

                assert_eq!($output, event.value().unwrap().transaction.value().unwrap());
            }
        };
    }

    transaction_name_test!(test_transaction_name_normalize_id, "/1234", "/*");
    transaction_name_test!(
        test_transaction_name_normalize_in_segments_1,
        "/user/path-with-1234/",
        "/user/*/"
    );
    transaction_name_test!(
        test_transaction_name_normalize_in_segments_2,
        "/testing/open-19-close/1",
        "/testing/*/1"
    );
    transaction_name_test!(
        test_transaction_name_normalize_in_segments_3,
        "/testing/open19close/1",
        "/testing/*/1"
    );
    transaction_name_test!(
        test_transaction_name_normalize_in_segments_4,
        "/testing/asdf012/asdf034/asdf056",
        "/testing/*/*/*"
    );
    transaction_name_test!(
        test_transaction_name_normalize_in_segments_5,
        "/foo/test%A33/1234",
        "/foo/test%A33/*"
    );
    transaction_name_test!(
        test_transaction_name_normalize_url_encode_1,
        "/%2Ftest%2Fopen%20and%20help%2F1%0A",
        "/%2Ftest%2Fopen%20and%20help%2F1%0A"
    );
    transaction_name_test!(
        test_transaction_name_normalize_url_encode_2,
        "/this/1234/%E2%9C%85/foo/bar/098123908213",
        "/this/*/%E2%9C%85/foo/bar/*"
    );
    transaction_name_test!(
        test_transaction_name_normalize_url_encode_3,
        "/foo/hello%20world-4711/",
        "/foo/*/"
    );
    transaction_name_test!(
        test_transaction_name_normalize_url_encode_4,
        "/foo/hello%20world-0xdeadbeef/",
        "/foo/*/"
    );
    transaction_name_test!(
        test_transaction_name_normalize_url_encode_5,
        "/foo/hello%20world-4711/",
        "/foo/*/"
    );
    transaction_name_test!(
        test_transaction_name_normalize_url_encode_6,
        "/foo/hello%2Fworld/",
        "/foo/hello%2Fworld/"
    );
    transaction_name_test!(
        test_transaction_name_normalize_url_encode_7,
        "/foo/hello%201/",
        "/foo/hello%201/"
    );
    transaction_name_test!(
        test_transaction_name_normalize_sha,
        "/hash/4c79f60c11214eb38604f4ae0781bfb2/diff",
        "/hash/*/diff"
    );
    transaction_name_test!(
        test_transaction_name_normalize_uuid,
        "/u/7b25feea-ed2d-4132-bcbd-6232b7922add/edit",
        "/u/*/edit"
    );
    transaction_name_test!(
        test_transaction_name_normalize_hex,
        "/u/0x3707344A4093822299F31D008/profile/123123213",
        "/u/*/profile/*"
    );
    transaction_name_test!(
        test_transaction_name_normalize_windows_path,
        r"C:\\\\Program Files\\1234\\Files",
        r"C:\\Program Files\*\Files"
    );
    transaction_name_test!(test_transaction_name_skip_replace_all, "12345", "12345");
    transaction_name_test!(
        test_transaction_name_skip_replace_all2,
        "open-12345-close",
        "open-12345-close"
    );

    #[test]
    fn test_scrub_identifiers_before_rules() {
        // There's a rule matching the transaction name. However, the UUID
        // should be scrubbed first. Scrubbing the UUID makes the rule to not
        // match the transformed transaction name anymore.

        let mut event = Annotated::<Event>::from_json(
            r#"{
                "type": "transaction",
                "transaction": "/remains/rule-target/1234567890",
                "transaction_info": {
                    "source": "url"
                },
                "timestamp": "2021-04-26T08:00:00+0100",
                "start_timestamp": "2021-04-26T07:59:01+0100",
                "contexts": {
                    "trace": {
                        "trace_id": "4c79f60c11214eb38604f4ae0781bfb2",
                        "span_id": "fa90fdead5f74053"
                    }
                }
            }"#,
        )
        .unwrap();

        process_value(
            &mut event,
            &mut TransactionsProcessor::new(
                TransactionNameConfig {
                    rules: &[TransactionNameRule {
                        pattern: LazyGlob::new("/remains/*/1234567890/".to_owned()),
                        expiry: Utc.with_ymd_and_hms(3000, 1, 1, 1, 1, 1).unwrap(),
                        redaction: RedactionRule::default(),
                    }],
                },
                None,
            ),
            ProcessingState::root(),
        )
        .unwrap();

        assert_eq!(get_value!(event.transaction!), "/remains/rule-target/*");
        assert_eq!(
            get_value!(event.transaction_info.source!).as_str(),
            "sanitized"
        );

        let remarks = get_value!(event!)
            .transaction
            .meta()
            .iter_remarks()
            .collect_vec();
        assert_debug_snapshot!(remarks, @r#"[
    Remark {
        ty: Substituted,
        rule_id: "int",
        range: Some(
            (
                21,
                31,
            ),
        ),
    },
]"#);
    }

    #[test]
    fn test_scrub_identifiers_and_apply_rules() {
        // Ensure rules are applied after scrubbing identifiers. Rules are only
        // applied when `transaction.source="url"`, so this test ensures this
        // value isn't set as part of identifier scrubbing.
        let mut event = Annotated::<Event>::from_json(
            r#"{
                "type": "transaction",
                "transaction": "/remains/rule-target/1234567890",
                "transaction_info": {
                    "source": "url"
                },
                "timestamp": "2021-04-26T08:00:00+0100",
                "start_timestamp": "2021-04-26T07:59:01+0100",
                "contexts": {
                    "trace": {
                        "trace_id": "4c79f60c11214eb38604f4ae0781bfb2",
                        "span_id": "fa90fdead5f74053"
                    }
                }
            }"#,
        )
        .unwrap();

        process_value(
            &mut event,
            &mut TransactionsProcessor::new(
                TransactionNameConfig {
                    rules: &[TransactionNameRule {
                        pattern: LazyGlob::new("/remains/*/**".to_owned()),
                        expiry: Utc.with_ymd_and_hms(3000, 1, 1, 1, 1, 1).unwrap(),
                        redaction: RedactionRule::default(),
                    }],
                },
                None,
            ),
            ProcessingState::root(),
        )
        .unwrap();

        assert_eq!(get_value!(event.transaction!), "/remains/*/*");
        assert_eq!(
            get_value!(event.transaction_info.source!).as_str(),
            "sanitized"
        );

        let remarks = get_value!(event!)
            .transaction
            .meta()
            .iter_remarks()
            .collect_vec();
        assert_debug_snapshot!(remarks, @r#"[
    Remark {
        ty: Substituted,
        rule_id: "int",
        range: Some(
            (
                21,
                31,
            ),
        ),
    },
    Remark {
        ty: Substituted,
        rule_id: "/remains/*/**",
        range: None,
    },
]"#);
    }
}<|MERGE_RESOLUTION|>--- conflicted
+++ resolved
@@ -424,14 +424,9 @@
     use relay_protocol::{assert_annotated_snapshot, get_value, Meta, Object};
     use similar_asserts::assert_eq;
 
-<<<<<<< HEAD
-=======
     use super::*;
 
->>>>>>> e2966985
     use crate::RedactionRule;
-
-    use super::*;
 
     fn new_test_event() -> Annotated<Event> {
         let start = Utc.with_ymd_and_hms(2000, 1, 1, 0, 0, 0).unwrap();
