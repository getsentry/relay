--- conflicted
+++ resolved
@@ -44,179 +44,7 @@
 pub use self::clock_drift::*;
 pub use self::geo::*;
 
-<<<<<<< HEAD
 pub use sentry_release_parser::{validate_environment, validate_release};
-=======
-pub use sentry_release_parser::{validate_environment, validate_release};
-
-/// Configuration for the [`StoreProcessor`].
-#[derive(Serialize, Deserialize, Debug, Default)]
-#[serde(default)]
-pub struct StoreConfig {
-    /// The identifier of the target project, which gets added to the payload.
-    pub project_id: Option<u64>,
-
-    /// The IP address of the SDK that sent the event.
-    ///
-    /// When `{{auto}}` is specified and there is no other IP address in the payload, such as in the
-    /// `request` context, this IP address gets added to the `user` context.
-    pub client_ip: Option<IpAddr>,
-
-    /// The name and version of the SDK that sent the event.
-    pub client: Option<String>,
-
-    /// The internal identifier of the DSN, which gets added to the payload.
-    ///
-    /// Note that this is different from the DSN's public key. The ID is usually numeric.
-    pub key_id: Option<String>,
-
-    /// The version of the protocol.
-    ///
-    /// This is a deprecated field, as there is no more versioning of Relay event payloads.
-    pub protocol_version: Option<String>,
-
-    /// Configuration for issue grouping.
-    ///
-    /// This configuration is persisted into the event payload to achieve idempotency in the
-    /// processing pipeline and for reprocessing.
-    pub grouping_config: Option<Value>,
-
-    /// The raw user-agent string obtained from the submission request headers.
-    ///
-    /// The user agent is used to infer device, operating system, and browser information should the
-    /// event payload contain no such data.
-    ///
-    /// Newer browsers have frozen their user agents and send [`client_hints`](Self::client_hints)
-    /// instead. If both a user agent and client hints are present, normalization uses client hints.
-    pub user_agent: Option<String>,
-
-    /// A collection of headers sent by newer browsers about the device and environment.
-    ///
-    /// Client hints are the preferred way to infer device, operating system, and browser
-    /// information should the event payload contain no such data. If no client hints are present,
-    /// normalization falls back to the user agent.
-    pub client_hints: ClientHints<String>,
-
-    /// The time at which the event was received in this Relay.
-    ///
-    /// This timestamp is persisted into the event payload.
-    pub received_at: Option<DateTime<Utc>>,
-
-    /// The time at which the event was sent by the client.
-    ///
-    /// The difference between this and the `received_at` timestamps is used for clock drift
-    /// correction, should a significant difference be detected.
-    pub sent_at: Option<DateTime<Utc>>,
-
-    /// The maximum amount of seconds an event can be predated into the future.
-    ///
-    /// If the event's timestamp lies further into the future, the received timestamp is assumed.
-    pub max_secs_in_future: Option<i64>,
-
-    /// The maximum amount of seconds an event can be dated in the past.
-    ///
-    /// If the event's timestamp is older, the received timestamp is assumed.
-    pub max_secs_in_past: Option<i64>,
-
-    /// When `Some(true)`, individual parts of the event payload is trimmed to a maximum size.
-    ///
-    /// See the event schema for size declarations.
-    pub enable_trimming: Option<bool>,
-
-    /// When `Some(true)`, it is assumed that the event has been normalized before.
-    ///
-    /// This disables certain normalizations, especially all that are not idempotent. The
-    /// renormalize mode is intended for the use in the processing pipeline, so an event modified
-    /// during ingestion can be validated against the schema and large data can be trimmed. However,
-    /// advanced normalizations such as inferring contexts or clock drift correction are disabled.
-    ///
-    /// `None` equals to `false`.
-    pub is_renormalize: Option<bool>,
-
-    /// Overrides the default flag for other removal.
-    pub remove_other: Option<bool>,
-
-    /// When `Some(true)`, context information is extracted from the user agent.
-    pub normalize_user_agent: Option<bool>,
-
-    /// Emit breakdowns based on given configuration.
-    pub breakdowns: Option<normalize::breakdowns::BreakdownsConfig>,
-
-    /// The SDK's sample rate as communicated via envelope headers.
-    ///
-    /// It is persisted into the event payload.
-    pub client_sample_rate: Option<f64>,
-
-    /// The identifier of the Replay running while this event was created.
-    ///
-    /// It is persisted into the event payload for correlation.
-    pub replay_id: Option<Uuid>,
-
-    /// Controls whether spans should be normalized (e.g. normalizing the exclusive time).
-    ///
-    /// To normalize spans in [`crate::normalize_event`], `is_renormalize` must
-    /// be disabled _and_ `normalize_spans` enabled in
-    /// [`crate::NormalizationConfig`].
-    pub normalize_spans: bool,
-}
-
-/// The processor that normalizes events for processing and storage.
-///
-/// This processor is a superset of [basic normalization](crate::normalize_event),
-/// that runs additional and heavier normalization steps. These normalizations
-/// should ideally be performed on events that are likely to be ingested, after
-/// other functionality such as inbound filters have run.
-///
-/// See the fields of [`StoreConfig`] for a description of all normalization steps.
-pub struct StoreProcessor {
-    config: Arc<StoreConfig>,
-    normalize: normalize::StoreNormalizeProcessor,
-}
-
-impl StoreProcessor {
-    /// Creates a new normalization processor.
-    pub fn new(config: StoreConfig) -> Self {
-        let config = Arc::new(config);
-        StoreProcessor {
-            normalize: normalize::StoreNormalizeProcessor::new(config.clone()),
-            config,
-        }
-    }
-
-    /// Returns a reference to the config.
-    pub fn config(&self) -> &StoreConfig {
-        &self.config
-    }
-}
-
-impl Processor for StoreProcessor {
-    fn process_event(
-        &mut self,
-        event: &mut Event,
-        meta: &mut Meta,
-        state: &ProcessingState<'_>,
-    ) -> ProcessingResult {
-        let is_renormalize = self.config.is_renormalize.unwrap_or(false);
-        let remove_other = self.config.remove_other.unwrap_or(!is_renormalize);
-
-        if !is_renormalize {
-            // Normalize data in all interfaces
-            self.normalize.process_event(event, meta, state)?;
-        }
-
-        if remove_other {
-            // Remove unknown attributes at every level
-            remove_other::RemoveOtherProcessor.process_event(event, meta, state)?;
-        }
-
-        if !is_renormalize {
-            // Add event errors for top-level keys
-            event_error::EmitEventErrors::new().process_event(event, meta, state)?;
-        }
-
-        Ok(())
-    }
-}
 
 /// Maximum number of characters allowed for a field value.
 ///
@@ -238,5 +66,4 @@
             Self::Logger => 64,
         }
     }
-}
->>>>>>> 65b38f20
+}