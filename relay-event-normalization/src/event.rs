--- conflicted
+++ resolved
@@ -15,20 +15,14 @@
 };
 use relay_event_schema::processor::{self, MaxChars, ProcessingAction, ProcessingState, Processor};
 use relay_event_schema::protocol::{
-<<<<<<< HEAD
     AsPair, ClientSdkInfo, Context, ContextInner, Contexts, DebugImage, DeviceClass, Event,
     EventId, EventType, Exception, Headers, IpAddr, Level, LogEntry, Measurement, Measurements,
-    MetricSummaryMapping, NelContext, ReplayContext, Request, SpanStatus, Tags, Timestamp,
-    TraceContext, User, VALID_PLATFORMS,
+    MetricSummaryMapping, NelContext, PerformanceScoreContext, ReplayContext, Request, SpanStatus,
+    Tags, Timestamp, TraceContext, User, VALID_PLATFORMS,
 };
 use relay_protocol::{
     Annotated, Empty, Error, ErrorKind, FromValue, IntoValue, Meta, Object, Remark, RemarkType,
     Value,
-=======
-    AsPair, Context, ContextInner, Contexts, DebugImage, DeviceClass, Event, EventType, Exception,
-    Headers, IpAddr, Level, LogEntry, Measurement, Measurements, NelContext,
-    PerformanceScoreContext, Request, SpanStatus, Tags, Timestamp, User,
->>>>>>> 89773cef
 };
 use smallvec::SmallVec;
 use uuid::Uuid;
@@ -140,17 +134,15 @@
     /// See the event schema for size declarations.
     pub enable_trimming: bool,
 
-<<<<<<< HEAD
+    /// Controls whether spans should be normalized (e.g. normalizing the exclusive time).
+    ///
+    /// To normalize spans, `is_renormalize` must be disabled _and_ `normalize_spans` enabled.
+    pub normalize_spans: bool,
+
     /// The identifier of the Replay running while this event was created.
     ///
     /// It is persisted into the event payload for correlation.
     pub replay_id: Option<Uuid>,
-=======
-    /// Controls whether spans should be normalized (e.g. normalizing the exclusive time).
-    ///
-    /// To normalize spans, `is_renormalize` must be disabled _and_ `normalize_spans` enabled.
-    pub normalize_spans: bool,
->>>>>>> 89773cef
 }
 
 impl<'a> Default for NormalizationConfig<'a> {
@@ -177,11 +169,8 @@
             geoip_lookup: Default::default(),
             enable_trimming: false,
             measurements: None,
-<<<<<<< HEAD
+            normalize_spans: true,
             replay_id: Default::default(),
-=======
-            normalize_spans: true,
->>>>>>> 89773cef
         }
     }
 }
@@ -3504,7 +3493,6 @@
     }
 
     #[test]
-<<<<<<< HEAD
     fn test_normalize_metrics_summary_metric_identifiers() {
         let mut metric_tags = BTreeMap::new();
         metric_tags.insert(
@@ -3669,7 +3657,9 @@
           }
         }
         "###);
-=======
+    }
+
+    #[test]
     fn test_skip_span_normalization_when_configured() {
         let json = r#"{
             "type": "transaction",
@@ -3712,6 +3702,5 @@
             },
         );
         assert!(get_value!(event.spans[0].exclusive_time).is_some());
->>>>>>> 89773cef
     }
 }