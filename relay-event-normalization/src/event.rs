//! Event normalization.
//!
//! This module provides a function to normalize events.

use std::collections::hash_map::DefaultHasher;

use std::hash::{Hash, Hasher};
use std::mem;

use once_cell::sync::OnceCell;
use regex::Regex;
use relay_base_schema::metrics::{
    can_be_valid_metric_name, DurationUnit, FractionUnit, MetricUnit,
};
use relay_event_schema::processor::{self, MaxChars, ProcessingAction, ProcessingState, Processor};
use relay_event_schema::protocol::{
    AsPair, Context, ContextInner, Contexts, DeviceClass, Event, EventType, Exception, Headers,
    IpAddr, Level, LogEntry, Measurement, Measurements, NelContext, Request, SpanStatus, Tags,
    Timestamp, User,
};
use relay_protocol::{Annotated, Empty, Error, ErrorKind, Meta, Object, Value};
use smallvec::SmallVec;

use crate::normalize::request;
use crate::span::tag_extraction::{self, extract_span_tags};
use crate::utils::{self, MAX_DURATION_MOBILE_MS};
use crate::{
    breakdowns, legacy, mechanism, schema, span, stacktrace, transactions, trimming, user_agent,
    BreakdownsConfig, DynamicMeasurementsConfig, GeoIpLookup, PerformanceScoreConfig,
    RawUserAgentInfo, SpanDescriptionRule, TransactionNameConfig,
};

/// Configuration for [`normalize_event`].
#[derive(Clone, Debug)]
pub struct NormalizationConfig<'a> {
    /// The IP address of the SDK that sent the event.
    ///
    /// When `{{auto}}` is specified and there is no other IP address in the payload, such as in the
    /// `request` context, this IP address gets added to the `user` context.
    pub client_ip: Option<&'a IpAddr>,

    /// The user-agent and client hints obtained from the submission request headers.
    ///
    /// Client hints are the preferred way to infer device, operating system, and browser
    /// information should the event payload contain no such data. If no client hints are present,
    /// normalization falls back to the user agent.
    pub user_agent: RawUserAgentInfo<&'a str>,

    /// The maximum length for names of custom measurements.
    ///
    /// Measurements with longer names are removed from the transaction event and replaced with a
    /// metadata entry.
    pub max_name_and_unit_len: Option<usize>,

    /// Configuration for measurement normalization in transaction events.
    ///
    /// Has an optional [`crate::MeasurementsConfig`] from both the project and the global level.
    /// If at least one is provided, then normalization will truncate custom measurements
    /// and add units of known built-in measurements.
    pub measurements: Option<DynamicMeasurementsConfig<'a>>,

    /// Emit breakdowns based on given configuration.
    pub breakdowns_config: Option<&'a BreakdownsConfig>,

    /// When `Some(true)`, context information is extracted from the user agent.
    pub normalize_user_agent: Option<bool>,

    /// Configuration to apply to transaction names, especially around sanitizing.
    pub transaction_name_config: TransactionNameConfig<'a>,

    /// When `Some(true)`, it is assumed that the event has been normalized before.
    ///
    /// This disables certain normalizations, especially all that are not idempotent. The
    /// renormalize mode is intended for the use in the processing pipeline, so an event modified
    /// during ingestion can be validated against the schema and large data can be trimmed. However,
    /// advanced normalizations such as inferring contexts or clock drift correction are disabled.
    ///
    /// `None` equals to `false`.
    pub is_renormalize: bool,

    /// When `true`, infers the device class from CPU and model.
    pub device_class_synthesis_config: bool,

    /// When `true`, extracts tags from event and spans and materializes them into `span.data`.
    pub enrich_spans: bool,

    /// The maximum allowed size of tag values in bytes. Longer values will be cropped.
    pub max_tag_value_length: usize, // TODO: move span related fields into separate config.

    /// Configuration for replacing identifiers in the span description with placeholders.
    ///
    /// This is similar to `transaction_name_config`, but applies to span descriptions.
    pub span_description_rules: Option<&'a Vec<SpanDescriptionRule>>,

    /// Configuration for generating performance score measurements for web vitals
    pub performance_score: Option<&'a PerformanceScoreConfig>,

    /// An initialized GeoIP lookup.
    pub geoip_lookup: Option<&'a GeoIpLookup>,

    /// When `Some(true)`, individual parts of the event payload is trimmed to a maximum size.
    ///
    /// See the event schema for size declarations.
    pub enable_trimming: bool,
}

impl<'a> Default for NormalizationConfig<'a> {
    fn default() -> Self {
        Self {
            client_ip: Default::default(),
            user_agent: Default::default(),
            max_name_and_unit_len: Default::default(),
            breakdowns_config: Default::default(),
            normalize_user_agent: Default::default(),
            transaction_name_config: Default::default(),
            is_renormalize: Default::default(),
            device_class_synthesis_config: Default::default(),
            enrich_spans: Default::default(),
            max_tag_value_length: usize::MAX,
            span_description_rules: Default::default(),
            performance_score: Default::default(),
            geoip_lookup: Default::default(),
            enable_trimming: false,
            measurements: None,
        }
    }
}

/// Normalizes an event.
///
/// Normalization consists of applying a series of transformations on the event
/// payload based on the given configuration.
pub fn normalize_event(event: &mut Annotated<Event>, config: &NormalizationConfig) {
    let Annotated(Some(ref mut event), ref mut meta) = event else {
        return;
    };

    let is_renormalize = config.is_renormalize;

    // Convert legacy data structures to current format
    let _ = legacy::LegacyProcessor.process_event(event, meta, ProcessingState::root());

    if !is_renormalize {
        // Check for required and non-empty values
        let _ = schema::SchemaProcessor.process_event(event, meta, ProcessingState::root());

        normalize(event, meta, config);
    }

    if config.enable_trimming {
        // Trim large strings and databags down
        let _ =
            trimming::TrimmingProcessor::new().process_event(event, meta, ProcessingState::root());
    }
}

/// Normalizes the given event based on the given config.
fn normalize(event: &mut Event, meta: &mut Meta, config: &NormalizationConfig) {
    // Normalize the transaction.
    // (internally noops for non-transaction events).
    // TODO: Parts of this processor should probably be a filter so we
    // can revert some changes to ProcessingAction)
    let mut transactions_processor =
        transactions::TransactionsProcessor::new(config.transaction_name_config.clone());
    let _ = transactions_processor.process_event(event, meta, ProcessingState::root());

    // Process security reports first to ensure all props.
    normalize_security_report(event, config.client_ip, &config.user_agent);

    // Process NEL reports to ensure all props.
    normalize_nel_report(event, config.client_ip);

    // Insert IP addrs before recursing, since geo lookup depends on it.
    normalize_ip_addresses(
        &mut event.request,
        &mut event.user,
        event.platform.as_str(),
        config.client_ip,
    );

    if let Some(geoip_lookup) = config.geoip_lookup {
        if let Some(user) = event.user.value_mut() {
            normalize_user_geoinfo(geoip_lookup, user);
        }
    }

    // Validate the basic attributes we extract metrics from
    let _ = processor::apply(&mut event.release, |release, meta| {
        if crate::validate_release(release).is_ok() {
            Ok(())
        } else {
            meta.add_error(ErrorKind::InvalidData);
            Err(ProcessingAction::DeleteValueSoft)
        }
    });
    let _ = processor::apply(&mut event.environment, |environment, meta| {
        if crate::validate_environment(environment).is_ok() {
            Ok(())
        } else {
            meta.add_error(ErrorKind::InvalidData);
            Err(ProcessingAction::DeleteValueSoft)
        }
    });

    // Default required attributes, even if they have errors
    normalize_user(&mut event.user);
    normalize_logentry(&mut event.logentry, meta);
    normalize_breadcrumbs(event);
    normalize_release_dist(event); // dist is a tag extracted along with other metrics from transactions
    normalize_event_tags(event); // Tags are added to every metric
    normalize_platform_and_level(event);

    // TODO: Consider moving to store normalization
    if config.device_class_synthesis_config {
        normalize_device_class(event);
    }
    normalize_stacktraces(event);
    normalize_exceptions(event); // Browser extension filters look at the stacktrace
    normalize_user_agent(event, config.normalize_user_agent); // Legacy browsers filter
    normalize_event_measurements(
        event,
        config.measurements.clone(),
        config.max_name_and_unit_len,
    ); // Measurements are part of the metric extraction
    normalize_performance_score(event, config.performance_score);
    normalize_breakdowns(event, config.breakdowns_config); // Breakdowns are part of the metric extraction too

    let _ = processor::apply(&mut event.request, |request, _| {
        request::normalize_request(request);
        Ok(())
    });

    // Some contexts need to be normalized before metrics extraction takes place.
    normalize_contexts(&mut event.contexts);

    if event.ty.value() == Some(&EventType::Transaction) {
        crate::normalize::normalize_app_start_spans(event);
        span::exclusive_time::compute_span_exclusive_time(event);
    }

    if config.enrich_spans {
        extract_span_tags(
            event,
            &tag_extraction::Config {
                max_tag_value_size: config.max_tag_value_length,
            },
        );
    }
}

/// Backfills the client IP address on for the NEL reports.
fn normalize_nel_report(event: &mut Event, client_ip: Option<&IpAddr>) {
    if event.context::<NelContext>().is_none() {
        return;
    }

    if let Some(client_ip) = client_ip {
        let user = event.user.value_mut().get_or_insert_with(User::default);
        user.ip_address = Annotated::new(client_ip.to_owned());
    }
}

/// Backfills common security report attributes.
fn normalize_security_report(
    event: &mut Event,
    client_ip: Option<&IpAddr>,
    user_agent: &RawUserAgentInfo<&str>,
) {
    if !is_security_report(event) {
        // This event is not a security report, exit here.
        return;
    }

    event.logger.get_or_insert_with(|| "csp".to_string());

    if let Some(client_ip) = client_ip {
        let user = event.user.value_mut().get_or_insert_with(User::default);
        user.ip_address = Annotated::new(client_ip.to_owned());
    }

    if !user_agent.is_empty() {
        let headers = event
            .request
            .value_mut()
            .get_or_insert_with(Request::default)
            .headers
            .value_mut()
            .get_or_insert_with(Headers::default);

        user_agent.populate_event_headers(headers);
    }
}

fn is_security_report(event: &Event) -> bool {
    event.csp.value().is_some()
        || event.expectct.value().is_some()
        || event.expectstaple.value().is_some()
        || event.hpkp.value().is_some()
}

/// Backfills IP addresses in various places.
pub fn normalize_ip_addresses(
    request: &mut Annotated<Request>,
    user: &mut Annotated<User>,
    platform: Option<&str>,
    client_ip: Option<&IpAddr>,
) {
    // NOTE: This is highly order dependent, in the sense that both the statements within this
    // function need to be executed in a certain order, and that other normalization code
    // (geoip lookup) needs to run after this.
    //
    // After a series of regressions over the old Python spaghetti code we decided to put it
    // back into one function. If a desire to split this code up overcomes you, put this in a
    // new processor and make sure all of it runs before the rest of normalization.

    // Resolve {{auto}}
    if let Some(client_ip) = client_ip {
        if let Some(ref mut request) = request.value_mut() {
            if let Some(ref mut env) = request.env.value_mut() {
                if let Some(&mut Value::String(ref mut http_ip)) = env
                    .get_mut("REMOTE_ADDR")
                    .and_then(|annotated| annotated.value_mut().as_mut())
                {
                    if http_ip == "{{auto}}" {
                        *http_ip = client_ip.to_string();
                    }
                }
            }
        }

        if let Some(ref mut user) = user.value_mut() {
            if let Some(ref mut user_ip) = user.ip_address.value_mut() {
                if user_ip.is_auto() {
                    *user_ip = client_ip.to_owned();
                }
            }
        }
    }

    // Copy IPs from request interface to user, and resolve platform-specific backfilling
    let http_ip = request
        .value()
        .and_then(|request| request.env.value())
        .and_then(|env| env.get("REMOTE_ADDR"))
        .and_then(Annotated::<Value>::as_str)
        .and_then(|ip| IpAddr::parse(ip).ok());

    if let Some(http_ip) = http_ip {
        let user = user.value_mut().get_or_insert_with(User::default);
        user.ip_address.value_mut().get_or_insert(http_ip);
    } else if let Some(client_ip) = client_ip {
        let user = user.value_mut().get_or_insert_with(User::default);
        // auto is already handled above
        if user.ip_address.value().is_none() {
            // In an ideal world all SDKs would set {{auto}} explicitly.
            if let Some("javascript") | Some("cocoa") | Some("objc") = platform {
                user.ip_address = Annotated::new(client_ip.to_owned());
            }
        }
    }
}

/// Sets the user's GeoIp info based on user's IP address.
pub fn normalize_user_geoinfo(geoip_lookup: &GeoIpLookup, user: &mut User) {
    // Infer user.geo from user.ip_address
    if user.geo.value().is_none() {
        if let Some(ip_address) = user.ip_address.value() {
            if let Ok(Some(geo)) = geoip_lookup.lookup(ip_address.as_str()) {
                user.geo.set_value(Some(geo));
            }
        }
    }
}

fn normalize_user(user: &mut Annotated<User>) {
    let Annotated(Some(user), _) = user else {
        return;
    };
    if !user.other.is_empty() {
        let data = user.data.value_mut().get_or_insert_with(Object::new);
        data.extend(std::mem::take(&mut user.other));
    }
}

fn normalize_logentry(logentry: &mut Annotated<LogEntry>, _meta: &mut Meta) {
    let _ = processor::apply(logentry, |logentry, meta| {
        crate::logentry::normalize_logentry(logentry, meta)
    });
}

fn normalize_breadcrumbs(event: &mut Event) {
    let Annotated(Some(breadcrumbs), _) = &mut event.breadcrumbs else {
        return;
    };
    let Some(breadcrumbs) = breadcrumbs.values.value_mut() else {
        return;
    };

    for annotated_breadcrumb in breadcrumbs {
        let Annotated(Some(breadcrumb), _) = annotated_breadcrumb else {
            continue;
        };

        if breadcrumb.ty.value().is_empty() {
            breadcrumb.ty.set_value(Some("default".to_string()));
        }
        if breadcrumb.level.value().is_none() {
            breadcrumb.level.set_value(Some(Level::Info));
        }
    }
}

/// Ensures that the `release` and `dist` fields match up.
fn normalize_release_dist(event: &mut Event) {
    normalize_dist(&mut event.dist);
}

fn normalize_dist(distribution: &mut Annotated<String>) {
    let _ = processor::apply(distribution, |dist, meta| {
        let trimmed = dist.trim();
        if trimmed.is_empty() {
            return Err(ProcessingAction::DeleteValueHard);
        } else if bytecount::num_chars(trimmed.as_bytes()) > MaxChars::Distribution.limit() {
            meta.add_error(Error::new(ErrorKind::ValueTooLong));
            return Err(ProcessingAction::DeleteValueSoft);
        } else if trimmed != dist {
            *dist = trimmed.to_string();
        }
        Ok(())
    });
}

/// Defaults the `platform` and `level` required attributes.
fn normalize_platform_and_level(event: &mut Event) {
    // The defaulting behavior, was inherited from `StoreNormalizeProcessor` and it's put here since only light
    // normalization happens before metrics extraction and we want the metrics extraction pipeline to already work
    // on some normalized data.
    event.platform.get_or_insert_with(|| "other".to_string());
    event.level.get_or_insert_with(|| match event.ty.value() {
        Some(EventType::Transaction) => Level::Info,
        _ => Level::Error,
    });
}

struct DedupCache(SmallVec<[u64; 16]>);

impl DedupCache {
    pub fn new() -> Self {
        Self(SmallVec::default())
    }

    pub fn probe<H: Hash>(&mut self, element: H) -> bool {
        let mut hasher = DefaultHasher::new();
        element.hash(&mut hasher);
        let hash = hasher.finish();

        if self.0.contains(&hash) {
            false
        } else {
            self.0.push(hash);
            true
        }
    }
}

/// Removes internal tags and adds tags for well-known attributes.
fn normalize_event_tags(event: &mut Event) {
    let tags = &mut event.tags.value_mut().get_or_insert_with(Tags::default).0;
    let environment = &mut event.environment;
    if environment.is_empty() {
        *environment = Annotated::empty();
    }

    // Fix case where legacy apps pass environment as a tag instead of a top level key
    if let Some(tag) = tags.remove("environment").and_then(Annotated::into_value) {
        environment.get_or_insert_with(|| tag);
    }

    // Remove internal tags, that are generated with a `sentry:` prefix when saving the event.
    // They are not allowed to be set by the client due to ambiguity. Also, deduplicate tags.
    let mut tag_cache = DedupCache::new();
    tags.retain(|entry| {
        match entry.value() {
            Some(tag) => match tag.key() {
                Some("release") | Some("dist") | Some("user") | Some("filename")
                | Some("function") => false,
                name => tag_cache.probe(name),
            },
            // ToValue will decide if we should skip serializing Annotated::empty()
            None => true,
        }
    });

    for tag in tags.iter_mut() {
        let _ = processor::apply(tag, |tag, _| {
            if let Some(key) = tag.key() {
                if key.is_empty() {
                    tag.0 = Annotated::from_error(Error::nonempty(), None);
                } else if bytecount::num_chars(key.as_bytes()) > MaxChars::TagKey.limit() {
                    tag.0 = Annotated::from_error(Error::new(ErrorKind::ValueTooLong), None);
                }
            }

            if let Some(value) = tag.value() {
                if value.is_empty() {
                    tag.1 = Annotated::from_error(Error::nonempty(), None);
                } else if bytecount::num_chars(value.as_bytes()) > MaxChars::TagValue.limit() {
                    tag.1 = Annotated::from_error(Error::new(ErrorKind::ValueTooLong), None);
                }
            }

            Ok(())
        });
    }

    let server_name = std::mem::take(&mut event.server_name);
    if server_name.value().is_some() {
        let tag_name = "server_name".to_string();
        tags.insert(tag_name, server_name);
    }

    let site = std::mem::take(&mut event.site);
    if site.value().is_some() {
        let tag_name = "site".to_string();
        tags.insert(tag_name, site);
    }
}

// Reads device specs (family, memory, cpu, etc) from context and sets the device.class tag to high,
// medium, or low.
fn normalize_device_class(event: &mut Event) {
    let tags = &mut event.tags.value_mut().get_or_insert_with(Tags::default).0;
    let tag_name = "device.class".to_owned();
    // Remove any existing device.class tag set by the client, since this should only be set by relay.
    tags.remove("device.class");
    if let Some(contexts) = event.contexts.value() {
        if let Some(device_class) = DeviceClass::from_contexts(contexts) {
            tags.insert(tag_name, Annotated::new(device_class.to_string()));
        }
    }
}

/// Normalizes all the stack traces in the given event.
///
/// Normalized stack traces are `event.stacktrace`, `event.exceptions.stacktrace`, and
/// `event.thread.stacktrace`. Raw stack traces are not normalized.
fn normalize_stacktraces(event: &mut Event) {
    normalize_event_stacktrace(event);
    normalize_exception_stacktraces(event);
    normalize_thread_stacktraces(event);
}

/// Normalizes an event's stack trace, in `event.stacktrace`.
fn normalize_event_stacktrace(event: &mut Event) {
    let Annotated(Some(stacktrace), meta) = &mut event.stacktrace else {
        return;
    };
    stacktrace::normalize_stacktrace(&mut stacktrace.0, meta);
}

/// Normalizes the stack traces in an event's exceptions, in `event.exceptions.stacktraces`.
///
/// Note: the raw stack traces, in `event.exceptions.raw_stacktraces` is not normalized.
fn normalize_exception_stacktraces(event: &mut Event) {
    let Some(event_exception) = event.exceptions.value_mut() else {
        return;
    };
    let Some(exceptions) = event_exception.values.value_mut() else {
        return;
    };
    for annotated_exception in exceptions {
        let Some(exception) = annotated_exception.value_mut() else {
            continue;
        };
        if let Annotated(Some(stacktrace), meta) = &mut exception.stacktrace {
            stacktrace::normalize_stacktrace(&mut stacktrace.0, meta);
        }
    }
}

/// Normalizes the stack traces in an event's threads, in `event.threads.stacktraces`.
///
/// Note: the raw stack traces, in `event.threads.raw_stacktraces`, is not normalized.
fn normalize_thread_stacktraces(event: &mut Event) {
    let Some(event_threads) = event.threads.value_mut() else {
        return;
    };
    let Some(threads) = event_threads.values.value_mut() else {
        return;
    };
    for annotated_thread in threads {
        let Some(thread) = annotated_thread.value_mut() else {
            continue;
        };
        if let Annotated(Some(stacktrace), meta) = &mut thread.stacktrace {
            stacktrace::normalize_stacktrace(&mut stacktrace.0, meta);
        }
    }
}

fn normalize_exceptions(event: &mut Event) {
    let os_hint = mechanism::OsHint::from_event(event);

    if let Some(exception_values) = event.exceptions.value_mut() {
        if let Some(exceptions) = exception_values.values.value_mut() {
            if exceptions.len() == 1 && event.stacktrace.value().is_some() {
                if let Some(exception) = exceptions.get_mut(0) {
                    if let Some(exception) = exception.value_mut() {
                        mem::swap(&mut exception.stacktrace, &mut event.stacktrace);
                        event.stacktrace = Annotated::empty();
                    }
                }
            }

            // Exception mechanism needs SDK information to resolve proper names in
            // exception meta (such as signal names). "SDK Information" really means
            // the operating system version the event was generated on. Some
            // normalization still works without sdk_info, such as mach_exception
            // names (they can only occur on macOS).
            //
            // We also want to validate some other aspects of it.
            for exception in exceptions {
                normalize_exception(exception);
                if let Some(exception) = exception.value_mut() {
                    if let Some(mechanism) = exception.mechanism.value_mut() {
                        mechanism::normalize_mechanism(mechanism, os_hint);
                    }
                }
            }
        }
    }
}

fn normalize_exception(exception: &mut Annotated<Exception>) {
    static TYPE_VALUE_RE: OnceCell<Regex> = OnceCell::new();
    let regex = TYPE_VALUE_RE.get_or_init(|| Regex::new(r"^(\w+):(.*)$").unwrap());

    let _ = processor::apply(exception, |exception, meta| {
        if exception.ty.value().is_empty() {
            if let Some(value_str) = exception.value.value_mut() {
                let new_values = regex
                    .captures(value_str)
                    .map(|cap| (cap[1].to_string(), cap[2].trim().to_string().into()));

                if let Some((new_type, new_value)) = new_values {
                    exception.ty.set_value(Some(new_type));
                    *value_str = new_value;
                }
            }
        }

        if exception.ty.value().is_empty() && exception.value.value().is_empty() {
            meta.add_error(Error::with(ErrorKind::MissingAttribute, |error| {
                error.insert("attribute", "type or value");
            }));
            return Err(ProcessingAction::DeleteValueSoft);
        }

        Ok(())
    });
}

fn normalize_user_agent(_event: &mut Event, normalize_user_agent: Option<bool>) {
    if normalize_user_agent.unwrap_or(false) {
        user_agent::normalize_user_agent(_event);
    }
}

/// Ensures measurements interface is only present for transaction events.
fn normalize_event_measurements(
    event: &mut Event,
    measurements_config: Option<DynamicMeasurementsConfig>,
    max_mri_len: Option<usize>,
) {
    if event.ty.value() != Some(&EventType::Transaction) {
        // Only transaction events may have a measurements interface
        event.measurements = Annotated::empty();
    } else if let Annotated(Some(ref mut measurements), ref mut meta) = event.measurements {
        normalize_measurements(
            measurements,
            meta,
            measurements_config,
            max_mri_len,
            event.start_timestamp.0,
            event.timestamp.0,
        );
    }
}

/// Ensure only valid measurements are ingested.
pub fn normalize_measurements(
    measurements: &mut Measurements,
    meta: &mut Meta,
    measurements_config: Option<DynamicMeasurementsConfig>,
    max_mri_len: Option<usize>,
    start_timestamp: Option<Timestamp>,
    end_timestamp: Option<Timestamp>,
) {
    normalize_mobile_measurements(measurements);
    normalize_units(measurements);

    let duration_millis = match (start_timestamp, end_timestamp) {
        (Some(start), Some(end)) => relay_common::time::chrono_to_positive_millis(end - start),
        _ => 0.0,
    };

    compute_measurements(duration_millis, measurements);
    if let Some(measurements_config) = measurements_config {
        remove_invalid_measurements(measurements, meta, measurements_config, max_mri_len);
    }
}

/// Computes performance score measurements for an event.
///
/// This computes score from vital measurements, using config options to define how it is
/// calculated.
pub fn normalize_performance_score(
    event: &mut Event,
    performance_score: Option<&PerformanceScoreConfig>,
) {
    let Some(performance_score) = performance_score else {
        return;
    };
    for profile in &performance_score.profiles {
        if let Some(condition) = &profile.condition {
            if !condition.matches(event) {
                continue;
            }
            if let Some(measurements) = event.measurements.value_mut() {
                let mut should_add_total = false;
                if profile.score_components.iter().any(|c| {
                    !measurements.contains_key(c.measurement.as_str())
                        && c.weight.abs() >= f64::EPSILON
                        && !c.optional
                }) {
                    // All non-optional measurements with a profile weight greater than 0 are
                    // required to exist on the event. Skip calculating performance scores if
                    // a measurement with weight is missing.
                    break;
                }
                let mut score_total = 0.0f64;
                let mut weight_total = 0.0f64;
                for component in &profile.score_components {
                    // Skip optional components if they are not present on the event.
                    if component.optional
                        && !measurements.contains_key(component.measurement.as_str())
                    {
                        continue;
                    }
                    weight_total += component.weight;
                }
                if weight_total.abs() < f64::EPSILON {
                    // All components are optional or have a weight of `0`. We cannot compute
                    // component weights, so we bail.
                    break;
                }
                for component in &profile.score_components {
                    // Optional measurements that are not present are given a weight of 0.
                    let mut normalized_component_weight = 0.0;
                    if let Some(value) = measurements.get_value(component.measurement.as_str()) {
                        normalized_component_weight = component.weight / weight_total;
                        let cdf = utils::calculate_cdf_score(
                            value.max(0.0), // Webvitals can't be negative, but we need to clamp in case of bad data.
                            component.p10,
                            component.p50,
                        );
                        let component_score = cdf * normalized_component_weight;
                        score_total += component_score;
                        should_add_total = true;

                        measurements.insert(
                            format!("score.{}", component.measurement),
                            Measurement {
                                value: component_score.into(),
                                unit: (MetricUnit::Fraction(FractionUnit::Ratio)).into(),
                            }
                            .into(),
                        );
                    }
                    measurements.insert(
                        format!("score.weight.{}", component.measurement),
                        Measurement {
                            value: normalized_component_weight.into(),
                            unit: (MetricUnit::Fraction(FractionUnit::Ratio)).into(),
                        }
                        .into(),
                    );
                }

                if should_add_total {
                    measurements.insert(
                        "score.total".to_owned(),
                        Measurement {
                            value: score_total.into(),
                            unit: (MetricUnit::Fraction(FractionUnit::Ratio)).into(),
                        }
                        .into(),
                    );
                }
                break; // Measurements have successfully been added, skip any other profiles.
            }
        }
    }
}

/// Compute additional measurements derived from existing ones.
///
/// The added measurements are:
///
/// ```text
/// frames_slow_rate := measurements.frames_slow / measurements.frames_total
/// frames_frozen_rate := measurements.frames_frozen / measurements.frames_total
/// stall_percentage := measurements.stall_total_time / transaction.duration
/// ```
fn compute_measurements(transaction_duration_ms: f64, measurements: &mut Measurements) {
    if let Some(frames_total) = measurements.get_value("frames_total") {
        if frames_total > 0.0 {
            if let Some(frames_frozen) = measurements.get_value("frames_frozen") {
                let frames_frozen_rate = Measurement {
                    value: (frames_frozen / frames_total).into(),
                    unit: (MetricUnit::Fraction(FractionUnit::Ratio)).into(),
                };
                measurements.insert("frames_frozen_rate".to_owned(), frames_frozen_rate.into());
            }
            if let Some(frames_slow) = measurements.get_value("frames_slow") {
                let frames_slow_rate = Measurement {
                    value: (frames_slow / frames_total).into(),
                    unit: MetricUnit::Fraction(FractionUnit::Ratio).into(),
                };
                measurements.insert("frames_slow_rate".to_owned(), frames_slow_rate.into());
            }
        }
    }

    // Get stall_percentage
    if transaction_duration_ms > 0.0 {
        if let Some(stall_total_time) = measurements
            .get("stall_total_time")
            .and_then(Annotated::value)
        {
            if matches!(
                stall_total_time.unit.value(),
                // Accept milliseconds or None, but not other units
                Some(&MetricUnit::Duration(DurationUnit::MilliSecond) | &MetricUnit::None) | None
            ) {
                if let Some(stall_total_time) = stall_total_time.value.0 {
                    let stall_percentage = Measurement {
                        value: (stall_total_time / transaction_duration_ms).into(),
                        unit: (MetricUnit::Fraction(FractionUnit::Ratio)).into(),
                    };
                    measurements.insert("stall_percentage".to_owned(), stall_percentage.into());
                }
            }
        }
    }
}

/// Emit any breakdowns
fn normalize_breakdowns(event: &mut Event, breakdowns_config: Option<&BreakdownsConfig>) {
    match breakdowns_config {
        None => {}
        Some(config) => breakdowns::normalize_breakdowns(event, config),
    }
}

/// Normalizes incoming contexts for the downstream metric extraction.
fn normalize_contexts(contexts: &mut Annotated<Contexts>) {
    let _ = processor::apply(contexts, |contexts, _meta| {
        // Reprocessing context sent from SDKs must not be accepted, it is a Sentry-internal
        // construct.
        // [`normalize`] does not run on renormalization anyway.
        contexts.0.remove("reprocessing");

        for annotated in &mut contexts.0.values_mut() {
            if let Some(ContextInner(Context::Trace(context))) = annotated.value_mut() {
                context.status.get_or_insert_with(|| SpanStatus::Unknown);
            }
            if let Some(context_inner) = annotated.value_mut() {
                crate::normalize::contexts::normalize_context(&mut context_inner.0);
            }
        }

        Ok(())
    });
}

/// New SDKs do not send measurements when they exceed 180 seconds.
///
/// Drop those outlier measurements for older SDKs.
fn filter_mobile_outliers(measurements: &mut Measurements) {
    for key in [
        "app_start_cold",
        "app_start_warm",
        "time_to_initial_display",
        "time_to_full_display",
    ] {
        if let Some(value) = measurements.get_value(key) {
            if value > MAX_DURATION_MOBILE_MS {
                measurements.remove(key);
            }
        }
    }
}

fn normalize_mobile_measurements(measurements: &mut Measurements) {
    normalize_app_start_measurements(measurements);
    filter_mobile_outliers(measurements);
}

fn normalize_units(measurements: &mut Measurements) {
    for (name, measurement) in measurements.iter_mut() {
        let measurement = match measurement.value_mut() {
            Some(m) => m,
            None => continue,
        };

        let stated_unit = measurement.unit.value().copied();
        let default_unit = get_metric_measurement_unit(name);
        measurement
            .unit
            .set_value(Some(stated_unit.or(default_unit).unwrap_or_default()))
    }
}

/// Remove measurements that do not conform to the given config.
///
/// Built-in measurements are accepted if their unit is correct, dropped otherwise.
/// Custom measurements are accepted up to a limit.
///
/// Note that [`Measurements`] is a BTreeMap, which means its keys are sorted.
/// This ensures that for two events with the same measurement keys, the same set of custom
/// measurements is retained.
fn remove_invalid_measurements(
    measurements: &mut Measurements,
    meta: &mut Meta,
    measurements_config: DynamicMeasurementsConfig,
    max_name_and_unit_len: Option<usize>,
) {
    let max_custom_measurements = measurements_config.max_custom_measurements().unwrap_or(0);

    let mut custom_measurements_count = 0;
    let mut removed_measurements = Object::new();

    measurements.retain(|name, value| {
        let measurement = match value.value_mut() {
            Some(m) => m,
            None => return false,
        };

        if !can_be_valid_metric_name(name) {
            meta.add_error(Error::invalid(format!(
                "Metric name contains invalid characters: \"{name}\""
            )));
            removed_measurements.insert(name.clone(), Annotated::new(std::mem::take(measurement)));
            return false;
        }

        // TODO(jjbayer): Should we actually normalize the unit into the event?
        let unit = measurement.unit.value().unwrap_or(&MetricUnit::None);

        if let Some(max_name_and_unit_len) = max_name_and_unit_len {
            let max_name_len = max_name_and_unit_len - unit.to_string().len();

            if name.len() > max_name_len {
                meta.add_error(Error::invalid(format!(
                    "Metric name too long {}/{max_name_len}: \"{name}\"",
                    name.len(),
                )));
                removed_measurements
                    .insert(name.clone(), Annotated::new(std::mem::take(measurement)));
                return false;
            }
        }

        // Check if this is a builtin measurement:
        for builtin_measurement in measurements_config.builtin_measurement_keys() {
            if builtin_measurement.name() == name {
                let value = measurement.value.value().unwrap_or(&0.0);
                // Drop negative values if the builtin measurement does not allow them.
                if !builtin_measurement.allow_negative() && *value < 0.0 {
                    meta.add_error(Error::invalid(format!(
                        "Negative value for measurement {name} not allowed: {value}",
                    )));
                    removed_measurements
                        .insert(name.clone(), Annotated::new(std::mem::take(measurement)));
                    return false;
                }
                // If the unit matches a built-in measurement, we allow it.
                // If the name matches but the unit is wrong, we do not even accept it as a custom measurement,
                // and just drop it instead.
                return builtin_measurement.unit() == unit;
            }
        }

        // For custom measurements, check the budget:
        if custom_measurements_count < max_custom_measurements {
            custom_measurements_count += 1;
            return true;
        }

        meta.add_error(Error::invalid(format!("Too many measurements: {name}")));
        removed_measurements.insert(name.clone(), Annotated::new(std::mem::take(measurement)));

        false
    });

    if !removed_measurements.is_empty() {
        meta.set_original_value(Some(removed_measurements));
    }
}

/// Returns the unit of the provided metric.
///
/// For known measurements, this returns `Some(MetricUnit)`, which can also include
/// `Some(MetricUnit::None)`. For unknown measurement names, this returns `None`.
fn get_metric_measurement_unit(measurement_name: &str) -> Option<MetricUnit> {
    match measurement_name {
        // Web
        "fcp" => Some(MetricUnit::Duration(DurationUnit::MilliSecond)),
        "lcp" => Some(MetricUnit::Duration(DurationUnit::MilliSecond)),
        "fid" => Some(MetricUnit::Duration(DurationUnit::MilliSecond)),
        "fp" => Some(MetricUnit::Duration(DurationUnit::MilliSecond)),
        "inp" => Some(MetricUnit::Duration(DurationUnit::MilliSecond)),
        "ttfb" => Some(MetricUnit::Duration(DurationUnit::MilliSecond)),
        "ttfb.requesttime" => Some(MetricUnit::Duration(DurationUnit::MilliSecond)),
        "cls" => Some(MetricUnit::None),

        // Mobile
        "app_start_cold" => Some(MetricUnit::Duration(DurationUnit::MilliSecond)),
        "app_start_warm" => Some(MetricUnit::Duration(DurationUnit::MilliSecond)),
        "frames_total" => Some(MetricUnit::None),
        "frames_slow" => Some(MetricUnit::None),
        "frames_slow_rate" => Some(MetricUnit::Fraction(FractionUnit::Ratio)),
        "frames_frozen" => Some(MetricUnit::None),
        "frames_frozen_rate" => Some(MetricUnit::Fraction(FractionUnit::Ratio)),
        "time_to_initial_display" => Some(MetricUnit::Duration(DurationUnit::MilliSecond)),
        "time_to_full_display" => Some(MetricUnit::Duration(DurationUnit::MilliSecond)),

        // React-Native
        "stall_count" => Some(MetricUnit::None),
        "stall_total_time" => Some(MetricUnit::Duration(DurationUnit::MilliSecond)),
        "stall_longest_time" => Some(MetricUnit::Duration(DurationUnit::MilliSecond)),
        "stall_percentage" => Some(MetricUnit::Fraction(FractionUnit::Ratio)),

        // Default
        _ => None,
    }
}

/// Replaces dot.case app start measurements keys with snake_case keys.
///
/// The dot.case app start measurements keys are treated as custom measurements.
/// The snake_case is the key expected by the Sentry UI to aggregate and display in graphs.
fn normalize_app_start_measurements(measurements: &mut Measurements) {
    if let Some(app_start_cold_value) = measurements.remove("app.start.cold") {
        measurements.insert("app_start_cold".to_string(), app_start_cold_value);
    }
    if let Some(app_start_warm_value) = measurements.remove("app.start.warm") {
        measurements.insert("app_start_warm".to_string(), app_start_warm_value);
    }
}

#[cfg(test)]
mod tests {

    use std::collections::BTreeMap;

    use insta::assert_debug_snapshot;
    use itertools::Itertools;
    use relay_event_schema::protocol::{
<<<<<<< HEAD
        Breadcrumb, Contexts, Csp, DeviceContext, Event, Headers, IpAddr, Measurements, Request,
        Tags, Values,
=======
        Contexts, Csp, DeviceContext, Event, Headers, IpAddr, Measurements, Request, Tags, Values,
>>>>>>> c5c4b056
    };
    use relay_protocol::{get_value, Annotated, SerializableAnnotated};
    use serde_json::json;

    use super::*;
    use crate::{
        ClientHints, DynamicMeasurementsConfig, MeasurementsConfig, PerformanceScoreConfig,
        RawUserAgentInfo,
    };

    #[test]
    fn test_normalize_dist_none() {
        let mut dist = Annotated::default();
        normalize_dist(&mut dist);
        assert_eq!(dist.value(), None);
    }

    #[test]
    fn test_normalize_dist_empty() {
        let mut dist = Annotated::new("".to_string());
        normalize_dist(&mut dist);
        assert_eq!(dist.value(), None);
    }

    #[test]
    fn test_normalize_dist_trim() {
        let mut dist = Annotated::new(" foo  ".to_string());
        normalize_dist(&mut dist);
        assert_eq!(dist.value(), Some(&"foo".to_string()));
    }

    #[test]
    fn test_normalize_dist_whitespace() {
        let mut dist = Annotated::new(" ".to_owned());
        normalize_dist(&mut dist);
        assert_eq!(dist.value(), None);
    }

    #[test]
    fn test_normalize_platform_and_level_with_transaction_event() {
        let json = r#"
        {
            "type": "transaction"
        }
        "#;

        let mut event = Annotated::<Event>::from_json(json).unwrap().0.unwrap();

        normalize_platform_and_level(&mut event);

        insta::assert_ron_snapshot!(SerializableAnnotated(&Annotated::new(event)), {}, @r###"
        {
          "level": "info",
          "type": "transaction",
          "platform": "other",
        }
        "###);
    }

    #[test]
    fn test_normalize_platform_and_level_with_error_event() {
        let json = r#"
        {
            "type": "error"
        }
        "#;

        let mut event = Annotated::<Event>::from_json(json).unwrap().0.unwrap();

        normalize_platform_and_level(&mut event);

        insta::assert_ron_snapshot!(SerializableAnnotated(&Annotated::new(event)), {}, @r###"
        {
          "level": "error",
          "type": "error",
          "platform": "other",
        }
        "###);
    }

    #[test]
    fn test_computed_measurements() {
        let json = r#"
        {
            "type": "transaction",
            "timestamp": "2021-04-26T08:00:05+0100",
            "start_timestamp": "2021-04-26T08:00:00+0100",
            "measurements": {
                "frames_slow": {"value": 1},
                "frames_frozen": {"value": 2},
                "frames_total": {"value": 4},
                "stall_total_time": {"value": 4000, "unit": "millisecond"}
            }
        }
        "#;

        let mut event = Annotated::<Event>::from_json(json).unwrap().0.unwrap();

        normalize_event_measurements(&mut event, None, None);

        insta::assert_ron_snapshot!(SerializableAnnotated(&Annotated::new(event)), {}, @r#"
        {
          "type": "transaction",
          "timestamp": 1619420405.0,
          "start_timestamp": 1619420400.0,
          "measurements": {
            "frames_frozen": {
              "value": 2.0,
              "unit": "none",
            },
            "frames_frozen_rate": {
              "value": 0.5,
              "unit": "ratio",
            },
            "frames_slow": {
              "value": 1.0,
              "unit": "none",
            },
            "frames_slow_rate": {
              "value": 0.25,
              "unit": "ratio",
            },
            "frames_total": {
              "value": 4.0,
              "unit": "none",
            },
            "stall_percentage": {
              "value": 0.8,
              "unit": "ratio",
            },
            "stall_total_time": {
              "value": 4000.0,
              "unit": "millisecond",
            },
          },
        }
        "#);
    }

    #[test]
    fn test_filter_custom_measurements() {
        let json = r#"
        {
            "type": "transaction",
            "timestamp": "2021-04-26T08:00:05+0100",
            "start_timestamp": "2021-04-26T08:00:00+0100",
            "measurements": {
                "my_custom_measurement_1": {"value": 123},
                "frames_frozen": {"value": 666, "unit": "invalid_unit"},
                "frames_slow": {"value": 1},
                "my_custom_measurement_3": {"value": 456},
                "my_custom_measurement_2": {"value": 789}
            }
        }
        "#;
        let mut event = Annotated::<Event>::from_json(json).unwrap().0.unwrap();

        let project_measurement_config: MeasurementsConfig = serde_json::from_value(json!({
            "builtinMeasurements": [
                {"name": "frames_frozen", "unit": "none"},
                {"name": "frames_slow", "unit": "none"}
            ],
            "maxCustomMeasurements": 2,
            "stray_key": "zzz"
        }))
        .unwrap();

        let dynamic_measurement_config =
            DynamicMeasurementsConfig::new(Some(&project_measurement_config), None);

        normalize_event_measurements(&mut event, Some(dynamic_measurement_config), None);

        // Only two custom measurements are retained, in alphabetic order (1 and 2)
        insta::assert_ron_snapshot!(SerializableAnnotated(&Annotated::new(event)), {}, @r#"
        {
          "type": "transaction",
          "timestamp": 1619420405.0,
          "start_timestamp": 1619420400.0,
          "measurements": {
            "frames_slow": {
              "value": 1.0,
              "unit": "none",
            },
            "my_custom_measurement_1": {
              "value": 123.0,
              "unit": "none",
            },
            "my_custom_measurement_2": {
              "value": 789.0,
              "unit": "none",
            },
          },
          "_meta": {
            "measurements": {
              "": Meta(Some(MetaInner(
                err: [
                  [
                    "invalid_data",
                    {
                      "reason": "Too many measurements: my_custom_measurement_3",
                    },
                  ],
                ],
                val: Some({
                  "my_custom_measurement_3": {
                    "unit": "none",
                    "value": 456.0,
                  },
                }),
              ))),
            },
          },
        }
        "#);
    }

    #[test]
    fn test_normalize_units() {
        let mut measurements = Annotated::<Measurements>::from_json(
            r#"{
                "fcp": {"value": 1.1},
                "stall_count": {"value": 3.3},
                "foo": {"value": 8.8}
            }"#,
        )
        .unwrap()
        .into_value()
        .unwrap();
        insta::assert_debug_snapshot!(measurements, @r#"
        Measurements(
            {
                "fcp": Measurement {
                    value: 1.1,
                    unit: ~,
                },
                "foo": Measurement {
                    value: 8.8,
                    unit: ~,
                },
                "stall_count": Measurement {
                    value: 3.3,
                    unit: ~,
                },
            },
        )
        "#);
        normalize_units(&mut measurements);
        insta::assert_debug_snapshot!(measurements, @r#"
        Measurements(
            {
                "fcp": Measurement {
                    value: 1.1,
                    unit: Duration(
                        MilliSecond,
                    ),
                },
                "foo": Measurement {
                    value: 8.8,
                    unit: None,
                },
                "stall_count": Measurement {
                    value: 3.3,
                    unit: None,
                },
            },
        )
        "#);
    }

    #[test]
    fn test_normalize_security_report() {
        let mut event = Event {
            csp: Annotated::from(Csp::default()),
            ..Default::default()
        };
        let ipaddr = IpAddr("213.164.1.114".to_string());

        let client_ip = Some(&ipaddr);
        let user_agent = RawUserAgentInfo::new_test_dummy();

        // This call should fill the event headers with info from the user_agent which is
        // tested below.
        normalize_security_report(&mut event, client_ip, &user_agent);

        let headers = event
            .request
            .value_mut()
            .get_or_insert_with(Request::default)
            .headers
            .value_mut()
            .get_or_insert_with(Headers::default);

        assert_eq!(
            event.user.value().unwrap().ip_address,
            Annotated::from(ipaddr)
        );
        assert_eq!(
            headers.get_header(RawUserAgentInfo::USER_AGENT),
            user_agent.user_agent
        );
        assert_eq!(
            headers.get_header(ClientHints::SEC_CH_UA),
            user_agent.client_hints.sec_ch_ua,
        );
        assert_eq!(
            headers.get_header(ClientHints::SEC_CH_UA_MODEL),
            user_agent.client_hints.sec_ch_ua_model,
        );
        assert_eq!(
            headers.get_header(ClientHints::SEC_CH_UA_PLATFORM),
            user_agent.client_hints.sec_ch_ua_platform,
        );
        assert_eq!(
            headers.get_header(ClientHints::SEC_CH_UA_PLATFORM_VERSION),
            user_agent.client_hints.sec_ch_ua_platform_version,
        );

        assert!(
            std::mem::size_of_val(&ClientHints::<&str>::default()) == 64,
            "If you add new fields, update the test accordingly"
        );
    }

    #[test]
    fn test_no_device_class() {
        let mut event = Event {
            ..Default::default()
        };
        normalize_device_class(&mut event);
        let tags = &event.tags.value_mut().get_or_insert_with(Tags::default).0;
        assert_eq!(None, tags.get("device_class"));
    }

    #[test]
    fn test_apple_low_device_class() {
        let mut event = Event {
            contexts: {
                let mut contexts = Contexts::new();
                contexts.add(DeviceContext {
                    family: "iPhone".to_string().into(),
                    model: "iPhone8,4".to_string().into(),
                    ..Default::default()
                });
                Annotated::new(contexts)
            },
            ..Default::default()
        };
        normalize_device_class(&mut event);
        assert_debug_snapshot!(event.tags, @r#"
        Tags(
            PairList(
                [
                    TagEntry(
                        "device.class",
                        "1",
                    ),
                ],
            ),
        )
        "#);
    }

    #[test]
    fn test_apple_medium_device_class() {
        let mut event = Event {
            contexts: {
                let mut contexts = Contexts::new();
                contexts.add(DeviceContext {
                    family: "iPhone".to_string().into(),
                    model: "iPhone12,8".to_string().into(),
                    ..Default::default()
                });
                Annotated::new(contexts)
            },
            ..Default::default()
        };
        normalize_device_class(&mut event);
        assert_debug_snapshot!(event.tags, @r#"
        Tags(
            PairList(
                [
                    TagEntry(
                        "device.class",
                        "2",
                    ),
                ],
            ),
        )
        "#);
    }

    #[test]
    fn test_android_low_device_class() {
        let mut event = Event {
            contexts: {
                let mut contexts = Contexts::new();
                contexts.add(DeviceContext {
                    family: "android".to_string().into(),
                    processor_frequency: 1000.into(),
                    processor_count: 6.into(),
                    memory_size: (2 * 1024 * 1024 * 1024).into(),
                    ..Default::default()
                });
                Annotated::new(contexts)
            },
            ..Default::default()
        };
        normalize_device_class(&mut event);
        assert_debug_snapshot!(event.tags, @r#"
        Tags(
            PairList(
                [
                    TagEntry(
                        "device.class",
                        "1",
                    ),
                ],
            ),
        )
        "#);
    }

    #[test]
    fn test_android_medium_device_class() {
        let mut event = Event {
            contexts: {
                let mut contexts = Contexts::new();
                contexts.add(DeviceContext {
                    family: "android".to_string().into(),
                    processor_frequency: 2000.into(),
                    processor_count: 8.into(),
                    memory_size: (6 * 1024 * 1024 * 1024).into(),
                    ..Default::default()
                });
                Annotated::new(contexts)
            },
            ..Default::default()
        };
        normalize_device_class(&mut event);
        assert_debug_snapshot!(event.tags, @r#"
        Tags(
            PairList(
                [
                    TagEntry(
                        "device.class",
                        "2",
                    ),
                ],
            ),
        )
        "#);
    }

    #[test]
    fn test_android_high_device_class() {
        let mut event = Event {
            contexts: {
                let mut contexts = Contexts::new();
                contexts.add(DeviceContext {
                    family: "android".to_string().into(),
                    processor_frequency: 2500.into(),
                    processor_count: 8.into(),
                    memory_size: (6 * 1024 * 1024 * 1024).into(),
                    ..Default::default()
                });
                Annotated::new(contexts)
            },
            ..Default::default()
        };
        normalize_device_class(&mut event);
        assert_debug_snapshot!(event.tags, @r#"
        Tags(
            PairList(
                [
                    TagEntry(
                        "device.class",
                        "3",
                    ),
                ],
            ),
        )
        "#);
    }

    #[test]
    fn test_keeps_valid_measurement() {
        let name = "lcp";
        let measurement = Measurement {
            value: Annotated::new(420.69),
            unit: Annotated::new(MetricUnit::Duration(DurationUnit::MilliSecond)),
        };

        assert!(!is_measurement_dropped(name, measurement));
    }

    #[test]
    fn test_drops_too_long_measurement_names() {
        let name = "lcpppppppppppppppppppppppppppp";
        let measurement = Measurement {
            value: Annotated::new(420.69),
            unit: Annotated::new(MetricUnit::Duration(DurationUnit::MilliSecond)),
        };

        assert!(is_measurement_dropped(name, measurement));
    }

    #[test]
    fn test_drops_measurements_with_invalid_characters() {
        let name = "i æm frøm nørwåy";
        let measurement = Measurement {
            value: Annotated::new(420.69),
            unit: Annotated::new(MetricUnit::Duration(DurationUnit::MilliSecond)),
        };

        assert!(is_measurement_dropped(name, measurement));
    }

    fn is_measurement_dropped(name: &str, measurement: Measurement) -> bool {
        let max_name_and_unit_len = Some(30);

        let mut measurements: BTreeMap<String, Annotated<Measurement>> = Object::new();
        measurements.insert(name.to_string(), Annotated::new(measurement));

        let mut measurements = Measurements(measurements);
        let mut meta = Meta::default();
        let measurements_config = MeasurementsConfig {
            max_custom_measurements: 1,
            ..Default::default()
        };

        let dynamic_config = DynamicMeasurementsConfig::new(Some(&measurements_config), None);

        // Just for clarity.
        // Checks that there is 1 measurement before processing.
        assert_eq!(measurements.len(), 1);

        remove_invalid_measurements(
            &mut measurements,
            &mut meta,
            dynamic_config,
            max_name_and_unit_len,
        );

        // Checks whether the measurement is dropped.
        measurements.len() == 0
    }

    #[test]
    fn test_normalize_app_start_measurements_does_not_add_measurements() {
        let mut measurements = Annotated::<Measurements>::from_json(r###"{}"###)
            .unwrap()
            .into_value()
            .unwrap();
        insta::assert_debug_snapshot!(measurements, @r###"
        Measurements(
            {},
        )
        "###);
        normalize_app_start_measurements(&mut measurements);
        insta::assert_debug_snapshot!(measurements, @r###"
        Measurements(
            {},
        )
        "###);
    }

    #[test]
    fn test_normalize_app_start_cold_measurements() {
        let mut measurements =
            Annotated::<Measurements>::from_json(r#"{"app.start.cold": {"value": 1.1}}"#)
                .unwrap()
                .into_value()
                .unwrap();
        insta::assert_debug_snapshot!(measurements, @r###"
        Measurements(
            {
                "app.start.cold": Measurement {
                    value: 1.1,
                    unit: ~,
                },
            },
        )
        "###);
        normalize_app_start_measurements(&mut measurements);
        insta::assert_debug_snapshot!(measurements, @r###"
        Measurements(
            {
                "app_start_cold": Measurement {
                    value: 1.1,
                    unit: ~,
                },
            },
        )
        "###);
    }

    #[test]
    fn test_normalize_app_start_warm_measurements() {
        let mut measurements =
            Annotated::<Measurements>::from_json(r#"{"app.start.warm": {"value": 1.1}}"#)
                .unwrap()
                .into_value()
                .unwrap();
        insta::assert_debug_snapshot!(measurements, @r###"
        Measurements(
            {
                "app.start.warm": Measurement {
                    value: 1.1,
                    unit: ~,
                },
            },
        )
        "###);
        normalize_app_start_measurements(&mut measurements);
        insta::assert_debug_snapshot!(measurements, @r###"
        Measurements(
            {
                "app_start_warm": Measurement {
                    value: 1.1,
                    unit: ~,
                },
            },
        )
        "###);
    }

    #[test]
    fn test_apple_high_device_class() {
        let mut event = Event {
            contexts: {
                let mut contexts = Contexts::new();
                contexts.add(DeviceContext {
                    family: "iPhone".to_string().into(),
                    model: "iPhone15,3".to_string().into(),
                    ..Default::default()
                });
                Annotated::new(contexts)
            },
            ..Default::default()
        };
        normalize_device_class(&mut event);
        assert_debug_snapshot!(event.tags, @r#"
        Tags(
            PairList(
                [
                    TagEntry(
                        "device.class",
                        "3",
                    ),
                ],
            ),
        )
        "#);
    }

    #[test]
    fn test_filter_mobile_outliers() {
        let mut measurements =
            Annotated::<Measurements>::from_json(r#"{"app_start_warm": {"value": 180001}}"#)
                .unwrap()
                .into_value()
                .unwrap();
        assert_eq!(measurements.len(), 1);
        filter_mobile_outliers(&mut measurements);
        assert_eq!(measurements.len(), 0);
    }

    #[test]
    fn test_computed_performance_score() {
        let json = r#"
        {
            "type": "transaction",
            "timestamp": "2021-04-26T08:00:05+0100",
            "start_timestamp": "2021-04-26T08:00:00+0100",
            "measurements": {
                "fid": {"value": 213, "unit": "millisecond"},
                "fcp": {"value": 1237, "unit": "millisecond"},
                "lcp": {"value": 6596, "unit": "millisecond"},
                "cls": {"value": 0.11}
            },
            "contexts": {
                "browser": {
                    "name": "Chrome",
                    "version": "120.1.1",
                    "type": "browser"
                }
            }
        }
        "#;

        let mut event = Annotated::<Event>::from_json(json).unwrap().0.unwrap();

        let performance_score: PerformanceScoreConfig = serde_json::from_value(json!({
            "profiles": [
                {
                    "name": "Desktop",
                    "scoreComponents": [
                        {
                            "measurement": "fcp",
                            "weight": 0.15,
                            "p10": 900,
                            "p50": 1600
                        },
                        {
                            "measurement": "lcp",
                            "weight": 0.30,
                            "p10": 1200,
                            "p50": 2400
                        },
                        {
                            "measurement": "fid",
                            "weight": 0.30,
                            "p10": 100,
                            "p50": 300
                        },
                        {
                            "measurement": "cls",
                            "weight": 0.25,
                            "p10": 0.1,
                            "p50": 0.25
                        },
                        {
                            "measurement": "ttfb",
                            "weight": 0.0,
                            "p10": 0.2,
                            "p50": 0.4
                        },
                    ],
                    "condition": {
                        "op":"eq",
                        "name": "event.contexts.browser.name",
                        "value": "Chrome"
                    }
                }
            ]
        }))
        .unwrap();

        normalize_performance_score(&mut event, Some(&performance_score));

        insta::assert_ron_snapshot!(SerializableAnnotated(&Annotated::new(event)), {}, @r###"
        {
          "type": "transaction",
          "timestamp": 1619420405.0,
          "start_timestamp": 1619420400.0,
          "contexts": {
            "browser": {
              "name": "Chrome",
              "version": "120.1.1",
              "type": "browser",
            },
          },
          "measurements": {
            "cls": {
              "value": 0.11,
            },
            "fcp": {
              "value": 1237.0,
              "unit": "millisecond",
            },
            "fid": {
              "value": 213.0,
              "unit": "millisecond",
            },
            "lcp": {
              "value": 6596.0,
              "unit": "millisecond",
            },
            "score.cls": {
              "value": 0.21864170607444863,
              "unit": "ratio",
            },
            "score.fcp": {
              "value": 0.10750855443790831,
              "unit": "ratio",
            },
            "score.fid": {
              "value": 0.19657361348282545,
              "unit": "ratio",
            },
            "score.lcp": {
              "value": 0.009238896571386584,
              "unit": "ratio",
            },
            "score.total": {
              "value": 0.531962770566569,
              "unit": "ratio",
            },
            "score.weight.cls": {
              "value": 0.25,
              "unit": "ratio",
            },
            "score.weight.fcp": {
              "value": 0.15,
              "unit": "ratio",
            },
            "score.weight.fid": {
              "value": 0.3,
              "unit": "ratio",
            },
            "score.weight.lcp": {
              "value": 0.3,
              "unit": "ratio",
            },
            "score.weight.ttfb": {
              "value": 0.0,
              "unit": "ratio",
            },
          },
        }
        "###);
    }

    // Test performance score is calculated correctly when the sum of weights is under 1.
    // The expected result should normalize the weights to a sum of 1 and scale the weight measurements accordingly.
    #[test]
    fn test_computed_performance_score_with_under_normalized_weights() {
        let json = r#"
        {
            "type": "transaction",
            "timestamp": "2021-04-26T08:00:05+0100",
            "start_timestamp": "2021-04-26T08:00:00+0100",
            "measurements": {
                "fid": {"value": 213, "unit": "millisecond"},
                "fcp": {"value": 1237, "unit": "millisecond"},
                "lcp": {"value": 6596, "unit": "millisecond"},
                "cls": {"value": 0.11}
            },
            "contexts": {
                "browser": {
                    "name": "Chrome",
                    "version": "120.1.1",
                    "type": "browser"
                }
            }
        }
        "#;

        let mut event = Annotated::<Event>::from_json(json).unwrap().0.unwrap();

        let performance_score: PerformanceScoreConfig = serde_json::from_value(json!({
            "profiles": [
                {
                    "name": "Desktop",
                    "scoreComponents": [
                        {
                            "measurement": "fcp",
                            "weight": 0.03,
                            "p10": 900,
                            "p50": 1600
                        },
                        {
                            "measurement": "lcp",
                            "weight": 0.06,
                            "p10": 1200,
                            "p50": 2400
                        },
                        {
                            "measurement": "fid",
                            "weight": 0.06,
                            "p10": 100,
                            "p50": 300
                        },
                        {
                            "measurement": "cls",
                            "weight": 0.05,
                            "p10": 0.1,
                            "p50": 0.25
                        },
                        {
                            "measurement": "ttfb",
                            "weight": 0.0,
                            "p10": 0.2,
                            "p50": 0.4
                        },
                    ],
                    "condition": {
                        "op":"eq",
                        "name": "event.contexts.browser.name",
                        "value": "Chrome"
                    }
                }
            ]
        }))
        .unwrap();

        normalize_performance_score(&mut event, Some(&performance_score));

        insta::assert_ron_snapshot!(SerializableAnnotated(&Annotated::new(event)), {}, @r###"
        {
          "type": "transaction",
          "timestamp": 1619420405.0,
          "start_timestamp": 1619420400.0,
          "contexts": {
            "browser": {
              "name": "Chrome",
              "version": "120.1.1",
              "type": "browser",
            },
          },
          "measurements": {
            "cls": {
              "value": 0.11,
            },
            "fcp": {
              "value": 1237.0,
              "unit": "millisecond",
            },
            "fid": {
              "value": 213.0,
              "unit": "millisecond",
            },
            "lcp": {
              "value": 6596.0,
              "unit": "millisecond",
            },
            "score.cls": {
              "value": 0.21864170607444863,
              "unit": "ratio",
            },
            "score.fcp": {
              "value": 0.10750855443790831,
              "unit": "ratio",
            },
            "score.fid": {
              "value": 0.19657361348282545,
              "unit": "ratio",
            },
            "score.lcp": {
              "value": 0.009238896571386584,
              "unit": "ratio",
            },
            "score.total": {
              "value": 0.531962770566569,
              "unit": "ratio",
            },
            "score.weight.cls": {
              "value": 0.25,
              "unit": "ratio",
            },
            "score.weight.fcp": {
              "value": 0.15,
              "unit": "ratio",
            },
            "score.weight.fid": {
              "value": 0.3,
              "unit": "ratio",
            },
            "score.weight.lcp": {
              "value": 0.3,
              "unit": "ratio",
            },
            "score.weight.ttfb": {
              "value": 0.0,
              "unit": "ratio",
            },
          },
        }
        "###);
    }

    // Test performance score is calculated correctly when the sum of weights is over 1.
    // The expected result should normalize the weights to a sum of 1 and scale the weight measurements accordingly.
    #[test]
    fn test_computed_performance_score_with_over_normalized_weights() {
        let json = r#"
        {
            "type": "transaction",
            "timestamp": "2021-04-26T08:00:05+0100",
            "start_timestamp": "2021-04-26T08:00:00+0100",
            "measurements": {
                "fid": {"value": 213, "unit": "millisecond"},
                "fcp": {"value": 1237, "unit": "millisecond"},
                "lcp": {"value": 6596, "unit": "millisecond"},
                "cls": {"value": 0.11}
            },
            "contexts": {
                "browser": {
                    "name": "Chrome",
                    "version": "120.1.1",
                    "type": "browser"
                }
            }
        }
        "#;

        let mut event = Annotated::<Event>::from_json(json).unwrap().0.unwrap();

        let performance_score: PerformanceScoreConfig = serde_json::from_value(json!({
            "profiles": [
                {
                    "name": "Desktop",
                    "scoreComponents": [
                        {
                            "measurement": "fcp",
                            "weight": 0.30,
                            "p10": 900,
                            "p50": 1600
                        },
                        {
                            "measurement": "lcp",
                            "weight": 0.60,
                            "p10": 1200,
                            "p50": 2400
                        },
                        {
                            "measurement": "fid",
                            "weight": 0.60,
                            "p10": 100,
                            "p50": 300
                        },
                        {
                            "measurement": "cls",
                            "weight": 0.50,
                            "p10": 0.1,
                            "p50": 0.25
                        },
                        {
                            "measurement": "ttfb",
                            "weight": 0.0,
                            "p10": 0.2,
                            "p50": 0.4
                        },
                    ],
                    "condition": {
                        "op":"eq",
                        "name": "event.contexts.browser.name",
                        "value": "Chrome"
                    }
                }
            ]
        }))
        .unwrap();

        normalize_performance_score(&mut event, Some(&performance_score));

        insta::assert_ron_snapshot!(SerializableAnnotated(&Annotated::new(event)), {}, @r###"
        {
          "type": "transaction",
          "timestamp": 1619420405.0,
          "start_timestamp": 1619420400.0,
          "contexts": {
            "browser": {
              "name": "Chrome",
              "version": "120.1.1",
              "type": "browser",
            },
          },
          "measurements": {
            "cls": {
              "value": 0.11,
            },
            "fcp": {
              "value": 1237.0,
              "unit": "millisecond",
            },
            "fid": {
              "value": 213.0,
              "unit": "millisecond",
            },
            "lcp": {
              "value": 6596.0,
              "unit": "millisecond",
            },
            "score.cls": {
              "value": 0.21864170607444863,
              "unit": "ratio",
            },
            "score.fcp": {
              "value": 0.10750855443790831,
              "unit": "ratio",
            },
            "score.fid": {
              "value": 0.19657361348282545,
              "unit": "ratio",
            },
            "score.lcp": {
              "value": 0.009238896571386584,
              "unit": "ratio",
            },
            "score.total": {
              "value": 0.531962770566569,
              "unit": "ratio",
            },
            "score.weight.cls": {
              "value": 0.25,
              "unit": "ratio",
            },
            "score.weight.fcp": {
              "value": 0.15,
              "unit": "ratio",
            },
            "score.weight.fid": {
              "value": 0.3,
              "unit": "ratio",
            },
            "score.weight.lcp": {
              "value": 0.3,
              "unit": "ratio",
            },
            "score.weight.ttfb": {
              "value": 0.0,
              "unit": "ratio",
            },
          },
        }
        "###);
    }

    #[test]
    fn test_computed_performance_score_missing_measurement() {
        let json = r#"
        {
            "type": "transaction",
            "timestamp": "2021-04-26T08:00:05+0100",
            "start_timestamp": "2021-04-26T08:00:00+0100",
            "measurements": {
                "a": {"value": 213, "unit": "millisecond"}
            },
            "contexts": {
                "browser": {
                    "name": "Chrome",
                    "version": "120.1.1",
                    "type": "browser"
                }
            }
        }
        "#;

        let mut event = Annotated::<Event>::from_json(json).unwrap().0.unwrap();

        let performance_score: PerformanceScoreConfig = serde_json::from_value(json!({
            "profiles": [
                {
                    "name": "Desktop",
                    "scoreComponents": [
                        {
                            "measurement": "a",
                            "weight": 0.15,
                            "p10": 900,
                            "p50": 1600
                        },
                        {
                            "measurement": "b",
                            "weight": 0.30,
                            "p10": 1200,
                            "p50": 2400
                        },
                    ],
                    "condition": {
                        "op":"eq",
                        "name": "event.contexts.browser.name",
                        "value": "Chrome"
                    }
                }
            ]
        }))
        .unwrap();

        normalize_performance_score(&mut event, Some(&performance_score));

        insta::assert_ron_snapshot!(SerializableAnnotated(&Annotated::new(event)), {}, @r###"
        {
          "type": "transaction",
          "timestamp": 1619420405.0,
          "start_timestamp": 1619420400.0,
          "contexts": {
            "browser": {
              "name": "Chrome",
              "version": "120.1.1",
              "type": "browser",
            },
          },
          "measurements": {
            "a": {
              "value": 213.0,
              "unit": "millisecond",
            },
          },
        }
        "###);
    }

    #[test]
    fn test_computed_performance_score_optional_measurement() {
        let json = r#"
        {
            "type": "transaction",
            "timestamp": "2021-04-26T08:00:05+0100",
            "start_timestamp": "2021-04-26T08:00:00+0100",
            "measurements": {
                "a": {"value": 213, "unit": "millisecond"},
                "b": {"value": 213, "unit": "millisecond"}
            },
            "contexts": {
                "browser": {
                    "name": "Chrome",
                    "version": "120.1.1",
                    "type": "browser"
                }
            }
        }
        "#;

        let mut event = Annotated::<Event>::from_json(json).unwrap().0.unwrap();

        let performance_score: PerformanceScoreConfig = serde_json::from_value(json!({
            "profiles": [
                {
                    "name": "Desktop",
                    "scoreComponents": [
                        {
                            "measurement": "a",
                            "weight": 0.15,
                            "p10": 900,
                            "p50": 1600,
                        },
                        {
                            "measurement": "b",
                            "weight": 0.30,
                            "p10": 1200,
                            "p50": 2400,
                            "optional": true
                        },
                        {
                            "measurement": "c",
                            "weight": 0.55,
                            "p10": 1200,
                            "p50": 2400,
                            "optional": true
                        },
                    ],
                    "condition": {
                        "op":"eq",
                        "name": "event.contexts.browser.name",
                        "value": "Chrome"
                    }
                }
            ]
        }))
        .unwrap();

        normalize_performance_score(&mut event, Some(&performance_score));

        insta::assert_ron_snapshot!(SerializableAnnotated(&Annotated::new(event)), {}, @r###"
        {
          "type": "transaction",
          "timestamp": 1619420405.0,
          "start_timestamp": 1619420400.0,
          "contexts": {
            "browser": {
              "name": "Chrome",
              "version": "120.1.1",
              "type": "browser",
            },
          },
          "measurements": {
            "a": {
              "value": 213.0,
              "unit": "millisecond",
            },
            "b": {
              "value": 213.0,
              "unit": "millisecond",
            },
            "score.a": {
              "value": 0.33333215313291975,
              "unit": "ratio",
            },
            "score.b": {
              "value": 0.66666415149198,
              "unit": "ratio",
            },
            "score.total": {
              "value": 0.9999963046248997,
              "unit": "ratio",
            },
            "score.weight.a": {
              "value": 0.33333333333333337,
              "unit": "ratio",
            },
            "score.weight.b": {
              "value": 0.6666666666666667,
              "unit": "ratio",
            },
            "score.weight.c": {
              "value": 0.0,
              "unit": "ratio",
            },
          },
        }
        "###);
    }

    #[test]
    fn test_computed_performance_score_weight_0() {
        let json = r#"
        {
            "type": "transaction",
            "timestamp": "2021-04-26T08:00:05+0100",
            "start_timestamp": "2021-04-26T08:00:00+0100",
            "measurements": {
                "cls": {"value": 0.11}
            }
        }
        "#;

        let mut event = Annotated::<Event>::from_json(json).unwrap().0.unwrap();

        let performance_score: PerformanceScoreConfig = serde_json::from_value(json!({
            "profiles": [
                {
                    "name": "Desktop",
                    "scoreComponents": [
                        {
                            "measurement": "cls",
                            "weight": 0,
                            "p10": 0.1,
                            "p50": 0.25
                        },
                    ],
                    "condition": {
                        "op":"and",
                        "inner": []
                    }
                }
            ]
        }))
        .unwrap();

        normalize_performance_score(&mut event, Some(&performance_score));

        insta::assert_ron_snapshot!(SerializableAnnotated(&Annotated::new(event)), {}, @r###"
        {
          "type": "transaction",
          "timestamp": 1619420405.0,
          "start_timestamp": 1619420400.0,
          "measurements": {
            "cls": {
              "value": 0.11,
            },
          },
        }
        "###);
    }

    #[test]
    fn test_computed_performance_score_negative_value() {
        let json = r#"
        {
            "type": "transaction",
            "timestamp": "2021-04-26T08:00:05+0100",
            "start_timestamp": "2021-04-26T08:00:00+0100",
            "measurements": {
                "ttfb": {"value": -100, "unit": "millisecond"}
            }
        }
        "#;

        let mut event = Annotated::<Event>::from_json(json).unwrap().0.unwrap();

        let performance_score: PerformanceScoreConfig = serde_json::from_value(json!({
            "profiles": [
                {
                    "name": "Desktop",
                    "scoreComponents": [
                        {
                            "measurement": "ttfb",
                            "weight": 1.0,
                            "p10": 100.0,
                            "p50": 250.0
                        },
                    ],
                    "condition": {
                        "op":"and",
                        "inner": []
                    }
                }
            ]
        }))
        .unwrap();

        normalize_performance_score(&mut event, Some(&performance_score));

        insta::assert_ron_snapshot!(SerializableAnnotated(&Annotated::new(event)), {}, @r###"
        {
          "type": "transaction",
          "timestamp": 1619420405.0,
          "start_timestamp": 1619420400.0,
          "measurements": {
            "score.total": {
              "value": 1.0,
              "unit": "ratio",
            },
            "score.ttfb": {
              "value": 1.0,
              "unit": "ratio",
            },
            "score.weight.ttfb": {
              "value": 1.0,
              "unit": "ratio",
            },
            "ttfb": {
              "value": -100.0,
              "unit": "millisecond",
            },
          },
        }
        "###);
    }

    #[test]
    fn test_filter_negative_web_vital_measurements() {
        let json = r#"
        {
            "type": "transaction",
            "timestamp": "2021-04-26T08:00:05+0100",
            "start_timestamp": "2021-04-26T08:00:00+0100",
            "measurements": {
                "ttfb": {"value": -100, "unit": "millisecond"}
            }
        }
        "#;
        let mut event = Annotated::<Event>::from_json(json).unwrap().0.unwrap();

        // Allow ttfb as a builtinMeasurement with allow_negative defaulted to false.
        let project_measurement_config: MeasurementsConfig = serde_json::from_value(json!({
            "builtinMeasurements": [
                {"name": "ttfb", "unit": "millisecond"},
            ],
        }))
        .unwrap();

        let dynamic_measurement_config =
            DynamicMeasurementsConfig::new(Some(&project_measurement_config), None);

        normalize_event_measurements(&mut event, Some(dynamic_measurement_config), None);

        insta::assert_ron_snapshot!(SerializableAnnotated(&Annotated::new(event)), {}, @r###"
        {
          "type": "transaction",
          "timestamp": 1619420405.0,
          "start_timestamp": 1619420400.0,
          "measurements": {},
          "_meta": {
            "measurements": {
              "": Meta(Some(MetaInner(
                err: [
                  [
                    "invalid_data",
                    {
                      "reason": "Negative value for measurement ttfb not allowed: -100",
                    },
                  ],
                ],
                val: Some({
                  "ttfb": {
                    "unit": "millisecond",
                    "value": -100.0,
                  },
                }),
              ))),
            },
          },
        }
        "###);
    }

    #[test]
    fn test_normalization_removes_reprocessing_context() {
        let json = r#"{
            "contexts": {
                "reprocessing": {}
            }
        }"#;
        let mut event = Annotated::<Event>::from_json(json).unwrap();
        assert!(get_value!(event.contexts!).contains_key("reprocessing"));
        normalize_event(&mut event, &NormalizationConfig::default());
        assert!(!get_value!(event.contexts!).contains_key("reprocessing"));
    }

    #[test]
    fn test_renormalization_does_not_remove_reprocessing_context() {
        let json = r#"{
            "contexts": {
                "reprocessing": {}
            }
        }"#;
        let mut event = Annotated::<Event>::from_json(json).unwrap();
        assert!(get_value!(event.contexts!).contains_key("reprocessing"));
        normalize_event(
            &mut event,
            &NormalizationConfig {
                is_renormalize: true,
                ..Default::default()
            },
        );
        assert!(get_value!(event.contexts!).contains_key("reprocessing"));
    }

    #[test]
    fn test_user_data_moved() {
        let mut user = Annotated::new(User {
            other: {
                let mut map = Object::new();
                map.insert(
                    "other".to_string(),
                    Annotated::new(Value::String("value".to_owned())),
                );
                map
            },
            ..User::default()
        });

        normalize_user(&mut user);

        let user = user.value().unwrap();

        assert_eq!(user.data, {
            let mut map = Object::new();
            map.insert(
                "other".to_string(),
                Annotated::new(Value::String("value".to_owned())),
            );
            Annotated::new(map)
        });

        assert_eq!(user.other, Object::new());
    }

    #[test]
<<<<<<< HEAD
    fn test_normalize_breadcrumbs() {
        let mut event = Event {
            breadcrumbs: Annotated::new(Values {
                values: Annotated::new(vec![Annotated::new(Breadcrumb::default())]),
                ..Default::default()
            }),
            ..Default::default()
        };
        normalize_breadcrumbs(&mut event);

        let breadcrumb = event
            .breadcrumbs
=======
    fn test_handle_types_in_spaced_exception_values() {
        let mut exception = Annotated::new(Exception {
            value: Annotated::new("ValueError: unauthorized".to_string().into()),
            ..Exception::default()
        });
        normalize_exception(&mut exception);

        let exception = exception.value().unwrap();
        assert_eq!(exception.value.as_str(), Some("unauthorized"));
        assert_eq!(exception.ty.as_str(), Some("ValueError"));
    }

    #[test]
    fn test_handle_types_in_non_spaced_excepton_values() {
        let mut exception = Annotated::new(Exception {
            value: Annotated::new("ValueError:unauthorized".to_string().into()),
            ..Exception::default()
        });
        normalize_exception(&mut exception);

        let exception = exception.value().unwrap();
        assert_eq!(exception.value.as_str(), Some("unauthorized"));
        assert_eq!(exception.ty.as_str(), Some("ValueError"));
    }

    #[test]
    fn test_rejects_empty_exception_fields() {
        let mut exception = Annotated::new(Exception {
            value: Annotated::new("".to_string().into()),
            ty: Annotated::new("".to_string()),
            ..Default::default()
        });

        normalize_exception(&mut exception);

        assert!(exception.value().is_none());
        assert!(exception.meta().has_errors());
    }

    #[test]
    fn test_json_value() {
        let mut exception = Annotated::new(Exception {
            value: Annotated::new(r#"{"unauthorized":true}"#.to_string().into()),
            ..Exception::default()
        });

        normalize_exception(&mut exception);

        let exception = exception.value().unwrap();

        // Don't split a json-serialized value on the colon
        assert_eq!(exception.value.as_str(), Some(r#"{"unauthorized":true}"#));
        assert_eq!(exception.ty.value(), None);
    }

    #[test]
    fn test_exception_invalid() {
        let mut exception = Annotated::new(Exception::default());

        normalize_exception(&mut exception);

        let expected = Error::with(ErrorKind::MissingAttribute, |error| {
            error.insert("attribute", "type or value");
        });
        assert_eq!(
            exception.meta().iter_errors().collect_tuple(),
            Some((&expected,))
        );
    }

    #[test]
    fn test_normalize_exception() {
        let mut event = Annotated::new(Event {
            exceptions: Annotated::new(Values::new(vec![Annotated::new(Exception {
                // Exception with missing type and value
                ty: Annotated::empty(),
                value: Annotated::empty(),
                ..Default::default()
            })])),
            ..Default::default()
        });

        normalize_event(&mut event, &NormalizationConfig::default());

        let exception = event
            .value()
            .unwrap()
            .exceptions
>>>>>>> c5c4b056
            .value()
            .unwrap()
            .values
            .value()
            .unwrap()
            .first()
<<<<<<< HEAD
            .unwrap()
            .value()
            .unwrap();
        assert_eq!(breadcrumb.ty.value().unwrap(), "default");
        assert_eq!(&breadcrumb.level.value().unwrap().to_string(), "info");
=======
            .unwrap();

        assert_debug_snapshot!(exception.meta(), @r#"
        Meta {
            remarks: [],
            errors: [
                Error {
                    kind: MissingAttribute,
                    data: {
                        "attribute": String(
                            "type or value",
                        ),
                    },
                },
            ],
            original_length: None,
            original_value: Some(
                Object(
                    {
                        "mechanism": ~,
                        "module": ~,
                        "raw_stacktrace": ~,
                        "stacktrace": ~,
                        "thread_id": ~,
                        "type": ~,
                        "value": ~,
                    },
                ),
            ),
        }"#);
>>>>>>> c5c4b056
    }
}<|MERGE_RESOLUTION|>--- conflicted
+++ resolved
@@ -1068,12 +1068,8 @@
     use insta::assert_debug_snapshot;
     use itertools::Itertools;
     use relay_event_schema::protocol::{
-<<<<<<< HEAD
         Breadcrumb, Contexts, Csp, DeviceContext, Event, Headers, IpAddr, Measurements, Request,
         Tags, Values,
-=======
-        Contexts, Csp, DeviceContext, Event, Headers, IpAddr, Measurements, Request, Tags, Values,
->>>>>>> c5c4b056
     };
     use relay_protocol::{get_value, Annotated, SerializableAnnotated};
     use serde_json::json;
@@ -2605,20 +2601,6 @@
     }
 
     #[test]
-<<<<<<< HEAD
-    fn test_normalize_breadcrumbs() {
-        let mut event = Event {
-            breadcrumbs: Annotated::new(Values {
-                values: Annotated::new(vec![Annotated::new(Breadcrumb::default())]),
-                ..Default::default()
-            }),
-            ..Default::default()
-        };
-        normalize_breadcrumbs(&mut event);
-
-        let breadcrumb = event
-            .breadcrumbs
-=======
     fn test_handle_types_in_spaced_exception_values() {
         let mut exception = Annotated::new(Exception {
             value: Annotated::new("ValueError: unauthorized".to_string().into()),
@@ -2707,20 +2689,12 @@
             .value()
             .unwrap()
             .exceptions
->>>>>>> c5c4b056
             .value()
             .unwrap()
             .values
             .value()
             .unwrap()
             .first()
-<<<<<<< HEAD
-            .unwrap()
-            .value()
-            .unwrap();
-        assert_eq!(breadcrumb.ty.value().unwrap(), "default");
-        assert_eq!(&breadcrumb.level.value().unwrap().to_string(), "info");
-=======
             .unwrap();
 
         assert_debug_snapshot!(exception.meta(), @r#"
@@ -2751,6 +2725,31 @@
                 ),
             ),
         }"#);
->>>>>>> c5c4b056
+    }
+
+    #[test]
+    fn test_normalize_breadcrumbs() {
+        let mut event = Event {
+            breadcrumbs: Annotated::new(Values {
+                values: Annotated::new(vec![Annotated::new(Breadcrumb::default())]),
+                ..Default::default()
+            }),
+            ..Default::default()
+        };
+        normalize_breadcrumbs(&mut event);
+
+        let breadcrumb = event
+            .breadcrumbs
+            .value()
+            .unwrap()
+            .values
+            .value()
+            .unwrap()
+            .first()
+            .unwrap()
+            .value()
+            .unwrap();
+        assert_eq!(breadcrumb.ty.value().unwrap(), "default");
+        assert_eq!(&breadcrumb.level.value().unwrap().to_string(), "info");
     }
 }