//! Event normalization.
//!
//! This module provides a function to normalize events.

use std::collections::hash_map::DefaultHasher;

use std::hash::{Hash, Hasher};
use std::mem;

use relay_base_schema::metrics::{
    can_be_valid_metric_name, DurationUnit, FractionUnit, MetricUnit,
};
use relay_event_schema::processor::{self, MaxChars, ProcessingAction, ProcessingState, Processor};
use relay_event_schema::protocol::{
    AsPair, Context, ContextInner, Contexts, DeviceClass, Event, EventType, Exception, Headers,
    IpAddr, Level, LogEntry, Measurement, Measurements, NelContext, Request, SpanStatus, Tags,
    Timestamp, User,
};
use relay_protocol::{Annotated, Empty, Error, ErrorKind, Meta, Object, Value};
use smallvec::SmallVec;

use crate::normalize::request;
use crate::span::tag_extraction::{self, extract_span_tags};
use crate::utils::{self, MAX_DURATION_MOBILE_MS};
use crate::{
    breakdowns, legacy, mechanism, schema, span, stacktrace, transactions, trimming, user_agent,
    BreakdownsConfig, DynamicMeasurementsConfig, GeoIpLookup, PerformanceScoreConfig,
    RawUserAgentInfo, SpanDescriptionRule, TransactionNameConfig,
};

/// Configuration for [`normalize_event`].
#[derive(Clone, Debug)]
pub struct NormalizationConfig<'a> {
    /// The IP address of the SDK that sent the event.
    ///
    /// When `{{auto}}` is specified and there is no other IP address in the payload, such as in the
    /// `request` context, this IP address gets added to the `user` context.
    pub client_ip: Option<&'a IpAddr>,

    /// The user-agent and client hints obtained from the submission request headers.
    ///
    /// Client hints are the preferred way to infer device, operating system, and browser
    /// information should the event payload contain no such data. If no client hints are present,
    /// normalization falls back to the user agent.
    pub user_agent: RawUserAgentInfo<&'a str>,

    /// The maximum length for names of custom measurements.
    ///
    /// Measurements with longer names are removed from the transaction event and replaced with a
    /// metadata entry.
    pub max_name_and_unit_len: Option<usize>,

    /// Configuration for measurement normalization in transaction events.
    ///
    /// Has an optional [`crate::MeasurementsConfig`] from both the project and the global level.
    /// If at least one is provided, then normalization will truncate custom measurements
    /// and add units of known built-in measurements.
    pub measurements: Option<DynamicMeasurementsConfig<'a>>,

    /// Emit breakdowns based on given configuration.
    pub breakdowns_config: Option<&'a BreakdownsConfig>,

    /// When `Some(true)`, context information is extracted from the user agent.
    pub normalize_user_agent: Option<bool>,

    /// Configuration to apply to transaction names, especially around sanitizing.
    pub transaction_name_config: TransactionNameConfig<'a>,

    /// When `Some(true)`, it is assumed that the event has been normalized before.
    ///
    /// This disables certain normalizations, especially all that are not idempotent. The
    /// renormalize mode is intended for the use in the processing pipeline, so an event modified
    /// during ingestion can be validated against the schema and large data can be trimmed. However,
    /// advanced normalizations such as inferring contexts or clock drift correction are disabled.
    ///
    /// `None` equals to `false`.
    pub is_renormalize: bool,

    /// When `true`, infers the device class from CPU and model.
    pub device_class_synthesis_config: bool,

    /// When `true`, extracts tags from event and spans and materializes them into `span.data`.
    pub enrich_spans: bool,

    /// The maximum allowed size of tag values in bytes. Longer values will be cropped.
    pub max_tag_value_length: usize, // TODO: move span related fields into separate config.

    /// Configuration for replacing identifiers in the span description with placeholders.
    ///
    /// This is similar to `transaction_name_config`, but applies to span descriptions.
    pub span_description_rules: Option<&'a Vec<SpanDescriptionRule>>,

    /// Configuration for generating performance score measurements for web vitals
    pub performance_score: Option<&'a PerformanceScoreConfig>,

    /// An initialized GeoIP lookup.
    pub geoip_lookup: Option<&'a GeoIpLookup>,

    /// When `Some(true)`, individual parts of the event payload is trimmed to a maximum size.
    ///
    /// See the event schema for size declarations.
    pub enable_trimming: bool,
}

impl<'a> Default for NormalizationConfig<'a> {
    fn default() -> Self {
        Self {
            client_ip: Default::default(),
            user_agent: Default::default(),
            max_name_and_unit_len: Default::default(),
            breakdowns_config: Default::default(),
            normalize_user_agent: Default::default(),
            transaction_name_config: Default::default(),
            is_renormalize: Default::default(),
            device_class_synthesis_config: Default::default(),
            enrich_spans: Default::default(),
            max_tag_value_length: usize::MAX,
            span_description_rules: Default::default(),
            performance_score: Default::default(),
            geoip_lookup: Default::default(),
            enable_trimming: false,
            measurements: None,
        }
    }
}

/// Normalizes an event.
///
/// Normalization consists of applying a series of transformations on the event
/// payload based on the given configuration.
pub fn normalize_event(event: &mut Annotated<Event>, config: &NormalizationConfig) {
    let Annotated(Some(ref mut event), ref mut meta) = event else {
        return;
    };

    let is_renormalize = config.is_renormalize;

    // Convert legacy data structures to current format
    let _ = legacy::LegacyProcessor.process_event(event, meta, ProcessingState::root());

    if !is_renormalize {
        // Check for required and non-empty values
        let _ = schema::SchemaProcessor.process_event(event, meta, ProcessingState::root());

        normalize(event, meta, config);
    }

    if config.enable_trimming {
        // Trim large strings and databags down
        let _ =
            trimming::TrimmingProcessor::new().process_event(event, meta, ProcessingState::root());
    }
}

/// Normalizes the given event based on the given config.
fn normalize(event: &mut Event, meta: &mut Meta, config: &NormalizationConfig) {
    // Normalize the transaction.
    // (internally noops for non-transaction events).
    // TODO: Parts of this processor should probably be a filter so we
    // can revert some changes to ProcessingAction)
    let mut transactions_processor =
        transactions::TransactionsProcessor::new(config.transaction_name_config.clone());
    let _ = transactions_processor.process_event(event, meta, ProcessingState::root());

    // Process security reports first to ensure all props.
    normalize_security_report(event, config.client_ip, &config.user_agent);

    // Process NEL reports to ensure all props.
    normalize_nel_report(event, config.client_ip);

    // Insert IP addrs before recursing, since geo lookup depends on it.
    normalize_ip_addresses(
        &mut event.request,
        &mut event.user,
        event.platform.as_str(),
        config.client_ip,
    );

    if let Some(geoip_lookup) = config.geoip_lookup {
        if let Some(user) = event.user.value_mut() {
            normalize_user_geoinfo(geoip_lookup, user);
        }
    }

    // Validate the basic attributes we extract metrics from
    let _ = processor::apply(&mut event.release, |release, meta| {
        if crate::validate_release(release).is_ok() {
            Ok(())
        } else {
            meta.add_error(ErrorKind::InvalidData);
            Err(ProcessingAction::DeleteValueSoft)
        }
    });
    let _ = processor::apply(&mut event.environment, |environment, meta| {
        if crate::validate_environment(environment).is_ok() {
            Ok(())
        } else {
            meta.add_error(ErrorKind::InvalidData);
            Err(ProcessingAction::DeleteValueSoft)
        }
    });

    // Default required attributes, even if they have errors
    normalize_user(&mut event.user);
    normalize_logentry(&mut event.logentry, meta);
    normalize_release_dist(event); // dist is a tag extracted along with other metrics from transactions
    normalize_event_tags(event); // Tags are added to every metric
    normalize_platform_and_level(event);

    // TODO: Consider moving to store normalization
    if config.device_class_synthesis_config {
        normalize_device_class(event);
    }
    normalize_stacktraces(event);
    normalize_exceptions(event); // Browser extension filters look at the stacktrace
    normalize_user_agent(event, config.normalize_user_agent); // Legacy browsers filter
    normalize_event_measurements(
        event,
        config.measurements.clone(),
        config.max_name_and_unit_len,
    ); // Measurements are part of the metric extraction
    normalize_performance_score(event, config.performance_score);
    normalize_breakdowns(event, config.breakdowns_config); // Breakdowns are part of the metric extraction too

    let _ = processor::apply(&mut event.request, |request, _| {
        request::normalize_request(request);
        Ok(())
    });

    // Some contexts need to be normalized before metrics extraction takes place.
    normalize_contexts(&mut event.contexts);

    if event.ty.value() == Some(&EventType::Transaction) {
        crate::normalize::normalize_app_start_spans(event);
        span::exclusive_time::compute_span_exclusive_time(event);
    }

    if config.enrich_spans {
        extract_span_tags(
            event,
            &tag_extraction::Config {
                max_tag_value_size: config.max_tag_value_length,
            },
        );
    }
}

/// Backfills the client IP address on for the NEL reports.
fn normalize_nel_report(event: &mut Event, client_ip: Option<&IpAddr>) {
    if event.context::<NelContext>().is_none() {
        return;
    }

    if let Some(client_ip) = client_ip {
        let user = event.user.value_mut().get_or_insert_with(User::default);
        user.ip_address = Annotated::new(client_ip.to_owned());
    }
}

/// Backfills common security report attributes.
fn normalize_security_report(
    event: &mut Event,
    client_ip: Option<&IpAddr>,
    user_agent: &RawUserAgentInfo<&str>,
) {
    if !is_security_report(event) {
        // This event is not a security report, exit here.
        return;
    }

    event.logger.get_or_insert_with(|| "csp".to_string());

    if let Some(client_ip) = client_ip {
        let user = event.user.value_mut().get_or_insert_with(User::default);
        user.ip_address = Annotated::new(client_ip.to_owned());
    }

    if !user_agent.is_empty() {
        let headers = event
            .request
            .value_mut()
            .get_or_insert_with(Request::default)
            .headers
            .value_mut()
            .get_or_insert_with(Headers::default);

        user_agent.populate_event_headers(headers);
    }
}

fn is_security_report(event: &Event) -> bool {
    event.csp.value().is_some()
        || event.expectct.value().is_some()
        || event.expectstaple.value().is_some()
        || event.hpkp.value().is_some()
}

/// Backfills IP addresses in various places.
pub fn normalize_ip_addresses(
    request: &mut Annotated<Request>,
    user: &mut Annotated<User>,
    platform: Option<&str>,
    client_ip: Option<&IpAddr>,
) {
    // NOTE: This is highly order dependent, in the sense that both the statements within this
    // function need to be executed in a certain order, and that other normalization code
    // (geoip lookup) needs to run after this.
    //
    // After a series of regressions over the old Python spaghetti code we decided to put it
    // back into one function. If a desire to split this code up overcomes you, put this in a
    // new processor and make sure all of it runs before the rest of normalization.

    // Resolve {{auto}}
    if let Some(client_ip) = client_ip {
        if let Some(ref mut request) = request.value_mut() {
            if let Some(ref mut env) = request.env.value_mut() {
                if let Some(&mut Value::String(ref mut http_ip)) = env
                    .get_mut("REMOTE_ADDR")
                    .and_then(|annotated| annotated.value_mut().as_mut())
                {
                    if http_ip == "{{auto}}" {
                        *http_ip = client_ip.to_string();
                    }
                }
            }
        }

        if let Some(ref mut user) = user.value_mut() {
            if let Some(ref mut user_ip) = user.ip_address.value_mut() {
                if user_ip.is_auto() {
                    *user_ip = client_ip.to_owned();
                }
            }
        }
    }

    // Copy IPs from request interface to user, and resolve platform-specific backfilling
    let http_ip = request
        .value()
        .and_then(|request| request.env.value())
        .and_then(|env| env.get("REMOTE_ADDR"))
        .and_then(Annotated::<Value>::as_str)
        .and_then(|ip| IpAddr::parse(ip).ok());

    if let Some(http_ip) = http_ip {
        let user = user.value_mut().get_or_insert_with(User::default);
        user.ip_address.value_mut().get_or_insert(http_ip);
    } else if let Some(client_ip) = client_ip {
        let user = user.value_mut().get_or_insert_with(User::default);
        // auto is already handled above
        if user.ip_address.value().is_none() {
            // In an ideal world all SDKs would set {{auto}} explicitly.
            if let Some("javascript") | Some("cocoa") | Some("objc") = platform {
                user.ip_address = Annotated::new(client_ip.to_owned());
            }
        }
    }
}

/// Sets the user's GeoIp info based on user's IP address.
pub fn normalize_user_geoinfo(geoip_lookup: &GeoIpLookup, user: &mut User) {
    // Infer user.geo from user.ip_address
    if user.geo.value().is_none() {
        if let Some(ip_address) = user.ip_address.value() {
            if let Ok(Some(geo)) = geoip_lookup.lookup(ip_address.as_str()) {
                user.geo.set_value(Some(geo));
            }
        }
    }
}

fn normalize_user(user: &mut Annotated<User>) {
    let Annotated(Some(user), _) = user else {
        return;
    };
    if !user.other.is_empty() {
        let data = user.data.value_mut().get_or_insert_with(Object::new);
        data.extend(std::mem::take(&mut user.other));
    }
}

fn normalize_logentry(logentry: &mut Annotated<LogEntry>, _meta: &mut Meta) {
    let _ = processor::apply(logentry, |logentry, meta| {
        crate::logentry::normalize_logentry(logentry, meta)
    });
}

/// Ensures that the `release` and `dist` fields match up.
fn normalize_release_dist(event: &mut Event) {
    normalize_dist(&mut event.dist);
}

fn normalize_dist(distribution: &mut Annotated<String>) {
    let _ = processor::apply(distribution, |dist, meta| {
        let trimmed = dist.trim();
        if trimmed.is_empty() {
            return Err(ProcessingAction::DeleteValueHard);
        } else if bytecount::num_chars(trimmed.as_bytes()) > MaxChars::Distribution.limit() {
            meta.add_error(Error::new(ErrorKind::ValueTooLong));
            return Err(ProcessingAction::DeleteValueSoft);
        } else if trimmed != dist {
            *dist = trimmed.to_string();
        }
        Ok(())
    });
}

/// Defaults the `platform` and `level` required attributes.
fn normalize_platform_and_level(event: &mut Event) {
    // The defaulting behavior, was inherited from `StoreNormalizeProcessor` and it's put here since only light
    // normalization happens before metrics extraction and we want the metrics extraction pipeline to already work
    // on some normalized data.
    event.platform.get_or_insert_with(|| "other".to_string());
    event.level.get_or_insert_with(|| match event.ty.value() {
        Some(EventType::Transaction) => Level::Info,
        _ => Level::Error,
    });
}

struct DedupCache(SmallVec<[u64; 16]>);

impl DedupCache {
    pub fn new() -> Self {
        Self(SmallVec::default())
    }

    pub fn probe<H: Hash>(&mut self, element: H) -> bool {
        let mut hasher = DefaultHasher::new();
        element.hash(&mut hasher);
        let hash = hasher.finish();

        if self.0.contains(&hash) {
            false
        } else {
            self.0.push(hash);
            true
        }
    }
}

/// Removes internal tags and adds tags for well-known attributes.
fn normalize_event_tags(event: &mut Event) {
    let tags = &mut event.tags.value_mut().get_or_insert_with(Tags::default).0;
    let environment = &mut event.environment;
    if environment.is_empty() {
        *environment = Annotated::empty();
    }

    // Fix case where legacy apps pass environment as a tag instead of a top level key
    if let Some(tag) = tags.remove("environment").and_then(Annotated::into_value) {
        environment.get_or_insert_with(|| tag);
    }

    // Remove internal tags, that are generated with a `sentry:` prefix when saving the event.
    // They are not allowed to be set by the client due to ambiguity. Also, deduplicate tags.
    let mut tag_cache = DedupCache::new();
    tags.retain(|entry| {
        match entry.value() {
            Some(tag) => match tag.key() {
                Some("release") | Some("dist") | Some("user") | Some("filename")
                | Some("function") => false,
                name => tag_cache.probe(name),
            },
            // ToValue will decide if we should skip serializing Annotated::empty()
            None => true,
        }
    });

    for tag in tags.iter_mut() {
        let _ = processor::apply(tag, |tag, _| {
            if let Some(key) = tag.key() {
                if key.is_empty() {
                    tag.0 = Annotated::from_error(Error::nonempty(), None);
                } else if bytecount::num_chars(key.as_bytes()) > MaxChars::TagKey.limit() {
                    tag.0 = Annotated::from_error(Error::new(ErrorKind::ValueTooLong), None);
                }
            }

            if let Some(value) = tag.value() {
                if value.is_empty() {
                    tag.1 = Annotated::from_error(Error::nonempty(), None);
                } else if bytecount::num_chars(value.as_bytes()) > MaxChars::TagValue.limit() {
                    tag.1 = Annotated::from_error(Error::new(ErrorKind::ValueTooLong), None);
                }
            }

            Ok(())
        });
    }

    let server_name = std::mem::take(&mut event.server_name);
    if server_name.value().is_some() {
        let tag_name = "server_name".to_string();
        tags.insert(tag_name, server_name);
    }

    let site = std::mem::take(&mut event.site);
    if site.value().is_some() {
        let tag_name = "site".to_string();
        tags.insert(tag_name, site);
    }
}

// Reads device specs (family, memory, cpu, etc) from context and sets the device.class tag to high,
// medium, or low.
fn normalize_device_class(event: &mut Event) {
    let tags = &mut event.tags.value_mut().get_or_insert_with(Tags::default).0;
    let tag_name = "device.class".to_owned();
    // Remove any existing device.class tag set by the client, since this should only be set by relay.
    tags.remove("device.class");
    if let Some(contexts) = event.contexts.value() {
        if let Some(device_class) = DeviceClass::from_contexts(contexts) {
            tags.insert(tag_name, Annotated::new(device_class.to_string()));
        }
    }
}

/// Process the last frame of the stacktrace of the first exception.
///
/// No additional frames/stacktraces are normalized as they aren't required for metric extraction.
fn normalize_stacktraces(event: &mut Event) {
    match event.exceptions.value_mut() {
        None => (),
        Some(exception) => match exception.values.value_mut() {
            None => (),
            Some(exceptions) => match exceptions.first_mut() {
                None => (),
                Some(first) => normalize_last_stacktrace_frame(first),
            },
        },
    };
}

fn normalize_last_stacktrace_frame(exception: &mut Annotated<Exception>) {
    let _ = processor::apply(exception, |e, _| {
        processor::apply(&mut e.stacktrace, |s, _| match s.frames.value_mut() {
            None => Ok(()),
            Some(frames) => match frames.last_mut() {
                None => Ok(()),
                Some(frame) => {
                    stacktrace::process_non_raw_frame(frame);
                    Ok(())
                }
            },
        })
    });
}

fn normalize_exceptions(event: &mut Event) {
    let os_hint = mechanism::OsHint::from_event(event);

    if let Some(exception_values) = event.exceptions.value_mut() {
        if let Some(exceptions) = exception_values.values.value_mut() {
            if exceptions.len() == 1 && event.stacktrace.value().is_some() {
                if let Some(exception) = exceptions.get_mut(0) {
                    if let Some(exception) = exception.value_mut() {
                        mem::swap(&mut exception.stacktrace, &mut event.stacktrace);
                        event.stacktrace = Annotated::empty();
                    }
                }
            }

            // Exception mechanism needs SDK information to resolve proper names in
            // exception meta (such as signal names). "SDK Information" really means
            // the operating system version the event was generated on. Some
            // normalization still works without sdk_info, such as mach_exception
            // names (they can only occur on macOS).
            //
            // We also want to validate some other aspects of it.
            for exception in exceptions {
                if let Some(exception) = exception.value_mut() {
                    if let Some(mechanism) = exception.mechanism.value_mut() {
                        mechanism::normalize_mechanism(mechanism, os_hint);
                    }
                }
            }
        }
    }
}

fn normalize_user_agent(_event: &mut Event, normalize_user_agent: Option<bool>) {
    if normalize_user_agent.unwrap_or(false) {
        user_agent::normalize_user_agent(_event);
    }
}

/// Ensures measurements interface is only present for transaction events.
fn normalize_event_measurements(
    event: &mut Event,
    measurements_config: Option<DynamicMeasurementsConfig>,
    max_mri_len: Option<usize>,
) {
    if event.ty.value() != Some(&EventType::Transaction) {
        // Only transaction events may have a measurements interface
        event.measurements = Annotated::empty();
    } else if let Annotated(Some(ref mut measurements), ref mut meta) = event.measurements {
        normalize_measurements(
            measurements,
            meta,
            measurements_config,
            max_mri_len,
            event.start_timestamp.0,
            event.timestamp.0,
        );
    }
}

/// Ensure only valid measurements are ingested.
pub fn normalize_measurements(
    measurements: &mut Measurements,
    meta: &mut Meta,
    measurements_config: Option<DynamicMeasurementsConfig>,
    max_mri_len: Option<usize>,
    start_timestamp: Option<Timestamp>,
    end_timestamp: Option<Timestamp>,
) {
    normalize_mobile_measurements(measurements);
    normalize_units(measurements);

    let duration_millis = match (start_timestamp, end_timestamp) {
        (Some(start), Some(end)) => relay_common::time::chrono_to_positive_millis(end - start),
        _ => 0.0,
    };

    compute_measurements(duration_millis, measurements);
    if let Some(measurements_config) = measurements_config {
        remove_invalid_measurements(measurements, meta, measurements_config, max_mri_len);
    }
}

/// Computes performance score measurements for an event.
///
/// This computes score from vital measurements, using config options to define how it is
/// calculated.
pub fn normalize_performance_score(
    event: &mut Event,
    performance_score: Option<&PerformanceScoreConfig>,
) {
    let Some(performance_score) = performance_score else {
        return;
    };
    for profile in &performance_score.profiles {
        if let Some(condition) = &profile.condition {
            if !condition.matches(event) {
                continue;
            }
            if let Some(measurements) = event.measurements.value_mut() {
                let mut should_add_total = false;
                if profile.score_components.iter().any(|c| {
                    !measurements.contains_key(c.measurement.as_str())
                        && c.weight.abs() >= f64::EPSILON
                        && !c.optional
                }) {
                    // All non-optional measurements with a profile weight greater than 0 are
                    // required to exist on the event. Skip calculating performance scores if
                    // a measurement with weight is missing.
                    break;
                }
                let mut score_total = 0.0f64;
                let mut weight_total = 0.0f64;
                for component in &profile.score_components {
                    // Skip optional components if they are not present on the event.
                    if component.optional
                        && !measurements.contains_key(component.measurement.as_str())
                    {
                        continue;
                    }
                    weight_total += component.weight;
                }
                if weight_total.abs() < f64::EPSILON {
                    // All components are optional or have a weight of `0`. We cannot compute
                    // component weights, so we bail.
                    break;
                }
                for component in &profile.score_components {
                    // Optional measurements that are not present are given a weight of 0.
                    let mut normalized_component_weight = 0.0;
                    if let Some(value) = measurements.get_value(component.measurement.as_str()) {
                        normalized_component_weight = component.weight / weight_total;
                        let cdf = utils::calculate_cdf_score(
                            value.max(0.0), // Webvitals can't be negative, but we need to clamp in case of bad data.
                            component.p10,
                            component.p50,
                        );
                        let component_score = cdf * normalized_component_weight;
                        score_total += component_score;
                        should_add_total = true;

                        measurements.insert(
                            format!("score.{}", component.measurement),
                            Measurement {
                                value: component_score.into(),
                                unit: (MetricUnit::Fraction(FractionUnit::Ratio)).into(),
                            }
                            .into(),
                        );
                    }
                    measurements.insert(
                        format!("score.weight.{}", component.measurement),
                        Measurement {
                            value: normalized_component_weight.into(),
                            unit: (MetricUnit::Fraction(FractionUnit::Ratio)).into(),
                        }
                        .into(),
                    );
                }

                if should_add_total {
                    measurements.insert(
                        "score.total".to_owned(),
                        Measurement {
                            value: score_total.into(),
                            unit: (MetricUnit::Fraction(FractionUnit::Ratio)).into(),
                        }
                        .into(),
                    );
                }
                break; // Measurements have successfully been added, skip any other profiles.
            }
        }
    }
}

/// Compute additional measurements derived from existing ones.
///
/// The added measurements are:
///
/// ```text
/// frames_slow_rate := measurements.frames_slow / measurements.frames_total
/// frames_frozen_rate := measurements.frames_frozen / measurements.frames_total
/// stall_percentage := measurements.stall_total_time / transaction.duration
/// ```
fn compute_measurements(transaction_duration_ms: f64, measurements: &mut Measurements) {
    if let Some(frames_total) = measurements.get_value("frames_total") {
        if frames_total > 0.0 {
            if let Some(frames_frozen) = measurements.get_value("frames_frozen") {
                let frames_frozen_rate = Measurement {
                    value: (frames_frozen / frames_total).into(),
                    unit: (MetricUnit::Fraction(FractionUnit::Ratio)).into(),
                };
                measurements.insert("frames_frozen_rate".to_owned(), frames_frozen_rate.into());
            }
            if let Some(frames_slow) = measurements.get_value("frames_slow") {
                let frames_slow_rate = Measurement {
                    value: (frames_slow / frames_total).into(),
                    unit: MetricUnit::Fraction(FractionUnit::Ratio).into(),
                };
                measurements.insert("frames_slow_rate".to_owned(), frames_slow_rate.into());
            }
        }
    }

    // Get stall_percentage
    if transaction_duration_ms > 0.0 {
        if let Some(stall_total_time) = measurements
            .get("stall_total_time")
            .and_then(Annotated::value)
        {
            if matches!(
                stall_total_time.unit.value(),
                // Accept milliseconds or None, but not other units
                Some(&MetricUnit::Duration(DurationUnit::MilliSecond) | &MetricUnit::None) | None
            ) {
                if let Some(stall_total_time) = stall_total_time.value.0 {
                    let stall_percentage = Measurement {
                        value: (stall_total_time / transaction_duration_ms).into(),
                        unit: (MetricUnit::Fraction(FractionUnit::Ratio)).into(),
                    };
                    measurements.insert("stall_percentage".to_owned(), stall_percentage.into());
                }
            }
        }
    }
}

/// Emit any breakdowns
fn normalize_breakdowns(event: &mut Event, breakdowns_config: Option<&BreakdownsConfig>) {
    match breakdowns_config {
        None => {}
        Some(config) => breakdowns::normalize_breakdowns(event, config),
    }
}

/// Normalizes incoming contexts for the downstream metric extraction.
fn normalize_contexts(contexts: &mut Annotated<Contexts>) {
    let _ = processor::apply(contexts, |contexts, _meta| {
        // Reprocessing context sent from SDKs must not be accepted, it is a Sentry-internal
        // construct.
        // [`normalize`] does not run on renormalization anyway.
        contexts.0.remove("reprocessing");

        for annotated in &mut contexts.0.values_mut() {
            if let Some(ContextInner(Context::Trace(context))) = annotated.value_mut() {
                context.status.get_or_insert_with(|| SpanStatus::Unknown);
            }
            if let Some(context_inner) = annotated.value_mut() {
                crate::normalize::contexts::normalize_context(&mut context_inner.0);
            }
        }

        Ok(())
    });
}

/// New SDKs do not send measurements when they exceed 180 seconds.
///
/// Drop those outlier measurements for older SDKs.
fn filter_mobile_outliers(measurements: &mut Measurements) {
    for key in [
        "app_start_cold",
        "app_start_warm",
        "time_to_initial_display",
        "time_to_full_display",
    ] {
        if let Some(value) = measurements.get_value(key) {
            if value > MAX_DURATION_MOBILE_MS {
                measurements.remove(key);
            }
        }
    }
}

fn normalize_mobile_measurements(measurements: &mut Measurements) {
    normalize_app_start_measurements(measurements);
    filter_mobile_outliers(measurements);
}

fn normalize_units(measurements: &mut Measurements) {
    for (name, measurement) in measurements.iter_mut() {
        let measurement = match measurement.value_mut() {
            Some(m) => m,
            None => continue,
        };

        let stated_unit = measurement.unit.value().copied();
        let default_unit = get_metric_measurement_unit(name);
        measurement
            .unit
            .set_value(Some(stated_unit.or(default_unit).unwrap_or_default()))
    }
}

/// Remove measurements that do not conform to the given config.
///
/// Built-in measurements are accepted if their unit is correct, dropped otherwise.
/// Custom measurements are accepted up to a limit.
///
/// Note that [`Measurements`] is a BTreeMap, which means its keys are sorted.
/// This ensures that for two events with the same measurement keys, the same set of custom
/// measurements is retained.
fn remove_invalid_measurements(
    measurements: &mut Measurements,
    meta: &mut Meta,
    measurements_config: DynamicMeasurementsConfig,
    max_name_and_unit_len: Option<usize>,
) {
    let max_custom_measurements = measurements_config.max_custom_measurements().unwrap_or(0);

    let mut custom_measurements_count = 0;
    let mut removed_measurements = Object::new();

    measurements.retain(|name, value| {
        let measurement = match value.value_mut() {
            Some(m) => m,
            None => return false,
        };

        if !can_be_valid_metric_name(name) {
            meta.add_error(Error::invalid(format!(
                "Metric name contains invalid characters: \"{name}\""
            )));
            removed_measurements.insert(name.clone(), Annotated::new(std::mem::take(measurement)));
            return false;
        }

        // TODO(jjbayer): Should we actually normalize the unit into the event?
        let unit = measurement.unit.value().unwrap_or(&MetricUnit::None);

        if let Some(max_name_and_unit_len) = max_name_and_unit_len {
            let max_name_len = max_name_and_unit_len - unit.to_string().len();

            if name.len() > max_name_len {
                meta.add_error(Error::invalid(format!(
                    "Metric name too long {}/{max_name_len}: \"{name}\"",
                    name.len(),
                )));
                removed_measurements
                    .insert(name.clone(), Annotated::new(std::mem::take(measurement)));
                return false;
            }
        }

        // Check if this is a builtin measurement:
        for builtin_measurement in measurements_config.builtin_measurement_keys() {
            if builtin_measurement.name() == name {
                let value = measurement.value.value().unwrap_or(&0.0);
                // Drop negative values if the builtin measurement does not allow them.
                if !builtin_measurement.allow_negative() && *value < 0.0 {
                    meta.add_error(Error::invalid(format!(
                        "Negative value for measurement {name} not allowed: {value}",
                    )));
                    removed_measurements
                        .insert(name.clone(), Annotated::new(std::mem::take(measurement)));
                    return false;
                }
                // If the unit matches a built-in measurement, we allow it.
                // If the name matches but the unit is wrong, we do not even accept it as a custom measurement,
                // and just drop it instead.
                return builtin_measurement.unit() == unit;
            }
        }

        // For custom measurements, check the budget:
        if custom_measurements_count < max_custom_measurements {
            custom_measurements_count += 1;
            return true;
        }

        meta.add_error(Error::invalid(format!("Too many measurements: {name}")));
        removed_measurements.insert(name.clone(), Annotated::new(std::mem::take(measurement)));

        false
    });

    if !removed_measurements.is_empty() {
        meta.set_original_value(Some(removed_measurements));
    }
}

/// Returns the unit of the provided metric.
///
/// For known measurements, this returns `Some(MetricUnit)`, which can also include
/// `Some(MetricUnit::None)`. For unknown measurement names, this returns `None`.
fn get_metric_measurement_unit(measurement_name: &str) -> Option<MetricUnit> {
    match measurement_name {
        // Web
        "fcp" => Some(MetricUnit::Duration(DurationUnit::MilliSecond)),
        "lcp" => Some(MetricUnit::Duration(DurationUnit::MilliSecond)),
        "fid" => Some(MetricUnit::Duration(DurationUnit::MilliSecond)),
        "fp" => Some(MetricUnit::Duration(DurationUnit::MilliSecond)),
        "inp" => Some(MetricUnit::Duration(DurationUnit::MilliSecond)),
        "ttfb" => Some(MetricUnit::Duration(DurationUnit::MilliSecond)),
        "ttfb.requesttime" => Some(MetricUnit::Duration(DurationUnit::MilliSecond)),
        "cls" => Some(MetricUnit::None),

        // Mobile
        "app_start_cold" => Some(MetricUnit::Duration(DurationUnit::MilliSecond)),
        "app_start_warm" => Some(MetricUnit::Duration(DurationUnit::MilliSecond)),
        "frames_total" => Some(MetricUnit::None),
        "frames_slow" => Some(MetricUnit::None),
        "frames_slow_rate" => Some(MetricUnit::Fraction(FractionUnit::Ratio)),
        "frames_frozen" => Some(MetricUnit::None),
        "frames_frozen_rate" => Some(MetricUnit::Fraction(FractionUnit::Ratio)),
        "time_to_initial_display" => Some(MetricUnit::Duration(DurationUnit::MilliSecond)),
        "time_to_full_display" => Some(MetricUnit::Duration(DurationUnit::MilliSecond)),

        // React-Native
        "stall_count" => Some(MetricUnit::None),
        "stall_total_time" => Some(MetricUnit::Duration(DurationUnit::MilliSecond)),
        "stall_longest_time" => Some(MetricUnit::Duration(DurationUnit::MilliSecond)),
        "stall_percentage" => Some(MetricUnit::Fraction(FractionUnit::Ratio)),

        // Default
        _ => None,
    }
}

/// Replaces dot.case app start measurements keys with snake_case keys.
///
/// The dot.case app start measurements keys are treated as custom measurements.
/// The snake_case is the key expected by the Sentry UI to aggregate and display in graphs.
fn normalize_app_start_measurements(measurements: &mut Measurements) {
    if let Some(app_start_cold_value) = measurements.remove("app.start.cold") {
        measurements.insert("app_start_cold".to_string(), app_start_cold_value);
    }
    if let Some(app_start_warm_value) = measurements.remove("app.start.warm") {
        measurements.insert("app_start_warm".to_string(), app_start_warm_value);
    }
}

#[cfg(test)]
mod tests {

    use std::collections::BTreeMap;

    use insta::assert_debug_snapshot;
    use relay_event_schema::protocol::{
        Contexts, Csp, DeviceContext, Event, Headers, IpAddr, Measurements, Request, Tags,
    };
    use relay_protocol::{get_value, Annotated, SerializableAnnotated};
    use serde_json::json;

    use super::*;
    use crate::{
        ClientHints, DynamicMeasurementsConfig, MeasurementsConfig, PerformanceScoreConfig,
        RawUserAgentInfo,
    };

    #[test]
    fn test_normalize_dist_none() {
        let mut dist = Annotated::default();
        normalize_dist(&mut dist);
        assert_eq!(dist.value(), None);
    }

    #[test]
    fn test_normalize_dist_empty() {
        let mut dist = Annotated::new("".to_string());
        normalize_dist(&mut dist);
        assert_eq!(dist.value(), None);
    }

    #[test]
    fn test_normalize_dist_trim() {
        let mut dist = Annotated::new(" foo  ".to_string());
        normalize_dist(&mut dist);
        assert_eq!(dist.value(), Some(&"foo".to_string()));
    }

    #[test]
    fn test_normalize_dist_whitespace() {
        let mut dist = Annotated::new(" ".to_owned());
        normalize_dist(&mut dist);
        assert_eq!(dist.value(), None);
    }

    #[test]
    fn test_normalize_platform_and_level_with_transaction_event() {
        let json = r#"
        {
            "type": "transaction"
        }
        "#;

        let mut event = Annotated::<Event>::from_json(json).unwrap().0.unwrap();

        normalize_platform_and_level(&mut event);

        insta::assert_ron_snapshot!(SerializableAnnotated(&Annotated::new(event)), {}, @r###"
        {
          "level": "info",
          "type": "transaction",
          "platform": "other",
        }
        "###);
    }

    #[test]
    fn test_normalize_platform_and_level_with_error_event() {
        let json = r#"
        {
            "type": "error"
        }
        "#;

        let mut event = Annotated::<Event>::from_json(json).unwrap().0.unwrap();

        normalize_platform_and_level(&mut event);

        insta::assert_ron_snapshot!(SerializableAnnotated(&Annotated::new(event)), {}, @r###"
        {
          "level": "error",
          "type": "error",
          "platform": "other",
        }
        "###);
    }

    #[test]
    fn test_computed_measurements() {
        let json = r#"
        {
            "type": "transaction",
            "timestamp": "2021-04-26T08:00:05+0100",
            "start_timestamp": "2021-04-26T08:00:00+0100",
            "measurements": {
                "frames_slow": {"value": 1},
                "frames_frozen": {"value": 2},
                "frames_total": {"value": 4},
                "stall_total_time": {"value": 4000, "unit": "millisecond"}
            }
        }
        "#;

        let mut event = Annotated::<Event>::from_json(json).unwrap().0.unwrap();

        normalize_event_measurements(&mut event, None, None);

        insta::assert_ron_snapshot!(SerializableAnnotated(&Annotated::new(event)), {}, @r#"
        {
          "type": "transaction",
          "timestamp": 1619420405.0,
          "start_timestamp": 1619420400.0,
          "measurements": {
            "frames_frozen": {
              "value": 2.0,
              "unit": "none",
            },
            "frames_frozen_rate": {
              "value": 0.5,
              "unit": "ratio",
            },
            "frames_slow": {
              "value": 1.0,
              "unit": "none",
            },
            "frames_slow_rate": {
              "value": 0.25,
              "unit": "ratio",
            },
            "frames_total": {
              "value": 4.0,
              "unit": "none",
            },
            "stall_percentage": {
              "value": 0.8,
              "unit": "ratio",
            },
            "stall_total_time": {
              "value": 4000.0,
              "unit": "millisecond",
            },
          },
        }
        "#);
    }

    #[test]
    fn test_filter_custom_measurements() {
        let json = r#"
        {
            "type": "transaction",
            "timestamp": "2021-04-26T08:00:05+0100",
            "start_timestamp": "2021-04-26T08:00:00+0100",
            "measurements": {
                "my_custom_measurement_1": {"value": 123},
                "frames_frozen": {"value": 666, "unit": "invalid_unit"},
                "frames_slow": {"value": 1},
                "my_custom_measurement_3": {"value": 456},
                "my_custom_measurement_2": {"value": 789}
            }
        }
        "#;
        let mut event = Annotated::<Event>::from_json(json).unwrap().0.unwrap();

        let project_measurement_config: MeasurementsConfig = serde_json::from_value(json!({
            "builtinMeasurements": [
                {"name": "frames_frozen", "unit": "none"},
                {"name": "frames_slow", "unit": "none"}
            ],
            "maxCustomMeasurements": 2,
            "stray_key": "zzz"
        }))
        .unwrap();

        let dynamic_measurement_config =
            DynamicMeasurementsConfig::new(Some(&project_measurement_config), None);

        normalize_event_measurements(&mut event, Some(dynamic_measurement_config), None);

        // Only two custom measurements are retained, in alphabetic order (1 and 2)
        insta::assert_ron_snapshot!(SerializableAnnotated(&Annotated::new(event)), {}, @r#"
        {
          "type": "transaction",
          "timestamp": 1619420405.0,
          "start_timestamp": 1619420400.0,
          "measurements": {
            "frames_slow": {
              "value": 1.0,
              "unit": "none",
            },
            "my_custom_measurement_1": {
              "value": 123.0,
              "unit": "none",
            },
            "my_custom_measurement_2": {
              "value": 789.0,
              "unit": "none",
            },
          },
          "_meta": {
            "measurements": {
              "": Meta(Some(MetaInner(
                err: [
                  [
                    "invalid_data",
                    {
                      "reason": "Too many measurements: my_custom_measurement_3",
                    },
                  ],
                ],
                val: Some({
                  "my_custom_measurement_3": {
                    "unit": "none",
                    "value": 456.0,
                  },
                }),
              ))),
            },
          },
        }
        "#);
    }

    #[test]
    fn test_normalize_units() {
        let mut measurements = Annotated::<Measurements>::from_json(
            r#"{
                "fcp": {"value": 1.1},
                "stall_count": {"value": 3.3},
                "foo": {"value": 8.8}
            }"#,
        )
        .unwrap()
        .into_value()
        .unwrap();
        insta::assert_debug_snapshot!(measurements, @r#"
        Measurements(
            {
                "fcp": Measurement {
                    value: 1.1,
                    unit: ~,
                },
                "foo": Measurement {
                    value: 8.8,
                    unit: ~,
                },
                "stall_count": Measurement {
                    value: 3.3,
                    unit: ~,
                },
            },
        )
        "#);
        normalize_units(&mut measurements);
        insta::assert_debug_snapshot!(measurements, @r#"
        Measurements(
            {
                "fcp": Measurement {
                    value: 1.1,
                    unit: Duration(
                        MilliSecond,
                    ),
                },
                "foo": Measurement {
                    value: 8.8,
                    unit: None,
                },
                "stall_count": Measurement {
                    value: 3.3,
                    unit: None,
                },
            },
        )
        "#);
    }

    #[test]
    fn test_normalize_security_report() {
        let mut event = Event {
            csp: Annotated::from(Csp::default()),
            ..Default::default()
        };
        let ipaddr = IpAddr("213.164.1.114".to_string());

        let client_ip = Some(&ipaddr);
        let user_agent = RawUserAgentInfo::new_test_dummy();

        // This call should fill the event headers with info from the user_agent which is
        // tested below.
        normalize_security_report(&mut event, client_ip, &user_agent);

        let headers = event
            .request
            .value_mut()
            .get_or_insert_with(Request::default)
            .headers
            .value_mut()
            .get_or_insert_with(Headers::default);

        assert_eq!(
            event.user.value().unwrap().ip_address,
            Annotated::from(ipaddr)
        );
        assert_eq!(
            headers.get_header(RawUserAgentInfo::USER_AGENT),
            user_agent.user_agent
        );
        assert_eq!(
            headers.get_header(ClientHints::SEC_CH_UA),
            user_agent.client_hints.sec_ch_ua,
        );
        assert_eq!(
            headers.get_header(ClientHints::SEC_CH_UA_MODEL),
            user_agent.client_hints.sec_ch_ua_model,
        );
        assert_eq!(
            headers.get_header(ClientHints::SEC_CH_UA_PLATFORM),
            user_agent.client_hints.sec_ch_ua_platform,
        );
        assert_eq!(
            headers.get_header(ClientHints::SEC_CH_UA_PLATFORM_VERSION),
            user_agent.client_hints.sec_ch_ua_platform_version,
        );

        assert!(
            std::mem::size_of_val(&ClientHints::<&str>::default()) == 64,
            "If you add new fields, update the test accordingly"
        );
    }

    #[test]
    fn test_no_device_class() {
        let mut event = Event {
            ..Default::default()
        };
        normalize_device_class(&mut event);
        let tags = &event.tags.value_mut().get_or_insert_with(Tags::default).0;
        assert_eq!(None, tags.get("device_class"));
    }

    #[test]
    fn test_apple_low_device_class() {
        let mut event = Event {
            contexts: {
                let mut contexts = Contexts::new();
                contexts.add(DeviceContext {
                    family: "iPhone".to_string().into(),
                    model: "iPhone8,4".to_string().into(),
                    ..Default::default()
                });
                Annotated::new(contexts)
            },
            ..Default::default()
        };
        normalize_device_class(&mut event);
        assert_debug_snapshot!(event.tags, @r#"
        Tags(
            PairList(
                [
                    TagEntry(
                        "device.class",
                        "1",
                    ),
                ],
            ),
        )
        "#);
    }

    #[test]
    fn test_apple_medium_device_class() {
        let mut event = Event {
            contexts: {
                let mut contexts = Contexts::new();
                contexts.add(DeviceContext {
                    family: "iPhone".to_string().into(),
                    model: "iPhone12,8".to_string().into(),
                    ..Default::default()
                });
                Annotated::new(contexts)
            },
            ..Default::default()
        };
        normalize_device_class(&mut event);
        assert_debug_snapshot!(event.tags, @r#"
        Tags(
            PairList(
                [
                    TagEntry(
                        "device.class",
                        "2",
                    ),
                ],
            ),
        )
        "#);
    }

    #[test]
    fn test_android_low_device_class() {
        let mut event = Event {
            contexts: {
                let mut contexts = Contexts::new();
                contexts.add(DeviceContext {
                    family: "android".to_string().into(),
                    processor_frequency: 1000.into(),
                    processor_count: 6.into(),
                    memory_size: (2 * 1024 * 1024 * 1024).into(),
                    ..Default::default()
                });
                Annotated::new(contexts)
            },
            ..Default::default()
        };
        normalize_device_class(&mut event);
        assert_debug_snapshot!(event.tags, @r#"
        Tags(
            PairList(
                [
                    TagEntry(
                        "device.class",
                        "1",
                    ),
                ],
            ),
        )
        "#);
    }

    #[test]
    fn test_android_medium_device_class() {
        let mut event = Event {
            contexts: {
                let mut contexts = Contexts::new();
                contexts.add(DeviceContext {
                    family: "android".to_string().into(),
                    processor_frequency: 2000.into(),
                    processor_count: 8.into(),
                    memory_size: (6 * 1024 * 1024 * 1024).into(),
                    ..Default::default()
                });
                Annotated::new(contexts)
            },
            ..Default::default()
        };
        normalize_device_class(&mut event);
        assert_debug_snapshot!(event.tags, @r#"
        Tags(
            PairList(
                [
                    TagEntry(
                        "device.class",
                        "2",
                    ),
                ],
            ),
        )
        "#);
    }

    #[test]
    fn test_android_high_device_class() {
        let mut event = Event {
            contexts: {
                let mut contexts = Contexts::new();
                contexts.add(DeviceContext {
                    family: "android".to_string().into(),
                    processor_frequency: 2500.into(),
                    processor_count: 8.into(),
                    memory_size: (6 * 1024 * 1024 * 1024).into(),
                    ..Default::default()
                });
                Annotated::new(contexts)
            },
            ..Default::default()
        };
        normalize_device_class(&mut event);
        assert_debug_snapshot!(event.tags, @r#"
        Tags(
            PairList(
                [
                    TagEntry(
                        "device.class",
                        "3",
                    ),
                ],
            ),
        )
        "#);
    }

    #[test]
    fn test_keeps_valid_measurement() {
        let name = "lcp";
        let measurement = Measurement {
            value: Annotated::new(420.69),
            unit: Annotated::new(MetricUnit::Duration(DurationUnit::MilliSecond)),
        };

        assert!(!is_measurement_dropped(name, measurement));
    }

    #[test]
    fn test_drops_too_long_measurement_names() {
        let name = "lcpppppppppppppppppppppppppppp";
        let measurement = Measurement {
            value: Annotated::new(420.69),
            unit: Annotated::new(MetricUnit::Duration(DurationUnit::MilliSecond)),
        };

        assert!(is_measurement_dropped(name, measurement));
    }

    #[test]
    fn test_drops_measurements_with_invalid_characters() {
        let name = "i æm frøm nørwåy";
        let measurement = Measurement {
            value: Annotated::new(420.69),
            unit: Annotated::new(MetricUnit::Duration(DurationUnit::MilliSecond)),
        };

        assert!(is_measurement_dropped(name, measurement));
    }

    fn is_measurement_dropped(name: &str, measurement: Measurement) -> bool {
        let max_name_and_unit_len = Some(30);

        let mut measurements: BTreeMap<String, Annotated<Measurement>> = Object::new();
        measurements.insert(name.to_string(), Annotated::new(measurement));

        let mut measurements = Measurements(measurements);
        let mut meta = Meta::default();
        let measurements_config = MeasurementsConfig {
            max_custom_measurements: 1,
            ..Default::default()
        };

        let dynamic_config = DynamicMeasurementsConfig::new(Some(&measurements_config), None);

        // Just for clarity.
        // Checks that there is 1 measurement before processing.
        assert_eq!(measurements.len(), 1);

        remove_invalid_measurements(
            &mut measurements,
            &mut meta,
            dynamic_config,
            max_name_and_unit_len,
        );

        // Checks whether the measurement is dropped.
        measurements.len() == 0
    }

    #[test]
    fn test_normalize_app_start_measurements_does_not_add_measurements() {
        let mut measurements = Annotated::<Measurements>::from_json(r###"{}"###)
            .unwrap()
            .into_value()
            .unwrap();
        insta::assert_debug_snapshot!(measurements, @r###"
        Measurements(
            {},
        )
        "###);
        normalize_app_start_measurements(&mut measurements);
        insta::assert_debug_snapshot!(measurements, @r###"
        Measurements(
            {},
        )
        "###);
    }

    #[test]
    fn test_normalize_app_start_cold_measurements() {
        let mut measurements =
            Annotated::<Measurements>::from_json(r#"{"app.start.cold": {"value": 1.1}}"#)
                .unwrap()
                .into_value()
                .unwrap();
        insta::assert_debug_snapshot!(measurements, @r###"
        Measurements(
            {
                "app.start.cold": Measurement {
                    value: 1.1,
                    unit: ~,
                },
            },
        )
        "###);
        normalize_app_start_measurements(&mut measurements);
        insta::assert_debug_snapshot!(measurements, @r###"
        Measurements(
            {
                "app_start_cold": Measurement {
                    value: 1.1,
                    unit: ~,
                },
            },
        )
        "###);
    }

    #[test]
    fn test_normalize_app_start_warm_measurements() {
        let mut measurements =
            Annotated::<Measurements>::from_json(r#"{"app.start.warm": {"value": 1.1}}"#)
                .unwrap()
                .into_value()
                .unwrap();
        insta::assert_debug_snapshot!(measurements, @r###"
        Measurements(
            {
                "app.start.warm": Measurement {
                    value: 1.1,
                    unit: ~,
                },
            },
        )
        "###);
        normalize_app_start_measurements(&mut measurements);
        insta::assert_debug_snapshot!(measurements, @r###"
        Measurements(
            {
                "app_start_warm": Measurement {
                    value: 1.1,
                    unit: ~,
                },
            },
        )
        "###);
    }

    #[test]
    fn test_apple_high_device_class() {
        let mut event = Event {
            contexts: {
                let mut contexts = Contexts::new();
                contexts.add(DeviceContext {
                    family: "iPhone".to_string().into(),
                    model: "iPhone15,3".to_string().into(),
                    ..Default::default()
                });
                Annotated::new(contexts)
            },
            ..Default::default()
        };
        normalize_device_class(&mut event);
        assert_debug_snapshot!(event.tags, @r#"
        Tags(
            PairList(
                [
                    TagEntry(
                        "device.class",
                        "3",
                    ),
                ],
            ),
        )
        "#);
    }

    #[test]
    fn test_filter_mobile_outliers() {
        let mut measurements =
            Annotated::<Measurements>::from_json(r#"{"app_start_warm": {"value": 180001}}"#)
                .unwrap()
                .into_value()
                .unwrap();
        assert_eq!(measurements.len(), 1);
        filter_mobile_outliers(&mut measurements);
        assert_eq!(measurements.len(), 0);
    }

    #[test]
    fn test_computed_performance_score() {
        let json = r#"
        {
            "type": "transaction",
            "timestamp": "2021-04-26T08:00:05+0100",
            "start_timestamp": "2021-04-26T08:00:00+0100",
            "measurements": {
                "fid": {"value": 213, "unit": "millisecond"},
                "fcp": {"value": 1237, "unit": "millisecond"},
                "lcp": {"value": 6596, "unit": "millisecond"},
                "cls": {"value": 0.11}
            },
            "contexts": {
                "browser": {
                    "name": "Chrome",
                    "version": "120.1.1",
                    "type": "browser"
                }
            }
        }
        "#;

        let mut event = Annotated::<Event>::from_json(json).unwrap().0.unwrap();

        let performance_score: PerformanceScoreConfig = serde_json::from_value(json!({
            "profiles": [
                {
                    "name": "Desktop",
                    "scoreComponents": [
                        {
                            "measurement": "fcp",
                            "weight": 0.15,
                            "p10": 900,
                            "p50": 1600
                        },
                        {
                            "measurement": "lcp",
                            "weight": 0.30,
                            "p10": 1200,
                            "p50": 2400
                        },
                        {
                            "measurement": "fid",
                            "weight": 0.30,
                            "p10": 100,
                            "p50": 300
                        },
                        {
                            "measurement": "cls",
                            "weight": 0.25,
                            "p10": 0.1,
                            "p50": 0.25
                        },
                        {
                            "measurement": "ttfb",
                            "weight": 0.0,
                            "p10": 0.2,
                            "p50": 0.4
                        },
                    ],
                    "condition": {
                        "op":"eq",
                        "name": "event.contexts.browser.name",
                        "value": "Chrome"
                    }
                }
            ]
        }))
        .unwrap();

        normalize_performance_score(&mut event, Some(&performance_score));

        insta::assert_ron_snapshot!(SerializableAnnotated(&Annotated::new(event)), {}, @r###"
        {
          "type": "transaction",
          "timestamp": 1619420405.0,
          "start_timestamp": 1619420400.0,
          "contexts": {
            "browser": {
              "name": "Chrome",
              "version": "120.1.1",
              "type": "browser",
            },
          },
          "measurements": {
            "cls": {
              "value": 0.11,
            },
            "fcp": {
              "value": 1237.0,
              "unit": "millisecond",
            },
            "fid": {
              "value": 213.0,
              "unit": "millisecond",
            },
            "lcp": {
              "value": 6596.0,
              "unit": "millisecond",
            },
            "score.cls": {
              "value": 0.21864170607444863,
              "unit": "ratio",
            },
            "score.fcp": {
              "value": 0.10750855443790831,
              "unit": "ratio",
            },
            "score.fid": {
              "value": 0.19657361348282545,
              "unit": "ratio",
            },
            "score.lcp": {
              "value": 0.009238896571386584,
              "unit": "ratio",
            },
            "score.total": {
              "value": 0.531962770566569,
              "unit": "ratio",
            },
            "score.weight.cls": {
              "value": 0.25,
              "unit": "ratio",
            },
            "score.weight.fcp": {
              "value": 0.15,
              "unit": "ratio",
            },
            "score.weight.fid": {
              "value": 0.3,
              "unit": "ratio",
            },
            "score.weight.lcp": {
              "value": 0.3,
              "unit": "ratio",
            },
            "score.weight.ttfb": {
              "value": 0.0,
              "unit": "ratio",
            },
          },
        }
        "###);
    }

    // Test performance score is calculated correctly when the sum of weights is under 1.
    // The expected result should normalize the weights to a sum of 1 and scale the weight measurements accordingly.
    #[test]
    fn test_computed_performance_score_with_under_normalized_weights() {
        let json = r#"
        {
            "type": "transaction",
            "timestamp": "2021-04-26T08:00:05+0100",
            "start_timestamp": "2021-04-26T08:00:00+0100",
            "measurements": {
                "fid": {"value": 213, "unit": "millisecond"},
                "fcp": {"value": 1237, "unit": "millisecond"},
                "lcp": {"value": 6596, "unit": "millisecond"},
                "cls": {"value": 0.11}
            },
            "contexts": {
                "browser": {
                    "name": "Chrome",
                    "version": "120.1.1",
                    "type": "browser"
                }
            }
        }
        "#;

        let mut event = Annotated::<Event>::from_json(json).unwrap().0.unwrap();

        let performance_score: PerformanceScoreConfig = serde_json::from_value(json!({
            "profiles": [
                {
                    "name": "Desktop",
                    "scoreComponents": [
                        {
                            "measurement": "fcp",
                            "weight": 0.03,
                            "p10": 900,
                            "p50": 1600
                        },
                        {
                            "measurement": "lcp",
                            "weight": 0.06,
                            "p10": 1200,
                            "p50": 2400
                        },
                        {
                            "measurement": "fid",
                            "weight": 0.06,
                            "p10": 100,
                            "p50": 300
                        },
                        {
                            "measurement": "cls",
                            "weight": 0.05,
                            "p10": 0.1,
                            "p50": 0.25
                        },
                        {
                            "measurement": "ttfb",
                            "weight": 0.0,
                            "p10": 0.2,
                            "p50": 0.4
                        },
                    ],
                    "condition": {
                        "op":"eq",
                        "name": "event.contexts.browser.name",
                        "value": "Chrome"
                    }
                }
            ]
        }))
        .unwrap();

        normalize_performance_score(&mut event, Some(&performance_score));

        insta::assert_ron_snapshot!(SerializableAnnotated(&Annotated::new(event)), {}, @r###"
        {
          "type": "transaction",
          "timestamp": 1619420405.0,
          "start_timestamp": 1619420400.0,
          "contexts": {
            "browser": {
              "name": "Chrome",
              "version": "120.1.1",
              "type": "browser",
            },
          },
          "measurements": {
            "cls": {
              "value": 0.11,
            },
            "fcp": {
              "value": 1237.0,
              "unit": "millisecond",
            },
            "fid": {
              "value": 213.0,
              "unit": "millisecond",
            },
            "lcp": {
              "value": 6596.0,
              "unit": "millisecond",
            },
            "score.cls": {
              "value": 0.21864170607444863,
              "unit": "ratio",
            },
            "score.fcp": {
              "value": 0.10750855443790831,
              "unit": "ratio",
            },
            "score.fid": {
              "value": 0.19657361348282545,
              "unit": "ratio",
            },
            "score.lcp": {
              "value": 0.009238896571386584,
              "unit": "ratio",
            },
            "score.total": {
              "value": 0.531962770566569,
              "unit": "ratio",
            },
            "score.weight.cls": {
              "value": 0.25,
              "unit": "ratio",
            },
            "score.weight.fcp": {
              "value": 0.15,
              "unit": "ratio",
            },
            "score.weight.fid": {
              "value": 0.3,
              "unit": "ratio",
            },
            "score.weight.lcp": {
              "value": 0.3,
              "unit": "ratio",
            },
            "score.weight.ttfb": {
              "value": 0.0,
              "unit": "ratio",
            },
          },
        }
        "###);
    }

    // Test performance score is calculated correctly when the sum of weights is over 1.
    // The expected result should normalize the weights to a sum of 1 and scale the weight measurements accordingly.
    #[test]
    fn test_computed_performance_score_with_over_normalized_weights() {
        let json = r#"
        {
            "type": "transaction",
            "timestamp": "2021-04-26T08:00:05+0100",
            "start_timestamp": "2021-04-26T08:00:00+0100",
            "measurements": {
                "fid": {"value": 213, "unit": "millisecond"},
                "fcp": {"value": 1237, "unit": "millisecond"},
                "lcp": {"value": 6596, "unit": "millisecond"},
                "cls": {"value": 0.11}
            },
            "contexts": {
                "browser": {
                    "name": "Chrome",
                    "version": "120.1.1",
                    "type": "browser"
                }
            }
        }
        "#;

        let mut event = Annotated::<Event>::from_json(json).unwrap().0.unwrap();

        let performance_score: PerformanceScoreConfig = serde_json::from_value(json!({
            "profiles": [
                {
                    "name": "Desktop",
                    "scoreComponents": [
                        {
                            "measurement": "fcp",
                            "weight": 0.30,
                            "p10": 900,
                            "p50": 1600
                        },
                        {
                            "measurement": "lcp",
                            "weight": 0.60,
                            "p10": 1200,
                            "p50": 2400
                        },
                        {
                            "measurement": "fid",
                            "weight": 0.60,
                            "p10": 100,
                            "p50": 300
                        },
                        {
                            "measurement": "cls",
                            "weight": 0.50,
                            "p10": 0.1,
                            "p50": 0.25
                        },
                        {
                            "measurement": "ttfb",
                            "weight": 0.0,
                            "p10": 0.2,
                            "p50": 0.4
                        },
                    ],
                    "condition": {
                        "op":"eq",
                        "name": "event.contexts.browser.name",
                        "value": "Chrome"
                    }
                }
            ]
        }))
        .unwrap();

        normalize_performance_score(&mut event, Some(&performance_score));

        insta::assert_ron_snapshot!(SerializableAnnotated(&Annotated::new(event)), {}, @r###"
        {
          "type": "transaction",
          "timestamp": 1619420405.0,
          "start_timestamp": 1619420400.0,
          "contexts": {
            "browser": {
              "name": "Chrome",
              "version": "120.1.1",
              "type": "browser",
            },
          },
          "measurements": {
            "cls": {
              "value": 0.11,
            },
            "fcp": {
              "value": 1237.0,
              "unit": "millisecond",
            },
            "fid": {
              "value": 213.0,
              "unit": "millisecond",
            },
            "lcp": {
              "value": 6596.0,
              "unit": "millisecond",
            },
            "score.cls": {
              "value": 0.21864170607444863,
              "unit": "ratio",
            },
            "score.fcp": {
              "value": 0.10750855443790831,
              "unit": "ratio",
            },
            "score.fid": {
              "value": 0.19657361348282545,
              "unit": "ratio",
            },
            "score.lcp": {
              "value": 0.009238896571386584,
              "unit": "ratio",
            },
            "score.total": {
              "value": 0.531962770566569,
              "unit": "ratio",
            },
            "score.weight.cls": {
              "value": 0.25,
              "unit": "ratio",
            },
            "score.weight.fcp": {
              "value": 0.15,
              "unit": "ratio",
            },
            "score.weight.fid": {
              "value": 0.3,
              "unit": "ratio",
            },
            "score.weight.lcp": {
              "value": 0.3,
              "unit": "ratio",
            },
            "score.weight.ttfb": {
              "value": 0.0,
              "unit": "ratio",
            },
          },
        }
        "###);
    }

    #[test]
    fn test_computed_performance_score_missing_measurement() {
        let json = r#"
        {
            "type": "transaction",
            "timestamp": "2021-04-26T08:00:05+0100",
            "start_timestamp": "2021-04-26T08:00:00+0100",
            "measurements": {
                "a": {"value": 213, "unit": "millisecond"}
            },
            "contexts": {
                "browser": {
                    "name": "Chrome",
                    "version": "120.1.1",
                    "type": "browser"
                }
            }
        }
        "#;

        let mut event = Annotated::<Event>::from_json(json).unwrap().0.unwrap();

        let performance_score: PerformanceScoreConfig = serde_json::from_value(json!({
            "profiles": [
                {
                    "name": "Desktop",
                    "scoreComponents": [
                        {
                            "measurement": "a",
                            "weight": 0.15,
                            "p10": 900,
                            "p50": 1600
                        },
                        {
                            "measurement": "b",
                            "weight": 0.30,
                            "p10": 1200,
                            "p50": 2400
                        },
                    ],
                    "condition": {
                        "op":"eq",
                        "name": "event.contexts.browser.name",
                        "value": "Chrome"
                    }
                }
            ]
        }))
        .unwrap();

        normalize_performance_score(&mut event, Some(&performance_score));

        insta::assert_ron_snapshot!(SerializableAnnotated(&Annotated::new(event)), {}, @r###"
        {
          "type": "transaction",
          "timestamp": 1619420405.0,
          "start_timestamp": 1619420400.0,
          "contexts": {
            "browser": {
              "name": "Chrome",
              "version": "120.1.1",
              "type": "browser",
            },
          },
          "measurements": {
            "a": {
              "value": 213.0,
              "unit": "millisecond",
            },
          },
        }
        "###);
    }

    #[test]
    fn test_computed_performance_score_optional_measurement() {
        let json = r#"
        {
            "type": "transaction",
            "timestamp": "2021-04-26T08:00:05+0100",
            "start_timestamp": "2021-04-26T08:00:00+0100",
            "measurements": {
                "a": {"value": 213, "unit": "millisecond"},
                "b": {"value": 213, "unit": "millisecond"}
            },
            "contexts": {
                "browser": {
                    "name": "Chrome",
                    "version": "120.1.1",
                    "type": "browser"
                }
            }
        }
        "#;

        let mut event = Annotated::<Event>::from_json(json).unwrap().0.unwrap();

        let performance_score: PerformanceScoreConfig = serde_json::from_value(json!({
            "profiles": [
                {
                    "name": "Desktop",
                    "scoreComponents": [
                        {
                            "measurement": "a",
                            "weight": 0.15,
                            "p10": 900,
                            "p50": 1600,
                        },
                        {
                            "measurement": "b",
                            "weight": 0.30,
                            "p10": 1200,
                            "p50": 2400,
                            "optional": true
                        },
                        {
                            "measurement": "c",
                            "weight": 0.55,
                            "p10": 1200,
                            "p50": 2400,
                            "optional": true
                        },
                    ],
                    "condition": {
                        "op":"eq",
                        "name": "event.contexts.browser.name",
                        "value": "Chrome"
                    }
                }
            ]
        }))
        .unwrap();

        normalize_performance_score(&mut event, Some(&performance_score));

        insta::assert_ron_snapshot!(SerializableAnnotated(&Annotated::new(event)), {}, @r###"
        {
          "type": "transaction",
          "timestamp": 1619420405.0,
          "start_timestamp": 1619420400.0,
          "contexts": {
            "browser": {
              "name": "Chrome",
              "version": "120.1.1",
              "type": "browser",
            },
          },
          "measurements": {
            "a": {
              "value": 213.0,
              "unit": "millisecond",
            },
            "b": {
              "value": 213.0,
              "unit": "millisecond",
            },
            "score.a": {
              "value": 0.33333215313291975,
              "unit": "ratio",
            },
            "score.b": {
              "value": 0.66666415149198,
              "unit": "ratio",
            },
            "score.total": {
              "value": 0.9999963046248997,
              "unit": "ratio",
            },
            "score.weight.a": {
              "value": 0.33333333333333337,
              "unit": "ratio",
            },
            "score.weight.b": {
              "value": 0.6666666666666667,
              "unit": "ratio",
            },
            "score.weight.c": {
              "value": 0.0,
              "unit": "ratio",
            },
          },
        }
        "###);
    }

    #[test]
    fn test_computed_performance_score_weight_0() {
        let json = r#"
        {
            "type": "transaction",
            "timestamp": "2021-04-26T08:00:05+0100",
            "start_timestamp": "2021-04-26T08:00:00+0100",
            "measurements": {
                "cls": {"value": 0.11}
            }
        }
        "#;

        let mut event = Annotated::<Event>::from_json(json).unwrap().0.unwrap();

        let performance_score: PerformanceScoreConfig = serde_json::from_value(json!({
            "profiles": [
                {
                    "name": "Desktop",
                    "scoreComponents": [
                        {
                            "measurement": "cls",
                            "weight": 0,
                            "p10": 0.1,
                            "p50": 0.25
                        },
                    ],
                    "condition": {
                        "op":"and",
                        "inner": []
                    }
                }
            ]
        }))
        .unwrap();

        normalize_performance_score(&mut event, Some(&performance_score));

        insta::assert_ron_snapshot!(SerializableAnnotated(&Annotated::new(event)), {}, @r###"
        {
          "type": "transaction",
          "timestamp": 1619420405.0,
          "start_timestamp": 1619420400.0,
          "measurements": {
            "cls": {
              "value": 0.11,
            },
          },
        }
        "###);
    }

    #[test]
    fn test_computed_performance_score_negative_value() {
        let json = r#"
        {
            "type": "transaction",
            "timestamp": "2021-04-26T08:00:05+0100",
            "start_timestamp": "2021-04-26T08:00:00+0100",
            "measurements": {
                "ttfb": {"value": -100, "unit": "millisecond"}
            }
        }
        "#;

        let mut event = Annotated::<Event>::from_json(json).unwrap().0.unwrap();

        let performance_score: PerformanceScoreConfig = serde_json::from_value(json!({
            "profiles": [
                {
                    "name": "Desktop",
                    "scoreComponents": [
                        {
                            "measurement": "ttfb",
                            "weight": 1.0,
                            "p10": 100.0,
                            "p50": 250.0
                        },
                    ],
                    "condition": {
                        "op":"and",
                        "inner": []
                    }
                }
            ]
        }))
        .unwrap();

        normalize_performance_score(&mut event, Some(&performance_score));

        insta::assert_ron_snapshot!(SerializableAnnotated(&Annotated::new(event)), {}, @r###"
        {
          "type": "transaction",
          "timestamp": 1619420405.0,
          "start_timestamp": 1619420400.0,
          "measurements": {
            "score.total": {
              "value": 1.0,
              "unit": "ratio",
            },
            "score.ttfb": {
              "value": 1.0,
              "unit": "ratio",
            },
            "score.weight.ttfb": {
              "value": 1.0,
              "unit": "ratio",
            },
            "ttfb": {
              "value": -100.0,
              "unit": "millisecond",
            },
          },
        }
        "###);
    }

    #[test]
    fn test_filter_negative_web_vital_measurements() {
        let json = r#"
        {
            "type": "transaction",
            "timestamp": "2021-04-26T08:00:05+0100",
            "start_timestamp": "2021-04-26T08:00:00+0100",
            "measurements": {
                "ttfb": {"value": -100, "unit": "millisecond"}
            }
        }
        "#;
        let mut event = Annotated::<Event>::from_json(json).unwrap().0.unwrap();

        // Allow ttfb as a builtinMeasurement with allow_negative defaulted to false.
        let project_measurement_config: MeasurementsConfig = serde_json::from_value(json!({
            "builtinMeasurements": [
                {"name": "ttfb", "unit": "millisecond"},
            ],
        }))
        .unwrap();

        let dynamic_measurement_config =
            DynamicMeasurementsConfig::new(Some(&project_measurement_config), None);

        normalize_event_measurements(&mut event, Some(dynamic_measurement_config), None);

        insta::assert_ron_snapshot!(SerializableAnnotated(&Annotated::new(event)), {}, @r###"
        {
          "type": "transaction",
          "timestamp": 1619420405.0,
          "start_timestamp": 1619420400.0,
          "measurements": {},
          "_meta": {
            "measurements": {
              "": Meta(Some(MetaInner(
                err: [
                  [
                    "invalid_data",
                    {
                      "reason": "Negative value for measurement ttfb not allowed: -100",
                    },
                  ],
                ],
                val: Some({
                  "ttfb": {
                    "unit": "millisecond",
                    "value": -100.0,
                  },
                }),
              ))),
            },
          },
        }
        "###);
    }

    #[test]
<<<<<<< HEAD
    fn test_user_data_moved() {
        let mut user = Annotated::new(User {
            other: {
                let mut map = Object::new();
                map.insert(
                    "other".to_string(),
                    Annotated::new(Value::String("value".to_owned())),
                );
                map
            },
            ..User::default()
        });

        normalize_user(&mut user);

        let user = user.value().unwrap();

        assert_eq!(user.data, {
            let mut map = Object::new();
            map.insert(
                "other".to_string(),
                Annotated::new(Value::String("value".to_owned())),
            );
            Annotated::new(map)
        });

        assert_eq!(user.other, Object::new());
=======
    fn test_normalization_removes_reprocessing_context() {
        let json = r#"{
            "contexts": {
                "reprocessing": {}
            }
        }"#;
        let mut event = Annotated::<Event>::from_json(json).unwrap();
        assert!(get_value!(event.contexts!).contains_key("reprocessing"));
        normalize_event(&mut event, &NormalizationConfig::default());
        assert!(!get_value!(event.contexts!).contains_key("reprocessing"));
    }

    #[test]
    fn test_renormalization_does_not_remove_reprocessing_context() {
        let json = r#"{
            "contexts": {
                "reprocessing": {}
            }
        }"#;
        let mut event = Annotated::<Event>::from_json(json).unwrap();
        assert!(get_value!(event.contexts!).contains_key("reprocessing"));
        normalize_event(
            &mut event,
            &NormalizationConfig {
                is_renormalize: true,
                ..Default::default()
            },
        );
        assert!(get_value!(event.contexts!).contains_key("reprocessing"));
>>>>>>> 3951f181
    }
}<|MERGE_RESOLUTION|>--- conflicted
+++ resolved
@@ -2455,7 +2455,38 @@
     }
 
     #[test]
-<<<<<<< HEAD
+    fn test_normalization_removes_reprocessing_context() {
+        let json = r#"{
+            "contexts": {
+                "reprocessing": {}
+            }
+        }"#;
+        let mut event = Annotated::<Event>::from_json(json).unwrap();
+        assert!(get_value!(event.contexts!).contains_key("reprocessing"));
+        normalize_event(&mut event, &NormalizationConfig::default());
+        assert!(!get_value!(event.contexts!).contains_key("reprocessing"));
+    }
+
+    #[test]
+    fn test_renormalization_does_not_remove_reprocessing_context() {
+        let json = r#"{
+            "contexts": {
+                "reprocessing": {}
+            }
+        }"#;
+        let mut event = Annotated::<Event>::from_json(json).unwrap();
+        assert!(get_value!(event.contexts!).contains_key("reprocessing"));
+        normalize_event(
+            &mut event,
+            &NormalizationConfig {
+                is_renormalize: true,
+                ..Default::default()
+            },
+        );
+        assert!(get_value!(event.contexts!).contains_key("reprocessing"));
+    }
+
+    #[test]
     fn test_user_data_moved() {
         let mut user = Annotated::new(User {
             other: {
@@ -2483,36 +2514,5 @@
         });
 
         assert_eq!(user.other, Object::new());
-=======
-    fn test_normalization_removes_reprocessing_context() {
-        let json = r#"{
-            "contexts": {
-                "reprocessing": {}
-            }
-        }"#;
-        let mut event = Annotated::<Event>::from_json(json).unwrap();
-        assert!(get_value!(event.contexts!).contains_key("reprocessing"));
-        normalize_event(&mut event, &NormalizationConfig::default());
-        assert!(!get_value!(event.contexts!).contains_key("reprocessing"));
-    }
-
-    #[test]
-    fn test_renormalization_does_not_remove_reprocessing_context() {
-        let json = r#"{
-            "contexts": {
-                "reprocessing": {}
-            }
-        }"#;
-        let mut event = Annotated::<Event>::from_json(json).unwrap();
-        assert!(get_value!(event.contexts!).contains_key("reprocessing"));
-        normalize_event(
-            &mut event,
-            &NormalizationConfig {
-                is_renormalize: true,
-                ..Default::default()
-            },
-        );
-        assert!(get_value!(event.contexts!).contains_key("reprocessing"));
->>>>>>> 3951f181
     }
 }