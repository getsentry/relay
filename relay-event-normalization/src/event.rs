//! Event normalization.
//!
//! This module provides a function to normalize events.

use std::collections::hash_map::DefaultHasher;
use std::collections::BTreeSet;

use std::hash::{Hash, Hasher};
use std::mem;
use std::ops::Range;

use chrono::{DateTime, Duration, Utc};
use relay_base_schema::metrics::{
    can_be_valid_metric_name, DurationUnit, FractionUnit, MetricUnit,
};
use relay_common::time::UnixTimestamp;
use relay_event_schema::processor::{
    self, MaxChars, ProcessingAction, ProcessingResult, ProcessingState, Processor,
};
use relay_event_schema::protocol::{
    AsPair, Context, ContextInner, Contexts, DeviceClass, Event, EventType, Exception, Headers,
    IpAddr, LogEntry, Measurement, Measurements, NelContext, Request, SpanAttribute, SpanStatus,
<<<<<<< HEAD
    Tags, Timestamp, TraceContext, User,
=======
    Tags, User,
>>>>>>> 18615cf4
};
use relay_protocol::{Annotated, Empty, Error, ErrorKind, Meta, Object, Value};
use smallvec::SmallVec;

use crate::normalize::request;
use crate::span::tag_extraction::{self, extract_span_tags};
use crate::timestamp::TimestampProcessor;
use crate::utils::{self, MAX_DURATION_MOBILE_MS};
use crate::{
    breakdowns, mechanism, schema, span, stacktrace, transactions, trimming, user_agent,
    BreakdownsConfig, ClockDriftProcessor, DynamicMeasurementsConfig, GeoIpLookup,
    PerformanceScoreConfig, RawUserAgentInfo, SpanDescriptionRule, TransactionNameConfig,
};

/// Configuration for [`normalize_event`].
#[derive(Clone, Debug)]
pub struct NormalizationConfig<'a> {
    /// The IP address of the SDK that sent the event.
    ///
    /// When `{{auto}}` is specified and there is no other IP address in the payload, such as in the
    /// `request` context, this IP address gets added to the `user` context.
    pub client_ip: Option<&'a IpAddr>,

    /// The user-agent and client hints obtained from the submission request headers.
    ///
    /// Client hints are the preferred way to infer device, operating system, and browser
    /// information should the event payload contain no such data. If no client hints are present,
    /// normalization falls back to the user agent.
    pub user_agent: RawUserAgentInfo<&'a str>,

    /// The time at which the event was received in this Relay.
    ///
    /// This timestamp is persisted into the event payload.
    pub received_at: Option<DateTime<Utc>>,

    /// The maximum amount of seconds an event can be dated in the past.
    ///
    /// If the event's timestamp is older, the received timestamp is assumed.
    pub max_secs_in_past: Option<i64>,

    /// The maximum amount of seconds an event can be predated into the future.
    ///
    /// If the event's timestamp lies further into the future, the received timestamp is assumed.
    pub max_secs_in_future: Option<i64>,

    /// Timestamp range in which a transaction must end.
    ///
    /// Transactions that finish outside of this range are considered invalid.
    /// This check is skipped if no range is provided.
    pub transaction_range: Option<Range<UnixTimestamp>>,

    /// The maximum length for names of custom measurements.
    ///
    /// Measurements with longer names are removed from the transaction event and replaced with a
    /// metadata entry.
    pub max_name_and_unit_len: Option<usize>,

    /// Configuration for measurement normalization in transaction events.
    ///
    /// Has an optional [`crate::MeasurementsConfig`] from both the project and the global level.
    /// If at least one is provided, then normalization will truncate custom measurements
    /// and add units of known built-in measurements.
    pub measurements: Option<DynamicMeasurementsConfig<'a>>,

    /// Emit breakdowns based on given configuration.
    pub breakdowns_config: Option<&'a BreakdownsConfig>,

    /// When `Some(true)`, context information is extracted from the user agent.
    pub normalize_user_agent: Option<bool>,

    /// Configuration to apply to transaction names, especially around sanitizing.
    pub transaction_name_config: TransactionNameConfig<'a>,

    /// When `Some(true)`, it is assumed that the event has been normalized before.
    ///
    /// This disables certain normalizations, especially all that are not idempotent. The
    /// renormalize mode is intended for the use in the processing pipeline, so an event modified
    /// during ingestion can be validated against the schema and large data can be trimmed. However,
    /// advanced normalizations such as inferring contexts or clock drift correction are disabled.
    ///
    /// `None` equals to `false`.
    pub is_renormalize: bool,

    /// When `true`, infers the device class from CPU and model.
    pub device_class_synthesis_config: bool,

    /// When `true`, extracts tags from event and spans and materializes them into `span.data`.
    pub enrich_spans: bool,

    /// When `true`, computes and materializes attributes in spans based on the given configuration.
    pub normalize_spans: bool,

    /// The maximum allowed size of tag values in bytes. Longer values will be cropped.
    pub max_tag_value_length: usize, // TODO: move span related fields into separate config.

    /// Configuration for replacing identifiers in the span description with placeholders.
    ///
    /// This is similar to `transaction_name_config`, but applies to span descriptions.
    pub span_description_rules: Option<&'a Vec<SpanDescriptionRule>>,

    /// Configuration for generating performance score measurements for web vitals
    pub performance_score: Option<&'a PerformanceScoreConfig>,

    /// An initialized GeoIP lookup.
    pub geoip_lookup: Option<&'a GeoIpLookup>,

    /// When `Some(true)`, individual parts of the event payload is trimmed to a maximum size.
    ///
    /// See the event schema for size declarations.
    pub enable_trimming: bool,
}

impl<'a> Default for NormalizationConfig<'a> {
    fn default() -> Self {
        Self {
            client_ip: Default::default(),
            user_agent: Default::default(),
            received_at: Default::default(),
            max_secs_in_past: Default::default(),
            max_secs_in_future: Default::default(),
            transaction_range: Default::default(),
            max_name_and_unit_len: Default::default(),
            breakdowns_config: Default::default(),
            normalize_user_agent: Default::default(),
            transaction_name_config: Default::default(),
            is_renormalize: Default::default(),
            device_class_synthesis_config: Default::default(),
            enrich_spans: Default::default(),
            normalize_spans: Default::default(),
            max_tag_value_length: usize::MAX,
            span_description_rules: Default::default(),
            performance_score: Default::default(),
            geoip_lookup: Default::default(),
            enable_trimming: false,
            measurements: None,
        }
    }
}

/// Normalizes an event, rejecting it if necessary.
///
/// Normalization consists of applying a series of transformations on the event
/// payload based on the given configuration.
///
/// The returned [`ProcessingResult`] indicates whether the passed event should
/// be ingested or dropped.
pub fn normalize_event(
    event: &mut Annotated<Event>,
    config: &NormalizationConfig,
) -> ProcessingResult {
    let Annotated(Some(ref mut event), ref mut meta) = event else {
        return Ok(());
    };

    let is_renormalize = config.is_renormalize;

    if !is_renormalize {
        normalize(event, meta, config)?;
    }

    Ok(())
}

/// Normalizes the given event based on the given config.
///
/// The returned [`ProcessingResult`] indicates whether the passed event should
/// be ingested or dropped.
fn normalize(event: &mut Event, meta: &mut Meta, config: &NormalizationConfig) -> ProcessingResult {
    // Validate and normalize transaction
    // (internally noops for non-transaction events).
    // TODO: Parts of this processor should probably be a filter so we
    // can revert some changes to ProcessingAction)
    let mut transactions_processor = transactions::TransactionsProcessor::new(
        config.transaction_name_config.clone(),
        config.transaction_range.clone(),
    );
    transactions_processor.process_event(event, meta, ProcessingState::root())?;

    // Check for required and non-empty values
    let _ = schema::SchemaProcessor.process_event(event, meta, ProcessingState::root());

    normalize_timestamps(
        event,
        meta,
        config.received_at,
        config.max_secs_in_past,
        config.max_secs_in_future,
    ); // Timestamps are core in the metrics extraction
    TimestampProcessor.process_event(event, meta, ProcessingState::root())?;

    // Process security reports first to ensure all props.
    normalize_security_report(event, config.client_ip, &config.user_agent);

    // Process NEL reports to ensure all props.
    normalize_nel_report(event, config.client_ip);

    // Insert IP addrs before recursing, since geo lookup depends on it.
    normalize_ip_addresses(
        &mut event.request,
        &mut event.user,
        event.platform.as_str(),
        config.client_ip,
    );

    if let Some(geoip_lookup) = config.geoip_lookup {
        if let Some(user) = event.user.value_mut() {
            normalize_user_geoinfo(geoip_lookup, user)
        }
    }

    // Validate the basic attributes we extract metrics from
    let _ = processor::apply(&mut event.release, |release, meta| {
        if crate::validate_release(release).is_ok() {
            Ok(())
        } else {
            meta.add_error(ErrorKind::InvalidData);
            Err(ProcessingAction::DeleteValueSoft)
        }
    });
    let _ = processor::apply(&mut event.environment, |environment, meta| {
        if crate::validate_environment(environment).is_ok() {
            Ok(())
        } else {
            meta.add_error(ErrorKind::InvalidData);
            Err(ProcessingAction::DeleteValueSoft)
        }
    });

    // Default required attributes, even if they have errors
    normalize_logentry(&mut event.logentry, meta);
    normalize_release_dist(event); // dist is a tag extracted along with other metrics from transactions
    normalize_event_tags(event); // Tags are added to every metric

    // TODO: Consider moving to store normalization
    if config.device_class_synthesis_config {
        normalize_device_class(event);
    }
    normalize_stacktraces(event);
    normalize_exceptions(event); // Browser extension filters look at the stacktrace
    normalize_user_agent(event, config.normalize_user_agent); // Legacy browsers filter
    normalize_measurements_from_event(
        event,
        config.measurements.clone(),
        config.max_name_and_unit_len,
    ); // Measurements are part of the metric extraction
    normalize_performance_score(event, config.performance_score);
    normalize_breakdowns(event, config.breakdowns_config); // Breakdowns are part of the metric extraction too

    let _ = processor::apply(&mut event.request, |request, _| {
        request::normalize_request(request);
        Ok(())
    });

    // Some contexts need to be normalized before metrics extraction takes place.
    normalize_contexts(&mut event.contexts);

    if config.normalize_spans && event.ty.value() == Some(&EventType::Transaction) {
        // XXX(iker): span normalization runs in the store processor, but
        // the exclusive time is required for span metrics. Most of
        // transactions don't have many spans, but if this is no longer the
        // case and we roll this flag out for most projects, we may want to
        // reconsider this approach.
        normalize_app_start_spans(event);
        span::attributes::normalize_spans(event, &BTreeSet::from([SpanAttribute::ExclusiveTime]));
    }

    if config.enrich_spans {
        extract_span_tags(
            event,
            &tag_extraction::Config {
                max_tag_value_size: config.max_tag_value_length,
            },
        );
    }

    if config.enable_trimming {
        // Trim large strings and databags down
        let _ =
            trimming::TrimmingProcessor::new().process_event(event, meta, ProcessingState::root());
    }

    Ok(())
}

/// Backfills the client IP address on for the NEL reports.
fn normalize_nel_report(event: &mut Event, client_ip: Option<&IpAddr>) {
    if event.context::<NelContext>().is_none() {
        return;
    }

    if let Some(client_ip) = client_ip {
        let user = event.user.value_mut().get_or_insert_with(User::default);
        user.ip_address = Annotated::new(client_ip.to_owned());
    }
}

/// Backfills common security report attributes.
fn normalize_security_report(
    event: &mut Event,
    client_ip: Option<&IpAddr>,
    user_agent: &RawUserAgentInfo<&str>,
) {
    if !is_security_report(event) {
        // This event is not a security report, exit here.
        return;
    }

    event.logger.get_or_insert_with(|| "csp".to_string());

    if let Some(client_ip) = client_ip {
        let user = event.user.value_mut().get_or_insert_with(User::default);
        user.ip_address = Annotated::new(client_ip.to_owned());
    }

    if !user_agent.is_empty() {
        let headers = event
            .request
            .value_mut()
            .get_or_insert_with(Request::default)
            .headers
            .value_mut()
            .get_or_insert_with(Headers::default);

        user_agent.populate_event_headers(headers);
    }
}

fn is_security_report(event: &Event) -> bool {
    event.csp.value().is_some()
        || event.expectct.value().is_some()
        || event.expectstaple.value().is_some()
        || event.hpkp.value().is_some()
}

/// Backfills IP addresses in various places.
pub fn normalize_ip_addresses(
    request: &mut Annotated<Request>,
    user: &mut Annotated<User>,
    platform: Option<&str>,
    client_ip: Option<&IpAddr>,
) {
    // NOTE: This is highly order dependent, in the sense that both the statements within this
    // function need to be executed in a certain order, and that other normalization code
    // (geoip lookup) needs to run after this.
    //
    // After a series of regressions over the old Python spaghetti code we decided to put it
    // back into one function. If a desire to split this code up overcomes you, put this in a
    // new processor and make sure all of it runs before the rest of normalization.

    // Resolve {{auto}}
    if let Some(client_ip) = client_ip {
        if let Some(ref mut request) = request.value_mut() {
            if let Some(ref mut env) = request.env.value_mut() {
                if let Some(&mut Value::String(ref mut http_ip)) = env
                    .get_mut("REMOTE_ADDR")
                    .and_then(|annotated| annotated.value_mut().as_mut())
                {
                    if http_ip == "{{auto}}" {
                        *http_ip = client_ip.to_string();
                    }
                }
            }
        }

        if let Some(ref mut user) = user.value_mut() {
            if let Some(ref mut user_ip) = user.ip_address.value_mut() {
                if user_ip.is_auto() {
                    *user_ip = client_ip.to_owned();
                }
            }
        }
    }

    // Copy IPs from request interface to user, and resolve platform-specific backfilling
    let http_ip = request
        .value()
        .and_then(|request| request.env.value())
        .and_then(|env| env.get("REMOTE_ADDR"))
        .and_then(Annotated::<Value>::as_str)
        .and_then(|ip| IpAddr::parse(ip).ok());

    if let Some(http_ip) = http_ip {
        let user = user.value_mut().get_or_insert_with(User::default);
        user.ip_address.value_mut().get_or_insert(http_ip);
    } else if let Some(client_ip) = client_ip {
        let user = user.value_mut().get_or_insert_with(User::default);
        // auto is already handled above
        if user.ip_address.value().is_none() {
            // In an ideal world all SDKs would set {{auto}} explicitly.
            if let Some("javascript") | Some("cocoa") | Some("objc") = platform {
                user.ip_address = Annotated::new(client_ip.to_owned());
            }
        }
    }
}

/// Sets the user's GeoIp info based on user's IP address.
fn normalize_user_geoinfo(geoip_lookup: &GeoIpLookup, user: &mut User) {
    // Infer user.geo from user.ip_address
    if user.geo.value().is_none() {
        if let Some(ip_address) = user.ip_address.value() {
            if let Ok(Some(geo)) = geoip_lookup.lookup(ip_address.as_str()) {
                user.geo.set_value(Some(geo));
            }
        }
    }
}

fn normalize_logentry(logentry: &mut Annotated<LogEntry>, _meta: &mut Meta) {
    let _ = processor::apply(logentry, |logentry, meta| {
        crate::logentry::normalize_logentry(logentry, meta)
    });
}

/// Ensures that the `release` and `dist` fields match up.
fn normalize_release_dist(event: &mut Event) {
    normalize_dist(&mut event.dist);
}

fn normalize_dist(distribution: &mut Annotated<String>) {
    let _ = processor::apply(distribution, |dist, meta| {
        let trimmed = dist.trim();
        if trimmed.is_empty() {
            return Err(ProcessingAction::DeleteValueHard);
        } else if bytecount::num_chars(trimmed.as_bytes()) > MaxChars::Distribution.limit() {
            meta.add_error(Error::new(ErrorKind::ValueTooLong));
            return Err(ProcessingAction::DeleteValueSoft);
        } else if trimmed != dist {
            *dist = trimmed.to_string();
        }
        Ok(())
    });
}

/// Validates the timestamp range and sets a default value.
fn normalize_timestamps(
    event: &mut Event,
    meta: &mut Meta,
    received_at: Option<DateTime<Utc>>,
    max_secs_in_past: Option<i64>,
    max_secs_in_future: Option<i64>,
) {
    let received_at = received_at.unwrap_or_else(Utc::now);

    let mut sent_at = None;
    let mut error_kind = ErrorKind::ClockDrift;

    let _ = processor::apply(&mut event.timestamp, |timestamp, _meta| {
        if let Some(secs) = max_secs_in_future {
            if *timestamp > received_at + Duration::seconds(secs) {
                error_kind = ErrorKind::FutureTimestamp;
                sent_at = Some(*timestamp);
                return Ok(());
            }
        }

        if let Some(secs) = max_secs_in_past {
            if *timestamp < received_at - Duration::seconds(secs) {
                error_kind = ErrorKind::PastTimestamp;
                sent_at = Some(*timestamp);
                return Ok(());
            }
        }

        Ok(())
    });

    let _ = ClockDriftProcessor::new(sent_at.map(|ts| ts.into_inner()), received_at)
        .error_kind(error_kind)
        .process_event(event, meta, ProcessingState::root());

    // Apply this after clock drift correction, otherwise we will malform it.
    event.received = Annotated::new(received_at.into());

    if event.timestamp.value().is_none() {
        event.timestamp.set_value(Some(received_at.into()));
    }

    let _ = processor::apply(&mut event.time_spent, |time_spent, _| {
        validate_bounded_integer_field(*time_spent)
    });
}

/// Validate fields that go into a `sentry.models.BoundedIntegerField`.
fn validate_bounded_integer_field(value: u64) -> ProcessingResult {
    if value < 2_147_483_647 {
        Ok(())
    } else {
        Err(ProcessingAction::DeleteValueHard)
    }
}

struct DedupCache(SmallVec<[u64; 16]>);

impl DedupCache {
    pub fn new() -> Self {
        Self(SmallVec::default())
    }

    pub fn probe<H: Hash>(&mut self, element: H) -> bool {
        let mut hasher = DefaultHasher::new();
        element.hash(&mut hasher);
        let hash = hasher.finish();

        if self.0.contains(&hash) {
            false
        } else {
            self.0.push(hash);
            true
        }
    }
}

/// Removes internal tags and adds tags for well-known attributes.
fn normalize_event_tags(event: &mut Event) {
    let tags = &mut event.tags.value_mut().get_or_insert_with(Tags::default).0;
    let environment = &mut event.environment;
    if environment.is_empty() {
        *environment = Annotated::empty();
    }

    // Fix case where legacy apps pass environment as a tag instead of a top level key
    if let Some(tag) = tags.remove("environment").and_then(Annotated::into_value) {
        environment.get_or_insert_with(|| tag);
    }

    // Remove internal tags, that are generated with a `sentry:` prefix when saving the event.
    // They are not allowed to be set by the client due to ambiguity. Also, deduplicate tags.
    let mut tag_cache = DedupCache::new();
    tags.retain(|entry| {
        match entry.value() {
            Some(tag) => match tag.key() {
                Some("release") | Some("dist") | Some("user") | Some("filename")
                | Some("function") => false,
                name => tag_cache.probe(name),
            },
            // ToValue will decide if we should skip serializing Annotated::empty()
            None => true,
        }
    });

    for tag in tags.iter_mut() {
        let _ = processor::apply(tag, |tag, _| {
            if let Some(key) = tag.key() {
                if key.is_empty() {
                    tag.0 = Annotated::from_error(Error::nonempty(), None);
                } else if bytecount::num_chars(key.as_bytes()) > MaxChars::TagKey.limit() {
                    tag.0 = Annotated::from_error(Error::new(ErrorKind::ValueTooLong), None);
                }
            }

            if let Some(value) = tag.value() {
                if value.is_empty() {
                    tag.1 = Annotated::from_error(Error::nonempty(), None);
                } else if bytecount::num_chars(value.as_bytes()) > MaxChars::TagValue.limit() {
                    tag.1 = Annotated::from_error(Error::new(ErrorKind::ValueTooLong), None);
                }
            }

            Ok(())
        });
    }

    let server_name = std::mem::take(&mut event.server_name);
    if server_name.value().is_some() {
        let tag_name = "server_name".to_string();
        tags.insert(tag_name, server_name);
    }

    let site = std::mem::take(&mut event.site);
    if site.value().is_some() {
        let tag_name = "site".to_string();
        tags.insert(tag_name, site);
    }
}

// Reads device specs (family, memory, cpu, etc) from context and sets the device.class tag to high,
// medium, or low.
fn normalize_device_class(event: &mut Event) {
    let tags = &mut event.tags.value_mut().get_or_insert_with(Tags::default).0;
    let tag_name = "device.class".to_owned();
    // Remove any existing device.class tag set by the client, since this should only be set by relay.
    tags.remove("device.class");
    if let Some(contexts) = event.contexts.value() {
        if let Some(device_class) = DeviceClass::from_contexts(contexts) {
            tags.insert(tag_name, Annotated::new(device_class.to_string()));
        }
    }
}

/// Process the last frame of the stacktrace of the first exception.
///
/// No additional frames/stacktraces are normalized as they aren't required for metric extraction.
fn normalize_stacktraces(event: &mut Event) {
    match event.exceptions.value_mut() {
        None => (),
        Some(exception) => match exception.values.value_mut() {
            None => (),
            Some(exceptions) => match exceptions.first_mut() {
                None => (),
                Some(first) => normalize_last_stacktrace_frame(first),
            },
        },
    };
}

fn normalize_last_stacktrace_frame(exception: &mut Annotated<Exception>) {
    let _ = processor::apply(exception, |e, _| {
        processor::apply(&mut e.stacktrace, |s, _| match s.frames.value_mut() {
            None => Ok(()),
            Some(frames) => match frames.last_mut() {
                None => Ok(()),
                Some(frame) => {
                    stacktrace::process_non_raw_frame(frame);
                    Ok(())
                }
            },
        })
    });
}

fn normalize_exceptions(event: &mut Event) {
    let os_hint = mechanism::OsHint::from_event(event);

    if let Some(exception_values) = event.exceptions.value_mut() {
        if let Some(exceptions) = exception_values.values.value_mut() {
            if exceptions.len() == 1 && event.stacktrace.value().is_some() {
                if let Some(exception) = exceptions.get_mut(0) {
                    if let Some(exception) = exception.value_mut() {
                        mem::swap(&mut exception.stacktrace, &mut event.stacktrace);
                        event.stacktrace = Annotated::empty();
                    }
                }
            }

            // Exception mechanism needs SDK information to resolve proper names in
            // exception meta (such as signal names). "SDK Information" really means
            // the operating system version the event was generated on. Some
            // normalization still works without sdk_info, such as mach_exception
            // names (they can only occur on macOS).
            //
            // We also want to validate some other aspects of it.
            for exception in exceptions {
                if let Some(exception) = exception.value_mut() {
                    if let Some(mechanism) = exception.mechanism.value_mut() {
                        mechanism::normalize_mechanism(mechanism, os_hint);
                    }
                }
            }
        }
    }
}

fn normalize_user_agent(_event: &mut Event, normalize_user_agent: Option<bool>) {
    if normalize_user_agent.unwrap_or(false) {
        user_agent::normalize_user_agent(_event);
    }
}

/// Ensure measurements interface is only present for transaction events.
fn normalize_measurements_from_event(
    event: &mut Event,
    measurements_config: Option<DynamicMeasurementsConfig>,
    max_mri_len: Option<usize>,
) {
    if event.ty.value() != Some(&EventType::Transaction) {
        // Only transaction events may have a measurements interface
        event.measurements = Annotated::empty();
    } else if let Annotated(Some(ref mut measurements), ref mut meta) = event.measurements {
        normalize_measurements(
            measurements,
            meta,
            measurements_config,
            max_mri_len,
            event.start_timestamp.0,
            event.timestamp.0,
        );
    }
}

/// Ensure only valid measurements are ingested.
pub fn normalize_measurements(
    measurements: &mut Measurements,
    meta: &mut Meta,
    measurements_config: Option<DynamicMeasurementsConfig>,
    max_mri_len: Option<usize>,
    start_timestamp: Option<Timestamp>,
    end_timestamp: Option<Timestamp>,
) {
    normalize_mobile_measurements(measurements);
    normalize_units(measurements);
    if let Some(measurements_config) = measurements_config {
        remove_invalid_measurements(measurements, meta, measurements_config, max_mri_len);
    }

    let duration_millis = match (start_timestamp, end_timestamp) {
        (Some(start), Some(end)) => relay_common::time::chrono_to_positive_millis(end - start),
        _ => 0.0,
    };

    compute_measurements(duration_millis, measurements);
}

/// Computes performance score measurements.
///
/// This computes score from vital measurements, using config options to define how it is
/// calculated.
fn normalize_performance_score(
    event: &mut Event,
    performance_score: Option<&PerformanceScoreConfig>,
) {
    let Some(performance_score) = performance_score else {
        return;
    };
    for profile in &performance_score.profiles {
        if let Some(condition) = &profile.condition {
            if !condition.matches(event) {
                continue;
            }
            if let Some(measurements) = event.measurements.value_mut() {
                let mut should_add_total = false;
                if profile.score_components.iter().any(|c| {
                    !measurements.contains_key(c.measurement.as_str())
                        && c.weight.abs() >= f64::EPSILON
                        && !c.optional
                }) {
                    // All non-optional measurements with a profile weight greater than 0 are
                    // required to exist on the event. Skip calculating performance scores if
                    // a measurement with weight is missing.
                    break;
                }
                let mut score_total = 0.0;
                let mut weight_total = 0.0;
                for component in &profile.score_components {
                    // Skip optional components if they are not present on the event.
                    if component.optional
                        && !measurements.contains_key(component.measurement.as_str())
                    {
                        continue;
                    }
                    weight_total += component.weight;
                }
                if weight_total.abs() < f64::EPSILON {
                    // All components are optional or have a weight of `0`. We cannot compute
                    // component weights, so we bail.
                    break;
                }
                for component in &profile.score_components {
                    // Optional measurements that are not present are given a weight of 0.
                    let mut normalized_component_weight = 0.0;
                    if let Some(value) = measurements.get_value(component.measurement.as_str()) {
                        normalized_component_weight = component.weight / weight_total;
                        let cdf = utils::calculate_cdf_score(value, component.p10, component.p50);
                        let component_score = cdf * normalized_component_weight;
                        score_total += component_score;
                        should_add_total = true;

                        measurements.insert(
                            format!("score.{}", component.measurement),
                            Measurement {
                                value: component_score.into(),
                                unit: (MetricUnit::Fraction(FractionUnit::Ratio)).into(),
                            }
                            .into(),
                        );
                    }
                    measurements.insert(
                        format!("score.weight.{}", component.measurement),
                        Measurement {
                            value: normalized_component_weight.into(),
                            unit: (MetricUnit::Fraction(FractionUnit::Ratio)).into(),
                        }
                        .into(),
                    );
                }

                if should_add_total {
                    measurements.insert(
                        "score.total".to_owned(),
                        Measurement {
                            value: score_total.into(),
                            unit: (MetricUnit::Fraction(FractionUnit::Ratio)).into(),
                        }
                        .into(),
                    );
                }
                break; // Measurements have successfully been added, skip any other profiles.
            }
        }
    }
}

/// Compute additional measurements derived from existing ones.
///
/// The added measurements are:
///
/// ```text
/// frames_slow_rate := measurements.frames_slow / measurements.frames_total
/// frames_frozen_rate := measurements.frames_frozen / measurements.frames_total
/// stall_percentage := measurements.stall_total_time / transaction.duration
/// ```
fn compute_measurements(transaction_duration_ms: f64, measurements: &mut Measurements) {
    if let Some(frames_total) = measurements.get_value("frames_total") {
        if frames_total > 0.0 {
            if let Some(frames_frozen) = measurements.get_value("frames_frozen") {
                let frames_frozen_rate = Measurement {
                    value: (frames_frozen / frames_total).into(),
                    unit: (MetricUnit::Fraction(FractionUnit::Ratio)).into(),
                };
                measurements.insert("frames_frozen_rate".to_owned(), frames_frozen_rate.into());
            }
            if let Some(frames_slow) = measurements.get_value("frames_slow") {
                let frames_slow_rate = Measurement {
                    value: (frames_slow / frames_total).into(),
                    unit: MetricUnit::Fraction(FractionUnit::Ratio).into(),
                };
                measurements.insert("frames_slow_rate".to_owned(), frames_slow_rate.into());
            }
        }
    }

    // Get stall_percentage
    if transaction_duration_ms > 0.0 {
        if let Some(stall_total_time) = measurements
            .get("stall_total_time")
            .and_then(Annotated::value)
        {
            if matches!(
                stall_total_time.unit.value(),
                // Accept milliseconds or None, but not other units
                Some(&MetricUnit::Duration(DurationUnit::MilliSecond) | &MetricUnit::None) | None
            ) {
                if let Some(stall_total_time) = stall_total_time.value.0 {
                    let stall_percentage = Measurement {
                        value: (stall_total_time / transaction_duration_ms).into(),
                        unit: (MetricUnit::Fraction(FractionUnit::Ratio)).into(),
                    };
                    measurements.insert("stall_percentage".to_owned(), stall_percentage.into());
                }
            }
        }
    }
}

/// Emit any breakdowns
fn normalize_breakdowns(event: &mut Event, breakdowns_config: Option<&BreakdownsConfig>) {
    match breakdowns_config {
        None => {}
        Some(config) => breakdowns::normalize_breakdowns(event, config),
    }
}

/// Replaces snake_case app start spans op with dot.case op.
///
/// This is done for the affected React Native SDK versions (from 3 to 4.4).
fn normalize_app_start_spans(event: &mut Event) {
    if !event.sdk_name().eq("sentry.javascript.react-native")
        || !(event.sdk_version().starts_with("4.4")
            || event.sdk_version().starts_with("4.3")
            || event.sdk_version().starts_with("4.2")
            || event.sdk_version().starts_with("4.1")
            || event.sdk_version().starts_with("4.0")
            || event.sdk_version().starts_with('3'))
    {
        return;
    }

    if let Some(spans) = event.spans.value_mut() {
        for span in spans {
            if let Some(span) = span.value_mut() {
                if let Some(op) = span.op.value() {
                    if op == "app_start_cold" {
                        span.op.set_value(Some("app.start.cold".to_string()));
                        break;
                    } else if op == "app_start_warm" {
                        span.op.set_value(Some("app.start.warm".to_string()));
                        break;
                    }
                }
            }
        }
    }
}

/// Normalizes incoming contexts for the downstream metric extraction.
fn normalize_contexts(contexts: &mut Annotated<Contexts>) {
    let _ = processor::apply(contexts, |contexts, _meta| {
        for annotated in &mut contexts.0.values_mut() {
            if let Some(ContextInner(Context::Trace(context))) = annotated.value_mut() {
                context.status.get_or_insert_with(|| SpanStatus::Unknown);
            }
        }

        Ok(())
    });
}

/// New SDKs do not send measurements when they exceed 180 seconds.
///
/// Drop those outlier measurements for older SDKs.
fn filter_mobile_outliers(measurements: &mut Measurements) {
    for key in [
        "app_start_cold",
        "app_start_warm",
        "time_to_initial_display",
        "time_to_full_display",
    ] {
        if let Some(value) = measurements.get_value(key) {
            if value > MAX_DURATION_MOBILE_MS {
                measurements.remove(key);
            }
        }
    }
}

fn normalize_mobile_measurements(measurements: &mut Measurements) {
    normalize_app_start_measurements(measurements);
    filter_mobile_outliers(measurements);
}

fn normalize_units(measurements: &mut Measurements) {
    for (name, measurement) in measurements.iter_mut() {
        let measurement = match measurement.value_mut() {
            Some(m) => m,
            None => continue,
        };

        let stated_unit = measurement.unit.value().copied();
        let default_unit = get_metric_measurement_unit(name);
        measurement
            .unit
            .set_value(Some(stated_unit.or(default_unit).unwrap_or_default()))
    }
}

/// Remove measurements that do not conform to the given config.
///
/// Built-in measurements are accepted if their unit is correct, dropped otherwise.
/// Custom measurements are accepted up to a limit.
///
/// Note that [`Measurements`] is a BTreeMap, which means its keys are sorted.
/// This ensures that for two events with the same measurement keys, the same set of custom
/// measurements is retained.
fn remove_invalid_measurements(
    measurements: &mut Measurements,
    meta: &mut Meta,
    measurements_config: DynamicMeasurementsConfig,
    max_name_and_unit_len: Option<usize>,
) {
    let max_custom_measurements = measurements_config.max_custom_measurements().unwrap_or(0);

    let mut custom_measurements_count = 0;
    let mut removed_measurements = Object::new();

    measurements.retain(|name, value| {
        let measurement = match value.value_mut() {
            Some(m) => m,
            None => return false,
        };

        if !can_be_valid_metric_name(name) {
            meta.add_error(Error::invalid(format!(
                "Metric name contains invalid characters: \"{name}\""
            )));
            removed_measurements.insert(name.clone(), Annotated::new(std::mem::take(measurement)));
            return false;
        }

        // TODO(jjbayer): Should we actually normalize the unit into the event?
        let unit = measurement.unit.value().unwrap_or(&MetricUnit::None);

        if let Some(max_name_and_unit_len) = max_name_and_unit_len {
            let max_name_len = max_name_and_unit_len - unit.to_string().len();

            if name.len() > max_name_len {
                meta.add_error(Error::invalid(format!(
                    "Metric name too long {}/{max_name_len}: \"{name}\"",
                    name.len(),
                )));
                removed_measurements
                    .insert(name.clone(), Annotated::new(std::mem::take(measurement)));
                return false;
            }
        }

        // Check if this is a builtin measurement:
        for builtin_measurement in measurements_config.builtin_measurement_keys() {
            if builtin_measurement.name() == name {
                // If the unit matches a built-in measurement, we allow it.
                // If the name matches but the unit is wrong, we do not even accept it as a custom measurement,
                // and just drop it instead.
                return builtin_measurement.unit() == unit;
            }
        }

        // For custom measurements, check the budget:
        if custom_measurements_count < max_custom_measurements {
            custom_measurements_count += 1;
            return true;
        }

        meta.add_error(Error::invalid(format!("Too many measurements: {name}")));
        removed_measurements.insert(name.clone(), Annotated::new(std::mem::take(measurement)));

        false
    });

    if !removed_measurements.is_empty() {
        meta.set_original_value(Some(removed_measurements));
    }
}

/// Returns the unit of the provided metric.
///
/// For known measurements, this returns `Some(MetricUnit)`, which can also include
/// `Some(MetricUnit::None)`. For unknown measurement names, this returns `None`.
fn get_metric_measurement_unit(measurement_name: &str) -> Option<MetricUnit> {
    match measurement_name {
        // Web
        "fcp" => Some(MetricUnit::Duration(DurationUnit::MilliSecond)),
        "lcp" => Some(MetricUnit::Duration(DurationUnit::MilliSecond)),
        "fid" => Some(MetricUnit::Duration(DurationUnit::MilliSecond)),
        "fp" => Some(MetricUnit::Duration(DurationUnit::MilliSecond)),
        "inp" => Some(MetricUnit::Duration(DurationUnit::MilliSecond)),
        "ttfb" => Some(MetricUnit::Duration(DurationUnit::MilliSecond)),
        "ttfb.requesttime" => Some(MetricUnit::Duration(DurationUnit::MilliSecond)),
        "cls" => Some(MetricUnit::None),

        // Mobile
        "app_start_cold" => Some(MetricUnit::Duration(DurationUnit::MilliSecond)),
        "app_start_warm" => Some(MetricUnit::Duration(DurationUnit::MilliSecond)),
        "frames_total" => Some(MetricUnit::None),
        "frames_slow" => Some(MetricUnit::None),
        "frames_slow_rate" => Some(MetricUnit::Fraction(FractionUnit::Ratio)),
        "frames_frozen" => Some(MetricUnit::None),
        "frames_frozen_rate" => Some(MetricUnit::Fraction(FractionUnit::Ratio)),
        "time_to_initial_display" => Some(MetricUnit::Duration(DurationUnit::MilliSecond)),
        "time_to_full_display" => Some(MetricUnit::Duration(DurationUnit::MilliSecond)),

        // React-Native
        "stall_count" => Some(MetricUnit::None),
        "stall_total_time" => Some(MetricUnit::Duration(DurationUnit::MilliSecond)),
        "stall_longest_time" => Some(MetricUnit::Duration(DurationUnit::MilliSecond)),
        "stall_percentage" => Some(MetricUnit::Fraction(FractionUnit::Ratio)),

        // Default
        _ => None,
    }
}

/// Replaces dot.case app start measurements keys with snake_case keys.
///
/// The dot.case app start measurements keys are treated as custom measurements.
/// The snake_case is the key expected by the Sentry UI to aggregate and display in graphs.
fn normalize_app_start_measurements(measurements: &mut Measurements) {
    if let Some(app_start_cold_value) = measurements.remove("app.start.cold") {
        measurements.insert("app_start_cold".to_string(), app_start_cold_value);
    }
    if let Some(app_start_warm_value) = measurements.remove("app.start.warm") {
        measurements.insert("app_start_warm".to_string(), app_start_warm_value);
    }
}

#[cfg(test)]
mod tests {

    use std::collections::BTreeMap;

    use insta::assert_debug_snapshot;
    use relay_event_schema::protocol::{
        Contexts, Csp, DeviceContext, Event, Headers, IpAddr, Measurements, Request, Tags,
    };
    use relay_protocol::{Annotated, SerializableAnnotated};
    use serde_json::json;

    use super::*;
    use crate::{
        ClientHints, DynamicMeasurementsConfig, MeasurementsConfig, PerformanceScoreConfig,
        RawUserAgentInfo,
    };

    #[test]
    fn test_normalize_dist_none() {
        let mut dist = Annotated::default();
        normalize_dist(&mut dist);
        assert_eq!(dist.value(), None);
    }

    #[test]
    fn test_normalize_dist_empty() {
        let mut dist = Annotated::new("".to_string());
        normalize_dist(&mut dist);
        assert_eq!(dist.value(), None);
    }

    #[test]
    fn test_normalize_dist_trim() {
        let mut dist = Annotated::new(" foo  ".to_string());
        normalize_dist(&mut dist);
        assert_eq!(dist.value(), Some(&"foo".to_string()));
    }

    #[test]
    fn test_normalize_dist_whitespace() {
        let mut dist = Annotated::new(" ".to_owned());
        normalize_dist(&mut dist);
        assert_eq!(dist.value(), None);
    }

    #[test]
    fn test_computed_measurements() {
        let json = r#"
        {
            "type": "transaction",
            "timestamp": "2021-04-26T08:00:05+0100",
            "start_timestamp": "2021-04-26T08:00:00+0100",
            "measurements": {
                "frames_slow": {"value": 1},
                "frames_frozen": {"value": 2},
                "frames_total": {"value": 4},
                "stall_total_time": {"value": 4000, "unit": "millisecond"}
            }
        }
        "#;

        let mut event = Annotated::<Event>::from_json(json).unwrap().0.unwrap();

        normalize_measurements_from_event(&mut event, None, None);

        insta::assert_ron_snapshot!(SerializableAnnotated(&Annotated::new(event)), {}, @r#"
        {
          "type": "transaction",
          "timestamp": 1619420405.0,
          "start_timestamp": 1619420400.0,
          "measurements": {
            "frames_frozen": {
              "value": 2.0,
              "unit": "none",
            },
            "frames_frozen_rate": {
              "value": 0.5,
              "unit": "ratio",
            },
            "frames_slow": {
              "value": 1.0,
              "unit": "none",
            },
            "frames_slow_rate": {
              "value": 0.25,
              "unit": "ratio",
            },
            "frames_total": {
              "value": 4.0,
              "unit": "none",
            },
            "stall_percentage": {
              "value": 0.8,
              "unit": "ratio",
            },
            "stall_total_time": {
              "value": 4000.0,
              "unit": "millisecond",
            },
          },
        }
        "#);
    }

    #[test]
    fn test_filter_custom_measurements() {
        let json = r#"
        {
            "type": "transaction",
            "timestamp": "2021-04-26T08:00:05+0100",
            "start_timestamp": "2021-04-26T08:00:00+0100",
            "measurements": {
                "my_custom_measurement_1": {"value": 123},
                "frames_frozen": {"value": 666, "unit": "invalid_unit"},
                "frames_slow": {"value": 1},
                "my_custom_measurement_3": {"value": 456},
                "my_custom_measurement_2": {"value": 789}
            }
        }
        "#;
        let mut event = Annotated::<Event>::from_json(json).unwrap().0.unwrap();

        let project_measurement_config: MeasurementsConfig = serde_json::from_value(json!({
            "builtinMeasurements": [
                {"name": "frames_frozen", "unit": "none"},
                {"name": "frames_slow", "unit": "none"}
            ],
            "maxCustomMeasurements": 2,
            "stray_key": "zzz"
        }))
        .unwrap();

        let dynamic_measurement_config =
            DynamicMeasurementsConfig::new(Some(&project_measurement_config), None);

        normalize_measurements_from_event(&mut event, Some(dynamic_measurement_config), None);

        // Only two custom measurements are retained, in alphabetic order (1 and 2)
        insta::assert_ron_snapshot!(SerializableAnnotated(&Annotated::new(event)), {}, @r#"
        {
          "type": "transaction",
          "timestamp": 1619420405.0,
          "start_timestamp": 1619420400.0,
          "measurements": {
            "frames_slow": {
              "value": 1.0,
              "unit": "none",
            },
            "my_custom_measurement_1": {
              "value": 123.0,
              "unit": "none",
            },
            "my_custom_measurement_2": {
              "value": 789.0,
              "unit": "none",
            },
          },
          "_meta": {
            "measurements": {
              "": Meta(Some(MetaInner(
                err: [
                  [
                    "invalid_data",
                    {
                      "reason": "Too many measurements: my_custom_measurement_3",
                    },
                  ],
                ],
                val: Some({
                  "my_custom_measurement_3": {
                    "unit": "none",
                    "value": 456.0,
                  },
                }),
              ))),
            },
          },
        }
        "#);
    }

    #[test]
    fn test_normalize_units() {
        let mut measurements = Annotated::<Measurements>::from_json(
            r#"{
                "fcp": {"value": 1.1},
                "stall_count": {"value": 3.3},
                "foo": {"value": 8.8}
            }"#,
        )
        .unwrap()
        .into_value()
        .unwrap();
        insta::assert_debug_snapshot!(measurements, @r#"
        Measurements(
            {
                "fcp": Measurement {
                    value: 1.1,
                    unit: ~,
                },
                "foo": Measurement {
                    value: 8.8,
                    unit: ~,
                },
                "stall_count": Measurement {
                    value: 3.3,
                    unit: ~,
                },
            },
        )
        "#);
        normalize_units(&mut measurements);
        insta::assert_debug_snapshot!(measurements, @r#"
        Measurements(
            {
                "fcp": Measurement {
                    value: 1.1,
                    unit: Duration(
                        MilliSecond,
                    ),
                },
                "foo": Measurement {
                    value: 8.8,
                    unit: None,
                },
                "stall_count": Measurement {
                    value: 3.3,
                    unit: None,
                },
            },
        )
        "#);
    }

    #[test]
    fn test_normalize_security_report() {
        let mut event = Event {
            csp: Annotated::from(Csp::default()),
            ..Default::default()
        };
        let ipaddr = IpAddr("213.164.1.114".to_string());

        let client_ip = Some(&ipaddr);
        let user_agent = RawUserAgentInfo::new_test_dummy();

        // This call should fill the event headers with info from the user_agent which is
        // tested below.
        normalize_security_report(&mut event, client_ip, &user_agent);

        let headers = event
            .request
            .value_mut()
            .get_or_insert_with(Request::default)
            .headers
            .value_mut()
            .get_or_insert_with(Headers::default);

        assert_eq!(
            event.user.value().unwrap().ip_address,
            Annotated::from(ipaddr)
        );
        assert_eq!(
            headers.get_header(RawUserAgentInfo::USER_AGENT),
            user_agent.user_agent
        );
        assert_eq!(
            headers.get_header(ClientHints::SEC_CH_UA),
            user_agent.client_hints.sec_ch_ua,
        );
        assert_eq!(
            headers.get_header(ClientHints::SEC_CH_UA_MODEL),
            user_agent.client_hints.sec_ch_ua_model,
        );
        assert_eq!(
            headers.get_header(ClientHints::SEC_CH_UA_PLATFORM),
            user_agent.client_hints.sec_ch_ua_platform,
        );
        assert_eq!(
            headers.get_header(ClientHints::SEC_CH_UA_PLATFORM_VERSION),
            user_agent.client_hints.sec_ch_ua_platform_version,
        );

        assert!(
            std::mem::size_of_val(&ClientHints::<&str>::default()) == 64,
            "If you add new fields, update the test accordingly"
        );
    }

    #[test]
    fn test_no_device_class() {
        let mut event = Event {
            ..Default::default()
        };
        normalize_device_class(&mut event);
        let tags = &event.tags.value_mut().get_or_insert_with(Tags::default).0;
        assert_eq!(None, tags.get("device_class"));
    }

    #[test]
    fn test_apple_low_device_class() {
        let mut event = Event {
            contexts: {
                let mut contexts = Contexts::new();
                contexts.add(DeviceContext {
                    family: "iPhone".to_string().into(),
                    model: "iPhone8,4".to_string().into(),
                    ..Default::default()
                });
                Annotated::new(contexts)
            },
            ..Default::default()
        };
        normalize_device_class(&mut event);
        assert_debug_snapshot!(event.tags, @r#"
        Tags(
            PairList(
                [
                    TagEntry(
                        "device.class",
                        "1",
                    ),
                ],
            ),
        )
        "#);
    }

    #[test]
    fn test_apple_medium_device_class() {
        let mut event = Event {
            contexts: {
                let mut contexts = Contexts::new();
                contexts.add(DeviceContext {
                    family: "iPhone".to_string().into(),
                    model: "iPhone12,8".to_string().into(),
                    ..Default::default()
                });
                Annotated::new(contexts)
            },
            ..Default::default()
        };
        normalize_device_class(&mut event);
        assert_debug_snapshot!(event.tags, @r#"
        Tags(
            PairList(
                [
                    TagEntry(
                        "device.class",
                        "2",
                    ),
                ],
            ),
        )
        "#);
    }

    #[test]
    fn test_android_low_device_class() {
        let mut event = Event {
            contexts: {
                let mut contexts = Contexts::new();
                contexts.add(DeviceContext {
                    family: "android".to_string().into(),
                    processor_frequency: 1000.into(),
                    processor_count: 6.into(),
                    memory_size: (2 * 1024 * 1024 * 1024).into(),
                    ..Default::default()
                });
                Annotated::new(contexts)
            },
            ..Default::default()
        };
        normalize_device_class(&mut event);
        assert_debug_snapshot!(event.tags, @r#"
        Tags(
            PairList(
                [
                    TagEntry(
                        "device.class",
                        "1",
                    ),
                ],
            ),
        )
        "#);
    }

    #[test]
    fn test_android_medium_device_class() {
        let mut event = Event {
            contexts: {
                let mut contexts = Contexts::new();
                contexts.add(DeviceContext {
                    family: "android".to_string().into(),
                    processor_frequency: 2000.into(),
                    processor_count: 8.into(),
                    memory_size: (6 * 1024 * 1024 * 1024).into(),
                    ..Default::default()
                });
                Annotated::new(contexts)
            },
            ..Default::default()
        };
        normalize_device_class(&mut event);
        assert_debug_snapshot!(event.tags, @r#"
        Tags(
            PairList(
                [
                    TagEntry(
                        "device.class",
                        "2",
                    ),
                ],
            ),
        )
        "#);
    }

    #[test]
    fn test_android_high_device_class() {
        let mut event = Event {
            contexts: {
                let mut contexts = Contexts::new();
                contexts.add(DeviceContext {
                    family: "android".to_string().into(),
                    processor_frequency: 2500.into(),
                    processor_count: 8.into(),
                    memory_size: (6 * 1024 * 1024 * 1024).into(),
                    ..Default::default()
                });
                Annotated::new(contexts)
            },
            ..Default::default()
        };
        normalize_device_class(&mut event);
        assert_debug_snapshot!(event.tags, @r#"
        Tags(
            PairList(
                [
                    TagEntry(
                        "device.class",
                        "3",
                    ),
                ],
            ),
        )
        "#);
    }

    #[test]
    fn test_keeps_valid_measurement() {
        let name = "lcp";
        let measurement = Measurement {
            value: Annotated::new(420.69),
            unit: Annotated::new(MetricUnit::Duration(DurationUnit::MilliSecond)),
        };

        assert!(!is_measurement_dropped(name, measurement));
    }

    #[test]
    fn test_drops_too_long_measurement_names() {
        let name = "lcpppppppppppppppppppppppppppp";
        let measurement = Measurement {
            value: Annotated::new(420.69),
            unit: Annotated::new(MetricUnit::Duration(DurationUnit::MilliSecond)),
        };

        assert!(is_measurement_dropped(name, measurement));
    }

    #[test]
    fn test_drops_measurements_with_invalid_characters() {
        let name = "i æm frøm nørwåy";
        let measurement = Measurement {
            value: Annotated::new(420.69),
            unit: Annotated::new(MetricUnit::Duration(DurationUnit::MilliSecond)),
        };

        assert!(is_measurement_dropped(name, measurement));
    }

    fn is_measurement_dropped(name: &str, measurement: Measurement) -> bool {
        let max_name_and_unit_len = Some(30);

        let mut measurements: BTreeMap<String, Annotated<Measurement>> = Object::new();
        measurements.insert(name.to_string(), Annotated::new(measurement));

        let mut measurements = Measurements(measurements);
        let mut meta = Meta::default();
        let measurements_config = MeasurementsConfig {
            max_custom_measurements: 1,
            ..Default::default()
        };

        let dynamic_config = DynamicMeasurementsConfig::new(Some(&measurements_config), None);

        // Just for clarity.
        // Checks that there is 1 measurement before processing.
        assert_eq!(measurements.len(), 1);

        remove_invalid_measurements(
            &mut measurements,
            &mut meta,
            dynamic_config,
            max_name_and_unit_len,
        );

        // Checks whether the measurement is dropped.
        measurements.len() == 0
    }

    #[test]
    fn test_normalize_app_start_measurements_does_not_add_measurements() {
        let mut measurements = Annotated::<Measurements>::from_json(r###"{}"###)
            .unwrap()
            .into_value()
            .unwrap();
        insta::assert_debug_snapshot!(measurements, @r###"
        Measurements(
            {},
        )
        "###);
        normalize_app_start_measurements(&mut measurements);
        insta::assert_debug_snapshot!(measurements, @r###"
        Measurements(
            {},
        )
        "###);
    }

    #[test]
    fn test_normalize_app_start_cold_measurements() {
        let mut measurements =
            Annotated::<Measurements>::from_json(r#"{"app.start.cold": {"value": 1.1}}"#)
                .unwrap()
                .into_value()
                .unwrap();
        insta::assert_debug_snapshot!(measurements, @r###"
        Measurements(
            {
                "app.start.cold": Measurement {
                    value: 1.1,
                    unit: ~,
                },
            },
        )
        "###);
        normalize_app_start_measurements(&mut measurements);
        insta::assert_debug_snapshot!(measurements, @r###"
        Measurements(
            {
                "app_start_cold": Measurement {
                    value: 1.1,
                    unit: ~,
                },
            },
        )
        "###);
    }

    #[test]
    fn test_normalize_app_start_warm_measurements() {
        let mut measurements =
            Annotated::<Measurements>::from_json(r#"{"app.start.warm": {"value": 1.1}}"#)
                .unwrap()
                .into_value()
                .unwrap();
        insta::assert_debug_snapshot!(measurements, @r###"
        Measurements(
            {
                "app.start.warm": Measurement {
                    value: 1.1,
                    unit: ~,
                },
            },
        )
        "###);
        normalize_app_start_measurements(&mut measurements);
        insta::assert_debug_snapshot!(measurements, @r###"
        Measurements(
            {
                "app_start_warm": Measurement {
                    value: 1.1,
                    unit: ~,
                },
            },
        )
        "###);
    }

    #[test]
    fn test_apple_high_device_class() {
        let mut event = Event {
            contexts: {
                let mut contexts = Contexts::new();
                contexts.add(DeviceContext {
                    family: "iPhone".to_string().into(),
                    model: "iPhone15,3".to_string().into(),
                    ..Default::default()
                });
                Annotated::new(contexts)
            },
            ..Default::default()
        };
        normalize_device_class(&mut event);
        assert_debug_snapshot!(event.tags, @r#"
        Tags(
            PairList(
                [
                    TagEntry(
                        "device.class",
                        "3",
                    ),
                ],
            ),
        )
        "#);
    }

    #[test]
    fn test_filter_mobile_outliers() {
        let mut measurements =
            Annotated::<Measurements>::from_json(r#"{"app_start_warm": {"value": 180001}}"#)
                .unwrap()
                .into_value()
                .unwrap();
        assert_eq!(measurements.len(), 1);
        filter_mobile_outliers(&mut measurements);
        assert_eq!(measurements.len(), 0);
    }

    #[test]
    fn test_computed_performance_score() {
        let json = r#"
        {
            "type": "transaction",
            "timestamp": "2021-04-26T08:00:05+0100",
            "start_timestamp": "2021-04-26T08:00:00+0100",
            "measurements": {
                "fid": {"value": 213, "unit": "millisecond"},
                "fcp": {"value": 1237, "unit": "millisecond"},
                "lcp": {"value": 6596, "unit": "millisecond"},
                "cls": {"value": 0.11}
            },
            "contexts": {
                "browser": {
                    "name": "Chrome",
                    "version": "120.1.1",
                    "type": "browser"
                }
            }
        }
        "#;

        let mut event = Annotated::<Event>::from_json(json).unwrap().0.unwrap();

        let performance_score: PerformanceScoreConfig = serde_json::from_value(json!({
            "profiles": [
                {
                    "name": "Desktop",
                    "scoreComponents": [
                        {
                            "measurement": "fcp",
                            "weight": 0.15,
                            "p10": 900,
                            "p50": 1600
                        },
                        {
                            "measurement": "lcp",
                            "weight": 0.30,
                            "p10": 1200,
                            "p50": 2400
                        },
                        {
                            "measurement": "fid",
                            "weight": 0.30,
                            "p10": 100,
                            "p50": 300
                        },
                        {
                            "measurement": "cls",
                            "weight": 0.25,
                            "p10": 0.1,
                            "p50": 0.25
                        },
                        {
                            "measurement": "ttfb",
                            "weight": 0.0,
                            "p10": 0.2,
                            "p50": 0.4
                        },
                    ],
                    "condition": {
                        "op":"eq",
                        "name": "event.contexts.browser.name",
                        "value": "Chrome"
                    }
                }
            ]
        }))
        .unwrap();

        normalize_performance_score(&mut event, Some(&performance_score));

        insta::assert_ron_snapshot!(SerializableAnnotated(&Annotated::new(event)), {}, @r###"
        {
          "type": "transaction",
          "timestamp": 1619420405.0,
          "start_timestamp": 1619420400.0,
          "contexts": {
            "browser": {
              "name": "Chrome",
              "version": "120.1.1",
              "type": "browser",
            },
          },
          "measurements": {
            "cls": {
              "value": 0.11,
            },
            "fcp": {
              "value": 1237.0,
              "unit": "millisecond",
            },
            "fid": {
              "value": 213.0,
              "unit": "millisecond",
            },
            "lcp": {
              "value": 6596.0,
              "unit": "millisecond",
            },
            "score.cls": {
              "value": 0.21864170607444863,
              "unit": "ratio",
            },
            "score.fcp": {
              "value": 0.10750855443790831,
              "unit": "ratio",
            },
            "score.fid": {
              "value": 0.19657361348282545,
              "unit": "ratio",
            },
            "score.lcp": {
              "value": 0.009238896571386584,
              "unit": "ratio",
            },
            "score.total": {
              "value": 0.531962770566569,
              "unit": "ratio",
            },
            "score.weight.cls": {
              "value": 0.25,
              "unit": "ratio",
            },
            "score.weight.fcp": {
              "value": 0.15,
              "unit": "ratio",
            },
            "score.weight.fid": {
              "value": 0.3,
              "unit": "ratio",
            },
            "score.weight.lcp": {
              "value": 0.3,
              "unit": "ratio",
            },
            "score.weight.ttfb": {
              "value": 0.0,
              "unit": "ratio",
            },
          },
        }
        "###);
    }

    // Test performance score is calculated correctly when the sum of weights is under 1.
    // The expected result should normalize the weights to a sum of 1 and scale the weight measurements accordingly.
    #[test]
    fn test_computed_performance_score_with_under_normalized_weights() {
        let json = r#"
        {
            "type": "transaction",
            "timestamp": "2021-04-26T08:00:05+0100",
            "start_timestamp": "2021-04-26T08:00:00+0100",
            "measurements": {
                "fid": {"value": 213, "unit": "millisecond"},
                "fcp": {"value": 1237, "unit": "millisecond"},
                "lcp": {"value": 6596, "unit": "millisecond"},
                "cls": {"value": 0.11}
            },
            "contexts": {
                "browser": {
                    "name": "Chrome",
                    "version": "120.1.1",
                    "type": "browser"
                }
            }
        }
        "#;

        let mut event = Annotated::<Event>::from_json(json).unwrap().0.unwrap();

        let performance_score: PerformanceScoreConfig = serde_json::from_value(json!({
            "profiles": [
                {
                    "name": "Desktop",
                    "scoreComponents": [
                        {
                            "measurement": "fcp",
                            "weight": 0.03,
                            "p10": 900,
                            "p50": 1600
                        },
                        {
                            "measurement": "lcp",
                            "weight": 0.06,
                            "p10": 1200,
                            "p50": 2400
                        },
                        {
                            "measurement": "fid",
                            "weight": 0.06,
                            "p10": 100,
                            "p50": 300
                        },
                        {
                            "measurement": "cls",
                            "weight": 0.05,
                            "p10": 0.1,
                            "p50": 0.25
                        },
                        {
                            "measurement": "ttfb",
                            "weight": 0.0,
                            "p10": 0.2,
                            "p50": 0.4
                        },
                    ],
                    "condition": {
                        "op":"eq",
                        "name": "event.contexts.browser.name",
                        "value": "Chrome"
                    }
                }
            ]
        }))
        .unwrap();

        normalize_performance_score(&mut event, Some(&performance_score));

        insta::assert_ron_snapshot!(SerializableAnnotated(&Annotated::new(event)), {}, @r###"
        {
          "type": "transaction",
          "timestamp": 1619420405.0,
          "start_timestamp": 1619420400.0,
          "contexts": {
            "browser": {
              "name": "Chrome",
              "version": "120.1.1",
              "type": "browser",
            },
          },
          "measurements": {
            "cls": {
              "value": 0.11,
            },
            "fcp": {
              "value": 1237.0,
              "unit": "millisecond",
            },
            "fid": {
              "value": 213.0,
              "unit": "millisecond",
            },
            "lcp": {
              "value": 6596.0,
              "unit": "millisecond",
            },
            "score.cls": {
              "value": 0.21864170607444863,
              "unit": "ratio",
            },
            "score.fcp": {
              "value": 0.10750855443790831,
              "unit": "ratio",
            },
            "score.fid": {
              "value": 0.19657361348282545,
              "unit": "ratio",
            },
            "score.lcp": {
              "value": 0.009238896571386584,
              "unit": "ratio",
            },
            "score.total": {
              "value": 0.531962770566569,
              "unit": "ratio",
            },
            "score.weight.cls": {
              "value": 0.25,
              "unit": "ratio",
            },
            "score.weight.fcp": {
              "value": 0.15,
              "unit": "ratio",
            },
            "score.weight.fid": {
              "value": 0.3,
              "unit": "ratio",
            },
            "score.weight.lcp": {
              "value": 0.3,
              "unit": "ratio",
            },
            "score.weight.ttfb": {
              "value": 0.0,
              "unit": "ratio",
            },
          },
        }
        "###);
    }

    // Test performance score is calculated correctly when the sum of weights is over 1.
    // The expected result should normalize the weights to a sum of 1 and scale the weight measurements accordingly.
    #[test]
    fn test_computed_performance_score_with_over_normalized_weights() {
        let json = r#"
        {
            "type": "transaction",
            "timestamp": "2021-04-26T08:00:05+0100",
            "start_timestamp": "2021-04-26T08:00:00+0100",
            "measurements": {
                "fid": {"value": 213, "unit": "millisecond"},
                "fcp": {"value": 1237, "unit": "millisecond"},
                "lcp": {"value": 6596, "unit": "millisecond"},
                "cls": {"value": 0.11}
            },
            "contexts": {
                "browser": {
                    "name": "Chrome",
                    "version": "120.1.1",
                    "type": "browser"
                }
            }
        }
        "#;

        let mut event = Annotated::<Event>::from_json(json).unwrap().0.unwrap();

        let performance_score: PerformanceScoreConfig = serde_json::from_value(json!({
            "profiles": [
                {
                    "name": "Desktop",
                    "scoreComponents": [
                        {
                            "measurement": "fcp",
                            "weight": 0.30,
                            "p10": 900,
                            "p50": 1600
                        },
                        {
                            "measurement": "lcp",
                            "weight": 0.60,
                            "p10": 1200,
                            "p50": 2400
                        },
                        {
                            "measurement": "fid",
                            "weight": 0.60,
                            "p10": 100,
                            "p50": 300
                        },
                        {
                            "measurement": "cls",
                            "weight": 0.50,
                            "p10": 0.1,
                            "p50": 0.25
                        },
                        {
                            "measurement": "ttfb",
                            "weight": 0.0,
                            "p10": 0.2,
                            "p50": 0.4
                        },
                    ],
                    "condition": {
                        "op":"eq",
                        "name": "event.contexts.browser.name",
                        "value": "Chrome"
                    }
                }
            ]
        }))
        .unwrap();

        normalize_performance_score(&mut event, Some(&performance_score));

        insta::assert_ron_snapshot!(SerializableAnnotated(&Annotated::new(event)), {}, @r###"
        {
          "type": "transaction",
          "timestamp": 1619420405.0,
          "start_timestamp": 1619420400.0,
          "contexts": {
            "browser": {
              "name": "Chrome",
              "version": "120.1.1",
              "type": "browser",
            },
          },
          "measurements": {
            "cls": {
              "value": 0.11,
            },
            "fcp": {
              "value": 1237.0,
              "unit": "millisecond",
            },
            "fid": {
              "value": 213.0,
              "unit": "millisecond",
            },
            "lcp": {
              "value": 6596.0,
              "unit": "millisecond",
            },
            "score.cls": {
              "value": 0.21864170607444863,
              "unit": "ratio",
            },
            "score.fcp": {
              "value": 0.10750855443790831,
              "unit": "ratio",
            },
            "score.fid": {
              "value": 0.19657361348282545,
              "unit": "ratio",
            },
            "score.lcp": {
              "value": 0.009238896571386584,
              "unit": "ratio",
            },
            "score.total": {
              "value": 0.531962770566569,
              "unit": "ratio",
            },
            "score.weight.cls": {
              "value": 0.25,
              "unit": "ratio",
            },
            "score.weight.fcp": {
              "value": 0.15,
              "unit": "ratio",
            },
            "score.weight.fid": {
              "value": 0.3,
              "unit": "ratio",
            },
            "score.weight.lcp": {
              "value": 0.3,
              "unit": "ratio",
            },
            "score.weight.ttfb": {
              "value": 0.0,
              "unit": "ratio",
            },
          },
        }
        "###);
    }

    #[test]
    fn test_computed_performance_score_missing_measurement() {
        let json = r#"
        {
            "type": "transaction",
            "timestamp": "2021-04-26T08:00:05+0100",
            "start_timestamp": "2021-04-26T08:00:00+0100",
            "measurements": {
                "a": {"value": 213, "unit": "millisecond"}
            },
            "contexts": {
                "browser": {
                    "name": "Chrome",
                    "version": "120.1.1",
                    "type": "browser"
                }
            }
        }
        "#;

        let mut event = Annotated::<Event>::from_json(json).unwrap().0.unwrap();

        let performance_score: PerformanceScoreConfig = serde_json::from_value(json!({
            "profiles": [
                {
                    "name": "Desktop",
                    "scoreComponents": [
                        {
                            "measurement": "a",
                            "weight": 0.15,
                            "p10": 900,
                            "p50": 1600
                        },
                        {
                            "measurement": "b",
                            "weight": 0.30,
                            "p10": 1200,
                            "p50": 2400
                        },
                    ],
                    "condition": {
                        "op":"eq",
                        "name": "event.contexts.browser.name",
                        "value": "Chrome"
                    }
                }
            ]
        }))
        .unwrap();

        normalize_performance_score(&mut event, Some(&performance_score));

        insta::assert_ron_snapshot!(SerializableAnnotated(&Annotated::new(event)), {}, @r###"
        {
          "type": "transaction",
          "timestamp": 1619420405.0,
          "start_timestamp": 1619420400.0,
          "contexts": {
            "browser": {
              "name": "Chrome",
              "version": "120.1.1",
              "type": "browser",
            },
          },
          "measurements": {
            "a": {
              "value": 213.0,
              "unit": "millisecond",
            },
          },
        }
        "###);
    }

    #[test]
    fn test_computed_performance_score_optional_measurement() {
        let json = r#"
        {
            "type": "transaction",
            "timestamp": "2021-04-26T08:00:05+0100",
            "start_timestamp": "2021-04-26T08:00:00+0100",
            "measurements": {
                "a": {"value": 213, "unit": "millisecond"},
                "b": {"value": 213, "unit": "millisecond"}
            },
            "contexts": {
                "browser": {
                    "name": "Chrome",
                    "version": "120.1.1",
                    "type": "browser"
                }
            }
        }
        "#;

        let mut event = Annotated::<Event>::from_json(json).unwrap().0.unwrap();

        let performance_score: PerformanceScoreConfig = serde_json::from_value(json!({
            "profiles": [
                {
                    "name": "Desktop",
                    "scoreComponents": [
                        {
                            "measurement": "a",
                            "weight": 0.15,
                            "p10": 900,
                            "p50": 1600,
                        },
                        {
                            "measurement": "b",
                            "weight": 0.30,
                            "p10": 1200,
                            "p50": 2400,
                            "optional": true
                        },
                        {
                            "measurement": "c",
                            "weight": 0.55,
                            "p10": 1200,
                            "p50": 2400,
                            "optional": true
                        },
                    ],
                    "condition": {
                        "op":"eq",
                        "name": "event.contexts.browser.name",
                        "value": "Chrome"
                    }
                }
            ]
        }))
        .unwrap();

        normalize_performance_score(&mut event, Some(&performance_score));

        insta::assert_ron_snapshot!(SerializableAnnotated(&Annotated::new(event)), {}, @r###"
        {
          "type": "transaction",
          "timestamp": 1619420405.0,
          "start_timestamp": 1619420400.0,
          "contexts": {
            "browser": {
              "name": "Chrome",
              "version": "120.1.1",
              "type": "browser",
            },
          },
          "measurements": {
            "a": {
              "value": 213.0,
              "unit": "millisecond",
            },
            "b": {
              "value": 213.0,
              "unit": "millisecond",
            },
            "score.a": {
              "value": 0.33333215313291975,
              "unit": "ratio",
            },
            "score.b": {
              "value": 0.66666415149198,
              "unit": "ratio",
            },
            "score.total": {
              "value": 0.9999963046248997,
              "unit": "ratio",
            },
            "score.weight.a": {
              "value": 0.33333333333333337,
              "unit": "ratio",
            },
            "score.weight.b": {
              "value": 0.6666666666666667,
              "unit": "ratio",
            },
            "score.weight.c": {
              "value": 0.0,
              "unit": "ratio",
            },
          },
        }
        "###);
    }

    #[test]
    fn test_computed_performance_score_weight_0() {
        let json = r#"
        {
            "type": "transaction",
            "timestamp": "2021-04-26T08:00:05+0100",
            "start_timestamp": "2021-04-26T08:00:00+0100",
            "measurements": {
                "cls": {"value": 0.11}
            }
        }
        "#;

        let mut event = Annotated::<Event>::from_json(json).unwrap().0.unwrap();

        let performance_score: PerformanceScoreConfig = serde_json::from_value(json!({
            "profiles": [
                {
                    "name": "Desktop",
                    "scoreComponents": [
                        {
                            "measurement": "cls",
                            "weight": 0,
                            "p10": 0.1,
                            "p50": 0.25
                        },
                    ],
                    "condition": {
                        "op":"and",
                        "inner": []
                    }
                }
            ]
        }))
        .unwrap();

        normalize_performance_score(&mut event, Some(&performance_score));

        insta::assert_ron_snapshot!(SerializableAnnotated(&Annotated::new(event)), {}, @r###"
        {
          "type": "transaction",
          "timestamp": 1619420405.0,
          "start_timestamp": 1619420400.0,
          "measurements": {
            "cls": {
              "value": 0.11,
            },
          },
        }
        "###);
    }

    /// Test that timestamp normalization updates a transaction's timestamps to
    /// be acceptable, when both timestamps are similarly stale.
    #[test]
    fn test_accept_recent_transactions_with_stale_timestamps() {
        let config = NormalizationConfig {
            received_at: Some(Utc::now()),
            max_secs_in_past: Some(2),
            max_secs_in_future: Some(1),
            ..Default::default()
        };

        let json = r#"{
  "event_id": "52df9022835246eeb317dbd739ccd059",
  "transaction": "I have a stale timestamp, but I'm recent!",
  "start_timestamp": -2,
  "timestamp": -1
}"#;
        let mut event = Annotated::<Event>::from_json(json).unwrap();

        assert!(normalize_event(&mut event, &config).is_ok());
    }

    /// Test that transactions are rejected as invalid when timestamp normalization isn't enough.
    ///
    /// When the end timestamp is recent but the start timestamp is stale, timestamp normalization
    /// will fix the timestamps based on the end timestamp. The start timestamp will be more recent,
    /// but not recent enough for the transaction to be accepted. The transaction will be rejected.
    #[test]
    fn test_reject_stale_transactions_after_timestamp_normalization() {
        let now = Utc::now();
        let config = NormalizationConfig {
            received_at: Some(now),
            max_secs_in_past: Some(2),
            max_secs_in_future: Some(1),
            ..Default::default()
        };

        let json = format!(
            r#"{{
          "event_id": "52df9022835246eeb317dbd739ccd059",
          "transaction": "clockdrift is not enough to accept me :(",
          "start_timestamp": -62135811111,
          "timestamp": {}
        }}"#,
            now.timestamp()
        );
        let mut event = Annotated::<Event>::from_json(json.as_str()).unwrap();

        assert_eq!(
            normalize_event(&mut event, &config)
                .unwrap_err()
                .to_string(),
            "invalid transaction event: timestamp is too stale"
        );
    }
}<|MERGE_RESOLUTION|>--- conflicted
+++ resolved
@@ -20,11 +20,7 @@
 use relay_event_schema::protocol::{
     AsPair, Context, ContextInner, Contexts, DeviceClass, Event, EventType, Exception, Headers,
     IpAddr, LogEntry, Measurement, Measurements, NelContext, Request, SpanAttribute, SpanStatus,
-<<<<<<< HEAD
-    Tags, Timestamp, TraceContext, User,
-=======
-    Tags, User,
->>>>>>> 18615cf4
+    Tags, Timestamp, User,
 };
 use relay_protocol::{Annotated, Empty, Error, ErrorKind, Meta, Object, Value};
 use smallvec::SmallVec;
