--- conflicted
+++ resolved
@@ -205,11 +205,8 @@
     // Default required attributes, even if they have errors
     normalize_user(&mut event.user);
     normalize_logentry(&mut event.logentry, meta);
-<<<<<<< HEAD
     normalize_debug_meta(event);
-=======
     normalize_breadcrumbs(event);
->>>>>>> 4a3e59c4
     normalize_release_dist(event); // dist is a tag extracted along with other metrics from transactions
     normalize_event_tags(event); // Tags are added to every metric
     normalize_platform_and_level(event);
@@ -392,7 +389,6 @@
     });
 }
 
-<<<<<<< HEAD
 /// Normalizes the debug images in the event's debug meta.
 fn normalize_debug_meta(event: &mut Event) {
     let Annotated(Some(debug_meta), _) = &mut event.debug_meta else {
@@ -410,7 +406,9 @@
             }
             _ => Ok(()),
         });
-=======
+    }
+}
+
 fn normalize_breadcrumbs(event: &mut Event) {
     let Annotated(Some(breadcrumbs), _) = &mut event.breadcrumbs else {
         return;
@@ -430,7 +428,6 @@
         if breadcrumb.level.value().is_none() {
             breadcrumb.level.set_value(Some(Level::Info));
         }
->>>>>>> 4a3e59c4
     }
 }
 
@@ -1092,13 +1089,8 @@
     use insta::assert_debug_snapshot;
     use itertools::Itertools;
     use relay_event_schema::protocol::{
-<<<<<<< HEAD
-        Contexts, Csp, DebugMeta, DeviceContext, Event, Headers, IpAddr, Measurements, Request,
-        Tags,
-=======
         Breadcrumb, Contexts, Csp, DeviceContext, Event, Headers, IpAddr, Measurements, Request,
         Tags, Values,
->>>>>>> 4a3e59c4
     };
     use relay_protocol::{get_value, Annotated, SerializableAnnotated};
     use serde_json::json;
@@ -2630,31 +2622,6 @@
     }
 
     #[test]
-<<<<<<< HEAD
-    fn test_other_debug_images_have_meta_errors() {
-        let mut event = Event {
-            debug_meta: Annotated::new(DebugMeta {
-                images: Annotated::new(vec![Annotated::new(
-                    DebugImage::Other(BTreeMap::default()),
-                )]),
-                ..Default::default()
-            }),
-            ..Default::default()
-        };
-        normalize_debug_meta(&mut event);
-
-        let debug_image_meta = event
-            .debug_meta
-            .value()
-            .unwrap()
-            .images
-            .value()
-            .unwrap()
-            .first()
-            .unwrap()
-            .meta();
-        assert_debug_snapshot!(debug_image_meta, @r#"
-=======
     fn test_handle_types_in_spaced_exception_values() {
         let mut exception = Annotated::new(Exception {
             value: Annotated::new("ValueError: unauthorized".to_string().into()),
@@ -2752,22 +2719,14 @@
             .unwrap();
 
         assert_debug_snapshot!(exception.meta(), @r#"
->>>>>>> 4a3e59c4
         Meta {
             remarks: [],
             errors: [
                 Error {
-<<<<<<< HEAD
-                    kind: InvalidData,
-                    data: {
-                        "reason": String(
-                            "unsupported debug image type",
-=======
                     kind: MissingAttribute,
                     data: {
                         "attribute": String(
                             "type or value",
->>>>>>> 4a3e59c4
                         ),
                     },
                 },
@@ -2775,13 +2734,6 @@
             original_length: None,
             original_value: Some(
                 Object(
-<<<<<<< HEAD
-                    {},
-                ),
-            ),
-        }"#);
-    }
-=======
                     {
                         "mechanism": ~,
                         "module": ~,
@@ -2821,5 +2773,49 @@
         assert_eq!(breadcrumb.ty.value().unwrap(), "default");
         assert_eq!(&breadcrumb.level.value().unwrap().to_string(), "info");
     }
->>>>>>> 4a3e59c4
+
+    #[test]
+    fn test_other_debug_images_have_meta_errors() {
+        let mut event = Event {
+            debug_meta: Annotated::new(DebugMeta {
+                images: Annotated::new(vec![Annotated::new(
+                    DebugImage::Other(BTreeMap::default()),
+                )]),
+                ..Default::default()
+            }),
+            ..Default::default()
+        };
+        normalize_debug_meta(&mut event);
+
+        let debug_image_meta = event
+            .debug_meta
+            .value()
+            .unwrap()
+            .images
+            .value()
+            .unwrap()
+            .first()
+            .unwrap()
+            .meta();
+        assert_debug_snapshot!(debug_image_meta, @r#"
+        Meta {
+            remarks: [],
+            errors: [
+                Error {
+                    kind: InvalidData,
+                    data: {
+                        "reason": String(
+                            "unsupported debug image type",
+                        ),
+                    },
+                },
+            ],
+            original_length: None,
+            original_value: Some(
+                Object(
+                    {},
+                ),
+            ),
+        }"#);
+    }
 }