--- conflicted
+++ resolved
@@ -782,40 +782,8 @@
                     if condition.name != "event.contexts.browser.name" {
                         continue;
                     }
-<<<<<<< HEAD
                     if condition.value != browser_name {
                         continue;
-=======
-                    weight_total += component.weight;
-                }
-                if weight_total.abs() < f64::EPSILON {
-                    // All components are optional or have a weight of `0`. We cannot compute
-                    // component weights, so we bail.
-                    break;
-                }
-                for component in &profile.score_components {
-                    // Optional measurements that are not present are given a weight of 0.
-                    let mut normalized_component_weight = 0.0;
-                    if let Some(value) = measurements.get_value(component.measurement.as_str()) {
-                        normalized_component_weight = component.weight / weight_total;
-                        let cdf = utils::calculate_cdf_score(
-                            value.max(0.0), // Webvitals can't be negative, but we need to clamp in case of bad data.
-                            component.p10,
-                            component.p50,
-                        );
-                        let component_score = cdf * normalized_component_weight;
-                        score_total += component_score;
-                        should_add_total = true;
-
-                        measurements.insert(
-                            format!("score.{}", component.measurement),
-                            Measurement {
-                                value: component_score.into(),
-                                unit: (MetricUnit::Fraction(FractionUnit::Ratio)).into(),
-                            }
-                            .into(),
-                        );
->>>>>>> f51ca943
                     }
                     normalize_performance_score_inner(measurements, profile);
                 }
@@ -857,10 +825,14 @@
     }
     for component in &profile.score_components {
         // Optional measurements that are not present are given a weight of 0.
-        let mut normalized_component_weight = 0.0f64;
+        let mut normalized_component_weight = 0.0;
         if let Some(value) = measurements.get_value(component.measurement.as_str()) {
             normalized_component_weight = component.weight / weight_total;
-            let cdf = utils::calculate_cdf_score(value, component.p10, component.p50);
+            let cdf = utils::calculate_cdf_score(
+                value.max(0.0), // Webvitals can't be negative, but we need to clamp in case of bad data.
+                component.p10,
+                component.p50,
+            );
             let component_score = cdf * normalized_component_weight;
             score_total += component_score;
             should_add_total = true;
