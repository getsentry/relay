--- conflicted
+++ resolved
@@ -10,11 +10,7 @@
 };
 use relay_event_schema::protocol::{
     Breadcrumb, ClientSdkInfo, DebugImage, Event, EventId, EventType, Exception, Frame, Level,
-<<<<<<< HEAD
-    MetricSummaryMapping, NelContext, ReplayContext, TraceContext, User, VALID_PLATFORMS,
-=======
-    MetricSummaryMapping, NelContext, ReplayContext, Stacktrace, TraceContext, VALID_PLATFORMS,
->>>>>>> 1145a146
+    MetricSummaryMapping, NelContext, ReplayContext, TraceContext, VALID_PLATFORMS,
 };
 use relay_protocol::{
     Annotated, Empty, Error, ErrorKind, FromValue, IntoValue, Meta, Object, Remark, RemarkType,
@@ -634,13 +630,8 @@
     use relay_event_schema::processor::process_value;
     use relay_event_schema::protocol::{
         Context, ContextInner, Contexts, DebugMeta, Frame, Geo, IpAddr, LenientString, LogEntry,
-<<<<<<< HEAD
         MetricSummary, MetricsSummary, PairList, RawStacktrace, Request, Span, SpanId, Stacktrace,
-        TagEntry, Tags, TraceId, Values,
-=======
-        MetricSummary, MetricsSummary, PairList, RawStacktrace, Request, Span, SpanId, TagEntry,
-        Tags, TraceId, User, Values,
->>>>>>> 1145a146
+        TagEntry, Tags, TraceId, User, Values,
     };
     use relay_protocol::{
         assert_annotated_snapshot, get_path, get_value, FromValue, SerializableAnnotated,
