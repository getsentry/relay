use std::hash::Hash;
<<<<<<< HEAD

use relay_base_schema::metrics::MetricUnit;
use relay_event_schema::protocol::{Event, VALID_PLATFORMS};
use relay_protocol::RuleCondition;
use serde::{Deserialize, Serialize};
=======
use std::sync::Arc;

use itertools::Itertools;
use relay_base_schema::metrics::{MetricResourceIdentifier, MetricUnit};
use relay_event_schema::processor::{
    ProcessValue, ProcessingAction, ProcessingResult, ProcessingState, Processor,
};
use relay_event_schema::protocol::{
    ClientSdkInfo, Event, EventId, EventType, Level, MetricSummaryMapping, NelContext,
    ReplayContext, TraceContext, VALID_PLATFORMS,
};
use relay_protocol::{
    Annotated, Empty, Error, FromValue, IntoValue, Meta, Object, Remark, RemarkType, RuleCondition,
    Value,
};
use serde::{Deserialize, Serialize};

use crate::{MaxChars, StoreConfig};
>>>>>>> 65b38f20

pub mod breakdowns;
pub mod contexts;
pub mod nel;
pub mod request;
pub mod span;
pub mod user_agent;
pub mod utils;

/// Defines a builtin measurement.
#[derive(Debug, Default, Clone, Serialize, Deserialize, PartialEq, Hash, Eq)]
#[serde(default, rename_all = "camelCase")]
pub struct BuiltinMeasurementKey {
    name: String,
    unit: MetricUnit,
    #[serde(skip_serializing_if = "is_false")]
    allow_negative: bool,
}

fn is_false(b: &bool) -> bool {
    !b
}

impl BuiltinMeasurementKey {
    /// Creates a new [`BuiltinMeasurementKey`].
    pub fn new(name: impl Into<String>, unit: MetricUnit) -> Self {
        Self {
            name: name.into(),
            unit,
            allow_negative: false,
        }
    }

    /// Returns the name of the built in measurement key.
    pub fn name(&self) -> &str {
        &self.name
    }

    /// Returns the unit of the built in measurement key.
    pub fn unit(&self) -> &MetricUnit {
        &self.unit
    }

    /// Return true if the built in measurement key allows negative values.
    pub fn allow_negative(&self) -> &bool {
        &self.allow_negative
    }
}

/// Configuration for measurements normalization.
#[derive(Debug, Default, Clone, Serialize, Deserialize, PartialEq, Hash)]
#[serde(default, rename_all = "camelCase")]
pub struct MeasurementsConfig {
    /// A list of measurements that are built-in and are not subject to custom measurement limits.
    #[serde(default, skip_serializing_if = "Vec::is_empty")]
    pub builtin_measurements: Vec<BuiltinMeasurementKey>,

    /// The maximum number of measurements allowed per event that are not known measurements.
    pub max_custom_measurements: usize,
}

impl MeasurementsConfig {
    /// The length of a full measurement MRI, minus the name and the unit. This length is the same
    /// for every measurement-mri.
    pub const MEASUREMENT_MRI_OVERHEAD: usize = 29;
}

/// Returns `true` if the given platform string is a known platform identifier.
///
/// See [`VALID_PLATFORMS`] for a list of all known platforms.
pub fn is_valid_platform(platform: &str) -> bool {
    VALID_PLATFORMS.contains(&platform)
}

/// Replaces snake_case app start spans op with dot.case op.
///
/// This is done for the affected React Native SDK versions (from 3 to 4.4).
pub fn normalize_app_start_spans(event: &mut Event) {
    if !event.sdk_name().eq("sentry.javascript.react-native")
        || !(event.sdk_version().starts_with("4.4")
            || event.sdk_version().starts_with("4.3")
            || event.sdk_version().starts_with("4.2")
            || event.sdk_version().starts_with("4.1")
            || event.sdk_version().starts_with("4.0")
            || event.sdk_version().starts_with('3'))
    {
        return;
    }

    if let Some(spans) = event.spans.value_mut() {
        for span in spans {
            if let Some(span) = span.value_mut() {
                if let Some(op) = span.op.value() {
                    if op == "app_start_cold" {
                        span.op.set_value(Some("app.start.cold".to_string()));
                        break;
                    } else if op == "app_start_warm" {
                        span.op.set_value(Some("app.start.warm".to_string()));
                        break;
                    }
                }
            }
        }
    }
}

/// Container for global and project level [`MeasurementsConfig`]. The purpose is to handle
/// the merging logic.
#[derive(Clone, Debug)]
pub struct DynamicMeasurementsConfig<'a> {
    project: Option<&'a MeasurementsConfig>,
    global: Option<&'a MeasurementsConfig>,
}

impl<'a> DynamicMeasurementsConfig<'a> {
    /// Constructor for [`DynamicMeasurementsConfig`].
    pub fn new(
        project: Option<&'a MeasurementsConfig>,
        global: Option<&'a MeasurementsConfig>,
    ) -> Self {
        DynamicMeasurementsConfig { project, global }
    }

    /// Returns an iterator over the merged builtin measurement keys.
    ///
    /// Items from the project config are prioritized over global config, and
    /// there are no duplicates.
    pub fn builtin_measurement_keys(
        &'a self,
    ) -> impl Iterator<Item = &'a BuiltinMeasurementKey> + '_ {
        let project = self
            .project
            .map(|p| p.builtin_measurements.as_slice())
            .unwrap_or_default();

        let global = self
            .global
            .map(|g| g.builtin_measurements.as_slice())
            .unwrap_or_default();

        project
            .iter()
            .chain(global.iter().filter(|key| !project.contains(key)))
    }

    /// Gets the max custom measurements value from the [`MeasurementsConfig`] from project level or
    /// global level. If both of them are available, it will choose the most restrictive.
    pub fn max_custom_measurements(&'a self) -> Option<usize> {
        match (&self.project, &self.global) {
            (None, None) => None,
            (None, Some(global)) => Some(global.max_custom_measurements),
            (Some(project), None) => Some(project.max_custom_measurements),
            (Some(project), Some(global)) => Some(std::cmp::min(
                project.max_custom_measurements,
                global.max_custom_measurements,
            )),
        }
    }
}

/// Defines a weighted component for a performance score.
///
/// Weight is the % of score it can take up (eg. LCP is a max of 35% weight for desktops)
/// Currently also contains (p10, p50) which are used for log CDF normalization of the weight score
#[derive(Debug, Default, Clone, Serialize, Deserialize)]
pub struct PerformanceScoreWeightedComponent {
    /// Measurement (eg. measurements.lcp) to be matched against. If this measurement is missing the entire
    /// profile will be discarded.
    pub measurement: String,
    /// Weight [0,1.0] of this component in the performance score
    pub weight: f64,
    /// p10 used to define the log-normal for calculation
    pub p10: f64,
    /// Median used to define the log-normal for calculation
    pub p50: f64,
    /// Whether the measurement is optional. If the measurement is missing, performance score processing
    /// may still continue, and the weight will be 0.
    #[serde(default)]
    pub optional: bool,
}

/// Defines a profile for performance score.
///
/// A profile contains weights for a score of 100% and match against an event using a condition.
/// eg. Desktop vs. Mobile(web) profiles for better web vital score calculation.
#[derive(Debug, Default, Clone, Serialize, Deserialize)]
#[serde(rename_all = "camelCase")]
pub struct PerformanceScoreProfile {
    /// Name of the profile, used for debugging and faceting multiple profiles
    pub name: Option<String>,
    /// Score components
    #[serde(default, skip_serializing_if = "Vec::is_empty")]
    pub score_components: Vec<PerformanceScoreWeightedComponent>,
    /// See [`RuleCondition`] for all available options to specify and combine conditions.
    pub condition: Option<RuleCondition>,
    /// The version of the profile, used to isolate changes to score calculations.
    #[serde(skip_serializing_if = "Option::is_none")]
    pub version: Option<String>,
}

/// Defines the performance configuration for the project.
///
/// Includes profiles matching different behaviour (desktop / mobile) and weights matching those
/// specific conditions.
#[derive(Debug, Default, Clone, Serialize, Deserialize)]
pub struct PerformanceScoreConfig {
    /// List of performance profiles, only the first with matching conditions will be applied.
    #[serde(default, skip_serializing_if = "Vec::is_empty")]
    pub profiles: Vec<PerformanceScoreProfile>,
}

#[cfg(test)]
mod tests {
    use chrono::{TimeZone, Utc};
    use insta::{assert_debug_snapshot, assert_json_snapshot};
    use itertools::Itertools;
    use relay_base_schema::events::EventType;
    use relay_base_schema::metrics::DurationUnit;
    use relay_base_schema::spans::SpanStatus;
    use relay_event_schema::protocol::{
        ClientSdkInfo, Context, ContextInner, Contexts, DebugImage, DebugMeta, EventId, Exception,
        Frame, Geo, IpAddr, LenientString, Level, LogEntry, PairList, RawStacktrace, ReplayContext,
        Request, Span, SpanId, Stacktrace, TagEntry, Tags, TraceContext, TraceId, User, Values,
    };
    use relay_protocol::{
        assert_annotated_snapshot, get_path, get_value, Annotated, Error, ErrorKind, FromValue,
        Object, SerializableAnnotated, Value,
    };
    use serde_json::json;
    use similar_asserts::assert_eq;
    use uuid::Uuid;

    use crate::stacktrace::normalize_non_raw_frame;
    use crate::{
        normalize_event, validate_event_timestamps, validate_transaction, EventValidationConfig,
        GeoIpLookup, NormalizationConfig, TransactionValidationConfig,
    };

    use super::*;

    #[test]
    fn test_merge_builtin_measurement_keys() {
        let foo = BuiltinMeasurementKey::new("foo", MetricUnit::Duration(DurationUnit::Hour));
        let bar = BuiltinMeasurementKey::new("bar", MetricUnit::Duration(DurationUnit::Day));
        let baz = BuiltinMeasurementKey::new("baz", MetricUnit::Duration(DurationUnit::Week));

        let proj = MeasurementsConfig {
            builtin_measurements: vec![foo.clone(), bar.clone()],
            max_custom_measurements: 4,
        };

        let glob = MeasurementsConfig {
            // The 'bar' here will be ignored since it's a duplicate from the project level.
            builtin_measurements: vec![baz.clone(), bar.clone()],
            max_custom_measurements: 4,
        };
        let dynamic_config = DynamicMeasurementsConfig::new(Some(&proj), Some(&glob));

        let keys = dynamic_config.builtin_measurement_keys().collect_vec();

        assert_eq!(keys, vec![&foo, &bar, &baz]);
    }

    #[test]
    fn test_max_custom_measurement() {
        // Empty configs will return a None value for max measurements.
        let dynamic_config = DynamicMeasurementsConfig::new(None, None);
        assert!(dynamic_config.max_custom_measurements().is_none());

        let proj = MeasurementsConfig {
            builtin_measurements: vec![],
            max_custom_measurements: 3,
        };

        let glob = MeasurementsConfig {
            builtin_measurements: vec![],
            max_custom_measurements: 4,
        };

        // If only project level measurement config is there, return its max custom measurement variable.
        let dynamic_config = DynamicMeasurementsConfig::new(Some(&proj), None);
        assert_eq!(dynamic_config.max_custom_measurements().unwrap(), 3);

        // Same logic for when only global level measurement config exists.
        let dynamic_config = DynamicMeasurementsConfig::new(None, Some(&glob));
        assert_eq!(dynamic_config.max_custom_measurements().unwrap(), 4);

        // If both is available, pick the smallest number.
        let dynamic_config = DynamicMeasurementsConfig::new(Some(&proj), Some(&glob));
        assert_eq!(dynamic_config.max_custom_measurements().unwrap(), 3);
    }

    #[test]
    fn test_geo_from_ip_address() {
        let lookup = GeoIpLookup::open("tests/fixtures/GeoIP2-Enterprise-Test.mmdb").unwrap();

        let json = r#"{
            "user": {
                "ip_address": "2.125.160.216"
            }
        }"#;
        let mut event = Annotated::<Event>::from_json(json).unwrap();

        normalize_event(
            &mut event,
            &NormalizationConfig {
                geoip_lookup: Some(&lookup),
                ..Default::default()
            },
        );

        let expected = Annotated::new(Geo {
            country_code: Annotated::new("GB".to_string()),
            city: Annotated::new("Boxford".to_string()),
            subdivision: Annotated::new("England".to_string()),
            region: Annotated::new("United Kingdom".to_string()),
            ..Geo::default()
        });
        assert_eq!(get_value!(event.user!).geo, expected);
    }

    #[test]
    fn test_user_ip_from_remote_addr() {
        let mut event = Annotated::new(Event {
            request: Annotated::from(Request {
                env: Annotated::new({
                    let mut map = Object::new();
                    map.insert(
                        "REMOTE_ADDR".to_string(),
                        Annotated::new(Value::String("2.125.160.216".to_string())),
                    );
                    map
                }),
                ..Request::default()
            }),
            platform: Annotated::new("javascript".to_owned()),
            ..Event::default()
        });

        normalize_event(&mut event, &NormalizationConfig::default());

        let ip_addr = get_value!(event.user.ip_address!);
        assert_eq!(ip_addr, &IpAddr("2.125.160.216".to_string()));
    }

    #[test]
    fn test_user_ip_from_invalid_remote_addr() {
        let mut event = Annotated::new(Event {
            request: Annotated::from(Request {
                env: Annotated::new({
                    let mut map = Object::new();
                    map.insert(
                        "REMOTE_ADDR".to_string(),
                        Annotated::new(Value::String("whoops".to_string())),
                    );
                    map
                }),
                ..Request::default()
            }),
            platform: Annotated::new("javascript".to_owned()),
            ..Event::default()
        });

        normalize_event(&mut event, &NormalizationConfig::default());

        assert_eq!(Annotated::empty(), event.value().unwrap().user);
    }

    #[test]
    fn test_user_ip_from_client_ip_without_auto() {
        let mut event = Annotated::new(Event {
            platform: Annotated::new("javascript".to_owned()),
            ..Default::default()
        });

        let ip_address = IpAddr::parse("2.125.160.216").unwrap();

        normalize_event(
            &mut event,
            &NormalizationConfig {
                client_ip: Some(&ip_address),
                ..Default::default()
            },
        );

        let ip_addr = get_value!(event.user.ip_address!);
        assert_eq!(ip_addr, &IpAddr("2.125.160.216".to_string()));
    }

    #[test]
    fn test_user_ip_from_client_ip_with_auto() {
        let mut event = Annotated::new(Event {
            user: Annotated::new(User {
                ip_address: Annotated::new(IpAddr::auto()),
                ..Default::default()
            }),
            ..Default::default()
        });

        let ip_address = IpAddr::parse("2.125.160.216").unwrap();

        let geo = GeoIpLookup::open("tests/fixtures/GeoIP2-Enterprise-Test.mmdb").unwrap();
        normalize_event(
            &mut event,
            &NormalizationConfig {
                client_ip: Some(&ip_address),
                geoip_lookup: Some(&geo),
                ..Default::default()
            },
        );

        let user = get_value!(event.user!);
        let ip_addr = user.ip_address.value().expect("ip address missing");

        assert_eq!(ip_addr, &IpAddr("2.125.160.216".to_string()));
        assert!(user.geo.value().is_some());
    }

    #[test]
    fn test_user_ip_from_client_ip_without_appropriate_platform() {
        let mut event = Annotated::new(Event::default());

        let ip_address = IpAddr::parse("2.125.160.216").unwrap();
        let geo = GeoIpLookup::open("tests/fixtures/GeoIP2-Enterprise-Test.mmdb").unwrap();
        normalize_event(
            &mut event,
            &NormalizationConfig {
                client_ip: Some(&ip_address),
                geoip_lookup: Some(&geo),
                ..Default::default()
            },
        );

        let user = get_value!(event.user!);
        assert!(user.ip_address.value().is_none());
        assert!(user.geo.value().is_none());
    }

    #[test]
    fn test_event_level_defaulted() {
        let mut event = Annotated::new(Event::default());
        normalize_event(&mut event, &NormalizationConfig::default());
        assert_eq!(get_value!(event.level), Some(&Level::Error));
    }

    #[test]
    fn test_transaction_level_untouched() {
        let mut event = Annotated::new(Event {
            ty: Annotated::new(EventType::Transaction),
            timestamp: Annotated::new(Utc.with_ymd_and_hms(1987, 6, 5, 4, 3, 2).unwrap().into()),
            start_timestamp: Annotated::new(
                Utc.with_ymd_and_hms(1987, 6, 5, 4, 3, 2).unwrap().into(),
            ),
            contexts: {
                let mut contexts = Contexts::new();
                contexts.add(TraceContext {
                    trace_id: Annotated::new(TraceId("4c79f60c11214eb38604f4ae0781bfb2".into())),
                    span_id: Annotated::new(SpanId("fa90fdead5f74053".into())),
                    op: Annotated::new("http.server".to_owned()),
                    ..Default::default()
                });
                Annotated::new(contexts)
            },
            ..Event::default()
        });
        normalize_event(&mut event, &NormalizationConfig::default());
        assert_eq!(get_value!(event.level), Some(&Level::Info));
    }

    #[test]
    fn test_environment_tag_is_moved() {
        let mut event = Annotated::new(Event {
            tags: Annotated::new(Tags(PairList(vec![Annotated::new(TagEntry(
                Annotated::new("environment".to_string()),
                Annotated::new("despacito".to_string()),
            ))]))),
            ..Event::default()
        });

        normalize_event(&mut event, &NormalizationConfig::default());

        let event = event.value().unwrap();

        assert_eq!(event.environment.as_str(), Some("despacito"));
        assert_eq!(event.tags.value(), Some(&Tags(vec![].into())));
    }

    #[test]
    fn test_empty_environment_is_removed_and_overwritten_with_tag() {
        let mut event = Annotated::new(Event {
            tags: Annotated::new(Tags(PairList(vec![Annotated::new(TagEntry(
                Annotated::new("environment".to_string()),
                Annotated::new("despacito".to_string()),
            ))]))),
            environment: Annotated::new("".to_string()),
            ..Event::default()
        });

        normalize_event(&mut event, &NormalizationConfig::default());

        let event = event.value().unwrap();

        assert_eq!(event.environment.as_str(), Some("despacito"));
        assert_eq!(event.tags.value(), Some(&Tags(vec![].into())));
    }

    #[test]
    fn test_empty_environment_is_removed() {
        let mut event = Annotated::new(Event {
            environment: Annotated::new("".to_string()),
            ..Event::default()
        });

        normalize_event(&mut event, &NormalizationConfig::default());
        assert_eq!(get_value!(event.environment), None);
    }
    #[test]
    fn test_replay_id_added_from_dsc() {
        let replay_id = Uuid::new_v4();
        let mut event = Annotated::new(Event {
            contexts: Annotated::new(Contexts(Object::new())),
            ..Event::default()
        });
        normalize_event(
            &mut event,
            &NormalizationConfig {
                replay_id: Some(replay_id),
                ..Default::default()
            },
        );

        let event = event.value().unwrap();

        assert_eq!(event.contexts, {
            let mut contexts = Contexts::new();
            contexts.add(ReplayContext {
                replay_id: Annotated::new(EventId(replay_id)),
                other: Object::default(),
            });
            Annotated::new(contexts)
        })
    }

    #[test]
    fn test_none_environment_errors() {
        let mut event = Annotated::new(Event {
            environment: Annotated::new("none".to_string()),
            ..Event::default()
        });

        normalize_event(&mut event, &NormalizationConfig::default());

        let environment = get_path!(event.environment!);
        let expected_original = &Value::String("none".to_string());

        assert_eq!(
            environment.meta().iter_errors().collect::<Vec<&Error>>(),
            vec![&Error::new(ErrorKind::InvalidData)],
        );
        assert_eq!(
            environment.meta().original_value().unwrap(),
            expected_original
        );
        assert_eq!(environment.value(), None);
    }

    #[test]
    fn test_invalid_release_removed() {
        let mut event = Annotated::new(Event {
            release: Annotated::new(LenientString("Latest".to_string())),
            ..Event::default()
        });

        normalize_event(&mut event, &NormalizationConfig::default());

        let release = get_path!(event.release!);
        let expected_original = &Value::String("Latest".to_string());

        assert_eq!(
            release.meta().iter_errors().collect::<Vec<&Error>>(),
            vec![&Error::new(ErrorKind::InvalidData)],
        );
        assert_eq!(release.meta().original_value().unwrap(), expected_original);
        assert_eq!(release.value(), None);
    }

    #[test]
    fn test_top_level_keys_moved_into_tags() {
        let mut event = Annotated::new(Event {
            server_name: Annotated::new("foo".to_string()),
            site: Annotated::new("foo".to_string()),
            tags: Annotated::new(Tags(PairList(vec![
                Annotated::new(TagEntry(
                    Annotated::new("site".to_string()),
                    Annotated::new("old".to_string()),
                )),
                Annotated::new(TagEntry(
                    Annotated::new("server_name".to_string()),
                    Annotated::new("old".to_string()),
                )),
            ]))),
            ..Event::default()
        });

        normalize_event(&mut event, &NormalizationConfig::default());

        assert_eq!(get_value!(event.site), None);
        assert_eq!(get_value!(event.server_name), None);

        assert_eq!(
            get_value!(event.tags!),
            &Tags(PairList(vec![
                Annotated::new(TagEntry(
                    Annotated::new("site".to_string()),
                    Annotated::new("foo".to_string()),
                )),
                Annotated::new(TagEntry(
                    Annotated::new("server_name".to_string()),
                    Annotated::new("foo".to_string()),
                )),
            ]))
        );
    }

    #[test]
    fn test_internal_tags_removed() {
        let mut event = Annotated::new(Event {
            tags: Annotated::new(Tags(PairList(vec![
                Annotated::new(TagEntry(
                    Annotated::new("release".to_string()),
                    Annotated::new("foo".to_string()),
                )),
                Annotated::new(TagEntry(
                    Annotated::new("dist".to_string()),
                    Annotated::new("foo".to_string()),
                )),
                Annotated::new(TagEntry(
                    Annotated::new("user".to_string()),
                    Annotated::new("foo".to_string()),
                )),
                Annotated::new(TagEntry(
                    Annotated::new("filename".to_string()),
                    Annotated::new("foo".to_string()),
                )),
                Annotated::new(TagEntry(
                    Annotated::new("function".to_string()),
                    Annotated::new("foo".to_string()),
                )),
                Annotated::new(TagEntry(
                    Annotated::new("something".to_string()),
                    Annotated::new("else".to_string()),
                )),
            ]))),
            ..Event::default()
        });

        normalize_event(&mut event, &NormalizationConfig::default());

        assert_eq!(get_value!(event.tags!).len(), 1);
    }

    #[test]
    fn test_empty_tags_removed() {
        let mut event = Annotated::new(Event {
            tags: Annotated::new(Tags(PairList(vec![
                Annotated::new(TagEntry(
                    Annotated::new("".to_string()),
                    Annotated::new("foo".to_string()),
                )),
                Annotated::new(TagEntry(
                    Annotated::new("foo".to_string()),
                    Annotated::new("".to_string()),
                )),
                Annotated::new(TagEntry(
                    Annotated::new("something".to_string()),
                    Annotated::new("else".to_string()),
                )),
            ]))),
            ..Event::default()
        });

        normalize_event(&mut event, &NormalizationConfig::default());

        assert_eq!(
            get_value!(event.tags!),
            &Tags(PairList(vec![
                Annotated::new(TagEntry(
                    Annotated::from_error(Error::nonempty(), None),
                    Annotated::new("foo".to_string()),
                )),
                Annotated::new(TagEntry(
                    Annotated::new("foo".to_string()),
                    Annotated::from_error(Error::nonempty(), None),
                )),
                Annotated::new(TagEntry(
                    Annotated::new("something".to_string()),
                    Annotated::new("else".to_string()),
                )),
            ]))
        );
    }

    #[test]
    fn test_tags_deduplicated() {
        let mut event = Annotated::new(Event {
            tags: Annotated::new(Tags(PairList(vec![
                Annotated::new(TagEntry(
                    Annotated::new("foo".to_string()),
                    Annotated::new("1".to_string()),
                )),
                Annotated::new(TagEntry(
                    Annotated::new("bar".to_string()),
                    Annotated::new("1".to_string()),
                )),
                Annotated::new(TagEntry(
                    Annotated::new("foo".to_string()),
                    Annotated::new("2".to_string()),
                )),
                Annotated::new(TagEntry(
                    Annotated::new("bar".to_string()),
                    Annotated::new("2".to_string()),
                )),
                Annotated::new(TagEntry(
                    Annotated::new("foo".to_string()),
                    Annotated::new("3".to_string()),
                )),
            ]))),
            ..Event::default()
        });

        normalize_event(&mut event, &NormalizationConfig::default());

        // should keep the first occurrence of every tag
        assert_eq!(
            get_value!(event.tags!),
            &Tags(PairList(vec![
                Annotated::new(TagEntry(
                    Annotated::new("foo".to_string()),
                    Annotated::new("1".to_string()),
                )),
                Annotated::new(TagEntry(
                    Annotated::new("bar".to_string()),
                    Annotated::new("1".to_string()),
                )),
            ]))
        );
    }

    #[test]
    fn test_transaction_status_defaulted_to_unknown() {
        let mut object = Object::new();
        let trace_context = TraceContext {
            // We assume the status to be null.
            status: Annotated::empty(),
            ..TraceContext::default()
        };
        object.insert(
            "trace".to_string(),
            Annotated::new(ContextInner(Context::Trace(Box::new(trace_context)))),
        );

        let mut event = Annotated::new(Event {
            contexts: Annotated::new(Contexts(object)),
            ..Event::default()
        });
        normalize_event(&mut event, &NormalizationConfig::default());

        let event = event.value().unwrap();

        let event_trace_context = event.context::<TraceContext>().unwrap();
        assert_eq!(
            event_trace_context.status,
            Annotated::new(SpanStatus::Unknown)
        )
    }

    #[test]
    fn test_unknown_debug_image() {
        let mut event = Annotated::new(Event {
            debug_meta: Annotated::new(DebugMeta {
                images: Annotated::new(vec![Annotated::new(DebugImage::Other(Object::default()))]),
                ..DebugMeta::default()
            }),
            ..Event::default()
        });

        normalize_event(&mut event, &NormalizationConfig::default());

        assert_eq!(
            get_path!(event.debug_meta!),
            &Annotated::new(DebugMeta {
                images: Annotated::new(vec![Annotated::from_error(
                    Error::invalid("unsupported debug image type"),
                    Some(Value::Object(Object::default())),
                )]),
                ..DebugMeta::default()
            })
        );
    }

    #[test]
    fn test_context_line_default() {
        let mut frame = Annotated::new(Frame {
            pre_context: Annotated::new(vec![Annotated::default(), Annotated::new("".to_string())]),
            post_context: Annotated::new(vec![
                Annotated::new("".to_string()),
                Annotated::default(),
            ]),
            ..Frame::default()
        });

        normalize_non_raw_frame(&mut frame);

        let frame = frame.value().unwrap();
        assert_eq!(frame.context_line.as_str(), Some(""));
    }

    #[test]
    fn test_context_line_retain() {
        let mut frame = Annotated::new(Frame {
            pre_context: Annotated::new(vec![Annotated::default(), Annotated::new("".to_string())]),
            post_context: Annotated::new(vec![
                Annotated::new("".to_string()),
                Annotated::default(),
            ]),
            context_line: Annotated::new("some line".to_string()),
            ..Frame::default()
        });

        normalize_non_raw_frame(&mut frame);

        let frame = frame.value().unwrap();
        assert_eq!(frame.context_line.as_str(), Some("some line"));
    }

    #[test]
    fn test_frame_null_context_lines() {
        let mut frame = Annotated::new(Frame {
            pre_context: Annotated::new(vec![Annotated::default(), Annotated::new("".to_string())]),
            post_context: Annotated::new(vec![
                Annotated::new("".to_string()),
                Annotated::default(),
            ]),
            ..Frame::default()
        });

        normalize_non_raw_frame(&mut frame);

        assert_eq!(
            *get_value!(frame.pre_context!),
            vec![
                Annotated::new("".to_string()),
                Annotated::new("".to_string())
            ],
        );
        assert_eq!(
            *get_value!(frame.post_context!),
            vec![
                Annotated::new("".to_string()),
                Annotated::new("".to_string())
            ],
        );
    }

    #[test]
    fn test_too_long_tags() {
        let mut event = Annotated::new(Event {
        tags: Annotated::new(Tags(PairList(
            vec![Annotated::new(TagEntry(
                Annotated::new("foobar".to_string()),
                Annotated::new("...........................................................................................................................................................................................................".to_string()),
            )), Annotated::new(TagEntry(
                Annotated::new("foooooooooooooooooooooooooooooooooooooooooooooooooooooooooooooooooooooooooooooooooooooooooooooooooooooooooooooooooooooooooooooooooooooooooooooooooooooooooooooooooooooooooooooooooooooooooooooooooooooooooo".to_string()),
                Annotated::new("bar".to_string()),
            ))]),
        )),
        ..Event::default()
    });

        normalize_event(&mut event, &NormalizationConfig::default());

        assert_eq!(
            get_value!(event.tags!),
            &Tags(PairList(vec![
                Annotated::new(TagEntry(
                    Annotated::new("foobar".to_string()),
                    Annotated::from_error(Error::new(ErrorKind::ValueTooLong), None),
                )),
                Annotated::new(TagEntry(
                    Annotated::from_error(Error::new(ErrorKind::ValueTooLong), None),
                    Annotated::new("bar".to_string()),
                )),
            ]))
        );
    }

    #[test]
    fn test_too_long_distribution() {
        let json = r#"{
  "event_id": "52df9022835246eeb317dbd739ccd059",
  "fingerprint": [
    "{{ default }}"
  ],
  "platform": "other",
  "dist": "52df9022835246eeb317dbd739ccd059-52df9022835246eeb317dbd739ccd059-52df9022835246eeb317dbd739ccd059"
}"#;

        let mut event = Annotated::<Event>::from_json(json).unwrap();

        normalize_event(&mut event, &NormalizationConfig::default());

        let dist = &event.value().unwrap().dist;
        let result = &Annotated::<String>::from_error(
            Error::new(ErrorKind::ValueTooLong),
            Some(Value::String("52df9022835246eeb317dbd739ccd059-52df9022835246eeb317dbd739ccd059-52df9022835246eeb317dbd739ccd059".to_string()))
        );
        assert_eq!(dist, result);
    }

    #[test]
    fn test_regression_backfills_abs_path_even_when_moving_stacktrace() {
        let mut event = Annotated::new(Event {
            exceptions: Annotated::new(Values::new(vec![Annotated::new(Exception {
                ty: Annotated::new("FooDivisionError".to_string()),
                value: Annotated::new("hi".to_string().into()),
                ..Exception::default()
            })])),
            stacktrace: Annotated::new(
                RawStacktrace {
                    frames: Annotated::new(vec![Annotated::new(Frame {
                        module: Annotated::new("MyModule".to_string()),
                        filename: Annotated::new("MyFilename".into()),
                        function: Annotated::new("Void FooBar()".to_string()),
                        ..Frame::default()
                    })]),
                    ..RawStacktrace::default()
                }
                .into(),
            ),
            ..Event::default()
        });

        normalize_event(&mut event, &NormalizationConfig::default());

        assert_eq!(
            get_value!(event.exceptions.values[0].stacktrace!),
            &Stacktrace(RawStacktrace {
                frames: Annotated::new(vec![Annotated::new(Frame {
                    module: Annotated::new("MyModule".to_string()),
                    filename: Annotated::new("MyFilename".into()),
                    abs_path: Annotated::new("MyFilename".into()),
                    function: Annotated::new("Void FooBar()".to_string()),
                    ..Frame::default()
                })]),
                ..RawStacktrace::default()
            })
        );
    }

    #[test]
    fn test_parses_sdk_info_from_header() {
        let mut event = Annotated::new(Event::default());

        normalize_event(
            &mut event,
            &NormalizationConfig {
                client: Some("_fooBar/0.0.0".to_string()),
                ..Default::default()
            },
        );

        assert_eq!(
            get_path!(event.client_sdk!),
            &Annotated::new(ClientSdkInfo {
                name: Annotated::new("_fooBar".to_string()),
                version: Annotated::new("0.0.0".to_string()),
                ..ClientSdkInfo::default()
            })
        );
    }

    #[test]
    fn test_discards_received() {
        let mut event = Annotated::new(Event {
            received: FromValue::from_value(Annotated::new(Value::U64(696_969_696_969))),
            ..Default::default()
        });

        validate_event_timestamps(&mut event, &EventValidationConfig::default()).unwrap();
        normalize_event(&mut event, &NormalizationConfig::default());

        assert_eq!(get_value!(event.received!), get_value!(event.timestamp!));
    }

    #[test]
    fn test_grouping_config() {
        let mut event = Annotated::new(Event {
            logentry: Annotated::from(LogEntry {
                message: Annotated::new("Hello World!".to_string().into()),
                ..Default::default()
            }),
            ..Default::default()
        });

        validate_event_timestamps(&mut event, &EventValidationConfig::default()).unwrap();
        normalize_event(
            &mut event,
            &NormalizationConfig {
                grouping_config: Some(json!({
                    "id": "legacy:1234-12-12".to_string(),
                })),
                ..Default::default()
            },
        );

        insta::assert_ron_snapshot!(SerializableAnnotated(&event), {
            ".event_id" => "[event-id]",
            ".received" => "[received]",
            ".timestamp" => "[timestamp]"
        }, @r#"
        {
          "event_id": "[event-id]",
          "level": "error",
          "type": "default",
          "logentry": {
            "formatted": "Hello World!",
          },
          "logger": "",
          "platform": "other",
          "timestamp": "[timestamp]",
          "received": "[received]",
          "grouping_config": {
            "id": "legacy:1234-12-12",
          },
        }
        "#);
    }

    #[test]
    fn test_logentry_error() {
        let json = r#"
{
    "event_id": "74ad1301f4df489ead37d757295442b1",
    "timestamp": 1668148328.308933,
    "received": 1668148328.308933,
    "level": "error",
    "platform": "python",
    "logentry": {
        "params": [
            "bogus"
        ],
        "formatted": 42
    }
}
"#;
        let mut event = Annotated::<Event>::from_json(json).unwrap();

        normalize_event(&mut event, &NormalizationConfig::default());

        assert_json_snapshot!(SerializableAnnotated(&event), {".received" => "[received]"}, @r#"
        {
          "event_id": "74ad1301f4df489ead37d757295442b1",
          "level": "error",
          "type": "default",
          "logentry": null,
          "logger": "",
          "platform": "python",
          "timestamp": 1668148328.308933,
          "received": "[received]",
          "_meta": {
            "logentry": {
              "": {
                "err": [
                  [
                    "invalid_data",
                    {
                      "reason": "no message present"
                    }
                  ]
                ],
                "val": {
                  "formatted": null,
                  "message": null,
                  "params": [
                    "bogus"
                  ]
                }
              }
            }
          }
        }"#)
    }

    #[test]
    fn test_future_timestamp() {
        let mut event = Annotated::new(Event {
            timestamp: Annotated::new(Utc.with_ymd_and_hms(2000, 1, 3, 0, 2, 0).unwrap().into()),
            ..Default::default()
        });

        let received_at = Some(Utc.with_ymd_and_hms(2000, 1, 3, 0, 0, 0).unwrap());
        let max_secs_in_past = Some(30 * 24 * 3600);
        let max_secs_in_future = Some(60);

        validate_transaction(&mut event, &TransactionValidationConfig::default()).unwrap();
        validate_event_timestamps(
            &mut event,
            &EventValidationConfig {
                received_at,
                max_secs_in_past,
                max_secs_in_future,
                is_validated: false,
            },
        )
        .unwrap();
        validate_transaction(&mut event, &TransactionValidationConfig::default()).unwrap();
        normalize_event(&mut event, &NormalizationConfig::default());

        insta::assert_ron_snapshot!(SerializableAnnotated(&event), {
        ".event_id" => "[event-id]",
    }, @r#"
    {
      "event_id": "[event-id]",
      "level": "error",
      "type": "default",
      "logger": "",
      "platform": "other",
      "timestamp": 946857600.0,
      "received": 946857600.0,
      "_meta": {
        "timestamp": {
          "": Meta(Some(MetaInner(
            err: [
              [
                "future_timestamp",
                {
                  "sdk_time": "2000-01-03T00:02:00+00:00",
                  "server_time": "2000-01-03T00:00:00+00:00",
                },
              ],
            ],
          ))),
        },
      },
    }
    "#);
    }

    #[test]
    fn test_past_timestamp() {
        let mut event = Annotated::new(Event {
            timestamp: Annotated::new(Utc.with_ymd_and_hms(2000, 1, 3, 0, 0, 0).unwrap().into()),
            ..Default::default()
        });

        let received_at = Some(Utc.with_ymd_and_hms(2000, 3, 3, 0, 0, 0).unwrap());
        let max_secs_in_past = Some(30 * 24 * 3600);
        let max_secs_in_future = Some(60);

        validate_event_timestamps(
            &mut event,
            &EventValidationConfig {
                received_at,
                max_secs_in_past,
                max_secs_in_future,
                is_validated: false,
            },
        )
        .unwrap();
        normalize_event(&mut event, &NormalizationConfig::default());

        insta::assert_ron_snapshot!(SerializableAnnotated(&event), {
        ".event_id" => "[event-id]",
    }, @r#"
    {
      "event_id": "[event-id]",
      "level": "error",
      "type": "default",
      "logger": "",
      "platform": "other",
      "timestamp": 952041600.0,
      "received": 952041600.0,
      "_meta": {
        "timestamp": {
          "": Meta(Some(MetaInner(
            err: [
              [
                "past_timestamp",
                {
                  "sdk_time": "2000-01-03T00:00:00+00:00",
                  "server_time": "2000-03-03T00:00:00+00:00",
                },
              ],
            ],
          ))),
        },
      },
    }
    "#);
    }

    #[test]
    fn test_normalize_logger_empty() {
        let mut event = Event::from_value(
            serde_json::json!({
                "event_id": "7637af36578e4e4592692e28a1d6e2ca",
                "platform": "java",
                "logger": "",
            })
            .into(),
        );

        normalize_event(&mut event, &NormalizationConfig::default());
        assert_annotated_snapshot!(event);
    }

    #[test]
    fn test_normalize_logger_trimmed() {
        let mut event = Event::from_value(
            serde_json::json!({
                "event_id": "7637af36578e4e4592692e28a1d6e2ca",
                "platform": "java",
                "logger": " \t  \t   ",
            })
            .into(),
        );

        normalize_event(&mut event, &NormalizationConfig::default());
        assert_annotated_snapshot!(event);
    }

    #[test]
    fn test_normalize_logger_short_no_trimming() {
        let mut event = Event::from_value(
            serde_json::json!({
                "event_id": "7637af36578e4e4592692e28a1d6e2ca",
                "platform": "java",
                "logger": "my.short-logger.isnt_trimmed",
            })
            .into(),
        );

        normalize_event(&mut event, &NormalizationConfig::default());
        assert_annotated_snapshot!(event);
    }

    #[test]
    fn test_normalize_logger_exact_length() {
        let mut event = Event::from_value(
            serde_json::json!({
                "event_id": "7637af36578e4e4592692e28a1d6e2ca",
                "platform": "java",
                "logger": "this_is-exactly-the_max_len.012345678901234567890123456789012345",
            })
            .into(),
        );

        normalize_event(&mut event, &NormalizationConfig::default());
        assert_annotated_snapshot!(event);
    }

    #[test]
    fn test_normalize_logger_too_long_single_word() {
        let mut event = Event::from_value(
            serde_json::json!({
                "event_id": "7637af36578e4e4592692e28a1d6e2ca",
                "platform": "java",
                "logger": "this_is-way_too_long-and_we_only_have_one_word-so_we_cant_smart_trim",
            })
            .into(),
        );

        normalize_event(&mut event, &NormalizationConfig::default());
        assert_annotated_snapshot!(event);
    }

    #[test]
    fn test_normalize_logger_word_trimmed_at_max() {
        let mut event = Event::from_value(
            serde_json::json!({
                "event_id": "7637af36578e4e4592692e28a1d6e2ca",
                "platform": "java",
                "logger": "already_out.out.in.this_part-is-kept.this_right_here-is_an-extremely_long_word",
            })
            .into(),
        );

        normalize_event(&mut event, &NormalizationConfig::default());
        assert_annotated_snapshot!(event);
    }

    #[test]
    fn test_normalize_logger_word_trimmed_before_max() {
        // This test verifies the "smart" trimming on words -- the logger name
        // should be cut before the max limit, removing entire words.
        let mut event = Event::from_value(
            serde_json::json!({
                "event_id": "7637af36578e4e4592692e28a1d6e2ca",
                "platform": "java",
                "logger": "super_out.this_is_already_out_too.this_part-is-kept.this_right_here-is_a-very_long_word",
            })
            .into(),
        );

        normalize_event(&mut event, &NormalizationConfig::default());
        assert_annotated_snapshot!(event);
    }

    #[test]
    fn test_normalize_logger_word_leading_dots() {
        let mut event = Event::from_value(
            serde_json::json!({
                "event_id": "7637af36578e4e4592692e28a1d6e2ca",
                "platform": "java",
                "logger": "io.this-tests-the-smart-trimming-and-word-removal-around-dot.words",
            })
            .into(),
        );

        normalize_event(&mut event, &NormalizationConfig::default());
        assert_annotated_snapshot!(event);
    }

    #[test]
    fn test_light_normalization_is_idempotent() {
        // get an event, light normalize it. the result of that must be the same as light normalizing it once more
        let start = Utc.with_ymd_and_hms(2000, 1, 1, 0, 0, 0).unwrap();
        let end = Utc.with_ymd_and_hms(2000, 1, 1, 0, 0, 10).unwrap();
        let mut event = Annotated::new(Event {
            ty: Annotated::new(EventType::Transaction),
            transaction: Annotated::new("/".to_owned()),
            timestamp: Annotated::new(end.into()),
            start_timestamp: Annotated::new(start.into()),
            contexts: {
                let mut contexts = Contexts::new();
                contexts.add(TraceContext {
                    trace_id: Annotated::new(TraceId("4c79f60c11214eb38604f4ae0781bfb2".into())),
                    span_id: Annotated::new(SpanId("fa90fdead5f74053".into())),
                    op: Annotated::new("http.server".to_owned()),
                    ..Default::default()
                });
                Annotated::new(contexts)
            },
            spans: Annotated::new(vec![Annotated::new(Span {
                timestamp: Annotated::new(
                    Utc.with_ymd_and_hms(2000, 1, 1, 0, 0, 10).unwrap().into(),
                ),
                start_timestamp: Annotated::new(
                    Utc.with_ymd_and_hms(2000, 1, 1, 0, 0, 0).unwrap().into(),
                ),
                trace_id: Annotated::new(TraceId("4c79f60c11214eb38604f4ae0781bfb2".into())),
                span_id: Annotated::new(SpanId("fa90fdead5f74053".into())),

                ..Default::default()
            })]),
            ..Default::default()
        });

        fn remove_received_from_event(event: &mut Annotated<Event>) -> &mut Annotated<Event> {
            relay_event_schema::processor::apply(event, |e, _m| {
                e.received = Annotated::empty();
                Ok(())
            })
            .unwrap();
            event
        }

        normalize_event(&mut event, &NormalizationConfig::default());
        let first = remove_received_from_event(&mut event.clone())
            .to_json()
            .unwrap();
        // Expected some fields (such as timestamps) exist after first light normalization.

        normalize_event(&mut event, &NormalizationConfig::default());
        let second = remove_received_from_event(&mut event.clone())
            .to_json()
            .unwrap();
        assert_eq!(&first, &second, "idempotency check failed");

        normalize_event(&mut event, &NormalizationConfig::default());
        let third = remove_received_from_event(&mut event.clone())
            .to_json()
            .unwrap();
        assert_eq!(&second, &third, "idempotency check failed");
    }

    #[test]
    fn test_light_normalize_validates_spans() {
        let event = Annotated::<Event>::from_json(
            r#"
            {
                "type": "transaction",
                "transaction": "/",
                "timestamp": 946684810.0,
                "start_timestamp": 946684800.0,
                "contexts": {
                    "trace": {
                    "trace_id": "4c79f60c11214eb38604f4ae0781bfb2",
                    "span_id": "fa90fdead5f74053",
                    "op": "http.server",
                    "type": "trace"
                    }
                },
                "spans": []
            }
            "#,
        )
        .unwrap();

        // All incomplete spans should be caught by light normalization:
        for span in [
            r#"null"#,
            r#"{
              "timestamp": 946684810.0,
              "start_timestamp": 946684900.0,
              "span_id": "fa90fdead5f74053",
              "trace_id": "4c79f60c11214eb38604f4ae0781bfb2"
            }"#,
            r#"{
              "timestamp": 946684810.0,
              "span_id": "fa90fdead5f74053",
              "trace_id": "4c79f60c11214eb38604f4ae0781bfb2"
            }"#,
            r#"{
              "timestamp": 946684810.0,
              "start_timestamp": 946684800.0,
              "trace_id": "4c79f60c11214eb38604f4ae0781bfb2"
            }"#,
            r#"{
              "timestamp": 946684810.0,
              "start_timestamp": 946684800.0,
              "span_id": "fa90fdead5f74053"
            }"#,
        ] {
            let mut modified_event = event.clone();
            let event_ref = modified_event.value_mut().as_mut().unwrap();
            event_ref
                .spans
                .set_value(Some(vec![Annotated::<Span>::from_json(span).unwrap()]));

            let res =
                validate_transaction(&mut modified_event, &TransactionValidationConfig::default());

            assert!(res.is_err(), "{span:?}");
        }
    }

    #[test]
    fn test_light_normalization_respects_is_renormalize() {
        let mut event = Annotated::<Event>::from_json(
            r#"
            {
                "type": "default",
                "tags": [["environment", "some_environment"]]
            }
            "#,
        )
        .unwrap();

        normalize_event(
            &mut event,
            &NormalizationConfig {
                is_renormalize: true,
                ..Default::default()
            },
        );

        assert_debug_snapshot!(event.value().unwrap().tags, @r#"
        Tags(
            PairList(
                [
                    TagEntry(
                        "environment",
                        "some_environment",
                    ),
                ],
            ),
        )
        "#);
    }

    #[test]
    fn test_geo_in_light_normalize() {
        let mut event = Annotated::<Event>::from_json(
            r#"
            {
                "type": "transaction",
                "transaction": "/foo/",
                "timestamp": 946684810.0,
                "start_timestamp": 946684800.0,
                "contexts": {
                    "trace": {
                        "trace_id": "4c79f60c11214eb38604f4ae0781bfb2",
                        "span_id": "fa90fdead5f74053",
                        "op": "http.server",
                        "type": "trace"
                    }
                },
                "transaction_info": {
                    "source": "url"
                },
                "user": {
                    "ip_address": "2.125.160.216"
                }
            }
            "#,
        )
        .unwrap();

        let lookup = GeoIpLookup::open("tests/fixtures/GeoIP2-Enterprise-Test.mmdb").unwrap();

        // Extract user's geo information before normalization.
        let user_geo = event.value().unwrap().user.value().unwrap().geo.value();
        assert!(user_geo.is_none());

        normalize_event(
            &mut event,
            &NormalizationConfig {
                geoip_lookup: Some(&lookup),
                ..Default::default()
            },
        );

        // Extract user's geo information after normalization.
        let user_geo = event
            .value()
            .unwrap()
            .user
            .value()
            .unwrap()
            .geo
            .value()
            .unwrap();

        assert_eq!(user_geo.country_code.value().unwrap(), "GB");
        assert_eq!(user_geo.city.value().unwrap(), "Boxford");
    }

    #[test]
    fn test_normalize_app_start_spans_only_for_react_native_3_to_4_4() {
        let mut event = Event {
            spans: Annotated::new(vec![Annotated::new(Span {
                op: Annotated::new("app_start_cold".to_owned()),
                ..Default::default()
            })]),
            client_sdk: Annotated::new(ClientSdkInfo {
                name: Annotated::new("sentry.javascript.react-native".to_owned()),
                version: Annotated::new("4.5.0".to_owned()),
                ..Default::default()
            }),
            ..Default::default()
        };
        normalize_app_start_spans(&mut event);
        assert_debug_snapshot!(event.spans, @r###"
        [
            Span {
                timestamp: ~,
                start_timestamp: ~,
                exclusive_time: ~,
                description: ~,
                op: "app_start_cold",
                span_id: ~,
                parent_span_id: ~,
                trace_id: ~,
                segment_id: ~,
                is_segment: ~,
                status: ~,
                tags: ~,
                origin: ~,
                profile_id: ~,
                data: ~,
                sentry_tags: ~,
                received: ~,
                measurements: ~,
                _metrics_summary: ~,
                platform: ~,
                was_transaction: ~,
                other: {},
            },
        ]
        "###);
    }

    #[test]
    fn test_normalize_app_start_cold_spans_for_react_native() {
        let mut event = Event {
            spans: Annotated::new(vec![Annotated::new(Span {
                op: Annotated::new("app_start_cold".to_owned()),
                ..Default::default()
            })]),
            client_sdk: Annotated::new(ClientSdkInfo {
                name: Annotated::new("sentry.javascript.react-native".to_owned()),
                version: Annotated::new("4.4.0".to_owned()),
                ..Default::default()
            }),
            ..Default::default()
        };
        normalize_app_start_spans(&mut event);
        assert_debug_snapshot!(event.spans, @r###"
        [
            Span {
                timestamp: ~,
                start_timestamp: ~,
                exclusive_time: ~,
                description: ~,
                op: "app.start.cold",
                span_id: ~,
                parent_span_id: ~,
                trace_id: ~,
                segment_id: ~,
                is_segment: ~,
                status: ~,
                tags: ~,
                origin: ~,
                profile_id: ~,
                data: ~,
                sentry_tags: ~,
                received: ~,
                measurements: ~,
                _metrics_summary: ~,
                platform: ~,
                was_transaction: ~,
                other: {},
            },
        ]
        "###);
    }

    #[test]
    fn test_normalize_app_start_warm_spans_for_react_native() {
        let mut event = Event {
            spans: Annotated::new(vec![Annotated::new(Span {
                op: Annotated::new("app_start_warm".to_owned()),
                ..Default::default()
            })]),
            client_sdk: Annotated::new(ClientSdkInfo {
                name: Annotated::new("sentry.javascript.react-native".to_owned()),
                version: Annotated::new("4.4.0".to_owned()),
                ..Default::default()
            }),
            ..Default::default()
        };
        normalize_app_start_spans(&mut event);
        assert_debug_snapshot!(event.spans, @r###"
        [
            Span {
                timestamp: ~,
                start_timestamp: ~,
                exclusive_time: ~,
                description: ~,
                op: "app.start.warm",
                span_id: ~,
                parent_span_id: ~,
                trace_id: ~,
                segment_id: ~,
                is_segment: ~,
                status: ~,
                tags: ~,
                origin: ~,
                profile_id: ~,
                data: ~,
                sentry_tags: ~,
                received: ~,
                measurements: ~,
                _metrics_summary: ~,
                platform: ~,
                was_transaction: ~,
                other: {},
            },
        ]
        "###);
    }
}<|MERGE_RESOLUTION|>--- conflicted
+++ resolved
@@ -1,30 +1,9 @@
 use std::hash::Hash;
-<<<<<<< HEAD
 
 use relay_base_schema::metrics::MetricUnit;
 use relay_event_schema::protocol::{Event, VALID_PLATFORMS};
 use relay_protocol::RuleCondition;
 use serde::{Deserialize, Serialize};
-=======
-use std::sync::Arc;
-
-use itertools::Itertools;
-use relay_base_schema::metrics::{MetricResourceIdentifier, MetricUnit};
-use relay_event_schema::processor::{
-    ProcessValue, ProcessingAction, ProcessingResult, ProcessingState, Processor,
-};
-use relay_event_schema::protocol::{
-    ClientSdkInfo, Event, EventId, EventType, Level, MetricSummaryMapping, NelContext,
-    ReplayContext, TraceContext, VALID_PLATFORMS,
-};
-use relay_protocol::{
-    Annotated, Empty, Error, FromValue, IntoValue, Meta, Object, Remark, RemarkType, RuleCondition,
-    Value,
-};
-use serde::{Deserialize, Serialize};
-
-use crate::{MaxChars, StoreConfig};
->>>>>>> 65b38f20
 
 pub mod breakdowns;
 pub mod contexts;
