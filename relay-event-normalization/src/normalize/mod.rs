use std::hash::Hash;

use relay_base_schema::metrics::MetricUnit;
use relay_event_schema::protocol::{Event, VALID_PLATFORMS};
use relay_protocol::RuleCondition;
use serde::{Deserialize, Serialize};

pub mod breakdowns;
pub mod contexts;
pub mod nel;
pub mod request;
pub mod span;
pub mod user_agent;
pub mod utils;

/// Defines a builtin measurement.
#[derive(Debug, Default, Clone, Serialize, Deserialize, PartialEq, Hash, Eq)]
#[serde(default, rename_all = "camelCase")]
pub struct BuiltinMeasurementKey {
    name: String,
    unit: MetricUnit,
    #[serde(skip_serializing_if = "is_false")]
    allow_negative: bool,
}

fn is_false(b: &bool) -> bool {
    !b
}

impl BuiltinMeasurementKey {
    /// Creates a new [`BuiltinMeasurementKey`].
    pub fn new(name: impl Into<String>, unit: MetricUnit) -> Self {
        Self {
            name: name.into(),
            unit,
            allow_negative: false,
        }
    }

    /// Returns the name of the built in measurement key.
    pub fn name(&self) -> &str {
        &self.name
    }

    /// Returns the unit of the built in measurement key.
    pub fn unit(&self) -> &MetricUnit {
        &self.unit
    }

    /// Return true if the built in measurement key allows negative values.
    pub fn allow_negative(&self) -> &bool {
        &self.allow_negative
    }
}

/// Configuration for measurements normalization.
#[derive(Debug, Default, Clone, Serialize, Deserialize, PartialEq, Hash)]
#[serde(default, rename_all = "camelCase")]
pub struct MeasurementsConfig {
    /// A list of measurements that are built-in and are not subject to custom measurement limits.
    #[serde(default, skip_serializing_if = "Vec::is_empty")]
    pub builtin_measurements: Vec<BuiltinMeasurementKey>,

    /// The maximum number of measurements allowed per event that are not known measurements.
    pub max_custom_measurements: usize,
}

impl MeasurementsConfig {
    /// The length of a full measurement MRI, minus the name and the unit. This length is the same
    /// for every measurement-mri.
    pub const MEASUREMENT_MRI_OVERHEAD: usize = 29;
}

/// Returns `true` if the given platform string is a known platform identifier.
///
/// See [`VALID_PLATFORMS`] for a list of all known platforms.
pub fn is_valid_platform(platform: &str) -> bool {
    VALID_PLATFORMS.contains(&platform)
}

/// Replaces snake_case app start spans op with dot.case op.
///
/// This is done for the affected React Native SDK versions (from 3 to 4.4).
pub fn normalize_app_start_spans(event: &mut Event) {
    if !event.sdk_name().eq("sentry.javascript.react-native")
        || !(event.sdk_version().starts_with("4.4")
            || event.sdk_version().starts_with("4.3")
            || event.sdk_version().starts_with("4.2")
            || event.sdk_version().starts_with("4.1")
            || event.sdk_version().starts_with("4.0")
            || event.sdk_version().starts_with('3'))
    {
        return;
    }

    if let Some(spans) = event.spans.value_mut() {
        for span in spans {
            if let Some(span) = span.value_mut() {
                if let Some(op) = span.op.value() {
                    if op == "app_start_cold" {
                        span.op.set_value(Some("app.start.cold".to_string()));
                        break;
                    } else if op == "app_start_warm" {
                        span.op.set_value(Some("app.start.warm".to_string()));
                        break;
                    }
                }
            }
        }
    }
}

/// Container for global and project level [`MeasurementsConfig`]. The purpose is to handle
/// the merging logic.
#[derive(Clone, Debug)]
pub struct DynamicMeasurementsConfig<'a> {
    project: Option<&'a MeasurementsConfig>,
    global: Option<&'a MeasurementsConfig>,
}

impl<'a> DynamicMeasurementsConfig<'a> {
    /// Constructor for [`DynamicMeasurementsConfig`].
    pub fn new(
        project: Option<&'a MeasurementsConfig>,
        global: Option<&'a MeasurementsConfig>,
    ) -> Self {
        DynamicMeasurementsConfig { project, global }
    }

    /// Returns an iterator over the merged builtin measurement keys.
    ///
    /// Items from the project config are prioritized over global config, and
    /// there are no duplicates.
    pub fn builtin_measurement_keys(
        &'a self,
    ) -> impl Iterator<Item = &'a BuiltinMeasurementKey> + '_ {
        let project = self
            .project
            .map(|p| p.builtin_measurements.as_slice())
            .unwrap_or_default();

        let global = self
            .global
            .map(|g| g.builtin_measurements.as_slice())
            .unwrap_or_default();

        project
            .iter()
            .chain(global.iter().filter(|key| !project.contains(key)))
    }

    /// Gets the max custom measurements value from the [`MeasurementsConfig`] from project level or
    /// global level. If both of them are available, it will choose the most restrictive.
    pub fn max_custom_measurements(&'a self) -> Option<usize> {
        match (&self.project, &self.global) {
            (None, None) => None,
            (None, Some(global)) => Some(global.max_custom_measurements),
            (Some(project), None) => Some(project.max_custom_measurements),
            (Some(project), Some(global)) => Some(std::cmp::min(
                project.max_custom_measurements,
                global.max_custom_measurements,
            )),
        }
    }
}

/// Defines a weighted component for a performance score.
///
/// Weight is the % of score it can take up (eg. LCP is a max of 35% weight for desktops)
/// Currently also contains (p10, p50) which are used for log CDF normalization of the weight score
#[derive(Debug, Default, Clone, Serialize, Deserialize)]
pub struct PerformanceScoreWeightedComponent {
    /// Measurement (eg. measurements.lcp) to be matched against. If this measurement is missing the entire
    /// profile will be discarded.
    pub measurement: String,
    /// Weight [0,1.0] of this component in the performance score
    pub weight: f64,
    /// p10 used to define the log-normal for calculation
    pub p10: f64,
    /// Median used to define the log-normal for calculation
    pub p50: f64,
    /// Whether the measurement is optional. If the measurement is missing, performance score processing
    /// may still continue, and the weight will be 0.
    #[serde(default)]
    pub optional: bool,
}

/// Defines a profile for performance score.
///
/// A profile contains weights for a score of 100% and match against an event using a condition.
/// eg. Desktop vs. Mobile(web) profiles for better web vital score calculation.
#[derive(Debug, Default, Clone, Serialize, Deserialize)]
#[serde(rename_all = "camelCase")]
pub struct PerformanceScoreProfile {
    /// Name of the profile, used for debugging and faceting multiple profiles
    pub name: Option<String>,
    /// Score components
    #[serde(default, skip_serializing_if = "Vec::is_empty")]
    pub score_components: Vec<PerformanceScoreWeightedComponent>,
    /// See [`RuleCondition`] for all available options to specify and combine conditions.
    pub condition: Option<RuleCondition>,
    /// The version of the profile, used to isolate changes to score calculations.
    pub version: Option<String>,
}

/// Defines the performance configuration for the project.
///
/// Includes profiles matching different behaviour (desktop / mobile) and weights matching those
/// specific conditions.
#[derive(Debug, Default, Clone, Serialize, Deserialize)]
pub struct PerformanceScoreConfig {
    /// List of performance profiles, only the first with matching conditions will be applied.
    #[serde(default, skip_serializing_if = "Vec::is_empty")]
    pub profiles: Vec<PerformanceScoreProfile>,
}

#[cfg(test)]
mod tests {
    use chrono::{TimeZone, Utc};
    use insta::{assert_debug_snapshot, assert_json_snapshot};
    use itertools::Itertools;
    use relay_base_schema::events::EventType;
    use relay_base_schema::metrics::DurationUnit;
    use relay_base_schema::spans::SpanStatus;
    use relay_event_schema::protocol::{
        ClientSdkInfo, Context, ContextInner, Contexts, DebugImage, DebugMeta, EventId, Exception,
        Frame, Geo, IpAddr, LenientString, Level, LogEntry, PairList, RawStacktrace, ReplayContext,
        Request, Span, SpanId, Stacktrace, TagEntry, Tags, TraceContext, TraceId, User, Values,
    };
    use relay_protocol::{
        assert_annotated_snapshot, get_path, get_value, Annotated, Error, ErrorKind, FromValue,
        Object, SerializableAnnotated, Value,
    };
    use serde_json::json;
    use similar_asserts::assert_eq;
    use uuid::Uuid;

    use crate::stacktrace::normalize_non_raw_frame;
    use crate::{
        normalize_event, validate_event_timestamps, validate_transaction, EventValidationConfig,
        GeoIpLookup, NormalizationConfig, TransactionValidationConfig,
    };

    use super::*;

    #[test]
    fn test_merge_builtin_measurement_keys() {
        let foo = BuiltinMeasurementKey::new("foo", MetricUnit::Duration(DurationUnit::Hour));
        let bar = BuiltinMeasurementKey::new("bar", MetricUnit::Duration(DurationUnit::Day));
        let baz = BuiltinMeasurementKey::new("baz", MetricUnit::Duration(DurationUnit::Week));

        let proj = MeasurementsConfig {
            builtin_measurements: vec![foo.clone(), bar.clone()],
            max_custom_measurements: 4,
        };

        let glob = MeasurementsConfig {
            // The 'bar' here will be ignored since it's a duplicate from the project level.
            builtin_measurements: vec![baz.clone(), bar.clone()],
            max_custom_measurements: 4,
        };
        let dynamic_config = DynamicMeasurementsConfig::new(Some(&proj), Some(&glob));

        let keys = dynamic_config.builtin_measurement_keys().collect_vec();

        assert_eq!(keys, vec![&foo, &bar, &baz]);
    }

    #[test]
    fn test_max_custom_measurement() {
        // Empty configs will return a None value for max measurements.
        let dynamic_config = DynamicMeasurementsConfig::new(None, None);
        assert!(dynamic_config.max_custom_measurements().is_none());

        let proj = MeasurementsConfig {
            builtin_measurements: vec![],
            max_custom_measurements: 3,
        };

        let glob = MeasurementsConfig {
            builtin_measurements: vec![],
            max_custom_measurements: 4,
        };

        // If only project level measurement config is there, return its max custom measurement variable.
        let dynamic_config = DynamicMeasurementsConfig::new(Some(&proj), None);
        assert_eq!(dynamic_config.max_custom_measurements().unwrap(), 3);

        // Same logic for when only global level measurement config exists.
        let dynamic_config = DynamicMeasurementsConfig::new(None, Some(&glob));
        assert_eq!(dynamic_config.max_custom_measurements().unwrap(), 4);

        // If both is available, pick the smallest number.
        let dynamic_config = DynamicMeasurementsConfig::new(Some(&proj), Some(&glob));
        assert_eq!(dynamic_config.max_custom_measurements().unwrap(), 3);
    }

    #[test]
    fn test_geo_from_ip_address() {
        let lookup = GeoIpLookup::open("tests/fixtures/GeoIP2-Enterprise-Test.mmdb").unwrap();

        let json = r#"{
            "user": {
                "ip_address": "2.125.160.216"
            }
        }"#;
        let mut event = Annotated::<Event>::from_json(json).unwrap();

        normalize_event(
            &mut event,
            &NormalizationConfig {
                geoip_lookup: Some(&lookup),
                ..Default::default()
            },
        );

        let expected = Annotated::new(Geo {
            country_code: Annotated::new("GB".to_string()),
            city: Annotated::new("Boxford".to_string()),
            subdivision: Annotated::new("England".to_string()),
            region: Annotated::new("United Kingdom".to_string()),
            ..Geo::default()
        });
        assert_eq!(get_value!(event.user!).geo, expected);
    }

    #[test]
    fn test_user_ip_from_remote_addr() {
        let mut event = Annotated::new(Event {
            request: Annotated::from(Request {
                env: Annotated::new({
                    let mut map = Object::new();
                    map.insert(
                        "REMOTE_ADDR".to_string(),
                        Annotated::new(Value::String("2.125.160.216".to_string())),
                    );
                    map
                }),
                ..Request::default()
            }),
            platform: Annotated::new("javascript".to_owned()),
            ..Event::default()
        });

        normalize_event(&mut event, &NormalizationConfig::default());

        let ip_addr = get_value!(event.user.ip_address!);
        assert_eq!(ip_addr, &IpAddr("2.125.160.216".to_string()));
    }

    #[test]
    fn test_user_ip_from_invalid_remote_addr() {
        let mut event = Annotated::new(Event {
            request: Annotated::from(Request {
                env: Annotated::new({
                    let mut map = Object::new();
                    map.insert(
                        "REMOTE_ADDR".to_string(),
                        Annotated::new(Value::String("whoops".to_string())),
                    );
                    map
                }),
                ..Request::default()
            }),
            platform: Annotated::new("javascript".to_owned()),
            ..Event::default()
        });

        normalize_event(&mut event, &NormalizationConfig::default());

        assert_eq!(Annotated::empty(), event.value().unwrap().user);
    }

    #[test]
    fn test_user_ip_from_client_ip_without_auto() {
        let mut event = Annotated::new(Event {
            platform: Annotated::new("javascript".to_owned()),
            ..Default::default()
        });

        let ip_address = IpAddr::parse("2.125.160.216").unwrap();

        normalize_event(
            &mut event,
            &NormalizationConfig {
                client_ip: Some(&ip_address),
                ..Default::default()
            },
        );

        let ip_addr = get_value!(event.user.ip_address!);
        assert_eq!(ip_addr, &IpAddr("2.125.160.216".to_string()));
    }

    #[test]
    fn test_user_ip_from_client_ip_with_auto() {
        let mut event = Annotated::new(Event {
            user: Annotated::new(User {
                ip_address: Annotated::new(IpAddr::auto()),
                ..Default::default()
            }),
            ..Default::default()
        });

        let ip_address = IpAddr::parse("2.125.160.216").unwrap();

        let geo = GeoIpLookup::open("tests/fixtures/GeoIP2-Enterprise-Test.mmdb").unwrap();
        normalize_event(
            &mut event,
            &NormalizationConfig {
                client_ip: Some(&ip_address),
                geoip_lookup: Some(&geo),
                ..Default::default()
            },
        );

        let user = get_value!(event.user!);
        let ip_addr = user.ip_address.value().expect("ip address missing");

        assert_eq!(ip_addr, &IpAddr("2.125.160.216".to_string()));
        assert!(user.geo.value().is_some());
    }

    #[test]
    fn test_user_ip_from_client_ip_without_appropriate_platform() {
        let mut event = Annotated::new(Event::default());

        let ip_address = IpAddr::parse("2.125.160.216").unwrap();
        let geo = GeoIpLookup::open("tests/fixtures/GeoIP2-Enterprise-Test.mmdb").unwrap();
        normalize_event(
            &mut event,
            &NormalizationConfig {
                client_ip: Some(&ip_address),
                geoip_lookup: Some(&geo),
                ..Default::default()
            },
        );

        let user = get_value!(event.user!);
        assert!(user.ip_address.value().is_none());
        assert!(user.geo.value().is_none());
    }

    #[test]
    fn test_event_level_defaulted() {
        let mut event = Annotated::new(Event::default());
        normalize_event(&mut event, &NormalizationConfig::default());
        assert_eq!(get_value!(event.level), Some(&Level::Error));
    }

    #[test]
    fn test_transaction_level_untouched() {
        let mut event = Annotated::new(Event {
            ty: Annotated::new(EventType::Transaction),
            timestamp: Annotated::new(Utc.with_ymd_and_hms(1987, 6, 5, 4, 3, 2).unwrap().into()),
            start_timestamp: Annotated::new(
                Utc.with_ymd_and_hms(1987, 6, 5, 4, 3, 2).unwrap().into(),
            ),
            contexts: {
                let mut contexts = Contexts::new();
                contexts.add(TraceContext {
                    trace_id: Annotated::new(TraceId("4c79f60c11214eb38604f4ae0781bfb2".into())),
                    span_id: Annotated::new(SpanId("fa90fdead5f74053".into())),
                    op: Annotated::new("http.server".to_owned()),
                    ..Default::default()
                });
                Annotated::new(contexts)
            },
            ..Event::default()
        });
        normalize_event(&mut event, &NormalizationConfig::default());
        assert_eq!(get_value!(event.level), Some(&Level::Info));
    }

    #[test]
    fn test_environment_tag_is_moved() {
        let mut event = Annotated::new(Event {
            tags: Annotated::new(Tags(PairList(vec![Annotated::new(TagEntry(
                Annotated::new("environment".to_string()),
                Annotated::new("despacito".to_string()),
            ))]))),
            ..Event::default()
        });

        normalize_event(&mut event, &NormalizationConfig::default());

        let event = event.value().unwrap();

        assert_eq!(event.environment.as_str(), Some("despacito"));
        assert_eq!(event.tags.value(), Some(&Tags(vec![].into())));
    }

    #[test]
    fn test_empty_environment_is_removed_and_overwritten_with_tag() {
        let mut event = Annotated::new(Event {
            tags: Annotated::new(Tags(PairList(vec![Annotated::new(TagEntry(
                Annotated::new("environment".to_string()),
                Annotated::new("despacito".to_string()),
            ))]))),
            environment: Annotated::new("".to_string()),
            ..Event::default()
        });

        normalize_event(&mut event, &NormalizationConfig::default());

        let event = event.value().unwrap();

        assert_eq!(event.environment.as_str(), Some("despacito"));
        assert_eq!(event.tags.value(), Some(&Tags(vec![].into())));
    }

    #[test]
    fn test_empty_environment_is_removed() {
        let mut event = Annotated::new(Event {
            environment: Annotated::new("".to_string()),
            ..Event::default()
        });

        normalize_event(&mut event, &NormalizationConfig::default());
        assert_eq!(get_value!(event.environment), None);
    }
    #[test]
    fn test_replay_id_added_from_dsc() {
        let replay_id = Uuid::new_v4();
        let mut event = Annotated::new(Event {
            contexts: Annotated::new(Contexts(Object::new())),
            ..Event::default()
        });
        normalize_event(
            &mut event,
            &NormalizationConfig {
                replay_id: Some(replay_id),
                ..Default::default()
            },
        );

        let event = event.value().unwrap();

        assert_eq!(event.contexts, {
            let mut contexts = Contexts::new();
            contexts.add(ReplayContext {
                replay_id: Annotated::new(EventId(replay_id)),
                other: Object::default(),
            });
            Annotated::new(contexts)
        })
    }

    #[test]
    fn test_none_environment_errors() {
        let mut event = Annotated::new(Event {
            environment: Annotated::new("none".to_string()),
            ..Event::default()
        });

        normalize_event(&mut event, &NormalizationConfig::default());

        let environment = get_path!(event.environment!);
        let expected_original = &Value::String("none".to_string());

        assert_eq!(
            environment.meta().iter_errors().collect::<Vec<&Error>>(),
            vec![&Error::new(ErrorKind::InvalidData)],
        );
        assert_eq!(
            environment.meta().original_value().unwrap(),
            expected_original
        );
        assert_eq!(environment.value(), None);
    }

    #[test]
    fn test_invalid_release_removed() {
        let mut event = Annotated::new(Event {
            release: Annotated::new(LenientString("Latest".to_string())),
            ..Event::default()
        });

        normalize_event(&mut event, &NormalizationConfig::default());

        let release = get_path!(event.release!);
        let expected_original = &Value::String("Latest".to_string());

        assert_eq!(
            release.meta().iter_errors().collect::<Vec<&Error>>(),
            vec![&Error::new(ErrorKind::InvalidData)],
        );
        assert_eq!(release.meta().original_value().unwrap(), expected_original);
        assert_eq!(release.value(), None);
    }

    #[test]
    fn test_top_level_keys_moved_into_tags() {
        let mut event = Annotated::new(Event {
            server_name: Annotated::new("foo".to_string()),
            site: Annotated::new("foo".to_string()),
            tags: Annotated::new(Tags(PairList(vec![
                Annotated::new(TagEntry(
                    Annotated::new("site".to_string()),
                    Annotated::new("old".to_string()),
                )),
                Annotated::new(TagEntry(
                    Annotated::new("server_name".to_string()),
                    Annotated::new("old".to_string()),
                )),
            ]))),
            ..Event::default()
        });

        normalize_event(&mut event, &NormalizationConfig::default());

        assert_eq!(get_value!(event.site), None);
        assert_eq!(get_value!(event.server_name), None);

        assert_eq!(
            get_value!(event.tags!),
            &Tags(PairList(vec![
                Annotated::new(TagEntry(
                    Annotated::new("site".to_string()),
                    Annotated::new("foo".to_string()),
                )),
                Annotated::new(TagEntry(
                    Annotated::new("server_name".to_string()),
                    Annotated::new("foo".to_string()),
                )),
            ]))
        );
    }

    #[test]
    fn test_internal_tags_removed() {
        let mut event = Annotated::new(Event {
            tags: Annotated::new(Tags(PairList(vec![
                Annotated::new(TagEntry(
                    Annotated::new("release".to_string()),
                    Annotated::new("foo".to_string()),
                )),
                Annotated::new(TagEntry(
                    Annotated::new("dist".to_string()),
                    Annotated::new("foo".to_string()),
                )),
                Annotated::new(TagEntry(
                    Annotated::new("user".to_string()),
                    Annotated::new("foo".to_string()),
                )),
                Annotated::new(TagEntry(
                    Annotated::new("filename".to_string()),
                    Annotated::new("foo".to_string()),
                )),
                Annotated::new(TagEntry(
                    Annotated::new("function".to_string()),
                    Annotated::new("foo".to_string()),
                )),
                Annotated::new(TagEntry(
                    Annotated::new("something".to_string()),
                    Annotated::new("else".to_string()),
                )),
            ]))),
            ..Event::default()
        });

        normalize_event(&mut event, &NormalizationConfig::default());

        assert_eq!(get_value!(event.tags!).len(), 1);
    }

    #[test]
    fn test_empty_tags_removed() {
        let mut event = Annotated::new(Event {
            tags: Annotated::new(Tags(PairList(vec![
                Annotated::new(TagEntry(
                    Annotated::new("".to_string()),
                    Annotated::new("foo".to_string()),
                )),
                Annotated::new(TagEntry(
                    Annotated::new("foo".to_string()),
                    Annotated::new("".to_string()),
                )),
                Annotated::new(TagEntry(
                    Annotated::new("something".to_string()),
                    Annotated::new("else".to_string()),
                )),
            ]))),
            ..Event::default()
        });

        normalize_event(&mut event, &NormalizationConfig::default());

        assert_eq!(
            get_value!(event.tags!),
            &Tags(PairList(vec![
                Annotated::new(TagEntry(
                    Annotated::from_error(Error::nonempty(), None),
                    Annotated::new("foo".to_string()),
                )),
                Annotated::new(TagEntry(
                    Annotated::new("foo".to_string()),
                    Annotated::from_error(Error::nonempty(), None),
                )),
                Annotated::new(TagEntry(
                    Annotated::new("something".to_string()),
                    Annotated::new("else".to_string()),
                )),
            ]))
        );
    }

    #[test]
    fn test_tags_deduplicated() {
        let mut event = Annotated::new(Event {
            tags: Annotated::new(Tags(PairList(vec![
                Annotated::new(TagEntry(
                    Annotated::new("foo".to_string()),
                    Annotated::new("1".to_string()),
                )),
                Annotated::new(TagEntry(
                    Annotated::new("bar".to_string()),
                    Annotated::new("1".to_string()),
                )),
                Annotated::new(TagEntry(
                    Annotated::new("foo".to_string()),
                    Annotated::new("2".to_string()),
                )),
                Annotated::new(TagEntry(
                    Annotated::new("bar".to_string()),
                    Annotated::new("2".to_string()),
                )),
                Annotated::new(TagEntry(
                    Annotated::new("foo".to_string()),
                    Annotated::new("3".to_string()),
                )),
            ]))),
            ..Event::default()
        });

        normalize_event(&mut event, &NormalizationConfig::default());

        // should keep the first occurrence of every tag
        assert_eq!(
            get_value!(event.tags!),
            &Tags(PairList(vec![
                Annotated::new(TagEntry(
                    Annotated::new("foo".to_string()),
                    Annotated::new("1".to_string()),
                )),
                Annotated::new(TagEntry(
                    Annotated::new("bar".to_string()),
                    Annotated::new("1".to_string()),
                )),
            ]))
        );
    }

    #[test]
    fn test_transaction_status_defaulted_to_unknown() {
        let mut object = Object::new();
        let trace_context = TraceContext {
            // We assume the status to be null.
            status: Annotated::empty(),
            ..TraceContext::default()
        };
        object.insert(
            "trace".to_string(),
            Annotated::new(ContextInner(Context::Trace(Box::new(trace_context)))),
        );

        let mut event = Annotated::new(Event {
            contexts: Annotated::new(Contexts(object)),
            ..Event::default()
        });
        normalize_event(&mut event, &NormalizationConfig::default());

        let event = event.value().unwrap();

        let event_trace_context = event.context::<TraceContext>().unwrap();
        assert_eq!(
            event_trace_context.status,
            Annotated::new(SpanStatus::Unknown)
        )
    }

    #[test]
    fn test_unknown_debug_image() {
        let mut event = Annotated::new(Event {
            debug_meta: Annotated::new(DebugMeta {
                images: Annotated::new(vec![Annotated::new(DebugImage::Other(Object::default()))]),
                ..DebugMeta::default()
            }),
            ..Event::default()
        });

        normalize_event(&mut event, &NormalizationConfig::default());

        assert_eq!(
            get_path!(event.debug_meta!),
            &Annotated::new(DebugMeta {
                images: Annotated::new(vec![Annotated::from_error(
                    Error::invalid("unsupported debug image type"),
                    Some(Value::Object(Object::default())),
                )]),
                ..DebugMeta::default()
            })
        );
    }

    #[test]
    fn test_context_line_default() {
        let mut frame = Annotated::new(Frame {
            pre_context: Annotated::new(vec![Annotated::default(), Annotated::new("".to_string())]),
            post_context: Annotated::new(vec![
                Annotated::new("".to_string()),
                Annotated::default(),
            ]),
            ..Frame::default()
        });

        normalize_non_raw_frame(&mut frame);

        let frame = frame.value().unwrap();
        assert_eq!(frame.context_line.as_str(), Some(""));
    }

    #[test]
    fn test_context_line_retain() {
        let mut frame = Annotated::new(Frame {
            pre_context: Annotated::new(vec![Annotated::default(), Annotated::new("".to_string())]),
            post_context: Annotated::new(vec![
                Annotated::new("".to_string()),
                Annotated::default(),
            ]),
            context_line: Annotated::new("some line".to_string()),
            ..Frame::default()
        });

        normalize_non_raw_frame(&mut frame);

        let frame = frame.value().unwrap();
        assert_eq!(frame.context_line.as_str(), Some("some line"));
    }

    #[test]
    fn test_frame_null_context_lines() {
        let mut frame = Annotated::new(Frame {
            pre_context: Annotated::new(vec![Annotated::default(), Annotated::new("".to_string())]),
            post_context: Annotated::new(vec![
                Annotated::new("".to_string()),
                Annotated::default(),
            ]),
            ..Frame::default()
        });

        normalize_non_raw_frame(&mut frame);

        assert_eq!(
            *get_value!(frame.pre_context!),
            vec![
                Annotated::new("".to_string()),
                Annotated::new("".to_string())
            ],
        );
        assert_eq!(
            *get_value!(frame.post_context!),
            vec![
                Annotated::new("".to_string()),
                Annotated::new("".to_string())
            ],
        );
    }

    #[test]
    fn test_too_long_tags() {
        let mut event = Annotated::new(Event {
        tags: Annotated::new(Tags(PairList(
            vec![Annotated::new(TagEntry(
                Annotated::new("foobar".to_string()),
                Annotated::new("...........................................................................................................................................................................................................".to_string()),
            )), Annotated::new(TagEntry(
                Annotated::new("foooooooooooooooooooooooooooooooooooooooooooooooooooooooooooooooooooooooooooooooooooooooooooooooooooooooooooooooooooooooooooooooooooooooooooooooooooooooooooooooooooooooooooooooooooooooooooooooooooooooooo".to_string()),
                Annotated::new("bar".to_string()),
            ))]),
        )),
        ..Event::default()
    });

        normalize_event(&mut event, &NormalizationConfig::default());

        assert_eq!(
            get_value!(event.tags!),
            &Tags(PairList(vec![
                Annotated::new(TagEntry(
                    Annotated::new("foobar".to_string()),
                    Annotated::from_error(Error::new(ErrorKind::ValueTooLong), None),
                )),
                Annotated::new(TagEntry(
                    Annotated::from_error(Error::new(ErrorKind::ValueTooLong), None),
                    Annotated::new("bar".to_string()),
                )),
            ]))
        );
    }

    #[test]
    fn test_too_long_distribution() {
        let json = r#"{
  "event_id": "52df9022835246eeb317dbd739ccd059",
  "fingerprint": [
    "{{ default }}"
  ],
  "platform": "other",
  "dist": "52df9022835246eeb317dbd739ccd059-52df9022835246eeb317dbd739ccd059-52df9022835246eeb317dbd739ccd059"
}"#;

        let mut event = Annotated::<Event>::from_json(json).unwrap();

        normalize_event(&mut event, &NormalizationConfig::default());

        let dist = &event.value().unwrap().dist;
        let result = &Annotated::<String>::from_error(
            Error::new(ErrorKind::ValueTooLong),
            Some(Value::String("52df9022835246eeb317dbd739ccd059-52df9022835246eeb317dbd739ccd059-52df9022835246eeb317dbd739ccd059".to_string()))
        );
        assert_eq!(dist, result);
    }

    #[test]
    fn test_regression_backfills_abs_path_even_when_moving_stacktrace() {
        let mut event = Annotated::new(Event {
            exceptions: Annotated::new(Values::new(vec![Annotated::new(Exception {
                ty: Annotated::new("FooDivisionError".to_string()),
                value: Annotated::new("hi".to_string().into()),
                ..Exception::default()
            })])),
            stacktrace: Annotated::new(
                RawStacktrace {
                    frames: Annotated::new(vec![Annotated::new(Frame {
                        module: Annotated::new("MyModule".to_string()),
                        filename: Annotated::new("MyFilename".into()),
                        function: Annotated::new("Void FooBar()".to_string()),
                        ..Frame::default()
                    })]),
                    ..RawStacktrace::default()
                }
                .into(),
            ),
            ..Event::default()
        });

        normalize_event(&mut event, &NormalizationConfig::default());

        assert_eq!(
            get_value!(event.exceptions.values[0].stacktrace!),
            &Stacktrace(RawStacktrace {
                frames: Annotated::new(vec![Annotated::new(Frame {
                    module: Annotated::new("MyModule".to_string()),
                    filename: Annotated::new("MyFilename".into()),
                    abs_path: Annotated::new("MyFilename".into()),
                    function: Annotated::new("Void FooBar()".to_string()),
                    ..Frame::default()
                })]),
                ..RawStacktrace::default()
            })
        );
    }

    #[test]
    fn test_parses_sdk_info_from_header() {
        let mut event = Annotated::new(Event::default());

        normalize_event(
            &mut event,
            &NormalizationConfig {
                client: Some("_fooBar/0.0.0".to_string()),
                ..Default::default()
            },
        );

        assert_eq!(
            get_path!(event.client_sdk!),
            &Annotated::new(ClientSdkInfo {
                name: Annotated::new("_fooBar".to_string()),
                version: Annotated::new("0.0.0".to_string()),
                ..ClientSdkInfo::default()
            })
        );
    }

    #[test]
    fn test_discards_received() {
        let mut event = Annotated::new(Event {
            received: FromValue::from_value(Annotated::new(Value::U64(696_969_696_969))),
            ..Default::default()
        });

        validate_event_timestamps(&mut event, &EventValidationConfig::default()).unwrap();
        normalize_event(&mut event, &NormalizationConfig::default());

        assert_eq!(get_value!(event.received!), get_value!(event.timestamp!));
    }

    #[test]
    fn test_grouping_config() {
        let mut event = Annotated::new(Event {
            logentry: Annotated::from(LogEntry {
                message: Annotated::new("Hello World!".to_string().into()),
                ..Default::default()
            }),
            ..Default::default()
        });

        validate_event_timestamps(&mut event, &EventValidationConfig::default()).unwrap();
        normalize_event(
            &mut event,
            &NormalizationConfig {
                grouping_config: Some(json!({
                    "id": "legacy:1234-12-12".to_string(),
                })),
                ..Default::default()
            },
        );

        insta::assert_ron_snapshot!(SerializableAnnotated(&event), {
            ".event_id" => "[event-id]",
            ".received" => "[received]",
            ".timestamp" => "[timestamp]"
        }, @r#"
        {
          "event_id": "[event-id]",
          "level": "error",
          "type": "default",
          "logentry": {
            "formatted": "Hello World!",
          },
          "logger": "",
          "platform": "other",
          "timestamp": "[timestamp]",
          "received": "[received]",
          "grouping_config": {
            "id": "legacy:1234-12-12",
          },
        }
        "#);
    }

    #[test]
    fn test_logentry_error() {
        let json = r#"
{
    "event_id": "74ad1301f4df489ead37d757295442b1",
    "timestamp": 1668148328.308933,
    "received": 1668148328.308933,
    "level": "error",
    "platform": "python",
    "logentry": {
        "params": [
            "bogus"
        ],
        "formatted": 42
    }
}
"#;
        let mut event = Annotated::<Event>::from_json(json).unwrap();

        normalize_event(&mut event, &NormalizationConfig::default());

        assert_json_snapshot!(SerializableAnnotated(&event), {".received" => "[received]"}, @r#"
        {
          "event_id": "74ad1301f4df489ead37d757295442b1",
          "level": "error",
          "type": "default",
          "logentry": null,
          "logger": "",
          "platform": "python",
          "timestamp": 1668148328.308933,
          "received": "[received]",
          "_meta": {
            "logentry": {
              "": {
                "err": [
                  [
                    "invalid_data",
                    {
                      "reason": "no message present"
                    }
                  ]
                ],
                "val": {
                  "formatted": null,
                  "message": null,
                  "params": [
                    "bogus"
                  ]
                }
              }
            }
          }
        }"#)
    }

    #[test]
    fn test_future_timestamp() {
        let mut event = Annotated::new(Event {
            timestamp: Annotated::new(Utc.with_ymd_and_hms(2000, 1, 3, 0, 2, 0).unwrap().into()),
            ..Default::default()
        });

        let received_at = Some(Utc.with_ymd_and_hms(2000, 1, 3, 0, 0, 0).unwrap());
        let max_secs_in_past = Some(30 * 24 * 3600);
        let max_secs_in_future = Some(60);

<<<<<<< HEAD
        validate_transaction(&event, &TransactionValidationConfig::default()).unwrap();
=======
        let mut processor = StoreNormalizeProcessor::new(Arc::new(StoreConfig {
            received_at,
            max_secs_in_past,
            max_secs_in_future,
            ..Default::default()
        }));
>>>>>>> 89773cef
        validate_event_timestamps(
            &mut event,
            &EventValidationConfig {
                received_at,
                max_secs_in_past,
                max_secs_in_future,
                is_validated: false,
            },
        )
        .unwrap();
        validate_transaction(&mut event, &TransactionValidationConfig::default()).unwrap();
        normalize_event(&mut event, &NormalizationConfig::default());

        insta::assert_ron_snapshot!(SerializableAnnotated(&event), {
        ".event_id" => "[event-id]",
    }, @r#"
    {
      "event_id": "[event-id]",
      "level": "error",
      "type": "default",
      "logger": "",
      "platform": "other",
      "timestamp": 946857600.0,
      "received": 946857600.0,
      "_meta": {
        "timestamp": {
          "": Meta(Some(MetaInner(
            err: [
              [
                "future_timestamp",
                {
                  "sdk_time": "2000-01-03T00:02:00+00:00",
                  "server_time": "2000-01-03T00:00:00+00:00",
                },
              ],
            ],
          ))),
        },
      },
    }
    "#);
    }

    #[test]
    fn test_past_timestamp() {
        let mut event = Annotated::new(Event {
            timestamp: Annotated::new(Utc.with_ymd_and_hms(2000, 1, 3, 0, 0, 0).unwrap().into()),
            ..Default::default()
        });

        let received_at = Some(Utc.with_ymd_and_hms(2000, 3, 3, 0, 0, 0).unwrap());
        let max_secs_in_past = Some(30 * 24 * 3600);
        let max_secs_in_future = Some(60);

        validate_event_timestamps(
            &mut event,
            &EventValidationConfig {
                received_at,
                max_secs_in_past,
                max_secs_in_future,
                is_validated: false,
            },
        )
        .unwrap();
        normalize_event(&mut event, &NormalizationConfig::default());

        insta::assert_ron_snapshot!(SerializableAnnotated(&event), {
        ".event_id" => "[event-id]",
    }, @r#"
    {
      "event_id": "[event-id]",
      "level": "error",
      "type": "default",
      "logger": "",
      "platform": "other",
      "timestamp": 952041600.0,
      "received": 952041600.0,
      "_meta": {
        "timestamp": {
          "": Meta(Some(MetaInner(
            err: [
              [
                "past_timestamp",
                {
                  "sdk_time": "2000-01-03T00:00:00+00:00",
                  "server_time": "2000-03-03T00:00:00+00:00",
                },
              ],
            ],
          ))),
        },
      },
    }
    "#);
    }

    #[test]
    fn test_normalize_logger_empty() {
        let mut event = Event::from_value(
            serde_json::json!({
                "event_id": "7637af36578e4e4592692e28a1d6e2ca",
                "platform": "java",
                "logger": "",
            })
            .into(),
        );

        normalize_event(&mut event, &NormalizationConfig::default());
        assert_annotated_snapshot!(event);
    }

    #[test]
    fn test_normalize_logger_trimmed() {
        let mut event = Event::from_value(
            serde_json::json!({
                "event_id": "7637af36578e4e4592692e28a1d6e2ca",
                "platform": "java",
                "logger": " \t  \t   ",
            })
            .into(),
        );

        normalize_event(&mut event, &NormalizationConfig::default());
        assert_annotated_snapshot!(event);
    }

    #[test]
    fn test_normalize_logger_short_no_trimming() {
        let mut event = Event::from_value(
            serde_json::json!({
                "event_id": "7637af36578e4e4592692e28a1d6e2ca",
                "platform": "java",
                "logger": "my.short-logger.isnt_trimmed",
            })
            .into(),
        );

        normalize_event(&mut event, &NormalizationConfig::default());
        assert_annotated_snapshot!(event);
    }

    #[test]
    fn test_normalize_logger_exact_length() {
        let mut event = Event::from_value(
            serde_json::json!({
                "event_id": "7637af36578e4e4592692e28a1d6e2ca",
                "platform": "java",
                "logger": "this_is-exactly-the_max_len.012345678901234567890123456789012345",
            })
            .into(),
        );

        normalize_event(&mut event, &NormalizationConfig::default());
        assert_annotated_snapshot!(event);
    }

    #[test]
    fn test_normalize_logger_too_long_single_word() {
        let mut event = Event::from_value(
            serde_json::json!({
                "event_id": "7637af36578e4e4592692e28a1d6e2ca",
                "platform": "java",
                "logger": "this_is-way_too_long-and_we_only_have_one_word-so_we_cant_smart_trim",
            })
            .into(),
        );

        normalize_event(&mut event, &NormalizationConfig::default());
        assert_annotated_snapshot!(event);
    }

    #[test]
    fn test_normalize_logger_word_trimmed_at_max() {
        let mut event = Event::from_value(
            serde_json::json!({
                "event_id": "7637af36578e4e4592692e28a1d6e2ca",
                "platform": "java",
                "logger": "already_out.out.in.this_part-is-kept.this_right_here-is_an-extremely_long_word",
            })
            .into(),
        );

        normalize_event(&mut event, &NormalizationConfig::default());
        assert_annotated_snapshot!(event);
    }

    #[test]
    fn test_normalize_logger_word_trimmed_before_max() {
        // This test verifies the "smart" trimming on words -- the logger name
        // should be cut before the max limit, removing entire words.
        let mut event = Event::from_value(
            serde_json::json!({
                "event_id": "7637af36578e4e4592692e28a1d6e2ca",
                "platform": "java",
                "logger": "super_out.this_is_already_out_too.this_part-is-kept.this_right_here-is_a-very_long_word",
            })
            .into(),
        );

        normalize_event(&mut event, &NormalizationConfig::default());
        assert_annotated_snapshot!(event);
    }

    #[test]
    fn test_normalize_logger_word_leading_dots() {
        let mut event = Event::from_value(
            serde_json::json!({
                "event_id": "7637af36578e4e4592692e28a1d6e2ca",
                "platform": "java",
                "logger": "io.this-tests-the-smart-trimming-and-word-removal-around-dot.words",
            })
            .into(),
        );

        normalize_event(&mut event, &NormalizationConfig::default());
        assert_annotated_snapshot!(event);
    }

    #[test]
    fn test_light_normalization_is_idempotent() {
        // get an event, light normalize it. the result of that must be the same as light normalizing it once more
        let start = Utc.with_ymd_and_hms(2000, 1, 1, 0, 0, 0).unwrap();
        let end = Utc.with_ymd_and_hms(2000, 1, 1, 0, 0, 10).unwrap();
        let mut event = Annotated::new(Event {
            ty: Annotated::new(EventType::Transaction),
            transaction: Annotated::new("/".to_owned()),
            timestamp: Annotated::new(end.into()),
            start_timestamp: Annotated::new(start.into()),
            contexts: {
                let mut contexts = Contexts::new();
                contexts.add(TraceContext {
                    trace_id: Annotated::new(TraceId("4c79f60c11214eb38604f4ae0781bfb2".into())),
                    span_id: Annotated::new(SpanId("fa90fdead5f74053".into())),
                    op: Annotated::new("http.server".to_owned()),
                    ..Default::default()
                });
                Annotated::new(contexts)
            },
            spans: Annotated::new(vec![Annotated::new(Span {
                timestamp: Annotated::new(
                    Utc.with_ymd_and_hms(2000, 1, 1, 0, 0, 10).unwrap().into(),
                ),
                start_timestamp: Annotated::new(
                    Utc.with_ymd_and_hms(2000, 1, 1, 0, 0, 0).unwrap().into(),
                ),
                trace_id: Annotated::new(TraceId("4c79f60c11214eb38604f4ae0781bfb2".into())),
                span_id: Annotated::new(SpanId("fa90fdead5f74053".into())),

                ..Default::default()
            })]),
            ..Default::default()
        });

        fn remove_received_from_event(event: &mut Annotated<Event>) -> &mut Annotated<Event> {
            relay_event_schema::processor::apply(event, |e, _m| {
                e.received = Annotated::empty();
                Ok(())
            })
            .unwrap();
            event
        }

        normalize_event(&mut event, &NormalizationConfig::default());
        let first = remove_received_from_event(&mut event.clone())
            .to_json()
            .unwrap();
        // Expected some fields (such as timestamps) exist after first light normalization.

        normalize_event(&mut event, &NormalizationConfig::default());
        let second = remove_received_from_event(&mut event.clone())
            .to_json()
            .unwrap();
        assert_eq!(&first, &second, "idempotency check failed");

        normalize_event(&mut event, &NormalizationConfig::default());
        let third = remove_received_from_event(&mut event.clone())
            .to_json()
            .unwrap();
        assert_eq!(&second, &third, "idempotency check failed");
    }

    #[test]
    fn test_light_normalize_validates_spans() {
        let event = Annotated::<Event>::from_json(
            r#"
            {
                "type": "transaction",
                "transaction": "/",
                "timestamp": 946684810.0,
                "start_timestamp": 946684800.0,
                "contexts": {
                    "trace": {
                    "trace_id": "4c79f60c11214eb38604f4ae0781bfb2",
                    "span_id": "fa90fdead5f74053",
                    "op": "http.server",
                    "type": "trace"
                    }
                },
                "spans": []
            }
            "#,
        )
        .unwrap();

        // All incomplete spans should be caught by light normalization:
        for span in [
            r#"null"#,
            r#"{
              "timestamp": 946684810.0,
              "start_timestamp": 946684900.0,
              "span_id": "fa90fdead5f74053",
              "trace_id": "4c79f60c11214eb38604f4ae0781bfb2"
            }"#,
            r#"{
              "timestamp": 946684810.0,
              "span_id": "fa90fdead5f74053",
              "trace_id": "4c79f60c11214eb38604f4ae0781bfb2"
            }"#,
            r#"{
              "timestamp": 946684810.0,
              "start_timestamp": 946684800.0,
              "trace_id": "4c79f60c11214eb38604f4ae0781bfb2"
            }"#,
            r#"{
              "timestamp": 946684810.0,
              "start_timestamp": 946684800.0,
              "span_id": "fa90fdead5f74053"
            }"#,
        ] {
            let mut modified_event = event.clone();
            let event_ref = modified_event.value_mut().as_mut().unwrap();
            event_ref
                .spans
                .set_value(Some(vec![Annotated::<Span>::from_json(span).unwrap()]));

            let res =
                validate_transaction(&mut modified_event, &TransactionValidationConfig::default());

            assert!(res.is_err(), "{span:?}");
        }
    }

    #[test]
    fn test_light_normalization_respects_is_renormalize() {
        let mut event = Annotated::<Event>::from_json(
            r#"
            {
                "type": "default",
                "tags": [["environment", "some_environment"]]
            }
            "#,
        )
        .unwrap();

        normalize_event(
            &mut event,
            &NormalizationConfig {
                is_renormalize: true,
                ..Default::default()
            },
        );

        assert_debug_snapshot!(event.value().unwrap().tags, @r#"
        Tags(
            PairList(
                [
                    TagEntry(
                        "environment",
                        "some_environment",
                    ),
                ],
            ),
        )
        "#);
    }

    #[test]
    fn test_geo_in_light_normalize() {
        let mut event = Annotated::<Event>::from_json(
            r#"
            {
                "type": "transaction",
                "transaction": "/foo/",
                "timestamp": 946684810.0,
                "start_timestamp": 946684800.0,
                "contexts": {
                    "trace": {
                        "trace_id": "4c79f60c11214eb38604f4ae0781bfb2",
                        "span_id": "fa90fdead5f74053",
                        "op": "http.server",
                        "type": "trace"
                    }
                },
                "transaction_info": {
                    "source": "url"
                },
                "user": {
                    "ip_address": "2.125.160.216"
                }
            }
            "#,
        )
        .unwrap();

        let lookup = GeoIpLookup::open("tests/fixtures/GeoIP2-Enterprise-Test.mmdb").unwrap();

        // Extract user's geo information before normalization.
        let user_geo = event.value().unwrap().user.value().unwrap().geo.value();
        assert!(user_geo.is_none());

        normalize_event(
            &mut event,
            &NormalizationConfig {
                geoip_lookup: Some(&lookup),
                ..Default::default()
            },
        );

        // Extract user's geo information after normalization.
        let user_geo = event
            .value()
            .unwrap()
            .user
            .value()
            .unwrap()
            .geo
            .value()
            .unwrap();

        assert_eq!(user_geo.country_code.value().unwrap(), "GB");
        assert_eq!(user_geo.city.value().unwrap(), "Boxford");
    }

    #[test]
    fn test_normalize_app_start_spans_only_for_react_native_3_to_4_4() {
        let mut event = Event {
            spans: Annotated::new(vec![Annotated::new(Span {
                op: Annotated::new("app_start_cold".to_owned()),
                ..Default::default()
            })]),
            client_sdk: Annotated::new(ClientSdkInfo {
                name: Annotated::new("sentry.javascript.react-native".to_owned()),
                version: Annotated::new("4.5.0".to_owned()),
                ..Default::default()
            }),
            ..Default::default()
        };
        normalize_app_start_spans(&mut event);
        assert_debug_snapshot!(event.spans, @r###"
        [
            Span {
                timestamp: ~,
                start_timestamp: ~,
                exclusive_time: ~,
                description: ~,
                op: "app_start_cold",
                span_id: ~,
                parent_span_id: ~,
                trace_id: ~,
                segment_id: ~,
                is_segment: ~,
                status: ~,
                tags: ~,
                origin: ~,
                profile_id: ~,
                data: ~,
                sentry_tags: ~,
                received: ~,
                measurements: ~,
                _metrics_summary: ~,
                platform: ~,
                other: {},
            },
        ]
        "###);
    }

    #[test]
    fn test_normalize_app_start_cold_spans_for_react_native() {
        let mut event = Event {
            spans: Annotated::new(vec![Annotated::new(Span {
                op: Annotated::new("app_start_cold".to_owned()),
                ..Default::default()
            })]),
            client_sdk: Annotated::new(ClientSdkInfo {
                name: Annotated::new("sentry.javascript.react-native".to_owned()),
                version: Annotated::new("4.4.0".to_owned()),
                ..Default::default()
            }),
            ..Default::default()
        };
        normalize_app_start_spans(&mut event);
        assert_debug_snapshot!(event.spans, @r###"
        [
            Span {
                timestamp: ~,
                start_timestamp: ~,
                exclusive_time: ~,
                description: ~,
                op: "app.start.cold",
                span_id: ~,
                parent_span_id: ~,
                trace_id: ~,
                segment_id: ~,
                is_segment: ~,
                status: ~,
                tags: ~,
                origin: ~,
                profile_id: ~,
                data: ~,
                sentry_tags: ~,
                received: ~,
                measurements: ~,
                _metrics_summary: ~,
                platform: ~,
                other: {},
            },
        ]
        "###);
    }

    #[test]
    fn test_normalize_app_start_warm_spans_for_react_native() {
        let mut event = Event {
            spans: Annotated::new(vec![Annotated::new(Span {
                op: Annotated::new("app_start_warm".to_owned()),
                ..Default::default()
            })]),
            client_sdk: Annotated::new(ClientSdkInfo {
                name: Annotated::new("sentry.javascript.react-native".to_owned()),
                version: Annotated::new("4.4.0".to_owned()),
                ..Default::default()
            }),
            ..Default::default()
        };
        normalize_app_start_spans(&mut event);
        assert_debug_snapshot!(event.spans, @r###"
        [
            Span {
                timestamp: ~,
                start_timestamp: ~,
                exclusive_time: ~,
                description: ~,
                op: "app.start.warm",
                span_id: ~,
                parent_span_id: ~,
                trace_id: ~,
                segment_id: ~,
                is_segment: ~,
                status: ~,
                tags: ~,
                origin: ~,
                profile_id: ~,
                data: ~,
                sentry_tags: ~,
                received: ~,
                measurements: ~,
                _metrics_summary: ~,
                platform: ~,
                other: {},
            },
        ]
        "###);
    }
}<|MERGE_RESOLUTION|>--- conflicted
+++ resolved
@@ -1107,16 +1107,7 @@
         let max_secs_in_past = Some(30 * 24 * 3600);
         let max_secs_in_future = Some(60);
 
-<<<<<<< HEAD
-        validate_transaction(&event, &TransactionValidationConfig::default()).unwrap();
-=======
-        let mut processor = StoreNormalizeProcessor::new(Arc::new(StoreConfig {
-            received_at,
-            max_secs_in_past,
-            max_secs_in_future,
-            ..Default::default()
-        }));
->>>>>>> 89773cef
+        validate_transaction(&mut event, &TransactionValidationConfig::default()).unwrap();
         validate_event_timestamps(
             &mut event,
             &EventValidationConfig {
