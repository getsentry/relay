//! Computation and normalization of contexts from event data.

use std::collections::HashMap;

use once_cell::sync::Lazy;
use regex::Regex;
use relay_event_schema::protocol::{
    BrowserContext, Context, Cookies, OsContext, ResponseContext, RuntimeContext,
};
use relay_protocol::{Annotated, Empty, Value};

/// Environment.OSVersion (GetVersionEx) or RuntimeInformation.OSDescription on Windows
static OS_WINDOWS_REGEX1: Lazy<Regex> = Lazy::new(|| {
    Regex::new(r"^(Microsoft\s+)?Windows\s+(NT\s+)?(?P<version>\d+\.\d+\.(?P<build_number>\d+)).*$")
        .unwrap()
});
static OS_WINDOWS_REGEX2: Lazy<Regex> = Lazy::new(|| {
    Regex::new(r"^Windows\s+\d+\s+\((?P<version>\d+\.\d+\.(?P<build_number>\d+)).*$").unwrap()
});

static OS_ANDROID_REGEX: Lazy<Regex> = Lazy::new(|| {
    Regex::new(r"^Android (OS )?(?P<version>\d+(\.\d+){0,2}) / API-(?P<api>(\d+))").unwrap()
});

/// Format sent by Unreal Engine on macOS
static OS_MACOS_REGEX: Lazy<Regex> = Lazy::new(|| {
    Regex::new(r"^Mac OS X (?P<version>\d+\.\d+\.\d+)( \((?P<build>[a-fA-F0-9]+)\))?$").unwrap()
});

/// Format sent by Unity on iOS
static OS_IOS_REGEX: Lazy<Regex> =
    Lazy::new(|| Regex::new(r"^iOS (?P<version>\d+\.\d+\.\d+)").unwrap());

/// Format sent by Unity on iPadOS
static OS_IPADOS_REGEX: Lazy<Regex> =
    Lazy::new(|| Regex::new(r"^iPadOS (?P<version>\d+\.\d+\.\d+)").unwrap());

/// Specific regex to parse Linux distros
static OS_LINUX_DISTRO_UNAME_REGEX: Lazy<Regex> = Lazy::new(|| {
    Regex::new(r"^Linux (?P<kernel_version>\d+\.\d+(\.\d+(\.[1-9]+)?)?) (?P<name>[a-zA-Z]+) (?P<version>\d+(\.\d+){0,2})").unwrap()
});

/// Environment.OSVersion or RuntimeInformation.OSDescription (uname) on Mono and CoreCLR on
/// macOS, iOS, Linux, etc.
static OS_UNAME_REGEX: Lazy<Regex> = Lazy::new(|| {
    Regex::new(r"^(?P<name>[a-zA-Z]+) (?P<kernel_version>\d+\.\d+(\.\d+(\.[1-9]+)?)?)").unwrap()
});

/// Mono 5.4, .NET Core 2.0
static RUNTIME_DOTNET_REGEX: Lazy<Regex> =
    Lazy::new(|| Regex::new(r"^(?P<name>.*) (?P<version>\d+\.\d+(\.\d+){0,2}).*$").unwrap());

/// A hashmap that translates from the android model to the more human-friendly product-names.
/// E.g. NE2211 -> OnePlus 10 Pro 5G
static ANDROID_MODEL_NAMES: Lazy<HashMap<&'static str, &'static str>> = Lazy::new(|| {
    let mut map = HashMap::new();
    // Note that windows paths with backslashes '\' won't work on unix systems.
    let android_str = include_str!("android_models.csv");

    let mut lines = android_str.lines();

    let header = lines.next().expect("CSV file should have a header");

    let header_fields: Vec<&str> = header.split(',').collect();
    let model_index = header_fields.iter().position(|&s| s.trim() == "Model");
    let product_name_index = header_fields
        .iter()
        .position(|&s| s.trim() == "Marketing Name");

    let (model_index, product_name_index) = match (model_index, product_name_index) {
        (Some(model_index), Some(product_name_index)) => (model_index, product_name_index),
        (_, _) => {
            relay_log::error!(
                "failed to find model and/or marketing name headers for android-model map",
            );

            return HashMap::new();
        }
    };

    for line in lines {
        let fields: Vec<&str> = line.split(',').collect();
        if fields.len() > std::cmp::max(model_index, product_name_index) {
            map.insert(
                fields[model_index].trim(),
                fields[product_name_index].trim(),
            );
        }
    }
    map
});

fn normalize_runtime_context(runtime: &mut RuntimeContext) {
    if runtime.name.value().is_empty() && runtime.version.value().is_empty() {
        if let Some(raw_description) = runtime.raw_description.as_str() {
            if let Some(captures) = RUNTIME_DOTNET_REGEX.captures(raw_description) {
                runtime.name = captures.name("name").map(|m| m.as_str().to_owned()).into();
                runtime.version = captures
                    .name("version")
                    .map(|m| m.as_str().to_owned())
                    .into();
            }
        }
    }

    // RuntimeInformation.FrameworkDescription doesn't return a very useful value.
    // Example: ".NET Framework 4.7.3056.0"
    // Use release keys from registry sent as #build
    if let Some(name) = runtime.name.as_str() {
        if let Some(build) = runtime.build.as_str() {
            if name.starts_with(".NET Framework") {
                let version = match build {
                    "378389" => Some("4.5".to_owned()),
                    "378675" => Some("4.5.1".to_owned()),
                    "378758" => Some("4.5.1".to_owned()),
                    "379893" => Some("4.5.2".to_owned()),
                    "393295" => Some("4.6".to_owned()),
                    "393297" => Some("4.6".to_owned()),
                    "394254" => Some("4.6.1".to_owned()),
                    "394271" => Some("4.6.1".to_owned()),
                    "394802" => Some("4.6.2".to_owned()),
                    "394806" => Some("4.6.2".to_owned()),
                    "460798" => Some("4.7".to_owned()),
                    "460805" => Some("4.7".to_owned()),
                    "461308" => Some("4.7.1".to_owned()),
                    "461310" => Some("4.7.1".to_owned()),
                    "461808" => Some("4.7.2".to_owned()),
                    "461814" => Some("4.7.2".to_owned()),
                    "528040" => Some("4.8".to_owned()),
                    "528049" => Some("4.8".to_owned()),
                    "528209" => Some("4.8".to_owned()),
                    "528372" => Some("4.8".to_owned()),
                    "528449" => Some("4.8".to_owned()),
                    _ => None,
                };

                if let Some(version) = version {
                    runtime.version = version.into();
                }
            }
        }
    }

    // Calculation of the computed context for the runtime.
    // The equivalent calculation is done in `sentry` in `src/sentry/interfaces/contexts.py`.
    if runtime.runtime.value().is_none() {
        if let (Some(name), Some(version)) = (runtime.name.value(), runtime.version.value()) {
            runtime.runtime = Annotated::from(format!("{name} {version}"));
        }
    }
}

/// Parses the Windows build number from the description and maps it to a marketing name.
/// Source: <https://en.wikipedia.org/wiki/List_of_Microsoft_Windows_versions>.
/// Note: We cannot distinguish between Windows Server and PC versions, so we map to the PC versions
/// here.
fn get_windows_version(description: &str) -> Option<(&str, &str)> {
    let captures = OS_WINDOWS_REGEX1
        .captures(description)
        .or_else(|| OS_WINDOWS_REGEX2.captures(description))?;

    let full_version = captures.name("version")?.as_str();
    let build_number_str = captures.name("build_number")?.as_str();
    let build_number = build_number_str.parse::<u64>().ok()?;

    let version_name = match build_number {
        // Not considering versions below Windows XP
        2600..=3790 => "XP",
        6002 => "Vista",
        7601 => "7",
        9200 => "8",
        9600 => "8.1",
        10240..=19044 => "10",
        22000..=22999 => "11",
        // Fall back to raw version:
        _ => full_version,
    };

    Some((version_name, build_number_str))
}

/// Simple marketing names in the form `<OS> <version>`.
fn get_marketing_name(description: &str) -> Option<(&str, &str)> {
    let (name, version) = description.split_once(' ')?;
    let name = name.trim();
    let version = version.trim();

    // Validate if it looks like a reasonable name.
    if name.bytes().any(|c| !c.is_ascii_alphabetic()) {
        return None;
    }

    // Validate if it looks like a reasonable version.
    if version
        .bytes()
        .any(|c| !matches!(c, b'0'..=b'9' | b'.' | b'-'))
    {
        return None;
    }

    Some((name, version))
}

#[allow(dead_code)]
/// Returns the API version of an Android description.
///
/// TODO use this to add a tag `android.api` to the message (not yet 100% decided)
pub fn get_android_api_version(description: &str) -> Option<&str> {
    if let Some(captures) = OS_ANDROID_REGEX.captures(description) {
        captures.name("api").map(|m| m.as_str())
    } else {
        None
    }
}

fn normalize_os_context(os: &mut OsContext) {
    if os.name.value().is_some() || os.version.value().is_some() {
        compute_os_context(os);
        return;
    }

    if let Some(raw_description) = os.raw_description.as_str() {
        if let Some((version, build_number)) = get_windows_version(raw_description) {
            os.name = "Windows".to_owned().into();
            os.version = version.to_owned().into();
            if os.build.is_empty() {
                // Keep raw version as build
                os.build.set_value(Some(build_number.to_owned().into()));
            }
        } else if let Some(captures) = OS_MACOS_REGEX.captures(raw_description) {
            os.name = "macOS".to_owned().into();
            os.version = captures
                .name("version")
                .map(|m| m.as_str().to_owned())
                .into();
            os.build = captures
                .name("build")
                .map(|m| m.as_str().to_owned().into())
                .into();
        } else if let Some(captures) = OS_IOS_REGEX.captures(raw_description) {
            os.name = "iOS".to_owned().into();
            os.version = captures
                .name("version")
                .map(|m| m.as_str().to_owned())
                .into();
<<<<<<< HEAD
=======
            os.build = captures
                .name("build")
                .map(|m| m.as_str().to_owned().into())
                .into();
>>>>>>> ccfc73db
        } else if let Some(captures) = OS_IPADOS_REGEX.captures(raw_description) {
            os.name = "iPadOS".to_owned().into();
            os.version = captures
                .name("version")
                .map(|m| m.as_str().to_owned())
                .into();
<<<<<<< HEAD
=======
            os.build = captures
                .name("build")
                .map(|m| m.as_str().to_owned().into())
                .into();
>>>>>>> ccfc73db
        } else if let Some(captures) = OS_LINUX_DISTRO_UNAME_REGEX.captures(raw_description) {
            os.name = captures.name("name").map(|m| m.as_str().to_owned()).into();
            os.version = captures
                .name("version")
                .map(|m| m.as_str().to_owned())
                .into();
            os.kernel_version = captures
                .name("kernel_version")
                .map(|m| m.as_str().to_owned())
                .into();
        } else if let Some(captures) = OS_UNAME_REGEX.captures(raw_description) {
            os.name = captures.name("name").map(|m| m.as_str().to_owned()).into();
            os.kernel_version = captures
                .name("kernel_version")
                .map(|m| m.as_str().to_owned())
                .into();
        } else if let Some(captures) = OS_ANDROID_REGEX.captures(raw_description) {
            os.name = "Android".to_owned().into();
            os.version = captures
                .name("version")
                .map(|m| m.as_str().to_owned())
                .into();
        } else if raw_description == "Nintendo Switch" {
<<<<<<< HEAD
            os.name = "Nintendo OS".to_string().into();
        } else if let Some((name, version)) = get_marketing_name(raw_description) {
            os.name = name.to_owned().into();
            os.version = version.to_owned().into();
=======
            os.name = "Nintendo OS".to_owned().into();
>>>>>>> ccfc73db
        }
    }

    compute_os_context(os);
}

fn compute_os_context(os: &mut OsContext) {
    // Calculation of the computed context for the os.
    // The equivalent calculation is done in `sentry` in `src/sentry/interfaces/contexts.py`.
    if os.os.value().is_none() {
        if let (Some(name), Some(version)) = (os.name.value(), os.version.value()) {
            os.os = Annotated::from(format!("{name} {version}"));
        }
    }
}

fn normalize_browser_context(browser: &mut BrowserContext) {
    // Calculation of the computed context for the browser.
    // The equivalent calculation is done in `sentry` in `src/sentry/interfaces/contexts.py`.
    if browser.browser.value().is_none() {
        if let (Some(name), Some(version)) = (browser.name.value(), browser.version.value()) {
            browser.browser = Annotated::from(format!("{name} {version}"));
        }
    }
}

fn parse_raw_response_data(response: &ResponseContext) -> Option<(&'static str, Value)> {
    let raw = response.data.as_str()?;

    serde_json::from_str(raw)
        .ok()
        .map(|value| ("application/json", value))
}

fn normalize_response_data(response: &mut ResponseContext) {
    // Always derive the `inferred_content_type` from the response body, even if there is a
    // `Content-Type` header present. This value can technically be ingested (due to the schema) but
    // should always be overwritten in normalization. Only if inference fails, fall back to the
    // content type header.
    if let Some((content_type, parsed_data)) = parse_raw_response_data(response) {
        // Retain meta data on the body (e.g. trimming annotations) but remove anything on the
        // inferred content type.
        response.data.set_value(Some(parsed_data));
        response.inferred_content_type = Annotated::from(content_type.to_owned());
    } else {
        response.inferred_content_type = response
            .headers
            .value()
            .and_then(|headers| headers.get_header("Content-Type"))
            .map(|value| value.split(';').next().unwrap_or(value).to_owned())
            .into();
    }
}

fn normalize_response(response: &mut ResponseContext) {
    normalize_response_data(response);

    let headers = match response.headers.value_mut() {
        Some(headers) => headers,
        None => return,
    };

    if response.cookies.value().is_some() {
        headers.remove("Set-Cookie");
        return;
    }

    let cookie_header = match headers.get_header("Set-Cookie") {
        Some(header) => header,
        None => return,
    };

    if let Ok(new_cookies) = Cookies::parse(cookie_header) {
        response.cookies = Annotated::from(new_cookies);
        headers.remove("Set-Cookie");
    }
}

/// Normalizes the given context.
pub fn normalize_context(context: &mut Context) {
    match context {
        Context::Runtime(runtime) => normalize_runtime_context(runtime),
        Context::Os(os) => normalize_os_context(os),
        Context::Browser(browser) => normalize_browser_context(browser),
        Context::Response(response) => normalize_response(response),
        Context::Device(device) => {
            if let Some(product_name) = device
                .as_ref()
                .model
                .value()
                .and_then(|model| ANDROID_MODEL_NAMES.get(model.as_str()))
            {
                device.name.set_value(Some(product_name.to_string()))
            }
        }
        _ => {}
    }
}

#[cfg(test)]
mod tests {
    use relay_event_schema::protocol::{Headers, LenientString, PairList};
    use relay_protocol::Object;
    use similar_asserts::assert_eq;

    use super::*;

    #[test]
    fn test_get_product_name() {
        assert_eq!(
            ANDROID_MODEL_NAMES.get("NE2211").unwrap(),
            &"OnePlus 10 Pro 5G"
        );

        assert_eq!(
            ANDROID_MODEL_NAMES.get("MP04").unwrap(),
            &"A13 Pro Max 5G EEA"
        );

        assert_eq!(ANDROID_MODEL_NAMES.get("ZT216_7").unwrap(), &"zyrex");

        assert!(ANDROID_MODEL_NAMES.get("foobar").is_none());
    }

    #[test]
    fn test_dotnet_framework_48_without_build_id() {
        let mut runtime = RuntimeContext {
            raw_description: ".NET Framework 4.8.4250.0".to_owned().into(),
            ..RuntimeContext::default()
        };

        normalize_runtime_context(&mut runtime);
        assert_eq!(Some(".NET Framework"), runtime.name.as_str());
        assert_eq!(Some("4.8.4250.0"), runtime.version.as_str());
    }

    #[test]
    fn test_dotnet_framework_472() {
        let mut runtime = RuntimeContext {
            raw_description: ".NET Framework 4.7.3056.0".to_owned().into(),
            build: LenientString("461814".to_owned()).into(),
            ..RuntimeContext::default()
        };

        normalize_runtime_context(&mut runtime);
        assert_eq!(Some(".NET Framework"), runtime.name.as_str());
        assert_eq!(Some("4.7.2"), runtime.version.as_str());
    }

    #[test]
    fn test_dotnet_framework_future_version() {
        let mut runtime = RuntimeContext {
            raw_description: ".NET Framework 200.0".to_owned().into(),
            build: LenientString("999999".to_owned()).into(),
            ..RuntimeContext::default()
        };

        // Unmapped build number doesn't override version
        normalize_runtime_context(&mut runtime);
        assert_eq!(Some(".NET Framework"), runtime.name.as_str());
        assert_eq!(Some("200.0"), runtime.version.as_str());
    }

    #[test]
    fn test_dotnet_native() {
        let mut runtime = RuntimeContext {
            raw_description: ".NET Native 2.0".to_owned().into(),
            ..RuntimeContext::default()
        };

        normalize_runtime_context(&mut runtime);
        assert_eq!(Some(".NET Native"), runtime.name.as_str());
        assert_eq!(Some("2.0"), runtime.version.as_str());
    }

    #[test]
    fn test_dotnet_core() {
        let mut runtime = RuntimeContext {
            raw_description: ".NET Core 2.0".to_owned().into(),
            ..RuntimeContext::default()
        };

        normalize_runtime_context(&mut runtime);
        assert_eq!(Some(".NET Core"), runtime.name.as_str());
        assert_eq!(Some("2.0"), runtime.version.as_str());
    }

    #[test]
    fn test_windows_7_or_server_2008() {
        // Environment.OSVersion on Windows 7 (CoreCLR 1.0+, .NET Framework 1.1+, Mono 1+)
        let mut os = OsContext {
            raw_description: "Microsoft Windows NT 6.1.7601 Service Pack 1"
                .to_owned()
                .into(),
            ..OsContext::default()
        };

        normalize_os_context(&mut os);
        assert_eq!(Some("Windows"), os.name.as_str());
        assert_eq!(Some("7"), os.version.as_str());
    }

    #[test]
    fn test_windows_8_or_server_2012_or_later() {
        // Environment.OSVersion on Windows 10 (CoreCLR 1.0+, .NET Framework 1.1+, Mono 1+)
        // *or later, due to GetVersionEx deprecated on Windows 8.1
        // It's a potentially really misleading API on newer platforms
        // Only used if RuntimeInformation.OSDescription is not available (old runtimes)
        let mut os = OsContext {
            raw_description: "Microsoft Windows NT 6.2.9200.0".to_owned().into(),
            ..OsContext::default()
        };

        normalize_os_context(&mut os);
        assert_eq!(Some("Windows"), os.name.as_str());
        assert_eq!(Some("8"), os.version.as_str());
    }

    #[test]
    fn test_windows_10() {
        // RuntimeInformation.OSDescription on Windows 10 (CoreCLR 2.0+, .NET
        // Framework 4.7.1+, Mono 5.4+)
        let mut os = OsContext {
            raw_description: "Microsoft Windows 10.0.16299".to_owned().into(),
            ..OsContext::default()
        };

        normalize_os_context(&mut os);
        assert_eq!(Some("Windows"), os.name.as_str());
        assert_eq!(Some("10"), os.version.as_str());
    }

    #[test]
    fn test_windows_11() {
        // https://github.com/getsentry/relay/issues/1201
        let mut os = OsContext {
            raw_description: "Microsoft Windows 10.0.22000".to_owned().into(),
            ..OsContext::default()
        };

        normalize_os_context(&mut os);
        assert_eq!(Some("Windows"), os.name.as_str());
        assert_eq!(Some("11"), os.version.as_str());
    }

    #[test]
    fn test_windows_11_future1() {
        // This is fictional as of today, but let's be explicit about the behavior we expect.
        let mut os = OsContext {
            raw_description: "Microsoft Windows 10.0.22001".to_owned().into(),
            ..OsContext::default()
        };

        normalize_os_context(&mut os);
        assert_eq!(Some("Windows"), os.name.as_str());
        assert_eq!(Some("11"), os.version.as_str());
    }

    #[test]
    fn test_windows_11_future2() {
        // This is fictional, but let's be explicit about the behavior we expect.
        let mut os = OsContext {
            raw_description: "Microsoft Windows 10.1.23456".to_owned().into(),
            ..OsContext::default()
        };

        normalize_os_context(&mut os);
        assert_eq!(Some("Windows"), os.name.as_str());
        assert_eq!(Some("10.1.23456"), os.version.as_str());
    }

    #[test]
    fn test_macos_os_version() {
        // Environment.OSVersion on macOS (CoreCLR 1.0+, Mono 1+)
        let mut os = OsContext {
            raw_description: "Unix 17.5.0.0".to_owned().into(),
            ..OsContext::default()
        };

        normalize_os_context(&mut os);
        assert_eq!(Some("Unix"), os.name.as_str());
        assert_eq!(Some("17.5.0"), os.kernel_version.as_str());
    }

    #[test]
    fn test_macos_runtime() {
        // RuntimeInformation.OSDescription on macOS (CoreCLR 2.0+, Mono 5.4+)
        let mut os = OsContext {
        raw_description: "Darwin 17.5.0 Darwin Kernel Version 17.5.0: Mon Mar  5 22:24:32 PST 2018; root:xnu-4570.51.1~1/RELEASE_X86_64".to_owned().into(),
        ..OsContext::default()
    };

        normalize_os_context(&mut os);
        assert_eq!(Some("Darwin"), os.name.as_str());
        assert_eq!(Some("17.5.0"), os.kernel_version.as_str());
    }

    #[test]
    fn test_centos_os_version() {
        // Environment.OSVersion on CentOS 7 (CoreCLR 1.0+, Mono 1+)
        let mut os = OsContext {
            raw_description: "Unix 3.10.0.693".to_owned().into(),
            ..OsContext::default()
        };

        normalize_os_context(&mut os);
        assert_eq!(Some("Unix"), os.name.as_str());
        assert_eq!(Some("3.10.0.693"), os.kernel_version.as_str());
    }

    #[test]
    fn test_centos_runtime_info() {
        // RuntimeInformation.OSDescription on CentOS 7 (CoreCLR 2.0+, Mono 5.4+)
        let mut os = OsContext {
            raw_description: "Linux 3.10.0-693.21.1.el7.x86_64 #1 SMP Wed Mar 7 19:03:37 UTC 2018"
                .to_owned()
                .into(),
            ..OsContext::default()
        };

        normalize_os_context(&mut os);
        assert_eq!(Some("Linux"), os.name.as_str());
        assert_eq!(Some("3.10.0"), os.kernel_version.as_str());
    }

    #[test]
    fn test_wsl_ubuntu() {
        // RuntimeInformation.OSDescription on Windows Subsystem for Linux (Ubuntu)
        // (CoreCLR 2.0+, Mono 5.4+)
        let mut os = OsContext {
            raw_description: "Linux 4.4.0-43-Microsoft #1-Microsoft Wed Dec 31 14:42:53 PST 2014"
                .to_owned()
                .into(),
            ..OsContext::default()
        };

        normalize_os_context(&mut os);
        assert_eq!(Some("Linux"), os.name.as_str());
        assert_eq!(Some("4.4.0"), os.kernel_version.as_str());
    }

    #[test]
    fn test_macos_with_build() {
        let mut os = OsContext {
            raw_description: "Mac OS X 10.14.2 (18C54)".to_owned().into(),
            ..OsContext::default()
        };

        normalize_os_context(&mut os);
        assert_eq!(Some("macOS"), os.name.as_str());
        assert_eq!(Some("10.14.2"), os.version.as_str());
        assert_eq!(Some("18C54"), os.build.as_str());
    }

    #[test]
    fn test_macos_without_build() {
        let mut os = OsContext {
            raw_description: "Mac OS X 10.14.2".to_owned().into(),
            ..OsContext::default()
        };

        normalize_os_context(&mut os);
        assert_eq!(Some("macOS"), os.name.as_str());
        assert_eq!(Some("10.14.2"), os.version.as_str());
        assert_eq!(None, os.build.value());
    }

    #[test]
    fn test_name_not_overwritten() {
        let mut os = OsContext {
            name: "Properly defined name".to_owned().into(),
            raw_description: "Linux 4.4.0".to_owned().into(),
            ..OsContext::default()
        };

        normalize_os_context(&mut os);
        assert_eq!(Some("Properly defined name"), os.name.as_str());
    }

    #[test]
    fn test_version_not_overwritten() {
        let mut os = OsContext {
            version: "Properly defined version".to_owned().into(),
            raw_description: "Linux 4.4.0".to_owned().into(),
            ..OsContext::default()
        };

        normalize_os_context(&mut os);
        assert_eq!(Some("Properly defined version"), os.version.as_str());
    }

    #[test]
    fn test_no_name() {
        let mut os = OsContext::default();

        normalize_os_context(&mut os);
        assert_eq!(None, os.name.value());
        assert_eq!(None, os.version.value());
        assert_eq!(None, os.kernel_version.value());
        assert_eq!(None, os.raw_description.value());
    }

    #[test]
    fn test_unity_mac_os() {
        let mut os = OsContext {
            raw_description: "Mac OS X 10.16.0".to_owned().into(),
            ..OsContext::default()
        };
        normalize_os_context(&mut os);
        assert_eq!(Some("macOS"), os.name.as_str());
        assert_eq!(Some("10.16.0"), os.version.as_str());
        assert_eq!(None, os.build.value());
    }

    #[test]
    fn test_unity_ios() {
        let mut os = OsContext {
            raw_description: "iOS 17.5.1".to_owned().into(),
            ..OsContext::default()
        };

        normalize_os_context(&mut os);
        assert_eq!(Some("iOS"), os.name.as_str());
        assert_eq!(Some("17.5.1"), os.version.as_str());
        assert_eq!(None, os.build.value());
    }

    #[test]
    fn test_unity_ipados() {
        let mut os = OsContext {
            raw_description: "iPadOS 17.5.1".to_owned().into(),
            ..OsContext::default()
        };

        normalize_os_context(&mut os);
        assert_eq!(Some("iPadOS"), os.name.as_str());
        assert_eq!(Some("17.5.1"), os.version.as_str());
        assert_eq!(None, os.build.value());
    }

    //OS_WINDOWS_REGEX = r#"^(Microsoft )?Windows (NT )?(?P<version>\d+\.\d+\.\d+).*$"#;
    #[test]
    fn test_unity_windows_os() {
        let mut os = OsContext {
            raw_description: "Windows 10  (10.0.19042) 64bit".to_owned().into(),
            ..OsContext::default()
        };
        normalize_os_context(&mut os);
        assert_eq!(Some("Windows"), os.name.as_str());
        assert_eq!(Some("10"), os.version.as_str());
        assert_eq!(Some(&LenientString("19042".to_owned())), os.build.value());
    }

    #[test]
    fn test_unity_android_os() {
        let mut os = OsContext {
            raw_description: "Android OS 11 / API-30 (RP1A.201005.001/2107031736)"
                .to_owned()
                .into(),
            ..OsContext::default()
        };
        normalize_os_context(&mut os);
        assert_eq!(Some("Android"), os.name.as_str());
        assert_eq!(Some("11"), os.version.as_str());
        assert_eq!(None, os.build.value());
    }

    #[test]
    fn test_unity_android_api_version() {
        let description = "Android OS 11 / API-30 (RP1A.201005.001/2107031736)";
        assert_eq!(Some("30"), get_android_api_version(description));
    }

    #[test]
    fn test_unreal_windows_os() {
        let mut os = OsContext {
            raw_description: "Windows 10".to_owned().into(),
            ..OsContext::default()
        };
        normalize_os_context(&mut os);
        assert_eq!(Some("Windows"), os.name.as_str());
        assert_eq!(Some("10"), os.version.as_str());
    }

    #[test]
    fn test_linux_5_11() {
        let mut os = OsContext {
            raw_description: "Linux 5.11 Ubuntu 20.04 64bit".to_owned().into(),
            ..OsContext::default()
        };
        normalize_os_context(&mut os);
        assert_eq!(Some("Ubuntu"), os.name.as_str());
        assert_eq!(Some("20.04"), os.version.as_str());
        assert_eq!(Some("5.11"), os.kernel_version.as_str());
        assert_eq!(None, os.build.value());
    }

    #[test]
    fn test_unity_nintendo_switch() {
        // Format sent by Unity on Nintendo Switch
        let mut os = OsContext {
            raw_description: "Nintendo Switch".to_owned().into(),
            ..OsContext::default()
        };

        normalize_os_context(&mut os);
        assert_eq!(Some("Nintendo OS"), os.name.as_str());
        assert_eq!(None, os.version.value());
        assert_eq!(None, os.build.value());
    }

    #[test]
    fn test_android_4_4_2() {
        let mut os = OsContext {
            raw_description: "Android OS 4.4.2 / API-19 (KOT49H/A536_S186_150813_ROW)"
                .to_owned()
                .into(),
            ..OsContext::default()
        };
        normalize_os_context(&mut os);
        assert_eq!(Some("Android"), os.name.as_str());
        assert_eq!(Some("4.4.2"), os.version.as_str());
        assert_eq!(None, os.build.value());
    }

    #[test]
    fn test_infer_json() {
        let mut response = ResponseContext {
            data: Annotated::from(Value::String(r#"{"foo":"bar"}"#.to_owned())),
            ..ResponseContext::default()
        };

        let mut expected_value = Object::new();
        expected_value.insert(
            "foo".to_owned(),
            Annotated::from(Value::String("bar".into())),
        );

        normalize_response(&mut response);
        assert_eq!(
            response.inferred_content_type.as_str(),
            Some("application/json")
        );
        assert_eq!(response.data.value(), Some(&Value::Object(expected_value)));
    }

    #[test]
    fn test_broken_json_with_fallback() {
        let mut response = ResponseContext {
            data: Annotated::from(Value::String(r#"{"foo":"b"#.to_owned())),
            headers: Annotated::from(Headers(PairList(vec![Annotated::new((
                Annotated::new("Content-Type".to_owned().into()),
                Annotated::new("text/plain; encoding=utf-8".to_owned().into()),
            ))]))),
            ..ResponseContext::default()
        };

        normalize_response(&mut response);
        assert_eq!(response.inferred_content_type.as_str(), Some("text/plain"));
        assert_eq!(response.data.as_str(), Some(r#"{"foo":"b"#));
    }

    #[test]
    fn test_broken_json_without_fallback() {
        let mut response = ResponseContext {
            data: Annotated::from(Value::String(r#"{"foo":"b"#.to_owned())),
            ..ResponseContext::default()
        };

        normalize_response(&mut response);
        assert_eq!(response.inferred_content_type.value(), None);
        assert_eq!(response.data.as_str(), Some(r#"{"foo":"b"#));
    }

    #[test]
    fn test_os_computed_context() {
        let mut os = OsContext {
            name: "Windows".to_owned().into(),
            version: "10".to_owned().into(),
            ..OsContext::default()
        };

        normalize_os_context(&mut os);
        assert_eq!(Some("Windows 10"), os.os.as_str());
    }

    #[test]
    fn test_os_computed_context_missing_version() {
        let mut os = OsContext {
            name: "Windows".to_owned().into(),
            ..OsContext::default()
        };

        normalize_os_context(&mut os);
        assert_eq!(None, os.os.value());
    }

    #[test]
    fn test_runtime_computed_context() {
        let mut runtime = RuntimeContext {
            name: "Python".to_owned().into(),
            version: "3.9.0".to_owned().into(),
            ..RuntimeContext::default()
        };

        normalize_runtime_context(&mut runtime);
        assert_eq!(Some("Python 3.9.0"), runtime.runtime.as_str());
    }

    #[test]
    fn test_runtime_computed_context_missing_version() {
        let mut runtime = RuntimeContext {
            name: "Python".to_owned().into(),
            ..RuntimeContext::default()
        };

        normalize_runtime_context(&mut runtime);
        assert_eq!(None, runtime.runtime.value());
    }

    #[test]
    fn test_browser_computed_context() {
        let mut browser = BrowserContext {
            name: "Firefox".to_owned().into(),
            version: "89.0".to_owned().into(),
            ..BrowserContext::default()
        };

        normalize_browser_context(&mut browser);
        assert_eq!(Some("Firefox 89.0"), browser.browser.as_str());
    }

    #[test]
    fn test_browser_computed_context_missing_version() {
        let mut browser = BrowserContext {
            name: "Firefox".to_owned().into(),
            ..BrowserContext::default()
        };

        normalize_browser_context(&mut browser);
        assert_eq!(None, browser.browser.value());
    }
}<|MERGE_RESOLUTION|>--- conflicted
+++ resolved
@@ -243,26 +243,12 @@
                 .name("version")
                 .map(|m| m.as_str().to_owned())
                 .into();
-<<<<<<< HEAD
-=======
-            os.build = captures
-                .name("build")
-                .map(|m| m.as_str().to_owned().into())
-                .into();
->>>>>>> ccfc73db
         } else if let Some(captures) = OS_IPADOS_REGEX.captures(raw_description) {
             os.name = "iPadOS".to_owned().into();
             os.version = captures
                 .name("version")
                 .map(|m| m.as_str().to_owned())
                 .into();
-<<<<<<< HEAD
-=======
-            os.build = captures
-                .name("build")
-                .map(|m| m.as_str().to_owned().into())
-                .into();
->>>>>>> ccfc73db
         } else if let Some(captures) = OS_LINUX_DISTRO_UNAME_REGEX.captures(raw_description) {
             os.name = captures.name("name").map(|m| m.as_str().to_owned()).into();
             os.version = captures
@@ -286,14 +272,10 @@
                 .map(|m| m.as_str().to_owned())
                 .into();
         } else if raw_description == "Nintendo Switch" {
-<<<<<<< HEAD
-            os.name = "Nintendo OS".to_string().into();
+            os.name = "Nintendo OS".to_owned().into();
         } else if let Some((name, version)) = get_marketing_name(raw_description) {
             os.name = name.to_owned().into();
             os.version = version.to_owned().into();
-=======
-            os.name = "Nintendo OS".to_owned().into();
->>>>>>> ccfc73db
         }
     }
 
