//! Event normalization processor.
//!
//! This processor is work in progress. The intention is to have a single
//! processor to deal with all event normalization. Currently, the normalization
//! logic is split across several processing steps running at different times
//! and under different conditions, like light normalization and store
//! processing. Having a single processor will make things simpler.

use std::collections::hash_map::DefaultHasher;
use std::collections::BTreeSet;

use std::hash::{Hash, Hasher};
use std::mem;
use std::ops::Range;

use chrono::{DateTime, Duration, Utc};
use relay_base_schema::metrics::{is_valid_metric_name, DurationUnit, FractionUnit, MetricUnit};
use relay_common::time::UnixTimestamp;
use relay_event_schema::processor::{
    self, MaxChars, ProcessValue, ProcessingAction, ProcessingResult, ProcessingState, Processor,
};
use relay_event_schema::protocol::{
    AsPair, Context, ContextInner, Contexts, DeviceClass, Event, EventType, Exception, Headers,
    IpAddr, LogEntry, Measurement, Measurements, NelContext, Request, Span, SpanAttribute,
    SpanStatus, Tags, TraceContext, User,
};
use relay_protocol::{Annotated, Empty, Error, ErrorKind, Meta, Object, Value};
use smallvec::SmallVec;

use crate::normalize::utils::validate_span;
use crate::normalize::{mechanism, stacktrace};
use crate::span::tag_extraction::{self, extract_span_tags};
use crate::timestamp::TimestampProcessor;
use crate::utils::{self, MAX_DURATION_MOBILE_MS};
use crate::{
<<<<<<< HEAD
    breakdowns, end_all_spans, normalize_transaction_name, schema, set_default_transaction_source,
    span, trimming, user_agent, validate_transaction, BreakdownsConfig, ClockDriftProcessor,
    DynamicMeasurementsConfig, GeoIpLookup, RawUserAgentInfo, TransactionNameConfig,
=======
    breakdowns, schema, span, transactions, trimming, user_agent, BreakdownsConfig,
    ClockDriftProcessor, DynamicMeasurementsConfig, GeoIpLookup, PerformanceScoreConfig,
    RawUserAgentInfo,
>>>>>>> 3a3b01f2
};

use crate::LightNormalizationConfig;

/// Configuration for [`NormalizeProcessor`].
#[derive(Clone, Debug, Default)]
pub(crate) struct NormalizeProcessorConfig<'a> {
    /// Light normalization config.
    // XXX(iker): we should split this config appropriately.
    pub light_config: LightNormalizationConfig<'a>,

    /// Configuration to apply to transaction names, especially around sanitizing.
    pub transaction_name_config: TransactionNameConfig<'a>,

    /// Timestamp range in which a transaction must end.
    ///
    /// Transactions that finish outside of this range are considered invalid.
    /// This check is skipped if no range is provided.
    pub transaction_range: Option<Range<UnixTimestamp>>,
}

impl<'a> From<LightNormalizationConfig<'a>> for NormalizeProcessorConfig<'a> {
    fn from(mut config: LightNormalizationConfig<'a>) -> Self {
        // HACK(iker): workaround to avoid cloning of config items. We'll get
        // rid of this when we remove light normalization in the next step.
        let transaction_name_config = std::mem::take(&mut config.transaction_name_config);
        let transaction_range = config.transaction_range.take();

        Self {
            light_config: config,
            transaction_name_config,
            transaction_range,
        }
    }
}

/// Normalizes an event, rejecting it if necessary.
///
/// The normalization consists of applying a series of transformations on the
/// event payload based on the given configuration.
///
/// The returned [`ProcessingResult`] indicates whether the passed event should
/// be ingested or dropped.
#[derive(Debug, Default)]
pub(crate) struct NormalizeProcessor<'a> {
    /// Configuration for the normalization steps.
    config: NormalizeProcessorConfig<'a>,
}

impl<'a> NormalizeProcessor<'a> {
    pub fn new(config: NormalizeProcessorConfig<'a>) -> Self {
        Self { config }
    }
}

impl<'a> Processor for NormalizeProcessor<'a> {
    fn process_event(
        &mut self,
        event: &mut Event,
        meta: &mut Meta,
        state: &ProcessingState<'_>,
    ) -> ProcessingResult {
        if event.ty.value() == Some(&EventType::Transaction) {
            // TODO: Parts of this processor should probably be a filter so we
            // can revert some changes to ProcessingAction)

            validate_transaction(event, self.config.transaction_range.as_ref())?;

            if let Some(trace_context) = event.context_mut::<TraceContext>() {
                trace_context.op.get_or_insert_with(|| "default".to_owned());
            }

            // The transaction name is expected to be non-empty by downstream services (e.g. Snuba), but
            // Relay doesn't reject events missing the transaction name. Instead, a default transaction
            // name is given, similar to how Sentry gives an "<unlabeled event>" title to error events.
            // SDKs should avoid sending empty transaction names, setting a more contextual default
            // value when possible.
            if event.transaction.value().map_or(true, |s| s.is_empty()) {
                event
                    .transaction
                    .set_value(Some("<unlabeled transaction>".to_owned()))
            }
            set_default_transaction_source(event);
            normalize_transaction_name(event, &self.config.transaction_name_config)?;
            end_all_spans(event)?;
        }

        // XXX(iker): processing child values should be the last step. The logic
        // below this call is being moved (WIP) to the processor appropriately.
        event.process_child_values(self, state)?;

        let config = &self.config.light_config;
        if config.is_renormalize {
            return Ok(());
        }

        // Check for required and non-empty values
        schema::SchemaProcessor.process_event(event, meta, ProcessingState::root())?;

        TimestampProcessor.process_event(event, meta, ProcessingState::root())?;

        // Process security reports first to ensure all props.
        normalize_security_report(event, config.client_ip, &config.user_agent);

        // Process NEL reports to ensure all props.
        normalize_nel_report(event, config.client_ip);

        // Insert IP addrs before recursing, since geo lookup depends on it.
        normalize_ip_addresses(
            &mut event.request,
            &mut event.user,
            event.platform.as_str(),
            config.client_ip,
        );

        if let Some(geoip_lookup) = config.geoip_lookup {
            if let Some(user) = event.user.value_mut() {
                normalize_user_geoinfo(geoip_lookup, user)
            }
        }

        // Validate the basic attributes we extract metrics from
        processor::apply(&mut event.release, |release, meta| {
            if crate::validate_release(release).is_ok() {
                Ok(())
            } else {
                meta.add_error(ErrorKind::InvalidData);
                Err(ProcessingAction::DeleteValueSoft)
            }
        })?;
        processor::apply(&mut event.environment, |environment, meta| {
            if crate::validate_environment(environment).is_ok() {
                Ok(())
            } else {
                meta.add_error(ErrorKind::InvalidData);
                Err(ProcessingAction::DeleteValueSoft)
            }
        })?;

        // Default required attributes, even if they have errors
        normalize_logentry(&mut event.logentry, meta)?;
        normalize_release_dist(event)?; // dist is a tag extracted along with other metrics from transactions
        normalize_timestamps(
            event,
            meta,
            config.received_at,
            config.max_secs_in_past,
            config.max_secs_in_future,
        )?; // Timestamps are core in the metrics extraction
        normalize_event_tags(event)?; // Tags are added to every metric

        // TODO: Consider moving to store normalization
        if config.device_class_synthesis_config {
            normalize_device_class(event);
        }
        light_normalize_stacktraces(event)?;
        normalize_exceptions(event)?; // Browser extension filters look at the stacktrace
        normalize_user_agent(event, config.normalize_user_agent); // Legacy browsers filter
        normalize_measurements(
            event,
            config.measurements.clone(),
            config.max_name_and_unit_len,
        ); // Measurements are part of the metric extraction
        normalize_performance_score(event, config.performance_score);
        normalize_breakdowns(event, config.breakdowns_config); // Breakdowns are part of the metric extraction too

        // Some contexts need to be normalized before metrics extraction takes place.
        processor::apply(&mut event.contexts, normalize_contexts)?;

        if config.light_normalize_spans && event.ty.value() == Some(&EventType::Transaction) {
            // XXX(iker): span normalization runs in the store processor, but
            // the exclusive time is required for span metrics. Most of
            // transactions don't have many spans, but if this is no longer the
            // case and we roll this flag out for most projects, we may want to
            // reconsider this approach.
            normalize_app_start_spans(event);
            span::attributes::normalize_spans(
                event,
                &BTreeSet::from([SpanAttribute::ExclusiveTime]),
            );
        }

        if config.enrich_spans {
            extract_span_tags(
                event,
                &tag_extraction::Config {
                    max_tag_value_size: config.max_tag_value_length,
                },
            );
        }

        if config.enable_trimming {
            // Trim large strings and databags down
            trimming::TrimmingProcessor::new().process_event(
                event,
                meta,
                ProcessingState::root(),
            )?;
        }

        Ok(())
    }

    fn process_span(
        &mut self,
        span: &mut Span,
        _: &mut Meta,
        state: &ProcessingState<'_>,
    ) -> ProcessingResult {
        validate_span(span)?;
        span.op.get_or_insert_with(|| "default".to_owned());

        span.process_child_values(self, state)?;

        Ok(())
    }
}

/// Backfills the client IP address on for the NEL reports.
fn normalize_nel_report(event: &mut Event, client_ip: Option<&IpAddr>) {
    if event.context::<NelContext>().is_none() {
        return;
    }

    if let Some(client_ip) = client_ip {
        let user = event.user.value_mut().get_or_insert_with(User::default);
        user.ip_address = Annotated::new(client_ip.to_owned());
    }
}

/// Backfills common security report attributes.
fn normalize_security_report(
    event: &mut Event,
    client_ip: Option<&IpAddr>,
    user_agent: &RawUserAgentInfo<&str>,
) {
    if !is_security_report(event) {
        // This event is not a security report, exit here.
        return;
    }

    event.logger.get_or_insert_with(|| "csp".to_string());

    if let Some(client_ip) = client_ip {
        let user = event.user.value_mut().get_or_insert_with(User::default);
        user.ip_address = Annotated::new(client_ip.to_owned());
    }

    if !user_agent.is_empty() {
        let headers = event
            .request
            .value_mut()
            .get_or_insert_with(Request::default)
            .headers
            .value_mut()
            .get_or_insert_with(Headers::default);

        user_agent.populate_event_headers(headers);
    }
}

fn is_security_report(event: &Event) -> bool {
    event.csp.value().is_some()
        || event.expectct.value().is_some()
        || event.expectstaple.value().is_some()
        || event.hpkp.value().is_some()
}

/// Backfills IP addresses in various places.
pub fn normalize_ip_addresses(
    request: &mut Annotated<Request>,
    user: &mut Annotated<User>,
    platform: Option<&str>,
    client_ip: Option<&IpAddr>,
) {
    // NOTE: This is highly order dependent, in the sense that both the statements within this
    // function need to be executed in a certain order, and that other normalization code
    // (geoip lookup) needs to run after this.
    //
    // After a series of regressions over the old Python spaghetti code we decided to put it
    // back into one function. If a desire to split this code up overcomes you, put this in a
    // new processor and make sure all of it runs before the rest of normalization.

    // Resolve {{auto}}
    if let Some(client_ip) = client_ip {
        if let Some(ref mut request) = request.value_mut() {
            if let Some(ref mut env) = request.env.value_mut() {
                if let Some(&mut Value::String(ref mut http_ip)) = env
                    .get_mut("REMOTE_ADDR")
                    .and_then(|annotated| annotated.value_mut().as_mut())
                {
                    if http_ip == "{{auto}}" {
                        *http_ip = client_ip.to_string();
                    }
                }
            }
        }

        if let Some(ref mut user) = user.value_mut() {
            if let Some(ref mut user_ip) = user.ip_address.value_mut() {
                if user_ip.is_auto() {
                    *user_ip = client_ip.to_owned();
                }
            }
        }
    }

    // Copy IPs from request interface to user, and resolve platform-specific backfilling
    let http_ip = request
        .value()
        .and_then(|request| request.env.value())
        .and_then(|env| env.get("REMOTE_ADDR"))
        .and_then(Annotated::<Value>::as_str)
        .and_then(|ip| IpAddr::parse(ip).ok());

    if let Some(http_ip) = http_ip {
        let user = user.value_mut().get_or_insert_with(User::default);
        user.ip_address.value_mut().get_or_insert(http_ip);
    } else if let Some(client_ip) = client_ip {
        let user = user.value_mut().get_or_insert_with(User::default);
        // auto is already handled above
        if user.ip_address.value().is_none() {
            // In an ideal world all SDKs would set {{auto}} explicitly.
            if let Some("javascript") | Some("cocoa") | Some("objc") = platform {
                user.ip_address = Annotated::new(client_ip.to_owned());
            }
        }
    }
}

/// Sets the user's GeoIp info based on user's IP address.
fn normalize_user_geoinfo(geoip_lookup: &GeoIpLookup, user: &mut User) {
    // Infer user.geo from user.ip_address
    if user.geo.value().is_none() {
        if let Some(ip_address) = user.ip_address.value() {
            if let Ok(Some(geo)) = geoip_lookup.lookup(ip_address.as_str()) {
                user.geo.set_value(Some(geo));
            }
        }
    }
}

fn normalize_logentry(logentry: &mut Annotated<LogEntry>, _meta: &mut Meta) -> ProcessingResult {
    processor::apply(logentry, crate::normalize::logentry::normalize_logentry)
}

/// Ensures that the `release` and `dist` fields match up.
fn normalize_release_dist(event: &mut Event) -> ProcessingResult {
    normalize_dist(&mut event.dist)
}

fn normalize_dist(distribution: &mut Annotated<String>) -> ProcessingResult {
    processor::apply(distribution, |dist, meta| {
        let trimmed = dist.trim();
        if trimmed.is_empty() {
            return Err(ProcessingAction::DeleteValueHard);
        } else if bytecount::num_chars(trimmed.as_bytes()) > MaxChars::Distribution.limit() {
            meta.add_error(Error::new(ErrorKind::ValueTooLong));
            return Err(ProcessingAction::DeleteValueSoft);
        } else if trimmed != dist {
            *dist = trimmed.to_string();
        }
        Ok(())
    })
}

/// Validates the timestamp range and sets a default value.
fn normalize_timestamps(
    event: &mut Event,
    meta: &mut Meta,
    received_at: Option<DateTime<Utc>>,
    max_secs_in_past: Option<i64>,
    max_secs_in_future: Option<i64>,
) -> ProcessingResult {
    let received_at = received_at.unwrap_or_else(Utc::now);

    let mut sent_at = None;
    let mut error_kind = ErrorKind::ClockDrift;

    processor::apply(&mut event.timestamp, |timestamp, _meta| {
        if let Some(secs) = max_secs_in_future {
            if *timestamp > received_at + Duration::seconds(secs) {
                error_kind = ErrorKind::FutureTimestamp;
                sent_at = Some(*timestamp);
                return Ok(());
            }
        }

        if let Some(secs) = max_secs_in_past {
            if *timestamp < received_at - Duration::seconds(secs) {
                error_kind = ErrorKind::PastTimestamp;
                sent_at = Some(*timestamp);
                return Ok(());
            }
        }

        Ok(())
    })?;

    ClockDriftProcessor::new(sent_at.map(|ts| ts.into_inner()), received_at)
        .error_kind(error_kind)
        .process_event(event, meta, ProcessingState::root())?;

    // Apply this after clock drift correction, otherwise we will malform it.
    event.received = Annotated::new(received_at.into());

    if event.timestamp.value().is_none() {
        event.timestamp.set_value(Some(received_at.into()));
    }

    processor::apply(&mut event.time_spent, |time_spent, _| {
        validate_bounded_integer_field(*time_spent)
    })?;

    Ok(())
}

/// Validate fields that go into a `sentry.models.BoundedIntegerField`.
fn validate_bounded_integer_field(value: u64) -> ProcessingResult {
    if value < 2_147_483_647 {
        Ok(())
    } else {
        Err(ProcessingAction::DeleteValueHard)
    }
}

struct DedupCache(SmallVec<[u64; 16]>);

impl DedupCache {
    pub fn new() -> Self {
        Self(SmallVec::default())
    }

    pub fn probe<H: Hash>(&mut self, element: H) -> bool {
        let mut hasher = DefaultHasher::new();
        element.hash(&mut hasher);
        let hash = hasher.finish();

        if self.0.contains(&hash) {
            false
        } else {
            self.0.push(hash);
            true
        }
    }
}

/// Removes internal tags and adds tags for well-known attributes.
fn normalize_event_tags(event: &mut Event) -> ProcessingResult {
    let tags = &mut event.tags.value_mut().get_or_insert_with(Tags::default).0;
    let environment = &mut event.environment;
    if environment.is_empty() {
        *environment = Annotated::empty();
    }

    // Fix case where legacy apps pass environment as a tag instead of a top level key
    if let Some(tag) = tags.remove("environment").and_then(Annotated::into_value) {
        environment.get_or_insert_with(|| tag);
    }

    // Remove internal tags, that are generated with a `sentry:` prefix when saving the event.
    // They are not allowed to be set by the client due to ambiguity. Also, deduplicate tags.
    let mut tag_cache = DedupCache::new();
    tags.retain(|entry| {
        match entry.value() {
            Some(tag) => match tag.key() {
                Some("release") | Some("dist") | Some("user") | Some("filename")
                | Some("function") => false,
                name => tag_cache.probe(name),
            },
            // ToValue will decide if we should skip serializing Annotated::empty()
            None => true,
        }
    });

    for tag in tags.iter_mut() {
        processor::apply(tag, |tag, _| {
            if let Some(key) = tag.key() {
                if key.is_empty() {
                    tag.0 = Annotated::from_error(Error::nonempty(), None);
                } else if bytecount::num_chars(key.as_bytes()) > MaxChars::TagKey.limit() {
                    tag.0 = Annotated::from_error(Error::new(ErrorKind::ValueTooLong), None);
                }
            }

            if let Some(value) = tag.value() {
                if value.is_empty() {
                    tag.1 = Annotated::from_error(Error::nonempty(), None);
                } else if bytecount::num_chars(value.as_bytes()) > MaxChars::TagValue.limit() {
                    tag.1 = Annotated::from_error(Error::new(ErrorKind::ValueTooLong), None);
                }
            }

            Ok(())
        })?;
    }

    let server_name = std::mem::take(&mut event.server_name);
    if server_name.value().is_some() {
        let tag_name = "server_name".to_string();
        tags.insert(tag_name, server_name);
    }

    let site = std::mem::take(&mut event.site);
    if site.value().is_some() {
        let tag_name = "site".to_string();
        tags.insert(tag_name, site);
    }

    Ok(())
}

// Reads device specs (family, memory, cpu, etc) from context and sets the device.class tag to high,
// medium, or low.
fn normalize_device_class(event: &mut Event) {
    let tags = &mut event.tags.value_mut().get_or_insert_with(Tags::default).0;
    let tag_name = "device.class".to_owned();
    // Remove any existing device.class tag set by the client, since this should only be set by relay.
    tags.remove("device.class");
    if let Some(contexts) = event.contexts.value() {
        if let Some(device_class) = DeviceClass::from_contexts(contexts) {
            tags.insert(tag_name, Annotated::new(device_class.to_string()));
        }
    }
}

/// Process the required stacktraces for light normalization.
///
/// The browser extension filter requires the last frame of the stacktrace of the first exception
/// processed. There's no need to do further processing at this early stage.
fn light_normalize_stacktraces(event: &mut Event) -> ProcessingResult {
    match event.exceptions.value_mut() {
        None => Ok(()),
        Some(exception) => match exception.values.value_mut() {
            None => Ok(()),
            Some(exceptions) => match exceptions.first_mut() {
                None => Ok(()),
                Some(first) => normalize_last_stacktrace_frame(first),
            },
        },
    }
}

fn normalize_last_stacktrace_frame(exception: &mut Annotated<Exception>) -> ProcessingResult {
    processor::apply(exception, |e, _| {
        processor::apply(&mut e.stacktrace, |s, _| match s.frames.value_mut() {
            None => Ok(()),
            Some(frames) => match frames.last_mut() {
                None => Ok(()),
                Some(frame) => processor::apply(frame, stacktrace::process_non_raw_frame),
            },
        })
    })
}

fn normalize_exceptions(event: &mut Event) -> ProcessingResult {
    let os_hint = mechanism::OsHint::from_event(event);

    if let Some(exception_values) = event.exceptions.value_mut() {
        if let Some(exceptions) = exception_values.values.value_mut() {
            if exceptions.len() == 1 && event.stacktrace.value().is_some() {
                if let Some(exception) = exceptions.get_mut(0) {
                    if let Some(exception) = exception.value_mut() {
                        mem::swap(&mut exception.stacktrace, &mut event.stacktrace);
                        event.stacktrace = Annotated::empty();
                    }
                }
            }

            // Exception mechanism needs SDK information to resolve proper names in
            // exception meta (such as signal names). "SDK Information" really means
            // the operating system version the event was generated on. Some
            // normalization still works without sdk_info, such as mach_exception
            // names (they can only occur on macOS).
            //
            // We also want to validate some other aspects of it.
            for exception in exceptions {
                if let Some(exception) = exception.value_mut() {
                    if let Some(mechanism) = exception.mechanism.value_mut() {
                        mechanism::normalize_mechanism(mechanism, os_hint)?;
                    }
                }
            }
        }
    }

    Ok(())
}

fn normalize_user_agent(_event: &mut Event, normalize_user_agent: Option<bool>) {
    if normalize_user_agent.unwrap_or(false) {
        user_agent::normalize_user_agent(_event);
    }
}

/// Ensure measurements interface is only present for transaction events.
fn normalize_measurements(
    event: &mut Event,
    measurements_config: Option<DynamicMeasurementsConfig>,
    max_mri_len: Option<usize>,
) {
    if event.ty.value() != Some(&EventType::Transaction) {
        // Only transaction events may have a measurements interface
        event.measurements = Annotated::empty();
    } else if let Annotated(Some(ref mut measurements), ref mut meta) = event.measurements {
        normalize_mobile_measurements(measurements);
        normalize_units(measurements);
        if let Some(measurements_config) = measurements_config {
            remove_invalid_measurements(measurements, meta, measurements_config, max_mri_len);
        }

        let duration_millis = match (event.start_timestamp.0, event.timestamp.0) {
            (Some(start), Some(end)) => relay_common::time::chrono_to_positive_millis(end - start),
            _ => 0.0,
        };

        compute_measurements(duration_millis, measurements);
    }
}

/// Computes performance score measurements.
///
/// This computes score from vital measurements, using config options to define how it is
/// calculated.
fn normalize_performance_score(
    event: &mut Event,
    performance_score: Option<&PerformanceScoreConfig>,
) {
    let Some(performance_score) = performance_score else {
        return;
    };
    for profile in &performance_score.profiles {
        if let Some(condition) = &profile.condition {
            if !condition.matches(event) {
                continue;
            }
            if let Some(measurements) = event.measurements.value_mut() {
                let mut should_add_total = false;
                if !profile
                    .score_components
                    .iter()
                    .all(|c| measurements.contains_key(c.measurement.as_str()))
                {
                    // Check all measurements exist, otherwise don't add any score components.
                    break;
                }
                let mut score_total = 0.0;
                for component in &profile.score_components {
                    if let Some(value) = measurements.get_value(component.measurement.as_str()) {
                        let subscore =
                            utils::calculate_cdf_score(value, component.p10, component.p50)
                                * component.weight;
                        score_total += subscore;
                        should_add_total = true;

                        measurements.insert(
                            format!("score.{}", component.measurement),
                            Measurement {
                                value: subscore.into(),
                                unit: (MetricUnit::Fraction(FractionUnit::Ratio)).into(),
                            }
                            .into(),
                        );
                        measurements.insert(
                            format!("score.weight.{}", component.measurement),
                            Measurement {
                                value: component.weight.into(),
                                unit: (MetricUnit::Fraction(FractionUnit::Ratio)).into(),
                            }
                            .into(),
                        );
                    }
                }

                if should_add_total {
                    measurements.insert(
                        "score.total".to_owned(),
                        Measurement {
                            value: score_total.into(),
                            unit: (MetricUnit::Fraction(FractionUnit::Ratio)).into(),
                        }
                        .into(),
                    );
                }
                break; // Measurements have successfully been added, skip any other profiles.
            }
        }
    }
}

/// Compute additional measurements derived from existing ones.
///
/// The added measurements are:
///
/// ```text
/// frames_slow_rate := measurements.frames_slow / measurements.frames_total
/// frames_frozen_rate := measurements.frames_frozen / measurements.frames_total
/// stall_percentage := measurements.stall_total_time / transaction.duration
/// ```
fn compute_measurements(transaction_duration_ms: f64, measurements: &mut Measurements) {
    if let Some(frames_total) = measurements.get_value("frames_total") {
        if frames_total > 0.0 {
            if let Some(frames_frozen) = measurements.get_value("frames_frozen") {
                let frames_frozen_rate = Measurement {
                    value: (frames_frozen / frames_total).into(),
                    unit: (MetricUnit::Fraction(FractionUnit::Ratio)).into(),
                };
                measurements.insert("frames_frozen_rate".to_owned(), frames_frozen_rate.into());
            }
            if let Some(frames_slow) = measurements.get_value("frames_slow") {
                let frames_slow_rate = Measurement {
                    value: (frames_slow / frames_total).into(),
                    unit: MetricUnit::Fraction(FractionUnit::Ratio).into(),
                };
                measurements.insert("frames_slow_rate".to_owned(), frames_slow_rate.into());
            }
        }
    }

    // Get stall_percentage
    if transaction_duration_ms > 0.0 {
        if let Some(stall_total_time) = measurements
            .get("stall_total_time")
            .and_then(Annotated::value)
        {
            if matches!(
                stall_total_time.unit.value(),
                // Accept milliseconds or None, but not other units
                Some(&MetricUnit::Duration(DurationUnit::MilliSecond) | &MetricUnit::None) | None
            ) {
                if let Some(stall_total_time) = stall_total_time.value.0 {
                    let stall_percentage = Measurement {
                        value: (stall_total_time / transaction_duration_ms).into(),
                        unit: (MetricUnit::Fraction(FractionUnit::Ratio)).into(),
                    };
                    measurements.insert("stall_percentage".to_owned(), stall_percentage.into());
                }
            }
        }
    }
}

/// Emit any breakdowns
fn normalize_breakdowns(event: &mut Event, breakdowns_config: Option<&BreakdownsConfig>) {
    match breakdowns_config {
        None => {}
        Some(config) => breakdowns::normalize_breakdowns(event, config),
    }
}

/// Replaces snake_case app start spans op with dot.case op.
///
/// This is done for the affected React Native SDK versions (from 3 to 4.4).
fn normalize_app_start_spans(event: &mut Event) {
    if !event.sdk_name().eq("sentry.javascript.react-native")
        || !(event.sdk_version().starts_with("4.4")
            || event.sdk_version().starts_with("4.3")
            || event.sdk_version().starts_with("4.2")
            || event.sdk_version().starts_with("4.1")
            || event.sdk_version().starts_with("4.0")
            || event.sdk_version().starts_with('3'))
    {
        return;
    }

    if let Some(spans) = event.spans.value_mut() {
        for span in spans {
            if let Some(span) = span.value_mut() {
                if let Some(op) = span.op.value() {
                    if op == "app_start_cold" {
                        span.op.set_value(Some("app.start.cold".to_string()));
                        break;
                    } else if op == "app_start_warm" {
                        span.op.set_value(Some("app.start.warm".to_string()));
                        break;
                    }
                }
            }
        }
    }
}

/// Normalizes incoming contexts for the downstream metric extraction.
fn normalize_contexts(contexts: &mut Contexts, _: &mut Meta) -> ProcessingResult {
    for annotated in &mut contexts.0.values_mut() {
        if let Some(ContextInner(Context::Trace(context))) = annotated.value_mut() {
            normalize_trace_context(context)?
        }
    }

    Ok(())
}

/// New SDKs do not send measurements when they exceed 180 seconds.
///
/// Drop those outlier measurements for older SDKs.
fn filter_mobile_outliers(measurements: &mut Measurements) {
    for key in [
        "app_start_cold",
        "app_start_warm",
        "time_to_initial_display",
        "time_to_full_display",
    ] {
        if let Some(value) = measurements.get_value(key) {
            if value > MAX_DURATION_MOBILE_MS {
                measurements.remove(key);
            }
        }
    }
}

fn normalize_mobile_measurements(measurements: &mut Measurements) {
    normalize_app_start_measurements(measurements);
    filter_mobile_outliers(measurements);
}

fn normalize_units(measurements: &mut Measurements) {
    for (name, measurement) in measurements.iter_mut() {
        let measurement = match measurement.value_mut() {
            Some(m) => m,
            None => continue,
        };

        let stated_unit = measurement.unit.value().copied();
        let default_unit = get_metric_measurement_unit(name);
        measurement
            .unit
            .set_value(Some(stated_unit.or(default_unit).unwrap_or_default()))
    }
}

fn normalize_trace_context(context: &mut TraceContext) -> ProcessingResult {
    context.status.get_or_insert_with(|| SpanStatus::Unknown);
    Ok(())
}

/// Remove measurements that do not conform to the given config.
///
/// Built-in measurements are accepted if their unit is correct, dropped otherwise.
/// Custom measurements are accepted up to a limit.
///
/// Note that [`Measurements`] is a BTreeMap, which means its keys are sorted.
/// This ensures that for two events with the same measurement keys, the same set of custom
/// measurements is retained.
fn remove_invalid_measurements(
    measurements: &mut Measurements,
    meta: &mut Meta,
    measurements_config: DynamicMeasurementsConfig,
    max_name_and_unit_len: Option<usize>,
) {
    let max_custom_measurements = measurements_config.max_custom_measurements().unwrap_or(0);

    let mut custom_measurements_count = 0;
    let mut removed_measurements = Object::new();

    measurements.retain(|name, value| {
        let measurement = match value.value_mut() {
            Some(m) => m,
            None => return false,
        };

        if !is_valid_metric_name(name) {
            meta.add_error(Error::invalid(format!(
                "Metric name contains invalid characters: \"{name}\""
            )));
            removed_measurements.insert(name.clone(), Annotated::new(std::mem::take(measurement)));
            return false;
        }

        // TODO(jjbayer): Should we actually normalize the unit into the event?
        let unit = measurement.unit.value().unwrap_or(&MetricUnit::None);

        if let Some(max_name_and_unit_len) = max_name_and_unit_len {
            let max_name_len = max_name_and_unit_len - unit.to_string().len();

            if name.len() > max_name_len {
                meta.add_error(Error::invalid(format!(
                    "Metric name too long {}/{max_name_len}: \"{name}\"",
                    name.len(),
                )));
                removed_measurements
                    .insert(name.clone(), Annotated::new(std::mem::take(measurement)));
                return false;
            }
        }

        // Check if this is a builtin measurement:
        for builtin_measurement in measurements_config.builtin_measurement_keys() {
            if &builtin_measurement.name == name {
                // If the unit matches a built-in measurement, we allow it.
                // If the name matches but the unit is wrong, we do not even accept it as a custom measurement,
                // and just drop it instead.
                return &builtin_measurement.unit == unit;
            }
        }

        // For custom measurements, check the budget:
        if custom_measurements_count < max_custom_measurements {
            custom_measurements_count += 1;
            return true;
        }

        meta.add_error(Error::invalid(format!("Too many measurements: {name}")));
        removed_measurements.insert(name.clone(), Annotated::new(std::mem::take(measurement)));

        false
    });

    if !removed_measurements.is_empty() {
        meta.set_original_value(Some(removed_measurements));
    }
}

/// Returns the unit of the provided metric.
///
/// For known measurements, this returns `Some(MetricUnit)`, which can also include
/// `Some(MetricUnit::None)`. For unknown measurement names, this returns `None`.
fn get_metric_measurement_unit(measurement_name: &str) -> Option<MetricUnit> {
    match measurement_name {
        // Web
        "fcp" => Some(MetricUnit::Duration(DurationUnit::MilliSecond)),
        "lcp" => Some(MetricUnit::Duration(DurationUnit::MilliSecond)),
        "fid" => Some(MetricUnit::Duration(DurationUnit::MilliSecond)),
        "fp" => Some(MetricUnit::Duration(DurationUnit::MilliSecond)),
        "inp" => Some(MetricUnit::Duration(DurationUnit::MilliSecond)),
        "ttfb" => Some(MetricUnit::Duration(DurationUnit::MilliSecond)),
        "ttfb.requesttime" => Some(MetricUnit::Duration(DurationUnit::MilliSecond)),
        "cls" => Some(MetricUnit::None),

        // Mobile
        "app_start_cold" => Some(MetricUnit::Duration(DurationUnit::MilliSecond)),
        "app_start_warm" => Some(MetricUnit::Duration(DurationUnit::MilliSecond)),
        "frames_total" => Some(MetricUnit::None),
        "frames_slow" => Some(MetricUnit::None),
        "frames_slow_rate" => Some(MetricUnit::Fraction(FractionUnit::Ratio)),
        "frames_frozen" => Some(MetricUnit::None),
        "frames_frozen_rate" => Some(MetricUnit::Fraction(FractionUnit::Ratio)),
        "time_to_initial_display" => Some(MetricUnit::Duration(DurationUnit::MilliSecond)),
        "time_to_full_display" => Some(MetricUnit::Duration(DurationUnit::MilliSecond)),

        // React-Native
        "stall_count" => Some(MetricUnit::None),
        "stall_total_time" => Some(MetricUnit::Duration(DurationUnit::MilliSecond)),
        "stall_longest_time" => Some(MetricUnit::Duration(DurationUnit::MilliSecond)),
        "stall_percentage" => Some(MetricUnit::Fraction(FractionUnit::Ratio)),

        // Default
        _ => None,
    }
}

/// Replaces dot.case app start measurements keys with snake_case keys.
///
/// The dot.case app start measurements keys are treated as custom measurements.
/// The snake_case is the key expected by the Sentry UI to aggregate and display in graphs.
fn normalize_app_start_measurements(measurements: &mut Measurements) {
    if let Some(app_start_cold_value) = measurements.remove("app.start.cold") {
        measurements.insert("app_start_cold".to_string(), app_start_cold_value);
    }
    if let Some(app_start_warm_value) = measurements.remove("app.start.warm") {
        measurements.insert("app_start_warm".to_string(), app_start_warm_value);
    }
}

#[cfg(test)]
mod tests {
    use std::collections::BTreeMap;

    use chrono::{TimeZone, Utc};
    use insta::assert_debug_snapshot;
    use relay_base_schema::events::EventType;
    use relay_base_schema::metrics::{DurationUnit, MetricUnit};
    use relay_event_schema::processor::{self, process_value, ProcessingAction, ProcessingState};
    use relay_event_schema::protocol::{
        Contexts, Csp, DeviceContext, Event, Headers, IpAddr, Measurement, Measurements, Request,
        Span, SpanId, Tags, TraceContext, TraceId,
    };
    use relay_protocol::{get_value, Annotated, Meta, Object, SerializableAnnotated};
    use serde_json::json;

    use crate::normalize::processor::{
        filter_mobile_outliers, normalize_app_start_measurements, normalize_device_class,
        normalize_dist, normalize_measurements, normalize_performance_score,
        normalize_security_report, normalize_units, remove_invalid_measurements,
        NormalizeProcessor, NormalizeProcessorConfig,
    };
    use crate::{
        ClientHints, DynamicMeasurementsConfig, MeasurementsConfig, PerformanceScoreConfig,
        RawUserAgentInfo,
    };

    #[test]
    fn test_normalize_dist_none() {
        let mut dist = Annotated::default();
        normalize_dist(&mut dist).unwrap();
        assert_eq!(dist.value(), None);
    }

    #[test]
    fn test_normalize_dist_empty() {
        let mut dist = Annotated::new("".to_string());
        normalize_dist(&mut dist).unwrap();
        assert_eq!(dist.value(), None);
    }

    #[test]
    fn test_normalize_dist_trim() {
        let mut dist = Annotated::new(" foo  ".to_string());
        normalize_dist(&mut dist).unwrap();
        assert_eq!(dist.value(), Some(&"foo".to_string()));
    }

    #[test]
    fn test_normalize_dist_whitespace() {
        let mut dist = Annotated::new(" ".to_owned());
        normalize_dist(&mut dist).unwrap();
        assert_eq!(dist.value(), None);
    }

    #[test]
    fn test_computed_measurements() {
        let json = r#"
        {
            "type": "transaction",
            "timestamp": "2021-04-26T08:00:05+0100",
            "start_timestamp": "2021-04-26T08:00:00+0100",
            "measurements": {
                "frames_slow": {"value": 1},
                "frames_frozen": {"value": 2},
                "frames_total": {"value": 4},
                "stall_total_time": {"value": 4000, "unit": "millisecond"}
            }
        }
        "#;

        let mut event = Annotated::<Event>::from_json(json).unwrap().0.unwrap();

        normalize_measurements(&mut event, None, None);

        insta::assert_ron_snapshot!(SerializableAnnotated(&Annotated::new(event)), {}, @r#"
        {
          "type": "transaction",
          "timestamp": 1619420405.0,
          "start_timestamp": 1619420400.0,
          "measurements": {
            "frames_frozen": {
              "value": 2.0,
              "unit": "none",
            },
            "frames_frozen_rate": {
              "value": 0.5,
              "unit": "ratio",
            },
            "frames_slow": {
              "value": 1.0,
              "unit": "none",
            },
            "frames_slow_rate": {
              "value": 0.25,
              "unit": "ratio",
            },
            "frames_total": {
              "value": 4.0,
              "unit": "none",
            },
            "stall_percentage": {
              "value": 0.8,
              "unit": "ratio",
            },
            "stall_total_time": {
              "value": 4000.0,
              "unit": "millisecond",
            },
          },
        }
        "#);
    }
    #[test]
    fn test_filter_custom_measurements() {
        let json = r#"
        {
            "type": "transaction",
            "timestamp": "2021-04-26T08:00:05+0100",
            "start_timestamp": "2021-04-26T08:00:00+0100",
            "measurements": {
                "my_custom_measurement_1": {"value": 123},
                "frames_frozen": {"value": 666, "unit": "invalid_unit"},
                "frames_slow": {"value": 1},
                "my_custom_measurement_3": {"value": 456},
                "my_custom_measurement_2": {"value": 789}
            }
        }
        "#;
        let mut event = Annotated::<Event>::from_json(json).unwrap().0.unwrap();

        let project_measurement_config: MeasurementsConfig = serde_json::from_value(json!({
            "builtinMeasurements": [
                {"name": "frames_frozen", "unit": "none"},
                {"name": "frames_slow", "unit": "none"}
            ],
            "maxCustomMeasurements": 2,
            "stray_key": "zzz"
        }))
        .unwrap();

        let dynamic_measurement_config = DynamicMeasurementsConfig {
            project: Some(&project_measurement_config),
            global: None,
        };

        normalize_measurements(&mut event, Some(dynamic_measurement_config), None);

        // Only two custom measurements are retained, in alphabetic order (1 and 2)
        insta::assert_ron_snapshot!(SerializableAnnotated(&Annotated::new(event)), {}, @r#"
        {
          "type": "transaction",
          "timestamp": 1619420405.0,
          "start_timestamp": 1619420400.0,
          "measurements": {
            "frames_slow": {
              "value": 1.0,
              "unit": "none",
            },
            "my_custom_measurement_1": {
              "value": 123.0,
              "unit": "none",
            },
            "my_custom_measurement_2": {
              "value": 789.0,
              "unit": "none",
            },
          },
          "_meta": {
            "measurements": {
              "": Meta(Some(MetaInner(
                err: [
                  [
                    "invalid_data",
                    {
                      "reason": "Too many measurements: my_custom_measurement_3",
                    },
                  ],
                ],
                val: Some({
                  "my_custom_measurement_3": {
                    "unit": "none",
                    "value": 456.0,
                  },
                }),
              ))),
            },
          },
        }
        "#);
    }

    #[test]
    fn test_normalize_units() {
        let mut measurements = Annotated::<Measurements>::from_json(
            r#"{
                "fcp": {"value": 1.1},
                "stall_count": {"value": 3.3},
                "foo": {"value": 8.8}
            }"#,
        )
        .unwrap()
        .into_value()
        .unwrap();
        insta::assert_debug_snapshot!(measurements, @r#"
        Measurements(
            {
                "fcp": Measurement {
                    value: 1.1,
                    unit: ~,
                },
                "foo": Measurement {
                    value: 8.8,
                    unit: ~,
                },
                "stall_count": Measurement {
                    value: 3.3,
                    unit: ~,
                },
            },
        )
        "#);
        normalize_units(&mut measurements);
        insta::assert_debug_snapshot!(measurements, @r#"
        Measurements(
            {
                "fcp": Measurement {
                    value: 1.1,
                    unit: Duration(
                        MilliSecond,
                    ),
                },
                "foo": Measurement {
                    value: 8.8,
                    unit: None,
                },
                "stall_count": Measurement {
                    value: 3.3,
                    unit: None,
                },
            },
        )
        "#);
    }

    #[test]
    fn test_normalize_security_report() {
        let mut event = Event {
            csp: Annotated::from(Csp::default()),
            ..Default::default()
        };
        let ipaddr = IpAddr("213.164.1.114".to_string());

        let client_ip = Some(&ipaddr);
        let user_agent = RawUserAgentInfo::new_test_dummy();

        // This call should fill the event headers with info from the user_agent which is
        // tested below.
        normalize_security_report(&mut event, client_ip, &user_agent);

        let headers = event
            .request
            .value_mut()
            .get_or_insert_with(Request::default)
            .headers
            .value_mut()
            .get_or_insert_with(Headers::default);

        assert_eq!(
            event.user.value().unwrap().ip_address,
            Annotated::from(ipaddr)
        );
        assert_eq!(
            headers.get_header(RawUserAgentInfo::USER_AGENT),
            user_agent.user_agent
        );
        assert_eq!(
            headers.get_header(ClientHints::SEC_CH_UA),
            user_agent.client_hints.sec_ch_ua,
        );
        assert_eq!(
            headers.get_header(ClientHints::SEC_CH_UA_MODEL),
            user_agent.client_hints.sec_ch_ua_model,
        );
        assert_eq!(
            headers.get_header(ClientHints::SEC_CH_UA_PLATFORM),
            user_agent.client_hints.sec_ch_ua_platform,
        );
        assert_eq!(
            headers.get_header(ClientHints::SEC_CH_UA_PLATFORM_VERSION),
            user_agent.client_hints.sec_ch_ua_platform_version,
        );

        assert!(
            std::mem::size_of_val(&ClientHints::<&str>::default()) == 64,
            "If you add new fields, update the test accordingly"
        );
    }

    #[test]
    fn test_no_device_class() {
        let mut event = Event {
            ..Default::default()
        };
        normalize_device_class(&mut event);
        let tags = &event.tags.value_mut().get_or_insert_with(Tags::default).0;
        assert_eq!(None, tags.get("device_class"));
    }

    #[test]
    fn test_apple_low_device_class() {
        let mut event = Event {
            contexts: {
                let mut contexts = Contexts::new();
                contexts.add(DeviceContext {
                    family: "iPhone".to_string().into(),
                    model: "iPhone8,4".to_string().into(),
                    ..Default::default()
                });
                Annotated::new(contexts)
            },
            ..Default::default()
        };
        normalize_device_class(&mut event);
        assert_debug_snapshot!(event.tags, @r#"
        Tags(
            PairList(
                [
                    TagEntry(
                        "device.class",
                        "1",
                    ),
                ],
            ),
        )
        "#);
    }

    #[test]
    fn test_apple_medium_device_class() {
        let mut event = Event {
            contexts: {
                let mut contexts = Contexts::new();
                contexts.add(DeviceContext {
                    family: "iPhone".to_string().into(),
                    model: "iPhone12,8".to_string().into(),
                    ..Default::default()
                });
                Annotated::new(contexts)
            },
            ..Default::default()
        };
        normalize_device_class(&mut event);
        assert_debug_snapshot!(event.tags, @r#"
        Tags(
            PairList(
                [
                    TagEntry(
                        "device.class",
                        "2",
                    ),
                ],
            ),
        )
        "#);
    }

    #[test]
    fn test_android_low_device_class() {
        let mut event = Event {
            contexts: {
                let mut contexts = Contexts::new();
                contexts.add(DeviceContext {
                    family: "android".to_string().into(),
                    processor_frequency: 1000.into(),
                    processor_count: 6.into(),
                    memory_size: (2 * 1024 * 1024 * 1024).into(),
                    ..Default::default()
                });
                Annotated::new(contexts)
            },
            ..Default::default()
        };
        normalize_device_class(&mut event);
        assert_debug_snapshot!(event.tags, @r#"
        Tags(
            PairList(
                [
                    TagEntry(
                        "device.class",
                        "1",
                    ),
                ],
            ),
        )
        "#);
    }

    #[test]
    fn test_android_medium_device_class() {
        let mut event = Event {
            contexts: {
                let mut contexts = Contexts::new();
                contexts.add(DeviceContext {
                    family: "android".to_string().into(),
                    processor_frequency: 2000.into(),
                    processor_count: 8.into(),
                    memory_size: (6 * 1024 * 1024 * 1024).into(),
                    ..Default::default()
                });
                Annotated::new(contexts)
            },
            ..Default::default()
        };
        normalize_device_class(&mut event);
        assert_debug_snapshot!(event.tags, @r#"
        Tags(
            PairList(
                [
                    TagEntry(
                        "device.class",
                        "2",
                    ),
                ],
            ),
        )
        "#);
    }

    #[test]
    fn test_android_high_device_class() {
        let mut event = Event {
            contexts: {
                let mut contexts = Contexts::new();
                contexts.add(DeviceContext {
                    family: "android".to_string().into(),
                    processor_frequency: 2500.into(),
                    processor_count: 8.into(),
                    memory_size: (6 * 1024 * 1024 * 1024).into(),
                    ..Default::default()
                });
                Annotated::new(contexts)
            },
            ..Default::default()
        };
        normalize_device_class(&mut event);
        assert_debug_snapshot!(event.tags, @r#"
        Tags(
            PairList(
                [
                    TagEntry(
                        "device.class",
                        "3",
                    ),
                ],
            ),
        )
        "#);
    }

    #[test]
    fn test_keeps_valid_measurement() {
        let name = "lcp";
        let measurement = Measurement {
            value: Annotated::new(420.69),
            unit: Annotated::new(MetricUnit::Duration(DurationUnit::MilliSecond)),
        };

        assert!(!is_measurement_dropped(name, measurement));
    }

    #[test]
    fn test_drops_too_long_measurement_names() {
        let name = "lcpppppppppppppppppppppppppppp";
        let measurement = Measurement {
            value: Annotated::new(420.69),
            unit: Annotated::new(MetricUnit::Duration(DurationUnit::MilliSecond)),
        };

        assert!(is_measurement_dropped(name, measurement));
    }

    #[test]
    fn test_drops_measurements_with_invalid_characters() {
        let name = "i æm frøm nørwåy";
        let measurement = Measurement {
            value: Annotated::new(420.69),
            unit: Annotated::new(MetricUnit::Duration(DurationUnit::MilliSecond)),
        };

        assert!(is_measurement_dropped(name, measurement));
    }

    fn is_measurement_dropped(name: &str, measurement: Measurement) -> bool {
        let max_name_and_unit_len = Some(30);

        let mut measurements: BTreeMap<String, Annotated<Measurement>> = Object::new();
        measurements.insert(name.to_string(), Annotated::new(measurement));

        let mut measurements = Measurements(measurements);
        let mut meta = Meta::default();
        let measurements_config = MeasurementsConfig {
            max_custom_measurements: 1,
            ..Default::default()
        };

        let dynamic_config = DynamicMeasurementsConfig {
            project: Some(&measurements_config),
            global: None,
        };

        // Just for clarity.
        // Checks that there is 1 measurement before processing.
        assert_eq!(measurements.len(), 1);

        remove_invalid_measurements(
            &mut measurements,
            &mut meta,
            dynamic_config,
            max_name_and_unit_len,
        );

        // Checks whether the measurement is dropped.
        measurements.len() == 0
    }

    #[test]
    fn test_normalize_app_start_measurements_does_not_add_measurements() {
        let mut measurements = Annotated::<Measurements>::from_json(r###"{}"###)
            .unwrap()
            .into_value()
            .unwrap();
        insta::assert_debug_snapshot!(measurements, @r###"
        Measurements(
            {},
        )
        "###);
        normalize_app_start_measurements(&mut measurements);
        insta::assert_debug_snapshot!(measurements, @r###"
        Measurements(
            {},
        )
        "###);
    }

    #[test]
    fn test_normalize_app_start_cold_measurements() {
        let mut measurements =
            Annotated::<Measurements>::from_json(r#"{"app.start.cold": {"value": 1.1}}"#)
                .unwrap()
                .into_value()
                .unwrap();
        insta::assert_debug_snapshot!(measurements, @r###"
        Measurements(
            {
                "app.start.cold": Measurement {
                    value: 1.1,
                    unit: ~,
                },
            },
        )
        "###);
        normalize_app_start_measurements(&mut measurements);
        insta::assert_debug_snapshot!(measurements, @r###"
        Measurements(
            {
                "app_start_cold": Measurement {
                    value: 1.1,
                    unit: ~,
                },
            },
        )
        "###);
    }

    #[test]
    fn test_normalize_app_start_warm_measurements() {
        let mut measurements =
            Annotated::<Measurements>::from_json(r#"{"app.start.warm": {"value": 1.1}}"#)
                .unwrap()
                .into_value()
                .unwrap();
        insta::assert_debug_snapshot!(measurements, @r###"
        Measurements(
            {
                "app.start.warm": Measurement {
                    value: 1.1,
                    unit: ~,
                },
            },
        )
        "###);
        normalize_app_start_measurements(&mut measurements);
        insta::assert_debug_snapshot!(measurements, @r###"
        Measurements(
            {
                "app_start_warm": Measurement {
                    value: 1.1,
                    unit: ~,
                },
            },
        )
        "###);
    }

    #[test]
    fn test_apple_high_device_class() {
        let mut event = Event {
            contexts: {
                let mut contexts = Contexts::new();
                contexts.add(DeviceContext {
                    family: "iPhone".to_string().into(),
                    model: "iPhone15,3".to_string().into(),
                    ..Default::default()
                });
                Annotated::new(contexts)
            },
            ..Default::default()
        };
        normalize_device_class(&mut event);
        assert_debug_snapshot!(event.tags, @r#"
        Tags(
            PairList(
                [
                    TagEntry(
                        "device.class",
                        "3",
                    ),
                ],
            ),
        )
        "#);
    }

    #[test]
    fn test_filter_mobile_outliers() {
        let mut measurements =
            Annotated::<Measurements>::from_json(r#"{"app_start_warm": {"value": 180001}}"#)
                .unwrap()
                .into_value()
                .unwrap();
        assert_eq!(measurements.len(), 1);
        filter_mobile_outliers(&mut measurements);
        assert_eq!(measurements.len(), 0);
    }

    #[test]
    fn test_defaults_transaction_event_with_span_with_missing_op() {
        let start = Utc.with_ymd_and_hms(2000, 1, 1, 0, 0, 0).unwrap();
        let end = Utc.with_ymd_and_hms(2000, 1, 1, 0, 0, 10).unwrap();

        let mut event = Annotated::new(Event {
            ty: Annotated::new(EventType::Transaction),
            transaction: Annotated::new("/".to_owned()),
            timestamp: Annotated::new(end.into()),
            start_timestamp: Annotated::new(start.into()),
            contexts: {
                let mut contexts = Contexts::new();
                contexts.add(TraceContext {
                    trace_id: Annotated::new(TraceId("4c79f60c11214eb38604f4ae0781bfb2".into())),
                    span_id: Annotated::new(SpanId("fa90fdead5f74053".into())),
                    op: Annotated::new("http.server".to_owned()),
                    ..Default::default()
                });
                Annotated::new(contexts)
            },
            spans: Annotated::new(vec![Annotated::new(Span {
                timestamp: Annotated::new(
                    Utc.with_ymd_and_hms(2000, 1, 1, 0, 0, 10).unwrap().into(),
                ),
                start_timestamp: Annotated::new(
                    Utc.with_ymd_and_hms(2000, 1, 1, 0, 0, 0).unwrap().into(),
                ),
                trace_id: Annotated::new(TraceId("4c79f60c11214eb38604f4ae0781bfb2".into())),
                span_id: Annotated::new(SpanId("fa90fdead5f74053".into())),

                ..Default::default()
            })]),
            ..Default::default()
        });

        process_value(
            &mut event,
            &mut NormalizeProcessor::default(),
            ProcessingState::root(),
        )
        .unwrap();

        let span = get_value!(event.spans).unwrap().first().unwrap();
        assert_eq!(get_value!(span.op).unwrap(), &"default".to_owned());
    }

    #[test]
    fn test_discards_transaction_event_with_span_with_missing_span_id() {
        let mut event = Annotated::new(Event {
            ty: Annotated::new(EventType::Transaction),
            timestamp: Annotated::new(Utc.with_ymd_and_hms(2000, 1, 1, 0, 0, 0).unwrap().into()),
            start_timestamp: Annotated::new(
                Utc.with_ymd_and_hms(2000, 1, 1, 0, 0, 0).unwrap().into(),
            ),
            contexts: {
                let mut contexts = Contexts::new();
                contexts.add(TraceContext {
                    trace_id: Annotated::new(TraceId("4c79f60c11214eb38604f4ae0781bfb2".into())),
                    span_id: Annotated::new(SpanId("fa90fdead5f74053".into())),
                    op: Annotated::new("http.server".to_owned()),
                    ..Default::default()
                });
                Annotated::new(contexts)
            },
            spans: Annotated::new(vec![Annotated::new(Span {
                timestamp: Annotated::new(
                    Utc.with_ymd_and_hms(2000, 1, 1, 0, 0, 0).unwrap().into(),
                ),
                start_timestamp: Annotated::new(
                    Utc.with_ymd_and_hms(2000, 1, 1, 0, 0, 0).unwrap().into(),
                ),
                trace_id: Annotated::new(TraceId("4c79f60c11214eb38604f4ae0781bfb2".into())),
                ..Default::default()
            })]),
            ..Default::default()
        });

        assert_eq!(
            process_value(
                &mut event,
                &mut NormalizeProcessor::default(),
                ProcessingState::root()
            ),
            Err(ProcessingAction::InvalidTransaction(
                "span is missing span_id"
            ))
        );
    }

    #[test]
    fn test_discards_transaction_event_with_span_with_missing_start_timestamp() {
        let mut event = Annotated::new(Event {
            ty: Annotated::new(EventType::Transaction),
            timestamp: Annotated::new(Utc.with_ymd_and_hms(2000, 1, 1, 0, 0, 0).unwrap().into()),
            start_timestamp: Annotated::new(
                Utc.with_ymd_and_hms(2000, 1, 1, 0, 0, 0).unwrap().into(),
            ),
            contexts: {
                let mut contexts = Contexts::new();
                contexts.add(TraceContext {
                    trace_id: Annotated::new(TraceId("4c79f60c11214eb38604f4ae0781bfb2".into())),
                    span_id: Annotated::new(SpanId("fa90fdead5f74053".into())),
                    op: Annotated::new("http.server".to_owned()),
                    ..Default::default()
                });
                Annotated::new(contexts)
            },
            spans: Annotated::new(vec![Annotated::new(Span {
                timestamp: Annotated::new(
                    Utc.with_ymd_and_hms(2000, 1, 1, 0, 0, 0).unwrap().into(),
                ),
                ..Default::default()
            })]),
            ..Default::default()
        });

        assert_eq!(
            process_value(
                &mut event,
                &mut NormalizeProcessor::default(),
                ProcessingState::root()
            ),
            Err(ProcessingAction::InvalidTransaction(
                "span is missing start_timestamp"
            ))
        );
    }

    #[test]
    fn test_discards_transaction_event_with_span_with_missing_trace_id() {
        let mut event = Annotated::new(Event {
            ty: Annotated::new(EventType::Transaction),
            timestamp: Annotated::new(Utc.with_ymd_and_hms(2000, 1, 1, 0, 0, 0).unwrap().into()),
            start_timestamp: Annotated::new(
                Utc.with_ymd_and_hms(2000, 1, 1, 0, 0, 0).unwrap().into(),
            ),
            contexts: {
                let mut contexts = Contexts::new();
                contexts.add(TraceContext {
                    trace_id: Annotated::new(TraceId("4c79f60c11214eb38604f4ae0781bfb2".into())),
                    span_id: Annotated::new(SpanId("fa90fdead5f74053".into())),
                    op: Annotated::new("http.server".to_owned()),
                    ..Default::default()
                });
                Annotated::new(contexts)
            },
            spans: Annotated::new(vec![Annotated::new(Span {
                timestamp: Annotated::new(
                    Utc.with_ymd_and_hms(2000, 1, 1, 0, 0, 0).unwrap().into(),
                ),
                start_timestamp: Annotated::new(
                    Utc.with_ymd_and_hms(2000, 1, 1, 0, 0, 0).unwrap().into(),
                ),
                ..Default::default()
            })]),
            ..Default::default()
        });

        assert_eq!(
            process_value(
                &mut event,
                &mut NormalizeProcessor::default(),
                ProcessingState::root()
            ),
            Err(ProcessingAction::InvalidTransaction(
                "span is missing trace_id"
            ))
        );
    }

    #[test]
    fn test_renormalize_spans_is_idempotent() {
        let json = r#"{
  "start_timestamp": 1,
  "timestamp": 2,
  "span_id": "fa90fdead5f74052",
  "trace_id": "4c79f60c11214eb38604f4ae0781bfb2"
}"#;

        let mut processed = Annotated::<Span>::from_json(json).unwrap();
        let processor_config = NormalizeProcessorConfig::default();
        let mut processor = NormalizeProcessor::new(processor_config.clone());
        process_value(&mut processed, &mut processor, ProcessingState::root()).unwrap();
        assert_eq!(get_value!(processed.op!), &"default".to_owned());

        let mut reprocess_config = processor_config.clone();
        reprocess_config.light_config.is_renormalize = true;
        let mut processor = NormalizeProcessor::new(processor_config.clone());

        let mut reprocessed = processed.clone();
        process_value(&mut reprocessed, &mut processor, ProcessingState::root()).unwrap();
        assert_eq!(processed, reprocessed);

        let mut reprocessed2 = reprocessed.clone();
        process_value(&mut reprocessed2, &mut processor, ProcessingState::root()).unwrap();
        assert_eq!(reprocessed, reprocessed2);
    }

    #[test]
<<<<<<< HEAD
    fn test_renormalize_transactions_is_idempotent() {
        let json = r#"{
  "event_id": "52df9022835246eeb317dbd739ccd059",
  "type": "transaction",
  "transaction": "test-transaction",
  "start_timestamp": 1,
  "timestamp": 2,
  "contexts": {
    "trace": {
      "trace_id": "ff62a8b040f340bda5d830223def1d81",
      "span_id": "bd429c44b67a3eb4"
    }
  }
}"#;

        let mut processed = Annotated::<Event>::from_json(json).unwrap();
        let processor_config = NormalizeProcessorConfig::default();
        let mut processor = NormalizeProcessor::new(processor_config.clone());
        process_value(&mut processed, &mut processor, ProcessingState::root()).unwrap();
        remove_received_from_event(&mut processed);
        let trace_context = get_value!(processed!).context::<TraceContext>().unwrap();
        assert_eq!(trace_context.op.value().unwrap(), "default");

        let mut reprocess_config = processor_config.clone();
        reprocess_config.light_config.is_renormalize = true;
        let mut processor = NormalizeProcessor::new(processor_config.clone());

        let mut reprocessed = processed.clone();
        process_value(&mut reprocessed, &mut processor, ProcessingState::root()).unwrap();
        remove_received_from_event(&mut reprocessed);
        assert_eq!(processed, reprocessed);

        let mut reprocessed2 = reprocessed.clone();
        process_value(&mut reprocessed2, &mut processor, ProcessingState::root()).unwrap();
        remove_received_from_event(&mut reprocessed2);
        assert_eq!(reprocessed, reprocessed2);
    }

    fn remove_received_from_event(event: &mut Annotated<Event>) {
        processor::apply(event, |e, _| {
            e.received = Annotated::empty();
            Ok(())
        })
        .unwrap();
=======
    fn test_computed_performance_score() {
        let json = r#"
        {
            "type": "transaction",
            "timestamp": "2021-04-26T08:00:05+0100",
            "start_timestamp": "2021-04-26T08:00:00+0100",
            "measurements": {
                "fid": {"value": 213, "unit": "millisecond"},
                "fcp": {"value": 1237, "unit": "millisecond"},
                "lcp": {"value": 6596, "unit": "millisecond"},
                "cls": {"value": 0.11}
            },
            "contexts": {
                "browser": {
                    "name": "Chrome",
                    "version": "120.1.1",
                    "type": "browser"
                }
            }
        }
        "#;

        let mut event = Annotated::<Event>::from_json(json).unwrap().0.unwrap();

        let performance_score: PerformanceScoreConfig = serde_json::from_value(json!({
            "profiles": [
                {
                    "name": "Desktop",
                    "scoreComponents": [
                        {
                            "measurement": "fcp",
                            "weight": 0.15,
                            "p10": 900,
                            "p50": 1600
                        },
                        {
                            "measurement": "lcp",
                            "weight": 0.30,
                            "p10": 1200,
                            "p50": 2400
                        },
                        {
                            "measurement": "fid",
                            "weight": 0.30,
                            "p10": 100,
                            "p50": 300
                        },
                        {
                            "measurement": "cls",
                            "weight": 0.25,
                            "p10": 0.1,
                            "p50": 0.25
                        },
                    ],
                    "condition": {
                        "op":"eq",
                        "name": "event.contexts.browser.name",
                        "value": "Chrome"
                    }
                }
            ]
        }))
        .unwrap();

        normalize_performance_score(&mut event, Some(&performance_score));

        insta::assert_ron_snapshot!(SerializableAnnotated(&Annotated::new(event)), {}, @r###"
        {
          "type": "transaction",
          "timestamp": 1619420405.0,
          "start_timestamp": 1619420400.0,
          "contexts": {
            "browser": {
              "name": "Chrome",
              "version": "120.1.1",
              "type": "browser",
            },
          },
          "measurements": {
            "cls": {
              "value": 0.11,
            },
            "fcp": {
              "value": 1237.0,
              "unit": "millisecond",
            },
            "fid": {
              "value": 213.0,
              "unit": "millisecond",
            },
            "lcp": {
              "value": 6596.0,
              "unit": "millisecond",
            },
            "score.cls": {
              "value": 0.21864170607444863,
              "unit": "ratio",
            },
            "score.fcp": {
              "value": 0.10750855443790831,
              "unit": "ratio",
            },
            "score.fid": {
              "value": 0.19657361348282545,
              "unit": "ratio",
            },
            "score.lcp": {
              "value": 0.009238896571386584,
              "unit": "ratio",
            },
            "score.total": {
              "value": 0.531962770566569,
              "unit": "ratio",
            },
            "score.weight.cls": {
              "value": 0.25,
              "unit": "ratio",
            },
            "score.weight.fcp": {
              "value": 0.15,
              "unit": "ratio",
            },
            "score.weight.fid": {
              "value": 0.3,
              "unit": "ratio",
            },
            "score.weight.lcp": {
              "value": 0.3,
              "unit": "ratio",
            },
          },
        }
        "###);
    }

    #[test]
    fn test_computed_performance_score_missing_measurement() {
        let json = r#"
        {
            "type": "transaction",
            "timestamp": "2021-04-26T08:00:05+0100",
            "start_timestamp": "2021-04-26T08:00:00+0100",
            "measurements": {
                "a": {"value": 213, "unit": "millisecond"}
            },
            "contexts": {
                "browser": {
                    "name": "Chrome",
                    "version": "120.1.1",
                    "type": "browser"
                }
            }
        }
        "#;

        let mut event = Annotated::<Event>::from_json(json).unwrap().0.unwrap();

        let performance_score: PerformanceScoreConfig = serde_json::from_value(json!({
            "profiles": [
                {
                    "name": "Desktop",
                    "scoreComponents": [
                        {
                            "measurement": "a",
                            "weight": 0.15,
                            "p10": 900,
                            "p50": 1600
                        },
                        {
                            "measurement": "b",
                            "weight": 0.30,
                            "p10": 1200,
                            "p50": 2400
                        },
                    ],
                    "condition": {
                        "op":"eq",
                        "name": "event.contexts.browser.name",
                        "value": "Chrome"
                    }
                }
            ]
        }))
        .unwrap();

        normalize_performance_score(&mut event, Some(&performance_score));

        insta::assert_ron_snapshot!(SerializableAnnotated(&Annotated::new(event)), {}, @r###"
        {
          "type": "transaction",
          "timestamp": 1619420405.0,
          "start_timestamp": 1619420400.0,
          "contexts": {
            "browser": {
              "name": "Chrome",
              "version": "120.1.1",
              "type": "browser",
            },
          },
          "measurements": {
            "a": {
              "value": 213.0,
              "unit": "millisecond",
            },
          },
        }
        "###);
>>>>>>> 3a3b01f2
    }
}<|MERGE_RESOLUTION|>--- conflicted
+++ resolved
@@ -33,15 +33,10 @@
 use crate::timestamp::TimestampProcessor;
 use crate::utils::{self, MAX_DURATION_MOBILE_MS};
 use crate::{
-<<<<<<< HEAD
     breakdowns, end_all_spans, normalize_transaction_name, schema, set_default_transaction_source,
     span, trimming, user_agent, validate_transaction, BreakdownsConfig, ClockDriftProcessor,
-    DynamicMeasurementsConfig, GeoIpLookup, RawUserAgentInfo, TransactionNameConfig,
-=======
-    breakdowns, schema, span, transactions, trimming, user_agent, BreakdownsConfig,
-    ClockDriftProcessor, DynamicMeasurementsConfig, GeoIpLookup, PerformanceScoreConfig,
-    RawUserAgentInfo,
->>>>>>> 3a3b01f2
+    DynamicMeasurementsConfig, GeoIpLookup, PerformanceScoreConfig, RawUserAgentInfo,
+    TransactionNameConfig,
 };
 
 use crate::LightNormalizationConfig;
@@ -1851,7 +1846,6 @@
     }
 
     #[test]
-<<<<<<< HEAD
     fn test_renormalize_transactions_is_idempotent() {
         let json = r#"{
   "event_id": "52df9022835246eeb317dbd739ccd059",
@@ -1896,7 +1890,9 @@
             Ok(())
         })
         .unwrap();
-=======
+    }
+
+    #[test]
     fn test_computed_performance_score() {
         let json = r#"
         {
@@ -2104,6 +2100,5 @@
           },
         }
         "###);
->>>>>>> 3a3b01f2
     }
 }