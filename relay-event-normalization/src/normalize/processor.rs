--- conflicted
+++ resolved
@@ -19,13 +19,8 @@
 };
 use relay_event_schema::protocol::{
     AsPair, Context, ContextInner, Contexts, DeviceClass, Event, EventType, Exception, Headers,
-<<<<<<< HEAD
-    IpAddr, LogEntry, Measurement, Measurements, Request, Span, SpanAttribute, SpanStatus, Tags,
-    TraceContext, User,
-=======
-    IpAddr, LogEntry, Measurement, Measurements, NelContext, Request, SpanAttribute, SpanStatus,
-    Tags, TraceContext, User,
->>>>>>> 015b3319
+    IpAddr, LogEntry, Measurement, Measurements, NelContext, Request, Span, SpanAttribute,
+    SpanStatus, Tags, TraceContext, User,
 };
 use relay_protocol::{Annotated, Empty, Error, ErrorKind, Meta, Object, Value};
 use smallvec::SmallVec;
@@ -114,7 +109,7 @@
         );
 
         // Process NEL reports to ensure all props.
-        normalize_nel_report(event, config.client_ip);
+        normalize_nel_report(event, light_normalization_config.client_ip);
 
         // Insert IP addrs before recursing, since geo lookup depends on it.
         normalize_ip_addresses(
