--- conflicted
+++ resolved
@@ -231,11 +231,7 @@
             std::mem::swap(&mut swapped, inner);
             *expr = swapped;
         }
-<<<<<<< HEAD
-
-        self.max_expr_depth = self.max_expr_depth.max(self.current_expr_depth);
-=======
->>>>>>> 72ed31ed
+
         self.current_expr_depth = self.current_expr_depth.saturating_sub(1);
         ControlFlow::Continue(())
     }
