//! Logic for scrubbing and normalizing span descriptions that contain SQL queries.
mod parser;
pub use parser::parse_query;

use std::borrow::Cow;
use std::time::Instant;

use crate::statsd::Timers;
use once_cell::sync::Lazy;
use parser::normalize_parsed_queries;
use regex::Regex;

/// Removes SQL comments starting with "--" or "#".
static COMMENTS: Lazy<Regex> = Lazy::new(|| Regex::new(r"(?:--|#).*(?P<newline>\n)").unwrap());

/// Removes MySQL inline comments.
static INLINE_COMMENTS: Lazy<Regex> = Lazy::new(|| Regex::new(r"/\*(?:.|\n)*?\*/").unwrap());

/// Regex with multiple capture groups for SQL tokens we should scrub.
///
/// Slightly modified from
/// <https://github.com/getsentry/sentry/blob/65fb6fdaa0080b824ab71559ce025a9ec6818b3e/src/sentry/spans/grouping/strategy/base.py#L170>
/// <https://github.com/getsentry/sentry/blob/17af7efe869007f85c5322e48aa9f80a8515bde4/src/sentry/spans/grouping/strategy/base.py#L163>
static NORMALIZER_REGEX: Lazy<Regex> = Lazy::new(|| {
    Regex::new(
        r#"(?xi)
        # Capture `SAVEPOINT` savepoints.
        ((?-x)(?P<pre>SAVEPOINT )(?P<savepoint>(?:(?:"[^"]+")|(?:'[^']+')|(?:`[^`]+`)|(?:[a-z]\w+)))) |
        # Capture single-quoted strings, including the remaining substring if `\'` is found.
        ((?-x)(?P<single_quoted_strs>N?'(?:\\'|[^'])*(?:'|$)(::\w+(\[\]?)?)?)) |
        # Capture placeholders.
        (   (?P<placeholder> (?:\?+|\$\d+|%(?:\(\w+\))?s|:\w+) (::\w+(\[\]?)?)? )   ) |
        # Capture numbers.
        # Capture ODBC escape sequence.
        ((?-x)(?P<odbc_escape_sequence>\{(?:ts?|d)\s+'.+'\})) |
        ((?-x)(?P<number>(-?\b(?:[0-9]+\.)?[0-9]+(?:[eE][+-]?[0-9]+)?\b)(::\w+(\[\]?)?)?)) |
        # Capture booleans (as full tokens, not as substrings of other tokens).
        ((?-x)(?P<bool>(\b(?:true|false)\b)))
        "#,
    )
    .unwrap()
});

/// Removes extra whitespace and newlines.
static WHITESPACE: Lazy<Regex> = Lazy::new(|| Regex::new(r"(\s*\n\s*)|(\s\s+)").unwrap());

/// Removes whitespace around parentheses.
static PARENS: Lazy<Regex> =
    Lazy::new(|| Regex::new(r"((?P<pre>\()\s+)|(\s+(?P<post>\)))").unwrap());

static STRIP_QUOTES: Lazy<Regex> =
    Lazy::new(|| Regex::new(r#"["`](?P<entity_name>\w+)($|["`])"#).unwrap());

/// Regex to shorten table or column references, e.g. `"table1"."col1"` -> `col1`.
static COLLAPSE_ENTITIES: Lazy<Regex> =
    Lazy::new(|| Regex::new(r"(?:\w+\.)+(?P<entity_name>\w+)").unwrap());

/// Regex to make multiple placeholders collapse into one.
/// This can be used as a second pass after [`NORMALIZER_REGEX`].
static COLLAPSE_PLACEHOLDERS: Lazy<Regex> = Lazy::new(|| {
    Regex::new(
        r"(?xi)
        (?P<pre>(?:VALUES|IN) \s+\() (?P<values> ( %s ( \)\s*,\s*\(\s*%s | \s*,\s*%s )* )) (?P<post>\s*\)?)
        ",
    )
    .unwrap()
});

/// Collapse simple lists of column names.
/// For example:
///   SELECT a, b, count(*) FROM x -> SELECT .., count(*) FROM x
///   SELECT "a.b" AS a__b, "a.c" AS a__c FROM x -> SELECT .. FROM x
///
/// Assumes that column names have already been normalized.
static COLLAPSE_COLUMNS: Lazy<Regex> = Lazy::new(|| {
    let col = r"\w+(\s+AS\s+\w+)?";
    Regex::new(
        format!(
            r"(?ix)
        (?P<pre>(SELECT(\s+(DISTINCT|ALL))?\s|,|\())
        \s*
        (?P<columns>({col}(?:\s*,\s*{col})+))
        (?P<post>\s*(,|\s+|\)))"
        )
        .as_str(),
    )
    .unwrap()
});

/// Regex to identify SQL queries that are already normalized.
///
/// Looks for `?`, `$1` or `%s` identifiers, commonly used identifiers in
/// Python, Ruby on Rails and PHP platforms.
static ALREADY_NORMALIZED_REGEX: Lazy<Regex> = Lazy::new(|| Regex::new(r"/\?|\$1|%s").unwrap());

/// Normalizes the given SQL-query-like string.
pub fn scrub_queries(db_system: Option<&str>, string: &str) -> Option<String> {
    let t = Instant::now();
    let (res, mode) = scrub_queries_inner(db_system, string);
    relay_statsd::metric!(
        timer(Timers::SpanDescriptionNormalizeSQL) = t.elapsed(),
        mode = mode.as_str(),
    );
    res
}

/// The scrubbing mode that was applied to an SQL string.
#[derive(Debug)]
enum Mode {
    /// The SQL parser was able to parse & sanitize the string.
    Parser,
    /// SQL parsing failed and the scrubber fell back to a sequence of regexes.
    Regex,
}

impl Mode {
    fn as_str(&self) -> &str {
        match self {
            Mode::Parser => "parser",
            Mode::Regex => "regex",
        }
    }
}

fn scrub_queries_inner(db_system: Option<&str>, string: &str) -> (Option<String>, Mode) {
    if let Ok(queries) = normalize_parsed_queries(db_system, string) {
        return (Some(queries), Mode::Parser);
    }

    let mark_as_scrubbed = ALREADY_NORMALIZED_REGEX.is_match(string);

    let mut string = Cow::from(string.trim());

    for (regex, replacement) in [
        (&COMMENTS, "\n"),
        (&INLINE_COMMENTS, ""),
        (&NORMALIZER_REGEX, "$pre%s"),
        (&WHITESPACE, " "),
        (&PARENS, "$pre$post"),
        (&COLLAPSE_PLACEHOLDERS, "$pre%s$post"),
        (&STRIP_QUOTES, "$entity_name"),
        (&COLLAPSE_ENTITIES, "$entity_name"),
        (&COLLAPSE_COLUMNS, "$pre..$post"),
    ] {
        let replaced = regex.replace_all(&string, replacement);
        if let Cow::Owned(s) = replaced {
            string = Cow::Owned(s);
        }
    }

    let result = match string {
        Cow::Owned(scrubbed) => Some(scrubbed.trim().to_owned()),
        Cow::Borrowed(s) if mark_as_scrubbed => Some(s.trim().to_owned()),
        Cow::Borrowed(_) => None,
    };
    (result, Mode::Regex)
}

#[cfg(test)]
mod tests {
    use super::*;

    macro_rules! scrub_sql_test {
        ($name:ident, $description_in:literal, $output:literal) => {
            #[test]
            fn $name() {
                let scrubbed = scrub_queries(None, $description_in);
                assert_eq!(scrubbed.as_deref().unwrap_or_default(), $output);
            }
        };
    }

    macro_rules! scrub_sql_test_with_dialect {
        ($name:ident, $db_system:literal, $description_in:literal, $output:literal) => {
            #[test]
            fn $name() {
                let scrubbed = scrub_queries(Some($db_system), $description_in);
                assert_eq!(scrubbed.as_deref().unwrap_or_default(), $output);
            }
        };
    }

    scrub_sql_test!(
        various_parameterized_ins_percentage,
        "SELECT count() FROM table1 WHERE id IN (%s, %s) AND id IN (%s, %s, %s)",
        "SELECT count() FROM table1 WHERE id IN (%s) AND id IN (%s)"
    );

    scrub_sql_test!(
        various_parameterized_ins_dollar,
        "SELECT count() FROM table1 WHERE id IN ($1, $2, $3)",
        "SELECT count() FROM table1 WHERE id IN (%s)"
    );

    scrub_sql_test!(
        various_parameterized_questionmarks,
        "SELECT count() FROM table1 WHERE id IN (?, ?, ?)",
        "SELECT count() FROM table1 WHERE id IN (%s)"
    );

    scrub_sql_test!(
        unparameterized_ins_uppercase,
        "SELECT count() FROM table1 WHERE id IN (100, 101, 102)",
        "SELECT count() FROM table1 WHERE id IN (%s)"
    );

    scrub_sql_test!(
        unparameterized_ins_nvarchar,
        "INSERT INTO a VALUES (123, N'foo', 'bar')",
        "INSERT INTO a (..) VALUES (%s)"
    );

    scrub_sql_test!(
        unparameterized_ins_odbc_escape_sequence,
        // See https://learn.microsoft.com/en-us/sql/odbc/reference/appendixes/date-time-and-timestamp-escape-sequences
        "INSERT INTO a VALUES (123, {ts '2023-12-31 23:59:59.123'}, 'foo', N'bar')",
        "INSERT INTO a VALUES (%s)"
    );

    scrub_sql_test!(
        php_placeholders,
        r"SELECT x FROM y WHERE (z = :c0 AND w = :c1) LIMIT 1",
        "SELECT x FROM y WHERE (z = %s AND w = %s) LIMIT %s"
    );

    scrub_sql_test!(
        named_placeholders,
        r#"SELECT some_func(col, %(my_param1)s)"#,
        "SELECT some_func(col, %s)"
    );

    scrub_sql_test!(
        various_parameterized_ins_lowercase,
        "select count() from table1 where id in (100, 101, 102)",
        "SELECT count() FROM table1 WHERE id IN (%s)"
    );

    scrub_sql_test!(
        various_parameterized_strings,
        "select count() from table_1 where name in ('foo', %s, 1)",
        "SELECT count() FROM table_1 WHERE name IN (%s)"
    );

    scrub_sql_test!(
        various_parameterized_cutoff,
        "select count() from table1 where name in ('foo', 'bar', 'ba",
        "select count() from table1 where name in (%s"
    );

    scrub_sql_test!(
        update_single,
        "UPDATE `foo` SET a = 1 WHERE true",
        "UPDATE foo SET a = %s WHERE %s"
    );

    scrub_sql_test!(
        update_multiple,
        "UPDATE foo SET a = 1, `foo`.`b` = 2 WHERE true",
        "UPDATE foo SET .. WHERE %s"
    );

    scrub_sql_test!(
        mixed,
        "UPDATE foo SET a = %s, b = log(e + 5) * 600 + 12345 WHERE true",
        "UPDATE foo SET a = %s, b = log(e + %s) * %s + %s WHERE %s"
    );

    scrub_sql_test!(
        savepoint_uppercase,
        "SAVEPOINT unquoted_identifier",
        "SAVEPOINT %s"
    );

    scrub_sql_test!(
        savepoint_uppercase_semicolon,
        "SAVEPOINT unquoted_identifier;",
        "SAVEPOINT %s"
    );

    scrub_sql_test!(
        savepoint_lowercase,
        "savepoint unquoted_identifier",
        "SAVEPOINT %s"
    );

    scrub_sql_test!(
        savepoint_quoted,
        "SAVEPOINT 'single_quoted_identifier'",
        "SAVEPOINT %s"
    );

    scrub_sql_test!(
        declare_cursor,
        "DECLARE curs2 CURSOR FOR SELECT * FROM t1",
        "DECLARE %s CURSOR FOR SELECT * FROM t1"
    );

    scrub_sql_test!(
        declare_cursor_advanced,
        r#"DECLARE c123456 NO SCROLL CURSOR FOR SELECT "t".* FROM "t" WHERE "t".x = 1 AND y = %s"#,
        "DECLARE %s NO SCROLL CURSOR FOR SELECT * FROM t WHERE x = %s AND y = %s"
    );

    scrub_sql_test!(
        fetch_cursor,
        "FETCH LAST FROM curs3 INTO x",
        "FETCH LAST IN %s INTO %s"
    );

    scrub_sql_test!(close_cursor, "CLOSE curs1", "CLOSE %s");

    scrub_sql_test!(
        savepoint_quoted_backtick,
        "SAVEPOINT `backtick_quoted_identifier`",
        "SAVEPOINT %s"
    );

    scrub_sql_test!(
        single_quoted_string,
        "SELECT * FROM table1 WHERE sku = 'foo'",
        "SELECT * FROM table1 WHERE sku = %s"
    );

    scrub_sql_test!(
        single_quoted_string_finished,
        r"SELECT * FROM table1 WHERE quote = 'it\\'s a string'",
        "SELECT * FROM table1 WHERE quote = %s"
    );

    scrub_sql_test!(
        single_quoted_string_unfinished,
        r"SELECT * FROM table1 WHERE quote = 'it\\'s a string",
        "SELECT * FROM table1 WHERE quote = %s"
    );

    scrub_sql_test!(
        dont_scrub_double_quoted_strings_format_postgres,
        r#"SELECT * from "table" WHERE sku = %s"#,
        r#"SELECT * FROM table WHERE sku = %s"#
    );

    scrub_sql_test!(
        strip_prefixes,
        r#"SELECT table.foo, count(*) from table1 WHERE sku = %s"#,
        r#"SELECT foo, count(*) FROM table1 WHERE sku = %s"#
    );

    scrub_sql_test!(
        strip_prefixes_ansi,
        r#"SELECT "table"."foo", count(*) from "table" WHERE sku = %s"#,
        r#"SELECT foo, count(*) FROM table WHERE sku = %s"#
    );

    scrub_sql_test!(
        strip_prefixes_mysql_generic,
        r#"SELECT `table`.`foo`, count(*) from `table` WHERE sku = %s"#,
        r#"SELECT foo, count(*) from table WHERE sku = %s"#
    );

    scrub_sql_test_with_dialect!(
        strip_prefixes_mysql,
        "mysql",
        r#"SELECT `table`.`foo`, count(*) from `table` WHERE sku = %s"#,
        r#"SELECT foo, count(*) FROM table WHERE sku = %s"#
    );

    scrub_sql_test!(
        strip_prefixes_truncated,
        r#"SELECT foo = %s FROM "db"."ba"#,
        r#"SELECT foo = %s FROM ba"#
    );

    scrub_sql_test!(
        dont_scrub_double_quoted_strings_format_mysql,
        r#"SELECT * from table1 WHERE sku = "foo""#,
        "SELECT * FROM table1 WHERE sku = foo"
    );

    scrub_sql_test!(
        num_where,
        "SELECT * FROM table1 WHERE id = 1",
        "SELECT * FROM table1 WHERE id = %s"
    );

    scrub_sql_test!(
        num_limit,
        "SELECT * FROM table1 LIMIT 1",
        "SELECT * FROM table1 LIMIT %s"
    );

    scrub_sql_test!(
        num_negative_where,
        "SELECT * FROM table1 WHERE temperature > -100",
        "SELECT * FROM table1 WHERE temperature > %s"
    );

    scrub_sql_test!(
        num_e_where,
        "SELECT * FROM table1 WHERE salary > 1e7",
        "SELECT * FROM table1 WHERE salary > %s"
    );

    scrub_sql_test!(
        already_scrubbed,
        "SELECT * FROM table123 WHERE id = %s",
        "SELECT * FROM table00 WHERE id = %s"
    );

    scrub_sql_test!(
        boolean_where_true,
        "SELECT * FROM table1 WHERE deleted = true",
        "SELECT * FROM table1 WHERE deleted = %s"
    );

    scrub_sql_test!(
        boolean_where_false,
        "SELECT * FROM table1 WHERE deleted = false",
        "SELECT * FROM table1 WHERE deleted = %s"
    );

    scrub_sql_test!(
        boolean_where_bool_insensitive,
        "SELECT * FROM table1 WHERE deleted = FaLsE",
        "SELECT * FROM table1 WHERE deleted = %s"
    );

    scrub_sql_test!(
        boolean_not_in_tablename_true,
        "SELECT * FROM table_true WHERE deleted = %s",
        "SELECT * FROM table_true WHERE deleted = %s"
    );

    scrub_sql_test!(
        boolean_not_in_tablename_false,
        "SELECT * FROM table_false WHERE deleted = %s",
        "SELECT * FROM table_false WHERE deleted = %s"
    );

    scrub_sql_test!(
        boolean_not_in_mid_tablename_true,
        "SELECT * FROM tatrueble WHERE deleted = %s",
        "SELECT * FROM tatrueble WHERE deleted = %s"
    );

    scrub_sql_test!(
        boolean_not_in_mid_tablename_false,
        "SELECT * FROM tafalseble WHERE deleted = %s",
        "SELECT * FROM tafalseble WHERE deleted = %s"
    );

    scrub_sql_test!(
        dont_scrub_nulls,
        "SELECT * FROM table1 WHERE deleted_at IS NULL",
        "SELECT * FROM table1 WHERE deleted_at IS NULL"
    );

    scrub_sql_test!(
        collapse_columns,
        // Simple lists of columns will be collapsed
        r#"SELECT myfield1, "a"."b", another_field FROM table1 WHERE %s"#,
        "SELECT .. FROM table1 WHERE %s"
    );

    scrub_sql_test!(
        do_not_collapse_single_column,
        // Single columns remain intact
        r#"SELECT a FROM table1 WHERE %s"#,
        "SELECT a FROM table1 WHERE %s"
    );

    scrub_sql_test!(
        collapse_columns_nested,
        // Simple lists of columns will be collapsed
        r#"SELECT a, b FROM (SELECT c, d FROM t) AS s WHERE %s"#,
        "SELECT .. FROM (SELECT .. FROM t) AS s WHERE %s"
    );

    scrub_sql_test!(
        collapse_partial_column_lists,
        r#"SELECT myfield1, "a"."b", count(*) AS c, another_field, another_field2 FROM table1 WHERE %s"#,
        "SELECT .., count(*), .. FROM table1 WHERE %s"
    );

    scrub_sql_test!(
        collapse_partial_column_lists_2,
        r#"SELECT DISTINCT a, b,c ,d , e, f, g, h, COALESCE(foo, %s) AS "id" FROM x"#,
        "SELECT DISTINCT .., COALESCE(foo, %s) FROM x"
    );

    scrub_sql_test!(
        collapse_columns_distinct,
        r#"SELECT DISTINCT a, b, c FROM table1 WHERE %s"#,
        "SELECT DISTINCT .. FROM table1 WHERE %s"
    );

    scrub_sql_test!(
        collapse_columns_with_as,
        // Simple lists of columns will be collapsed.
        r#"SELECT myfield1, "a"."b" AS a__b, another_field as bar FROM table1 WHERE %s"#,
        "SELECT .. FROM table1 WHERE %s"
    );

    scrub_sql_test!(
        collapse_columns_with_as_without_quotes,
        // Simple lists of columns will be collapsed.
        r#"SELECT myfield1, a.b AS a__b, another_field as bar FROM table1 WHERE %s"#,
        "SELECT .. FROM table1 WHERE %s"
    );

    scrub_sql_test!(
        parameters_values,
        "INSERT INTO a (b, c, d, e) VALUES (%s, %s, %s, %s)",
        "INSERT INTO a (..) VALUES (%s)"
    );

    scrub_sql_test!(
        parameters_values_with_quotes,
        r#"INSERT INTO "a" ("b") VALUES (1)"#,
        "INSERT INTO a (..) VALUES (%s)"
    );

    scrub_sql_test!(
        quotes_in_join,
        r#"SELECT "foo" FROM "a" JOIN "b" ON (b_id = b.id)"#,
        "SELECT foo FROM a JOIN b ON (b_id = id)"
    );

    scrub_sql_test!(
        quotes_in_function,
        r#"SELECT UPPER("b"."c")"#,
        "SELECT UPPER(c)"
    );

    scrub_sql_test!(
        quotes_in_cast,
        r#"SELECT UPPER("b"."c"::text)"#,
        "SELECT UPPER(c)"
    );

    scrub_sql_test!(
        qualified_wildcard,
        r#"SELECT "foo".* FROM "foo""#,
        "SELECT * FROM foo"
    );

    scrub_sql_test!(
        parameters_in,
        "select column FROM table1 WHERE id IN (1, 2, 3)",
        "SELECT column FROM table1 WHERE id IN (%s)"
    );

    scrub_sql_test!(
        values_multi,
        "INSERT INTO a (b, c, d, e) VALuES (%s, %s, %s, %s), (%s, %s, %s, %s), (%s, %s, %s, %s) ON CONFLICT DO NOTHING",
        "INSERT INTO a (..) VALUES (%s)  ON CONFLICT DO NOTHING"
    );

    scrub_sql_test!(
        type_casts,
        "INSERT INTO a (b, c, d) VALUES ('foo'::date, 123::bigint[], %s::bigint[])",
        "INSERT INTO a (..) VALUES (%s)"
    );

    scrub_sql_test!(
        whitespace_and_comments,
        "
            select a,  b, c, d
            from (
                select *
                -- Some comment here.
                from (
                    -- Another comment.
                    select a, b, c, d from x where foo = 1
                ) srpe
                where x = %s --inline comment
            ) srpe
            inner join foo on foo.id = foo_id
        ",
        "SELECT .. FROM (SELECT * FROM (SELECT .. FROM x WHERE foo = %s) AS srpe WHERE x = %s) AS srpe JOIN foo ON id = foo_id"
    );

    scrub_sql_test!(
        not_a_comment,
        "SELECT * from comments WHERE comment LIKE '-- NOTE%s'
        AND foo > 0",
        "SELECT * FROM comments WHERE comment LIKE %s AND foo > %s"
    );

    scrub_sql_test_with_dialect!(
        mysql_comment,
        "mysql",
        "
            DELETE  # end-of-line
            FROM /* inline comment */ `some_table`
            /*
                multi
                line
                comment
            */
            WHERE `some_table`.`id` IN (%s)
        ",
        "DELETE FROM some_table WHERE id IN (%s)"
    );

    scrub_sql_test!(
        mysql_comment_generic,
        "
            DELETE  # end-of-line
            FROM /* inline comment */ `some_table`
            /*
                multi
                line
                comment
            */
            WHERE `some_table`.`id` IN (%s)
        ",
        "DELETE FROM some_table WHERE id IN (%s)"
    );

    scrub_sql_test!(
        bytesa,
        r#"SELECT "t"."x", "t"."arr"::bytea, "t"."c" WHERE "t"."id" IN (%s, %s)"#,
        "SELECT .. WHERE id IN (%s)"
    );

    scrub_sql_test!(
        multiple_statements,
        r#"SELECT 1; select 2"#,
        "SELECT %s; SELECT %s"
    );

    scrub_sql_test!(
        case_when,
        "UPDATE tbl SET foo = CASE WHEN 1 THEN 10 WHEN 2 THEN 20 ELSE 30 END",
        "UPDATE tbl SET foo = CASE WHEN .. THEN .. END"
    );

    scrub_sql_test!(
        case_when_nested,
        r#"UPDATE
            tbl
        SET "tbl"."foo" = CASE
            WHEN 1 THEN 10
            WHEN 2 THEN (CASE WHEN 22 THEN 222 END)
            ELSE 30
        END"#,
        "UPDATE tbl SET foo = CASE WHEN .. THEN .. END"
    );

    scrub_sql_test!(
        unique_alias,
        "SELECT pg_advisory_unlock(%s, %s) AS t0123456789abcdef",
        "SELECT pg_advisory_unlock(%s, %s)"
    );

    scrub_sql_test!(
        activerecord,
        "/*some comment `my_function'*/ SELECT 1",
        "SELECT %s"
    );

    scrub_sql_test!(
        // Active record comments can be parsed even if the statement is truncated.
        activerecord_truncated,
        "/*some comment `my_function'*/ SELECT * FROM foo WHERE ...",
        "SELECT * FROM foo WHERE ..."
    );

    scrub_sql_test!(
<<<<<<< HEAD
        digits_in_table_name,
        "SELECT * FROM temp_12c",
        "SELECT * FROM temp_00c"
    );

    scrub_sql_test!(
        single_digit_in_table_name,
        "SELECT * FROM temp_1c",
        "SELECT * FROM temp_1c"
    );

    scrub_sql_test!(
        digits_in_compound_table_name,
        r#"SELECT * FROM "foo"."temp_12c""#,
        "SELECT * FROM temp_00c"
    );

    scrub_sql_test!(
        uuid_in_table_name,
        "SELECT * FROM prefix_0123456789abcdef0123456789ABCDEF_006_suffix",
        "SELECT * FROM prefix_00_00_suffix"
=======
        jsonb,
        r#"SELECT * FROM "a" WHERE "a"."b" = $1 AND (obj->'id' <@ '[123]'::jsonb) AND "a"."b" != $2"#,
        "SELECT * FROM a WHERE b = %s AND (obj -> %s <@ %s) AND b <> %s"
>>>>>>> ad563218
    );

    scrub_sql_test!(
        clickhouse,
        "SELECT (toStartOfHour(finish_ts, 'Universal') AS _snuba_time), (uniqIf((nullIf(user, '') AS _snuba_user), greater(multiIf(equals(tupleElement(('duration', 300), 1), 'lcp'), (if(has(measurements.key, 'lcp'), arrayElement(measurements.value, indexOf(measurements.key, 'lcp')), NULL) AS `_snuba_measurements[lcp]`), (duration AS _snuba_duration)), multiply(tupleElement(('duration', 300), 2), 4))) AS _snuba_count_miserable_user), (ifNull(divide(plus(_snuba_count_miserable_user, 4.56), plus(nullIf(uniqIf(_snuba_user, greater(multiIf(equals(tupleElement(('duration', 300), 1), 'lcp'), `_snuba_measurements[lcp]`, _snuba_duration), 0)), 0), 113.45)), 0) AS _snuba_user_misery), _snuba_count_miserable_user, (divide(countIf(notEquals(transaction_status, 0) AND notEquals(transaction_status, 1) AND notEquals(transaction_status, 2)), count()) AS _snuba_failure_rate), (divide(count(), divide(3600.0, 60)) AS _snuba_tpm_3600) FROM transactions_dist WHERE equals(('transaction' AS _snuba_type), 'transaction') AND greaterOrEquals((finish_ts AS _snuba_finish_ts), toDateTime('2023-06-13T09:08:51', 'Universal')) AND less(_snuba_finish_ts, toDateTime('2023-07-11T09:08:51', 'Universal')) AND in((project_id AS _snuba_project_id), [123, 456, 789]) AND equals((environment AS _snuba_environment), 'production') GROUP BY _snuba_time ORDER BY _snuba_time ASC LIMIT 10000 OFFSET 0",
        "SELECT (toStartOfHour(finish_ts, %s) AS _snuba_time), (uniqIf((nullIf(user, %s) AS _snuba_user), greater(multiIf(equals(tupleElement((%s, %s), %s), %s), (if(has(key, %s), arrayElement(value, indexOf(key, %s)), NULL) AS `_snuba_measurements[lcp]`), (duration AS _snuba_duration)), multiply(tupleElement((%s, %s), %s), %s))) AS _snuba_count_miserable_user), (ifNull(divide(plus(_snuba_count_miserable_user, %s), plus(nullIf(uniqIf(_snuba_user, greater(multiIf(equals(tupleElement((%s, %s), %s), %s), `_snuba_measurements[lcp]`, _snuba_duration), %s)), %s), %s)), %s) AS _snuba_user_misery), _snuba_count_miserable_user, (divide(countIf(notEquals(transaction_status, %s) AND notEquals(transaction_status, %s) AND notEquals(transaction_status, %s)), count()) AS _snuba_failure_rate), (divide(count(), divide(%s, %s)) AS _snuba_tpm_3600) FROM transactions_dist WHERE equals((%s AS _snuba_type), %s) AND greaterOrEquals((finish_ts AS _snuba_finish_ts), toDateTime(%s, %s)) AND less(_snuba_finish_ts, toDateTime(%s, %s)) AND in((project_id AS _snuba_project_id), [%s, %s, %s]) AND equals((environment AS _snuba_environment), %s) GROUP BY _snuba_time ORDER BY _snuba_time ASC LIMIT %s OFFSET %s"
    );
}<|MERGE_RESOLUTION|>--- conflicted
+++ resolved
@@ -665,9 +665,14 @@
         "/*some comment `my_function'*/ SELECT * FROM foo WHERE ...",
         "SELECT * FROM foo WHERE ..."
     );
-
-    scrub_sql_test!(
-<<<<<<< HEAD
+ 
+    scrub_sql_test!(
+        jsonb,
+        r#"SELECT * FROM "a" WHERE "a"."b" = $1 AND (obj->'id' <@ '[123]'::jsonb) AND "a"."b" != $2"#,
+        "SELECT * FROM a WHERE b = %s AND (obj -> %s <@ %s) AND b <> %s"
+    );
+
+    scrub_sql_test!(
         digits_in_table_name,
         "SELECT * FROM temp_12c",
         "SELECT * FROM temp_00c"
@@ -689,12 +694,6 @@
         uuid_in_table_name,
         "SELECT * FROM prefix_0123456789abcdef0123456789ABCDEF_006_suffix",
         "SELECT * FROM prefix_00_00_suffix"
-=======
-        jsonb,
-        r#"SELECT * FROM "a" WHERE "a"."b" = $1 AND (obj->'id' <@ '[123]'::jsonb) AND "a"."b" != $2"#,
-        "SELECT * FROM a WHERE b = %s AND (obj -> %s <@ %s) AND b <> %s"
->>>>>>> ad563218
-    );
 
     scrub_sql_test!(
         clickhouse,
