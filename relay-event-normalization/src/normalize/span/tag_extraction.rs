--- conflicted
+++ resolved
@@ -2,21 +2,14 @@
 //! These are then used for metrics extraction.
 use std::collections::{BTreeMap, BTreeSet};
 use std::fmt::Write;
-<<<<<<< HEAD
-=======
 use std::ops::ControlFlow;
->>>>>>> a9acb26f
 
 use once_cell::sync::Lazy;
 use regex::Regex;
 use relay_event_schema::protocol::{Event, Span, TraceContext};
 use relay_protocol::{Annotated, Value};
-<<<<<<< HEAD
 use sqlparser::ast::Visit;
-=======
-use sqlparser::ast::{ObjectName, Visit, Visitor};
->>>>>>> a9acb26f
-use sqlparser::dialect::GenericDialect;
+use sqlparser::ast::{ObjectName, Visitor};
 use url::Url;
 
 use crate::span::description::parse_query;
@@ -366,55 +359,9 @@
     Regex::new(r#"(?i)(from|into|update)(\s|")+(?P<table>(\w+(\.\w+)*))(\s|")+"#).unwrap()
 });
 
-<<<<<<< HEAD
 /// Returns a sorted, comma-separated list of SQL tables, if any.
 fn sql_tables_from_query(db_system: Option<&str>, query: &str) -> Option<String> {
-    use sqlparser::ast::{ObjectName, Visitor};
-    use std::ops::ControlFlow;
-    /// Visitor that finds relation names.
-    struct RelationsVisitor {
-        relations: BTreeSet<String>,
-    }
-
-    impl Visitor for RelationsVisitor {
-        type Break = ();
-
-        fn pre_visit_relation(&mut self, relation: &ObjectName) -> ControlFlow<Self::Break> {
-            if let Some(name) = relation.0.last() {
-                let last = name.value.split('.').last().unwrap_or(&name.value);
-                self.relations.insert(last.to_lowercase());
-            }
-            ControlFlow::Continue(())
-        }
-    }
-
     match parse_query(db_system, query) {
-        Ok(ast) => {
-            let mut visitor = RelationsVisitor {
-                relations: Default::default(),
-            };
-            ast.visit(&mut visitor);
-            let mut s = String::with_capacity(visitor.relations.iter().map(String::len).sum());
-            for (i, name) in visitor.relations.into_iter().enumerate() {
-                if i == 0 {
-                    s = name;
-=======
-/// Used to replace placeholders (parameters) by dummy values such that the query can be parsed.
-static SQL_PLACEHOLDER_REGEX: Lazy<Regex> =
-    Lazy::new(|| Regex::new(r"(?:\?+|\$\d+|%(?:\(\w+\))?s|:\w+)").unwrap());
-
-/// Returns a sorted, comma-separated list of SQL tables, if any.
-fn sql_tables_from_query(db_system: Option<&str>, query: &str) -> Option<String> {
-    // See https://github.com/open-telemetry/opentelemetry-specification/blob/main/specification/trace/semantic_conventions/database.md#notes-and-well-known-identifiers-for-dbsystem
-    //     https://docs.rs/sqlparser/latest/sqlparser/dialect/fn.dialect_from_str.html
-    let dialect = db_system
-        .and_then(sqlparser::dialect::dialect_from_str)
-        .unwrap_or_else(|| Box::new(GenericDialect {}));
-
-    // Parameters such as "%s" cannot be parsed by sqlparser.
-    let parsable_query = SQL_PLACEHOLDER_REGEX.replace_all(query, "1");
-
-    match sqlparser::parser::Parser::parse_sql(&*dialect, &parsable_query) {
         Ok(ast) => {
             let mut visitor = SqlTableNameVisitor {
                 table_names: Default::default(),
@@ -423,8 +370,7 @@
             let mut s = String::with_capacity(visitor.table_names.iter().map(String::len).sum());
             for (i, name) in visitor.table_names.into_iter().enumerate() {
                 if i == 0 {
-                    write!(&mut s, "{name}").ok();
->>>>>>> a9acb26f
+                    s = name;
                 } else {
                     write!(&mut s, ",{name}").ok();
                 }
@@ -436,8 +382,6 @@
             extract_captured_substring(query, &SQL_TABLE_EXTRACTOR_REGEX).map(str::to_lowercase)
         }
     }
-<<<<<<< HEAD
-=======
 }
 
 /// Visitor that finds table names in parsed SQL queries.
@@ -457,7 +401,6 @@
         }
         ControlFlow::Continue(())
     }
->>>>>>> a9acb26f
 }
 
 /// Regex with a capture group to extract the HTTP method from a string.
@@ -639,15 +582,6 @@
     );
 
     #[test]
-    fn find_placeholders() {
-        let s = "? NULL ?? 'str' %s %(name1)s :c0 $4 xx";
-        assert_eq!(
-            SQL_PLACEHOLDER_REGEX.replace_all(s, "1"),
-            "1 NULL 1 'str' 1 1 1 1 xx"
-        );
-    }
-
-    #[test]
     fn extract_table_select() {
         let query = r#"SELECT * FROM "a.b" WHERE "x" = 1"#;
         assert_eq!(
