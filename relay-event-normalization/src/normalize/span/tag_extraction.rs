//! Logic for persisting items into `span.sentry_tags` and `span.measurements` fields.
//! These are then used for metrics extraction.
use std::collections::{BTreeMap, BTreeSet};
use std::fmt::Write;
use std::ops::ControlFlow;

use once_cell::sync::Lazy;
use regex::Regex;
use relay_base_schema::metrics::{InformationUnit, MetricUnit};
use relay_event_schema::protocol::{
    AppContext, BrowserContext, Event, Measurement, OsContext, Span, Timestamp, TraceContext,
};
use relay_protocol::{Annotated, Value};
use sqlparser::ast::Visit;
use sqlparser::ast::{ObjectName, Visitor};
use url::Url;

use crate::span::description::{normalize_domain, scrub_span_description};
use crate::utils::{
    extract_transaction_op, http_status_code_from_span, MAIN_THREAD_NAME, MOBILE_SDKS,
};

/// A list of supported span tags for tag extraction.
#[derive(Clone, Debug, PartialEq, Eq, PartialOrd, Ord)]
#[allow(missing_docs)]
pub enum SpanTagKey {
    // Specific to a transaction
    Release,
    User,
    Environment,
    Transaction,
    TransactionMethod,
    TransactionOp,
    BrowserName,
    SdkName,
    SdkVersion,
    Platform,
    // `"true"` if the transaction was sent by a mobile SDK.
    Mobile,
    DeviceClass,
    // Mobile OS the transaction originated from.
    OsName,

    // Specific to spans
    Action,
    Category,
    Description,
    Domain,
    RawDomain,
    Group,
    HttpDecodedResponseContentLength,
    HttpResponseContentLength,
    HttpResponseTransferSize,
    ResourceRenderBlockingStatus,
    SpanOp,
    StatusCode,
    System,
    /// Contributes to Time-To-Initial-Display.
    TimeToInitialDisplay,
    /// Contributes to Time-To-Full-Display.
    TimeToFullDisplay,
    /// File extension for resource spans.
    FileExtension,
    /// Span started on main thread.
    MainThread,
    /// The start type of the application when the span occurred.
    AppStartType,
    ReplayId,
    CacheHit,
}

impl SpanTagKey {
    /// The key used to write this tag into `span.sentry_keys`.
    ///
    /// This key corresponds to the tag key in the snuba span dataset.
    pub fn sentry_tag_key(&self) -> &str {
        match self {
            SpanTagKey::Release => "release",
            SpanTagKey::User => "user",
            SpanTagKey::Environment => "environment",
            SpanTagKey::Transaction => "transaction",
            SpanTagKey::TransactionMethod => "transaction.method",
            SpanTagKey::TransactionOp => "transaction.op",
            SpanTagKey::Mobile => "mobile",
            SpanTagKey::DeviceClass => "device.class",
            SpanTagKey::BrowserName => "browser.name",
            SpanTagKey::SdkName => "sdk.name",
            SpanTagKey::SdkVersion => "sdk.version",
            SpanTagKey::Platform => "platform",

            SpanTagKey::Action => "action",
            SpanTagKey::Category => "category",
            SpanTagKey::Description => "description",
            SpanTagKey::Domain => "domain",
            SpanTagKey::RawDomain => "raw_domain",
            SpanTagKey::Group => "group",
            SpanTagKey::HttpDecodedResponseContentLength => "http.decoded_response_content_length",
            SpanTagKey::HttpResponseContentLength => "http.response_content_length",
            SpanTagKey::HttpResponseTransferSize => "http.response_transfer_size",
            SpanTagKey::ResourceRenderBlockingStatus => "resource.render_blocking_status",
            SpanTagKey::SpanOp => "op",
            SpanTagKey::StatusCode => "status_code",
            SpanTagKey::System => "system",
            SpanTagKey::TimeToFullDisplay => "ttfd",
            SpanTagKey::TimeToInitialDisplay => "ttid",
            SpanTagKey::FileExtension => "file_extension",
            SpanTagKey::MainThread => "main_thread",
            SpanTagKey::CacheHit => "cache.hit",
            SpanTagKey::OsName => "os.name",
            SpanTagKey::AppStartType => "app_start_type",
            SpanTagKey::ReplayId => "replay_id",
        }
    }
}

/// Render-blocking resources are static files, such as fonts, CSS, and JavaScript that block or
/// delay the browser from rendering page content to the screen.
///
/// See <https://developer.mozilla.org/en-US/docs/Web/API/PerformanceResourceTiming/renderBlockingStatus>.
enum RenderBlockingStatus {
    Blocking,
    NonBlocking,
}

impl<'a> TryFrom<&'a str> for RenderBlockingStatus {
    type Error = &'a str;

    fn try_from(value: &'a str) -> Result<Self, Self::Error> {
        Ok(match value {
            "blocking" => Self::Blocking,
            "non-blocking" => Self::NonBlocking,
            other => return Err(other),
        })
    }
}

impl std::fmt::Display for RenderBlockingStatus {
    fn fmt(&self, f: &mut std::fmt::Formatter<'_>) -> std::fmt::Result {
        f.write_str(match self {
            Self::Blocking => "blocking",
            Self::NonBlocking => "non-blocking",
        })
    }
}

/// Wrapper for [`extract_span_tags`].
///
/// Tags longer than `max_tag_value_size` bytes will be truncated.
pub(crate) fn extract_span_tags_from_event(event: &mut Event, max_tag_value_size: usize) {
    // Temporarily take ownership to pass both an event reference and a mutable span reference to `extract_span_tags`.
    let mut spans = std::mem::take(&mut event.spans);
    let Some(spans_vec) = spans.value_mut() else {
        return;
    };
    extract_span_tags(event, spans_vec.as_mut_slice(), max_tag_value_size);

    event.spans = spans;
}

/// Extracts tags and measurements from event and spans and materializes them into the spans.
///
/// Tags longer than `max_tag_value_size` bytes will be truncated.
pub fn extract_span_tags(event: &Event, spans: &mut [Annotated<Span>], max_tag_value_size: usize) {
    // TODO: To prevent differences between metrics and payloads, we should not extract tags here
    // when they have already been extracted by a downstream relay.
    let shared_tags = extract_shared_tags(event);
    let is_mobile = shared_tags
        .get(&SpanTagKey::Mobile)
        .is_some_and(|v| v.as_str() == "true");
    let start_type = is_mobile.then(|| get_event_start_type(event)).flatten();

    let ttid = timestamp_by_op(spans, "ui.load.initial_display");
    let ttfd = timestamp_by_op(spans, "ui.load.full_display");

    for span in spans {
        let Some(span) = span.value_mut() else {
            continue;
        };

        let tags = extract_tags(span, max_tag_value_size, ttid, ttfd, is_mobile, start_type);

        span.sentry_tags = Annotated::new(
            shared_tags
                .clone()
                .into_iter()
                .chain(tags)
                .map(|(k, v)| (k.sentry_tag_key().to_owned(), Annotated::new(v)))
                .collect(),
        );

        extract_measurements(span);
    }
}

/// Extracts tags shared by every span.
fn extract_shared_tags(event: &Event) -> BTreeMap<SpanTagKey, String> {
    let mut tags = BTreeMap::new();

    if let Some(release) = event.release.as_str() {
        tags.insert(SpanTagKey::Release, release.to_owned());
    }

    if let Some(user) = event.user.value().and_then(|u| u.sentry_user.value()) {
        tags.insert(SpanTagKey::User, user.clone());
    }

    if let Some(environment) = event.environment.as_str() {
        tags.insert(SpanTagKey::Environment, environment.to_owned());
    }

    if let Some(transaction_name) = event.transaction.value() {
        tags.insert(SpanTagKey::Transaction, transaction_name.clone());

        let transaction_method_from_request = event
            .request
            .value()
            .and_then(|r| r.method.value())
            .map(|m| m.to_uppercase());

        if let Some(transaction_method) = transaction_method_from_request.or_else(|| {
            http_method_from_transaction_name(transaction_name).map(|m| m.to_uppercase())
        }) {
            tags.insert(SpanTagKey::TransactionMethod, transaction_method);
        }
    }

    if let Some(trace_context) = event.context::<TraceContext>() {
        if let Some(op) = extract_transaction_op(trace_context) {
            tags.insert(SpanTagKey::TransactionOp, op.to_lowercase().to_owned());
        }
    }

    if MOBILE_SDKS.contains(&event.sdk_name()) {
        tags.insert(SpanTagKey::Mobile, "true".to_owned());

        // Check if app context exists. This tells us if the span originated from
        // an app (as opposed to mobile browser) since we are currently focused on
        // app use cases for mobile.
        if event.context::<AppContext>().is_some() {
            if let Some(os_context) = event.context::<OsContext>() {
                if let Some(os_name) = os_context.name.value() {
                    tags.insert(SpanTagKey::OsName, os_name.to_string());
                }
            }
        }
    }

    if let Some(device_class) = event.tag_value("device.class") {
        tags.insert(SpanTagKey::DeviceClass, device_class.into());
    }

    if let Some(browser_name) = event
        .context::<BrowserContext>()
        .and_then(|v| v.name.value())
    {
        tags.insert(SpanTagKey::BrowserName, browser_name.into());
    }

    tags.insert(SpanTagKey::SdkName, event.sdk_name().into());
    tags.insert(SpanTagKey::SdkVersion, event.sdk_version().into());
    tags.insert(
        SpanTagKey::Platform,
        event.platform.as_str().unwrap_or("other").into(),
    );

    tags
}

/// Writes fields into [`Span::sentry_tags`].
///
/// Generating new span data fields is based on a combination of looking at
/// [span operations](https://develop.sentry.dev/sdk/performance/span-operations/) and
/// existing [span data](https://develop.sentry.dev/sdk/performance/span-data-conventions/) fields,
/// and rely on Sentry conventions and heuristics.
pub fn extract_tags(
    span: &Span,
    max_tag_value_size: usize,
    initial_display: Option<Timestamp>,
    full_display: Option<Timestamp>,
    is_mobile: bool,
    start_type: Option<&str>,
) -> BTreeMap<SpanTagKey, String> {
    let mut span_tags: BTreeMap<SpanTagKey, String> = BTreeMap::new();

    let system = span
        .data
        .value()
        .and_then(|data| data.db_system.value())
        .and_then(|system| system.as_str());
    if let Some(sys) = system {
        span_tags.insert(SpanTagKey::System, sys.to_lowercase());
    }

    if let Some(unsanitized_span_op) = span.op.value() {
        let span_op = unsanitized_span_op.to_owned().to_lowercase();

        span_tags.insert(SpanTagKey::SpanOp, span_op.to_owned());

        let category = span_op_to_category(&span_op);
        if let Some(category) = category {
            span_tags.insert(SpanTagKey::Category, category.to_owned());
        }

        let (scrubbed_description, parsed_sql) = scrub_span_description(span);

        let action = match (category, span_op.as_str(), &scrubbed_description) {
            (Some("http"), _, _) => span
                .data
                .value()
                .and_then(|data| data.http_request_method.value())
                .and_then(|method| method.as_str())
                .map(|s| s.to_uppercase()),
            (_, "db.redis", Some(desc)) => {
                // This only works as long as redis span descriptions contain the command + " *"
                let command = desc.replace(" *", "");
                if command.is_empty() {
                    None
                } else {
                    Some(command)
                }
            }
            (Some("db"), _, _) => {
                let action_from_data = span
                    .data
                    .value()
                    .and_then(|data| data.db_operation.value())
                    .and_then(|db_op| db_op.as_str())
                    .map(|s| s.to_uppercase());
                action_from_data.or_else(|| {
                    span.description
                        .value()
                        .and_then(|d| sql_action_from_query(d))
                        .map(|a| a.to_uppercase())
                })
            }
            _ => None,
        };

        if let Some(act) = action {
            span_tags.insert(SpanTagKey::Action, act);
        }

        let domain = if span_op == "http.client" || span_op.starts_with("resource.") {
            // HACK: Parse the normalized description to get the normalized domain.
            if let Some(scrubbed) = scrubbed_description.as_deref() {
                let url = if let Some((_, url)) = scrubbed.split_once(' ') {
                    url
                } else {
                    scrubbed
                };
                if let Some(domain) = Url::parse(url).ok().and_then(|url| {
                    url.host_str().map(|h| {
                        let mut domain = h.to_lowercase();
                        if let Some(port) = url.port() {
                            domain = format!("{domain}:{port}");
                        }
                        domain
                    })
                }) {
                    Some(domain)
                } else if let Some(server_host) = span
                    .data
                    .value()
                    .and_then(|data| data.server_address.value())
                    .and_then(|value| value.as_str())
                {
                    let lowercase_host = server_host.to_lowercase();
                    let (domain, port) = match lowercase_host.split_once(':') {
                        Some((domain, port)) => (domain, port.parse::<u16>().ok()),
                        None => (server_host, None),
                    };

                    if let Some(url_scheme) = span
                        .data
                        .value()
                        .and_then(|data| data.url_scheme.value())
                        .and_then(|value| value.as_str())
                    {
                        span_tags.insert(
                            SpanTagKey::RawDomain,
                            format!("{url_scheme}://{lowercase_host}"),
                        );
                    }
                    normalize_domain(domain, port)
                } else {
                    None
                }
            } else {
                None
            }
        } else if span.origin.as_str() == Some("auto.db.supabase") {
            scrubbed_description
                .as_deref()
                .and_then(|s| s.strip_prefix("from("))
                .and_then(|s| s.strip_suffix(')'))
                .map(String::from)
        } else if span_op.starts_with("db") {
            span.description
                .value()
                .and_then(|query| sql_tables_from_query(query, &parsed_sql))
        } else {
            None
        };

        if !span_op.starts_with("db.redis") {
            if let Some(dom) = domain {
                span_tags.insert(SpanTagKey::Domain, dom);
            }
        }

        if span_op.starts_with("cache.") {
            if let Some(Value::Bool(cache_hit)) =
                span.data.value().and_then(|data| data.cache_hit.value())
            {
                let tag_value = if *cache_hit { "true" } else { "false" };
                span_tags.insert(SpanTagKey::CacheHit, tag_value.to_owned());
            }
        }

        if let Some(scrubbed_desc) = scrubbed_description {
            // Truncating the span description's tag value is, for now,
            // a temporary solution to not get large descriptions dropped. The
            // group tag mustn't be affected by this, and still be
            // computed from the full, untruncated description.

            let mut span_group = format!("{:?}", md5::compute(&scrubbed_desc));
            span_group.truncate(16);
            span_tags.insert(SpanTagKey::Group, span_group);

            let truncated = truncate_string(scrubbed_desc, max_tag_value_size);
            if span_op.starts_with("resource.") {
                if let Some(ext) = truncated
                    .rsplit('/')
                    .next()
                    .and_then(|last_segment| last_segment.rsplit_once('.'))
                    .map(|(_, extension)| extension)
                {
                    span_tags.insert(SpanTagKey::FileExtension, ext.to_lowercase());
                }
            }

            span_tags.insert(SpanTagKey::Description, truncated);
        }

        if span_op.starts_with("resource.") {
            // TODO: Remove response size tags once product uses measurements instead.
            if let Some(data) = span.data.value() {
                if let Some(value) = data
                    .http_response_content_length
                    .value()
                    .and_then(|v| String::try_from(v).ok())
                {
                    span_tags.insert(SpanTagKey::HttpResponseContentLength, value);
                }

                if let Some(value) = data
                    .http_decoded_response_content_length
                    .value()
                    .and_then(|v| String::try_from(v).ok())
                {
                    span_tags.insert(SpanTagKey::HttpDecodedResponseContentLength, value);
                }

                if let Some(value) = data
                    .http_response_transfer_size
                    .value()
                    .and_then(|v| String::try_from(v).ok())
                {
                    span_tags.insert(SpanTagKey::HttpResponseTransferSize, value);
                }
            }

            if let Some(resource_render_blocking_status) = span
                .data
                .value()
                .and_then(|data| data.resource_render_blocking_status.value())
                .and_then(|value| value.as_str())
            {
                // Validate that it's a valid status:
                if let Ok(status) = RenderBlockingStatus::try_from(resource_render_blocking_status)
                {
                    span_tags.insert(SpanTagKey::ResourceRenderBlockingStatus, status.to_string());
                }
            }
        }
        if let Some(measurements) = span.measurements.value() {
            if span_op.starts_with("ui.interaction.") && measurements.contains_key("inp") {
                if let Some(transaction) =
                    span.data.value().and_then(|data| data.transaction.as_str())
                {
                    span_tags.insert(SpanTagKey::Transaction, transaction.into());
                }
                if let Some(user) = span.data.value().and_then(|data| data.user.as_str()) {
                    span_tags.insert(SpanTagKey::User, user.into());
                }
                if let Some(replay_id) = span.data.value().and_then(|data| data.replay_id.as_str())
                {
                    span_tags.insert(SpanTagKey::ReplayId, replay_id.into());
                }
                if let Some(environment) =
                    span.data.value().and_then(|data| data.environment.as_str())
                {
                    span_tags.insert(SpanTagKey::Environment, environment.into());
                }
                if let Some(release) = span.data.value().and_then(|data| data.release.as_str()) {
                    span_tags.insert(SpanTagKey::Release, release.into());
                }
            }
        }
    }

    if let Some(status_code) = http_status_code_from_span(span) {
        span_tags.insert(SpanTagKey::StatusCode, status_code);
    }

    if is_mobile {
        if let Some(thread_name) = span
            .data
            .value()
            .and_then(|data| data.thread_name.value())
            .and_then(|value| value.as_str())
        {
            if thread_name == MAIN_THREAD_NAME {
                span_tags.insert(SpanTagKey::MainThread, "true".to_owned());
            }
        }

        // Attempt to read the start type from span.data if it exists, else
        // pass along the start_type from the event.
        if let Some(span_data_start_type) = span
            .data
            .value()
            .and_then(|data| data.app_start_type.value())
            .and_then(|value| value.as_str())
        {
            span_tags.insert(SpanTagKey::AppStartType, span_data_start_type.to_owned());
        } else if let Some(start_type) = start_type {
            span_tags.insert(SpanTagKey::AppStartType, start_type.to_owned());
        }
    }

    if let Some(end_time) = span.timestamp.value() {
        if let Some(initial_display) = initial_display {
            if end_time <= &initial_display {
                span_tags.insert(SpanTagKey::TimeToInitialDisplay, "ttid".to_owned());
            }
        }
        if let Some(full_display) = full_display {
            if end_time <= &full_display {
                span_tags.insert(SpanTagKey::TimeToFullDisplay, "ttfd".to_owned());
            }
        }
    }

    if let Some(browser_name) = span
        .data
        .value()
        .and_then(|data| data.browser_name.value())
        .and_then(|browser_name| browser_name.as_str())
    {
        span_tags.insert(SpanTagKey::BrowserName, browser_name.into());
    }

    span_tags
}

/// Copies specific numeric values from span data to span measurements.
pub fn extract_measurements(span: &mut Span) {
    let Some(span_op) = span.op.as_str() else {
        return;
    };

    if span_op.starts_with("cache.") {
        if let Some(data) = span.data.value() {
            if let Some(value) = match &data.cache_item_size.value() {
                Some(Value::F64(f)) => Some(*f),
                Some(Value::I64(i)) => Some(*i as f64),
                Some(Value::U64(u)) => Some(*u as f64),
                _ => None,
            } {
                let measurements = span.measurements.get_or_insert_with(Default::default);
                measurements.insert(
                    "cache.item_size".to_owned(),
                    Measurement {
                        value: value.into(),
                        unit: MetricUnit::Information(InformationUnit::Byte).into(),
                    }
                    .into(),
                );
            }
        }
    }

    if span_op.starts_with("resource.") {
        if let Some(data) = span.data.value() {
            for (field, key) in [
                (
                    &data.http_decoded_response_content_length,
                    "http.decoded_response_content_length",
                ),
                (
                    &data.http_response_content_length,
                    "http.response_content_length",
                ),
                (
                    &data.http_response_transfer_size,
                    "http.response_transfer_size",
                ),
            ] {
                if let Some(value) = match field.value() {
                    Some(Value::F64(f)) => Some(*f),
                    Some(Value::I64(i)) => Some(*i as f64),
                    Some(Value::U64(u)) => Some(*u as f64),
                    _ => None,
                } {
                    let measurements = span.measurements.get_or_insert_with(Default::default);
                    measurements.insert(
                        key.into(),
                        Measurement {
                            value: value.into(),
                            unit: MetricUnit::Information(InformationUnit::Byte).into(),
                        }
                        .into(),
                    );
                }
            }
        }
    }
}

/// Finds first matching span and get its timestamp.
///
/// Used to get time-to-initial/full-display times.
fn timestamp_by_op(spans: &[Annotated<Span>], op: &str) -> Option<Timestamp> {
    spans
        .iter()
        .filter_map(Annotated::value)
        .find(|span| span.op.as_str() == Some(op))
        .and_then(|span| span.timestamp.value().copied())
}

/// Trims the given string with the given maximum bytes. Splitting only happens
/// on char boundaries.
///
/// If the string is short, it remains unchanged. If it's long, this method
/// truncates it to the maximum allowed size and sets the last character to
/// `*`.
fn truncate_string(mut string: String, max_bytes: usize) -> String {
    if string.len() <= max_bytes {
        return string;
    }

    if max_bytes == 0 {
        return String::new();
    }

    let mut cutoff = max_bytes - 1; // Leave space for `*`

    while cutoff > 0 && !string.is_char_boundary(cutoff) {
        cutoff -= 1;
    }

    string.truncate(cutoff);
    string.push('*');
    string
}

/// Regex with a capture group to extract the database action from a query.
///
/// Currently we have an explicit allow-list of database actions considered important.
static SQL_ACTION_EXTRACTOR_REGEX: Lazy<Regex> = Lazy::new(|| {
    Regex::new(r#"(?i)(?P<action>(SELECT|INSERT|DELETE|UPDATE|SET|SAVEPOINT|RELEASE SAVEPOINT|ROLLBACK TO SAVEPOINT))"#).unwrap()
});

fn sql_action_from_query(query: &str) -> Option<&str> {
    extract_captured_substring(query, &SQL_ACTION_EXTRACTOR_REGEX)
}

/// Regex with a capture group to extract the table from a database query,
/// based on `FROM`, `INTO` and `UPDATE` keywords.
static SQL_TABLE_EXTRACTOR_REGEX: Lazy<Regex> = Lazy::new(|| {
    Regex::new(r#"(?i)(from|into|update)(\s|")+(?P<table>(\w+(\.\w+)*))(\s|")+"#).unwrap()
});

/// Returns a sorted, comma-separated list of SQL tables, if any.
///
/// HACK: When there is a single table, add comma separation so that the
/// backend can understand the difference between tables and their subsets
/// for example: table `,users,` and table `,users_config,` should be considered different
fn sql_tables_from_query(
    query: &str,
    ast: &Option<Vec<sqlparser::ast::Statement>>,
) -> Option<String> {
    match ast {
        Some(ast) => {
            let mut visitor = SqlTableNameVisitor {
                table_names: Default::default(),
            };
            ast.visit(&mut visitor);
            let comma_size: usize = 1;
            let mut s = String::with_capacity(
                visitor
                    .table_names
                    .iter()
                    .map(|name| String::len(name) + comma_size)
                    .sum::<usize>()
                    + comma_size,
            );
            if !visitor.table_names.is_empty() {
                s.push(',');
            }
            for name in visitor.table_names.into_iter() {
                write!(&mut s, "{name},").ok();
            }
            (!s.is_empty()).then_some(s)
        }
        None => {
            relay_log::debug!("Failed to parse SQL");
            extract_captured_substring(query, &SQL_TABLE_EXTRACTOR_REGEX).map(str::to_lowercase)
        }
    }
}

/// Visitor that finds table names in parsed SQL queries.
struct SqlTableNameVisitor {
    /// maintains sorted list of unique table names.
    /// Having a defined order reduces cardinality in the resulting tag (see [`sql_tables_from_query`]).
    table_names: BTreeSet<String>,
}

impl Visitor for SqlTableNameVisitor {
    type Break = ();

    fn pre_visit_relation(&mut self, relation: &ObjectName) -> ControlFlow<Self::Break> {
        if let Some(name) = relation.0.last() {
            let last = name.value.split('.').last().unwrap_or(&name.value);
            self.table_names.insert(last.to_lowercase());
        }
        ControlFlow::Continue(())
    }
}

/// Regex with a capture group to extract the HTTP method from a string.
pub static HTTP_METHOD_EXTRACTOR_REGEX: Lazy<Regex> = Lazy::new(|| {
    Regex::new(r"(?i)^(?P<method>(GET|HEAD|POST|PUT|DELETE|CONNECT|OPTIONS|TRACE|PATCH))\b")
        .unwrap()
});

fn http_method_from_transaction_name(name: &str) -> Option<&str> {
    extract_captured_substring(name, &HTTP_METHOD_EXTRACTOR_REGEX)
}

/// Returns the captured substring in `string` with the capture group in `pattern`.
///
/// It assumes there's only one capture group in `pattern`, and only returns the first one.
fn extract_captured_substring<'a>(string: &'a str, pattern: &'a Lazy<Regex>) -> Option<&'a str> {
    let capture_names: Vec<_> = pattern.capture_names().flatten().collect();

    for captures in pattern.captures_iter(string) {
        for name in &capture_names {
            if let Some(capture) = captures.name(name) {
                return Some(&string[capture.start()..capture.end()]);
            }
        }
    }

    None
}

/// Returns the category of a span from its operation. The mapping is available in:
/// <https://develop.sentry.dev/sdk/performance/span-operations/>
fn span_op_to_category(op: &str) -> Option<&str> {
    let mut it = op.split('.'); // e.g. "ui.react.render"
    match (it.next(), it.next()) {
        // Known categories with prefixes:
        (
            Some(prefix @ "ui"),
            Some(category @ ("react" | "vue" | "svelte" | "angular" | "ember")),
        )
        | (
            Some(prefix @ "function"),
            Some(category @ ("nextjs" | "remix" | "gpc" | "aws" | "azure")),
        ) => op.get(..prefix.len() + 1 + category.len()),
        // Main categories (only keep first part):
        (
            category @ Some(
                "app" | "browser" | "cache" | "console" | "db" | "event" | "file" | "graphql"
                | "grpc" | "http" | "measure" | "middleware" | "navigation" | "pageload" | "queue"
                | "resource" | "rpc" | "serialize" | "subprocess" | "template" | "topic" | "view"
                | "websocket",
            ),
            _,
        ) => category,
        // Map everything else to unknown:
        _ => None,
    }
}

/// Reads the event measurements to determine the start type of the event.
fn get_event_start_type(event: &Event) -> Option<&'static str> {
    // Check the measurements on the event to determine what kind of start type the event is.
    if event.measurement("app_start_cold").is_some() {
        Some("cold")
    } else if event.measurement("app_start_warm").is_some() {
        Some("warm")
    } else {
        None
    }
}

#[cfg(test)]
mod tests {
    use insta::assert_debug_snapshot;
    use relay_event_schema::protocol::Request;
    use relay_protocol::get_value;

    use super::*;
    use crate::span::description::{scrub_queries, Mode};
    use crate::{normalize_event, NormalizationConfig};

    #[test]
    fn test_truncate_string_no_panic() {
        let string = "ÆÆ".to_owned();

        let truncated = truncate_string(string.clone(), 0);
        assert_eq!(truncated, "");

        let truncated = truncate_string(string.clone(), 1);
        assert_eq!(truncated, "*");

        let truncated = truncate_string(string.clone(), 2);
        assert_eq!(truncated, "*");

        let truncated = truncate_string(string.clone(), 3);
        assert_eq!(truncated, "Æ*");

        let truncated = truncate_string(string.clone(), 4);
        assert_eq!(truncated, "ÆÆ");

        let truncated = truncate_string(string, 5);
        assert_eq!(truncated, "ÆÆ");
    }

    macro_rules! span_transaction_method_test {
        // Tests transaction.method is picked from the right place.
        ($name:ident, $transaction_name:literal, $request_method:literal, $expected_method:literal) => {
            #[test]
            fn $name() {
                let json = format!(
                    r#"
                    {{
                        "type": "transaction",
                        "platform": "javascript",
                        "start_timestamp": "2021-04-26T07:59:01+0100",
                        "timestamp": "2021-04-26T08:00:00+0100",
                        "transaction": "{}",
                        "contexts": {{
                            "trace": {{
                                "trace_id": "ff62a8b040f340bda5d830223def1d81",
                                "span_id": "bd429c44b67a3eb4"
                            }}
                        }},
                        "spans": [
                            {{
                                "span_id": "bd429c44b67a3eb4",
                                "start_timestamp": 1597976300.0000000,
                                "timestamp": 1597976302.0000000,
                                "trace_id": "ff62a8b040f340bda5d830223def1d81"
                            }}
                        ]
                    }}
                "#,
                    $transaction_name
                );

                let mut event = Annotated::<Event>::from_json(&json).unwrap();

                if !$request_method.is_empty() {
                    if let Some(e) = event.value_mut() {
                        e.request = Annotated::new(Request {
                            method: Annotated::new(format!("{}", $request_method)),
                            ..Default::default()
                        });
                    }
                }

                normalize_event(
                    &mut event,
                    &NormalizationConfig {
                        enrich_spans: true,
                        ..Default::default()
                    },
                );

                assert_eq!(
                    $expected_method,
                    event
                        .value()
                        .and_then(|e| e.spans.value())
                        .and_then(|spans| spans[0].value())
                        .and_then(|s| s.sentry_tags.value())
                        .and_then(|d| d.get("transaction.method"))
                        .and_then(|v| v.as_str())
                        .unwrap()
                );
            }
        };
    }

    span_transaction_method_test!(
        test_http_method_txname,
        "get /api/:version/users/",
        "",
        "GET"
    );

    span_transaction_method_test!(
        test_http_method_context,
        "/api/:version/users/",
        "post",
        "POST"
    );

    span_transaction_method_test!(
        test_http_method_request_prioritized,
        "get /api/:version/users/",
        "post",
        "POST"
    );

    fn sql_tables_from_parsed_query(dialect: Option<&str>, query: &str) -> String {
        let Mode::Parsed(ast) = scrub_queries(dialect, query).1 else {
            panic!()
        };
        sql_tables_from_query(query, &Some(ast)).unwrap()
    }

    #[test]
    fn extract_table_select() {
        let query = r#"SELECT * FROM "a.b" WHERE "x" = 1"#;

        assert_eq!(
            sql_tables_from_parsed_query(Some("postgresql"), query),
            ",b,"
        );
    }

    #[test]
    fn extract_table_select_nested() {
        let query = r#"SELECT * FROM (SELECT * FROM "a.b") s WHERE "x" = 1"#;
        assert_eq!(sql_tables_from_parsed_query(None, query), ",b,");
    }

    #[test]
    fn extract_table_multiple() {
        let query = r#"SELECT * FROM a JOIN t.c ON c_id = c.id JOIN b ON b_id = b.id"#;
        assert_eq!(
            sql_tables_from_parsed_query(Some("postgresql"), query),
            ",a,b,c,"
        );
    }

    #[test]
    fn extract_table_multiple_mysql() {
        let query =
            r#"SELECT * FROM a JOIN `t.c` ON /* hello */ c_id = c.id JOIN b ON b_id = b.id"#;
        assert_eq!(
            sql_tables_from_parsed_query(Some("mysql"), query),
            ",a,b,c,"
        );
    }

    #[test]
    fn extract_table_multiple_advanced() {
        let query = r#"
SELECT "sentry_grouprelease"."id", "sentry_grouprelease"."project_id",
  "sentry_grouprelease"."group_id", "sentry_grouprelease"."release_id",
  "sentry_grouprelease"."environment", "sentry_grouprelease"."first_seen",
  "sentry_grouprelease"."last_seen"
FROM "sentry_grouprelease"
WHERE (
  "sentry_grouprelease"."group_id" = %s AND "sentry_grouprelease"."release_id" IN (
    SELECT V0."release_id"
    FROM "sentry_environmentrelease" V0
    WHERE (
      V0."organization_id" = %s AND V0."release_id" IN (
        SELECT U0."release_id"
        FROM "sentry_release_project" U0
        WHERE U0."project_id" = %s
      )
    )
    ORDER BY V0."first_seen" DESC
    LIMIT 1
  )
)
LIMIT 1
            "#;
        assert_eq!(
            sql_tables_from_parsed_query(Some("postgresql"), query),
            ",sentry_environmentrelease,sentry_grouprelease,sentry_release_project,"
        );
    }

    #[test]
    fn extract_table_delete() {
        let query = r#"DELETE FROM "a.b" WHERE "x" = 1"#;
        assert_eq!(sql_tables_from_parsed_query(None, query), ",b,");
    }

    #[test]
    fn extract_table_insert() {
        let query = r#"INSERT INTO "a" ("x", "y") VALUES (%s, %s)"#;
        assert_eq!(
            sql_tables_from_parsed_query(Some("postgresql"), query),
            ",a,"
        );
    }

    #[test]
    fn extract_table_update() {
        let query = r#"UPDATE "a" SET "x" = %s, "y" = %s WHERE "z" = %s"#;
        assert_eq!(
            sql_tables_from_parsed_query(Some("postgresql"), query),
            ",a,"
        );
    }

    #[test]
    fn extract_sql_action() {
        let test_cases = vec![
            (
                r#"SELECT "sentry_organization"."id" FROM "sentry_organization" WHERE "sentry_organization"."id" = %s"#,
                "SELECT",
            ),
            (
                r#"INSERT INTO "sentry_groupseen" ("project_id", "group_id", "user_id", "last_seen") VALUES (%s, %s, %s, %s) RETURNING "sentry_groupseen"."id"#,
                "INSERT",
            ),
            (
                r#"UPDATE sentry_release SET date_released = %s WHERE id = %s"#,
                "UPDATE",
            ),
            (
                r#"DELETE FROM "sentry_groupinbox" WHERE "sentry_groupinbox"."id" IN (%s)"#,
                "DELETE",
            ),
            (r#"SET search_path TO my_schema, public"#, "SET"),
            (r#"SAVEPOINT %s"#, "SAVEPOINT"),
            (r#"RELEASE SAVEPOINT %s"#, "RELEASE SAVEPOINT"),
            (r#"ROLLBACK TO SAVEPOINT %s"#, "ROLLBACK TO SAVEPOINT"),
        ];

        for (query, expected) in test_cases {
            assert_eq!(sql_action_from_query(query).unwrap(), expected)
        }
    }

    #[test]
    fn test_display_times() {
        let json = r#"
            {
                "type": "transaction",
                "platform": "javascript",
                "start_timestamp": "2021-04-26T07:59:01+0100",
                "timestamp": "2021-04-26T08:00:00+0100",
                "transaction": "foo",
                "contexts": {
                    "trace": {
                        "trace_id": "ff62a8b040f340bda5d830223def1d81",
                        "span_id": "bd429c44b67a3eb4"
                    }
                },
                "spans": [
                    {
                        "op": "before_first_display",
                        "span_id": "bd429c44b67a3eb1",
                        "start_timestamp": 1597976300.0000000,
                        "timestamp": 1597976302.0000000,
                        "trace_id": "ff62a8b040f340bda5d830223def1d81"
                    },
                    {
                        "op": "ui.load.initial_display",
                        "span_id": "bd429c44b67a3eb2",
                        "start_timestamp": 1597976300.0000000,
                        "timestamp": 1597976303.0000000,
                        "trace_id": "ff62a8b040f340bda5d830223def1d81"
                    },
                    {
                        "span_id": "bd429c44b67a3eb2",
                        "start_timestamp": 1597976303.0000000,
                        "timestamp": 1597976305.0000000,
                        "trace_id": "ff62a8b040f340bda5d830223def1d81"
                    },
                    {
                        "op": "ui.load.full_display",
                        "span_id": "bd429c44b67a3eb2",
                        "start_timestamp": 1597976304.0000000,
                        "timestamp": 1597976306.0000000,
                        "trace_id": "ff62a8b040f340bda5d830223def1d81"
                    },
                    {
                        "op": "after_full_display",
                        "span_id": "bd429c44b67a3eb2",
                        "start_timestamp": 1597976307.0000000,
                        "timestamp": 1597976308.0000000,
                        "trace_id": "ff62a8b040f340bda5d830223def1d81"
                    }
                ]
            }
        "#;

        let mut event = Annotated::<Event>::from_json(json)
            .unwrap()
            .into_value()
            .unwrap();

        extract_span_tags_from_event(&mut event, 200);

        let spans = event.spans.value().unwrap();

        // First two spans contribute to initial display & full display:
        for span in &spans[..2] {
            let tags = span.value().unwrap().sentry_tags.value().unwrap();
            assert_eq!(tags.get("ttid").unwrap().as_str(), Some("ttid"));
            assert_eq!(tags.get("ttfd").unwrap().as_str(), Some("ttfd"));
        }

        // First four spans contribute to full display:
        for span in &spans[2..4] {
            let tags = span.value().unwrap().sentry_tags.value().unwrap();
            assert_eq!(tags.get("ttid"), None);
            assert_eq!(tags.get("ttfd").unwrap().as_str(), Some("ttfd"));
        }

        for span in &spans[4..] {
            let tags = span.value().unwrap().sentry_tags.value().unwrap();
            assert_eq!(tags.get("ttid"), None);
            assert_eq!(tags.get("ttfd"), None);
        }
    }

    #[test]
    fn test_resource_sizes() {
        let json = r#"
            {
                "type": "transaction",
                "platform": "javascript",
                "start_timestamp": "2021-04-26T07:59:01+0100",
                "timestamp": "2021-04-26T08:00:00+0100",
                "transaction": "foo",
                "contexts": {
                    "trace": {
                        "trace_id": "ff62a8b040f340bda5d830223def1d81",
                        "span_id": "bd429c44b67a3eb4"
                    }
                },
                "spans": [
                    {
                        "op": "resource.script",
                        "span_id": "bd429c44b67a3eb1",
                        "start_timestamp": 1597976300.0000000,
                        "timestamp": 1597976302.0000000,
                        "trace_id": "ff62a8b040f340bda5d830223def1d81",
                        "data": {
                            "http.response_content_length": 1,
                            "http.decoded_response_content_length": 2.0,
                            "http.response_transfer_size": 3.3
                        }
                    }
                ]
            }
        "#;

        let mut event = Annotated::<Event>::from_json(json)
            .unwrap()
            .into_value()
            .unwrap();

        extract_span_tags_from_event(&mut event, 200);

        let span = &event.spans.value().unwrap()[0];

        let tags = span.value().unwrap().sentry_tags.value().unwrap();
        assert_eq!(
            tags.get("http.response_content_length").unwrap().as_str(),
            Some("1"),
        );
        assert_eq!(
            tags.get("http.decoded_response_content_length")
                .unwrap()
                .as_str(),
            Some("2"),
        );
        assert_eq!(
            tags.get("http.response_transfer_size").unwrap().as_str(),
            Some("3.3"),
        );

        let measurements = span.value().unwrap().measurements.value().unwrap();
        assert_debug_snapshot!(measurements, @r###"
        Measurements(
            {
                "http.decoded_response_content_length": Measurement {
                    value: 2.0,
                    unit: Information(
                        Byte,
                    ),
                },
                "http.response_content_length": Measurement {
                    value: 1.0,
                    unit: Information(
                        Byte,
                    ),
                },
                "http.response_transfer_size": Measurement {
                    value: 3.3,
                    unit: Information(
                        Byte,
                    ),
                },
            },
        )
        "###);
    }

    #[test]
    fn test_resource_raw_domain() {
        let json = r#"
            {
                "spans": [
                    {
                    "timestamp": 1694732408.3145,
                    "start_timestamp": 1694732407.8367,
                    "exclusive_time": 477.800131,
                    "description": "/static/myscript-v1.9.23.js",
                    "op": "resource.script",
                    "span_id": "97c0ef9770a02f9d",
                    "parent_span_id": "9756d8d7b2b364ff",
                    "trace_id": "77aeb1c16bb544a4a39b8d42944947a3",
                    "data": {
                        "http.decoded_response_content_length": 128950,
                        "http.response_content_length": 36170,
                        "http.response_transfer_size": 36470,
                        "resource.render_blocking_status": "blocking",
                        "server.address": "subdomain.example.com:5688",
                        "url.same_origin": true,
                        "url.scheme": "https"
                    },
                    "hash": "e2fae740cccd3789"
                },
                {
                    "timestamp": 1694732408.3145,
                    "start_timestamp": 1694732407.8367,
                    "exclusive_time": 477.800131,
                    "description": "/static/myscript-v1.9.23.js",
                    "op": "resource.script",
                    "span_id": "97c0ef9770a02f9d",
                    "parent_span_id": "9756d8d7b2b364ff",
                    "trace_id": "77aeb1c16bb544a4a39b8d42944947a3",
                    "data": {
                        "http.decoded_response_content_length": 128950,
                        "http.response_content_length": 36170,
                        "http.response_transfer_size": 36470,
                        "resource.render_blocking_status": "blocking",
                        "server.address": "example.com",
                        "url.same_origin": true,
                        "url.scheme": "http"
                    },
                    "hash": "e2fae740cccd3781"
                },
                {
                    "timestamp": 1694732408.3145,
                    "start_timestamp": 1694732407.8367,
                    "exclusive_time": 477.800131,
                    "description": "/static/myscript-v1.9.24.js",
                    "op": "resource.script",
                    "span_id": "97c0ef9770a02f9d",
                    "parent_span_id": "9756d8d7b2b364ff",
                    "trace_id": "77aeb1c16bb544a4a39b8d42944947a3",
                    "data": {
                        "http.decoded_response_content_length": 128950,
                        "http.response_content_length": 36170,
                        "http.response_transfer_size": 36470,
                        "resource.render_blocking_status": "blocking"
                    },
                    "hash": "e2fae740cccd3788"
                }
            ]
            }
        "#;

        let mut event = Annotated::<Event>::from_json(json)
            .unwrap()
            .into_value()
            .unwrap();

        extract_span_tags_from_event(&mut event, 200);

        let span_1 = &event.spans.value().unwrap()[0];
        let span_2 = &event.spans.value().unwrap()[1];
        let span_3 = &event.spans.value().unwrap()[2];

        let tags_1 = get_value!(span_1.sentry_tags).unwrap();
        let tags_2 = get_value!(span_2.sentry_tags).unwrap();
        let tags_3 = get_value!(span_3.sentry_tags).unwrap();

        assert_eq!(
            tags_1.get("raw_domain").unwrap().as_str(),
            Some("https://subdomain.example.com:5688")
        );
        assert_eq!(
            tags_2.get("raw_domain").unwrap().as_str(),
            Some("http://example.com")
        );
        assert!(!tags_3.contains_key("raw_domain"));
    }

    #[test]
<<<<<<< HEAD
    fn test_http_client_domain() {
=======
    fn test_cache_extraction() {
>>>>>>> 72918c1b
        let json = r#"
            {
                "spans": [
                    {
<<<<<<< HEAD
                        "timestamp": 1711007391.89278,
                        "start_timestamp": 1711007391.891537,
                        "exclusive_time": 1.243114,
                        "description": "POST http://127.0.0.1:10007/data",
                        "op": "http.client",
                        "span_id": "8e635823db6a742a",
                        "parent_span_id": "a1bdf3c7d2afe10e",
                        "trace_id": "2920522dedff493ebe5d84da7be4319f",
                        "data": {
                            "http.request_method": "POST",
                            "http.response.status_code": 200,
                            "http.fragment": "",
                            "http.query": "",
                            "reason": "OK",
                            "url": "http://127.0.0.1:10007/data"
                        },
                        "hash": "8e7b6caca435801d",
                        "same_process_as_parent": true
                    },
                    {
                        "timestamp": 1711007391.036243,
                        "start_timestamp": 1711007391.034472,
                        "exclusive_time": 1.770973,
                        "description": "GET http://8.8.8.8/",
                        "op": "http.client",
                        "span_id": "872834c747983b2f",
                        "parent_span_id": "a1bdf3c7d2afe10e",
                        "trace_id": "2920522dedff493ebe5d84da7be4319f",
                        "data": {
                            "http.request_method": "GET",
                            "http.response.status_code": 200,
                            "http.fragment": "",
                            "http.query": "",
                            "reason": "OK",
                            "url": "http://8.8.8.8/"
                        },
                        "hash": "8e7b6caca435801d",
                        "same_process_as_parent": true
=======
                        "timestamp": 1694732408.3145,
                        "start_timestamp": 1694732407.8367,
                        "exclusive_time": 477.800131,
                        "description": "get my_key",
                        "op": "cache.get_item",
                        "span_id": "97c0ef9770a02f9d",
                        "parent_span_id": "9756d8d7b2b364ff",
                        "trace_id": "77aeb1c16bb544a4a39b8d42944947a3",
                        "data": {
                            "cache.hit": true,
                            "cache.item_size": 8,
                            "thread.id": "6286962688",
                            "thread.name": "Thread-4 (process_request_thread)"

                        },
                        "hash": "e2fae740cccd3781"
                    },
                    {
                        "timestamp": 1694732409.3145,
                        "start_timestamp": 1694732408.8367,
                        "exclusive_time": 477.800131,
                        "description": "get my_key",
                        "op": "cache.get_item",
                        "span_id": "97c0ef9770a02f9d",
                        "parent_span_id": "9756d8d7b2b364ff",
                        "trace_id": "77aeb1c16bb544a4a39b8d42944947a3",
                        "data": {
                            "cache.hit": false,
                            "cache.item_size": 8,
                            "thread.id": "6286962688",
                            "thread.name": "Thread-4 (process_request_thread)"

                        },
                        "hash": "e2fae740cccd3781"
>>>>>>> 72918c1b
                    }
                ]
            }
        "#;

        let mut event = Annotated::<Event>::from_json(json)
            .unwrap()
            .into_value()
            .unwrap();

        extract_span_tags_from_event(&mut event, 200);

        let span_1 = &event.spans.value().unwrap()[0];
        let span_2 = &event.spans.value().unwrap()[1];

        let tags_1 = get_value!(span_1.sentry_tags).unwrap();
        let tags_2 = get_value!(span_2.sentry_tags).unwrap();
<<<<<<< HEAD

        // Loopback IPs are allowed and parsed correctly
        assert_eq!(
            tags_1.get("domain").unwrap().as_str(),
            Some("127.0.0.1:10007")
        );

        // Non-loopback IPs are not allowed
        assert_eq!(tags_2.get("domain"), None);
=======
        let measurements_1 = span_1.value().unwrap().measurements.value().unwrap();

        assert_eq!(tags_1.get("cache.hit").unwrap().as_str(), Some("true"));
        assert_eq!(tags_2.get("cache.hit").unwrap().as_str(), Some("false"));
        assert_debug_snapshot!(measurements_1, @r###"
        Measurements(
            {
                "cache.item_size": Measurement {
                    value: 8.0,
                    unit: Information(
                        Byte,
                    ),
                },
            },
        )
        "###);
>>>>>>> 72918c1b
    }

    #[test]
    fn test_mobile_specific_tags() {
        let json = r#"
            {
                "type": "transaction",
                "platform": "android",
                "start_timestamp": "2021-04-26T07:59:01+0100",
                "timestamp": "2021-04-26T08:00:00+0100",
                "transaction": "foo",
                "sdk": {"name": "sentry.java.android"},
                "contexts": {
                    "trace": {
                        "trace_id": "ff62a8b040f340bda5d830223def1d81",
                        "span_id": "bd429c44b67a3eb4"
                    },
                    "app": {
                        "app_identifier": "io.sentry.samples.android",
                        "app_name": "sentry_android_example"
                    },
                    "os": {
                        "name": "Android",
                        "version": "8.1.0"
                    }
                },
                "measurements": {
                    "app_start_warm": {
                        "value": 1.0,
                        "unit": "millisecond"
                    }
                },
                "spans": [
                    {
                        "op": "ui.load",
                        "span_id": "bd429c44b67a3eb1",
                        "start_timestamp": 1597976300.0000000,
                        "timestamp": 1597976302.0000000,
                        "trace_id": "ff62a8b040f340bda5d830223def1d81",
                        "data": {
                            "thread.id": 1,
                            "thread.name": "main",
                            "app_start_type": "cold"
                        }
                    },
                    {
                        "op": "ui.load",
                        "span_id": "bd429c44b67a3eb1",
                        "start_timestamp": 1597976300.0000000,
                        "timestamp": 1597976302.0000000,
                        "trace_id": "ff62a8b040f340bda5d830223def1d81",
                        "data": {
                            "thread.id": 2,
                            "thread.name": "not main"
                        }
                    },
                    {
                        "op": "file.write",
                        "span_id": "bd429c44b67a3eb1",
                        "start_timestamp": 1597976300.0000000,
                        "timestamp": 1597976302.0000000,
                        "trace_id": "ff62a8b040f340bda5d830223def1d81"
                    }
                ]
            }
        "#;

        let mut event = Annotated::<Event>::from_json(json)
            .unwrap()
            .into_value()
            .unwrap();

        extract_span_tags_from_event(&mut event, 200);

        let span = &event.spans.value().unwrap()[0];

        let tags = span.value().unwrap().sentry_tags.value().unwrap();
        assert_eq!(tags.get("main_thread").unwrap().as_str(), Some("true"));
        assert_eq!(tags.get("os.name").unwrap().as_str(), Some("Android"));
        assert_eq!(tags.get("app_start_type").unwrap().as_str(), Some("cold"));

        let span = &event.spans.value().unwrap()[1];

        let tags = span.value().unwrap().sentry_tags.value().unwrap();
        assert_eq!(tags.get("main_thread"), None);
        assert_eq!(tags.get("app_start_type").unwrap().as_str(), Some("warm"));

        let span = &event.spans.value().unwrap()[2];

        let tags = span.value().unwrap().sentry_tags.value().unwrap();
        assert_eq!(tags.get("main_thread"), None);
        assert_eq!(tags.get("app_start_type").unwrap().as_str(), Some("warm"));
    }

    #[test]
    fn test_span_tags_extraction_from_event_browser_name() {
        let json = r#"
            {
                "type": "transaction",
                "platform": "javascript",
                "start_timestamp": "2021-04-26T07:59:01+0100",
                "timestamp": "2021-04-26T08:00:00+0100",
                "transaction": "foo",
                "contexts": {
                    "trace": {
                        "trace_id": "ff62a8b040f340bda5d830223def1d81",
                        "span_id": "bd429c44b67a3eb4"
                    },
                    "browser": {
                        "name": "Chrome"
                    }
                },
                "spans": [
                    {
                        "op": "resource.script",
                        "span_id": "bd429c44b67a3eb1",
                        "start_timestamp": 1597976300.0000000,
                        "timestamp": 1597976302.0000000,
                        "trace_id": "ff62a8b040f340bda5d830223def1d81"
                    }
                ]
            }
        "#;

        let mut event = Annotated::<Event>::from_json(json)
            .unwrap()
            .into_value()
            .unwrap();

        extract_span_tags_from_event(&mut event, 200);

        let span = &event.spans.value().unwrap()[0];
        let tags = span.value().unwrap().sentry_tags.value().unwrap();
        assert_eq!(
            tags.get("browser.name"),
            Some(&Annotated::new("Chrome".to_string()))
        );
    }

    #[test]
    fn test_span_tags_extraction_from_span_browser_name() {
        let json = r#"
            {
                "op": "resource.script",
                "span_id": "bd429c44b67a3eb1",
                "start_timestamp": 1597976300.0000000,
                "timestamp": 1597976302.0000000,
                "trace_id": "ff62a8b040f340bda5d830223def1d81",
                "data": {
                    "browser.name": "Chrome"
                }
            }
        "#;
        let span = Annotated::<Span>::from_json(json)
            .unwrap()
            .into_value()
            .unwrap();
        let tags = extract_tags(&span, 200, None, None, false, None);

        assert_eq!(
            tags.get(&SpanTagKey::BrowserName),
            Some(&"Chrome".to_string())
        );
    }

    fn extract_tags_supabase(description: impl Into<String>) -> BTreeMap<SpanTagKey, String> {
        let json = r#"{
            "description": "from(my_table)",
            "op": "db.select",
            "origin": "auto.db.supabase",
            "data": {
                "query": [
                    "select(*,other(*))",
                    "in(something, (value1,value2))"
                ]
            }
        }"#;

        let mut span = Annotated::<Span>::from_json(json)
            .unwrap()
            .into_value()
            .unwrap();
        span.description.set_value(Some(description.into()));

        extract_tags(&span, 200, None, None, false, None)
    }

    #[test]
    fn supabase() {
        let tags = extract_tags_supabase("from(mytable)");
        assert_eq!(
            tags.get(&SpanTagKey::Description).map(String::as_str),
            Some("from(mytable)")
        );
        assert_eq!(
            tags.get(&SpanTagKey::Domain).map(String::as_str),
            Some("mytable")
        );
    }

    #[test]
    fn supabase_with_identifiers() {
        let tags = extract_tags_supabase("from(my_table00)");

        assert_eq!(
            tags.get(&SpanTagKey::Description).map(String::as_str),
            Some("from(my_table{%s})")
        );
        assert_eq!(
            tags.get(&SpanTagKey::Domain).map(String::as_str),
            Some("my_table{%s}")
        );
    }

    #[test]
    fn supabase_unsupported() {
        let tags = extract_tags_supabase("something else");

        assert_eq!(tags.get(&SpanTagKey::Description), None);
        assert_eq!(tags.get(&SpanTagKey::Domain), None);
    }
}<|MERGE_RESOLUTION|>--- conflicted
+++ resolved
@@ -1316,16 +1316,86 @@
     }
 
     #[test]
-<<<<<<< HEAD
-    fn test_http_client_domain() {
-=======
     fn test_cache_extraction() {
->>>>>>> 72918c1b
         let json = r#"
             {
                 "spans": [
                     {
-<<<<<<< HEAD
+                        "timestamp": 1694732408.3145,
+                        "start_timestamp": 1694732407.8367,
+                        "exclusive_time": 477.800131,
+                        "description": "get my_key",
+                        "op": "cache.get_item",
+                        "span_id": "97c0ef9770a02f9d",
+                        "parent_span_id": "9756d8d7b2b364ff",
+                        "trace_id": "77aeb1c16bb544a4a39b8d42944947a3",
+                        "data": {
+                            "cache.hit": true,
+                            "cache.item_size": 8,
+                            "thread.id": "6286962688",
+                            "thread.name": "Thread-4 (process_request_thread)"
+
+                        },
+                        "hash": "e2fae740cccd3781"
+                    },
+                    {
+                        "timestamp": 1694732409.3145,
+                        "start_timestamp": 1694732408.8367,
+                        "exclusive_time": 477.800131,
+                        "description": "get my_key",
+                        "op": "cache.get_item",
+                        "span_id": "97c0ef9770a02f9d",
+                        "parent_span_id": "9756d8d7b2b364ff",
+                        "trace_id": "77aeb1c16bb544a4a39b8d42944947a3",
+                        "data": {
+                            "cache.hit": false,
+                            "cache.item_size": 8,
+                            "thread.id": "6286962688",
+                            "thread.name": "Thread-4 (process_request_thread)"
+
+                        },
+                        "hash": "e2fae740cccd3781"
+                    }
+                ]
+            }
+        "#;
+
+        let mut event = Annotated::<Event>::from_json(json)
+            .unwrap()
+            .into_value()
+            .unwrap();
+
+        extract_span_tags_from_event(&mut event, 200);
+
+        let span_1 = &event.spans.value().unwrap()[0];
+        let span_2 = &event.spans.value().unwrap()[1];
+
+        let tags_1 = get_value!(span_1.sentry_tags).unwrap();
+        let tags_2 = get_value!(span_2.sentry_tags).unwrap();
+        let measurements_1 = span_1.value().unwrap().measurements.value().unwrap();
+
+        assert_eq!(tags_1.get("cache.hit").unwrap().as_str(), Some("true"));
+        assert_eq!(tags_2.get("cache.hit").unwrap().as_str(), Some("false"));
+        assert_debug_snapshot!(measurements_1, @r###"
+        Measurements(
+            {
+                "cache.item_size": Measurement {
+                    value: 8.0,
+                    unit: Information(
+                        Byte,
+                    ),
+                },
+            },
+        )
+        "###);
+    }
+
+    #[test]
+    fn test_http_client_domain() {
+        let json = r#"
+            {
+                "spans": [
+                    {
                         "timestamp": 1711007391.89278,
                         "start_timestamp": 1711007391.891537,
                         "exclusive_time": 1.243114,
@@ -1364,42 +1434,6 @@
                         },
                         "hash": "8e7b6caca435801d",
                         "same_process_as_parent": true
-=======
-                        "timestamp": 1694732408.3145,
-                        "start_timestamp": 1694732407.8367,
-                        "exclusive_time": 477.800131,
-                        "description": "get my_key",
-                        "op": "cache.get_item",
-                        "span_id": "97c0ef9770a02f9d",
-                        "parent_span_id": "9756d8d7b2b364ff",
-                        "trace_id": "77aeb1c16bb544a4a39b8d42944947a3",
-                        "data": {
-                            "cache.hit": true,
-                            "cache.item_size": 8,
-                            "thread.id": "6286962688",
-                            "thread.name": "Thread-4 (process_request_thread)"
-
-                        },
-                        "hash": "e2fae740cccd3781"
-                    },
-                    {
-                        "timestamp": 1694732409.3145,
-                        "start_timestamp": 1694732408.8367,
-                        "exclusive_time": 477.800131,
-                        "description": "get my_key",
-                        "op": "cache.get_item",
-                        "span_id": "97c0ef9770a02f9d",
-                        "parent_span_id": "9756d8d7b2b364ff",
-                        "trace_id": "77aeb1c16bb544a4a39b8d42944947a3",
-                        "data": {
-                            "cache.hit": false,
-                            "cache.item_size": 8,
-                            "thread.id": "6286962688",
-                            "thread.name": "Thread-4 (process_request_thread)"
-
-                        },
-                        "hash": "e2fae740cccd3781"
->>>>>>> 72918c1b
                     }
                 ]
             }
@@ -1417,7 +1451,6 @@
 
         let tags_1 = get_value!(span_1.sentry_tags).unwrap();
         let tags_2 = get_value!(span_2.sentry_tags).unwrap();
-<<<<<<< HEAD
 
         // Loopback IPs are allowed and parsed correctly
         assert_eq!(
@@ -1427,24 +1460,6 @@
 
         // Non-loopback IPs are not allowed
         assert_eq!(tags_2.get("domain"), None);
-=======
-        let measurements_1 = span_1.value().unwrap().measurements.value().unwrap();
-
-        assert_eq!(tags_1.get("cache.hit").unwrap().as_str(), Some("true"));
-        assert_eq!(tags_2.get("cache.hit").unwrap().as_str(), Some("false"));
-        assert_debug_snapshot!(measurements_1, @r###"
-        Measurements(
-            {
-                "cache.item_size": Measurement {
-                    value: 8.0,
-                    unit: Information(
-                        Byte,
-                    ),
-                },
-            },
-        )
-        "###);
->>>>>>> 72918c1b
     }
 
     #[test]
