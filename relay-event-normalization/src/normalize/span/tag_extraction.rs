--- conflicted
+++ resolved
@@ -82,12 +82,9 @@
     TraceStatus,
     MessagingDestinationName,
     MessagingMessageId,
-<<<<<<< HEAD
     ThreadName,
     ThreadId,
-=======
     ProfilerId,
->>>>>>> e59b49bf
 }
 
 impl SpanTagKey {
@@ -139,13 +136,9 @@
             SpanTagKey::TraceStatus => "trace.status",
             SpanTagKey::MessagingDestinationName => "messaging.destination.name",
             SpanTagKey::MessagingMessageId => "messaging.message.id",
-<<<<<<< HEAD
             SpanTagKey::ThreadName => "thread.name",
             SpanTagKey::ThreadId => "thread.id",
-=======
-
             SpanTagKey::ProfilerId => "profiler_id",
->>>>>>> e59b49bf
         }
     }
 }
