--- conflicted
+++ resolved
@@ -121,16 +121,9 @@
 /// During ingestion, the metric namespace is validated against a list of known and enabled
 /// namespaces. Metrics in disabled namespaces are dropped during ingestion.
 ///
-<<<<<<< HEAD
-/// Right now this successfully deserializes any kind of string, but in reality only `"sessions"`
-/// (for release health) and `"transactions"` (for metrics-enhanced performance) is supported.
-/// Everything else is dropped both in the metrics aggregator and in the store service.
-#[derive(Clone, Copy, Debug, Hash, PartialEq, Eq, PartialOrd, Ord)]
-=======
 /// At a later stage, namespaces are used to route metrics to their associated infra structure and
 /// enforce usecase-specific configuration.
-#[derive(Clone, Copy, Debug, PartialEq, Eq, PartialOrd, Ord)]
->>>>>>> 856a9a3a
+#[derive(Clone, Copy, Debug, Hash, PartialEq, Eq, PartialOrd, Ord)]
 pub enum MetricNamespace {
     /// Metrics extracted from sessions.
     Sessions,
