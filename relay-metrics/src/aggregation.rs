--- conflicted
+++ resolved
@@ -1752,27 +1752,12 @@
     /// Split the provided buckets into batches and process each batch with the given function.
     ///
     /// For each batch, log a histogram metric.
-<<<<<<< HEAD
-    fn process_batches<F>(
-        &self,
-        buckets: impl IntoIterator<Item = Bucket>,
-        partition_key: Option<u64>,
-        mut process: F,
-    ) where
-=======
     fn process_batches<F>(&self, buckets: impl IntoIterator<Item = Bucket>, mut process: F)
     where
->>>>>>> 0f5f804c
         F: FnMut(Vec<Bucket>),
     {
         let capped_batches =
             CappedBucketIter::new(buckets.into_iter(), self.config.max_flush_bytes);
-<<<<<<< HEAD
-        let partition_tag = partition_key
-            .map(|n| n.to_string())
-            .unwrap_or_else(|| "none".to_string());
-=======
->>>>>>> 0f5f804c
 
         let num_batches = capped_batches
             .map(|batch| {
