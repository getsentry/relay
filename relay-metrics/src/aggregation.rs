--- conflicted
+++ resolved
@@ -1826,7 +1826,8 @@
 
         let force = matches!(&self.state, AggregatorState::ShuttingDown);
 
-<<<<<<< HEAD
+        let mut stats = BTreeMap::new();
+
         relay_statsd::metric!(
             timer(MetricTimers::BucketsScanDuration),
             aggregator = &self.name,
@@ -1839,6 +1840,13 @@
                         let value = mem::replace(&mut entry.value, BucketValue::Counter(0.0));
                         cost_tracker.subtract_cost(key.project_key, key.cost());
                         cost_tracker.subtract_cost(key.project_key, value.cost());
+
+                        let (bucket_count, item_count) = stats
+                            .entry((metric_type_tag(&value), metric_name_tag(&key.metric_name)))
+                            .or_insert((0usize, 0usize));
+                        *bucket_count += 1;
+                        *item_count += value.len();
+
                         let bucket = Bucket::from_parts(key.clone(), bucket_interval, value);
                         buckets
                             .entry(key.project_key)
@@ -1855,41 +1863,6 @@
                 });
             }
         );
-=======
-        let mut stats = BTreeMap::new();
-
-        relay_statsd::metric!(timer(MetricTimers::BucketsScanDuration), {
-            let bucket_interval = self.config.bucket_interval;
-            let cost_tracker = &mut self.cost_tracker;
-            self.buckets.retain(|key, entry| {
-                if force || entry.elapsed() {
-                    // Take the value and leave a placeholder behind. It'll be removed right after.
-                    let value = mem::replace(&mut entry.value, BucketValue::Counter(0.0));
-                    cost_tracker.subtract_cost(key.project_key, key.cost());
-                    cost_tracker.subtract_cost(key.project_key, value.cost());
-
-                    let (bucket_count, item_count) = stats
-                        .entry((metric_type_tag(&value), metric_name_tag(&key.metric_name)))
-                        .or_insert((0usize, 0usize));
-                    *bucket_count += 1;
-                    *item_count += value.len();
-
-                    let bucket = Bucket::from_parts(key.clone(), bucket_interval, value);
-                    buckets
-                        .entry(key.project_key)
-                        .or_default()
-                        .push(HashedBucket {
-                            hashed_key: key.hash64(),
-                            bucket,
-                        });
-
-                    false
-                } else {
-                    true
-                }
-            });
-        });
->>>>>>> bb7c89c9
 
         for ((ty, name), (bucket_count, item_count)) in stats.into_iter() {
             relay_statsd::metric!(
