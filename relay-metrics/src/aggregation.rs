--- conflicted
+++ resolved
@@ -1056,38 +1056,11 @@
 
     /// Pop and return the buckets that are eligible for flushing out according to bucket interval.
     ///
-<<<<<<< HEAD
     /// Note that this function is primarily intended for tests.
     pub fn pop_flush_buckets(&mut self) -> HashMap<ProjectKey, Vec<Bucket>> {
+        relay_statsd::metric!(gauge(MetricGauges::Buckets) = self.buckets.len() as u64);
+
         let mut buckets = HashMap::<ProjectKey, Vec<Bucket>>::new();
-
-        self.buckets.retain(|key, entry| {
-            if entry.elapsed() {
-                // Take the value and leave a placeholder behind. It'll be removed right after.
-                let value = std::mem::replace(&mut entry.value, BucketValue::Counter(0.0));
-                let bucket = Bucket::from_parts(key.clone(), value);
-                buckets.entry(key.project_key).or_default().push(bucket);
-                false
-            } else {
-                true
-            }
-        });
-
-        buckets
-    }
-
-    /// Sends the [`FlushBuckets`] message to the receiver.
-    ///
-    /// If the receiver returns buckets, they are merged back into the cache.
-    fn try_flush(&mut self, context: &mut <Self as Actor>::Context) {
-        let buckets = self.pop_flush_buckets();
-
-        if buckets.is_empty() {
-=======
-    /// If the receiver returns buckets, they are merged back into the cache.
-    fn try_flush(&mut self, context: &mut <Self as Actor>::Context) {
-        relay_statsd::metric!(gauge(MetricGauges::Buckets) = self.buckets.len() as u64);
-        let mut flush_buckets = HashMap::<ProjectKey, Vec<Bucket>>::new();
 
         relay_statsd::metric!(timer(MetricTimers::BucketsScanDuration), {
             self.buckets.retain(|key, entry| {
@@ -1095,10 +1068,7 @@
                     // Take the value and leave a placeholder behind. It'll be removed right after.
                     let value = std::mem::replace(&mut entry.value, BucketValue::Counter(0.0));
                     let bucket = Bucket::from_parts(key.clone(), value);
-                    flush_buckets
-                        .entry(key.project_key)
-                        .or_default()
-                        .push(bucket);
+                    buckets.entry(key.project_key).or_default().push(bucket);
                     false
                 } else {
                     true
@@ -1106,8 +1076,16 @@
             });
         });
 
-        if flush_buckets.is_empty() {
->>>>>>> 94a78b8c
+        buckets
+    }
+
+    /// Sends the [`FlushBuckets`] message to the receiver.
+    ///
+    /// If the receiver returns buckets, they are merged back into the cache.
+    fn try_flush(&mut self, context: &mut <Self as Actor>::Context) {
+        let buckets = self.pop_flush_buckets();
+
+        if buckets.is_empty() {
             return;
         }
 
