--- conflicted
+++ resolved
@@ -16,14 +16,10 @@
 use relay_system::{Controller, Shutdown};
 
 use crate::statsd::{MetricCounters, MetricGauges, MetricHistograms, MetricSets, MetricTimers};
-<<<<<<< HEAD
-use crate::{protocol, Metric, MetricNamespace, MetricResourceIdentifier, MetricType, MetricValue};
-=======
 use crate::{
-    protocol, CounterType, DistributionType, GaugeType, Metric, MetricType, MetricUnit,
-    MetricValue, SetType,
+    protocol, CounterType, DistributionType, GaugeType, Metric, MetricNamespace,
+    MetricResourceIdentifier, MetricType, MetricUnit, MetricValue, SetType,
 };
->>>>>>> d8f887a5
 
 /// Interval for the flush cycle of the [`Aggregator`].
 const FLUSH_INTERVAL: Duration = Duration::from_millis(100);
