--- conflicted
+++ resolved
@@ -92,20 +92,12 @@
     Uptime = 21,
     /// Counts the number of individual attachments, as opposed to the number of bytes in an attachment.
     AttachmentItem = 22,
-<<<<<<< HEAD
-    /// LogCount
-=======
     /// LogItem
->>>>>>> 20e75e45
     ///
     /// This is the category for logs for which we store the count log events for users for measuring
     /// missing breadcrumbs, and count of logs for rate limiting purposes.
     LogItem = 23,
-<<<<<<< HEAD
-    /// LogBytes
-=======
     /// LogByte
->>>>>>> 20e75e45
     ///
     /// This is the category for logs for which we store log event total bytes for users.
     LogByte = 24,
