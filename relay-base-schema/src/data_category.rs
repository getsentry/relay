//! Defines the [`DataCategory`] type that classifies data Relay can handle.

use std::convert::TryInto;
use std::fmt;
use std::str::FromStr;

use serde::{Deserialize, Serialize};

use crate::events::EventType;

/// Classifies the type of data that is being ingested.
#[derive(Clone, Copy, Debug, Eq, Hash, Ord, PartialEq, PartialOrd, Deserialize, Serialize)]
#[serde(rename_all = "snake_case")]
#[repr(i8)]
pub enum DataCategory {
    /// Reserved and unused.
    Default = 0,
    /// Error events and Events with an `event_type` not explicitly listed below.
    Error = 1,
    /// Transaction events.
    Transaction = 2,
    /// Events with an event type of `csp`, `hpkp`, `expectct` and `expectstaple`.
    Security = 3,
    /// An attachment. Quantity is the size of the attachment in bytes.
    Attachment = 4,
    /// Session updates. Quantity is the number of updates in the batch.
    Session = 5,
    /// Profile
    ///
    /// This is the category for processed profiles (all profiles, whether or not we store them).
    Profile = 6,
    /// Session Replays
    Replay = 7,
    /// DEPRECATED: A transaction for which metrics were extracted.
    ///
    /// This category is now obsolete because the `Transaction` variant will represent
    /// processed transactions from now on.
    TransactionProcessed = 8,
    /// Indexed transaction events.
    ///
    /// This is the category for transaction payloads that were accepted and stored in full. In
    /// contrast, `transaction` only guarantees that metrics have been accepted for the transaction.
    TransactionIndexed = 9,
    /// Monitor check-ins.
    Monitor = 10,
    /// Indexed Profile
    ///
    /// This is the category for indexed profiles that will be stored later.
    ProfileIndexed = 11,
    /// Span
    ///
    /// This is the category for spans from which we extracted metrics from.
    Span = 12,
    /// Monitor Seat
    ///
    /// Represents a monitor job that has scheduled monitor checkins. The seats are not ingested
    /// but we define it here to prevent clashing values since this data category enumeration
    /// is also used outside of Relay via the Python package.
    MonitorSeat = 13,
    /// User Feedback
    ///
    /// Represents a User Feedback processed.
    /// Currently standardized on name UserReportV2 to avoid clashing with the old UserReport.
    /// TODO(jferg): Rename this to UserFeedback once old UserReport is deprecated.
    UserReportV2 = 14,
    /// Metric buckets.
    MetricBucket = 15,
    /// SpanIndexed
    ///
    /// This is the category for spans we store in full.
    SpanIndexed = 16,
    /// ProfileDuration
    ///
<<<<<<< HEAD
    /// This data category is used to count the number of milliseconds we have per profile chunk.
    ProfileDuration = 17,
    /// ProfileDurationIndexed
    ///
    /// This data category is used to count the number of milliseconds we have per indexed profile chunk.
    /// We will then bill per second.
    ProfileDurationIndexed = 18,

=======
    /// This data category is used to count the number of milliseconds we have per indexed profile chunk.
    /// We will then bill per second.
    ProfileDuration = 17,
>>>>>>> b2dec089
    //
    // IMPORTANT: After adding a new entry to DataCategory, go to the `relay-cabi` subfolder and run
    // `make header` to regenerate the C-binding. This allows using the data category from Python.
    // Rerun this step every time the **code name** of the variant is updated.
    //
    /// Any other data category not known by this Relay.
    #[serde(other)]
    Unknown = -1,
}

impl DataCategory {
    /// Returns the data category corresponding to the given name.
    pub fn from_name(string: &str) -> Self {
        // TODO: This should probably use serde.
        match string {
            "default" => Self::Default,
            "error" => Self::Error,
            "transaction" => Self::Transaction,
            "security" => Self::Security,
            "attachment" => Self::Attachment,
            "session" => Self::Session,
            "profile" => Self::Profile,
            "profile_indexed" => Self::ProfileIndexed,
            "replay" => Self::Replay,
            "transaction_processed" => Self::TransactionProcessed,
            "transaction_indexed" => Self::TransactionIndexed,
            "monitor" => Self::Monitor,
            "span" => Self::Span,
            "monitor_seat" => Self::MonitorSeat,
            "feedback" => Self::UserReportV2,
            "metric_bucket" => Self::MetricBucket,
            "span_indexed" => Self::SpanIndexed,
            "profile_duration" => Self::ProfileDuration,
<<<<<<< HEAD
            "profile_duration_indexed" => Self::ProfileDurationIndexed,
=======
>>>>>>> b2dec089
            _ => Self::Unknown,
        }
    }

    /// Returns the canonical name of this data category.
    pub fn name(self) -> &'static str {
        // TODO: This should probably use serde.
        match self {
            Self::Default => "default",
            Self::Error => "error",
            Self::Transaction => "transaction",
            Self::Security => "security",
            Self::Attachment => "attachment",
            Self::Session => "session",
            Self::Profile => "profile",
            Self::ProfileIndexed => "profile_indexed",
            Self::Replay => "replay",
            Self::TransactionProcessed => "transaction_processed",
            Self::TransactionIndexed => "transaction_indexed",
            Self::Monitor => "monitor",
            Self::Span => "span",
            Self::MonitorSeat => "monitor_seat",
            Self::UserReportV2 => "feedback",
            Self::MetricBucket => "metric_bucket",
            Self::SpanIndexed => "span_indexed",
            Self::ProfileDuration => "profile_duration",
<<<<<<< HEAD
            Self::ProfileDurationIndexed => "profile_duration_indexed",
=======
>>>>>>> b2dec089
            Self::Unknown => "unknown",
        }
    }

    /// Returns true if the DataCategory refers to an error (i.e an error event).
    pub fn is_error(self) -> bool {
        matches!(self, Self::Error | Self::Default | Self::Security)
    }

    /// Returns the numeric value for this outcome.
    pub fn value(self) -> Option<u8> {
        // negative values (Internal and Unknown) cannot be sent as
        // outcomes (internally so!)
        (self as i8).try_into().ok()
    }

    /// Returns a dedicated category for indexing if this data can be converted to metrics.
    ///
    /// This returns `None` for most data categories.
    pub fn index_category(self) -> Option<Self> {
        match self {
            Self::Transaction => Some(Self::TransactionIndexed),
            _ => None,
        }
    }
}

impl fmt::Display for DataCategory {
    fn fmt(&self, f: &mut fmt::Formatter<'_>) -> fmt::Result {
        write!(f, "{}", self.name())
    }
}

impl FromStr for DataCategory {
    type Err = ();

    fn from_str(string: &str) -> Result<Self, Self::Err> {
        Ok(Self::from_name(string))
    }
}

impl From<EventType> for DataCategory {
    fn from(ty: EventType) -> Self {
        match ty {
            EventType::Default | EventType::Error | EventType::Nel => Self::Error,
            EventType::Transaction => Self::Transaction,
            EventType::Csp | EventType::Hpkp | EventType::ExpectCt | EventType::ExpectStaple => {
                Self::Security
            }
            EventType::UserReportV2 => Self::UserReportV2,
        }
    }
}<|MERGE_RESOLUTION|>--- conflicted
+++ resolved
@@ -71,20 +71,9 @@
     SpanIndexed = 16,
     /// ProfileDuration
     ///
-<<<<<<< HEAD
-    /// This data category is used to count the number of milliseconds we have per profile chunk.
-    ProfileDuration = 17,
-    /// ProfileDurationIndexed
-    ///
-    /// This data category is used to count the number of milliseconds we have per indexed profile chunk.
-    /// We will then bill per second.
-    ProfileDurationIndexed = 18,
-
-=======
     /// This data category is used to count the number of milliseconds we have per indexed profile chunk.
     /// We will then bill per second.
     ProfileDuration = 17,
->>>>>>> b2dec089
     //
     // IMPORTANT: After adding a new entry to DataCategory, go to the `relay-cabi` subfolder and run
     // `make header` to regenerate the C-binding. This allows using the data category from Python.
@@ -118,10 +107,6 @@
             "metric_bucket" => Self::MetricBucket,
             "span_indexed" => Self::SpanIndexed,
             "profile_duration" => Self::ProfileDuration,
-<<<<<<< HEAD
-            "profile_duration_indexed" => Self::ProfileDurationIndexed,
-=======
->>>>>>> b2dec089
             _ => Self::Unknown,
         }
     }
@@ -148,10 +133,6 @@
             Self::MetricBucket => "metric_bucket",
             Self::SpanIndexed => "span_indexed",
             Self::ProfileDuration => "profile_duration",
-<<<<<<< HEAD
-            Self::ProfileDurationIndexed => "profile_duration_indexed",
-=======
->>>>>>> b2dec089
             Self::Unknown => "unknown",
         }
     }
