name: CI

on:
  push:
    branches:
      - master
      - release/**
      - release-library/**

  pull_request:

env:
  RUSTFLAGS: -Dwarnings

jobs:
  lint:
    name: Lint
    runs-on: ubuntu-latest
    steps:
      - uses: actions/checkout@v2
        with:
          submodules: recursive

      - uses: actions/setup-python@v2
        with:
          python-version: 3.7

      - name: Install Dependencies
        run: pip install -U -r requirements-dev.txt

      - name: Run Black
        run: black --check py tests --exclude '\.eggs|sentry_relay/_lowlevel.*'

      - name: Run Flake8
        run: flake8 py

      - uses: actions-rs/toolchain@v1
        with:
          toolchain: stable
          profile: minimal
          components: clippy, rustfmt
          override: true

      - uses: swatinem/rust-cache@v1
        with:
          key: ${{ github.job }}

      - name: Run Rustfmt
        uses: actions-rs/cargo@v1
        with:
          command: fmt
          args: --all -- --check

      - name: Run Clippy
        uses: actions-rs/cargo@v1
        with:
          command: clippy
          args: --workspace --all-features --tests -- -D clippy::all

  test:
    strategy:
      fail-fast: false
      matrix:
        os: [macos-latest, windows-latest]

    name: Test (${{ matrix.os }})
    runs-on: ${{ matrix.os }}

    # Skip redundant checks for library releases
    if: "!startsWith(github.ref, 'refs/heads/release-library/')"

    steps:
      - uses: actions/checkout@v2
        with:
          submodules: recursive

      - uses: actions-rs/toolchain@v1
        with:
          toolchain: stable
          profile: minimal
          override: true

      - uses: swatinem/rust-cache@v1
        with:
          key: ${{ github.job }}

      - name: Run Cargo Tests
        uses: actions-rs/cargo@v1
        with:
          command: test
          args: --workspace

  test_all:
    name: Test All Features (ubuntu-latest)
    runs-on: ubuntu-latest

    # Skip redundant checks for library releases
    if: "!startsWith(github.ref, 'refs/heads/release-library/')"

    # Testing all features requires Docker container operations that are only available on
    # `ubuntu-latest`. This `test-all` job is to be seen as complementary to the `test` job. If
    # services become available on other platforms, the jobs should be consolidated. See
    # https://docs.github.com/en/actions/guides/about-service-containers

    services:
      redis: # https://docs.github.com/en/actions/guides/creating-redis-service-containers
        image: redis
        ports:
          - 6379:6379

    steps:
      - uses: actions/checkout@v2
        with:
          submodules: recursive

      - uses: actions-rs/toolchain@v1
        with:
          toolchain: stable
          profile: minimal
          override: true

      - uses: swatinem/rust-cache@v1
        with:
          key: ${{ github.job }}

      - name: Run Cargo Tests
        uses: actions-rs/cargo@v1
        with:
          command: test
          args: --workspace --all-features

  test_py:
    strategy:
      fail-fast: false
      matrix:
        python-version: [3.7]

    # Skip redundant checks for binary releases
    if: "!startsWith(github.ref, 'refs/heads/release/')"

    name: Test Python ${{ matrix.python-version }}
    runs-on: ubuntu-latest

    steps:
      - uses: actions/checkout@v2
        with:
          submodules: recursive

      - uses: actions-rs/toolchain@v1
        with:
          toolchain: stable
          profile: minimal
          override: true

      - uses: actions/setup-python@v2
        with:
          python-version: ${{ matrix.python-version }}

      - name: Install Dependencies
        run: pip install -U pytest

      - uses: swatinem/rust-cache@v1
        with:
          key: ${{ github.job }}

      - name: Build and Install Library
        run: pip install -v --editable py
        env:
          RELAY_DEBUG: 1

      - name: Run Python Tests
        run: pytest -v py

  test_integration:
    name: Integration Tests
    runs-on: ubuntu-latest

    # Skip redundant checks for library releases
    if: "!startsWith(github.ref, 'refs/heads/release-library/')"

    services:
      redis: # https://docs.github.com/en/actions/guides/creating-redis-service-containers
        image: redis
        ports:
          - 6379:6379

      zookeeper:
        image: confluentinc/cp-zookeeper
        env:
          ZOOKEEPER_CLIENT_PORT: 2181

      kafka:
        image: confluentinc/cp-kafka
        env:
          KAFKA_ZOOKEEPER_CONNECT: zookeeper:2181
          KAFKA_ADVERTISED_LISTENERS: PLAINTEXT://127.0.0.1:9092
          KAFKA_OFFSETS_TOPIC_REPLICATION_FACTOR: 1
          KAFKA_OFFSETS_TOPIC_NUM_PARTITIONS: 1
        ports:
          - 9092:9092

    steps:
      - uses: actions/checkout@v2
        with:
          submodules: recursive

      - uses: actions-rs/toolchain@v1
        with:
          toolchain: stable
          profile: minimal
          override: true

      - uses: swatinem/rust-cache@v1
        with:
          key: ${{ github.job }}

      - name: Cargo build
        uses: actions-rs/cargo@v1
        with:
          command: build
          args: --all-features

      - uses: actions/setup-python@v2
        with:
          python-version: 3.7

      - name: Install dependencies
        run: pip install -U -r requirements-test.txt

      - name: Run tests
        run: pytest tests -n auto -v
        env:
          RELAY_VERSION_CHAIN: '20.6.0,latest'

  test_against_latest_sentry:
    name: Sentry-Relay Integration Tests
    runs-on: ubuntu-latest

    steps:
      - name: Checkout Relay
        uses: actions/checkout@v2
        with:
          submodules: recursive

      - uses: actions-rs/toolchain@v1
        with:
          toolchain: stable
          profile: minimal
          override: true

      - uses: swatinem/rust-cache@v1
        with:
          key: ${{ github.job }}

      - name: Cargo build
        uses: actions-rs/cargo@v1
        with:
          command: build
          args: --all-features

      # Checkout Sentry and run integration tests against latest Relay
      - name: Checkout sentry
        uses: actions/checkout@v2
        with:
          repository: getsentry/sentry
<<<<<<< HEAD
          # XXX: Temporary branch
          ref: armenzg/support-different-relay-image-for-tests
=======
          # XXX: Temporary change
          ref: armenzg/sentry-setup-action-minor-changes
>>>>>>> d97a5870
          path: sentry

      - uses: actions/setup-python@v2
        with:
          python-version: 3.6

      - name: Setup steps
        id: setup
        run: |
          pip install --upgrade pip wheel
          echo "::set-output name=pip-cache-dir::$(pip cache dir)"
          # We cannot execute actions that are not placed under .github of the main repo
          mkdir -p .github/actions/setup-sentry/
          cp sentry/.github/actions/setup-sentry/action.yml .github/actions/setup-sentry/action.yml

      - name: Sentry's pip cache
        uses: actions/cache@v2
        with:
          path: ${{ steps.setup.outputs.pip-cache-dir }}
          key: sentry-deps-${{ hashFiles('sentry/requirements**.txt') }}
          restore-keys: sentry-deps-

      - name: Setup Sentry
        uses: ./.github/actions/setup-sentry
        with:
          workdir: sentry
          snuba: true
          kafka: true

      - name: Run Sentry integration tests
        working-directory: sentry
        env:
          RELAY_DOCKER_TAG: ${github.sha}
        run: |
          echo "Testing agasint ${RELAY_DOCKER_TAG}"
          make test-relay-integration<|MERGE_RESOLUTION|>--- conflicted
+++ resolved
@@ -263,13 +263,8 @@
         uses: actions/checkout@v2
         with:
           repository: getsentry/sentry
-<<<<<<< HEAD
-          # XXX: Temporary branch
-          ref: armenzg/support-different-relay-image-for-tests
-=======
           # XXX: Temporary change
           ref: armenzg/sentry-setup-action-minor-changes
->>>>>>> d97a5870
           path: sentry
 
       - uses: actions/setup-python@v2
