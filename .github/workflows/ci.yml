--- conflicted
+++ resolved
@@ -262,7 +262,6 @@
 
       - name: Build relay-deps images
         run: |
-<<<<<<< HEAD
           docker pull ghcr.io/getsentry/relay-deps-ci:latest
           docker build . \
             --build-arg BUILDKIT_INLINE_CACHE=1 \
@@ -277,11 +276,6 @@
       #     docker pull ghcr.io/getsentry/relay-ci:$GITHUB_SHA || \
       #       docker pull ghcr.io/getsentry/relay-ci:${{ steps.branch.outputs.branch }} || \
       #       docker pull ghcr.io/getsentry/relay-ci:latest || true
-=======
-          docker pull ghcr.io/getsentry/relay-ci:${{ github.sha }} || \
-            docker pull ghcr.io/getsentry/relay-ci:${{ steps.branch.outputs.branch }} || \
-            docker pull ghcr.io/getsentry/relay-ci:latest || true
->>>>>>> 5aa726aa
 
       - name: Build relay docker image for CI
         run: |
@@ -322,19 +316,11 @@
           docker build . \
             --build-arg BUILDKIT_INLINE_CACHE=1 \
             -t ghcr.io/getsentry/relay-ci:latest \
-<<<<<<< HEAD
-            -t ghcr.io/getsentry/relay-ci:$GITHUB_SHA \
-            -t ghcr.io/getsentry/snuba-ci:${{ needs.relay-image.outputs.branch }} \
+            -t ghcr.io/getsentry/relay-ci:${{ github.sha }} \
+            -t ghcr.io/getsentry/relay-ci:${{ needs.relay-image.outputs.branch }} \
             --cache-from ghcr.io/getsentry/relay-ci:latest \
             --cache-from ghcr.io/getsentry/relay-ci:${{ needs.relay-image.outputs.branch }} \
-            --cache-from ghcr.io/getsentry/relay-ci:$GITHUB_SHA
-=======
-            -t ghcr.io/getsentry/relay-ci:${{ github.sha }} \
-            -t ghcr.io/getsentry/relay-ci:${{ steps.branch.outputs.branch }} \
-            --cache-from ghcr.io/getsentry/relay-ci:latest \
-            --cache-from ghcr.io/getsentry/relay-ci:${{ steps.branch.outputs.branch }} \
-            --cache-from ghcr.io/getsentry/relay-ci:${{ github.sha }} .
->>>>>>> 5aa726aa
+            --cache-from ghcr.io/getsentry/relay-ci:${{ github.sha }}
 
       # Checkout Sentry and run integration tests against latest Relay
       - name: Checkout sentry
