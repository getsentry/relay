name: CI

on:
  push:
    branches:
      - release/**
      - release-library/**

  pull_request:
    types: [opened, synchronize, reopened, labeled]

  merge_group:

concurrency:
  group: ${{ github.workflow }}-${{ github.head_ref || github.run_id }}
  cancel-in-progress: true

env:
  CARGO_TERM_COLOR: always
  RELAY_CARGO_ARGS: "--locked"
  IS_MASTER: "${{ github.event_name == 'merge_group' }}"

jobs:
  lint:
    needs: build-setup
    name: Lint
    runs-on: ubuntu-latest
    env:
      RUSTFLAGS: ${{ needs.build-setup.outputs.rustflags }}
      SSH_PRIVATE_KEY: ${{ secrets.SSH_PRIVATE_KEY }}

    steps:
      - name: Install libcurl-dev
        run: |
          sudo apt-get update
          sudo apt-get install -y libcurl4-openssl-dev

      - uses: actions/checkout@v5
        with:
          submodules: recursive

      - name: Setup SSH agent
        if: env.SSH_PRIVATE_KEY != ''
        uses: webfactory/ssh-agent@v0.9.0
        with:
          ssh-private-key: ${{ env.SSH_PRIVATE_KEY }}

      - uses: actions/setup-python@v5
        with:
          python-version: "3.11"

      - name: Install Rust Toolchain
        run: |
          rustup toolchain install stable --profile minimal --no-self-update
          rustup component add clippy rustfmt rust-docs --toolchain stable

      - uses: swatinem/rust-cache@v2
        with:
          key: ${{ github.job }}

      - run: make style lint

      - name: Check Docs
        run: cargo doc --workspace --all-features --no-deps --document-private-items
        env:
          RUSTDOCFLAGS: -Dwarnings

  lint_default:
    name: Lint Rust Default Features
    runs-on: ubuntu-latest

    steps:
      - name: Install libcurl-dev
        run: |
          sudo apt-get update
          sudo apt-get install -y libcurl4-openssl-dev

      - uses: actions/checkout@v5
        with:
          submodules: recursive

      - name: Install Rust Toolchain
        run: rustup toolchain install stable --profile minimal --component clippy --no-self-update

      - uses: swatinem/rust-cache@v2
        with:
          key: ${{ github.job }}

      - name: Run Clippy
        run: cargo clippy --workspace --all-targets --no-deps -- -D warnings

  devservices-files-changed:
    name: detect what files changed
    runs-on: ubuntu-24.04
    timeout-minutes: 3
    outputs:
      devservices-files-changed: ${{ steps.changes.outputs.devservices-files-changed }}
    steps:
      - uses: actions/checkout@ff7abcd0c3c05ccf6adc123a8cd1fd4fb30fb493 # v4.1.7
      - uses: dorny/paths-filter@de90cc6fb38fc0963ad72b210f1f284cd68cea36 # v3.0.2
        name: Check for file changes
        id: changes
        with:
          token: ${{ github.token }}
          filters: |
            devservices-files-changed:
              - 'devservices/**'
              - '.github/workflows/ci.yml'

  test:
    needs: build-setup
    timeout-minutes: 20
    strategy:
      fail-fast: false
      matrix:
        os: [macos-latest, windows-latest]

    name: Test (${{ matrix.os }})
    runs-on: ${{ matrix.os }}
    env:
      RUSTFLAGS: ${{ needs.build-setup.outputs.rustflags }}
      SSH_PRIVATE_KEY: ${{ secrets.SSH_PRIVATE_KEY }}

    # Skip redundant checks for library releases
    if: "!startsWith(github.ref, 'refs/heads/release-library/')"

    steps:
      - uses: actions/checkout@v5
        with:
          submodules: recursive

      - name: Setup SSH agent
        if: env.SSH_PRIVATE_KEY != ''
        # Windows needs an older versino of the ssh agent: https://github.com/webfactory/ssh-agent/pull/17
        uses: webfactory/ssh-agent@v0.7.0
        with:
          ssh-private-key: ${{ env.SSH_PRIVATE_KEY }}

      - name: Install Rust Toolchain
        run: rustup toolchain install stable --profile minimal --no-self-update

      - uses: swatinem/rust-cache@v2
        with:
          key: ${{ github.job }}

      - name: Run Cargo Tests
        run: cargo test --workspace

  test_all:
    needs: build-setup
    timeout-minutes: 15
    name: Test All Features (ubuntu-latest)
    runs-on: ubuntu-latest
    env:
      RUSTFLAGS:  ${{ needs.build-setup.outputs.rustflags }}
      SSH_PRIVATE_KEY:  ${{ secrets.SSH_PRIVATE_KEY }}

    # Skip redundant checks for library releases
    if: "!startsWith(github.ref, 'refs/heads/release-library/')"

    # Testing all features requires Docker container operations that are only available on
    # `ubuntu-latest`. This `test-all` job is to be seen as complementary to the `test` job. If
    # services become available on other platforms, the jobs should be consolidated. See
    # https://docs.github.com/en/actions/guides/about-service-containers

    services:
      redis: # https://docs.github.com/en/actions/guides/creating-redis-service-containers
        image: ghcr.io/getsentry/image-mirror-library-redis:5.0-alpine
        ports:
          - 6379:6379
      redis_secondary:
        image: ghcr.io/getsentry/image-mirror-library-redis:5.0-alpine
        ports:
          - 6380:6379

    steps:
      - name: Install libcurl-dev
        run: |
          sudo apt-get update
          sudo apt-get install -y libcurl4-openssl-dev

      - uses: actions/checkout@v5
        with:
          submodules: recursive

      - name: Setup SSH agent
        if: env.SSH_PRIVATE_KEY != ''
        uses: webfactory/ssh-agent@v0.9.0
        with:
          ssh-private-key: ${{ env.SSH_PRIVATE_KEY }}

      - name: Install Rust Toolchain
        run: rustup toolchain install stable --profile minimal --no-self-update

      - uses: swatinem/rust-cache@v2
        with:
          key: ${{ github.job }}

      - name: Run Cargo Tests
        run: cargo test --workspace --all-features

  test_py:
    # Skip redundant checks for binary releases
    if: "!startsWith(github.ref, 'refs/heads/release/')"

    name: Test Python
    runs-on: ubuntu-latest

    steps:
      - uses: actions/checkout@v5
        with:
          submodules: recursive

      - name: Install Rust Toolchain
        run: rustup toolchain install stable --profile minimal --no-self-update

      - uses: actions/setup-python@v5
        with:
          python-version: "3.10"

      - name: Install Dependencies
        run: pip install -U pytest

      - uses: swatinem/rust-cache@v2
        with:
          key: ${{ github.job }}

      - name: Build and Install Library
        run: pip install -v --editable py
        env:
          RELAY_DEBUG: 1

      - name: Run Python Tests
        run: pytest -v py

  build-setup:
    name: Setup build metadata
    runs-on: ubuntu-latest

    if: "!startsWith(github.ref, 'refs/heads/release-library/')"

    env:
      FULL_CI: "${{
        github.ref == 'refs/heads/master'
        || github.event_name == 'merge_group'
        || startsWith(github.ref, 'refs/heads/release/')
        || contains(github.event.pull_request.labels.*.name, 'Trigger: Full-CI')
      }}"

    steps:
      - id: set-outputs
        run: |
          echo "full_ci=$FULL_CI" >> $GITHUB_OUTPUT

          if [[ "$FULL_CI" == "true" ]]; then
            echo "Running full CI"
            echo 'image_names=["relay", "relay-pop"]' >> $GITHUB_OUTPUT
            echo 'targets=["x86_64-unknown-linux-gnu", "aarch64-unknown-linux-gnu"]' >> $GITHUB_OUTPUT
            echo 'platforms=["linux/amd64","linux/arm64"]' >> $GITHUB_OUTPUT
          else
            echo "Skipping some CI steps"
            echo 'image_names=["relay"]' >> $GITHUB_OUTPUT
            echo 'targets=["x86_64-unknown-linux-gnu"]' >> $GITHUB_OUTPUT
            echo 'platforms=["linux/amd64"]' >> $GITHUB_OUTPUT
          fi

          if [[ ("${{ github.event.pull_request.head.repo.fork }}" != "true" && "${{ github.actor }}" != "dependabot[bot]") || "${{ needs.build-setup.outputs.full_ci }}" == "true" ]]; then
            echo "rustflags=--cfg sentry --cfg tokio_unstable" >> "$GITHUB_OUTPUT"
          else
            echo "rustflags=--cfg tokio_unstable" >> "$GITHUB_OUTPUT"
          fi

    outputs:
      image_names: "${{ steps.set-outputs.outputs.image_names }}"
      targets: "${{ steps.set-outputs.outputs.targets }}"
      platforms: "${{ steps.set-outputs.outputs.platforms }}"
      full_ci: "${{ steps.set-outputs.outputs.full_ci }}"
      rustflags: "${{ steps.set-outputs.outputs.rustflags }}"

  build:
    needs: build-setup
    timeout-minutes: 30

    strategy:
      matrix:
        image_name: ${{ fromJson(needs.build-setup.outputs.image_names) }}
        target: ${{ fromJson(needs.build-setup.outputs.targets) }}

    name: Build Relay Binary
    runs-on: |-
      ${{fromJson('{
        "x86_64-unknown-linux-gnu": "ubuntu-22.04",
        "aarch64-unknown-linux-gnu": "ubuntu-22.04-arm"
      }')[matrix.target] }}

    if: "!startsWith(github.ref, 'refs/heads/release-library/')"

    env:
      RELAY_BIN: "target/${{ matrix.target }}/release/relay"
      FEATURES: |-
        ${{fromJson('{
          "relay": "processing,crash-handler",
          "relay-pop": "crash-handler"
        }')[matrix.image_name] }}
      DOCKER_PLATFORM: |-
        ${{fromJson('{
          "x86_64-unknown-linux-gnu": "linux/amd64",
          "aarch64-unknown-linux-gnu": "linux/arm64"
        }')[matrix.target] }}

    steps:
      - name: Install dependencies
        run: |
          sudo apt-get update
          sudo apt-get install -y llvm curl

      - name: Install sentry-cli
        run: |
          curl -sL https://sentry.io/get-cli/ | bash

      - uses: actions/checkout@v5
        with:
          submodules: recursive

      - uses: dtolnay/rust-toolchain@stable
      - uses: swatinem/rust-cache@v2
        with:
          key: "${{ github.job }}-${{ matrix.target }}-${{ matrix.image_name }}"

      - name: Compile
        run: |
          cargo build --release --locked --features "${FEATURES}" --target "${{ matrix.target }}"

      - name: Split debug info
        run: |
          llvm-objcopy --only-keep-debug "${RELAY_BIN}"{,.debug}
          llvm-objcopy --strip-debug --strip-unneeded "${RELAY_BIN}"
          llvm-objcopy --add-gnu-debuglink "${RELAY_BIN}"{.debug,}

          sentry-cli difutil bundle-sources "${RELAY_BIN}.debug"
          zip "${RELAY_BIN}-debug.zip" "${RELAY_BIN}.debug"

      - name: Prepare Artifacts
        run: |
          mkdir -p "artifacts/${DOCKER_PLATFORM}"
          cp "${RELAY_BIN}"{,-debug.zip,.src.zip} "artifacts/${DOCKER_PLATFORM}"

      - name: Upload Artifacts
        uses: actions/upload-artifact@v4
        with:
          retention-days: 1
          name: ${{ matrix.image_name }}@${{ matrix.target }}
          path: "./artifacts/*"

  build-internal:
    needs: build-setup
    timeout-minutes: 30

    strategy:
      matrix:
        image_name: ${{ fromJson(needs.build-setup.outputs.image_names) }}
        target: ${{ fromJson(needs.build-setup.outputs.targets) }}

    name: Build Internal Relay Binary
    runs-on: |-
      ${{fromJson('{
        "x86_64-unknown-linux-gnu": "ubuntu-22.04",
        "aarch64-unknown-linux-gnu": "ubuntu-22.04-arm"
      }')[matrix.target] }}

    if: "(!startsWith(github.ref, 'refs/heads/release-library/') && !github.event.pull_request.head.repo.fork && github.actor != 'dependabot[bot]') || needs.build-setup.outputs.full_ci == 'true'"

    env:
      RUSTFLAGS:  ${{ needs.build-setup.outputs.rustflags }}
      RELAY_BIN: "target/${{ matrix.target }}/release/relay"
      FEATURES: |-
        ${{fromJson('{
          "relay": "processing,crash-handler",
          "relay-pop": "crash-handler"
        }')[matrix.image_name] }}
      DOCKER_PLATFORM: |-
        ${{fromJson('{
          "x86_64-unknown-linux-gnu": "linux/amd64",
          "aarch64-unknown-linux-gnu": "linux/arm64"
        }')[matrix.target] }}

    steps:
      - name: Install dependencies
        run: |
          sudo apt-get update
          sudo apt-get install -y llvm curl

      - name: Install sentry-cli
        run: |
          curl -sL https://sentry.io/get-cli/ | bash

      - uses: actions/checkout@v5
        with:
          submodules: recursive

      - uses: dtolnay/rust-toolchain@stable

      - uses: swatinem/rust-cache@v2
        with:
          key: "${{ github.job }}-${{ matrix.target }}-${{ matrix.image_name }}"

      - uses: webfactory/ssh-agent@v0.9.0
        with:
          ssh-private-key: ${{ secrets.SSH_PRIVATE_KEY }}

      - name: Compile
        run: |
          cargo build --release --locked --features "${FEATURES}" --target "${{ matrix.target }}"

      - name: Split debug info
        run: |
          llvm-objcopy --only-keep-debug "${RELAY_BIN}"{,.debug}
          llvm-objcopy --strip-debug --strip-unneeded "${RELAY_BIN}"
          llvm-objcopy --add-gnu-debuglink "${RELAY_BIN}"{.debug,}

          sentry-cli difutil bundle-sources "${RELAY_BIN}.debug"
          zip "${RELAY_BIN}-debug.zip" "${RELAY_BIN}.debug"

      - name: Prepare and Encrypt Artifacts
        run: |
          mkdir -p "artifacts/${DOCKER_PLATFORM}"

          for file in "${RELAY_BIN}" "${RELAY_BIN}-debug.zip" "${RELAY_BIN}.src.zip"; do
            gpg --quiet --batch --yes --symmetric --cipher-algo AES256 \
                --passphrase "${{ secrets.ENCRYPTION_KEY }}" \
                --output "artifacts/${DOCKER_PLATFORM}/$(basename $file).gpg" "$file"
          done

      - name: Upload Artifacts
        uses: actions/upload-artifact@v4
        with:
          retention-days: 1
          name: internal-${{ matrix.image_name }}@${{ matrix.target }}
          path: "./artifacts/*"

  build-docker:
    timeout-minutes: 5
    needs: [build-setup, build]

    name: Build Docker Image
    runs-on: ubuntu-latest

    strategy:
      matrix:
        image_name: ${{ fromJson(needs.build-setup.outputs.image_names) }}

    env:
      PLATFORMS: "${{ join(fromJson(needs.build-setup.outputs.platforms), ',') }}"
      DOCKER_IMAGE: "ghcr.io/getsentry/${{ matrix.image_name }}"
      REVISION: "${{ github.event.pull_request.head.sha || github.sha }}"

    steps:
      - uses: actions/checkout@v5

      - uses: docker/setup-qemu-action@v3
      - uses: docker/setup-buildx-action@v3

      - uses: actions/download-artifact@v5
        with:
          pattern: "${{ matrix.image_name }}@*"
          merge-multiple: true

      - name: Build and push to ghcr.io
        if: "!github.event.pull_request.head.repo.fork && github.actor != 'dependabot[bot]'"
<<<<<<< HEAD
        uses: getsentry/action-build-and-push-images@4852d671d747d7c0268b2a3fc429fee9d4a16f78
        with:
          image_name: ${{ matrix.image_name }}
          platforms: ${{ env.PLATFORMS }}
          dockerfile_path: "./Dockerfile.release"
          ghcr: true
          tag_nightly: true
          tag_latest: true
          google_ar: false
          publish_on_pr: true

      - name: Build and publish docker artifact
        if: "github.event.pull_request.head.repo.fork || github.actor == 'dependabot[bot]'"
        uses: getsentry/action-build-and-push-images@4852d671d747d7c0268b2a3fc429fee9d4a16f78
        with:
          image_name: ${{ matrix.image_name }}
          platforms: ${{ env.PLATFORMS }}
          dockerfile_path: "./Dockerfile.release"
          ghcr: false
          google_ar: false
          outputs: "type=docker,dest=${{ matrix.image_name }}-docker-image"
          tags: "ghcr.io/getsentry/${{ matrix.image_name }}:${{ github.event.pull_request.head.sha || github.sha }}"
=======
        run: |
          docker login --username '${{ github.actor }}' --password '${{ secrets.GITHUB_TOKEN }}' ghcr.io

          docker buildx build \
            --platform "${PLATFORMS}" \
            --tag "${DOCKER_IMAGE}:${REVISION}" \
            $( [[ "${IS_MASTER}" == "true" ]] && printf %s "--tag ${DOCKER_IMAGE}:nightly" ) \
            --file Dockerfile.release \
            --push \
            .

      - name: Build and publish docker artifact
        if: "github.event.pull_request.head.repo.fork || github.actor == 'dependabot[bot]'"
        run: |
          docker buildx build \
            --platform "${PLATFORMS}" \
            --tag "${DOCKER_IMAGE}:${REVISION}" \
            --file Dockerfile.release \
            --output type=docker,dest=${{ matrix.image_name }}-docker-image \
            .
>>>>>>> f2688fc5

      - name: Upload docker image
        if: "github.event.pull_request.head.repo.fork || github.actor == 'dependabot[bot]'"
        uses: actions/upload-artifact@v4
        with:
          retention-days: 1
          name: ${{ matrix.image_name }}-docker-image
          path: "${{ matrix.image_name }}-docker-image"

  publish-to-ar-internal:
    timeout-minutes: 5
    needs: [build-setup, build-internal]

    name: Publish Relay to Internal AR
    runs-on: ubuntu-latest

    strategy:
      matrix:
        image_name: ${{ fromJson(needs.build-setup.outputs.image_names) }}

    permissions:
      contents: "read"
      id-token: "write"

    env:
      PLATFORMS: "${{ join(fromJson(needs.build-setup.outputs.platforms), ',') }}"
      AR_DOCKER_IMAGE: "us-central1-docker.pkg.dev/internal-sentry/relay/${{ matrix.image_name }}"
      REVISION: "${{ github.event.pull_request.head.sha || github.sha }}"

    if: "!startsWith(github.ref, 'refs/heads/release-library/') && !github.event.pull_request.head.repo.fork && github.actor != 'dependabot[bot]' && needs.build-setup.outputs.full_ci == 'true'"

    steps:
      - uses: actions/checkout@v5

      - uses: docker/setup-qemu-action@v3
      - uses: docker/setup-buildx-action@v3

      # Logic taken from: publish-to-gcr
      - name: Google Auth
        id: auth
        uses: google-github-actions/auth@v2
        with:
          workload_identity_provider: projects/868781662168/locations/global/workloadIdentityPools/prod-github/providers/github-oidc-pool
          service_account: gha-gcr-push@sac-prod-sa.iam.gserviceaccount.com

      - name: Configure docker
        run: |
          gcloud auth configure-docker us-central1-docker.pkg.dev

      # Logic taken from: build-docker
      - uses: actions/download-artifact@v5
        with:
          pattern: "internal-${{ matrix.image_name }}@*"
          merge-multiple: true

      - name: Decrypt Artifacts
        run: |
          find . -name "*.gpg" | while read file; do
            output_file="${file%.gpg}"
            gpg --quiet --batch --yes --decrypt \
                --passphrase "${{ secrets.ENCRYPTION_KEY }}" \
                --output "$output_file" "$file"
            rm "$file"
          done

      - name: Build and push to Internal AR
<<<<<<< HEAD
        uses: getsentry/action-build-and-push-images@4852d671d747d7c0268b2a3fc429fee9d4a16f78
        with:
          image_name: ${{ matrix.image_name }}
          platforms: ${{ env.PLATFORMS }}
          dockerfile_path: "./Dockerfile.release"
          ghcr: false
          publish_on_pr: true
          tag_latest: true
          google_ar: true
          google_ar_image_name: ${{ env.AR_DOCKER_IMAGE }}
          google_workload_identity_provider: projects/868781662168/locations/global/workloadIdentityPools/prod-github/providers/github-oidc-pool
          google_service_account: gha-gcr-push@sac-prod-sa.iam.gserviceaccount.com
=======
        run: |
          docker buildx build \
            --platform "${PLATFORMS}" \
            --tag "${AR_DOCKER_IMAGE}:${REVISION}" \
            $( [[ "${IS_MASTER}" == "true" ]] && printf %s "--tag ${AR_DOCKER_IMAGE}:latest" ) \
            --file Dockerfile.release \
            --push \
            .

  publish-to-dockerhub:
    needs: [build-setup, build-docker]

    runs-on: ubuntu-22.04
    name: Publish Relay to DockerHub

    strategy:
      matrix:
        image_name: ["relay"] # Don't publish relay-pop (for now)

    if: github.event_name == 'merge_group'

    env:
      GHCR_DOCKER_IMAGE: "ghcr.io/getsentry/${{ matrix.image_name }}"
      DH_DOCKER_IMAGE: "getsentry/${{ matrix.image_name }}"
      REVISION: "${{ github.event.pull_request.head.sha || github.sha }}"

    steps:
      - name: Login to DockerHub
        run: docker login --username=sentrybuilder --password ${{ secrets.DOCKER_HUB_RW_TOKEN }}

      - name: Copy Image from GHCR to DockerHub
        run: |
          # We push 3 tags to Dockerhub:
          # 1) the full sha of the commit
          docker buildx imagetools create --tag "${DH_DOCKER_IMAGE}:${REVISION}" "${GHCR_DOCKER_IMAGE}:${REVISION}"

          # 2) the short sha
          SHORT_SHA=$(echo ${GITHUB_SHA} | cut -c1-8)
          docker buildx imagetools create --tag "${DH_DOCKER_IMAGE}:${SHORT_SHA}" "${GHCR_DOCKER_IMAGE}:${REVISION}"
>>>>>>> f2688fc5

          # 3) nightly
          docker buildx imagetools create --tag "${DH_DOCKER_IMAGE}:nightly" "${GHCR_DOCKER_IMAGE}:${REVISION}"

  publish-to-gcr:
    timeout-minutes: 5
    needs: [build-setup, build-docker]

    name: Publish Relay to GCR
    runs-on: ubuntu-latest

    strategy:
      matrix:
        image_name: ${{ fromJson(needs.build-setup.outputs.image_names) }}

    # required for google auth
    permissions:
      contents: "read"
      id-token: "write"

    env:
      GHCR_DOCKER_IMAGE: "ghcr.io/getsentry/${{ matrix.image_name }}"
      AR_DOCKER_IMAGE: "us-central1-docker.pkg.dev/sentryio/relay/${{ matrix.image_name }}"
      REVISION: "${{ github.event.pull_request.head.sha || github.sha }}"

    # Skip redundant checks for library releases
    # Skip for dependabot and if run on a fork
    if: "!startsWith(github.ref, 'refs/heads/release-library/') && !github.event.pull_request.head.repo.fork && github.actor != 'dependabot[bot]' && needs.build-setup.outputs.full_ci == 'true'"

    steps:
      - name: Google Auth
        id: auth
        uses: google-github-actions/auth@v2
        with:
          workload_identity_provider: projects/868781662168/locations/global/workloadIdentityPools/prod-github/providers/github-oidc-pool
          service_account: gha-gcr-push@sac-prod-sa.iam.gserviceaccount.com

      - name: "Set up Cloud SDK"
        uses: "google-github-actions/setup-gcloud@v2"
        with:
          # https://github.com/google-github-actions/auth#authenticating-via-workload-identity-federation
          # You must use the Cloud SDK version 390.0.0 or later to authenticate the bq and gsutil tools.
          version: ">= 390.0.0"

      - name: Configure docker
        run: |
          gcloud auth configure-docker us-central1-docker.pkg.dev

      - name: Copy Image from GHCR to AR
        run: docker buildx imagetools create --tag "${AR_DOCKER_IMAGE}:${REVISION}" "${GHCR_DOCKER_IMAGE}:${REVISION}"

      - name: Copy Nightly from GHCR to AR
        if: env.IS_MASTER == 'true'
        run: docker buildx imagetools create --tag "${AR_DOCKER_IMAGE}:nightly" "${GHCR_DOCKER_IMAGE}:nightly"

  gocd-artifacts:
    timeout-minutes: 10
    needs: [build-setup, build-internal, publish-to-ar-internal]

    name: Upload build artifacts to gocd
    runs-on: ubuntu-latest

    strategy:
      matrix:
        image_name: ${{ fromJson(needs.build-setup.outputs.image_names) }}

    # required for google auth
    permissions:
      contents: "read"
      id-token: "write"

    env:
      REVISION: "${{ github.event.pull_request.head.sha || github.sha }}"

    if: "!startsWith(github.ref, 'refs/heads/release-library/') && !github.event.pull_request.head.repo.fork && github.actor != 'dependabot[bot]' && needs.build-setup.outputs.full_ci == 'true'"

    steps:
      - name: Google Auth
        id: auth
        uses: google-github-actions/auth@v2
        with:
          workload_identity_provider: projects/868781662168/locations/global/workloadIdentityPools/prod-github/providers/github-oidc-pool
          service_account: gha-gcr-push@sac-prod-sa.iam.gserviceaccount.com

      - name: Configure docker
        run: |
          gcloud auth configure-docker us-central1-docker.pkg.dev

      - name: "Set up Cloud SDK"
        uses: "google-github-actions/setup-gcloud@v2"
        with:
          # https://github.com/google-github-actions/auth#authenticating-via-workload-identity-federation
          # You must use the Cloud SDK version 390.0.0 or later to authenticate the bq and gsutil tools.
          version: ">= 390.0.0"

      - uses: actions/download-artifact@v5
        with:
          pattern: "internal-${{ matrix.image_name }}@*"
          merge-multiple: true

      - name: Decrypt Artifacts
        run: |
          find . -name "*.gpg" | while read file; do
            output_file="${file%.gpg}"
            gpg --quiet --batch --yes --decrypt \
                --passphrase "${{ secrets.ENCRYPTION_KEY }}" \
                --output "$output_file" "$file"
            rm "$file"
          done

      - name: Upload gocd deployment assets
        run: |
          set -euxo pipefail
          VERSION="$(docker run --rm "us-central1-docker.pkg.dev/internal-sentry/relay/${{ matrix.image_name }}:${REVISION}" --version | cut -d" " -f2)"
          echo "${{ matrix.image_name }}@${VERSION}+${REVISION}" > release-name

          for PLATFORM in "linux/amd64" "linux/arm64"; do
            gsutil -m cp $PLATFORM/relay-debug.zip $PLATFORM/relay.src.zip ./release-name \
              "gs://dicd-team-devinfra-cd--relay/deployment-assets/${REVISION}/${{ matrix.image_name }}/${PLATFORM}/"
          done

  test_integration:
    needs: build-setup
    name: Integration Tests
    runs-on: ubuntu-latest
    timeout-minutes: 30
    env:
      RUSTFLAGS:  ${{ needs.build-setup.outputs.rustflags }}
      SSH_PRIVATE_KEY:  ${{ secrets.SSH_PRIVATE_KEY }}

    # Skip redundant checks for library releases
    if: "!startsWith(github.ref, 'refs/heads/release-library/')"

    services:
      redis: # https://docs.github.com/en/actions/guides/creating-redis-service-containers
        image: ghcr.io/getsentry/image-mirror-library-redis:5.0-alpine
        ports:
          - 6379:6379
      redis_secondary:
        image: ghcr.io/getsentry/image-mirror-library-redis:5.0-alpine
        ports:
          - 6380:6379

      zookeeper:
        image: ghcr.io/getsentry/image-mirror-confluentinc-cp-zookeeper:6.2.0
        env:
          ZOOKEEPER_CLIENT_PORT: 2181

      kafka:
        image: ghcr.io/getsentry/image-mirror-confluentinc-cp-kafka:6.2.0
        env:
          KAFKA_ZOOKEEPER_CONNECT: zookeeper:2181
          KAFKA_ADVERTISED_LISTENERS: PLAINTEXT://127.0.0.1:9092
          KAFKA_OFFSETS_TOPIC_REPLICATION_FACTOR: 1
          KAFKA_OFFSETS_TOPIC_NUM_PARTITIONS: 1
        ports:
          - 9092:9092

    steps:
      - name: Install libcurl-dev
        run: |
          sudo apt-get update
          sudo apt-get install -y libcurl4-openssl-dev

      - uses: actions/checkout@v5
        with:
          submodules: recursive

      - name: Install Rust Toolchain
        run: rustup toolchain install stable --profile minimal --no-self-update

      - uses: swatinem/rust-cache@v2
        with:
          key: ${{ github.job }}

      - name: Setup SSH agent
        if: env.SSH_PRIVATE_KEY != ''
        uses: webfactory/ssh-agent@v0.9.0
        with:
          ssh-private-key: ${{ env.SSH_PRIVATE_KEY }}

      - uses: actions/setup-python@v5
        with:
          python-version: "3.11"

      - run: make test-integration
        env:
          PYTEST_N: 6
          RELAY_VERSION_CHAIN: "23.12.0,latest"

  sentry-relay-integration-tests:
    name: Sentry-Relay Integration Tests
    runs-on: ubuntu-latest
    timeout-minutes: 30
    needs: build-docker
    env:
      USE_NEW_DEVSERVICES: 1

    # Skip redundant checks for library releases
    if: "!startsWith(github.ref, 'refs/heads/release-library/')"

    steps:
      # Checkout Sentry and run integration tests against latest Relay
      - name: Checkout Sentry
        uses: actions/checkout@v5
        with:
          repository: getsentry/sentry
          path: sentry

      - name: Setup steps
        id: setup
        run: |
          # GITHUB_SHA in pull requests points to the merge commit
          RELAY_TEST_IMAGE=ghcr.io/getsentry/relay:${{ github.event.pull_request.head.sha || github.sha }}
          echo "We expected GCB to push this image $RELAY_TEST_IMAGE"
          echo "relay-test-image=$RELAY_TEST_IMAGE" >> "$GITHUB_OUTPUT"
          # We cannot execute actions that are not placed under .github of the main repo
          mkdir -p .github/actions
          cp -r sentry/.github/actions/setup-sentry .github/actions/

      - name: Setup Sentry
        uses: ./.github/actions/setup-sentry
        with:
          workdir: sentry
          mode: symbolicator

      - name: Download Docker Image
        if: "github.event.pull_request.head.repo.fork || github.actor == 'dependabot[bot]'"
        uses: actions/download-artifact@v5
        with:
          name: relay-docker-image

      - name: Import Docker Image
        if: "github.event.pull_request.head.repo.fork || github.actor == 'dependabot[bot]'"
        run: docker load -i relay-docker-image

      - name: Run Sentry integration tests
        working-directory: sentry
        env:
          RELAY_TEST_IMAGE: ${{ steps.setup.outputs.relay-test-image }}
        run: |
          echo "Testing against ${RELAY_TEST_IMAGE}"
          make test-relay-integration

  self-hosted-end-to-end:
    runs-on: ubuntu-latest
    timeout-minutes: 25
    needs: build-docker

    # - Skip redundant checks for library releases
    # - Skip for dependabot or if it's a fork as the image cannot be uploaded to ghcr since this test attempts to pull
    # the image from ghcr
    if: "!startsWith(github.ref, 'refs/heads/release-library/') && !github.event.pull_request.head.repo.fork && github.actor != 'dependabot[bot]'"

    steps:
      - name: Run Sentry self-hosted e2e CI
        uses: getsentry/self-hosted@master
        with:
          project_name: relay
          image_url: ghcr.io/getsentry/relay:${{ github.event.pull_request.head.sha || github.sha }}
          CODECOV_TOKEN: ${{ secrets.CODECOV_TOKEN }}

      - name: Inspect failure
        if: failure()
        run: |
          cd /home/runner/work/_actions/getsentry/self-hosted/master
          docker compose ps
          docker compose logs

  validate-devservices-config:
      runs-on: ubuntu-24.04
      needs: devservices-files-changed
      if: needs.devservices-files-changed.outputs.devservices-files-changed == 'true'
      steps:
      - uses: actions/checkout@ff7abcd0c3c05ccf6adc123a8cd1fd4fb30fb493 # v4.1.7
        name: Checkout repository
      - uses: getsentry/action-validate-devservices-config@02a078d1280293e6598cabfbd318a01609c12c83
        name: Validate devservices config
        with:
          requirements-file-path: requirements-dev.txt<|MERGE_RESOLUTION|>--- conflicted
+++ resolved
@@ -467,7 +467,6 @@
 
       - name: Build and push to ghcr.io
         if: "!github.event.pull_request.head.repo.fork && github.actor != 'dependabot[bot]'"
-<<<<<<< HEAD
         uses: getsentry/action-build-and-push-images@4852d671d747d7c0268b2a3fc429fee9d4a16f78
         with:
           image_name: ${{ matrix.image_name }}
@@ -490,28 +489,6 @@
           google_ar: false
           outputs: "type=docker,dest=${{ matrix.image_name }}-docker-image"
           tags: "ghcr.io/getsentry/${{ matrix.image_name }}:${{ github.event.pull_request.head.sha || github.sha }}"
-=======
-        run: |
-          docker login --username '${{ github.actor }}' --password '${{ secrets.GITHUB_TOKEN }}' ghcr.io
-
-          docker buildx build \
-            --platform "${PLATFORMS}" \
-            --tag "${DOCKER_IMAGE}:${REVISION}" \
-            $( [[ "${IS_MASTER}" == "true" ]] && printf %s "--tag ${DOCKER_IMAGE}:nightly" ) \
-            --file Dockerfile.release \
-            --push \
-            .
-
-      - name: Build and publish docker artifact
-        if: "github.event.pull_request.head.repo.fork || github.actor == 'dependabot[bot]'"
-        run: |
-          docker buildx build \
-            --platform "${PLATFORMS}" \
-            --tag "${DOCKER_IMAGE}:${REVISION}" \
-            --file Dockerfile.release \
-            --output type=docker,dest=${{ matrix.image_name }}-docker-image \
-            .
->>>>>>> f2688fc5
 
       - name: Upload docker image
         if: "github.event.pull_request.head.repo.fork || github.actor == 'dependabot[bot]'"
@@ -578,7 +555,6 @@
           done
 
       - name: Build and push to Internal AR
-<<<<<<< HEAD
         uses: getsentry/action-build-and-push-images@4852d671d747d7c0268b2a3fc429fee9d4a16f78
         with:
           image_name: ${{ matrix.image_name }}
@@ -591,50 +567,6 @@
           google_ar_image_name: ${{ env.AR_DOCKER_IMAGE }}
           google_workload_identity_provider: projects/868781662168/locations/global/workloadIdentityPools/prod-github/providers/github-oidc-pool
           google_service_account: gha-gcr-push@sac-prod-sa.iam.gserviceaccount.com
-=======
-        run: |
-          docker buildx build \
-            --platform "${PLATFORMS}" \
-            --tag "${AR_DOCKER_IMAGE}:${REVISION}" \
-            $( [[ "${IS_MASTER}" == "true" ]] && printf %s "--tag ${AR_DOCKER_IMAGE}:latest" ) \
-            --file Dockerfile.release \
-            --push \
-            .
-
-  publish-to-dockerhub:
-    needs: [build-setup, build-docker]
-
-    runs-on: ubuntu-22.04
-    name: Publish Relay to DockerHub
-
-    strategy:
-      matrix:
-        image_name: ["relay"] # Don't publish relay-pop (for now)
-
-    if: github.event_name == 'merge_group'
-
-    env:
-      GHCR_DOCKER_IMAGE: "ghcr.io/getsentry/${{ matrix.image_name }}"
-      DH_DOCKER_IMAGE: "getsentry/${{ matrix.image_name }}"
-      REVISION: "${{ github.event.pull_request.head.sha || github.sha }}"
-
-    steps:
-      - name: Login to DockerHub
-        run: docker login --username=sentrybuilder --password ${{ secrets.DOCKER_HUB_RW_TOKEN }}
-
-      - name: Copy Image from GHCR to DockerHub
-        run: |
-          # We push 3 tags to Dockerhub:
-          # 1) the full sha of the commit
-          docker buildx imagetools create --tag "${DH_DOCKER_IMAGE}:${REVISION}" "${GHCR_DOCKER_IMAGE}:${REVISION}"
-
-          # 2) the short sha
-          SHORT_SHA=$(echo ${GITHUB_SHA} | cut -c1-8)
-          docker buildx imagetools create --tag "${DH_DOCKER_IMAGE}:${SHORT_SHA}" "${GHCR_DOCKER_IMAGE}:${REVISION}"
->>>>>>> f2688fc5
-
-          # 3) nightly
-          docker buildx imagetools create --tag "${DH_DOCKER_IMAGE}:nightly" "${GHCR_DOCKER_IMAGE}:${REVISION}"
 
   publish-to-gcr:
     timeout-minutes: 5
