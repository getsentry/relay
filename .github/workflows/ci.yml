name: CI

on:
  push:
    branches:
      - release/**
      - release-library/**

  pull_request:
    types: [opened, synchronize, reopened, labeled]

  merge_group:

concurrency:
  group: ${{ github.workflow }}-${{ github.head_ref || github.run_id }}
  cancel-in-progress: true

env:
  CARGO_TERM_COLOR: always
  RELAY_CARGO_ARGS: "--locked"
  IS_MASTER: "${{ github.event_name == 'merge_group' }}"

jobs:
  lint:
    needs: build-setup
    name: Lint
    runs-on: ubuntu-latest
    env:
      RUSTFLAGS: ${{ needs.build-setup.outputs.rustflags }}
      SSH_PRIVATE_KEY: ${{ secrets.SSH_PRIVATE_KEY }}

    steps:
      - name: Install libcurl-dev
        run: |
          sudo apt-get update
          sudo apt-get install -y libcurl4-openssl-dev

      - uses: actions/checkout@v5
        with:
          submodules: recursive

      - name: Get changed files
        id: changes
        uses: dorny/paths-filter@0bc4621a3135347011ad047f9ecf449bf72ce2bd # v3.0.0
        with:
          list-files: json
          filters: |
            all:
              - added|modified: '**/*'

      - name: Setup SSH agent
        if: env.SSH_PRIVATE_KEY != ''
        uses: webfactory/ssh-agent@v0.9.0
        with:
          ssh-private-key: ${{ env.SSH_PRIVATE_KEY }}

      - name: Install Rust Toolchain
        run: |
          rustup toolchain install stable --profile minimal --no-self-update
          rustup component add clippy rustfmt rust-docs --toolchain stable

      - uses: swatinem/rust-cache@v2
        with:
          key: ${{ github.job }}

      - uses: astral-sh/setup-uv@884ad927a57e558e7a70b92f2bccf9198a4be546 # v6
        with:
          version: '0.8.2'
          # we just cache the venv-dir directly in action-setup-venv
          enable-cache: false

      - uses: getsentry/action-setup-venv@3a832a9604b3e1a4202ae559248f26867b467cc7 # v2.1.1
        with:
          python-version: 3.11.9
          cache-dependency-path: uv.lock
          install-cmd: uv sync --frozen --only-dev --active

      - uses: actions/cache@1bd1e32a3bdc45362d1e726936510720a7c30a57 # v4.2.0
        with:
          path: ~/.cache/pre-commit
          key: cache-epoch-1|${{ env.pythonLocation }}|${{ hashFiles('.pre-commit-config.yaml', 'uv.lock') }}

      - name: Setup pre-commit
        run: pre-commit install-hooks

      - name: Run pre-commit
        run: |
          jq '.[]' --raw-output <<< '${{steps.changes.outputs.all_files}}' |
            # Run pre-commit to lint and format check files that were changed (but not deleted)
            xargs pre-commit run --files

      - run: make style lint

      - name: Check Docs
        run: cargo doc --workspace --all-features --no-deps --document-private-items
        env:
          RUSTDOCFLAGS: -Dwarnings

  lint_default:
    name: Lint Rust Default Features
    runs-on: ubuntu-latest

    steps:
      - name: Install libcurl-dev
        run: |
          sudo apt-get update
          sudo apt-get install -y libcurl4-openssl-dev

      - uses: actions/checkout@v5
        with:
          submodules: recursive

      - name: Install Rust Toolchain
        run: rustup toolchain install stable --profile minimal --component clippy --no-self-update

      - uses: swatinem/rust-cache@v2
        with:
          key: ${{ github.job }}

      - name: Run Clippy
        run: cargo clippy --workspace --all-targets --no-deps -- -D warnings

  devservices-files-changed:
    name: detect what files changed
    runs-on: ubuntu-24.04
    timeout-minutes: 3
    outputs:
      devservices-files-changed: ${{ steps.changes.outputs.devservices-files-changed }}
    steps:
      - uses: actions/checkout@ff7abcd0c3c05ccf6adc123a8cd1fd4fb30fb493 # v4.1.7
      - uses: dorny/paths-filter@de90cc6fb38fc0963ad72b210f1f284cd68cea36 # v3.0.2
        name: Check for file changes
        id: changes
        with:
          token: ${{ github.token }}
          filters: |
            devservices-files-changed:
              - 'devservices/**'
              - '.github/workflows/ci.yml'

  test:
    needs: build-setup
    timeout-minutes: 20
    strategy:
      fail-fast: false
      matrix:
        os: [macos-latest, windows-latest]

    name: Test (${{ matrix.os }})
    runs-on: ${{ matrix.os }}
    env:
      RUSTFLAGS: ${{ needs.build-setup.outputs.rustflags }}
      SSH_PRIVATE_KEY: ${{ secrets.SSH_PRIVATE_KEY }}

    # Skip redundant checks for library releases
    if: "!startsWith(github.ref, 'refs/heads/release-library/')"

    steps:
      - uses: actions/checkout@v5
        with:
          submodules: recursive

      - name: Setup SSH agent
        if: env.SSH_PRIVATE_KEY != ''
        # Windows needs an older versino of the ssh agent: https://github.com/webfactory/ssh-agent/pull/17
        uses: webfactory/ssh-agent@v0.7.0
        with:
          ssh-private-key: ${{ env.SSH_PRIVATE_KEY }}

      - name: Install Rust Toolchain
        run: rustup toolchain install stable --profile minimal --no-self-update

      - uses: swatinem/rust-cache@v2
        with:
          key: ${{ github.job }}

      - name: Run Cargo Tests
        run: cargo test --workspace

  test_all:
    needs: build-setup
    timeout-minutes: 15
    name: Test All Features (ubuntu-latest)
    runs-on: ubuntu-latest
    env:
      RUSTFLAGS:  ${{ needs.build-setup.outputs.rustflags }}
      SSH_PRIVATE_KEY:  ${{ secrets.SSH_PRIVATE_KEY }}

    # Skip redundant checks for library releases
    if: "!startsWith(github.ref, 'refs/heads/release-library/')"

    # Testing all features requires Docker container operations that are only available on
    # `ubuntu-latest`. This `test-all` job is to be seen as complementary to the `test` job. If
    # services become available on other platforms, the jobs should be consolidated. See
    # https://docs.github.com/en/actions/guides/about-service-containers

    services:
      redis: # https://docs.github.com/en/actions/guides/creating-redis-service-containers
        image: ghcr.io/getsentry/image-mirror-library-redis:5.0-alpine
        ports:
          - 6379:6379
      redis_secondary:
        image: ghcr.io/getsentry/image-mirror-library-redis:5.0-alpine
        ports:
          - 6380:6379

    steps:
      - name: Install libcurl-dev
        run: |
          sudo apt-get update
          sudo apt-get install -y libcurl4-openssl-dev

      - uses: actions/checkout@v5
        with:
          submodules: recursive

      - name: Setup SSH agent
        if: env.SSH_PRIVATE_KEY != ''
        uses: webfactory/ssh-agent@v0.9.0
        with:
          ssh-private-key: ${{ env.SSH_PRIVATE_KEY }}

      - name: Install Rust Toolchain
        run: rustup toolchain install stable --profile minimal --no-self-update

      - uses: swatinem/rust-cache@v2
        with:
          key: ${{ github.job }}

      - name: Run Cargo Tests
        run: cargo test --workspace --all-features

  test_py:
    # Skip redundant checks for binary releases
    if: "!startsWith(github.ref, 'refs/heads/release/')"

    name: Test Python
    runs-on: ubuntu-latest

    steps:
      - uses: actions/checkout@v5
        with:
          submodules: recursive

      - name: Install Rust Toolchain
        run: rustup toolchain install stable --profile minimal --no-self-update

      - uses: swatinem/rust-cache@v2
        with:
          key: ${{ github.job }}

      - uses: astral-sh/setup-uv@884ad927a57e558e7a70b92f2bccf9198a4be546 # v6
        with:
          version: '0.8.2'
          # we just cache the venv-dir directly in action-setup-venv
          enable-cache: false

      - uses: getsentry/action-setup-venv@3a832a9604b3e1a4202ae559248f26867b467cc7 # v2.1.1
        with:
          python-version: 3.11.9
          cache-dependency-path: uv.lock
          install-cmd: uv sync --frozen --only-dev --active

      - name: Build and Install Library
        run: uv sync --frozen --verbose --active
        env:
          RELAY_DEBUG: 1

      - name: Run Python Tests
        run: pytest -v py

  build-setup:
    name: Setup build metadata
    runs-on: ubuntu-latest

    if: "!startsWith(github.ref, 'refs/heads/release-library/')"

    env:
      FULL_CI: "${{
        github.ref == 'refs/heads/master'
        || github.event_name == 'merge_group'
        || startsWith(github.ref, 'refs/heads/release/')
        || contains(github.event.pull_request.labels.*.name, 'Trigger: Full-CI')
      }}"

    steps:
      - id: set-outputs
        run: |
          echo "full_ci=$FULL_CI" >> $GITHUB_OUTPUT

          if [[ "$FULL_CI" == "true" ]]; then
            echo "Running full CI"
            echo 'image_names=["relay", "relay-pop"]' >> $GITHUB_OUTPUT
            echo 'targets=["x86_64-unknown-linux-gnu", "aarch64-unknown-linux-gnu"]' >> $GITHUB_OUTPUT
            echo 'platforms=["linux/amd64","linux/arm64"]' >> $GITHUB_OUTPUT
          else
            echo "Skipping some CI steps"
            echo 'image_names=["relay"]' >> $GITHUB_OUTPUT
            echo 'targets=["x86_64-unknown-linux-gnu"]' >> $GITHUB_OUTPUT
            echo 'platforms=["linux/amd64"]' >> $GITHUB_OUTPUT
          fi

          if [[ ("${{ github.event.pull_request.head.repo.fork }}" != "true" && "${{ github.actor }}" != "dependabot[bot]") || "${{ needs.build-setup.outputs.full_ci }}" == "true" ]]; then
            echo "rustflags=--cfg sentry --cfg tokio_unstable" >> "$GITHUB_OUTPUT"
          else
            echo "rustflags=--cfg tokio_unstable" >> "$GITHUB_OUTPUT"
          fi

    outputs:
      image_names: "${{ steps.set-outputs.outputs.image_names }}"
      targets: "${{ steps.set-outputs.outputs.targets }}"
      platforms: "${{ steps.set-outputs.outputs.platforms }}"
      full_ci: "${{ steps.set-outputs.outputs.full_ci }}"
      rustflags: "${{ steps.set-outputs.outputs.rustflags }}"

  build:
    needs: build-setup
    timeout-minutes: 30

    strategy:
      matrix:
        image_name: ${{ fromJson(needs.build-setup.outputs.image_names) }}
        target: ${{ fromJson(needs.build-setup.outputs.targets) }}

    name: Build Relay Binary
    runs-on: |-
      ${{fromJson('{
        "x86_64-unknown-linux-gnu": "ubuntu-22.04",
        "aarch64-unknown-linux-gnu": "ubuntu-22.04-arm"
      }')[matrix.target] }}

    if: "!startsWith(github.ref, 'refs/heads/release-library/')"

    env:
      RELAY_BIN: "target/${{ matrix.target }}/release/relay"
      FEATURES: |-
        ${{fromJson('{
          "relay": "processing,crash-handler",
          "relay-pop": "crash-handler"
        }')[matrix.image_name] }}
      DOCKER_PLATFORM: |-
        ${{fromJson('{
          "x86_64-unknown-linux-gnu": "linux/amd64",
          "aarch64-unknown-linux-gnu": "linux/arm64"
        }')[matrix.target] }}

    steps:
      - name: Install dependencies
        run: |
          sudo apt-get update
          sudo apt-get install -y llvm curl

      - name: Install sentry-cli
        run: |
          curl -sL https://sentry.io/get-cli/ | bash

      - uses: actions/checkout@v5
        with:
          submodules: recursive

      - uses: dtolnay/rust-toolchain@stable
      - uses: swatinem/rust-cache@v2
        with:
          key: "${{ github.job }}-${{ matrix.target }}-${{ matrix.image_name }}"

      - name: Compile
        run: |
          cargo build --release --locked --features "${FEATURES}" --target "${{ matrix.target }}"

      - name: Split debug info
        run: |
          llvm-objcopy --only-keep-debug "${RELAY_BIN}"{,.debug}
          llvm-objcopy --strip-debug --strip-unneeded "${RELAY_BIN}"
          llvm-objcopy --add-gnu-debuglink "${RELAY_BIN}"{.debug,}

          sentry-cli difutil bundle-sources "${RELAY_BIN}.debug"
          zip "${RELAY_BIN}-debug.zip" "${RELAY_BIN}.debug"

      - name: Prepare Artifacts
        run: |
          mkdir -p "artifacts/${DOCKER_PLATFORM}"
          cp "${RELAY_BIN}"{,-debug.zip,.src.zip} "artifacts/${DOCKER_PLATFORM}"

      - name: Upload Artifacts
        uses: actions/upload-artifact@v4
        with:
          retention-days: 1
          name: ${{ matrix.image_name }}@${{ matrix.target }}
          path: "./artifacts/*"

  build-internal:
    needs: build-setup
    timeout-minutes: 30

    strategy:
      matrix:
        image_name: ${{ fromJson(needs.build-setup.outputs.image_names) }}
        target: ${{ fromJson(needs.build-setup.outputs.targets) }}

    name: Build Internal Relay Binary
    runs-on: |-
      ${{fromJson('{
        "x86_64-unknown-linux-gnu": "ubuntu-22.04",
        "aarch64-unknown-linux-gnu": "ubuntu-22.04-arm"
      }')[matrix.target] }}

    if: "(!startsWith(github.ref, 'refs/heads/release-library/') && !github.event.pull_request.head.repo.fork && github.actor != 'dependabot[bot]') || needs.build-setup.outputs.full_ci == 'true'"

    env:
      RUSTFLAGS:  ${{ needs.build-setup.outputs.rustflags }}
      RELAY_BIN: "target/${{ matrix.target }}/release/relay"
      FEATURES: |-
        ${{fromJson('{
          "relay": "processing,crash-handler",
          "relay-pop": "crash-handler"
        }')[matrix.image_name] }}
      DOCKER_PLATFORM: |-
        ${{fromJson('{
          "x86_64-unknown-linux-gnu": "linux/amd64",
          "aarch64-unknown-linux-gnu": "linux/arm64"
        }')[matrix.target] }}

    steps:
      - name: Install dependencies
        run: |
          sudo apt-get update
          sudo apt-get install -y llvm curl

      - name: Install sentry-cli
        run: |
          curl -sL https://sentry.io/get-cli/ | bash

      - uses: actions/checkout@v5
        with:
          submodules: recursive

      - uses: dtolnay/rust-toolchain@stable

      - uses: swatinem/rust-cache@v2
        with:
          key: "${{ github.job }}-${{ matrix.target }}-${{ matrix.image_name }}"

      - uses: webfactory/ssh-agent@v0.9.0
        with:
          ssh-private-key: ${{ secrets.SSH_PRIVATE_KEY }}

      - name: Compile
        run: |
          cargo build --release --locked --features "${FEATURES}" --target "${{ matrix.target }}"

      - name: Split debug info
        run: |
          llvm-objcopy --only-keep-debug "${RELAY_BIN}"{,.debug}
          llvm-objcopy --strip-debug --strip-unneeded "${RELAY_BIN}"
          llvm-objcopy --add-gnu-debuglink "${RELAY_BIN}"{.debug,}

          sentry-cli difutil bundle-sources "${RELAY_BIN}.debug"
          zip "${RELAY_BIN}-debug.zip" "${RELAY_BIN}.debug"

      - name: Prepare and Encrypt Artifacts
        run: |
          mkdir -p "artifacts/${DOCKER_PLATFORM}"

          for file in "${RELAY_BIN}" "${RELAY_BIN}-debug.zip" "${RELAY_BIN}.src.zip"; do
            gpg --quiet --batch --yes --symmetric --cipher-algo AES256 \
                --passphrase "${{ secrets.ENCRYPTION_KEY }}" \
                --output "artifacts/${DOCKER_PLATFORM}/$(basename $file).gpg" "$file"
          done

      - name: Upload Artifacts
        uses: actions/upload-artifact@v4
        with:
          retention-days: 1
          name: internal-${{ matrix.image_name }}@${{ matrix.target }}
          path: "./artifacts/*"

  build-docker:
    timeout-minutes: 5
    needs: [build-setup, build]

    name: Build Docker Image
    runs-on: ubuntu-latest

    permissions:
      contents: read
      packages: write

    strategy:
      matrix:
        image_name: ${{ fromJson(needs.build-setup.outputs.image_names) }}

    env:
      PLATFORMS: "${{ join(fromJson(needs.build-setup.outputs.platforms), ',') }}"
      DOCKER_IMAGE: "ghcr.io/getsentry/${{ matrix.image_name }}"
      REVISION: "${{ github.event.pull_request.head.sha || github.sha }}"

    steps:
      - uses: actions/checkout@v5

      - uses: docker/setup-qemu-action@v3
      - uses: docker/setup-buildx-action@v3

      - uses: actions/download-artifact@v5
        with:
          pattern: "${{ matrix.image_name }}@*"
          merge-multiple: true

      - name: Build and push to ghcr.io
        if: "!github.event.pull_request.head.repo.fork && github.actor != 'dependabot[bot]'"
        uses: getsentry/action-build-and-push-images@4852d671d747d7c0268b2a3fc429fee9d4a16f78
        with:
          image_name: ${{ matrix.image_name }}
          platforms: ${{ env.PLATFORMS }}
          dockerfile_path: "./Dockerfile.release"
          ghcr: true
          tag_nightly: true
          tag_latest: true
          google_ar: false
          publish_on_pr: true

      - name: Build and publish docker artifact
        if: "github.event.pull_request.head.repo.fork || github.actor == 'dependabot[bot]'"
        uses: getsentry/action-build-and-push-images@4852d671d747d7c0268b2a3fc429fee9d4a16f78
        with:
          image_name: ${{ matrix.image_name }}
          platforms: ${{ env.PLATFORMS }}
          dockerfile_path: "./Dockerfile.release"
          ghcr: false
          google_ar: false
          outputs: "type=docker,dest=${{ matrix.image_name }}-docker-image"
          tags: "ghcr.io/getsentry/${{ matrix.image_name }}:${{ github.event.pull_request.head.sha || github.sha }}"

      - name: Upload docker image
        if: "github.event.pull_request.head.repo.fork || github.actor == 'dependabot[bot]'"
        uses: actions/upload-artifact@v4
        with:
          retention-days: 1
          name: ${{ matrix.image_name }}-docker-image
          path: "${{ matrix.image_name }}-docker-image"

  publish-to-ar-internal:
    timeout-minutes: 5
    needs: [build-setup, build-internal]

    name: Publish Relay to Internal AR
    runs-on: ubuntu-latest

    strategy:
      matrix:
        image_name: ${{ fromJson(needs.build-setup.outputs.image_names) }}

    permissions:
      contents: "read"
      id-token: "write"

    env:
      PLATFORMS: "${{ join(fromJson(needs.build-setup.outputs.platforms), ',') }}"
      AR_DOCKER_IMAGE: "us-central1-docker.pkg.dev/internal-sentry/relay/${{ matrix.image_name }}"
      REVISION: "${{ github.event.pull_request.head.sha || github.sha }}"

    if: "!startsWith(github.ref, 'refs/heads/release-library/') && !github.event.pull_request.head.repo.fork && github.actor != 'dependabot[bot]' && needs.build-setup.outputs.full_ci == 'true'"

    steps:
      - uses: actions/checkout@v5

      - uses: docker/setup-qemu-action@v3
      - uses: docker/setup-buildx-action@v3

      # Logic taken from: publish-to-gcr
      - name: Google Auth
        id: auth
        uses: google-github-actions/auth@v2
        with:
          workload_identity_provider: projects/868781662168/locations/global/workloadIdentityPools/prod-github/providers/github-oidc-pool
          service_account: gha-gcr-push@sac-prod-sa.iam.gserviceaccount.com

      - name: Configure docker
        run: |
          gcloud auth configure-docker us-central1-docker.pkg.dev

      # Logic taken from: build-docker
      - uses: actions/download-artifact@v5
        with:
          pattern: "internal-${{ matrix.image_name }}@*"
          merge-multiple: true

      - name: Decrypt Artifacts
        run: |
          find . -name "*.gpg" | while read file; do
            output_file="${file%.gpg}"
            gpg --quiet --batch --yes --decrypt \
                --passphrase "${{ secrets.ENCRYPTION_KEY }}" \
                --output "$output_file" "$file"
            rm "$file"
          done

      - name: Build and push to Internal AR
        uses: getsentry/action-build-and-push-images@4852d671d747d7c0268b2a3fc429fee9d4a16f78
        with:
          image_name: ${{ matrix.image_name }}
          platforms: ${{ env.PLATFORMS }}
          dockerfile_path: "./Dockerfile.release"
          ghcr: false
          publish_on_pr: true
          tag_latest: true
          google_ar: true
          google_ar_image_name: ${{ env.AR_DOCKER_IMAGE }}
          google_workload_identity_provider: projects/868781662168/locations/global/workloadIdentityPools/prod-github/providers/github-oidc-pool
          google_service_account: gha-gcr-push@sac-prod-sa.iam.gserviceaccount.com

  publish-to-gcr:
    timeout-minutes: 5
    needs: [build-setup, build-docker]

    name: Publish Relay to GCR
    runs-on: ubuntu-latest

    strategy:
      matrix:
        image_name: ${{ fromJson(needs.build-setup.outputs.image_names) }}

    # required for google auth
    permissions:
      contents: "read"
      id-token: "write"

    env:
      GHCR_DOCKER_IMAGE: "ghcr.io/getsentry/${{ matrix.image_name }}"
      AR_DOCKER_IMAGE: "us-central1-docker.pkg.dev/sentryio/relay/${{ matrix.image_name }}"
      REVISION: "${{ github.event.pull_request.head.sha || github.sha }}"

    # Skip redundant checks for library releases
    # Skip for dependabot and if run on a fork
    if: "!startsWith(github.ref, 'refs/heads/release-library/') && !github.event.pull_request.head.repo.fork && github.actor != 'dependabot[bot]' && needs.build-setup.outputs.full_ci == 'true'"

    steps:
      - name: Google Auth
        id: auth
        uses: google-github-actions/auth@v2
        with:
          workload_identity_provider: projects/868781662168/locations/global/workloadIdentityPools/prod-github/providers/github-oidc-pool
          service_account: gha-gcr-push@sac-prod-sa.iam.gserviceaccount.com

      - name: "Set up Cloud SDK"
        uses: "google-github-actions/setup-gcloud@v2"
        with:
          # https://github.com/google-github-actions/auth#authenticating-via-workload-identity-federation
          # You must use the Cloud SDK version 390.0.0 or later to authenticate the bq and gsutil tools.
          version: ">= 390.0.0"

      - name: Configure docker
        run: |
          gcloud auth configure-docker us-central1-docker.pkg.dev

      - name: Copy Image from GHCR to AR
        run: docker buildx imagetools create --tag "${AR_DOCKER_IMAGE}:${REVISION}" "${GHCR_DOCKER_IMAGE}:${REVISION}"

      - name: Copy Nightly from GHCR to AR
        if: env.IS_MASTER == 'true'
        run: docker buildx imagetools create --tag "${AR_DOCKER_IMAGE}:nightly" "${GHCR_DOCKER_IMAGE}:nightly"

  gocd-artifacts:
    timeout-minutes: 10
    needs: [build-setup, build-internal, publish-to-ar-internal]

    name: Upload build artifacts to gocd
    runs-on: ubuntu-latest

    strategy:
      matrix:
        image_name: ${{ fromJson(needs.build-setup.outputs.image_names) }}

    # required for google auth
    permissions:
      contents: "read"
      id-token: "write"

    env:
      REVISION: "${{ github.event.pull_request.head.sha || github.sha }}"

    if: "!startsWith(github.ref, 'refs/heads/release-library/') && !github.event.pull_request.head.repo.fork && github.actor != 'dependabot[bot]' && needs.build-setup.outputs.full_ci == 'true'"

    steps:
      - name: Google Auth
        id: auth
        uses: google-github-actions/auth@v2
        with:
          workload_identity_provider: projects/868781662168/locations/global/workloadIdentityPools/prod-github/providers/github-oidc-pool
          service_account: gha-gcr-push@sac-prod-sa.iam.gserviceaccount.com

      - name: Configure docker
        run: |
          gcloud auth configure-docker us-central1-docker.pkg.dev

      - name: "Set up Cloud SDK"
        uses: "google-github-actions/setup-gcloud@v2"
        with:
          # https://github.com/google-github-actions/auth#authenticating-via-workload-identity-federation
          # You must use the Cloud SDK version 390.0.0 or later to authenticate the bq and gsutil tools.
          version: ">= 390.0.0"

      - uses: actions/download-artifact@v5
        with:
          pattern: "internal-${{ matrix.image_name }}@*"
          merge-multiple: true

      - name: Decrypt Artifacts
        run: |
          find . -name "*.gpg" | while read file; do
            output_file="${file%.gpg}"
            gpg --quiet --batch --yes --decrypt \
                --passphrase "${{ secrets.ENCRYPTION_KEY }}" \
                --output "$output_file" "$file"
            rm "$file"
          done

      - name: Upload gocd deployment assets
        run: |
          set -euxo pipefail
          VERSION="$(docker run --rm "us-central1-docker.pkg.dev/internal-sentry/relay/${{ matrix.image_name }}:${REVISION}" --version | cut -d" " -f2)"
          echo "${{ matrix.image_name }}@${VERSION}+${REVISION}" > release-name

          for PLATFORM in "linux/amd64" "linux/arm64"; do
            gsutil -m cp $PLATFORM/relay-debug.zip $PLATFORM/relay.src.zip ./release-name \
              "gs://dicd-team-devinfra-cd--relay/deployment-assets/${REVISION}/${{ matrix.image_name }}/${PLATFORM}/"
          done

  test_integration:
    needs: build-setup
    name: Integration Tests
    runs-on: ubuntu-latest
    timeout-minutes: 30
    env:
      RUSTFLAGS:  ${{ needs.build-setup.outputs.rustflags }}
      SSH_PRIVATE_KEY:  ${{ secrets.SSH_PRIVATE_KEY }}

    # Skip redundant checks for library releases
    if: "!startsWith(github.ref, 'refs/heads/release-library/')"

    services:
      redis: # https://docs.github.com/en/actions/guides/creating-redis-service-containers
        image: ghcr.io/getsentry/image-mirror-library-redis:5.0-alpine
        ports:
          - 6379:6379
      redis_secondary:
        image: ghcr.io/getsentry/image-mirror-library-redis:5.0-alpine
        ports:
          - 6380:6379

      zookeeper:
        image: ghcr.io/getsentry/image-mirror-confluentinc-cp-zookeeper:6.2.0
        env:
          ZOOKEEPER_CLIENT_PORT: 2181

      kafka:
        image: ghcr.io/getsentry/image-mirror-confluentinc-cp-kafka:6.2.0
        env:
          KAFKA_ZOOKEEPER_CONNECT: zookeeper:2181
          KAFKA_ADVERTISED_LISTENERS: PLAINTEXT://127.0.0.1:9092
          KAFKA_OFFSETS_TOPIC_REPLICATION_FACTOR: 1
          KAFKA_OFFSETS_TOPIC_NUM_PARTITIONS: 1
        ports:
          - 9092:9092

    steps:
      - name: Install libcurl-dev
        run: |
          sudo apt-get update
          sudo apt-get install -y libcurl4-openssl-dev

      - uses: actions/checkout@v5
        with:
          submodules: recursive

      - name: Install Rust Toolchain
        run: rustup toolchain install stable --profile minimal --no-self-update

      - uses: swatinem/rust-cache@v2
        with:
          key: ${{ github.job }}

      - name: Setup SSH agent
        if: env.SSH_PRIVATE_KEY != ''
        uses: webfactory/ssh-agent@v0.9.0
        with:
          ssh-private-key: ${{ env.SSH_PRIVATE_KEY }}

      - uses: astral-sh/setup-uv@884ad927a57e558e7a70b92f2bccf9198a4be546 # v6
        with:
          version: '0.8.2'
          # we just cache the venv-dir directly in action-setup-venv
          enable-cache: false

      - uses: getsentry/action-setup-venv@3a832a9604b3e1a4202ae559248f26867b467cc7 # v2.1.1
        with:
          python-version: 3.11.9
          cache-dependency-path: uv.lock
          install-cmd: uv sync --frozen --only-dev --active

      - run: make test-integration
        env:
          PYTEST_N: 6
          RELAY_VERSION_CHAIN: "23.12.0,latest"

  sentry-relay-integration-tests:
    name: Sentry-Relay Integration Tests
    runs-on: ubuntu-latest
    timeout-minutes: 30
    needs: build-docker
    env:
      USE_NEW_DEVSERVICES: 1

    # Skip redundant checks for library releases
    if: "!startsWith(github.ref, 'refs/heads/release-library/')"

    steps:
      # Checkout Sentry and run integration tests against latest Relay
      - name: Checkout Sentry
        uses: actions/checkout@v5
        with:
          repository: getsentry/sentry
          path: sentry

      - name: Setup steps
        id: setup
        run: |
          # GITHUB_SHA in pull requests points to the merge commit
          RELAY_TEST_IMAGE=ghcr.io/getsentry/relay:${{ github.event.pull_request.head.sha || github.sha }}
          echo "We expected GCB to push this image $RELAY_TEST_IMAGE"
          echo "relay-test-image=$RELAY_TEST_IMAGE" >> "$GITHUB_OUTPUT"
          # We cannot execute actions that are not placed under .github of the main repo
          mkdir -p .github/actions
          cp -r sentry/.github/actions/setup-sentry .github/actions/

      - name: Setup Sentry
        uses: ./.github/actions/setup-sentry
        with:
          workdir: sentry
          mode: symbolicator

      - name: Download Docker Image
        if: "github.event.pull_request.head.repo.fork || github.actor == 'dependabot[bot]'"
        uses: actions/download-artifact@v5
        with:
          name: relay-docker-image

      - name: Import Docker Image
        if: "github.event.pull_request.head.repo.fork || github.actor == 'dependabot[bot]'"
        run: docker load -i relay-docker-image

      - name: Run Sentry integration tests
        working-directory: sentry
        env:
          RELAY_TEST_IMAGE: ${{ steps.setup.outputs.relay-test-image }}
        run: |
          echo "Testing against ${RELAY_TEST_IMAGE}"
          make test-relay-integration

  self-hosted-end-to-end:
    runs-on: ubuntu-latest
    timeout-minutes: 25
    needs: build-docker

    # - Skip redundant checks for library releases
    # - Skip for dependabot or if it's a fork as the image cannot be uploaded to ghcr since this test attempts to pull
    # the image from ghcr
    if: "!startsWith(github.ref, 'refs/heads/release-library/') && !github.event.pull_request.head.repo.fork && github.actor != 'dependabot[bot]'"

    steps:
      - name: Run Sentry self-hosted e2e CI
        uses: getsentry/self-hosted@master
        with:
          project_name: relay
          image_url: ghcr.io/getsentry/relay:${{ github.event.pull_request.head.sha || github.sha }}
          CODECOV_TOKEN: ${{ secrets.CODECOV_TOKEN }}

      - name: Inspect failure
        if: failure()
        run: |
          cd /home/runner/work/_actions/getsentry/self-hosted/master
          docker compose ps
          docker compose logs

  validate-devservices-config:
<<<<<<< HEAD
    runs-on: ubuntu-24.04
    needs: devservices-files-changed
    if: needs.devservices-files-changed.outputs.devservices-files-changed == 'true'
    steps:
    - uses: actions/checkout@692973e3d937129bcbf40652eb9f2f61becf3332 # v4.1.7
      name: Checkout repository

    - name: Get devservices version
      id: get-devservices-version
      run: |
        awk -F'"' '
          /name/ { pkg = $2 }
          /version/ { if (pkg == "devservices") print "version="$2 }
        ' uv.lock >> $GITHUB_OUTPUT

    - uses: getsentry/action-validate-devservices-config@711ae7221998ddf81211f25f5e3873ecffd22387
      name: Validate devservices config
      with:
        devservices-version: ${{ steps.get-devservices-version.outputs.version }}
=======
      runs-on: ubuntu-24.04
      needs: devservices-files-changed
      if: needs.devservices-files-changed.outputs.devservices-files-changed == 'true'
      steps:
      - uses: actions/checkout@ff7abcd0c3c05ccf6adc123a8cd1fd4fb30fb493 # v4.1.7
        name: Checkout repository
      - uses: getsentry/action-validate-devservices-config@02a078d1280293e6598cabfbd318a01609c12c83
        name: Validate devservices config
        with:
          requirements-file-path: requirements-dev.txt
>>>>>>> 7f8435c0
<|MERGE_RESOLUTION|>--- conflicted
+++ resolved
@@ -882,7 +882,6 @@
           docker compose logs
 
   validate-devservices-config:
-<<<<<<< HEAD
     runs-on: ubuntu-24.04
     needs: devservices-files-changed
     if: needs.devservices-files-changed.outputs.devservices-files-changed == 'true'
@@ -901,16 +900,4 @@
     - uses: getsentry/action-validate-devservices-config@711ae7221998ddf81211f25f5e3873ecffd22387
       name: Validate devservices config
       with:
-        devservices-version: ${{ steps.get-devservices-version.outputs.version }}
-=======
-      runs-on: ubuntu-24.04
-      needs: devservices-files-changed
-      if: needs.devservices-files-changed.outputs.devservices-files-changed == 'true'
-      steps:
-      - uses: actions/checkout@ff7abcd0c3c05ccf6adc123a8cd1fd4fb30fb493 # v4.1.7
-        name: Checkout repository
-      - uses: getsentry/action-validate-devservices-config@02a078d1280293e6598cabfbd318a01609c12c83
-        name: Validate devservices config
-        with:
-          requirements-file-path: requirements-dev.txt
->>>>>>> 7f8435c0
+        devservices-version: ${{ steps.get-devservices-version.outputs.version }}