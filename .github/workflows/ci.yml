name: CI

on:
  push:
    branches:
      - master
      - release/**
      - release-library/**

  pull_request:

env:
  RUSTFLAGS: -Dwarnings

jobs:
  lint:
    name: Lint
    runs-on: ubuntu-latest
    steps:
      - uses: actions/checkout@v2
        with:
          submodules: recursive

      - uses: actions/setup-python@v2
        with:
          python-version: 3.7

      - name: Install Dependencies
        run: pip install -U -r requirements-dev.txt

      - name: Run Black
        run: black --check py tests --exclude '\.eggs|sentry_relay/_lowlevel.*'

      - name: Run Flake8
        run: flake8 py

      - uses: actions-rs/toolchain@v1
        with:
          toolchain: stable
          profile: minimal
          components: clippy, rustfmt
          override: true

      - uses: swatinem/rust-cache@v1
        with:
          key: ${{ github.job }}

      - name: Run Rustfmt
        uses: actions-rs/cargo@v1
        with:
          command: fmt
          args: --all -- --check

      - name: Run Clippy
        uses: actions-rs/cargo@v1
        with:
          command: clippy
          args: --workspace --all-features --tests -- -D clippy::all

  test:
    strategy:
      fail-fast: false
      matrix:
        os: [macos-latest, windows-latest]

    name: Test (${{ matrix.os }})
    runs-on: ${{ matrix.os }}

    # Skip redundant checks for library releases
    if: "!startsWith(github.ref, 'refs/heads/release-library/')"

    steps:
      - uses: actions/checkout@v2
        with:
          submodules: recursive

      - uses: actions-rs/toolchain@v1
        with:
          toolchain: stable
          profile: minimal
          override: true

      - uses: swatinem/rust-cache@v1
        with:
          key: ${{ github.job }}

      - name: Run Cargo Tests
        uses: actions-rs/cargo@v1
        with:
          command: test
          args: --workspace

  test_all:
    name: Test All Features (ubuntu-latest)
    runs-on: ubuntu-latest

    # Skip redundant checks for library releases
    if: "!startsWith(github.ref, 'refs/heads/release-library/')"

    # Testing all features requires Docker container operations that are only available on
    # `ubuntu-latest`. This `test-all` job is to be seen as complementary to the `test` job. If
    # services become available on other platforms, the jobs should be consolidated. See
    # https://docs.github.com/en/actions/guides/about-service-containers

    services:
      redis: # https://docs.github.com/en/actions/guides/creating-redis-service-containers
        image: redis
        ports:
          - 6379:6379

    steps:
      - uses: actions/checkout@v2
        with:
          submodules: recursive

      - uses: actions-rs/toolchain@v1
        with:
          toolchain: stable
          profile: minimal
          override: true

      - uses: swatinem/rust-cache@v1
        with:
          key: ${{ github.job }}

      - name: Run Cargo Tests
        uses: actions-rs/cargo@v1
        with:
          command: test
          args: --workspace --all-features

  test_py:
    strategy:
      fail-fast: false
      matrix:
        python-version: [3.7]

    # Skip redundant checks for binary releases
    if: "!startsWith(github.ref, 'refs/heads/release/')"

    name: Test Python ${{ matrix.python-version }}
    runs-on: ubuntu-latest

    steps:
      - uses: actions/checkout@v2
        with:
          submodules: recursive

      - uses: actions-rs/toolchain@v1
        with:
          toolchain: stable
          profile: minimal
          override: true

      - uses: actions/setup-python@v2
        with:
          python-version: ${{ matrix.python-version }}

      - name: Install Dependencies
        run: pip install -U pytest

      - uses: swatinem/rust-cache@v1
        with:
          key: ${{ github.job }}

      - name: Build and Install Library
        run: pip install -v --editable py
        env:
          RELAY_DEBUG: 1

      - name: Run Python Tests
        run: pytest -v py

  test_integration:
    name: Integration Tests
    runs-on: ubuntu-latest

    # Skip redundant checks for library releases
    if: "!startsWith(github.ref, 'refs/heads/release-library/')"

    services:
      redis: # https://docs.github.com/en/actions/guides/creating-redis-service-containers
        image: redis
        ports:
          - 6379:6379

      zookeeper:
        image: confluentinc/cp-zookeeper
        env:
          ZOOKEEPER_CLIENT_PORT: 2181

      kafka:
        image: confluentinc/cp-kafka
        env:
          KAFKA_ZOOKEEPER_CONNECT: zookeeper:2181
          KAFKA_ADVERTISED_LISTENERS: PLAINTEXT://127.0.0.1:9092
          KAFKA_OFFSETS_TOPIC_REPLICATION_FACTOR: 1
          KAFKA_OFFSETS_TOPIC_NUM_PARTITIONS: 1
        ports:
          - 9092:9092

    steps:
      - uses: actions/checkout@v2
        with:
          submodules: recursive

      - uses: actions-rs/toolchain@v1
        with:
          toolchain: stable
          profile: minimal
          override: true

      - uses: swatinem/rust-cache@v1
        with:
          key: ${{ github.job }}

      - name: Cargo build
        uses: actions-rs/cargo@v1
        with:
          command: build
          args: --all-features

      - uses: actions/setup-python@v2
        with:
          python-version: 3.7

      - name: Install dependencies
        run: pip install -U -r requirements-test.txt

      - name: Run tests
        run: pytest tests -n auto -v
<<<<<<< HEAD

  test_against_latest_sentry:
    name: Sentry-Relay Integration Tests
    runs-on: ubuntu-latest

    steps:
      - name: Checkout Relay
        uses: actions/checkout@v2
        with:
          submodules: recursive

      - uses: actions-rs/toolchain@v1
        with:
          toolchain: stable
          profile: minimal
          override: true

      - uses: swatinem/rust-cache@v1
        with:
          key: ${{ github.job }}

      - name: Cargo build
        uses: actions-rs/cargo@v1
        with:
          command: build
          args: --all-features

      # Checkout Sentry and run integreation tests against latest Relay
      - name: Checkout sentry
        uses: actions/checkout@v2
        with:
          repository: "getsentry/sentry"
          path: sentry

      - uses: actions/setup-python@v2
        with:
          python-version: 3.6

      - name: Get pip cache dir
        id: pip
        run: |
          pip install --upgrade pip wheel
          echo "::set-output name=pip-cache-dir::$(pip cache dir)"

      - name: Cache (pip)
        uses: actions/cache@v2
        with:
          path: ${{ steps.pip.outputs.pip-cache-dir }}
          key: sentry-deps-${{ hashFiles('**/requirements**.txt') }}
          restore-keys: sentry-deps-

      # A slightly modified version from upstream since I can't make it change directories
      - name: Setup Sentry
        uses: ./.github/actions/setup-sentry
        id: setup
        with:
          snuba: true
          kafka: true

      - name: Run Sentry integration tests
        working-directory: sentry
        run: |
          make test-relay-integration
=======
        env:
          RELAY_VERSION_CHAIN: '20.6.0,latest'
>>>>>>> fb13ad1b
<|MERGE_RESOLUTION|>--- conflicted
+++ resolved
@@ -229,7 +229,8 @@
 
       - name: Run tests
         run: pytest tests -n auto -v
-<<<<<<< HEAD
+        env:
+          RELAY_VERSION_CHAIN: '20.6.0,latest'
 
   test_against_latest_sentry:
     name: Sentry-Relay Integration Tests
@@ -292,8 +293,4 @@
       - name: Run Sentry integration tests
         working-directory: sentry
         run: |
-          make test-relay-integration
-=======
-        env:
-          RELAY_VERSION_CHAIN: '20.6.0,latest'
->>>>>>> fb13ad1b
+          make test-relay-integration