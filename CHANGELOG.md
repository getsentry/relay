--- conflicted
+++ resolved
@@ -4,22 +4,9 @@
 
 **Features**:
 
-<<<<<<< HEAD
+- Update Docker Debian image from 10 to 12. ([#2622](https://github.com/getsentry/relay/pull/2622))
 - Remove from events spans starting or ending before January 1, 1970 UTC. ([#2627](https://github.com/getsentry/relay/pull/2627))
 - Remove from events breadcrumbs dating before January 1, 1970 UTC. ([#2635](https://github.com/getsentry/relay/pull/2635))
-
-**Internal**:
-
-- Restrict resource spans to script and css only. ([#2623](https://github.com/getsentry/relay/pull/2623))
-
-## 23.11.0
-
-**Features**:
-
-=======
->>>>>>> 9d70f3b9
-- Update Docker Debian image from 10 to 12. ([#2622](https://github.com/getsentry/relay/pull/2622))
-- Remove from events spans starting or ending before January 1, 1970 UTC. ([#2627](https://github.com/getsentry/relay/pull/2627))
 
 **Internal**:
 
