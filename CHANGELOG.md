--- conflicted
+++ resolved
@@ -6,11 +6,8 @@
 
 - Dynamic sampling is now based on the volume received by Relay by default and does not include the original volume dropped by client-side sampling in SDKs. This is required for the final dynamic sampling feature in the latest Sentry plans. ([#1591](https://github.com/getsentry/relay/pull/1591))
 - Add OpenTelemetry Context ([#1617](https://github.com/getsentry/relay/pull/1617))
-<<<<<<< HEAD
+- Add `app.in_foreground` and `thread.main` flag to protocol. ([#1578](https://github.com/getsentry/relay/pull/1578))
 - Make `attachment_type` on envelope items forward compatible by adding fallback variant. ([#1638](https://github.com/getsentry/relay/pull/1638))
-=======
-- Add `app.in_foreground` and `thread.main` flag to protocol. ([#1578](https://github.com/getsentry/relay/pull/1578))
->>>>>>> dba70302
 
 **Internal**:
 
