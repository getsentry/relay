--- conflicted
+++ resolved
@@ -9,11 +9,8 @@
 **Internal**:
 
 - Emit outcomes for rate limited attachments. ([#951](https://github.com/getsentry/relay/pull/951))
-<<<<<<< HEAD
 - Remove timestamp from metrics text protocol. ([#972](https://github.com/getsentry/relay/pull/972))
-=======
 - Add max, min, sum, and count to gauge metrics. ([#974](https://github.com/getsentry/relay/pull/974))
->>>>>>> 76a5afac
 
 ## 21.3.1
 
