# Changelog

## Unreleased

<<<<<<< HEAD
** Features **
- External Relays perform dynamic sampling and emit outcomes as client reports. This feature is now enabled *by default*. ([#1119](https://github.com/getsentry/relay/pull/1119))
=======
**Internal**

- Add more statsd metrics for relay metric bucketing. ([#1124](https://github.com/getsentry/relay/pull/1124))
>>>>>>> f9bc6e86

## 21.11.0

**Features**:

- Add bucket width to bucket protocol. ([#1103](https://github.com/getsentry/relay/pull/1103))
- Support multiple kafka cluster configurations. ([#1101](https://github.com/getsentry/relay/pull/1101))
- Tag metrics by transaction name. ([#1126](https://github.com/getsentry/relay/pull/1126))

**Bug Fixes**:

- Avoid unbounded decompression of encoded requests. A particular request crafted to inflate to large amounts of memory, such as a zip bomb, could put Relay out of memory. ([#1117](https://github.com/getsentry/relay/pull/1117), [#1122](https://github.com/getsentry/relay/pull/1122), [#1123](https://github.com/getsentry/relay/pull/1123))
- Avoid unbounded decompression of UE4 crash reports. Some crash reports could inflate to large amounts of memory before being checked for size, which could put Relay out of memory. ([#1121](https://github.com/getsentry/relay/pull/1121))

**Internal**:

- Aggregate client reports before sending them onwards. ([#1118](https://github.com/getsentry/relay/pull/1118))

## 21.10.0

**Bug Fixes**:

- Correctly validate timestamps for outcomes and sessions. ([#1086](https://github.com/getsentry/relay/pull/1086))
- Run compression on a thread pool when sending to upstream. ([#1085](https://github.com/getsentry/relay/pull/1085))
- Report proper status codes and error messages when sending invalid JSON payloads to an endpoint with a `X-Sentry-Relay-Signature` header. ([#1090](https://github.com/getsentry/relay/pull/1090))
- Enforce attachment and event size limits on UE4 crash reports. ([#1099](https://github.com/getsentry/relay/pull/1099))

**Internal**:

- Add the exclusive time of the transaction's root span. ([#1083](https://github.com/getsentry/relay/pull/1083))
- Add session.status tag to extracted session.duration metric. ([#1087](https://github.com/getsentry/relay/pull/1087))
- Serve project configs for batched requests where one of the project keys cannot be parsed. ([#1093](https://github.com/getsentry/relay/pull/1093))

## 21.9.0

**Features**:

- Add sampling based on transaction name. ([#1058](https://github.com/getsentry/relay/pull/1058))
- Support running Relay without config directory. The most important configuration, including Relay mode and credentials, can now be provided through commandline arguments or environment variables alone. ([#1055](https://github.com/getsentry/relay/pull/1055)
- Protocol support for client reports. ([#1081](https://github.com/getsentry/relay/pull/1081))
- Extract session metrics in non processing relays. ([#1073](https://github.com/getsentry/relay/pull/1073))

**Bug Fixes**:

- Use correct commandline argument name for setting Relay port. ([#1059](https://github.com/getsentry/relay/pull/1059))
- Retrieve OS Context for Unity Events. ([#1072](https://github.com/getsentry/relay/pull/1072))

**Internal**:

- Add new metrics on Relay's performance in dealing with buckets of metric aggregates, as well as the amount of aggregated buckets. ([#1070](https://github.com/getsentry/relay/pull/1070))
- Add the exclusive time of a span. ([#1061](https://github.com/getsentry/relay/pull/1061))
- Remove redundant dynamic sampling processing on fast path. ([#1084](https://github.com/getsentry/relay/pull/1084))

## 21.8.0

- No documented changes.

## 21.7.0

- No documented changes.

## 21.6.3

- No documented changes.

## 21.6.2

**Bug Fixes**:

- Remove connection metrics reported under `connector.*`. They have been fully disabled since version `21.3.0`. ([#1021](https://github.com/getsentry/relay/pull/1021))
- Remove error logs for "failed to extract event" and "failed to store session". ([#1032](https://github.com/getsentry/relay/pull/1032))

**Internal**:

- Assign a random Kafka partition key for session aggregates and metrics to distribute messages evenly. ([#1022](https://github.com/getsentry/relay/pull/1022))
- All fields in breakdown config should be camelCase, and rename the breakdown key name in project options. ([#1020](https://github.com/getsentry/relay/pull/1020))

## 21.6.1

- No documented changes.

## 21.6.0

**Features**:

- Support self-contained envelopes without authentication headers or query parameters. ([#1000](https://github.com/getsentry/relay/pull/1000))
- Support statically configured relays. ([#991](https://github.com/getsentry/relay/pull/991))
- Support namespaced event payloads in multipart minidump submission for Electron Framework. The field has to follow the format `sentry___<namespace>`. ([#1012](https://github.com/getsentry/relay/pull/1012))

**Bug Fixes**:

- Explicitly declare reprocessing context. ([#1009](https://github.com/getsentry/relay/pull/1009))
- Validate the environment attribute in sessions, and drop sessions with invalid releases. ([#1018](https://github.com/getsentry/relay/pull/1018))

**Internal**:

- Gather metrics for corrupted Events with unprintable fields. ([#1008](https://github.com/getsentry/relay/pull/1008))
- Remove project actors. ([#1025](https://github.com/getsentry/relay/pull/1025))

## 21.5.1

**Bug Fixes**:

- Do not leak resources when projects or DSNs are idle. ([#1003](https://github.com/getsentry/relay/pull/1003))

## 21.5.0

**Features**:

- Support the `frame.stack_start` field for chained async stack traces in Cocoa SDK v7. ([#981](https://github.com/getsentry/relay/pull/981))
- Rename configuration fields `cache.event_buffer_size` to `cache.envelope_buffer_size` and `cache.event_expiry` to `cache.envelope_expiry`. The former names are still supported by Relay. ([#985](https://github.com/getsentry/relay/pull/985))
- Add a configuraton flag `relay.ready: always` to mark Relay ready in healthchecks immediately after starting without requiring to authenticate. ([#989](https://github.com/getsentry/relay/pull/989))

**Bug Fixes**:

- Fix roundtrip error when PII selector starts with number. ([#982](https://github.com/getsentry/relay/pull/982))
- Avoid overflow panic for large retry-after durations. ([#992](https://github.com/getsentry/relay/pull/992))

**Internal**:

- Update internal representation of distribution metrics. ([#979](https://github.com/getsentry/relay/pull/979))
- Extract metrics for transaction breakdowns and sessions when the feature is enabled for the organizaiton. ([#986](https://github.com/getsentry/relay/pull/986))
- Assign explicit values to DataCategory enum. ([#987](https://github.com/getsentry/relay/pull/987))

## 21.4.1

**Bug Fixes**:

- Allow the `event_id` attribute on breadcrumbs to link between Sentry events. ([#977](https://github.com/getsentry/relay/pull/977))

## 21.4.0

**Bug Fixes**:

- Parse the Crashpad information extension stream from Minidumps with annotation objects correctly. ([#973](https://github.com/getsentry/relay/pull/973))

**Internal**:

- Emit outcomes for rate limited attachments. ([#951](https://github.com/getsentry/relay/pull/951))
- Remove timestamp from metrics text protocol. ([#972](https://github.com/getsentry/relay/pull/972))
- Add max, min, sum, and count to gauge metrics. ([#974](https://github.com/getsentry/relay/pull/974))

## 21.3.1

**Bug Fixes**:

- Make request url scrubbable. ([#955](https://github.com/getsentry/relay/pull/955))
- Remove dependent items from envelope when dropping transaction item. ([#960](https://github.com/getsentry/relay/pull/960))

**Internal**:

- Emit the `quantity` field for outcomes of events. This field describes the total size in bytes for attachments or the event count for all other categories. A separate outcome is emitted for attachments in a rejected envelope, if any, in addition to the event outcome. ([#942](https://github.com/getsentry/relay/pull/942))
- Add experimental metrics ingestion without bucketing or pre-aggregation. ([#948](https://github.com/getsentry/relay/pull/948))
- Skip serializing some null values in frames interface. ([#944](https://github.com/getsentry/relay/pull/944))
- Add experimental metrics ingestion with bucketing and pre-aggregation. ([#948](https://github.com/getsentry/relay/pull/948), [#952](https://github.com/getsentry/relay/pull/952), [#958](https://github.com/getsentry/relay/pull/958), [#966](https://github.com/getsentry/relay/pull/966), [#969](https://github.com/getsentry/relay/pull/969))
- Change HTTP response for upstream timeouts from 502 to 504. ([#859](https://github.com/getsentry/relay/pull/859))
- Add rule id to outcomes coming from transaction sampling. ([#953](https://github.com/getsentry/relay/pull/953))
- Add support for breakdowns ingestion. ([#934](https://github.com/getsentry/relay/pull/934))
- Ensure empty strings are invalid measurement names. ([#968](https://github.com/getsentry/relay/pull/968))

## 21.3.0

**Features**:

- Relay now picks up HTTP proxies from environment variables. This is made possible by switching to a different HTTP client library.

**Bug Fixes**:

- Deny backslashes in release names. ([#904](https://github.com/getsentry/relay/pull/904))
- Fix a problem with Data Scrubbing source names (PII selectors) that caused `$frame.abs_path` to match, but not `$frame.abs_path || **` or `$frame.abs_path && **`. ([#932](https://github.com/getsentry/relay/pull/932))
- Make username pii-strippable. ([#935](https://github.com/getsentry/relay/pull/935))
- Respond with `400 Bad Request` and an error message `"empty envelope"` instead of `429` when envelopes without items are sent to the envelope endpoint. ([#937](https://github.com/getsentry/relay/pull/937))
- Allow generic Slackbot ([#947](https://github.com/getsentry/relay/pull/947))

**Internal**:

- Emit the `category` field for outcomes of events. This field disambiguates error events, security events and transactions. As a side-effect, Relay no longer emits outcomes for broken JSON payloads or network errors. ([#931](https://github.com/getsentry/relay/pull/931))
- Add inbound filters functionality to dynamic sampling rules. ([#920](https://github.com/getsentry/relay/pull/920))
- The undocumented `http._client` option has been removed. ([#938](https://github.com/getsentry/relay/pull/938))
- Log old events and sessions in the `requests.timestamp_delay` metric. ([#933](https://github.com/getsentry/relay/pull/933))
- Add rule id to outcomes coming from event sampling. ([#943](https://github.com/getsentry/relay/pull/943))
- Fix a bug in rate limiting that leads to accepting all events in the last second of a rate limiting window, regardless of whether the rate limit applies. ([#946](https://github.com/getsentry/relay/pull/946))

## 21.2.0

**Features**:

- By adding `.no-cache` to the DSN key, Relay refreshes project configuration caches immediately. This allows to apply changed settings instantly, such as updates to data scrubbing or inbound filter rules. ([#911](https://github.com/getsentry/relay/pull/911))
- Add NSError to mechanism. ([#925](https://github.com/getsentry/relay/pull/925))
- Add snapshot to the stack trace interface. ([#927](https://github.com/getsentry/relay/pull/927))

**Bug Fixes**:

- Log on INFO level when recovering from network outages. ([#918](https://github.com/getsentry/relay/pull/918))
- Fix a panic in processing minidumps with invalid location descriptors. ([#919](https://github.com/getsentry/relay/pull/919))

**Internal**:

- Improve dynamic sampling rule configuration. ([#907](https://github.com/getsentry/relay/pull/907))
- Compatibility mode for pre-aggregated sessions was removed. The feature is now enabled by default in full fidelity. ([#913](https://github.com/getsentry/relay/pull/913))

## 21.1.0

**Features**:

- Support dynamic sampling for error events. ([#883](https://github.com/getsentry/relay/pull/883))

**Bug Fixes**:

- Make all fields but event-id optional to fix regressions in user feedback ingestion. ([#886](https://github.com/getsentry/relay/pull/886))
- Remove `kafka-ssl` feature because it breaks development workflow on macOS. ([#889](https://github.com/getsentry/relay/pull/889))
- Accept envelopes where their last item is empty and trailing newlines are omitted. This also fixes a panic in some cases. ([#894](https://github.com/getsentry/relay/pull/894))

**Internal**:

- Extract crashpad annotations into contexts. ([#892](https://github.com/getsentry/relay/pull/892))
- Normalize user reports during ingestion and create empty fields. ([#903](https://github.com/getsentry/relay/pull/903))
- Ingest and normalize sample rates from envelope item headers. ([#910](https://github.com/getsentry/relay/pull/910))

## 20.12.1

- No documented changes.

## 20.12.0

**Features**:

- Add `kafka-ssl` compilation feature that builds Kafka linked against OpenSSL. This feature is enabled in Docker containers only. This is only relevant for Relays running as part of on-premise Sentry. ([#881](https://github.com/getsentry/relay/pull/881))
- Relay is now able to ingest pre-aggregated sessions, which will make it possible to efficiently handle applications that produce thousands of sessions per second. ([#815](https://github.com/getsentry/relay/pull/815))
- Add protocol support for WASM. ([#852](https://github.com/getsentry/relay/pull/852))
- Add dynamic sampling for transactions. ([#835](https://github.com/getsentry/relay/pull/835))
- Send network outage metric on healthcheck endpoint hit. ([#856](https://github.com/getsentry/relay/pull/856))

**Bug Fixes**:

- Fix a long-standing bug where log messages were not addressible as `$string`. ([#882](https://github.com/getsentry/relay/pull/882))
- Allow params in content-type for security requests to support content types like `"application/expect-ct-report+json; charset=utf-8"`. ([#844](https://github.com/getsentry/relay/pull/844))
- Fix a panic in CSP filters. ([#848](https://github.com/getsentry/relay/pull/848))
- Do not drop sessions due to an invalid age constraint set to `0`. ([#855](https://github.com/getsentry/relay/pull/855))
- Do not emit outcomes after forwarding envelopes to the upstream, even if that envelope is rate limited, rejected, or dropped. Since the upstream logs an outcome, it would be a duplicate. ([#857](https://github.com/getsentry/relay/pull/857))
- Fix status code for security report. ([#864](https://github.com/getsentry/relay/pull/864))
- Add missing fields for Expect-CT reports. ([#865](https://github.com/getsentry/relay/pull/865))
- Support more directives in CSP reports, such as `block-all-mixed-content` and `require-trusted-types-for`. ([#876](https://github.com/getsentry/relay/pull/876))

**Internal**:

- Add _experimental_ support for picking up HTTP proxies from the regular environment variables. This feature needs to be enabled by setting `http: client: "reqwest"` in your `config.yml`. ([#839](https://github.com/getsentry/relay/pull/839))
- Refactor transparent request forwarding for unknown endpoints. Requests are now entirely buffered in memory and occupy the same queues and actors as other requests. This should not cause issues but may change behavior under load. ([#839](https://github.com/getsentry/relay/pull/839))
- Add reason codes to the `X-Sentry-Rate-Limits` header in store responses. This allows external Relays to emit outcomes with the proper reason codes. ([#850](https://github.com/getsentry/relay/pull/850))
- Emit metrics for outcomes in external relays. ([#851](https://github.com/getsentry/relay/pull/851))
- Make `$error.value` `pii=true`. ([#837](https://github.com/getsentry/relay/pull/837))
- Send `key_id` in partial project config. ([#854](https://github.com/getsentry/relay/pull/854))
- Add stack traces to Sentry error reports. ([#872](https://github.com/getsentry/relay/pull/872))

## 20.11.1

- No documented changes.

## 20.11.0

**Features**:

- Rename upstream retries histogram metric and add upstream requests duration metric. ([#816](https://github.com/getsentry/relay/pull/816))
- Add options for metrics buffering (`metrics.buffering`) and sampling (`metrics.sample_rate`). ([#821](https://github.com/getsentry/relay/pull/821))

**Bug Fixes**:

- Accept sessions with IP address set to `{{auto}}`. This was previously rejected and silently dropped. ([#827](https://github.com/getsentry/relay/pull/827))
- Fix an issue where every retry-after response would be too large by one minute. ([#829](https://github.com/getsentry/relay/pull/829))

**Internal**:

- Always apply cache debouncing for project states. This reduces pressure on the Redis and file system cache. ([#819](https://github.com/getsentry/relay/pull/819))
- Internal refactoring such that validating of characters in tags no longer uses regexes internally. ([#814](https://github.com/getsentry/relay/pull/814))
- Discard invalid user feedback sent as part of envelope. ([#823](https://github.com/getsentry/relay/pull/823))
- Emit event errors and normalization errors for unknown breadcrumb keys. ([#824](https://github.com/getsentry/relay/pull/824))
- Normalize `breadcrumb.ty` into `breadcrumb.type` for broken Python SDK versions. ([#824](https://github.com/getsentry/relay/pull/824))
- Add the client SDK interface for unreal crashes and set the name to `unreal.crashreporter`. ([#828](https://github.com/getsentry/relay/pull/828))
- Fine-tune the selectors for minidump PII scrubbing. ([#818](https://github.com/getsentry/relay/pull/818), [#830](https://github.com/getsentry/relay/pull/830))

## 20.10.1

**Internal**:

- Emit more useful normalization meta data for invalid tags. ([#808](https://github.com/getsentry/relay/pull/808))

## 20.10.0

**Features**:

- Add support for measurement ingestion. ([#724](https://github.com/getsentry/relay/pull/724), [#785](https://github.com/getsentry/relay/pull/785))
- Add support for scrubbing UTF-16 data in attachments ([#742](https://github.com/getsentry/relay/pull/742), [#784](https://github.com/getsentry/relay/pull/784), [#787](https://github.com/getsentry/relay/pull/787))
- Add upstream request metric. ([#793](https://github.com/getsentry/relay/pull/793))
- The padding character in attachment scrubbing has been changed to match the masking character, there is no usability benefit from them being different. ([#810](https://github.com/getsentry/relay/pull/810))

**Bug Fixes**:

- Fix issue where `$span` would not be recognized in Advanced Data Scrubbing. ([#781](https://github.com/getsentry/relay/pull/781))
- Accept big-endian minidumps. ([#789](https://github.com/getsentry/relay/pull/789))
- Detect network outages and retry sending events instead of dropping them. ([#788](https://github.com/getsentry/relay/pull/788))

**Internal**:

- Project states are now cached separately per DSN public key instead of per project ID. This means that there will be multiple separate cache entries for projects with more than one DSN. ([#778](https://github.com/getsentry/relay/pull/778))
- Relay no longer uses the Sentry endpoint to resolve project IDs by public key. Ingestion for the legacy store endpoint has been refactored to rely on key-based caches only. As a result, the legacy endpoint is supported only on managed Relays. ([#800](https://github.com/getsentry/relay/pull/800))
- Fix rate limit outcomes, now emitted only for error events but not transactions. ([#806](https://github.com/getsentry/relay/pull/806), [#809](https://github.com/getsentry/relay/pull/809))

## 20.9.0

**Features**:

- Add support for attaching Sentry event payloads in Unreal crash reports by adding `__sentry` game data entries. ([#715](https://github.com/getsentry/relay/pull/715))
- Support chunked form data keys for event payloads on the Minidump endpoint. Since crashpad has a limit for the length of custom attributes, the sentry event payload can be split up into `sentry__1`, `sentry__2`, etc. ([#721](https://github.com/getsentry/relay/pull/721))
- Periodically re-authenticate with the upstream server. Previously, there was only one initial authentication. ([#731](https://github.com/getsentry/relay/pull/731))
- The module attribute on stack frames (`$frame.module`) and the (usually server side generated) attribute `culprit` can now be scrubbed with advanced data scrubbing. ([#744](https://github.com/getsentry/relay/pull/744))
- Compress outgoing store requests for events and envelopes including attachements using `gzip` content encoding. ([#745](https://github.com/getsentry/relay/pull/745))
- Relay now buffers all requests until it has authenticated with the upstream. ([#747](//github.com/getsentry/relay/pull/747))
- Add a configuration option to change content encoding of upstream store requests. The default is `gzip`, and other options are `identity`, `deflate`, or `br`. ([#771](https://github.com/getsentry/relay/pull/771))

**Bug Fixes**:

- Send requests to the `/envelope/` endpoint instead of the older `/store/` endpoint. This particularly fixes spurious `413 Payload Too Large` errors returned when using Relay with Sentry SaaS. ([#746](https://github.com/getsentry/relay/pull/746))

**Internal**:

- Remove a temporary flag from attachment kafka messages indicating rate limited crash reports to Sentry. This is now enabled by default. ([#718](https://github.com/getsentry/relay/pull/718))
- Performance improvement of http requests to upstream, high priority messages are sent first. ([#678](https://github.com/getsentry/relay/pull/678))
- Experimental data scrubbing on minidumps([#682](https://github.com/getsentry/relay/pull/682))
- Move `generate-schema` from the Relay CLI into a standalone tool. ([#739](//github.com/getsentry/relay/pull/739))
- Move `process-event` from the Relay CLI into a standalone tool. ([#740](//github.com/getsentry/relay/pull/740))
- Add the client SDK to session kafka payloads. ([#751](https://github.com/getsentry/relay/pull/751))
- Add a standalone tool to document metrics in JSON or YAML. ([#752](https://github.com/getsentry/relay/pull/752))
- Emit `processing.event.produced` for user report and session Kafka messages. ([#757](https://github.com/getsentry/relay/pull/757))
- Improve performance of event processing by avoiding regex clone. ([#767](https://github.com/getsentry/relay/pull/767))
- Assign a default name for unnamed attachments, which prevented attachments from being stored in Sentry. ([#769](https://github.com/getsentry/relay/pull/769))
- Add Relay version version to challenge response. ([#758](https://github.com/getsentry/relay/pull/758))

## 20.8.0

**Features**:

- Add the `http.connection_timeout` configuration option to adjust the connection and SSL handshake timeout. The default connect timeout is now increased from 1s to 3s. ([#688](https://github.com/getsentry/relay/pull/688))
- Supply Relay's version during authentication and check if this Relay is still supported. An error message prompting to upgrade Relay will be supplied if Relay is unsupported. ([#697](https://github.com/getsentry/relay/pull/697))

**Bug Fixes**:

- Reuse connections for upstream event submission requests when the server supports connection keepalive. Relay did not consume the response body of all requests, which caused it to reopen a new connection for every event. ([#680](https://github.com/getsentry/relay/pull/680), [#695](https://github.com/getsentry/relay/pull/695))
- Fix hashing of user IP addresses in data scrubbing. Previously, this could create invalid IP addresses which were later rejected by Sentry. Now, the hashed IP address is moved to the `id` field. ([#692](https://github.com/getsentry/relay/pull/692))
- Do not retry authentication with the upstream when a client error is reported (status code 4XX). ([#696](https://github.com/getsentry/relay/pull/696))

**Internal**:

- Extract the event `timestamp` from Minidump files during event normalization. ([#662](https://github.com/getsentry/relay/pull/662))
- Retain the full span description in transaction events instead of trimming it. ([#674](https://github.com/getsentry/relay/pull/674))
- Report all Kafka producer errors to Sentry. Previously, only immediate errors were reported but not those during asynchronous flushing of messages. ([#677](https://github.com/getsentry/relay/pull/677))
- Add "HubSpot Crawler" to the list of web crawlers for inbound filters. ([#693](https://github.com/getsentry/relay/pull/693))
- Improved typing for span data of transaction events, no breaking changes. ([#713](https://github.com/getsentry/relay/pull/713))
- **Breaking change:** In PII configs, all options on hash and mask redactions (replacement characters, ignored characters, hash algorithm/key) are removed. If they still exist in the configuration, they are ignored. ([#760](https://github.com/getsentry/relay/pull/760))

## 20.7.2

**Features**:

- Report metrics for connections to the upstream. These metrics are reported under `connector.*` and include information on connection reuse, timeouts and errors. ([#669](https://github.com/getsentry/relay/pull/669))
- Increased the maximum size of attachments from _50MiB_ to _100MiB_. Most notably, this allows to upload larger minidumps. ([#671](https://github.com/getsentry/relay/pull/671))

**Internal**:

- Always create a spans array for transactions in normalization. This allows Sentry to render the spans UI even if the transaction is empty. ([#667](https://github.com/getsentry/relay/pull/667))

## 20.7.1

- No documented changes.

## 20.7.0

**Features**:

- Sessions and attachments can be rate limited now. These rate limits apply separately from error events, which means that you can continue to send Release Health sessions while you're out of quota with errors. ([#636](https://github.com/getsentry/relay/pull/636))

**Bug Fixes**:

- Outcomes from downstream relays were not forwarded upstream. ([#632](https://github.com/getsentry/relay/pull/632))
- Apply clock drift correction to Release Health sessions and validate timestamps. ([#633](https://github.com/getsentry/relay/pull/633))
- Apply clock drift correction for timestamps that are too far in the past or future. This fixes a bug where broken transaction timestamps would lead to negative durations. ([#634](https://github.com/getsentry/relay/pull/634), [#654](https://github.com/getsentry/relay/pull/654))
- Respond with status code `200 OK` to rate limited minidump and UE4 requests. Third party clients otherwise retry those requests, leading to even more load. ([#646](https://github.com/getsentry/relay/pull/646), [#647](https://github.com/getsentry/relay/pull/647))
- Ingested unreal crash reports no longer have a `misc_primary_cpu_brand` key with GPU information set in the Unreal context. ([#650](https://github.com/getsentry/relay/pull/650))
- Fix ingestion of forwarded outcomes in processing Relays. Previously, `emit_outcomes` had to be set explicitly to enable this. ([#653](https://github.com/getsentry/relay/pull/653))

**Internal**:

- Restructure the envelope and event ingestion paths into a pipeline and apply rate limits to all envelopes. ([#635](https://github.com/getsentry/relay/pull/635), [#636](https://github.com/getsentry/relay/pull/636))
- Pass the combined size of all attachments in an envelope to the Redis rate limiter as quantity to enforce attachment quotas. ([#639](https://github.com/getsentry/relay/pull/639))
- Emit flags for rate limited processing attachments and add a `size` field. ([#640](https://github.com/getsentry/relay/pull/640), [#644](https://github.com/getsentry/relay/pull/644))

## 20.6.0

We have switched to [CalVer](https://calver.org/)! Relay's version is always in line with the latest version of [Sentry](https://github.com/getsentry/sentry).

**Features**:

- Proxy and managed Relays now apply clock drift correction based on the `sent_at` header emitted by SDKs. ([#581](https://github.com/getsentry/relay/pull/581))
- Apply cached rate limits to attachments and sessions in the fast-path when parsing incoming requests. ([#618](https://github.com/getsentry/relay/pull/618))
- New config options `metrics.default_tags` and `metrics.hostname_tag`. ([#625](https://github.com/getsentry/relay/pull/625))

**Bug Fixes**:

- Clock drift correction no longer considers the transaction timestamp as baseline for SDKs using Envelopes. Instead, only the dedicated `sent_at` Envelope header is used. ([#580](https://github.com/getsentry/relay/pull/580))
- The `http.timeout` setting is now applied to all requests, including event submission. Previously, events were exempt. ([#588](https://github.com/getsentry/relay/pull/588))
- All endpoint metrics now report their proper `route` tag. This applies to `requests`, `requests.duration`, and `responses.status_codes`. Previously, some some endpoints reported an empty route. ([#595](https://github.com/getsentry/relay/pull/595))
- Properly refresh cached project states based on the configured intervals. Previously, Relay may have gone into an endless refresh cycle if the system clock not accurate, or the state had not been updated in the upstream. ([#596](https://github.com/getsentry/relay/pull/596))
- Respond with `403 Forbidden` when multiple authentication payloads are sent by the SDK. Previously, Relay would authenticate using one of the payloads and silently ignore the rest. ([#602](https://github.com/getsentry/relay/pull/602))
- Improve metrics documentation. ([#614](https://github.com/getsentry/relay/pull/614))
- Do not scrub event processing errors by default. ([#619](https://github.com/getsentry/relay/pull/619))

**Internal**:

- Add source (who emitted the outcome) to Outcome payload. ([#604](https://github.com/getsentry/relay/pull/604))
- Ignore non-Rust folders for faster rebuilding and testing. ([#578](https://github.com/getsentry/relay/pull/578))
- Invalid session payloads are now logged for SDK debugging. ([#584](https://github.com/getsentry/relay/pull/584), [#591](https://github.com/getsentry/relay/pull/591))
- Add support for Outcomes generation in external Relays. ([#592](https://github.com/getsentry/relay/pull/592))
- Remove unused `rev` from project state. ([#586](https://github.com/getsentry/relay/pull/586))
- Add an outcome endpoint for trusted Relays. ([#589](https://github.com/getsentry/relay/pull/589))
- Emit outcomes for event payloads submitted in attachment files. ([#609](https://github.com/getsentry/relay/pull/609))
- Split envelopes that contain sessions and other items and ingest them independently. ([#610](https://github.com/getsentry/relay/pull/610))
- Removed support for legacy per-key quotas. ([#616](https://github.com/getsentry/relay/pull/615))
- Security events (CSP, Expect-CT, Expect-Staple, and HPKP) are now placed into a dedicated `security` item in envelopes, rather than the generic event item. This allows for quick detection of the event type for rate limiting. ([#617](https://github.com/getsentry/relay/pull/617))

## 0.5.9

- Relay has a logo now!
- New explicit `envelope/` endpoint. Envelopes no longer need to be sent with the right `content-type` header (to cater to browser JS).
- Introduce an Envelope item type for transactions.
- Support environment variables and CLI arguments instead of command line parameters.
- Return status `415` on wrong content types.
- Normalize double-slashes in request URLs more aggressively.
- Add an option to generate credentials on stdout.

**Internal**:

- Serve project configs to downstream Relays with proper permission checking.
- PII: Make and/or selectors specific.
- Add a browser filter for IE 11.
- Changes to release parsing.
- PII: Expose event values as part of generated selector suggestions.

## 0.5.8

**Internal**:

- Fix a bug where exception values and the device name were not PII-strippable.

## 0.5.7

- Docker images are now also pushed to Docker Hub.
- New helper function to generate PII selectors from event data.

**Internal**:

- Release is now a required attribute for session data.
- `unknown` can now be used in place of `unknown_error` for span statuses. A future release will change the canonical format from `unknown_error` to `unknown`.

## 0.5.6

- Fix a bug where Relay would stop processing events if Sentry is down for only a short time.
- Improvements to architecture documentation.
- Initial support for rate limiting by event type ("scoped quotas")
- Fix a bug where `key_id` was omitted from outcomes created by Relay.
- Fix a bug where it was not permitted to send content-encoding as part of a CORS request to store.

**Internal**:

- PII processing: Aliases for value types (`$error` instead of `$exception` to be in sync with Discover column naming) and adding a default for replace-redactions.
- It is now valid to send transactions and spans without `op` set, in which case a default value will be inserted.

## 0.5.5

- Suppress verbose DNS lookup logs.

**Internal**:

- Small performance improvements in datascrubbing config converter.
- New, C-style selector syntax (old one still works)

## 0.5.4

**Internal**:

- Add event contexts to `pii=maybe`.
- Fix parsing of msgpack breadcrumbs in Rust store.
- Envelopes sent to Rust store can omit the DSN in headers.
- Ability to quote/escape special characters in selectors in PII configs.

## 0.5.3

- Properly strip the linux binary to reduce its size
- Allow base64 encoded JSON event payloads ([#466](https://github.com/getsentry/relay/pull/466))
- Fix multipart requests without trailing newline ([#465](https://github.com/getsentry/relay/pull/465))
- Support for ingesting session updates ([#449](https://github.com/getsentry/relay/pull/449))

**Internal**:

- Validate release names during event ingestion ([#479](https://github.com/getsentry/relay/pull/479))
- Add browser extension filter ([#470](https://github.com/getsentry/relay/pull/470))
- Add `pii=maybe`, a new kind of event schema field that can only be scrubbed if explicitly addressed.
- Add way to scrub filepaths in a way that does not break processing.

## 0.5.2

- Fix trivial Redis-related crash when running in non-processing mode.
- Limit the maximum retry-after of a rate limit. This is necessary because of the "Delete and ignore future events" feature in Sentry.
- Project caches are now evicted after `project_grace_period` has passed. If you have that parameter set to a high number you may see increased memory consumption.

**Internal**:

- Misc bugfixes in PII processor. Those bugs do not affect the legacy data scrubber exposed in Python.
- Polishing documentation around PII configuration format.
- Signal codes in mach mechanism are no longer required.

## 0.5.1

- Ability to fetch project configuration from Redis as additional caching layer.
- Fix a few bugs in release filters.
- Fix a few bugs in minidumps endpoint with processing enabled.

**Internal**:

- Fix a bug in the PII processor that would always remove the entire string on `pattern` rules.
- Ability to correct some clock drift and wrong system time in transaction events.

## 0.5.0

- The binary has been renamed to `relay`.
- Updated documentation for metrics.

**Internal**:

- The package is now called `sentry-relay`.
- Renamed all `Semaphore*` types to `Relay*`.
- Fixed memory leaks in processing functions.

## 0.4.65

- Implement the Minidump endpoint.
- Implement the Attachment endpoint.
- Implement the legacy Store endpoint.
- Support a plain `Authorization` header in addition to `X-Sentry-Auth`.
- Simplify the shutdown logic. Relay now always takes a fixed configurable time to shut down.
- Fix healthchecks in _Static_ mode.
- Fix internal handling of event attachments.
- Fix partial reads of request bodies resulting in a broken connection.
- Fix a crash when parsing User-Agent headers.
- Fix handling of events sent with `sentry_version=2.0` (Clojure SDK).
- Use _mmap_ to load the GeoIP database to improve the memory footprint.
- Revert back to the system memory allocator.

**Internal**:

- Preserve microsecond precision in all time stamps.
- Record event ids in all outcomes.
- Updates to event processing metrics.
- Add span status mapping from open telemetry.

## 0.4.64

- Switched to `jemalloc` as global allocator.
- Introduce separate outcome reason for invalid events.
- Always consume request bodies to the end.
- Implemented minidump ingestion.
- Increas precisions of timestamps in protocol.

## 0.4.63

- Refactor healthchecks into two: Liveness and readiness (see code comments for explanation for now).
- Allow multiple trailing slashes on store endpoint, e.g. `/api/42/store///`.
- Internal refactor to prepare for envelopes format.

**Internal**:

- Fix a bug where glob-matching in filters did not behave correctly when the to-be-matched string contained newlines.
- Add `moz-extension:` as scheme for browser extensions (filtering out Firefox addons).
- Raise a dedicated Python exception type for invalid transaction events. Also do not report that error to Sentry from Relay.

## 0.4.62

- Various performance improvements.

## 0.4.61

**Internal**:

- Add `thread.errored` attribute ([#306](https://github.com/getsentry/relay/pull/306)).

## 0.4.60

- License is now BSL instead of MIT ([#301](https://github.com/getsentry/relay/pull/301)).
- Improve internal metrics and logging ([#296](https://github.com/getsentry/relay/pull/296), [#297](https://github.com/getsentry/relay/pull/297), [#298](https://github.com/getsentry/relay/pull/298)).
- Fix unbounded requests to Sentry for project configs ([#295](https://github.com/getsentry/relay/pull/295), [#300](https://github.com/getsentry/relay/pull/300)).
- Fix rejected responses from Sentry due to size limit ([#303](https://github.com/getsentry/relay/pull/303)).
- Expose more options for configuring request concurrency limits ([#311](https://github.com/getsentry/relay/pull/311)).

**Internal**:

- Transaction events with negative duration are now rejected ([#291](https://github.com/getsentry/relay/pull/291)).
- Fix a panic when normalizing certain dates.

## 0.4.59

**Internal**:

- Fix: Normalize legacy stacktrace attributes ([#292](https://github.com/getsentry/relay/pull/292))
- Fix: Validate platform attributes in Relay ([#294](https://github.com/getsentry/relay/pull/294))
- Flip the flag that indicates Relay processing ([#293](https://github.com/getsentry/relay/pull/293))

## 0.4.58

- Evict project caches after some time ([#287](https://github.com/getsentry/relay/pull/287))
- Selectively log internal errors to stderr ([#285](https://github.com/getsentry/relay/pull/285))
- Add an error boundary to parsing project states ([#281](https://github.com/getsentry/relay/pull/281))

**Internal**:

- Add event size metrics ([#286](https://github.com/getsentry/relay/pull/286))
- Normalize before datascrubbing ([#290](https://github.com/getsentry/relay/pull/290))
- Add a config value for thread counts ([#283](https://github.com/getsentry/relay/pull/283))
- Refactor outcomes for parity with Sentry ([#282](https://github.com/getsentry/relay/pull/282))
- Add flag that relay processed an event ([#279](https://github.com/getsentry/relay/pull/279))

## 0.4.57

**Internal**:

- Stricter validation of transaction events.

## 0.4.56

**Internal**:

- Fix a panic in trimming.

## 0.4.55

**Internal**:

- Fix more bugs in datascrubbing converter.

## 0.4.54

**Internal**:

- Fix more bugs in datascrubbing converter.

## 0.4.53

**Internal**:

- Fix more bugs in datascrubbing converter.

## 0.4.52

**Internal**:

- Fix more bugs in datascrubbing converter.

## 0.4.51

**Internal**:

- Fix a few bugs in datascrubbing converter.
- Accept trailing slashes.

**Normalization**:

- Fix a panic on overflowing timestamps.

## 0.4.50

**Internal**:

- Fix bug where IP scrubbers were applied even when not enabled.

## 0.4.49

- Internal changes.

## 0.4.48

**Internal**:

- Fix various bugs in the datascrubber and PII processing code to get closer to behavior of the Python implementation.

## 0.4.47

**Internal**:

- Various work on re-implementing Sentry's `/api/X/store` endpoint in Relay. Relay can now apply rate limits based on Redis and emit the correct outcomes.

## 0.4.46

**Internal**:

- Resolved a regression in IP address normalization. The new behavior is closer to a line-by-line port of the old Python code.

## 0.4.45

**Normalization**:

- Resolved an issue where GEO IP data was not always infered.

## 0.4.44

**Normalization**:

- Only take the user IP address from the store request's IP for certain platforms. This restores the behavior of the old Python code.

## 0.4.43

**Normalization**:

- Bump size of breadcrumbs.
- Workaround for an issue where we would not parse OS information from User Agent when SDK had already sent OS information.
- Further work on Sentry-internal event ingestion.

## 0.4.42

**Normalization**:

- Fix normalization of version strings from user agents.

## 0.4.41

- Support extended project configuration.

**Internal**:

- Implement event filtering rules.
- Add basic support for Sentry-internal event ingestion.
- Parse and normalize user agent strings.

## 0.4.40

**Internal**:

- Restrict ranges of timestamps to prevent overflows in Python code and UI.

## 0.4.39

**Internal**:

- Fix a bug where stacktrace trimming was not applied during renormalization.

## 0.4.38

**Internal**:

- Added typed spans to Event.

## 0.4.37

**Internal**:

- Added `orig_in_app` to frame data.

## 0.4.36

**Internal**:

- Add new .NET versions for context normalization.

## 0.4.35

**Internal**:

- Fix bug where thread's stacktraces were not normalized.
- Fix bug where a string at max depth of a databag was stringified again.

## 0.4.34

**Internal**:

- Added `data` attribute to frames.
- Added a way to override other trimming behavior in Python normalizer binding.

## 0.4.33

**Internal**:

- Plugin-provided context types should now work properly again.

## 0.4.32

**Internal**:

- Removed `function_name` field from frame and added `raw_function`.

## 0.4.31

**Internal**:

- Add trace context type.

## 0.4.30

**Internal**:

- Make exception messages/values larger to allow for foreign stacktrace data to be attached.

## 0.4.29

**Internal**:

- Added `function_name` field to frame.

## 0.4.28

**Internal**:

- Add missing context type for sessionstack.

## 0.4.27

**Internal**:

- Increase frame vars size again! Byte size was fine, but max depth was way too small.

## 0.4.26

**Internal**:

- Reduce frame vars size.

## 0.4.25

**Internal**:

- Add missing trimming to frame vars.

## 0.4.24

**Internal**:

- Reject non-http/https `help_urls` in exception mechanisms.

## 0.4.23

**Internal**:

- Add basic truncation to event meta to prevent payload size from spiralling out of control.

## 0.4.22

**Internal**:

- Added grouping enhancements to protocol.

## 0.4.21

**Internal**:

- Updated debug image interface with more attributes.

## 0.4.20

**Internal**:

- Added support for `lang` frame and stacktrace attribute.

## 0.4.19

**Internal**:

- Slight changes to allow replacing more normalization code in Sentry with Rust.

## 0.4.18

**Internal**:

- Allow much larger payloads in the extra attribute.

## 0.4.17

**Internal**:

- Added support for protocol changes related to upcoming sentry SDK features. In particular the `none` event type was added.

## 0.4.16

For users of relay, nothing changed at all. This is a release to test embedding some Rust code in Sentry itself.

## 0.4.15

For users of relay, nothing changed at all. This is a release to test embedding some Rust code in Sentry itself.

## 0.4.14

For users of relay, nothing changed at all. This is a release to test embedding some Rust code in Sentry itself.

## 0.4.13

For users of relay, nothing changed at all. This is a release to test embedding some Rust code in Sentry itself.

## 0.4.12

For users of relay, nothing changed at all. This is a release to test embedding some Rust code in Sentry itself.

## 0.4.11

For users of relay, nothing changed at all. This is a release to test embedding some Rust code in Sentry itself.

## 0.4.10

For users of relay, nothing changed at all. This is a release to test embedding some Rust code in Sentry itself.

## 0.4.9

For users of relay, nothing changed at all. This is a release to test embedding some Rust code in Sentry itself.

## 0.4.8

For users of relay, nothing changed at all. This is a release to test embedding some Rust code in Sentry itself.

## 0.4.7

For users of relay, nothing changed at all. This is a release to test embedding some Rust code in Sentry itself.

## 0.4.6

For users of relay, nothing changed at all. This is a release to test embedding some Rust code in Sentry itself.

## 0.4.5

For users of relay, nothing changed at all. This is a release to test embedding some Rust code in Sentry itself.

## 0.4.4

For users of relay, nothing changed at all. This is a release to test embedding some Rust code in Sentry itself.

## 0.4.3

For users of relay, nothing changed at all. This is a release to test embedding some Rust code in Sentry itself.

## 0.4.2

For users of relay, nothing changed at all. This is a release to test embedding some Rust code in Sentry itself.

## 0.4.1

For users of relay, nothing changed at all. This is a release to test embedding some Rust code in Sentry itself.

## 0.4.0

Introducing new Relay modes:

- `proxy`: A proxy for all requests and events.
- `static`: Static configuration for known projects in the file system.
- `managed`: Fetch configurations dynamically from Sentry and update them.

The default Relay mode is `managed`. Users upgrading from previous versions will automatically activate the `managed` mode. To change this setting, add `relay.mode` to `config.yml` or run `semaphore config init` from the command line.

**Breaking Change**: If Relay was used without credentials, the mode needs to be set to `proxy`. The default `managed` mode requires credentials.

For more information on Relay modes, see the [documentation page](https://docs.sentry.io/data-management/relay/options/).

### Configuration Changes

- Added `cache.event_buffer_size` to control the maximum number of events that are buffered in case of network issues or high rates of incoming events.
- Added `limits.max_concurrent_requests` to limit the number of connections that this Relay will use to communicate with the upstream.
- Internal error reporting is now disabled by default. To opt in, set `sentry.enabled`.

### Bugfixes

- Fix a bug that caused events to get unconditionally dropped after five seconds, regardless of the `cache.event_expiry` configuration.
- Fix a memory leak in Relay's internal error reporting.

## 0.3.0

- Changed PII stripping rule format to permit path selectors when applying rules. This means that now `$string` refers to strings for instance and `user.id` refers to the `id` field in the `user` attribute of the event. Temporarily support for old rules is retained.

## 0.2.7

- store: Minor fixes to be closer to Python. Ability to disable trimming of objects, arrays and strings.

## 0.2.6

- Fix bug where PII stripping would remove containers without leaving any metadata about the retraction.
- Fix bug where old `redactPair` rules would stop working.

## 0.2.5

- Rewrite of PII stripping logic. This brings potentially breaking changes to the semantics of PII configs. Most importantly field types such as `"freeform"` and `"databag"` are gone, right now there is only `"container"` and `"text"`. All old field types should have become an alias for `"text"`, but take extra care in ensuring your PII rules still work.

- store: Minor fixes to be closer to Python.

## 0.2.4

For users of relay, nothing changed at all. This is a release to test embedding some Rust code in Sentry itself.

- store: Remove stray print statement.

## 0.2.3

For users of relay, nothing changed at all. This is a release to test embedding some Rust code in Sentry itself.

- store: Fix main performance issues.

## 0.2.2

For users of relay, nothing changed at all. This is a release to test embedding some Rust code in Sentry itself.

- store: Fix segfault when trying to process contexts.
- store: Fix trimming state "leaking" between interfaces, leading to excessive trimming.
- store: Don't serialize empty arrays and objects (with a few exceptions).

## 0.2.1

For users of relay, nothing changed at all. This is a release to test embedding some Rust code in Sentry itself.

- `libsemaphore`: Expose CABI for normalizing event data.

## 0.2.0

Our first major iteration on Relay has landed!

- User documentation is now hosted at <https://docs.sentry.io/relay/>.
- SSL support is now included by default. Just configure a [TLS identity](https://docs.sentry.io/relay/options/#relaytls_identity_path) and you're set.
- Updated event processing: Events from older SDKs are now supported. Also, we've fixed some bugs along the line.
- Introduced full support for PII stripping. See [PII Configuration](https://docs.sentry.io/relay/pii-config/) for instructions.
- Configure with static project settings. Relay will skip querying project states from Sentry and use your provided values instead. See [Project Configuration](https://docs.sentry.io/relay/project-config/) for a full guide.
- Relay now also acts as a proxy for certain API requests. This allows it to receive CSP reports and Minidump crash reports, among others. It also sets `X-Forwarded-For` and includes a Relay signature header.

Besides that, there are many technical changes, including:

- Major rewrite of the internals. Relay no longer requires a special endpoint for sending events to upstream Sentry and processes events individually with less delay than before.
- The executable will exit with a non-zero exit code on startup errors. This makes it easier to catch configuration errors.
- Removed `libsodium` as a production dependency, greatly simplifying requirements for the runtime environment.
- Greatly improved logging and metrics. Be careful with the `DEBUG` and `TRACE` levels, as they are **very** verbose now.
- Improved docker containers.

## 0.1.3

- Added support for metadata format

## 0.1.2

- JSON logging ([#32](https://github.com/getsentry/relay/pull/32))
- Update dependencies

## 0.1.1

- Rename "sentry-relay" to "semaphore"
- Use new features from Rust 1.26
- Prepare binary and Python builds ([#20](https://github.com/getsentry/relay/pull/20))
- Add Dockerfile ([#23](https://github.com/getsentry/relay/pull/23))

## 0.1.0

An initial release of the tool.<|MERGE_RESOLUTION|>--- conflicted
+++ resolved
@@ -2,14 +2,13 @@
 
 ## Unreleased
 
-<<<<<<< HEAD
-** Features **
+**Features**
+
 - External Relays perform dynamic sampling and emit outcomes as client reports. This feature is now enabled *by default*. ([#1119](https://github.com/getsentry/relay/pull/1119))
-=======
+
 **Internal**
 
 - Add more statsd metrics for relay metric bucketing. ([#1124](https://github.com/getsentry/relay/pull/1124))
->>>>>>> f9bc6e86
 
 ## 21.11.0
 
