# Changelog

## 25.6.0

**Features**:

- Add logic to extract event json from userdata in prosperodumps. ([#4755](https://github.com/getsentry/relay/pull/4755)
- Add browser name/version to logs. ([#4757](https://github.com/getsentry/relay/pull/4757))
- Accept standalone spans in the V2 format. This feature is still highly experimental! ([#4771](https://github.com/getsentry/relay/pull/4771))
- Enable filtering sessions by IP address, release, and user agent. ([#4745](https://github.com/getsentry/relay/pull/4745))
<<<<<<< HEAD
- Implements a minimum sample rate dynamic sampling rule. ([#4801](https://github.com/getsentry/relay/pull/4801))
=======
- Allow pii scrubbing of the `source_file` field on Csp. ([#4806](https://github.com/getsentry/relay/pull/4806))
>>>>>>> 481e71f3

**Bug Fixes**:

- Use sentry prefix for browser name/version in logs. ([#4783](https://github.com/getsentry/relay/pull/4783))
- Do not overcount the number of bytes in logs. ([#4786](https://github.com/getsentry/relay/pull/4786))
- Record observed time for logs. ([#4795](https://github.com/getsentry/relay/pull/4795))

**Internal**:

- Remove the "unspecified" variant of `SpanKind`. ([#4774](https://github.com/getsentry/relay/pull/4774))
- Normalize AI data and measurements into new OTEL compatible fields and extracting metrics out of said fields. ([#4768](https://github.com/getsentry/relay/pull/4768))
- Switch `sysinfo` dependency back to upstream and update to 0.35.1. ([#4776](https://github.com/getsentry/relay/pull/4776))
- Consistently always emit session outcomes. ([#4798](https://github.com/getsentry/relay/pull/4798))
- Set default sdk name for playstation crashes. ([#4802](https://github.com/getsentry/relay/pull/4802))
- Skip large attachments on playstation crashes. ([#4793](https://github.com/getsentry/relay/pull/4793))
- Use the received timestamp as observed nanos for logs. ([#4810](https://github.com/getsentry/relay/pull/4810))

## 25.5.1

**Features**:

- Cached projects can now be refreshed regularly, instead of only on demand. ([#4773](https://github.com/getsentry/relay/pull/4773))
- Allow environment references in Relay configuration. ([#4750](https://github.com/getsentry/relay/pull/4750))

**Internal**:

- Reduce warning logs, emit warnings to the configured Sentry instance. ([#4753](https://github.com/getsentry/relay/pull/4753))

## 25.5.0

**Features**:

- Custom attachment expansion for Switch. ([#4566](https://github.com/getsentry/relay/pull/4566))
- Add the type of the attachment that made the envelope too large to invalid outcomes. ([#4695](https://github.com/getsentry/relay/pull/4695))
- Add OTA Updates Event Context for Expo and other applications. ([#4690](https://github.com/getsentry/relay/pull/4690))
- Add data categories for Seer. ([#4692](https://github.com/getsentry/relay/pull/4692))
- Allow pii scrubbing of all span `sentry_tags` fields. ([#4698](https://github.com/getsentry/relay/pull/4698))
- Add experimental playstation processing logic. ([#4680](https://github.com/getsentry/relay/pull/4680))
- Add OTA Updates Event Context for Replay Events. ([#4711](https://github.com/getsentry/relay/pull/4711))
- Add partition key rate limiter. ([#4730](https://github.com/getsentry/relay/pull/4730))

**Bug Fixes**:

- Add `fenced-frame-src` to `CspDirective`. ([#4691](https://github.com/getsentry/relay/pull/4691))

**Internal**:

- Remove threads with 1 non-idle sample in profiling chunks. ([#4694](https://github.com/getsentry/relay/pull/4694))
- Migrate all Rust workspace crates to edition 2024. ([#4705](https://github.com/getsentry/relay/pull/4705))
- Produce logs to the items topic. ([#4707](https://github.com/getsentry/relay/pull/4707))

## 25.4.0

- Extract searchable context fields into sentry tags for segment spans. ([#4651](https://github.com/getsentry/relay/pull/4651))

**Features**:

- Add experimental playstation endpoint. ([#4555](https://github.com/getsentry/relay/pull/4555))
- Add naver.me / Yeti spider on the crawler filter list. ([#4602](https://github.com/getsentry/relay/pull/4602))
- Add the item type that made the envelope too large to invalid outcomes. ([#4558](https://github.com/getsentry/relay/pull/4558))
- Filter out certain AI crawlers. ([#4608](https://github.com/getsentry/relay/pull/4608))
- Update iOS chrome translation error regex. ([#4634](https://github.com/getsentry/relay/pull/4634))
- Infer the attachment type of view hierarchy items in multipart messages. ([#4624](https://github.com/getsentry/relay/pull/4624))
- Make default Apple device class high. ([#4609](https://github.com/getsentry/relay/pull/4609))

**Bug Fixes**:

- Separates profiles into backend and ui profiles. ([#4595](https://github.com/getsentry/relay/pull/4595))
- Normalize trace context information before writing it into transaction and span data. This ensures the correct sampling rates are stored for extrapolation in Sentry. ([#4625](https://github.com/getsentry/relay/pull/4625))
- Adds u16 validation to the replay protocol's segment_id field. ([#4635](https://github.com/getsentry/relay/pull/4635))
- Exposes all service utilization with instance labels instead of the last. ([#4654](https://github.com/getsentry/relay/pull/4654))
- Ensure that every span's parent exists. ([#4661](https://github.com/getsentry/relay/pull/4661))
- Serialize trace ids consistently in events. ([#4673](https://github.com/getsentry/relay/pull/4673))
- Add profile_chunk_ui as item type alias. ([#4697](https://github.com/getsentry/relay/pull/4697))

**Internal**:

- Add ui chunk profiling data category. ([#4593](https://github.com/getsentry/relay/pull/4593))
- Switch global rate limiter to a service. ([#4581](https://github.com/getsentry/relay/pull/4581))
- Always enforce cached rate limits in processor. ([#4603](https://github.com/getsentry/relay/pull/4603))
- Remove `parent_span_link` from `SpanLink` struct. ([#4594](https://github.com/getsentry/relay/pull/4594))
- Extract transaction breakdowns into measurements. ([#4600](https://github.com/getsentry/relay/pull/4600))
- Expose worker pool metrics in autoscaler endpoint. ([#4605](https://github.com/getsentry/relay/pull/4605))
- Expose runtime utilization metric in autoscaler endpoint. ([#4606](https://github.com/getsentry/relay/pull/4606))
- Bump the revision of `sysinfo` to the revision at `15b3be3273ba286740122fed7bb7dccd2a79dc8f`. ([#4613](https://github.com/getsentry/relay/pull/4613))
- Switch the processor and store to `async`. ([#4552](https://github.com/getsentry/relay/pull/4552))
- Validate the spooling memory configuration on startup. ([#4617](https://github.com/getsentry/relay/pull/4617))
- Rework currently unused 'log' protocol / envelope item type schema. ([#4592](https://github.com/getsentry/relay/pull/4592))
- Improve descriptiveness of autoscaling metric name. ([#4629](https://github.com/getsentry/relay/pull/4629))
- Serialize span's `_meta` information when producing to Kafka. ([#4646](https://github.com/getsentry/relay/pull/4646))
- Enable connection pooling for asynchronous Redis connections. ([#4622](https://github.com/getsentry/relay/pull/4622))
- Add the internal `_performance_issues_spans` field to control perf issue detection. ([#4652](https://github.com/getsentry/relay/pull/4652))
- Add `/v1/traces` (without a trailing slash) as a spec-compliant alternative for our OTLP traces endpoint. ([#4655](https://github.com/getsentry/relay/pull/4655))
- Improve handling of failed Redis connections. ([#4657](https://github.com/getsentry/relay/pull/4657))
- Expose new metrics from the async pool. ([#4658](https://github.com/getsentry/relay/pull/4658))
- Serialize span's `links` information when producing to Kafka. ([#4601](https://github.com/getsentry/relay/pull/4601))

## 25.3.0

**Features**:

- Tag images with release version. ([#4532](https://github.com/getsentry/relay/pull/4532))
- Switch default envelope compression from gzip to zstd. ([#4531](https://github.com/getsentry/relay/pull/4531))
- Update release to include an aarch64 binary. ([#4514](https://github.com/getsentry/relay/pull/4514))
- Support span `category` inference from span attributes. ([#4509](https://github.com/getsentry/relay/pull/4509))
- Add option to control ourlogs ingestion. ([#4518](https://github.com/getsentry/relay/pull/4518))
- Update Apple device model classes ([#4529](https://github.com/getsentry/relay/pull/4529))
- Remove separate quota and rate limit counting for replay videos ([#4554](https://github.com/getsentry/relay/pull/4554))
- Deprecate ReplayVideo data category ([#4560](https://github.com/getsentry/relay/pull/4560))
- Improve localhost detection by checking contained request headers in the error. ([#4580](https://github.com/getsentry/relay/pull/4580))
- Introduce SDK settings structure with `infer_ip` setting to explicitly control IP inference behaviour. ([#4623](https://github.com/getsentry/relay/pull/4623))

**Bug Fixes**:

- Prevent partial trims in indexed and queryable span data. ([#4557](https://github.com/getsentry/relay/pull/4557))
- Emit filtered/sampled outcomes for spans attached to a dropped transaction. ([#4569](https://github.com/getsentry/relay/pull/4569))
- Fix missing geo information for user when IP scrubbing was enabled. ([#4586](https://github.com/getsentry/relay/pull/4586))

**Internal**:

- Track an utilization metric for internal services. ([#4501](https://github.com/getsentry/relay/pull/4501))
- Add new `relay-threading` crate with asynchronous thread pool. ([#4500](https://github.com/getsentry/relay/pull/4500))
- Expose additional metrics through the internal relay metric endpoint. ([#4511](https://github.com/getsentry/relay/pull/4511))
- Write resource and instrumentation scope attributes as span attributes during OTLP ingestion. ([#4533](https://github.com/getsentry/relay/pull/4533))
- Remove unused capability to block metric names and tags. ([#4536](https://github.com/getsentry/relay/pull/4536))
- Adopt new `AsyncPool` for the `EnvelopeProcessorService` and `StoreService`. ([#4520](https://github.com/getsentry/relay/pull/4520))
- Write OTLP span kind to a new `kind` field on spans. ([#4540](https://github.com/getsentry/relay/pull/4540))
- Update mapping of OTLP spans to Sentry spans in the experimental OTL traces endpoint. ([#4505](https://github.com/getsentry/relay/pull/4505))
- Expose metrics for the `AsyncPool`. ([#4538](https://github.com/getsentry/relay/pull/4538))
- Expose service utilization metrics through the internal relay metric endpoint. ([#4543](https://github.com/getsentry/relay/pull/4543))
- Always set observed time for OTel logs in Relay. ([#4559](https://github.com/getsentry/relay/pull/4559))

## 25.2.0

- Allow log ingestion behind a flag, only for internal use currently. ([#4471](https://github.com/getsentry/relay/pull/4471))

**Features**:

- Add configuration option to limit the amount of concurrent http connections. ([#4453](https://github.com/getsentry/relay/pull/4453))
- Add flags context to event schema. ([#4458](https://github.com/getsentry/relay/pull/4458))
- Add support for view hierarchy attachment scrubbing. ([#4452](https://github.com/getsentry/relay/pull/4452))
- Allow configuration of Relay's log format via an environment variable. ([#4484](https://github.com/getsentry/relay/pull/4484))
- Add span links to event schema. ([#4486](https://github.com/getsentry/relay/pull/4486))
- Add `breadcrumb.origin` field to event schema. ([#4498](https://github.com/getsentry/relay/pull/4498))
- Add Spring context to event schema. ([#4502](https://github.com/getsentry/relay/pull/4502))

**Bug Fixes**:

- Fix a bug where parsing large unsigned integers would fail incorrectly. ([#4472](https://github.com/getsentry/relay/pull/4472))
- Set size limit for UserReport attachments so it gets properly reported as too large. ([#4482](https://github.com/getsentry/relay/pull/4482))
- Fix a bug where scrubbed IP addresses were derived again on certain platforms. ([#4491](https://github.com/getsentry/relay/pull/4491))
- Improve stripping of SQL comments during Insights query normalization. ([#4493](https://github.com/getsentry/relay/pull/4493))

**Internal**:

- Add data categories for LogItem and LogByte. ([#4455](https://github.com/getsentry/relay/pull/4455))
- Add option to drop transaction attachments. ([#4466](https://github.com/getsentry/relay/pull/4466))
- Add endpoint that exposes internally collected relay metrics. ([#4497](https://github.com/getsentry/relay/pull/4497))
- Add sub-millisecond precision to internal timer metrics. ([#4495](https://github.com/getsentry/relay/pull/4495))
- Partition spans by `trace_id` on the Kafka topic. ([#4503](https://github.com/getsentry/relay/pull/4503))

## 25.1.0

**Features**:

- Use a separate rate-limit enforcement category for replay-video envelope items. ([#4459](https://github.com/getsentry/relay/pull/4459))

**Internal**:

- Updates performance score calculation on spans and events to also store cdf values as measurements. ([#4438](https://github.com/getsentry/relay/pull/4438))

## 24.12.2

**Features**:

- Increase stacktrace function and symbol length limits to 512 chars. ([#4436](https://github.com/getsentry/relay/pull/4436))
- Scrub non-minidump attachments if there are explicit `$attachment` rules. ([#4415](https://github.com/getsentry/relay/pull/4415), [#4441](https://github.com/getsentry/relay/pull/4441))
- Include blocked domain in CSP reports as a tag. ([#4435](https://github.com/getsentry/relay/pull/4435))

**Internal**:

- Remove the `spool` command from Relay. ([#4423](https://github.com/getsentry/relay/pull/4423))
- Bump `sentry-native` to `0.7.17` and remove cross compilation in CI. ([#4427](https://github.com/getsentry/relay/pull/4427))
- Remove `form_data` envelope items from standalone envelopes. ([#4428](https://github.com/getsentry/relay/pull/4428))
- Remove use of legacy project cache. ([#4419](https://github.com/getsentry/relay/pull/4419))

## 24.12.1

**Bug Fixes**:

- Fix serialized name of `cache.hit` and `cache.key` span tags. ([#4408](https://github.com/getsentry/relay/pull/4408))

**Features**:

- Update Chrome inbound filter. ([#4381](https://github.com/getsentry/relay/pull/4381))

## 24.12.0

**Bug Fixes**:

- Update user agent parsing rules to fix some user agent identification issues. ([#4385](https://github.com/getsentry/relay/pull/4385))
- Stop collecting the `has_profile` metrics tag & reporting outcomes for it. ([#4365](https://github.com/getsentry/relay/pull/4365))
- Parse unreal logs into breadcrumbs from all attached log items not just the first. ([#4384](https://github.com/getsentry/relay/pull/4384))
- Normalize "Google Chrome" browser name to "Chrome". ([#4386](https://github.com/getsentry/relay/pull/4386))

**Features**:

- Add data categories for Uptime and Attachment Items. ([#4363](https://github.com/getsentry/relay/pull/4363), [#4374](https://github.com/getsentry/relay/pull/4374))
- Add ability to rate limit attachments by count (not just by the number of bytes). ([#4377](https://github.com/getsentry/relay/pull/4377))

**Internal**:

- Rework metrics aggregator to keep internal partitions. ([#4378](https://github.com/getsentry/relay/pull/4378))
- Remove support for metrics with profile namespace. ([#4391](https://github.com/getsentry/relay/pull/4391))

## 24.11.2

**Breaking Changes**:

- Remove `spool.envelopes.{min_connections,max_connections,unspool_interval,max_memory_size}` config options. ([#4303](https://github.com/getsentry/relay/pull/4303))
- Flatten Linux distribution fields into `os.context`. ([#4292](https://github.com/getsentry/relay/pull/4292))

**Bug Fixes**:

- Accept incoming requests even if there was an error fetching their project config. ([#4140](https://github.com/getsentry/relay/pull/4140))
- Rate limit profiles when transaction was sampled. ([#4195](https://github.com/getsentry/relay/pull/4195))
- Fix scrubbing user paths in minidump debug module names. ([#4351](https://github.com/getsentry/relay/pull/4351))
- Scrub user fields in span.sentry_tags. ([#4364](https://github.com/getsentry/relay/pull/4364)), ([#4370](https://github.com/getsentry/relay/pull/4370))
- Set `SO_REUSEPORT` to enable smooth restarts. ([#4375](https://github.com/getsentry/relay/pull/4375))

**Features**:

- Set `sdk.name` for events created from minidumps. ([#4313](https://github.com/getsentry/relay/pull/4313))
- Remove old disk spooling logic, default to new version. ([#4303](https://github.com/getsentry/relay/pull/4303))

**Internal**:

- Promote some `span.data` fields to the top level. ([#4298](https://github.com/getsentry/relay/pull/4298))
- Remove metrics summaries. ([#4278](https://github.com/getsentry/relay/pull/4278), [#4279](https://github.com/getsentry/relay/pull/4279), [#4296](https://github.com/getsentry/relay/pull/4296))
- Use async `redis` for `projectconfig`. ([#4284](https://github.com/getsentry/relay/pull/4284))
- Add config parameter to control metrics aggregation. ([#4376](https://github.com/getsentry/relay/pull/4376))

## 24.11.1

**Bug Fixes**:

- Terminate the process when one of the services crashes. ([#4249](https://github.com/getsentry/relay/pull/4249))
- Don't propagate trace sampling decisions from SDKs ([#4265](https://github.com/getsentry/relay/pull/4265))
- Rate limit profile chunks. ([#4270](https://github.com/getsentry/relay/pull/4270))

**Features**:

- Implement zstd http encoding for Relay to Relay communication. ([#4266](https://github.com/getsentry/relay/pull/4266))
- Support empty branches in Pattern alternations. ([#4283](https://github.com/getsentry/relay/pull/4283))
- Add support for partitioning of the `EnvelopeBufferService`. ([#4291](https://github.com/getsentry/relay/pull/4291))

## 24.11.0

**Breaking Changes**:

- Removes support for metric meta envelope items. ([#4152](https://github.com/getsentry/relay/pull/4152))
- Removes support for the project cache endpoint version 2 and before. ([#4147](https://github.com/getsentry/relay/pull/4147))

**Bug Fixes**:

- Allow profile chunks without release. ([#4155](https://github.com/getsentry/relay/pull/4155))

**Features**:

- Add check to ensure unreal user info is not empty. ([#4225](https://github.com/getsentry/relay/pull/4225))
- Retain empty string values in `span.data` and `event.contexts.trace.data`. ([#4174](https://github.com/getsentry/relay/pull/4174))
- Allow `sample_rate` to be float type when deserializing `DynamicSamplingContext`. ([#4181](https://github.com/getsentry/relay/pull/4181))
- Support inbound filters for profiles. ([#4176](https://github.com/getsentry/relay/pull/4176))
- Scrub lower-case redis commands. ([#4235](https://github.com/getsentry/relay/pull/4235))
- Make the maximum idle time of a HTTP connection configurable. ([#4248](https://github.com/getsentry/relay/pull/4248))
- Allow configuring a Sentry server name with an option or the `RELAY_SERVER_NAME` environment variable. ([#4251](https://github.com/getsentry/relay/pull/4251))

**Internal**:

- Add a metric that counts span volume in the root project for dynamic sampling (`c:spans/count_per_root_project@none`). ([#4134](https://github.com/getsentry/relay/pull/4134))
- Add a tag `target_project_id` to both root project metrics for dynamic sampling (`c:transactions/count_per_root_project@none` and `c:spans/count_per_root_project@none`) which shows the flow trace traffic from root to target projects. ([#4170](https://github.com/getsentry/relay/pull/4170))
- Remove `buffer` entries and scrub array contents from MongoDB queries. ([#4186](https://github.com/getsentry/relay/pull/4186))
- Use `DateTime<Utc>` instead of `Instant` for tracking the received time of the `Envelope`. ([#4184](https://github.com/getsentry/relay/pull/4184))
- Add a field to suggest consumers to ingest spans in EAP. ([#4206](https://github.com/getsentry/relay/pull/4206))
- Run internal worker threads with a lower priority. ([#4222](https://github.com/getsentry/relay/pull/4222))
- Add additional fields to the `Event` `Getter`. ([#4238](https://github.com/getsentry/relay/pull/4238))
- Replace u64 with `OrganizationId` new-type struct for organization id. ([#4159](https://github.com/getsentry/relay/pull/4159))
- Add computed contexts for `os`, `browser` and `runtime`. ([#4239](https://github.com/getsentry/relay/pull/4239))
- Add `CachingEnvelopeStack` strategy to the buffer. ([#4242](https://github.com/getsentry/relay/pull/4242))

## 24.10.0

**Breaking Changes**:

- Only allow processing enabled in managed mode. ([#4087](https://github.com/getsentry/relay/pull/4087))

**Bug Fixes**:

- Report invalid spans with appropriate outcome reason. ([#4051](https://github.com/getsentry/relay/pull/4051))
- Use the duration reported by the profiler instead of the transaction. ([#4058](https://github.com/getsentry/relay/pull/4058))
- Incorrect pattern matches involving adjacent any and wildcard matchers. ([#4072](https://github.com/getsentry/relay/pull/4072))

**Features**:

- Add a config option to add default tags to all Relay Sentry events. ([#3944](https://github.com/getsentry/relay/pull/3944))
- Automatically derive `client.address` and `user.geo` for standalone spans. ([#4047](https://github.com/getsentry/relay/pull/4047))
- Add support for uploading compressed (gzip, xz, zstd, bzip2) minidumps. ([#4029](https://github.com/getsentry/relay/pull/4029))
- Add user geo information to Replays. ([#4088](https://github.com/getsentry/relay/pull/4088))
- Configurable span.op inference. ([#4056](https://github.com/getsentry/relay/pull/4056))
- Enable support for zstd `Content-Encoding`. ([#4089](https://github.com/getsentry/relay/pull/4089))
- Accept profile chunks from Android. ([#4104](https://github.com/getsentry/relay/pull/4104))
- Add support for creating User from LoginId in Unreal Crash Context. ([#4093](https://github.com/getsentry/relay/pull/4093))
- Add multi-write Redis client. ([#4064](https://github.com/getsentry/relay/pull/4064))

**Internal**:

- Remove unused `cogs.enabled` configuration option. ([#4060](https://github.com/getsentry/relay/pull/4060))
- Add the dynamic sampling rate to standalone spans as a measurement so that it can be stored, queried, and used for extrapolation. ([#4063](https://github.com/getsentry/relay/pull/4063))
- Use custom wildcard matching instead of regular expressions. ([#4073](https://github.com/getsentry/relay/pull/4073))
- Allowlist the SentryUptimeBot user-agent. ([#4068](https://github.com/getsentry/relay/pull/4068))
- Feature flags of graduated features are now hard-coded in Relay so they can be removed from Sentry. ([#4076](https://github.com/getsentry/relay/pull/4076), [#4080](https://github.com/getsentry/relay/pull/4080))
- Add parallelization in Redis commands. ([#4118](https://github.com/getsentry/relay/pull/4118))
- Extract user ip for spans. ([#4144](https://github.com/getsentry/relay/pull/4144))
- Add support for an experimental OTLP `/v1/traces/` endpoint. The endpoint is disabled by default. ([#4223](https://github.com/getsentry/relay/pull/4223))

## 24.9.0

**Bug Fixes**:

- Use `matches_any_origin` to scrub HTTP hosts in spans. ([#3939](https://github.com/getsentry/relay/pull/3939)).
- Keep frames from both ends of the stacktrace when trimming frames. ([#3905](https://github.com/getsentry/relay/pull/3905))
- Use `UnixTimestamp` instead of `DateTime` when sorting envelopes from disk. ([#4025](https://github.com/getsentry/relay/pull/4025))

**Features**:

- Add configuration option to specify the instance type of Relay. ([#3938](https://github.com/getsentry/relay/pull/3938))
- Update definitions for user agent parsing. ([#3951](https://github.com/getsentry/relay/pull/3951))
- Extend project config API to be revision aware. ([#3947](https://github.com/getsentry/relay/pull/3947))
- Removes `processing.max_secs_in_past` from the main config in favor of event retention from the project config. ([#3958](https://github.com/getsentry/relay/pull/3958))

**Internal**:

- Record too long discard reason for session replays. ([#3950](https://github.com/getsentry/relay/pull/3950))
- Add `EnvelopeStore` trait and implement `DiskUsage` for tracking disk usage. ([#3925](https://github.com/getsentry/relay/pull/3925))
- Increase replay recording limit to two hours. ([#3961](https://github.com/getsentry/relay/pull/3961))
- Forward profiles of non-sampled transactions (with no options filtering). ([#3963](https://github.com/getsentry/relay/pull/3963))
- Make EnvelopeBuffer a Service. ([#3965](https://github.com/getsentry/relay/pull/3965))
- No longer send COGS data to dedicated Kafka topic. ([#3953](https://github.com/getsentry/relay/pull/3953))
- Remove support for extrapolation of metrics. ([#3969](https://github.com/getsentry/relay/pull/3969))
- Remove the internal dashboard that shows logs and metrics. ([#3970](https://github.com/getsentry/relay/pull/3970))
- Remove the OTEL spans endpoint in favor of Envelopes. ([#3973](https://github.com/getsentry/relay/pull/3973))
- Remove the `generate-schema` tool. Relay no longer exposes JSON schema for the event protocol. Consult the Rust type documentation of the `relay-event-schema` crate instead. ([#3974](https://github.com/getsentry/relay/pull/3974))
- Allow creation of `SqliteEnvelopeBuffer` from config, and load existing stacks from db on startup. ([#3967](https://github.com/getsentry/relay/pull/3967))
- Only tag `user.geo.subregion` on frontend and mobile projects. ([#4013](https://github.com/getsentry/relay/pull/4013), [#4023](https://github.com/getsentry/relay/pull/4023))
- Implement graceful shutdown mechanism in the `EnvelopeBuffer`. ([#3980](https://github.com/getsentry/relay/pull/3980))

## 24.8.0

**Bug Fixes**:

- Allow metrics summaries with only `count` (for sets). ([#3864](https://github.com/getsentry/relay/pull/3864))
- Do not trim any span field. Remove entire span instead. ([#3890](https://github.com/getsentry/relay/pull/3890))
- Do not drop replays, profiles and standalone spans in proxy Relays. ([#3888](https://github.com/getsentry/relay/pull/3888))
- Prevent an endless loop that causes high request volume and backlogs when certain large metric buckets are ingested or extrected. ([#3893](https://github.com/getsentry/relay/pull/3893))
- Extract set span metrics from numeric values. ([#3897](https://github.com/getsentry/relay/pull/3897))

**Internal**:

- Add experimental support for V2 envelope buffering. ([#3855](https://github.com/getsentry/relay/pull/3855), [#3863](https://github.com/getsentry/relay/pull/3863))
- Add `client_sample_rate` to spans, pulled from the trace context. ([#3872](https://github.com/getsentry/relay/pull/3872))
- Collect SDK information in profile chunks. ([#3882](https://github.com/getsentry/relay/pull/3882))
- Introduce `trim = "disabled"` type attribute to prevent trimming of spans. ([#3877](https://github.com/getsentry/relay/pull/3877))
- Make the tcp listen backlog configurable and raise the default to 1024. ([#3899](https://github.com/getsentry/relay/pull/3899))
- Add experimental support for MongoDB query normalization. ([#3912](https://github.com/getsentry/relay/pull/3912))
- Extract `user.geo.country_code` into span indexed. ([#3911](https://github.com/getsentry/relay/pull/3911))
- Add `span.system` tag to span metrics ([#3913](https://github.com/getsentry/relay/pull/3913))
- Switch glob implementations from `regex` to `regex-lite`. ([#3926](https://github.com/getsentry/relay/pull/3926))
- Disables unicode support in user agent regexes. ([#3929](https://github.com/getsentry/relay/pull/3929))
- Extract client sdk from transaction into profiles. ([#3915](https://github.com/getsentry/relay/pull/3915))
- Extract `user.geo.subregion` into span metrics/indexed. ([#3914](https://github.com/getsentry/relay/pull/3914))
- Add `last_peek` field to the `Priority` struct. ([#3922](https://github.com/getsentry/relay/pull/3922))
- Extract `user.geo.subregion` for mobile spans. ([#3927](https://github.com/getsentry/relay/pull/3927))
- Rename `Peek` to `EnvelopeBufferGuard`. ([#3930](https://github.com/getsentry/relay/pull/3930))
- Tag `user.geo.subregion` for resource metrics. ([#3934](https://github.com/getsentry/relay/pull/3934))

## 24.7.1

**Bug Fixes**:

- Do not drop envelopes for unparsable project configs. ([#3770](https://github.com/getsentry/relay/pull/3770))

**Features**:

- "Cardinality limit" outcomes now report which limit was exceeded. ([#3825](https://github.com/getsentry/relay/pull/3825))
- Derive span browser name from user agent. ([#3834](https://github.com/getsentry/relay/pull/3834))
- Redis pools for `project_configs`, `cardinality`, `quotas`, and `misc` usecases
  can now be configured individually. ([#3859](https://github.com/getsentry/relay/pull/3859))

**Internal**:

- Use a dedicated thread pool for CPU intensive workloads. ([#3833](https://github.com/getsentry/relay/pull/3833))
- Remove `BufferGuard` in favor of memory checks via `MemoryStat`. ([#3821](https://github.com/getsentry/relay/pull/3821))
- Add ReplayVideo entry to DataCategory. ([#3847](https://github.com/getsentry/relay/pull/3847))

## 24.7.0

**Bug Fixes**:

- Fixes raw OS description parsing for iOS and iPadOS originating from the Unity SDK. ([#3780](https://github.com/getsentry/relay/pull/3780))
- Fixes metrics dropped due to missing project state. ([#3553](https://github.com/getsentry/relay/issues/3553))
- Incorrect span outcomes when generated from a indexed transaction quota. ([#3793](https://github.com/getsentry/relay/pull/3793))
- Report outcomes for spans when transactions are rate limited. ([#3749](https://github.com/getsentry/relay/pull/3749))
- Only transfer valid profile ids. ([#3809](https://github.com/getsentry/relay/pull/3809))

**Features**:

- Allow list for excluding certain host/IPs from scrubbing in spans. ([#3813](https://github.com/getsentry/relay/pull/3813))

**Internal**:

- Aggregate metrics before rate limiting. ([#3746](https://github.com/getsentry/relay/pull/3746))
- Make sure outcomes for dropped profiles are consistent between indexed and non-indexed categories. ([#3767](https://github.com/getsentry/relay/pull/3767))
- Add web vitals support for mobile browsers. ([#3762](https://github.com/getsentry/relay/pull/3762))
- Ingest profiler_id in the profile context and in spans. ([#3714](https://github.com/getsentry/relay/pull/3714), [#3784](https://github.com/getsentry/relay/pull/3784))
- Support extrapolation of metrics extracted from sampled data, as long as the sample rate is set in the DynamicSamplingContext. ([#3753](https://github.com/getsentry/relay/pull/3753))
- Extract thread ID and name in spans. ([#3771](https://github.com/getsentry/relay/pull/3771))
- Compute metrics summary on the extracted custom metrics. ([#3769](https://github.com/getsentry/relay/pull/3769))
- Add support for `all` and `any` `RuleCondition`(s). ([#3791](https://github.com/getsentry/relay/pull/3791))
- Copy root span data from `contexts.trace.data` when converting transaction events into raw spans. ([#3790](https://github.com/getsentry/relay/pull/3790))
- Remove experimental double-write from spans to transactions. ([#3801](https://github.com/getsentry/relay/pull/3801))
- Add feature flag to disable replay-video events. ([#3803](https://github.com/getsentry/relay/pull/3803))
- Write the envelope's Dynamic Sampling Context (DSC) into event payloads for debugging. ([#3811](https://github.com/getsentry/relay/pull/3811))
- Decrease max allowed segment_id for replays to one hour. ([#3280](https://github.com/getsentry/relay/pull/3280))
- Extract a duration light metric for spans without a transaction name tag. ([#3772](https://github.com/getsentry/relay/pull/3772))

## 24.6.0

**Bug fixes**:

- Trim fields in replays to their defined maximum length. ([#3706](https://github.com/getsentry/relay/pull/3706))
- Emit span usage metric for every extracted or standalone span, even if common span metrics are disabled. ([#3719](https://github.com/getsentry/relay/pull/3719))
- Stop overwriting the level of user supplied errors in unreal crash reports. ([#3732](https://github.com/getsentry/relay/pull/3732))
- Apply rate limit on extracted spans when the transaction is rate limited. ([#3713](https://github.com/getsentry/relay/pull/3713))

**Internal**:

- Treat arrays of pairs as key-value mappings during PII scrubbing. ([#3639](https://github.com/getsentry/relay/pull/3639))
- Rate limit envelopes instead of metrics for sampled/indexed items. ([#3716](https://github.com/getsentry/relay/pull/3716))
- Improve flush time calculation in metrics aggregator. ([#3726](https://github.com/getsentry/relay/pull/3726))
- Default `client` of `RequestMeta` to `relay-http` for incoming monitor requests. ([#3739](https://github.com/getsentry/relay/pull/3739))
- Normalize events once in the ingestion pipeline, relying on item headers. ([#3730](https://github.com/getsentry/relay/pull/3730))
- Provide access to values in `span.tags.*` via `span.data.*`. This serves as an opaque fallback to consolidate data attributes. ([#3751](https://github.com/getsentry/relay/pull/3751))

## 24.5.1

**Bug fixes**:

- Apply globally defined metric tags to legacy transaction metrics. ([#3615](https://github.com/getsentry/relay/pull/3615))
- Limit the maximum size of spans in an transaction to 800 kib. ([#3645](https://github.com/getsentry/relay/pull/3645))
- Scrub identifiers in spans with `op:db` and `db_system:redis`. ([#3642](https://github.com/getsentry/relay/pull/3642))
- Stop trimming important span fields by marking them `trim = "false"`. ([#3670](https://github.com/getsentry/relay/pull/3670))

**Features**:

- Apply legacy inbound filters to standalone spans. ([#3552](https://github.com/getsentry/relay/pull/3552))
- Add separate feature flags for add-ons span metrics and indexed spans. ([#3633](https://github.com/getsentry/relay/pull/3633))

**Internal**:

- Send microsecond precision timestamps. ([#3613](https://github.com/getsentry/relay/pull/3613))
- Pull AI token counts from the 'data' section as well. ([#3630](https://github.com/getsentry/relay/pull/3630))
- Map outcome reasons for dynamic sampling to reduced set of values. ([#3623](https://github.com/getsentry/relay/pull/3623))
- Extract status for spans. ([#3606](https://github.com/getsentry/relay/pull/3606))
- Forward `received_at` timestamp for buckets sent to Kafka. ([#3561](https://github.com/getsentry/relay/pull/3561))
- Limit metric name to 150 characters. ([#3628](https://github.com/getsentry/relay/pull/3628))
- Add validation of Kafka topics on startup. ([#3543](https://github.com/getsentry/relay/pull/3543))
- Send `attachment` data inline when possible. ([#3654](https://github.com/getsentry/relay/pull/3654))
- Drops support for transaction metrics extraction versions < 3. ([#3672](https://github.com/getsentry/relay/pull/3672))
- Move partitioning into the `Aggregator` and add a new `Partition` bucket shift mode. ([#3661](https://github.com/getsentry/relay/pull/3661))
- Calculate group hash for function spans. ([#3697](https://github.com/getsentry/relay/pull/3697))

## 24.5.0

**Breaking Changes**:

- Remove the AWS lambda extension. ([#3568](https://github.com/getsentry/relay/pull/3568))

**Bug fixes**:

- Properly handle AI metrics from the Python SDK's `@ai_track` decorator. ([#3539](https://github.com/getsentry/relay/pull/3539))
- Mitigate occasional slowness and timeouts of the healthcheck endpoint. The endpoint will now respond promptly an unhealthy state. ([#3567](https://github.com/getsentry/relay/pull/3567))

**Features**:

- Apple trace-based sampling rules to standalone spans. ([#3476](https://github.com/getsentry/relay/pull/3476))
- Localhost inbound filter filters sudomains of localhost. ([#3608](https://github.com/getsentry/relay/pull/3608))

**Internal**:

- Add metrics extraction config to global config. ([#3490](https://github.com/getsentry/relay/pull/3490), [#3504](https://github.com/getsentry/relay/pull/3504))
- Adjust worker thread distribution of internal services. ([#3516](https://github.com/getsentry/relay/pull/3516))
- Extract `cache.item_size` from measurements instead of data. ([#3510](https://github.com/getsentry/relay/pull/3510))
- Collect `enviornment` tag as part of exclusive_time_light for cache spans. ([#3510](https://github.com/getsentry/relay/pull/3510))
- Forward `span.data` on the Kafka message. ([#3523](https://github.com/getsentry/relay/pull/3523))
- Tag span duration metric like exclusive time. ([#3524](https://github.com/getsentry/relay/pull/3524))
- Emit negative outcomes for denied metrics. ([#3508](https://github.com/getsentry/relay/pull/3508))
- Increase size limits for internal batch endpoints. ([#3562](https://github.com/getsentry/relay/pull/3562))
- Emit negative outcomes when metrics are rejected because of a disabled namespace. ([#3544](https://github.com/getsentry/relay/pull/3544))
- Add AI model costs to global config. ([#3579](https://github.com/getsentry/relay/pull/3579))
- Add support for `event.` in the `Span` `Getter` implementation. ([#3577](https://github.com/getsentry/relay/pull/3577))
- Ensure `chunk_id` and `profiler_id` are UUIDs and sort samples. ([#3588](https://github.com/getsentry/relay/pull/3588))
- Add a calculated measurement based on the AI model and the tokens used. ([#3554](https://github.com/getsentry/relay/pull/3554))
- Restrict usage of OTel endpoint. ([#3597](github.com/getsentry/relay/pull/3597))
- Support new cache span ops in metrics and tag extraction. ([#3598](https://github.com/getsentry/relay/pull/3598))
- Extract additional user fields for spans. ([#3599](https://github.com/getsentry/relay/pull/3599))
- Disable `db.redis` span metrics extraction. ([#3600](https://github.com/getsentry/relay/pull/3600))
- Extract status for spans. ([#3606](https://github.com/getsentry/relay/pull/3606))
- Extract cache key for spans. ([#3631](https://github.com/getsentry/relay/pull/3631))

## 24.4.2

**Breaking Changes**:

- Stop supporting dynamic sampling mode `"total"`, which adjusted for the client sample rate. ([#3474](https://github.com/getsentry/relay/pull/3474))

**Bug fixes**:

- Respect country code TLDs when scrubbing span tags. ([#3458](https://github.com/getsentry/relay/pull/3458))
- Extract HTTP status code from span data when sent as integers. ([#3491](https://github.com/getsentry/relay/pull/3491))

**Features**:

- Separate the logic for producing UserReportV2 events (user feedback) and handle attachments in the same envelope as feedback. ([#3403](https://github.com/getsentry/relay/pull/3403))
- Use same keys for OTel span attributes and Sentry span data. ([#3457](https://github.com/getsentry/relay/pull/3457))
- Support passing owner when upserting Monitors. ([#3468](https://github.com/getsentry/relay/pull/3468))
- Add `features` to ClientSDKInfo ([#3478](https://github.com/getsentry/relay/pull/3478)
- Extract `frames.slow`, `frames.frozen`, and `frames.total` metrics from mobile spans. ([#3473](https://github.com/getsentry/relay/pull/3473))
- Extract `frames.delay` metric from mobile spans. ([#3472](https://github.com/getsentry/relay/pull/3472))
- Consider "Bearer" (case-insensitive) a password. PII will scrub all strings matching that substring. ([#3484](https://github.com/getsentry/relay/pull/3484))
- Add support for `CF-Connecting-IP` header. ([#3496](https://github.com/getsentry/relay/pull/3496))
- Add `received_at` timestamp to `BucketMetadata` to measure the oldest received timestamp of the `Bucket`. ([#3488](https://github.com/getsentry/relay/pull/3488))
- Properly identify meta web crawlers when filtering out web crawlers. ([#4699](https://github.com/getsentry/relay/pull/4699))

**Internal**:

- Emit gauges for total and self times for spans. ([#3448](https://github.com/getsentry/relay/pull/3448))
- Collect exclusive_time_light metrics for `cache.*` spans. ([#3466](https://github.com/getsentry/relay/pull/3466))
- Build and publish ARM docker images for Relay. ([#3272](https://github.com/getsentry/relay/pull/3272)).
- Remove `MetricMeta` feature flag and use `CustomMetrics` instead. ([#3503](https://github.com/getsentry/relay/pull/3503))
- Collect `transaction.op` as tag for frame metrics. ([#3512](https://github.com/getsentry/relay/pull/3512))

## 24.4.1

**Features**:

- Add inbound filters for `Annotated<Replay>` types. ([#3420](https://github.com/getsentry/relay/pull/3420))
- Add Linux distributions to os context. ([#3443](https://github.com/getsentry/relay/pull/3443))

**Internal:**

- Emit negative outcomes in metric stats for metrics. ([#3436](https://github.com/getsentry/relay/pull/3436))
- Add new inbound filter: Permission denied to access property "x" ([#3442](https://github.com/getsentry/relay/pull/3442))
- Emit negative outcomes for metrics via metric stats in pop relays. ([#3452](https://github.com/getsentry/relay/pull/3452))
- Extract `ai` category and annotate metrics with it. ([#3449](https://github.com/getsentry/relay/pull/3449))

## 24.4.0

**Breaking changes**:

- Kafka topic configuration keys now support the default topic name. The previous aliases `metrics` and `metrics_transactions` are no longer supported if configuring topics manually. Use `ingest-metrics` or `metrics_sessions` instead of `metrics`, and `ingest-performance-metrics` or `metrics_generic` instead of `metrics_transactions`. ([#3361](https://github.com/getsentry/relay/pull/3361))
- Remove `ShardedProducer` and related code. The sharded configuration for Kafka is no longer supported. ([#3415](https://github.com/getsentry/relay/pull/3415))

**Bug fixes:**

- Fix performance regression in disk spooling by using page counts to estimate the spool size. ([#3379](https://github.com/getsentry/relay/pull/3379))
- Perform clock drift normalization only when `sent_at` is set in the `Envelope` headers. ([#3405](https://github.com/getsentry/relay/pull/3405))
- Do not overwrite `span.is_segment: true` if already set by SDK. ([#3411](https://github.com/getsentry/relay/pull/3411))

**Features**:

- Add support for continuous profiling. ([#3270](https://github.com/getsentry/relay/pull/3270))
- Add support for Reporting API for CSP reports ([#3277](https://github.com/getsentry/relay/pull/3277))
- Extract op and description while converting opentelemetry spans to sentry spans. ([#3287](https://github.com/getsentry/relay/pull/3287))
- Drop `event_id` and `remote_addr` from all outcomes. ([#3319](https://github.com/getsentry/relay/pull/3319))
- Support for AI token metrics ([#3250](https://github.com/getsentry/relay/pull/3250))
- Accept integers in `event.user.username`. ([#3328](https://github.com/getsentry/relay/pull/3328))
- Produce user feedback to ingest-feedback-events topic, with rollout rate. ([#3344](https://github.com/getsentry/relay/pull/3344))
- Extract `cache.item_size` and `cache.hit` data into span indexed ([#3367](https://github.com/getsentry/relay/pull/3367))
- Allow IP addresses in metrics domain tag. ([#3365](https://github.com/getsentry/relay/pull/3365))
- Support the full unicode character set via UTF-8 encoding for metric tags submitted via the statsd format. Certain restricted characters require escape sequences, see [docs](https://develop.sentry.dev/sdk/metrics/#normalization) for the precise rules. ([#3358](https://github.com/getsentry/relay/pull/3358))
- Stop extracting count_per_segment and count_per_op metrics. ([#3380](https://github.com/getsentry/relay/pull/3380))
- Add `cardinality_limited` outcome with id `6`. ([#3389](https://github.com/getsentry/relay/pull/3389))
- Extract `cache.item_size` and `cache.hit` metrics. ([#3371](https://github.com/getsentry/relay/pull/3371))
- Optionally convert segment spans to transactions for compatibility. ([#3375](https://github.com/getsentry/relay/pull/3375))
- Extract scrubbed IP addresses into the `span.domain` tag. ([#3383](https://github.com/getsentry/relay/pull/3383))

**Internal**:

- Enable `db.redis` span metrics extraction. ([#3283](https://github.com/getsentry/relay/pull/3283))
- Add data categories for continuous profiling. ([#3284](https://github.com/getsentry/relay/pull/3284), [#3303](https://github.com/getsentry/relay/pull/3303))
- Apply rate limits to span metrics. ([#3255](https://github.com/getsentry/relay/pull/3255))
- Extract metrics from transaction spans. ([#3273](https://github.com/getsentry/relay/pull/3273), [#3324](https://github.com/getsentry/relay/pull/3324))
- Implement volume metric stats. ([#3281](https://github.com/getsentry/relay/pull/3281))
- Implement cardinality metric stats. ([#3360](https://github.com/getsentry/relay/pull/3360))
- Scrub transactions before enforcing quotas. ([#3248](https://github.com/getsentry/relay/pull/3248))
- Implement metric name based cardinality limits. ([#3313](https://github.com/getsentry/relay/pull/3313))
- Kafka topic config supports default topic names as keys. ([#3282](https://github.com/getsentry/relay/pull/3282), [#3350](https://github.com/getsentry/relay/pull/3350))
- Extract `ai_total_tokens_used` metrics from spans. ([#3412](https://github.com/getsentry/relay/pull/3412), [#3440](https://github.com/getsentry/relay/pull/3440))
- Set all span tags on the transaction span. ([#3310](https://github.com/getsentry/relay/pull/3310))
- Emit outcomes for user feedback events. ([#3026](https://github.com/getsentry/relay/pull/3026))
- Collect duration for all spans. ([#3322](https://github.com/getsentry/relay/pull/3322))
- Add `project_id` as part of the span Kafka message headers. ([#3320](https://github.com/getsentry/relay/pull/3320))
- Stop producing to sessions topic, the feature is now fully migrated to metrics. ([#3271](https://github.com/getsentry/relay/pull/3271))
- Pass `retention_days` in the Kafka profile messages. ([#3362](https://github.com/getsentry/relay/pull/3362))
- Support and expose namespaces for metric rate limit propagation via the `x-sentry-rate-limits` header. ([#3347](https://github.com/getsentry/relay/pull/3347))
- Tag span duration metric by group for all ops supporting description scrubbing. ([#3370](https://github.com/getsentry/relay/pull/3370))
- Copy transaction tags to segment. ([#3386](https://github.com/getsentry/relay/pull/3386))
- Route spans according to trace_id. ([#3387](https://github.com/getsentry/relay/pull/3387))
- Log span when encountering a validation error. ([#3401](https://github.com/getsentry/relay/pull/3401))
- Optionally skip normalization. ([#3377](https://github.com/getsentry/relay/pull/3377))
- Scrub file extensions in file spans and tags. ([#3413](https://github.com/getsentry/relay/pull/3413))

## 24.3.0

**Features**:

- Extend GPU context with data for Unreal Engine crash reports. ([#3144](https://github.com/getsentry/relay/pull/3144))
- Implement base64 and zstd metric bucket encodings. ([#3218](https://github.com/getsentry/relay/pull/3218))
- Implement COGS measurements into Relay. ([#3157](https://github.com/getsentry/relay/pull/3157))
- Parametrize transaction in dynamic sampling context. ([#3141](https://github.com/getsentry/relay/pull/3141))
- Adds ReplayVideo envelope-item type. ([#3105](https://github.com/getsentry/relay/pull/3105))
- Parse & scrub span description for supabase. ([#3153](https://github.com/getsentry/relay/pull/3153), [#3156](https://github.com/getsentry/relay/pull/3156))
- Introduce generic filters in global configs. ([#3161](https://github.com/getsentry/relay/pull/3161))
- Individual cardinality limits can now be set into passive mode and not be enforced. ([#3199](https://github.com/getsentry/relay/pull/3199))
- Allow enabling SSL for Kafka. ([#3232](https://github.com/getsentry/relay/pull/3232))
- Enable HTTP compression for all APIs. ([#3233](https://github.com/getsentry/relay/pull/3233))
- Add `process.load` span to ingested mobile span ops. ([#3227](https://github.com/getsentry/relay/pull/3227))
- Track metric bucket metadata for Relay internal usage. ([#3254](https://github.com/getsentry/relay/pull/3254))
- Enforce rate limits for standalone spans. ([#3238](https://github.com/getsentry/relay/pull/3238))
- Extract `span.status_code` tag for HTTP spans. ([#3245](https://github.com/getsentry/relay/pull/3245))
- Add `version` property and set as event context when a performance profile has calculated data. ([#3249](https://github.com/getsentry/relay/pull/3249))

**Bug Fixes**:

- Forward metrics in proxy mode. ([#3106](https://github.com/getsentry/relay/pull/3106))
- Do not PII-scrub code locations by default. ([#3116](https://github.com/getsentry/relay/pull/3116))
- Accept transactions with unfinished spans. ([#3162](https://github.com/getsentry/relay/pull/3162))
- Don't run validation on renormalization, and don't normalize spans from librelay calls. ([#3214](https://github.com/getsentry/relay/pull/3214))
- Pass on multipart attachments without content type. ([#3225](https://github.com/getsentry/relay/pull/3225))

**Internal**:

- Add quotas to global config. ([#3086](https://github.com/getsentry/relay/pull/3086))
- Adds support for dynamic metric bucket encoding. ([#3137](https://github.com/getsentry/relay/pull/3137))
- Use statsdproxy to pre-aggregate metrics. ([#2425](https://github.com/getsentry/relay/pull/2425))
- Add SDK information to spans. ([#3178](https://github.com/getsentry/relay/pull/3178))
- Drop replay envelopes if any item fails. ([#3201](https://github.com/getsentry/relay/pull/3201))
- Filter null values from metrics summary tags. ([#3204](https://github.com/getsentry/relay/pull/3204))
- Emit a usage metric for every span seen. ([#3209](https://github.com/getsentry/relay/pull/3209))
- Add namespace for profile metrics. ([#3229](https://github.com/getsentry/relay/pull/3229))
- Collect exclusive time for all spans. ([#3268](https://github.com/getsentry/relay/pull/3268))
- Add segment_id to the profile. ([#3265](https://github.com/getsentry/relay/pull/3265))

## 24.2.0

**Bug Fixes**:

- Fix regression in SQL query scrubbing. ([#3091](https://github.com/getsentry/relay/pull/3091))
- Fix span metric ingestion for http spans. ([#3111](https://github.com/getsentry/relay/pull/3111))
- Normalize route in trace context data field. ([#3104](https://github.com/getsentry/relay/pull/3104))

**Features**:

- Add protobuf support for ingesting OpenTelemetry spans and use official `opentelemetry-proto` generated structs. ([#3044](https://github.com/getsentry/relay/pull/3044))

**Internal**:

- Add ability to use namespace in non-global quotas. ([#3090](https://github.com/getsentry/relay/pull/3090))
- Set the span op on segments. ([#3082](https://github.com/getsentry/relay/pull/3082))
- Skip profiles without required measurements. ([#3112](https://github.com/getsentry/relay/pull/3112))
- Push metrics summaries to their own topic. ([#3045](https://github.com/getsentry/relay/pull/3045))
- Add `user.sentry_user` computed field for the on demand metrics extraction pipeline. ([#3122](https://github.com/getsentry/relay/pull/3122))

## 24.1.2

**Features**:

- Add `raw_domain` tag to indexed spans. ([#2975](https://github.com/getsentry/relay/pull/2975))
- Obtain `span.domain` field from the span data's `url.scheme` and `server.address` properties when applicable. ([#2975](https://github.com/getsentry/relay/pull/2975))
- Do not truncate simplified SQL expressions. ([#3003](https://github.com/getsentry/relay/pull/3003))
- Add `app_start_type` as a tag for self time and duration for app start spans. ([#3027](https://github.com/getsentry/relay/pull/3027)), ([#3066](https://github.com/getsentry/relay/pull/3066))

**Internal**:

- Emit a usage metric for total spans. ([#3007](https://github.com/getsentry/relay/pull/3007))
- Drop timestamp from metrics partition key. ([#3025](https://github.com/getsentry/relay/pull/3025))
- Drop spans ending outside the valid timestamp range. ([#3013](https://github.com/getsentry/relay/pull/3013))
- Add support for combining replay envelope items. ([#3035](https://github.com/getsentry/relay/pull/3035))
- Extract INP metrics from spans. ([#2969](https://github.com/getsentry/relay/pull/2969), [#3041](https://github.com/getsentry/relay/pull/3041))
- Add ability to rate limit metric buckets by namespace. ([#2941](https://github.com/getsentry/relay/pull/2941))
- Upgrade sqlparser to 0.43.1.([#3057](https://github.com/getsentry/relay/pull/3057))
- Implement project scoped cardinality limits. ([#3071](https://github.com/getsentry/relay/pull/3071))

## 24.1.1

**Features**:

- Add new legacy browser filters. ([#2950](https://github.com/getsentry/relay/pull/2950))

**Internal**:

- Implement quota system for cardinality limiter. ([#2972](https://github.com/getsentry/relay/pull/2972))
- Use cardinality limits from project config instead of Relay config. ([#2990](https://github.com/getsentry/relay/pull/2990))
- Proactively move on-disk spool to memory. ([#2949](https://github.com/getsentry/relay/pull/2949))
- Default missing `Event.platform` and `Event.level` fields during light normalization. ([#2961](https://github.com/getsentry/relay/pull/2961))
- Copy event measurements to span & normalize span measurements. ([#2953](https://github.com/getsentry/relay/pull/2953))
- Add `allow_negative` to `BuiltinMeasurementKey`. Filter out negative BuiltinMeasurements if `allow_negative` is false. ([#2982](https://github.com/getsentry/relay/pull/2982))
- Add possiblity to block metrics or their tags with glob-patterns. ([#2954](https://github.com/getsentry/relay/pull/2954), [#2973](https://github.com/getsentry/relay/pull/2973))
- Forward profiles of non-sampled transactions. ([#2940](https://github.com/getsentry/relay/pull/2940))
- Enable throttled periodic unspool of the buffered envelopes. ([#2993](https://github.com/getsentry/relay/pull/2993))

**Bug Fixes**:

- Add automatic PII scrubbing to `logentry.params`. ([#2956](https://github.com/getsentry/relay/pull/2956))
- Avoid producing `null` values in metric data. These values were the result of Infinity or NaN values extracted from event data. The values are now discarded during extraction. ([#2958](https://github.com/getsentry/relay/pull/2958))
- Fix processing of user reports. ([#2981](https://github.com/getsentry/relay/pull/2981), [#2984](https://github.com/getsentry/relay/pull/2984))
- Fetch project config when metrics are received. ([#2987](https://github.com/getsentry/relay/pull/2987))

## 24.1.0

**Features**:

- Add a global throughput rate limiter for metric buckets. ([#2928](https://github.com/getsentry/relay/pull/2928))
- Group db spans with repeating logical conditions together. ([#2929](https://github.com/getsentry/relay/pull/2929))

**Bug Fixes**:

- Normalize event timestamps before validating them, fixing cases where Relay would drop valid events with reason "invalid_transaction". ([#2878](https://github.com/getsentry/relay/pull/2878))
- Resolve a division by zero in performance score computation that leads to dropped metrics for transactions. ([#2911](https://github.com/getsentry/relay/pull/2911))

**Internal**:

- Add `duration` metric for mobile app start spans. ([#2906](https://github.com/getsentry/relay/pull/2906))
- Introduce the configuration option `http.global_metrics`. When enabled, Relay submits metric buckets not through regular project-scoped Envelopes, but instead through the global endpoint. When this Relay serves a high number of projects, this can reduce the overall request volume. ([#2902](https://github.com/getsentry/relay/pull/2902))
- Record the size of global metrics requests in statsd as `upstream.metrics.body_size`. ([#2908](https://github.com/getsentry/relay/pull/2908))
- Make Kafka spans compatible with the Snuba span schema. ([#2917](https://github.com/getsentry/relay/pull/2917), [#2926](https://github.com/getsentry/relay/pull/2926))
- Only extract span metrics / tags when they are needed. ([#2907](https://github.com/getsentry/relay/pull/2907), [#2923](https://github.com/getsentry/relay/pull/2923), [#2924](https://github.com/getsentry/relay/pull/2924))
- Normalize metric resource identifiers in `event._metrics_summary` and `span._metrics_summary`. ([#2914](https://github.com/getsentry/relay/pull/2914))
- Send outcomes for spans. ([#2930](https://github.com/getsentry/relay/pull/2930))
- Validate error_id and trace_id vectors in replay deserializer. ([#2931](https://github.com/getsentry/relay/pull/2931))
- Add a data category for indexed spans. ([#2937](https://github.com/getsentry/relay/pull/2937))
- Add nested Android app start span ops to span ingestion ([#2927](https://github.com/getsentry/relay/pull/2927))
- Create rate limited outcomes for cardinality limited metrics ([#2947](https://github.com/getsentry/relay/pull/2947))

## 23.12.1

**Internal**:

- Use a Lua script and in-memory cache for the cardinality limiting to reduce load on Redis. ([#2849](https://github.com/getsentry/relay/pull/2849))
- Extract metrics for file spans. ([#2874](https://github.com/getsentry/relay/pull/2874))
- Add an internal endpoint that allows Relays to submit metrics from multiple projects in a single request. ([#2869](https://github.com/getsentry/relay/pull/2869))
- Emit a `processor.message.duration` metric to assess the throughput of the internal CPU pool. ([#2877](https://github.com/getsentry/relay/pull/2877))
- Add `transaction.op` to the duration light metric. ([#2881](https://github.com/getsentry/relay/pull/2881))

## 23.12.0

**Features**:

- Ingest OpenTelemetry and standalone Sentry spans via HTTP or an envelope. ([#2620](https://github.com/getsentry/relay/pull/2620))
- Partition and split metric buckets just before sending. Log outcomes for metrics. ([#2682](https://github.com/getsentry/relay/pull/2682))
- Support optional `PerformanceScoreWeightedComponent` in performance score processing. ([#2783](https://github.com/getsentry/relay/pull/2783))
- Return global config ready status to downstream relays. ([#2765](https://github.com/getsentry/relay/pull/2765))
- Add Mixed JS/Android Profiles events processing. ([#2706](https://github.com/getsentry/relay/pull/2706))
- Allow to ingest measurements on a span. ([#2792](https://github.com/getsentry/relay/pull/2792))
- Extract size metrics for all resource spans when permitted. ([#2805](https://github.com/getsentry/relay/pull/2805))
- Allow access to more fields in dynamic sampling and metric extraction. ([#2820](https://github.com/getsentry/relay/pull/2820))
- Add Redis set based cardinality limiter for metrics. ([#2745](https://github.com/getsentry/relay/pull/2745))
- Support issue thresholds for Cron Monitor configurations ([#2842](https://github.com/getsentry/relay/pull/2842))

**Bug Fixes**:

- In on-demand metric extraction, use the normalized URL instead of raw URLs sent by SDKs. This bug prevented metrics for certain dashboard queries from being extracted. ([#2819](https://github.com/getsentry/relay/pull/2819))
- Ignore whitespaces when parsing user reports. ([#2798](https://github.com/getsentry/relay/pull/2798))
- Fix parsing bug for SQL queries. ([#2846](https://github.com/getsentry/relay/pull/2846))

**Internal**:

- Support source context in metric code locations metadata entries. ([#2781](https://github.com/getsentry/relay/pull/2781))
- Temporarily add metric summaries on spans and top-level transaction events to link DDM with performance monitoring. ([#2757](https://github.com/getsentry/relay/pull/2757))
- Add size limits on metric related envelope items. ([#2800](https://github.com/getsentry/relay/pull/2800))
- Include the size offending item in the size limit error message. ([#2801](https://github.com/getsentry/relay/pull/2801))
- Allow ingestion of metrics summary on spans. ([#2823](https://github.com/getsentry/relay/pull/2823))
- Add metric_bucket data category. ([#2824](https://github.com/getsentry/relay/pull/2824))
- Org rate limit metrics per bucket. ([#2836](https://github.com/getsentry/relay/pull/2836))
- Emit image resource spans, grouped by domain and extension. ([#2826](https://github.com/getsentry/relay/pull/2826), [#2855](https://github.com/getsentry/relay/pull/2855))
- Parse timestamps from strings in span OpenTelemetry schema. ([#2857](https://github.com/getsentry/relay/pull/2857))

## 23.11.2

**Features**:

- Normalize invalid metric names. ([#2769](https://github.com/getsentry/relay/pull/2769))

**Internal**:

- Add support for metric metadata. ([#2751](https://github.com/getsentry/relay/pull/2751))
- `normalize_performance_score` now handles `PerformanceScoreProfile` configs with zero weight components and component weight sums of any number greater than 0. ([#2756](https://github.com/getsentry/relay/pull/2756))

## 23.11.1

**Features**:

- `normalize_performance_score` stores 0 to 1 cdf score instead of weighted score for each performance score component. ([#2734](https://github.com/getsentry/relay/pull/2734))
- Add Bytespider (Bytedance) to web crawler filter. ([#2747](https://github.com/getsentry/relay/pull/2747))

**Bug Fixes**:

- Fix bug introduced in 23.11.0 that broke profile-transaction association. ([#2733](https://github.com/getsentry/relay/pull/2733))

**Internal**:

- License is now FSL instead of BSL ([#2739](https://github.com/getsentry/relay/pull/2739))
- Support `device.model` in dynamic sampling and metric extraction. ([#2728](https://github.com/getsentry/relay/pull/2728))
- Support comparison operators (`>`, `>=`, `<`, `<=`) for strings in dynamic sampling and metric extraction rules. Previously, these comparisons were only possible on numbers. ([#2730](https://github.com/getsentry/relay/pull/2730))
- Postpone processing till the global config is available. ([#2697](https://github.com/getsentry/relay/pull/2697))
- Skip running `NormalizeProcessor` on renormalization. ([#2744](https://github.com/getsentry/relay/pull/2744))

## 23.11.0

**Features**:

- Add inbound filters option to filter legacy Edge browsers (i.e. versions 12-18 ) ([#2650](https://github.com/getsentry/relay/pull/2650))
- Add User Feedback Ingestion. ([#2604](https://github.com/getsentry/relay/pull/2604))
- Group resource spans by scrubbed domain and filename. ([#2654](https://github.com/getsentry/relay/pull/2654))
- Convert transactions to spans for all organizations. ([#2659](https://github.com/getsentry/relay/pull/2659))
- Filter outliers (>180s) for mobile measurements. ([#2649](https://github.com/getsentry/relay/pull/2649))
- Allow access to more context fields in dynamic sampling and metric extraction. ([#2607](https://github.com/getsentry/relay/pull/2607), [#2640](https://github.com/getsentry/relay/pull/2640), [#2675](https://github.com/getsentry/relay/pull/2675), [#2707](https://github.com/getsentry/relay/pull/2707), [#2715](https://github.com/getsentry/relay/pull/2715))
- Allow advanced scrubbing expressions for datascrubbing safe fields. ([#2670](https://github.com/getsentry/relay/pull/2670))
- Disable graphql scrubbing when datascrubbing is disabled. ([#2689](https://github.com/getsentry/relay/pull/2689))
- Track when a span was received. ([#2688](https://github.com/getsentry/relay/pull/2688))
- Add context for NEL (Network Error Logging) reports to the event schema. ([#2421](https://github.com/getsentry/relay/pull/2421))
- Add `validate_pii_selector` to CABI for safe fields validation. ([#2687](https://github.com/getsentry/relay/pull/2687))
- Do not scrub Prisma spans. ([#2711](https://github.com/getsentry/relay/pull/2711))
- Count spans by op. ([#2712](https://github.com/getsentry/relay/pull/2712))
- Extract resource spans & metrics regardless of feature flag. ([#2713](https://github.com/getsentry/relay/pull/2713))

**Bug Fixes**:

- Disable scrubbing for the User-Agent header. ([#2641](https://github.com/getsentry/relay/pull/2641))
- Fixes certain safe fields disabling data scrubbing for all string fields. ([#2701](https://github.com/getsentry/relay/pull/2701))

**Internal**:

- Disable resource link span ingestion. ([#2647](https://github.com/getsentry/relay/pull/2647))
- Collect `http.decoded_response_content_length`. ([#2638](https://github.com/getsentry/relay/pull/2638))
- Add TTID and TTFD tags to mobile spans. ([#2662](https://github.com/getsentry/relay/pull/2662))
- Validate span timestamps and IDs in light normalization on renormalization. ([#2679](https://github.com/getsentry/relay/pull/2679))
- Scrub all DB Core Data spans differently. ([#2686](https://github.com/getsentry/relay/pull/2686))
- Support generic metrics extraction version 2. ([#2692](https://github.com/getsentry/relay/pull/2692))
- Emit error on continued project config fetch failures after a time interval. ([#2700](https://github.com/getsentry/relay/pull/2700))

## 23.10.1

**Features**:

- Update Docker Debian image from 10 to 12. ([#2622](https://github.com/getsentry/relay/pull/2622))
- Remove event spans starting or ending before January 1, 1970 UTC. ([#2627](https://github.com/getsentry/relay/pull/2627))
- Remove event breadcrumbs dating before January 1, 1970 UTC. ([#2635](https://github.com/getsentry/relay/pull/2635))

**Internal**:

- Report global config fetch errors after interval of constant failures elapsed. ([#2628](https://github.com/getsentry/relay/pull/2628))
- Restrict resource spans to script and css only. ([#2623](https://github.com/getsentry/relay/pull/2623))
- Postpone metrics aggregation until we received the project state. ([#2588](https://github.com/getsentry/relay/pull/2588))
- Scrub random strings in resource span descriptions. ([#2614](https://github.com/getsentry/relay/pull/2614))
- Apply consistent rate-limiting prior to aggregation. ([#2652](https://github.com/getsentry/relay/pull/2652))

## 23.10.0

**Features**:

- Scrub span descriptions with encoded data images. ([#2560](https://github.com/getsentry/relay/pull/2560))
- Accept spans needed for the mobile Starfish module. ([#2570](https://github.com/getsentry/relay/pull/2570))
- Extract size metrics and blocking status tag for resource spans. ([#2578](https://github.com/getsentry/relay/pull/2578))
- Add a setting to rollout ingesting all resource spans. ([#2586](https://github.com/getsentry/relay/pull/2586))
- Drop events starting or ending before January 1, 1970 UTC. ([#2613](https://github.com/getsentry/relay/pull/2613))
- Add support for X-Sentry-Forwarded-For header. ([#2572](https://github.com/getsentry/relay/pull/2572))
- Add a generic way of configuring inbound filters via project configs. ([#2595](https://github.com/getsentry/relay/pull/2595))

**Bug Fixes**:

- Remove profile_id from context when no profile is in the envelope. ([#2523](https://github.com/getsentry/relay/pull/2523))
- Fix reporting of Relay's crashes to Sentry. The `crash-handler` feature did not enable the crash reporter and uploads of crashes were broken. ([#2532](https://github.com/getsentry/relay/pull/2532))
- Use correct field to pick SQL parser for span normalization. ([#2536](https://github.com/getsentry/relay/pull/2536))
- Prevent stack overflow on SQL serialization. ([#2538](https://github.com/getsentry/relay/pull/2538))
- Bind exclusively to the port for the HTTP server. ([#2582](https://github.com/getsentry/relay/pull/2582))
- Scrub resource spans even when there's no domain or extension or when the description is an image. ([#2591](https://github.com/getsentry/relay/pull/2591))

**Internal**:

- Exclude more spans fron metrics extraction. ([#2522](https://github.com/getsentry/relay/pull/2522)), [#2525](https://github.com/getsentry/relay/pull/2525), [#2545](https://github.com/getsentry/relay/pull/2545), [#2566](https://github.com/getsentry/relay/pull/2566))
- Remove filtering for Android events with missing close events. ([#2524](https://github.com/getsentry/relay/pull/2524))
- Fix hot-loop burning CPU when upstream service is unavailable. ([#2518](https://github.com/getsentry/relay/pull/2518))
- Extract new low-cardinality transaction duration metric for statistical detectors. ([#2513](https://github.com/getsentry/relay/pull/2513))
- Introduce reservoir sampling rule. ([#2550](https://github.com/getsentry/relay/pull/2550))
- Write span tags to `span.sentry_tags` instead of `span.data`. ([#2555](https://github.com/getsentry/relay/pull/2555), [#2598](https://github.com/getsentry/relay/pull/2598))
- Use JSON instead of MsgPack for Kafka spans. ([#2556](https://github.com/getsentry/relay/pull/2556))
- Add `profile_id` to spans. ([#2569](https://github.com/getsentry/relay/pull/2569))
- Introduce a dedicated usage metric for transactions that replaces the duration metric. ([#2571](https://github.com/getsentry/relay/pull/2571), [#2589](https://github.com/getsentry/relay/pull/2589))
- Restore the profiling killswitch. ([#2573](https://github.com/getsentry/relay/pull/2573))
- Add `scraping_attempts` field to the event schema. ([#2575](https://github.com/getsentry/relay/pull/2575))
- Move `condition.rs` from `relay-sampling` to `relay-protocol`. ([#2608](https://github.com/getsentry/relay/pull/2608))

## 23.9.1

- No documented changes.

## 23.9.0

**Features**:

- Add `view_names` to `AppContext` ([#2344](https://github.com/getsentry/relay/pull/2344))
- Tag keys in error events and transaction events can now be up to `200` ASCII characters long. Before, tag keys were limited to 32 characters. ([#2453](https://github.com/getsentry/relay/pull/2453))
- The Crons monitor check-in APIs have learned to accept JSON via POST. This allows for monitor upserts by specifying the `monitor_config` in the JSON body. ([#2448](https://github.com/getsentry/relay/pull/2448))
- Add an experimental web interface for local Relay deployments. ([#2422](https://github.com/getsentry/relay/pull/2422))

**Bug Fixes**:

- Filter out exceptions originating in Safari extensions. ([#2408](https://github.com/getsentry/relay/pull/2408))
- Fixes the `TraceContext.status` not being defaulted to `unknown` before the new metrics extraction pipeline. ([#2436](https://github.com/getsentry/relay/pull/2436))
- Support on-demand metrics for alerts and widgets in external Relays. ([#2440](https://github.com/getsentry/relay/pull/2440))
- Prevent sporadic data loss in `EnvelopeProcessorService`. ([#2454](https://github.com/getsentry/relay/pull/2454))
- Prevent panic when android trace contains invalid start time. ([#2457](https://github.com/getsentry/relay/pull/2457))

**Internal**:

- Use static global configuration if file is provided and not in managed mode. ([#2458](https://github.com/getsentry/relay/pull/2458))
- Add `MeasurementsConfig` to `GlobalConfig` and implement merging logic with project config. ([#2415](https://github.com/getsentry/relay/pull/2415))
- Support ingestion of custom metrics when the `organizations:custom-metrics` feature flag is enabled. ([#2443](https://github.com/getsentry/relay/pull/2443))
- Merge span metrics and standalone spans extraction options. ([#2447](https://github.com/getsentry/relay/pull/2447))
- Support parsing aggregated metric buckets directly from statsd payloads. ([#2468](https://github.com/getsentry/relay/pull/2468), [#2472](https://github.com/getsentry/relay/pull/2472))
- Improve performance when ingesting distribution metrics with a large number of data points. ([#2483](https://github.com/getsentry/relay/pull/2483))
- Improve documentation for metrics bucketing. ([#2503](https://github.com/getsentry/relay/pull/2503))
- Rename the envelope item type for StatsD payloads to "statsd". ([#2470](https://github.com/getsentry/relay/pull/2470))
- Add a nanojoule unit for profile measurements. ([#2478](https://github.com/getsentry/relay/pull/2478))
- Add a timestamp field to report profile's start time on Android. ([#2486](https://github.com/getsentry/relay/pull/2486))
- Filter span metrics extraction based on features. ([#2511](https://github.com/getsentry/relay/pull/2511), [#2520](https://github.com/getsentry/relay/pull/2520))
- Extract shared tags on the segment. ([#2512](https://github.com/getsentry/relay/pull/2512))

## 23.8.0

**Features**:

- Add `Cross-Origin-Resource-Policy` HTTP header to responses. ([#2394](https://github.com/getsentry/relay/pull/2394))

## 23.7.2

**Features**:

- Normalize old React Native SDK app start time measurements and spans. ([#2358](https://github.com/getsentry/relay/pull/2358))

**Bug Fixes**:

- Limit environment names on check-ins to 64 chars. ([#2309](https://github.com/getsentry/relay/pull/2309))

**Internal**:

- Add new service for fetching global configs. ([#2320](https://github.com/getsentry/relay/pull/2320))
- Feature-flagged extraction & publishing of spans from transactions. ([#2350](https://github.com/getsentry/relay/pull/2350))

## 23.7.1

**Bug Fixes**:

- Trim fields (e.g. `transaction`) before metrics extraction. ([#2342](https://github.com/getsentry/relay/pull/2342))
- Interpret `aggregator.max_tag_value_length` as characters instead of bytes. ([#2343](https://github.com/getsentry/relay/pull/2343))

**Internal**:

- Add capability to configure metrics aggregators per use case. ([#2341](https://github.com/getsentry/relay/pull/2341))
- Configurable flush time offsets for metrics buckets. ([#2349](https://github.com/getsentry/relay/pull/2349))

## 23.7.0

**Bug Fixes**:

- Filter idle samples at the edge per thread. ([#2321](https://github.com/getsentry/relay/pull/2321))

**Internal**:

- Add support for `sampled` field in the DSC and error tagging. ([#2290](https://github.com/getsentry/relay/pull/2290))
- Move span tag extraction from metrics to normalization. ([#2304](https://github.com/getsentry/relay/pull/2304))

## 23.6.2

**Features**:

- Add filter based on transaction names. ([#2118](https://github.com/getsentry/relay/pull/2118), [#2284](https://github.com/getsentry/relay/pull/2284))
- Use GeoIP lookup also in non-processing Relays. Lookup from now on will be also run in light normalization. ([#2229](https://github.com/getsentry/relay/pull/2229))
- Metrics extracted from transactions from old SDKs now get a useful `transaction` tag. ([#2250](https://github.com/getsentry/relay/pull/2250), [#2272](https://github.com/getsentry/relay/pull/2272)).

**Bug Fixes**:

- Skip dynamic sampling if relay doesn't support incoming metrics extraction version. ([#2273](https://github.com/getsentry/relay/pull/2273))
- Keep stack frames closest to crash when quantity exceeds limit. ([#2236](https://github.com/getsentry/relay/pull/2236))
- Drop profiles without a transaction in the same envelope. ([#2169](https://github.com/getsentry/relay/pull/2169))

**Internal**:

- Implement basic generic metrics extraction for transaction events. ([#2252](https://github.com/getsentry/relay/pull/2252), [#2257](https://github.com/getsentry/relay/pull/2257))
- Support more fields in dynamic sampling, metric extraction, and conditional tagging. The added fields are `dist`, `release.*`, `user.{email,ip_address,name}`, `breakdowns.*`, and `extra.*`. ([#2259](https://github.com/getsentry/relay/pull/2259), [#2276](https://github.com/getsentry/relay/pull/2276))

## 23.6.1

- No documented changes.

## 23.6.0

**Bug Fixes**:

- Make counting of total profiles consistent with total transactions. ([#2163](https://github.com/getsentry/relay/pull/2163))

**Features**:

- Add `data` and `api_target` fields to `ResponseContext` and scrub `graphql` bodies. ([#2141](https://github.com/getsentry/relay/pull/2141))
- Add support for X-Vercel-Forwarded-For header. ([#2124](https://github.com/getsentry/relay/pull/2124))
- Add `lock` attribute to the frame protocol. ([#2171](https://github.com/getsentry/relay/pull/2171))
- Reject profiles longer than 30s. ([#2168](https://github.com/getsentry/relay/pull/2168))
- Change default topic for transaction metrics to `ingest-performance-metrics`. ([#2180](https://github.com/getsentry/relay/pull/2180))
- Add Firefox "dead object" error to browser extension filter ([#2215](https://github.com/getsentry/relay/pull/2215))
- Add events whose `url` starts with `file://` to localhost inbound filter ([#2214](https://github.com/getsentry/relay/pull/2214))

**Internal**:

- Extract app identifier from app context for profiles. ([#2172](https://github.com/getsentry/relay/pull/2172))
- Mark all URL transactions as sanitized after applying rules. ([#2210](https://github.com/getsentry/relay/pull/2210))
- Add limited, experimental Sentry performance monitoring. ([#2157](https://github.com/getsentry/relay/pull/2157))

## 23.5.2

**Features**:

- Use different error message for empty strings in schema processing. ([#2151](https://github.com/getsentry/relay/pull/2151))
- Filter irrelevant webkit-issues. ([#2088](https://github.com/getsentry/relay/pull/2088))

- Relay now supports a simplified cron check-in API. ([#2153](https://github.com/getsentry/relay/pull/2153))

## 23.5.1

**Bug Fixes**:

- Sample only transaction events instead of sampling both transactions and errors. ([#2130](https://github.com/getsentry/relay/pull/2130))
- Fix tagging of incoming errors with `sampled` that was not done due to lack of sampling state. ([#2148](https://github.com/getsentry/relay/pull/2148))
- Remove profiling feature flag. ([#2146](https://github.com/getsentry/relay/pull/2146))

**Internal**:

- Mark all URL transactions as `sanitized` when `txNameReady` flag is set. ([#2128](https://github.com/getsentry/relay/pull/2128), [#2139](https://github.com/getsentry/relay/pull/2139))
- Tag incoming errors with the new `sampled` field in case their DSC is sampled. ([#2026](https://github.com/getsentry/relay/pull/2026))
- Enable PII scrubbing for urls field ([#2143](https://github.com/getsentry/relay/pull/2143))

## 23.5.0

**Bug Fixes**:

- Enforce rate limits for monitor check-ins. ([#2065](https://github.com/getsentry/relay/pull/2065))
- Allow rate limits greater than `u32::MAX`. ([#2079](https://github.com/getsentry/relay/pull/2079))
- Do not drop envelope when client closes connection. ([#2089](https://github.com/getsentry/relay/pull/2089))

**Features**:

- Scrub IBAN as pii. ([#2117](https://github.com/getsentry/relay/pull/2117))
- Scrub sensitive keys (`passwd`, `token`, ...) in Replay recording data. ([#2034](https://github.com/getsentry/relay/pull/2034))
- Add support for old 'violated-directive' CSP format. ([#2048](https://github.com/getsentry/relay/pull/2048))
- Add document_uri to csp filter. ([#2059](https://github.com/getsentry/relay/pull/2059))
- Store `geo.subdivision` of the end user location. ([#2058](https://github.com/getsentry/relay/pull/2058))
- Scrub URLs in span descriptions. ([#2095](https://github.com/getsentry/relay/pull/2095))

**Internal**:

- Remove transaction metrics allowlist. ([#2092](https://github.com/getsentry/relay/pull/2092))
- Include unknown feature flags in project config when serializing it. ([#2040](https://github.com/getsentry/relay/pull/2040))
- Copy transaction tags to the profile. ([#1982](https://github.com/getsentry/relay/pull/1982))
- Lower default max compressed replay recording segment size to 10 MiB. ([#2031](https://github.com/getsentry/relay/pull/2031))
- Increase chunking limit to 15MB for replay recordings. ([#2032](https://github.com/getsentry/relay/pull/2032))
- Add a data category for indexed profiles. ([#2051](https://github.com/getsentry/relay/pull/2051), [#2071](https://github.com/getsentry/relay/pull/2071))
- Differentiate between `Profile` and `ProfileIndexed` outcomes. ([#2054](https://github.com/getsentry/relay/pull/2054))
- Split dynamic sampling implementation before refactoring. ([#2047](https://github.com/getsentry/relay/pull/2047))
- Refactor dynamic sampling implementation across `relay-server` and `relay-sampling`. ([#2066](https://github.com/getsentry/relay/pull/2066))
- Adds support for `replay_id` field for the `DynamicSamplingContext`'s `FieldValueProvider`. ([#2070](https://github.com/getsentry/relay/pull/2070))
- On Linux, switch to `jemalloc` instead of the system memory allocator to reduce Relay's memory footprint. ([#2084](https://github.com/getsentry/relay/pull/2084))
- Scrub sensitive cookies `__session`. ([#2105](https://github.com/getsentry/relay/pull/2105)))
- Parse profiles' metadata to check if it should be marked as invalid. ([#2104](https://github.com/getsentry/relay/pull/2104))
- Set release as optional by defaulting to an empty string and add a dist field for profiles. ([#2098](https://github.com/getsentry/relay/pull/2098), [#2107](https://github.com/getsentry/relay/pull/2107))
- Accept source map debug images in debug meta for Profiling. ([#2097](https://github.com/getsentry/relay/pull/2097))

## 23.4.0

**Breaking Changes**:

This release contains major changes to the web layer, including TCP and HTTP handling as well as all web endpoint handlers. Due to these changes, some functionality was retired and Relay responds differently in specific cases.

Configuration:

- SSL support has been dropped. As per [official guidelines](https://docs.sentry.io/product/relay/operating-guidelines/), Relay should be operated behind a reverse proxy, which can perform SSL termination.
- Connection config options `max_connections`, `max_pending_connections`, and `max_connection_rate` no longer have an effect. Instead, configure the reverse proxy to handle connection concurrency as needed.

Endpoints:

- The security endpoint no longer forwards to upstream if the mime type doesn't match supported mime types. Instead, the request is rejected with a corresponding error.
- Passing store payloads as `?sentry_data=<base64>` query parameter is restricted to `GET` requests on the store endpoint. Other endpoints require the payload to be passed in the request body.
- Requests with an invalid `content-encoding` header will now be rejected. Exceptions to this are an empty string and `UTF-8`, which have been sent historically by some SDKs and are now treated as identity (no encoding). Previously, all unknown encodings were treated as identity.
- Temporarily, response bodies for some errors are rendered as plain text instead of JSON. This will be addressed in an upcoming release.

Metrics:

- The `route` tag of request metrics uses the route pattern instead of schematic names. There is an exact replacement for every previous route. For example, `"store-default"` is now tagged as `"/api/:project_id/store/"`.
- Statsd metrics `event.size_bytes.raw` and `event.size_bytes.uncompressed` have been removed.

**Features**:

- Allow monitor checkins to paass `monitor_config` for monitor upserts. ([#1962](https://github.com/getsentry/relay/pull/1962))
- Add replay_id onto event from dynamic sampling context. ([#1983](https://github.com/getsentry/relay/pull/1983))
- Add product-name for devices, derived from the android model. ([#2004](https://github.com/getsentry/relay/pull/2004))
- Changes how device class is determined for iPhone devices. Instead of checking processor frequency, the device model is mapped to a device class. ([#1970](https://github.com/getsentry/relay/pull/1970))
- Don't sanitize transactions if no clustering rules exist and no UUIDs were scrubbed. ([#1976](https://github.com/getsentry/relay/pull/1976))
- Add `thread.lock_mechanism` field to protocol. ([#1979](https://github.com/getsentry/relay/pull/1979))
- Add `origin` to trace context and span. ([#1984](https://github.com/getsentry/relay/pull/1984))
- Add `jvm` debug file type. ([#2002](https://github.com/getsentry/relay/pull/2002))
- Add new `mechanism` fields to protocol to support exception groups. ([#2020](https://github.com/getsentry/relay/pull/2020))
- Change `lock_reason` attribute to a `held_locks` dictionary in the `thread` interface. ([#2018](https://github.com/getsentry/relay/pull/2018))

**Internal**:

- Add BufferService with SQLite backend. ([#1920](https://github.com/getsentry/relay/pull/1920))
- Upgrade the web framework and related dependencies. ([#1938](https://github.com/getsentry/relay/pull/1938))
- Apply transaction clustering rules before UUID scrubbing rules. ([#1964](https://github.com/getsentry/relay/pull/1964))
- Use exposed device-class-synthesis feature flag to gate device.class synthesis in light normalization. ([#1974](https://github.com/getsentry/relay/pull/1974))
- Adds iPad support for device.class synthesis in light normalization. ([#2008](https://github.com/getsentry/relay/pull/2008))
- Pin schemars dependency to un-break schema docs generation. ([#2014](https://github.com/getsentry/relay/pull/2014))
- Remove global service registry. ([#2022](https://github.com/getsentry/relay/pull/2022))
- Apply schema validation to all topics in local development. ([#2013](https://github.com/getsentry/relay/pull/2013))

Monitors:

- Monitor check-ins may now specify an environment ([#2027](https://github.com/getsentry/relay/pull/2027))

## 23.3.1

**Features**:

- Indicate if OS-version may be frozen with '>=' prefix. ([#1945](https://github.com/getsentry/relay/pull/1945))
- Normalize monitor slug parameters into slugs. ([#1913](https://github.com/getsentry/relay/pull/1913))
- Smart trim loggers for Java platforms. ([#1941](https://github.com/getsentry/relay/pull/1941))

**Internal**:

- PII scrub `span.data` by default. ([#1953](https://github.com/getsentry/relay/pull/1953))
- Scrub sensitive cookies. ([#1951](https://github.com/getsentry/relay/pull/1951)))

## 23.3.0

**Features**:

- Extract attachments from transaction events and send them to kafka individually. ([#1844](https://github.com/getsentry/relay/pull/1844))
- Protocol validation for source map image type. ([#1869](https://github.com/getsentry/relay/pull/1869))
- Strip quotes from client hint values. ([#1874](https://github.com/getsentry/relay/pull/1874))
- Add Dotnet, Javascript and PHP support for profiling. ([#1871](https://github.com/getsentry/relay/pull/1871), [#1876](https://github.com/getsentry/relay/pull/1876), [#1885](https://github.com/getsentry/relay/pull/1885))
- Initial support for the Crons beta. ([#1886](https://github.com/getsentry/relay/pull/1886))
- Scrub `span.data.http.query` with default scrubbers. ([#1889](https://github.com/getsentry/relay/pull/1889))
- Synthesize new class attribute in device context using specs found on the device, such as processor_count, memory_size, etc. ([#1895](https://github.com/getsentry/relay/pull/1895))
- Add `thread.state` field to protocol. ([#1896](https://github.com/getsentry/relay/pull/1896))
- Move device.class from contexts to tags. ([#1911](https://github.com/getsentry/relay/pull/1911))
- Optionally mark scrubbed URL transactions as sanitized. ([#1917](https://github.com/getsentry/relay/pull/1917))
- Perform PII scrubbing on meta's original_value field. ([#1892](https://github.com/getsentry/relay/pull/1892))
- Add links to docs in YAML config file. ([#1923](https://github.com/getsentry/relay/pull/1923))
- For security reports, add the request's `origin` header to sentry events. ([#1934](https://github.com/getsentry/relay/pull/1934))

**Bug Fixes**:

- Enforce rate limits for session replays. ([#1877](https://github.com/getsentry/relay/pull/1877))

**Internal**:

- Revert back the addition of metric names as tag on Sentry errors when relay drops metrics. ([#1873](https://github.com/getsentry/relay/pull/1873))
- Tag the dynamic sampling decision on `count_per_root_project` to measure effective sample rates. ([#1870](https://github.com/getsentry/relay/pull/1870))
- Deprecate fields on the profiling sample format. ([#1878](https://github.com/getsentry/relay/pull/1878))
- Remove idle samples at the start and end of a profile and useless metadata. ([#1894](https://github.com/getsentry/relay/pull/1894))
- Move the pending envelopes buffering into the project cache. ([#1907](https://github.com/getsentry/relay/pull/1907))
- Remove platform validation for profiles. ([#1933](https://github.com/getsentry/relay/pull/1933))

## 23.2.0

**Features**:

- Use client hint headers instead of User-Agent when available. ([#1752](https://github.com/getsentry/relay/pull/1752), [#1802](https://github.com/getsentry/relay/pull/1802), [#1838](https://github.com/getsentry/relay/pull/1838))
- Apply all configured data scrubbing rules on Replays. ([#1731](https://github.com/getsentry/relay/pull/1731))
- Add count transactions toward root project. ([#1734](https://github.com/getsentry/relay/pull/1734))
- Add or remove the profile ID on the transaction's profiling context. ([#1801](https://github.com/getsentry/relay/pull/1801))
- Implement a new sampling algorithm with factors and multi-matching. ([#1790](https://github.com/getsentry/relay/pull/1790)
- Add Cloud Resource context. ([#1854](https://github.com/getsentry/relay/pull/1854))

**Bug Fixes**:

- Fix a bug where the replays ip-address normalization was not being applied when the user object was omitted. ([#1805](https://github.com/getsentry/relay/pull/1805))
- Improve performance for replays, especially memory usage during data scrubbing. ([#1800](https://github.com/getsentry/relay/pull/1800), [#1825](https://github.com/getsentry/relay/pull/1825))
- When a transaction is rate limited, also remove associated profiles. ([#1843](https://github.com/getsentry/relay/pull/1843))

**Internal**:

- Add metric name as tag on Sentry errors from relay dropping metrics. ([#1797](https://github.com/getsentry/relay/pull/1797))
- Make sure to scrub all the fields with PII. If the fields contain an object, the entire object will be removed. ([#1789](https://github.com/getsentry/relay/pull/1789))
- Keep meta for removed custom measurements. ([#1815](https://github.com/getsentry/relay/pull/1815))
- Drop replay recording payloads if they cannot be parsed or scrubbed. ([#1683](https://github.com/getsentry/relay/pull/1683))

## 23.1.1

**Features**:

- Add error and sample rate fields to the replay event parser. ([#1745](https://github.com/getsentry/relay/pull/1745))
- Add `instruction_addr_adjustment` field to `RawStacktrace`. ([#1716](https://github.com/getsentry/relay/pull/1716))
- Add SSL support to `relay-redis` crate. It is possible to use `rediss` scheme to connnect to Redis cluster using TLS. ([#1772](https://github.com/getsentry/relay/pull/1772))

**Internal**:

- Fix type errors in replay recording parsing. ([#1765](https://github.com/getsentry/relay/pull/1765))
- Remove error and session sample rate fields from replay-event parser. ([#1791](https://github.com/getsentry/relay/pull/1791))
- Scrub replay recording PII from mutation "texts" vector. ([#1796](https://github.com/getsentry/relay/pull/1796))

## 23.1.0

**Features**:

- Add support for `limits.keepalive_timeout` configuration. ([#1645](https://github.com/getsentry/relay/pull/1645))
- Add support for decaying functions in dynamic sampling rules. ([#1692](https://github.com/getsentry/relay/pull/1692))
- Stop extracting duration metric for session payloads. ([#1739](https://github.com/getsentry/relay/pull/1739))
- Add Profiling Context ([#1748](https://github.com/getsentry/relay/pull/1748))

**Internal**:

- Remove concurrent profiling. ([#1697](https://github.com/getsentry/relay/pull/1697))
- Use the main Sentry SDK to submit crash reports instead of a custom curl-based backend. This removes a dependency on `libcurl` and ensures compliance with latest TLS standards for crash uploads. Note that this only affects Relay if the hidden `_crash_db` option is used. ([#1707](https://github.com/getsentry/relay/pull/1707))
- Support transaction naming rules. ([#1695](https://github.com/getsentry/relay/pull/1695))
- Add PII scrubbing to URLs captured by replay recordings ([#1730](https://github.com/getsentry/relay/pull/1730))
- Add more measurement units for profiling. ([#1732](https://github.com/getsentry/relay/pull/1732))
- Add backoff mechanism for fetching projects from the project cache. ([#1726](https://github.com/getsentry/relay/pull/1726))

## 22.12.0

**Features**:

- The level of events created from Unreal Crash Reports now depends on whether it was an actual crash or an assert. ([#1677](https://github.com/getsentry/relay/pull/1677))
- Dynamic sampling is now based on the volume received by Relay by default and does not include the original volume dropped by client-side sampling in SDKs. This is required for the final dynamic sampling feature in the latest Sentry plans. ([#1591](https://github.com/getsentry/relay/pull/1591))
- Add OpenTelemetry Context. ([#1617](https://github.com/getsentry/relay/pull/1617))
- Add `app.in_foreground` and `thread.main` flag to protocol. ([#1578](https://github.com/getsentry/relay/pull/1578))
- Add support for View Hierarchy attachment_type. ([#1642](https://github.com/getsentry/relay/pull/1642))
- Add invalid replay recording outcome. ([#1684](https://github.com/getsentry/relay/pull/1684))
- Stop rejecting spans without a timestamp, instead giving them their respective event timestamp and setting their status to DeadlineExceeded. ([#1690](https://github.com/getsentry/relay/pull/1690))
- Add max replay size configuration parameter. ([#1694](https://github.com/getsentry/relay/pull/1694))
- Add nonchunked replay recording message type. ([#1653](https://github.com/getsentry/relay/pull/1653))
- Add `abnormal_mechanism` field to SessionUpdate protocol. ([#1665](https://github.com/getsentry/relay/pull/1665))
- Add replay-event normalization and PII scrubbing. ([#1582](https://github.com/getsentry/relay/pull/1582))
- Scrub all fields with IP addresses rather than only known IP address fields. ([#1725](https://github.com/getsentry/relay/pull/1725))

**Bug Fixes**:

- Make `attachment_type` on envelope items forward compatible by adding fallback variant. ([#1638](https://github.com/getsentry/relay/pull/1638))
- Relay no longer accepts transaction events older than 5 days. Previously the event was accepted and stored, but since metrics for such old transactions are not supported it did not show up in parts of Sentry such as the Performance landing page. ([#1663](https://github.com/getsentry/relay/pull/1663))
- Apply dynamic sampling to transactions from older SDKs and even in case Relay cannot load project information. This avoids accidentally storing 100% of transactions. ([#1667](https://github.com/getsentry/relay/pull/1667))
- Replay recording parser now uses the entire body rather than a subset. ([#1682](https://github.com/getsentry/relay/pull/1682))
- Fix a potential OOM in the Replay recording parser. ([#1691](https://github.com/getsentry/relay/pull/1691))
- Fix type error in replay recording parser. ([#1702](https://github.com/getsentry/relay/pull/1702))

**Internal**:

- Emit a `service.back_pressure` metric that measures internal back pressure by service. ([#1583](https://github.com/getsentry/relay/pull/1583))
- Track metrics for OpenTelemetry events. ([#1618](https://github.com/getsentry/relay/pull/1618))
- Normalize transaction name for URLs transaction source, by replacing UUIDs, SHAs and numerical IDs in transaction names by placeholders. ([#1621](https://github.com/getsentry/relay/pull/1621))
- Parse string as number to handle a release bug. ([#1637](https://github.com/getsentry/relay/pull/1637))
- Expand Profiling's discard reasons. ([#1661](https://github.com/getsentry/relay/pull/1661), [#1685](https://github.com/getsentry/relay/pull/1685))
- Allow to rate limit profiles on top of transactions. ([#1681](https://github.com/getsentry/relay/pull/1681))

## 22.11.0

**Features**:

- Add PII scrubber for replay recordings. ([#1545](https://github.com/getsentry/relay/pull/1545))
- Support decaying rules. Decaying rules are regular sampling rules, but they are only applicable in a specific time range. ([#1544](https://github.com/getsentry/relay/pull/1544))
- Disallow `-` in measurement and breakdown names. These items are converted to metrics, which do not allow `-` in their name. ([#1571](https://github.com/getsentry/relay/pull/1571))

**Bug Fixes**:

- Validate the distribution name in the event. ([#1556](https://github.com/getsentry/relay/pull/1556))
- Use correct meta object for logentry in light normalization. ([#1577](https://github.com/getsentry/relay/pull/1577))

**Internal**:

- Implement response context schema. ([#1529](https://github.com/getsentry/relay/pull/1529))
- Support dedicated quotas for storing transaction payloads ("indexed transactions") via the `transaction_indexed` data category if metrics extraction is enabled. ([#1537](https://github.com/getsentry/relay/pull/1537), [#1555](https://github.com/getsentry/relay/pull/1555))
- Report outcomes for dynamic sampling with the correct indexed transaction data category to restore correct totals. ([#1561](https://github.com/getsentry/relay/pull/1561))
- Add fields to the Frame object for the sample format. ([#1562](https://github.com/getsentry/relay/pull/1562))
- Move kafka related code into separate `relay-kafka` crate. ([#1563](https://github.com/getsentry/relay/pull/1563))

## 22.10.0

**Features**:

- Limit the number of custom measurements per event. ([#1483](https://github.com/getsentry/relay/pull/1483)))
- Add INP web vital as a measurement. ([#1487](https://github.com/getsentry/relay/pull/1487))
- Add .NET/Portable-PDB specific protocol fields. ([#1518](https://github.com/getsentry/relay/pull/1518))
- Enforce rate limits on metrics buckets using the transactions_processed quota. ([#1515](https://github.com/getsentry/relay/pull/1515))
- PII scrubbing now treats any key containing `token` as a password. ([#1527](https://github.com/getsentry/relay/pull/1527))

**Bug Fixes**:

- Make sure that non-processing Relays drop all invalid transactions. ([#1513](https://github.com/getsentry/relay/pull/1513))

**Internal**:

- Introduce a new profile format called `sample`. ([#1462](https://github.com/getsentry/relay/pull/1462))
- Generate a new profile ID when splitting a profile for multiple transactions. ([#1473](https://github.com/getsentry/relay/pull/1473))
- Pin Rust version to 1.63.0 in Dockerfile. ([#1482](https://github.com/getsentry/relay/pull/1482))
- Normalize measurement units in event payload. ([#1488](https://github.com/getsentry/relay/pull/1488))
- Remove long-running futures from metrics flush. ([#1492](https://github.com/getsentry/relay/pull/1492))
- Migrate to 2021 Rust edition. ([#1510](https://github.com/getsentry/relay/pull/1510))
- Make the profiling frame object compatible with the stacktrace frame object from event. ([#1512](https://github.com/getsentry/relay/pull/1512))
- Fix quota DataCategory::TransactionProcessed serialisation to match that of the CAPI. ([#1514](https://github.com/getsentry/relay/pull/1514))
- Support checking quotas in the Redis rate limiter without incrementing them. ([#1519](https://github.com/getsentry/relay/pull/1519))
- Update the internal service architecture for metrics aggregator service. ([#1508](https://github.com/getsentry/relay/pull/1508))
- Add data category for indexed transactions. This will come to represent stored transactions, while the existing category will represent transaction metrics. ([#1535](https://github.com/getsentry/relay/pull/1535))
- Adjust replay parser to be less strict and allow for larger segment-ids. ([#1551](https://github.com/getsentry/relay/pull/1551))

## 22.9.0

**Features**:

- Add user-agent parsing to Replays. ([#1420](https://github.com/getsentry/relay/pull/1420))
- Improve the release name used when reporting data to Sentry to include both the version and exact build. ([#1428](https://github.com/getsentry/relay/pull/1428))

**Bug Fixes**:

- Do not apply rate limits or reject data based on expired project configs. ([#1404](https://github.com/getsentry/relay/pull/1404))
- Process required stacktraces to fix filtering events originating from browser extensions. ([#1423](https://github.com/getsentry/relay/pull/1423))
- Fix error message filtering when formatting the message of logentry. ([#1442](https://github.com/getsentry/relay/pull/1442))
- Loosen type requirements for the `user.id` field in Replays. ([#1443](https://github.com/getsentry/relay/pull/1443))
- Fix panic in datascrubbing when number of sensitive fields was too large. ([#1474](https://github.com/getsentry/relay/pull/1474))

**Internal**:

- Make the Redis connection pool configurable. ([#1418](https://github.com/getsentry/relay/pull/1418))
- Add support for sharding Kafka producers across clusters. ([#1454](https://github.com/getsentry/relay/pull/1454))
- Speed up project cache eviction through a background thread. ([#1410](https://github.com/getsentry/relay/pull/1410))
- Batch metrics buckets into logical partitions before sending them as Envelopes. ([#1440](https://github.com/getsentry/relay/pull/1440))
- Filter single samples in cocoa profiles and events with no duration in Android profiles. ([#1445](https://github.com/getsentry/relay/pull/1445))
- Add a "invalid_replay" discard reason for invalid replay events. ([#1455](https://github.com/getsentry/relay/pull/1455))
- Add rate limiters for replays and replay recordings. ([#1456](https://github.com/getsentry/relay/pull/1456))
- Use the different configuration for billing outcomes when specified. ([#1461](https://github.com/getsentry/relay/pull/1461))
- Support profiles tagged for many transactions. ([#1444](https://github.com/getsentry/relay/pull/1444), [#1463](https://github.com/getsentry/relay/pull/1463), [#1464](https://github.com/getsentry/relay/pull/1464), [#1465](https://github.com/getsentry/relay/pull/1465))
- Track metrics for changes to the transaction name and DSC propagations. ([#1466](https://github.com/getsentry/relay/pull/1466))
- Simplify the ingestion path to reduce endpoint response times. ([#1416](https://github.com/getsentry/relay/issues/1416), [#1429](https://github.com/getsentry/relay/issues/1429), [#1431](https://github.com/getsentry/relay/issues/1431))
- Update the internal service architecture for the store, outcome, and processor services. ([#1405](https://github.com/getsentry/relay/pull/1405), [#1415](https://github.com/getsentry/relay/issues/1415), [#1421](https://github.com/getsentry/relay/issues/1421), [#1441](https://github.com/getsentry/relay/issues/1441), [#1457](https://github.com/getsentry/relay/issues/1457), [#1470](https://github.com/getsentry/relay/pull/1470))

## 22.8.0

**Features**:

- Remove timeout-based expiry of envelopes in Relay's internal buffers. The `cache.envelope_expiry` is now inactive. To control the size of the envelope buffer, use `cache.envelope_buffer_size` exclusively, instead. ([#1398](https://github.com/getsentry/relay/pull/1398))
- Parse sample rates as JSON. ([#1353](https://github.com/getsentry/relay/pull/1353))
- Filter events in external Relays, before extracting metrics. ([#1379](https://github.com/getsentry/relay/pull/1379))
- Add `privatekey` and `private_key` as secret key name to datascrubbers. ([#1376](https://github.com/getsentry/relay/pull/1376))
- Explain why we responded with 429. ([#1389](https://github.com/getsentry/relay/pull/1389))

**Bug Fixes**:

- Fix a bug where unreal crash reports were dropped when metrics extraction is enabled. ([#1355](https://github.com/getsentry/relay/pull/1355))
- Extract user from metrics with EventUser's priority. ([#1363](https://github.com/getsentry/relay/pull/1363))
- Honor `SentryConfig.enabled` and don't init SDK at all if it is false. ([#1380](https://github.com/getsentry/relay/pull/1380))
- The priority thread metadata on profiles is now optional, do not fail the profile if it's not present. ([#1392](https://github.com/getsentry/relay/pull/1392))

**Internal**:

- Support compressed project configs in redis cache. ([#1345](https://github.com/getsentry/relay/pull/1345))
- Refactor profile processing into its own crate. ([#1340](https://github.com/getsentry/relay/pull/1340))
- Treat "unknown" transaction source as low cardinality for safe SDKs. ([#1352](https://github.com/getsentry/relay/pull/1352), [#1356](https://github.com/getsentry/relay/pull/1356))
- Conditionally write a default transaction source to the transaction payload. ([#1354](https://github.com/getsentry/relay/pull/1354))
- Generate mobile measurements frames_frozen_rate, frames_slow_rate, stall_percentage. ([#1373](https://github.com/getsentry/relay/pull/1373))
- Change to the internals of the healthcheck endpoint. ([#1374](https://github.com/getsentry/relay/pull/1374), [#1377](https://github.com/getsentry/relay/pull/1377))
- Re-encode the Typescript payload to normalize. ([#1372](https://github.com/getsentry/relay/pull/1372))
- Partially normalize events before extracting metrics. ([#1366](https://github.com/getsentry/relay/pull/1366))
- Spawn more threads for CPU intensive work. ([#1378](https://github.com/getsentry/relay/pull/1378))
- Add missing fields to DeviceContext ([#1383](https://github.com/getsentry/relay/pull/1383))
- Improve performance of Redis accesses by not running `PING` everytime a connection is reused. ([#1394](https://github.com/getsentry/relay/pull/1394))
- Distinguish between various discard reasons for profiles. ([#1395](https://github.com/getsentry/relay/pull/1395))
- Add missing fields to GPUContext ([#1391](https://github.com/getsentry/relay/pull/1391))
- Store actor now uses Tokio for message handling instead of Actix. ([#1397](https://github.com/getsentry/relay/pull/1397))
- Add app_memory to AppContext struct. ([#1403](https://github.com/getsentry/relay/pull/1403))

## 22.7.0

**Features**:

- Adjust sample rate by envelope header's sample_rate. ([#1327](https://github.com/getsentry/relay/pull/1327))
- Support `transaction_info` on event payloads. ([#1330](https://github.com/getsentry/relay/pull/1330))
- Extract transaction metrics in external relays. ([#1344](https://github.com/getsentry/relay/pull/1344))

**Bug Fixes**:

- Parse custom units with length < 15 without crashing. ([#1312](https://github.com/getsentry/relay/pull/1312))
- Split large metrics requests into smaller batches. This avoids failed metrics submission and lost Release Health data due to `413 Payload Too Large` errors on the upstream. ([#1326](https://github.com/getsentry/relay/pull/1326))
- Metrics extraction: Map missing transaction status to "unknown". ([#1333](https://github.com/getsentry/relay/pull/1333))
- Fix [CVE-2022-2068](https://www.openssl.org/news/vulnerabilities.html#CVE-2022-2068) and [CVE-2022-2097](https://www.openssl.org/news/vulnerabilities.html#CVE-2022-2097) by updating to OpenSSL 1.1.1q. ([#1334](https://github.com/getsentry/relay/pull/1334))

**Internal**:

- Reduce number of metrics extracted for release health. ([#1316](https://github.com/getsentry/relay/pull/1316))
- Indicate with thread is the main thread in thread metadata for profiles. ([#1320](https://github.com/getsentry/relay/pull/1320))
- Increase profile maximum size by an order of magnitude. ([#1321](https://github.com/getsentry/relay/pull/1321))
- Add data category constant for processed transactions, encompassing all transactions that have been received and sent through dynamic sampling as well as metrics extraction. ([#1306](https://github.com/getsentry/relay/pull/1306))
- Extract metrics also from trace-sampled transactions. ([#1317](https://github.com/getsentry/relay/pull/1317))
- Extract metrics from a configurable amount of custom transaction measurements. ([#1324](https://github.com/getsentry/relay/pull/1324))
- Metrics: Drop transaction tag for high-cardinality sources. ([#1339](https://github.com/getsentry/relay/pull/1339))

## 22.6.0

**Compatibility:** This version of Relay requires Sentry server `22.6.0` or newer.

**Features**:

- Relay is now compatible with CentOS 7 and Red Hat Enterprise Linux 7 onward (kernel version _2.6.32_), depending on _glibc 2.17_ or newer. The `crash-handler` feature, which is currently enabled in the build published to DockerHub, additionally requires _curl 7.29_ or newer. ([#1279](https://github.com/getsentry/relay/pull/1279))
- Optionally start relay with `--upstream-dsn` to pass a Sentry DSN instead of the URL. This can be convenient when starting Relay in environments close to an SDK, where a DSN is already available. ([#1277](https://github.com/getsentry/relay/pull/1277))
- Add a new runtime mode `--aws-runtime-api=$AWS_LAMBDA_RUNTIME_API` that integrates Relay with the AWS Extensions API lifecycle. ([#1277](https://github.com/getsentry/relay/pull/1277))
- Add Replay ItemTypes. ([#1236](https://github.com/getsentry/relay/pull/1236), ([#1239](https://github.com/getsentry/relay/pull/1239))

**Bug Fixes**:

- Session metrics extraction: Count distinct_ids from all session updates to prevent undercounting users. ([#1275](https://github.com/getsentry/relay/pull/1275))
- Session metrics extraction: Count crashed+abnormal towards errored_preaggr. ([#1274](https://github.com/getsentry/relay/pull/1274))

**Internal**:

- Add version 3 to the project configs endpoint. This allows returning pending results which need to be polled later and avoids blocking batched requests on single slow entries. ([#1263](https://github.com/getsentry/relay/pull/1263))
- Emit specific event type tags for "processing.event.produced" metric. ([#1270](https://github.com/getsentry/relay/pull/1270))
- Add support for profile outcomes. ([#1272](https://github.com/getsentry/relay/pull/1272))
- Avoid potential panics when scrubbing minidumps. ([#1282](https://github.com/getsentry/relay/pull/1282))
- Fix typescript profile validation. ([#1283](https://github.com/getsentry/relay/pull/1283))
- Track memory footprint of metrics buckets. ([#1284](https://github.com/getsentry/relay/pull/1284), [#1287](https://github.com/getsentry/relay/pull/1287), [#1288](https://github.com/getsentry/relay/pull/1288))
- Support dedicated topics per metrics usecase, drop metrics from unknown usecases. ([#1285](https://github.com/getsentry/relay/pull/1285))
- Add support for Rust profiles ingestion ([#1296](https://github.com/getsentry/relay/pull/1296))

## 22.5.0

**Features**:

- Add platform, op, http.method and status tag to all extracted transaction metrics. ([#1227](https://github.com/getsentry/relay/pull/1227))
- Add units in built-in measurements. ([#1229](https://github.com/getsentry/relay/pull/1229))
- Add protocol support for custom units on transaction measurements. ([#1256](https://github.com/getsentry/relay/pull/1256))

**Bug Fixes**:

- fix(metrics): Enforce metric name length limit. ([#1238](https://github.com/getsentry/relay/pull/1238))
- Accept and forward unknown Envelope items. In processing mode, drop items individually rather than rejecting the entire request. This allows SDKs to send new data in combined Envelopes in the future. ([#1246](https://github.com/getsentry/relay/pull/1246))
- Stop extracting metrics with outdated names from sessions. ([#1251](https://github.com/getsentry/relay/pull/1251), [#1252](https://github.com/getsentry/relay/pull/1252))
- Update symbolic to pull in fixed Unreal parser that now correctly handles zero-length files. ([#1266](https://github.com/getsentry/relay/pull/1266))

**Internal**:

- Add sampling + tagging by event platform and transaction op. Some (unused) tagging rules from 22.4.0 have been renamed. ([#1231](https://github.com/getsentry/relay/pull/1231))
- Refactor aggregation error, recover from errors more gracefully. ([#1240](https://github.com/getsentry/relay/pull/1240))
- Remove/reject nul-bytes from metric strings. ([#1235](https://github.com/getsentry/relay/pull/1235))
- Remove the unused "internal" data category. ([#1245](https://github.com/getsentry/relay/pull/1245))
- Add the client and version as `sdk` tag to extracted session metrics in the format `name/version`. ([#1248](https://github.com/getsentry/relay/pull/1248))
- Expose `shutdown_timeout` in `OverridableConfig` ([#1247](https://github.com/getsentry/relay/pull/1247))
- Normalize all profiles and reject invalid ones. ([#1250](https://github.com/getsentry/relay/pull/1250))
- Raise a new InvalidCompression Outcome for invalid Unreal compression. ([#1237](https://github.com/getsentry/relay/pull/1237))
- Add a profile data category and count profiles in an envelope to apply rate limits. ([#1259](https://github.com/getsentry/relay/pull/1259))
- Support dynamic sampling by custom tags, operating system name and version, as well as device name and family. ([#1268](https://github.com/getsentry/relay/pull/1268))

## 22.4.0

**Features**:

- Map Windows version from raw_description to version name (XP, Vista, 11, ...). ([#1219](https://github.com/getsentry/relay/pull/1219))

**Bug Fixes**:

- Prevent potential OOM panics when handling corrupt Unreal Engine crashes. ([#1216](https://github.com/getsentry/relay/pull/1216))

**Internal**:

- Remove unused item types. ([#1211](https://github.com/getsentry/relay/pull/1211))
- Pin click dependency in requirements-dev.txt. ([#1214](https://github.com/getsentry/relay/pull/1214))
- Use fully qualified metric resource identifiers (MRI) for metrics ingestion. For example, the sessions duration is now called `d:sessions/duration@s`. ([#1215](https://github.com/getsentry/relay/pull/1215))
- Introduce metric units for rates and information, add support for custom user-declared units, and rename duration units to self-explanatory identifiers such as `second`. ([#1217](https://github.com/getsentry/relay/pull/1217))
- Increase the max profile size to accomodate a new platform. ([#1223](https://github.com/getsentry/relay/pull/1223))
- Set environment as optional when parsing a profile so we get a null value later on. ([#1224](https://github.com/getsentry/relay/pull/1224))
- Expose new tagging rules interface for metrics extracted from transactions. ([#1225](https://github.com/getsentry/relay/pull/1225))
- Return better BadStoreRequest for unreal events. ([#1226](https://github.com/getsentry/relay/pull/1226))

## 22.3.0

**Features**:

- Tag transaction metrics by user satisfaction. ([#1197](https://github.com/getsentry/relay/pull/1197))

**Bug Fixes**:

- CVE-2022-24713: Prevent denial of service through untrusted regular expressions used for PII scrubbing. ([#1207](https://github.com/getsentry/relay/pull/1207))
- Prevent dropping metrics during Relay shutdown if the project is outdated or not cached at time of the shutdown. ([#1205](https://github.com/getsentry/relay/pull/1205))
- Prevent a potential OOM when validating corrupted or exceptional minidumps. ([#1209](https://github.com/getsentry/relay/pull/1209))

**Internal**:

- Spread out metric aggregation over the aggregation window to avoid concentrated waves of metrics requests to the upstream every 10 seconds. Relay now applies jitter to `initial_delay` to spread out requests more evenly over time. ([#1185](https://github.com/getsentry/relay/pull/1185))
- Use a randomized Kafka partitioning key for sessions instead of the session ID. ([#1194](https://github.com/getsentry/relay/pull/1194))
- Add new statsd metrics for bucketing efficiency. ([#1199](https://github.com/getsentry/relay/pull/1199), [#1192](https://github.com/getsentry/relay/pull/1192), [#1200](https://github.com/getsentry/relay/pull/1200))
- Add a `Profile` `ItemType` to represent the profiling data sent from Sentry SDKs. ([#1179](https://github.com/getsentry/relay/pull/1179))

## 22.2.0

**Features**:

- Add the `relay.override_project_ids` configuration flag to support migrating projects from self-hosted to Sentry SaaS. ([#1175](https://github.com/getsentry/relay/pull/1175))

**Internal**:

- Add an option to dispatch billing outcomes to a dedicated topic. ([#1168](https://github.com/getsentry/relay/pull/1168))
- Add new `ItemType` to handle profiling data from Specto SDKs. ([#1170](https://github.com/getsentry/relay/pull/1170))

**Bug Fixes**:

- Fix regression in CSP report parsing. ([#1174](https://github.com/getsentry/relay/pull/1174))
- Ignore replacement_chunks when they aren't used. ([#1180](https://github.com/getsentry/relay/pull/1180))

## 22.1.0

**Features**:

- Flush metrics and outcome aggregators on graceful shutdown. ([#1159](https://github.com/getsentry/relay/pull/1159))
- Extract metrics from sampled transactions. ([#1161](https://github.com/getsentry/relay/pull/1161))

**Internal**:

- Extract normalized dist as metric. ([#1158](https://github.com/getsentry/relay/pull/1158))
- Extract transaction user as metric. ([#1164](https://github.com/getsentry/relay/pull/1164))

## 21.12.0

**Features**:

- Extract measurement ratings, port from frontend. ([#1130](https://github.com/getsentry/relay/pull/1130))
- External Relays perform dynamic sampling and emit outcomes as client reports. This feature is now enabled _by default_. ([#1119](https://github.com/getsentry/relay/pull/1119))
- Metrics extraction config, custom tags. ([#1141](https://github.com/getsentry/relay/pull/1141))
- Update the user agent parser (uap-core Feb 2020 to Nov 2021). This allows Relay and Sentry to infer more recent browsers, operating systems, and devices in events containing a user agent header. ([#1143](https://github.com/getsentry/relay/pull/1143), [#1145](https://github.com/getsentry/relay/pull/1145))
- Improvements to Unity OS context parsing ([#1150](https://github.com/getsentry/relay/pull/1150))

**Bug Fixes**:

- Support Unreal Engine 5 crash reports. ([#1132](https://github.com/getsentry/relay/pull/1132))
- Perform same validation for aggregate sessions as for individual sessions. ([#1140](https://github.com/getsentry/relay/pull/1140))
- Add missing .NET 4.8 release value. ([#1142](https://github.com/getsentry/relay/pull/1142))
- Properly document which timestamps are accepted. ([#1152](https://github.com/getsentry/relay/pull/1152))

**Internal**:

- Add more statsd metrics for relay metric bucketing. ([#1124](https://github.com/getsentry/relay/pull/1124), [#1128](https://github.com/getsentry/relay/pull/1128))
- Add an internal option to capture minidumps for hard crashes. This has to be enabled via the `sentry._crash_db` config parameter. ([#1127](https://github.com/getsentry/relay/pull/1127))
- Fold processing vs non-processing into single actor. ([#1133](https://github.com/getsentry/relay/pull/1133))
- Aggregate outcomes for dynamic sampling, invalid project ID, and rate limits. ([#1134](https://github.com/getsentry/relay/pull/1134))
- Extract session metrics from aggregate sessions. ([#1140](https://github.com/getsentry/relay/pull/1140))
- Prefix names of extracted metrics by `sentry.sessions.` or `sentry.transactions.`. ([#1147](https://github.com/getsentry/relay/pull/1147))
- Extract transaction duration as metric. ([#1148](https://github.com/getsentry/relay/pull/1148))

## 21.11.0

**Features**:

- Add bucket width to bucket protocol. ([#1103](https://github.com/getsentry/relay/pull/1103))
- Support multiple kafka cluster configurations. ([#1101](https://github.com/getsentry/relay/pull/1101))
- Tag metrics by transaction name. ([#1126](https://github.com/getsentry/relay/pull/1126))

**Bug Fixes**:

- Avoid unbounded decompression of encoded requests. A particular request crafted to inflate to large amounts of memory, such as a zip bomb, could put Relay out of memory. ([#1117](https://github.com/getsentry/relay/pull/1117), [#1122](https://github.com/getsentry/relay/pull/1122), [#1123](https://github.com/getsentry/relay/pull/1123))
- Avoid unbounded decompression of UE4 crash reports. Some crash reports could inflate to large amounts of memory before being checked for size, which could put Relay out of memory. ([#1121](https://github.com/getsentry/relay/pull/1121))

**Internal**:

- Aggregate client reports before sending them onwards. ([#1118](https://github.com/getsentry/relay/pull/1118))

## 21.10.0

**Bug Fixes**:

- Correctly validate timestamps for outcomes and sessions. ([#1086](https://github.com/getsentry/relay/pull/1086))
- Run compression on a thread pool when sending to upstream. ([#1085](https://github.com/getsentry/relay/pull/1085))
- Report proper status codes and error messages when sending invalid JSON payloads to an endpoint with a `X-Sentry-Relay-Signature` header. ([#1090](https://github.com/getsentry/relay/pull/1090))
- Enforce attachment and event size limits on UE4 crash reports. ([#1099](https://github.com/getsentry/relay/pull/1099))

**Internal**:

- Add the exclusive time of the transaction's root span. ([#1083](https://github.com/getsentry/relay/pull/1083))
- Add session.status tag to extracted session.duration metric. ([#1087](https://github.com/getsentry/relay/pull/1087))
- Serve project configs for batched requests where one of the project keys cannot be parsed. ([#1093](https://github.com/getsentry/relay/pull/1093))

## 21.9.0

**Features**:

- Add sampling based on transaction name. ([#1058](https://github.com/getsentry/relay/pull/1058))
- Support running Relay without config directory. The most important configuration, including Relay mode and credentials, can now be provided through commandline arguments or environment variables alone. ([#1055](https://github.com/getsentry/relay/pull/1055))
- Protocol support for client reports. ([#1081](https://github.com/getsentry/relay/pull/1081))
- Extract session metrics in non processing relays. ([#1073](https://github.com/getsentry/relay/pull/1073))

**Bug Fixes**:

- Use correct commandline argument name for setting Relay port. ([#1059](https://github.com/getsentry/relay/pull/1059))
- Retrieve OS Context for Unity Events. ([#1072](https://github.com/getsentry/relay/pull/1072))

**Internal**:

- Add new metrics on Relay's performance in dealing with buckets of metric aggregates, as well as the amount of aggregated buckets. ([#1070](https://github.com/getsentry/relay/pull/1070))
- Add the exclusive time of a span. ([#1061](https://github.com/getsentry/relay/pull/1061))
- Remove redundant dynamic sampling processing on fast path. ([#1084](https://github.com/getsentry/relay/pull/1084))

## 21.8.0

- No documented changes.

## 21.7.0

- No documented changes.

## 21.6.3

- No documented changes.

## 21.6.2

**Bug Fixes**:

- Remove connection metrics reported under `connector.*`. They have been fully disabled since version `21.3.0`. ([#1021](https://github.com/getsentry/relay/pull/1021))
- Remove error logs for "failed to extract event" and "failed to store session". ([#1032](https://github.com/getsentry/relay/pull/1032))

**Internal**:

- Assign a random Kafka partition key for session aggregates and metrics to distribute messages evenly. ([#1022](https://github.com/getsentry/relay/pull/1022))
- All fields in breakdown config should be camelCase, and rename the breakdown key name in project options. ([#1020](https://github.com/getsentry/relay/pull/1020))

## 21.6.1

- No documented changes.

## 21.6.0

**Features**:

- Support self-contained envelopes without authentication headers or query parameters. ([#1000](https://github.com/getsentry/relay/pull/1000))
- Support statically configured relays. ([#991](https://github.com/getsentry/relay/pull/991))
- Support namespaced event payloads in multipart minidump submission for Electron Framework. The field has to follow the format `sentry___<namespace>`. ([#1012](https://github.com/getsentry/relay/pull/1012))

**Bug Fixes**:

- Explicitly declare reprocessing context. ([#1009](https://github.com/getsentry/relay/pull/1009))
- Validate the environment attribute in sessions, and drop sessions with invalid releases. ([#1018](https://github.com/getsentry/relay/pull/1018))

**Internal**:

- Gather metrics for corrupted Events with unprintable fields. ([#1008](https://github.com/getsentry/relay/pull/1008))
- Remove project actors. ([#1025](https://github.com/getsentry/relay/pull/1025))

## 21.5.1

**Bug Fixes**:

- Do not leak resources when projects or DSNs are idle. ([#1003](https://github.com/getsentry/relay/pull/1003))

## 21.5.0

**Features**:

- Support the `frame.stack_start` field for chained async stack traces in Cocoa SDK v7. ([#981](https://github.com/getsentry/relay/pull/981))
- Rename configuration fields `cache.event_buffer_size` to `cache.envelope_buffer_size` and `cache.event_expiry` to `cache.envelope_expiry`. The former names are still supported by Relay. ([#985](https://github.com/getsentry/relay/pull/985))
- Add a configuraton flag `relay.ready: always` to mark Relay ready in healthchecks immediately after starting without requiring to authenticate. ([#989](https://github.com/getsentry/relay/pull/989))

**Bug Fixes**:

- Fix roundtrip error when PII selector starts with number. ([#982](https://github.com/getsentry/relay/pull/982))
- Avoid overflow panic for large retry-after durations. ([#992](https://github.com/getsentry/relay/pull/992))

**Internal**:

- Update internal representation of distribution metrics. ([#979](https://github.com/getsentry/relay/pull/979))
- Extract metrics for transaction breakdowns and sessions when the feature is enabled for the organizaiton. ([#986](https://github.com/getsentry/relay/pull/986))
- Assign explicit values to DataCategory enum. ([#987](https://github.com/getsentry/relay/pull/987))

## 21.4.1

**Bug Fixes**:

- Allow the `event_id` attribute on breadcrumbs to link between Sentry events. ([#977](https://github.com/getsentry/relay/pull/977))

## 21.4.0

**Bug Fixes**:

- Parse the Crashpad information extension stream from Minidumps with annotation objects correctly. ([#973](https://github.com/getsentry/relay/pull/973))

**Internal**:

- Emit outcomes for rate limited attachments. ([#951](https://github.com/getsentry/relay/pull/951))
- Remove timestamp from metrics text protocol. ([#972](https://github.com/getsentry/relay/pull/972))
- Add max, min, sum, and count to gauge metrics. ([#974](https://github.com/getsentry/relay/pull/974))

## 21.3.1

**Bug Fixes**:

- Make request url scrubbable. ([#955](https://github.com/getsentry/relay/pull/955))
- Remove dependent items from envelope when dropping transaction item. ([#960](https://github.com/getsentry/relay/pull/960))

**Internal**:

- Emit the `quantity` field for outcomes of events. This field describes the total size in bytes for attachments or the event count for all other categories. A separate outcome is emitted for attachments in a rejected envelope, if any, in addition to the event outcome. ([#942](https://github.com/getsentry/relay/pull/942))
- Add experimental metrics ingestion without bucketing or pre-aggregation. ([#948](https://github.com/getsentry/relay/pull/948))
- Skip serializing some null values in frames interface. ([#944](https://github.com/getsentry/relay/pull/944))
- Add experimental metrics ingestion with bucketing and pre-aggregation. ([#948](https://github.com/getsentry/relay/pull/948), [#952](https://github.com/getsentry/relay/pull/952), [#958](https://github.com/getsentry/relay/pull/958), [#966](https://github.com/getsentry/relay/pull/966), [#969](https://github.com/getsentry/relay/pull/969))
- Change HTTP response for upstream timeouts from 502 to 504. ([#859](https://github.com/getsentry/relay/pull/859))
- Add rule id to outcomes coming from transaction sampling. ([#953](https://github.com/getsentry/relay/pull/953))
- Add support for breakdowns ingestion. ([#934](https://github.com/getsentry/relay/pull/934))
- Ensure empty strings are invalid measurement names. ([#968](https://github.com/getsentry/relay/pull/968))

## 21.3.0

**Features**:

- Relay now picks up HTTP proxies from environment variables. This is made possible by switching to a different HTTP client library.

**Bug Fixes**:

- Deny backslashes in release names. ([#904](https://github.com/getsentry/relay/pull/904))
- Fix a problem with Data Scrubbing source names (PII selectors) that caused `$frame.abs_path` to match, but not `$frame.abs_path || **` or `$frame.abs_path && **`. ([#932](https://github.com/getsentry/relay/pull/932))
- Make username pii-strippable. ([#935](https://github.com/getsentry/relay/pull/935))
- Respond with `400 Bad Request` and an error message `"empty envelope"` instead of `429` when envelopes without items are sent to the envelope endpoint. ([#937](https://github.com/getsentry/relay/pull/937))
- Allow generic Slackbot ([#947](https://github.com/getsentry/relay/pull/947))

**Internal**:

- Emit the `category` field for outcomes of events. This field disambiguates error events, security events and transactions. As a side-effect, Relay no longer emits outcomes for broken JSON payloads or network errors. ([#931](https://github.com/getsentry/relay/pull/931))
- Add inbound filters functionality to dynamic sampling rules. ([#920](https://github.com/getsentry/relay/pull/920))
- The undocumented `http._client` option has been removed. ([#938](https://github.com/getsentry/relay/pull/938))
- Log old events and sessions in the `requests.timestamp_delay` metric. ([#933](https://github.com/getsentry/relay/pull/933))
- Add rule id to outcomes coming from event sampling. ([#943](https://github.com/getsentry/relay/pull/943))
- Fix a bug in rate limiting that leads to accepting all events in the last second of a rate limiting window, regardless of whether the rate limit applies. ([#946](https://github.com/getsentry/relay/pull/946))

## 21.2.0

**Features**:

- By adding `.no-cache` to the DSN key, Relay refreshes project configuration caches immediately. This allows to apply changed settings instantly, such as updates to data scrubbing or inbound filter rules. ([#911](https://github.com/getsentry/relay/pull/911))
- Add NSError to mechanism. ([#925](https://github.com/getsentry/relay/pull/925))
- Add snapshot to the stack trace interface. ([#927](https://github.com/getsentry/relay/pull/927))

**Bug Fixes**:

- Log on INFO level when recovering from network outages. ([#918](https://github.com/getsentry/relay/pull/918))
- Fix a panic in processing minidumps with invalid location descriptors. ([#919](https://github.com/getsentry/relay/pull/919))

**Internal**:

- Improve dynamic sampling rule configuration. ([#907](https://github.com/getsentry/relay/pull/907))
- Compatibility mode for pre-aggregated sessions was removed. The feature is now enabled by default in full fidelity. ([#913](https://github.com/getsentry/relay/pull/913))

## 21.1.0

**Features**:

- Support dynamic sampling for error events. ([#883](https://github.com/getsentry/relay/pull/883))

**Bug Fixes**:

- Make all fields but event-id optional to fix regressions in user feedback ingestion. ([#886](https://github.com/getsentry/relay/pull/886))
- Remove `kafka-ssl` feature because it breaks development workflow on macOS. ([#889](https://github.com/getsentry/relay/pull/889))
- Accept envelopes where their last item is empty and trailing newlines are omitted. This also fixes a panic in some cases. ([#894](https://github.com/getsentry/relay/pull/894))

**Internal**:

- Extract crashpad annotations into contexts. ([#892](https://github.com/getsentry/relay/pull/892))
- Normalize user reports during ingestion and create empty fields. ([#903](https://github.com/getsentry/relay/pull/903))
- Ingest and normalize sample rates from envelope item headers. ([#910](https://github.com/getsentry/relay/pull/910))

## 20.12.1

- No documented changes.

## 20.12.0

**Features**:

- Add `kafka-ssl` compilation feature that builds Kafka linked against OpenSSL. This feature is enabled in Docker containers only. This is only relevant for Relays running as part of on-premise Sentry. ([#881](https://github.com/getsentry/relay/pull/881))
- Relay is now able to ingest pre-aggregated sessions, which will make it possible to efficiently handle applications that produce thousands of sessions per second. ([#815](https://github.com/getsentry/relay/pull/815))
- Add protocol support for WASM. ([#852](https://github.com/getsentry/relay/pull/852))
- Add dynamic sampling for transactions. ([#835](https://github.com/getsentry/relay/pull/835))
- Send network outage metric on healthcheck endpoint hit. ([#856](https://github.com/getsentry/relay/pull/856))

**Bug Fixes**:

- Fix a long-standing bug where log messages were not addressible as `$string`. ([#882](https://github.com/getsentry/relay/pull/882))
- Allow params in content-type for security requests to support content types like `"application/expect-ct-report+json; charset=utf-8"`. ([#844](https://github.com/getsentry/relay/pull/844))
- Fix a panic in CSP filters. ([#848](https://github.com/getsentry/relay/pull/848))
- Do not drop sessions due to an invalid age constraint set to `0`. ([#855](https://github.com/getsentry/relay/pull/855))
- Do not emit outcomes after forwarding envelopes to the upstream, even if that envelope is rate limited, rejected, or dropped. Since the upstream logs an outcome, it would be a duplicate. ([#857](https://github.com/getsentry/relay/pull/857))
- Fix status code for security report. ([#864](https://github.com/getsentry/relay/pull/864))
- Add missing fields for Expect-CT reports. ([#865](https://github.com/getsentry/relay/pull/865))
- Support more directives in CSP reports, such as `block-all-mixed-content` and `require-trusted-types-for`. ([#876](https://github.com/getsentry/relay/pull/876))

**Internal**:

- Add _experimental_ support for picking up HTTP proxies from the regular environment variables. This feature needs to be enabled by setting `http: client: "reqwest"` in your `config.yml`. ([#839](https://github.com/getsentry/relay/pull/839))
- Refactor transparent request forwarding for unknown endpoints. Requests are now entirely buffered in memory and occupy the same queues and actors as other requests. This should not cause issues but may change behavior under load. ([#839](https://github.com/getsentry/relay/pull/839))
- Add reason codes to the `X-Sentry-Rate-Limits` header in store responses. This allows external Relays to emit outcomes with the proper reason codes. ([#850](https://github.com/getsentry/relay/pull/850))
- Emit metrics for outcomes in external relays. ([#851](https://github.com/getsentry/relay/pull/851))
- Make `$error.value` `pii=true`. ([#837](https://github.com/getsentry/relay/pull/837))
- Send `key_id` in partial project config. ([#854](https://github.com/getsentry/relay/pull/854))
- Add stack traces to Sentry error reports. ([#872](https://github.com/getsentry/relay/pull/872))

## 20.11.1

- No documented changes.

## 20.11.0

**Features**:

- Rename upstream retries histogram metric and add upstream requests duration metric. ([#816](https://github.com/getsentry/relay/pull/816))
- Add options for metrics buffering (`metrics.buffering`) and sampling (`metrics.sample_rate`). ([#821](https://github.com/getsentry/relay/pull/821))

**Bug Fixes**:

- Accept sessions with IP address set to `{{auto}}`. This was previously rejected and silently dropped. ([#827](https://github.com/getsentry/relay/pull/827))
- Fix an issue where every retry-after response would be too large by one minute. ([#829](https://github.com/getsentry/relay/pull/829))

**Internal**:

- Always apply cache debouncing for project states. This reduces pressure on the Redis and file system cache. ([#819](https://github.com/getsentry/relay/pull/819))
- Internal refactoring such that validating of characters in tags no longer uses regexes internally. ([#814](https://github.com/getsentry/relay/pull/814))
- Discard invalid user feedback sent as part of envelope. ([#823](https://github.com/getsentry/relay/pull/823))
- Emit event errors and normalization errors for unknown breadcrumb keys. ([#824](https://github.com/getsentry/relay/pull/824))
- Normalize `breadcrumb.ty` into `breadcrumb.type` for broken Python SDK versions. ([#824](https://github.com/getsentry/relay/pull/824))
- Add the client SDK interface for unreal crashes and set the name to `unreal.crashreporter`. ([#828](https://github.com/getsentry/relay/pull/828))
- Fine-tune the selectors for minidump PII scrubbing. ([#818](https://github.com/getsentry/relay/pull/818), [#830](https://github.com/getsentry/relay/pull/830))

## 20.10.1

**Internal**:

- Emit more useful normalization meta data for invalid tags. ([#808](https://github.com/getsentry/relay/pull/808))

## 20.10.0

**Features**:

- Add support for measurement ingestion. ([#724](https://github.com/getsentry/relay/pull/724), [#785](https://github.com/getsentry/relay/pull/785))
- Add support for scrubbing UTF-16 data in attachments ([#742](https://github.com/getsentry/relay/pull/742), [#784](https://github.com/getsentry/relay/pull/784), [#787](https://github.com/getsentry/relay/pull/787))
- Add upstream request metric. ([#793](https://github.com/getsentry/relay/pull/793))
- The padding character in attachment scrubbing has been changed to match the masking character, there is no usability benefit from them being different. ([#810](https://github.com/getsentry/relay/pull/810))

**Bug Fixes**:

- Fix issue where `$span` would not be recognized in Advanced Data Scrubbing. ([#781](https://github.com/getsentry/relay/pull/781))
- Accept big-endian minidumps. ([#789](https://github.com/getsentry/relay/pull/789))
- Detect network outages and retry sending events instead of dropping them. ([#788](https://github.com/getsentry/relay/pull/788))

**Internal**:

- Project states are now cached separately per DSN public key instead of per project ID. This means that there will be multiple separate cache entries for projects with more than one DSN. ([#778](https://github.com/getsentry/relay/pull/778))
- Relay no longer uses the Sentry endpoint to resolve project IDs by public key. Ingestion for the legacy store endpoint has been refactored to rely on key-based caches only. As a result, the legacy endpoint is supported only on managed Relays. ([#800](https://github.com/getsentry/relay/pull/800))
- Fix rate limit outcomes, now emitted only for error events but not transactions. ([#806](https://github.com/getsentry/relay/pull/806), [#809](https://github.com/getsentry/relay/pull/809))

## 20.9.0

**Features**:

- Add support for attaching Sentry event payloads in Unreal crash reports by adding `__sentry` game data entries. ([#715](https://github.com/getsentry/relay/pull/715))
- Support chunked form data keys for event payloads on the Minidump endpoint. Since crashpad has a limit for the length of custom attributes, the sentry event payload can be split up into `sentry__1`, `sentry__2`, etc. ([#721](https://github.com/getsentry/relay/pull/721))
- Periodically re-authenticate with the upstream server. Previously, there was only one initial authentication. ([#731](https://github.com/getsentry/relay/pull/731))
- The module attribute on stack frames (`$frame.module`) and the (usually server side generated) attribute `culprit` can now be scrubbed with advanced data scrubbing. ([#744](https://github.com/getsentry/relay/pull/744))
- Compress outgoing store requests for events and envelopes including attachements using `gzip` content encoding. ([#745](https://github.com/getsentry/relay/pull/745))
- Relay now buffers all requests until it has authenticated with the upstream. ([#747](//github.com/getsentry/relay/pull/747))
- Add a configuration option to change content encoding of upstream store requests. The default is `gzip`, and other options are `identity`, `deflate`, or `br`. ([#771](https://github.com/getsentry/relay/pull/771))

**Bug Fixes**:

- Send requests to the `/envelope/` endpoint instead of the older `/store/` endpoint. This particularly fixes spurious `413 Payload Too Large` errors returned when using Relay with Sentry SaaS. ([#746](https://github.com/getsentry/relay/pull/746))

**Internal**:

- Remove a temporary flag from attachment kafka messages indicating rate limited crash reports to Sentry. This is now enabled by default. ([#718](https://github.com/getsentry/relay/pull/718))
- Performance improvement of http requests to upstream, high priority messages are sent first. ([#678](https://github.com/getsentry/relay/pull/678))
- Experimental data scrubbing on minidumps([#682](https://github.com/getsentry/relay/pull/682))
- Move `generate-schema` from the Relay CLI into a standalone tool. ([#739](//github.com/getsentry/relay/pull/739))
- Move `process-event` from the Relay CLI into a standalone tool. ([#740](//github.com/getsentry/relay/pull/740))
- Add the client SDK to session kafka payloads. ([#751](https://github.com/getsentry/relay/pull/751))
- Add a standalone tool to document metrics in JSON or YAML. ([#752](https://github.com/getsentry/relay/pull/752))
- Emit `processing.event.produced` for user report and session Kafka messages. ([#757](https://github.com/getsentry/relay/pull/757))
- Improve performance of event processing by avoiding regex clone. ([#767](https://github.com/getsentry/relay/pull/767))
- Assign a default name for unnamed attachments, which prevented attachments from being stored in Sentry. ([#769](https://github.com/getsentry/relay/pull/769))
- Add Relay version version to challenge response. ([#758](https://github.com/getsentry/relay/pull/758))

## 20.8.0

**Features**:

- Add the `http.connection_timeout` configuration option to adjust the connection and SSL handshake timeout. The default connect timeout is now increased from 1s to 3s. ([#688](https://github.com/getsentry/relay/pull/688))
- Supply Relay's version during authentication and check if this Relay is still supported. An error message prompting to upgrade Relay will be supplied if Relay is unsupported. ([#697](https://github.com/getsentry/relay/pull/697))

**Bug Fixes**:

- Reuse connections for upstream event submission requests when the server supports connection keepalive. Relay did not consume the response body of all requests, which caused it to reopen a new connection for every event. ([#680](https://github.com/getsentry/relay/pull/680), [#695](https://github.com/getsentry/relay/pull/695))
- Fix hashing of user IP addresses in data scrubbing. Previously, this could create invalid IP addresses which were later rejected by Sentry. Now, the hashed IP address is moved to the `id` field. ([#692](https://github.com/getsentry/relay/pull/692))
- Do not retry authentication with the upstream when a client error is reported (status code 4XX). ([#696](https://github.com/getsentry/relay/pull/696))

**Internal**:

- Extract the event `timestamp` from Minidump files during event normalization. ([#662](https://github.com/getsentry/relay/pull/662))
- Retain the full span description in transaction events instead of trimming it. ([#674](https://github.com/getsentry/relay/pull/674))
- Report all Kafka producer errors to Sentry. Previously, only immediate errors were reported but not those during asynchronous flushing of messages. ([#677](https://github.com/getsentry/relay/pull/677))
- Add "HubSpot Crawler" to the list of web crawlers for inbound filters. ([#693](https://github.com/getsentry/relay/pull/693))
- Improved typing for span data of transaction events, no breaking changes. ([#713](https://github.com/getsentry/relay/pull/713))
- **Breaking change:** In PII configs, all options on hash and mask redactions (replacement characters, ignored characters, hash algorithm/key) are removed. If they still exist in the configuration, they are ignored. ([#760](https://github.com/getsentry/relay/pull/760))

## 20.7.2

**Features**:

- Report metrics for connections to the upstream. These metrics are reported under `connector.*` and include information on connection reuse, timeouts and errors. ([#669](https://github.com/getsentry/relay/pull/669))
- Increased the maximum size of attachments from _50MiB_ to _100MiB_. Most notably, this allows to upload larger minidumps. ([#671](https://github.com/getsentry/relay/pull/671))

**Internal**:

- Always create a spans array for transactions in normalization. This allows Sentry to render the spans UI even if the transaction is empty. ([#667](https://github.com/getsentry/relay/pull/667))

## 20.7.1

- No documented changes.

## 20.7.0

**Features**:

- Sessions and attachments can be rate limited now. These rate limits apply separately from error events, which means that you can continue to send Release Health sessions while you're out of quota with errors. ([#636](https://github.com/getsentry/relay/pull/636))

**Bug Fixes**:

- Outcomes from downstream relays were not forwarded upstream. ([#632](https://github.com/getsentry/relay/pull/632))
- Apply clock drift correction to Release Health sessions and validate timestamps. ([#633](https://github.com/getsentry/relay/pull/633))
- Apply clock drift correction for timestamps that are too far in the past or future. This fixes a bug where broken transaction timestamps would lead to negative durations. ([#634](https://github.com/getsentry/relay/pull/634), [#654](https://github.com/getsentry/relay/pull/654))
- Respond with status code `200 OK` to rate limited minidump and UE4 requests. Third party clients otherwise retry those requests, leading to even more load. ([#646](https://github.com/getsentry/relay/pull/646), [#647](https://github.com/getsentry/relay/pull/647))
- Ingested unreal crash reports no longer have a `misc_primary_cpu_brand` key with GPU information set in the Unreal context. ([#650](https://github.com/getsentry/relay/pull/650))
- Fix ingestion of forwarded outcomes in processing Relays. Previously, `emit_outcomes` had to be set explicitly to enable this. ([#653](https://github.com/getsentry/relay/pull/653))

**Internal**:

- Restructure the envelope and event ingestion paths into a pipeline and apply rate limits to all envelopes. ([#635](https://github.com/getsentry/relay/pull/635), [#636](https://github.com/getsentry/relay/pull/636))
- Pass the combined size of all attachments in an envelope to the Redis rate limiter as quantity to enforce attachment quotas. ([#639](https://github.com/getsentry/relay/pull/639))
- Emit flags for rate limited processing attachments and add a `size` field. ([#640](https://github.com/getsentry/relay/pull/640), [#644](https://github.com/getsentry/relay/pull/644))

## 20.6.0

We have switched to [CalVer](https://calver.org/)! Relay's version is always in line with the latest version of [Sentry](https://github.com/getsentry/sentry).

**Features**:

- Proxy and managed Relays now apply clock drift correction based on the `sent_at` header emitted by SDKs. ([#581](https://github.com/getsentry/relay/pull/581))
- Apply cached rate limits to attachments and sessions in the fast-path when parsing incoming requests. ([#618](https://github.com/getsentry/relay/pull/618))
- New config options `metrics.default_tags` and `metrics.hostname_tag`. ([#625](https://github.com/getsentry/relay/pull/625))

**Bug Fixes**:

- Clock drift correction no longer considers the transaction timestamp as baseline for SDKs using Envelopes. Instead, only the dedicated `sent_at` Envelope header is used. ([#580](https://github.com/getsentry/relay/pull/580))
- The `http.timeout` setting is now applied to all requests, including event submission. Previously, events were exempt. ([#588](https://github.com/getsentry/relay/pull/588))
- All endpoint metrics now report their proper `route` tag. This applies to `requests`, `requests.duration`, and `responses.status_codes`. Previously, some some endpoints reported an empty route. ([#595](https://github.com/getsentry/relay/pull/595))
- Properly refresh cached project states based on the configured intervals. Previously, Relay may have gone into an endless refresh cycle if the system clock not accurate, or the state had not been updated in the upstream. ([#596](https://github.com/getsentry/relay/pull/596))
- Respond with `403 Forbidden` when multiple authentication payloads are sent by the SDK. Previously, Relay would authenticate using one of the payloads and silently ignore the rest. ([#602](https://github.com/getsentry/relay/pull/602))
- Improve metrics documentation. ([#614](https://github.com/getsentry/relay/pull/614))
- Do not scrub event processing errors by default. ([#619](https://github.com/getsentry/relay/pull/619))

**Internal**:

- Add source (who emitted the outcome) to Outcome payload. ([#604](https://github.com/getsentry/relay/pull/604))
- Ignore non-Rust folders for faster rebuilding and testing. ([#578](https://github.com/getsentry/relay/pull/578))
- Invalid session payloads are now logged for SDK debugging. ([#584](https://github.com/getsentry/relay/pull/584), [#591](https://github.com/getsentry/relay/pull/591))
- Add support for Outcomes generation in external Relays. ([#592](https://github.com/getsentry/relay/pull/592))
- Remove unused `rev` from project state. ([#586](https://github.com/getsentry/relay/pull/586))
- Add an outcome endpoint for trusted Relays. ([#589](https://github.com/getsentry/relay/pull/589))
- Emit outcomes for event payloads submitted in attachment files. ([#609](https://github.com/getsentry/relay/pull/609))
- Split envelopes that contain sessions and other items and ingest them independently. ([#610](https://github.com/getsentry/relay/pull/610))
- Removed support for legacy per-key quotas. ([#616](https://github.com/getsentry/relay/pull/615))
- Security events (CSP, Expect-CT, Expect-Staple, and HPKP) are now placed into a dedicated `security` item in envelopes, rather than the generic event item. This allows for quick detection of the event type for rate limiting. ([#617](https://github.com/getsentry/relay/pull/617))

## 0.5.9

- Relay has a logo now!
- New explicit `envelope/` endpoint. Envelopes no longer need to be sent with the right `content-type` header (to cater to browser JS).
- Introduce an Envelope item type for transactions.
- Support environment variables and CLI arguments instead of command line parameters.
- Return status `415` on wrong content types.
- Normalize double-slashes in request URLs more aggressively.
- Add an option to generate credentials on stdout.

**Internal**:

- Serve project configs to downstream Relays with proper permission checking.
- PII: Make and/or selectors specific.
- Add a browser filter for IE 11.
- Changes to release parsing.
- PII: Expose event values as part of generated selector suggestions.

## 0.5.8

**Internal**:

- Fix a bug where exception values and the device name were not PII-strippable.

## 0.5.7

- Docker images are now also pushed to Docker Hub.
- New helper function to generate PII selectors from event data.

**Internal**:

- Release is now a required attribute for session data.
- `unknown` can now be used in place of `unknown_error` for span statuses. A future release will change the canonical format from `unknown_error` to `unknown`.

## 0.5.6

- Fix a bug where Relay would stop processing events if Sentry is down for only a short time.
- Improvements to architecture documentation.
- Initial support for rate limiting by event type ("scoped quotas")
- Fix a bug where `key_id` was omitted from outcomes created by Relay.
- Fix a bug where it was not permitted to send content-encoding as part of a CORS request to store.

**Internal**:

- PII processing: Aliases for value types (`$error` instead of `$exception` to be in sync with Discover column naming) and adding a default for replace-redactions.
- It is now valid to send transactions and spans without `op` set, in which case a default value will be inserted.

## 0.5.5

- Suppress verbose DNS lookup logs.

**Internal**:

- Small performance improvements in datascrubbing config converter.
- New, C-style selector syntax (old one still works)

## 0.5.4

**Internal**:

- Add event contexts to `pii=maybe`.
- Fix parsing of msgpack breadcrumbs in Rust store.
- Envelopes sent to Rust store can omit the DSN in headers.
- Ability to quote/escape special characters in selectors in PII configs.

## 0.5.3

- Properly strip the linux binary to reduce its size
- Allow base64 encoded JSON event payloads ([#466](https://github.com/getsentry/relay/pull/466))
- Fix multipart requests without trailing newline ([#465](https://github.com/getsentry/relay/pull/465))
- Support for ingesting session updates ([#449](https://github.com/getsentry/relay/pull/449))

**Internal**:

- Validate release names during event ingestion ([#479](https://github.com/getsentry/relay/pull/479))
- Add browser extension filter ([#470](https://github.com/getsentry/relay/pull/470))
- Add `pii=maybe`, a new kind of event schema field that can only be scrubbed if explicitly addressed.
- Add way to scrub filepaths in a way that does not break processing.

## 0.5.2

- Fix trivial Redis-related crash when running in non-processing mode.
- Limit the maximum retry-after of a rate limit. This is necessary because of the "Delete and ignore future events" feature in Sentry.
- Project caches are now evicted after `project_grace_period` has passed. If you have that parameter set to a high number you may see increased memory consumption.

**Internal**:

- Misc bugfixes in PII processor. Those bugs do not affect the legacy data scrubber exposed in Python.
- Polishing documentation around PII configuration format.
- Signal codes in mach mechanism are no longer required.

## 0.5.1

- Ability to fetch project configuration from Redis as additional caching layer.
- Fix a few bugs in release filters.
- Fix a few bugs in minidumps endpoint with processing enabled.

**Internal**:

- Fix a bug in the PII processor that would always remove the entire string on `pattern` rules.
- Ability to correct some clock drift and wrong system time in transaction events.

## 0.5.0

- The binary has been renamed to `relay`.
- Updated documentation for metrics.

**Internal**:

- The package is now called `sentry-relay`.
- Renamed all `Semaphore*` types to `Relay*`.
- Fixed memory leaks in processing functions.

## 0.4.65

- Implement the Minidump endpoint.
- Implement the Attachment endpoint.
- Implement the legacy Store endpoint.
- Support a plain `Authorization` header in addition to `X-Sentry-Auth`.
- Simplify the shutdown logic. Relay now always takes a fixed configurable time to shut down.
- Fix healthchecks in _Static_ mode.
- Fix internal handling of event attachments.
- Fix partial reads of request bodies resulting in a broken connection.
- Fix a crash when parsing User-Agent headers.
- Fix handling of events sent with `sentry_version=2.0` (Clojure SDK).
- Use _mmap_ to load the GeoIP database to improve the memory footprint.
- Revert back to the system memory allocator.

**Internal**:

- Preserve microsecond precision in all time stamps.
- Record event ids in all outcomes.
- Updates to event processing metrics.
- Add span status mapping from open telemetry.

## 0.4.64

- Switched to `jemalloc` as global allocator.
- Introduce separate outcome reason for invalid events.
- Always consume request bodies to the end.
- Implemented minidump ingestion.
- Increas precisions of timestamps in protocol.

## 0.4.63

- Refactor healthchecks into two: Liveness and readiness (see code comments for explanation for now).
- Allow multiple trailing slashes on store endpoint, e.g. `/api/42/store///`.
- Internal refactor to prepare for envelopes format.

**Internal**:

- Fix a bug where glob-matching in filters did not behave correctly when the to-be-matched string contained newlines.
- Add `moz-extension:` as scheme for browser extensions (filtering out Firefox addons).
- Raise a dedicated Python exception type for invalid transaction events. Also do not report that error to Sentry from Relay.

## 0.4.62

- Various performance improvements.

## 0.4.61

**Internal**:

- Add `thread.errored` attribute ([#306](https://github.com/getsentry/relay/pull/306)).

## 0.4.60

- License is now BSL instead of MIT ([#301](https://github.com/getsentry/relay/pull/301)).
- Improve internal metrics and logging ([#296](https://github.com/getsentry/relay/pull/296), [#297](https://github.com/getsentry/relay/pull/297), [#298](https://github.com/getsentry/relay/pull/298)).
- Fix unbounded requests to Sentry for project configs ([#295](https://github.com/getsentry/relay/pull/295), [#300](https://github.com/getsentry/relay/pull/300)).
- Fix rejected responses from Sentry due to size limit ([#303](https://github.com/getsentry/relay/pull/303)).
- Expose more options for configuring request concurrency limits ([#311](https://github.com/getsentry/relay/pull/311)).

**Internal**:

- Transaction events with negative duration are now rejected ([#291](https://github.com/getsentry/relay/pull/291)).
- Fix a panic when normalizing certain dates.

## 0.4.59

**Internal**:

- Fix: Normalize legacy stacktrace attributes ([#292](https://github.com/getsentry/relay/pull/292))
- Fix: Validate platform attributes in Relay ([#294](https://github.com/getsentry/relay/pull/294))
- Flip the flag that indicates Relay processing ([#293](https://github.com/getsentry/relay/pull/293))

## 0.4.58

- Evict project caches after some time ([#287](https://github.com/getsentry/relay/pull/287))
- Selectively log internal errors to stderr ([#285](https://github.com/getsentry/relay/pull/285))
- Add an error boundary to parsing project states ([#281](https://github.com/getsentry/relay/pull/281))

**Internal**:

- Add event size metrics ([#286](https://github.com/getsentry/relay/pull/286))
- Normalize before datascrubbing ([#290](https://github.com/getsentry/relay/pull/290))
- Add a config value for thread counts ([#283](https://github.com/getsentry/relay/pull/283))
- Refactor outcomes for parity with Sentry ([#282](https://github.com/getsentry/relay/pull/282))
- Add flag that relay processed an event ([#279](https://github.com/getsentry/relay/pull/279))

## 0.4.57

**Internal**:

- Stricter validation of transaction events.

## 0.4.56

**Internal**:

- Fix a panic in trimming.

## 0.4.55

**Internal**:

- Fix more bugs in datascrubbing converter.

## 0.4.54

**Internal**:

- Fix more bugs in datascrubbing converter.

## 0.4.53

**Internal**:

- Fix more bugs in datascrubbing converter.

## 0.4.52

**Internal**:

- Fix more bugs in datascrubbing converter.

## 0.4.51

**Internal**:

- Fix a few bugs in datascrubbing converter.
- Accept trailing slashes.

**Normalization**:

- Fix a panic on overflowing timestamps.

## 0.4.50

**Internal**:

- Fix bug where IP scrubbers were applied even when not enabled.

## 0.4.49

- Internal changes.

## 0.4.48

**Internal**:

- Fix various bugs in the datascrubber and PII processing code to get closer to behavior of the Python implementation.

## 0.4.47

**Internal**:

- Various work on re-implementing Sentry's `/api/X/store` endpoint in Relay. Relay can now apply rate limits based on Redis and emit the correct outcomes.

## 0.4.46

**Internal**:

- Resolved a regression in IP address normalization. The new behavior is closer to a line-by-line port of the old Python code.

## 0.4.45

**Normalization**:

- Resolved an issue where GEO IP data was not always infered.

## 0.4.44

**Normalization**:

- Only take the user IP address from the store request's IP for certain platforms. This restores the behavior of the old Python code.

## 0.4.43

**Normalization**:

- Bump size of breadcrumbs.
- Workaround for an issue where we would not parse OS information from User Agent when SDK had already sent OS information.
- Further work on Sentry-internal event ingestion.

## 0.4.42

**Normalization**:

- Fix normalization of version strings from user agents.

## 0.4.41

- Support extended project configuration.

**Internal**:

- Implement event filtering rules.
- Add basic support for Sentry-internal event ingestion.
- Parse and normalize user agent strings.

## 0.4.40

**Internal**:

- Restrict ranges of timestamps to prevent overflows in Python code and UI.

## 0.4.39

**Internal**:

- Fix a bug where stacktrace trimming was not applied during renormalization.

## 0.4.38

**Internal**:

- Added typed spans to Event.

## 0.4.37

**Internal**:

- Added `orig_in_app` to frame data.

## 0.4.36

**Internal**:

- Add new .NET versions for context normalization.

## 0.4.35

**Internal**:

- Fix bug where thread's stacktraces were not normalized.
- Fix bug where a string at max depth of a databag was stringified again.

## 0.4.34

**Internal**:

- Added `data` attribute to frames.
- Added a way to override other trimming behavior in Python normalizer binding.

## 0.4.33

**Internal**:

- Plugin-provided context types should now work properly again.

## 0.4.32

**Internal**:

- Removed `function_name` field from frame and added `raw_function`.

## 0.4.31

**Internal**:

- Add trace context type.

## 0.4.30

**Internal**:

- Make exception messages/values larger to allow for foreign stacktrace data to be attached.

## 0.4.29

**Internal**:

- Added `function_name` field to frame.

## 0.4.28

**Internal**:

- Add missing context type for sessionstack.

## 0.4.27

**Internal**:

- Increase frame vars size again! Byte size was fine, but max depth was way too small.

## 0.4.26

**Internal**:

- Reduce frame vars size.

## 0.4.25

**Internal**:

- Add missing trimming to frame vars.

## 0.4.24

**Internal**:

- Reject non-http/https `help_urls` in exception mechanisms.

## 0.4.23

**Internal**:

- Add basic truncation to event meta to prevent payload size from spiralling out of control.

## 0.4.22

**Internal**:

- Added grouping enhancements to protocol.

## 0.4.21

**Internal**:

- Updated debug image interface with more attributes.

## 0.4.20

**Internal**:

- Added support for `lang` frame and stacktrace attribute.

## 0.4.19

**Internal**:

- Slight changes to allow replacing more normalization code in Sentry with Rust.

## 0.4.18

**Internal**:

- Allow much larger payloads in the extra attribute.

## 0.4.17

**Internal**:

- Added support for protocol changes related to upcoming sentry SDK features. In particular the `none` event type was added.

## 0.4.16

For users of relay, nothing changed at all. This is a release to test embedding some Rust code in Sentry itself.

## 0.4.15

For users of relay, nothing changed at all. This is a release to test embedding some Rust code in Sentry itself.

## 0.4.14

For users of relay, nothing changed at all. This is a release to test embedding some Rust code in Sentry itself.

## 0.4.13

For users of relay, nothing changed at all. This is a release to test embedding some Rust code in Sentry itself.

## 0.4.12

For users of relay, nothing changed at all. This is a release to test embedding some Rust code in Sentry itself.

## 0.4.11

For users of relay, nothing changed at all. This is a release to test embedding some Rust code in Sentry itself.

## 0.4.10

For users of relay, nothing changed at all. This is a release to test embedding some Rust code in Sentry itself.

## 0.4.9

For users of relay, nothing changed at all. This is a release to test embedding some Rust code in Sentry itself.

## 0.4.8

For users of relay, nothing changed at all. This is a release to test embedding some Rust code in Sentry itself.

## 0.4.7

For users of relay, nothing changed at all. This is a release to test embedding some Rust code in Sentry itself.

## 0.4.6

For users of relay, nothing changed at all. This is a release to test embedding some Rust code in Sentry itself.

## 0.4.5

For users of relay, nothing changed at all. This is a release to test embedding some Rust code in Sentry itself.

## 0.4.4

For users of relay, nothing changed at all. This is a release to test embedding some Rust code in Sentry itself.

## 0.4.3

For users of relay, nothing changed at all. This is a release to test embedding some Rust code in Sentry itself.

## 0.4.2

For users of relay, nothing changed at all. This is a release to test embedding some Rust code in Sentry itself.

## 0.4.1

For users of relay, nothing changed at all. This is a release to test embedding some Rust code in Sentry itself.

## 0.4.0

Introducing new Relay modes:

- `proxy`: A proxy for all requests and events.
- `static`: Static configuration for known projects in the file system.
- `managed`: Fetch configurations dynamically from Sentry and update them.

The default Relay mode is `managed`. Users upgrading from previous versions will automatically activate the `managed` mode. To change this setting, add `relay.mode` to `config.yml` or run `semaphore config init` from the command line.

**Breaking Change**: If Relay was used without credentials, the mode needs to be set to `proxy`. The default `managed` mode requires credentials.

For more information on Relay modes, see the [documentation page](https://docs.sentry.io/data-management/relay/options/).

### Configuration Changes

- Added `cache.event_buffer_size` to control the maximum number of events that are buffered in case of network issues or high rates of incoming events.
- Added `limits.max_concurrent_requests` to limit the number of connections that this Relay will use to communicate with the upstream.
- Internal error reporting is now disabled by default. To opt in, set `sentry.enabled`.

### Bugfixes

- Fix a bug that caused events to get unconditionally dropped after five seconds, regardless of the `cache.event_expiry` configuration.
- Fix a memory leak in Relay's internal error reporting.

## 0.3.0

- Changed PII stripping rule format to permit path selectors when applying rules. This means that now `$string` refers to strings for instance and `user.id` refers to the `id` field in the `user` attribute of the event. Temporarily support for old rules is retained.

## 0.2.7

- store: Minor fixes to be closer to Python. Ability to disable trimming of objects, arrays and strings.

## 0.2.6

- Fix bug where PII stripping would remove containers without leaving any metadata about the retraction.
- Fix bug where old `redactPair` rules would stop working.

## 0.2.5

- Rewrite of PII stripping logic. This brings potentially breaking changes to the semantics of PII configs. Most importantly field types such as `"freeform"` and `"databag"` are gone, right now there is only `"container"` and `"text"`. All old field types should have become an alias for `"text"`, but take extra care in ensuring your PII rules still work.

- store: Minor fixes to be closer to Python.

## 0.2.4

For users of relay, nothing changed at all. This is a release to test embedding some Rust code in Sentry itself.

- store: Remove stray print statement.

## 0.2.3

For users of relay, nothing changed at all. This is a release to test embedding some Rust code in Sentry itself.

- store: Fix main performance issues.

## 0.2.2

For users of relay, nothing changed at all. This is a release to test embedding some Rust code in Sentry itself.

- store: Fix segfault when trying to process contexts.
- store: Fix trimming state "leaking" between interfaces, leading to excessive trimming.
- store: Don't serialize empty arrays and objects (with a few exceptions).

## 0.2.1

For users of relay, nothing changed at all. This is a release to test embedding some Rust code in Sentry itself.

- `libsemaphore`: Expose CABI for normalizing event data.

## 0.2.0

Our first major iteration on Relay has landed!

- User documentation is now hosted at <https://docs.sentry.io/relay/>.
- SSL support is now included by default. Just configure a [TLS identity](https://docs.sentry.io/relay/options/#relaytls_identity_path) and you're set.
- Updated event processing: Events from older SDKs are now supported. Also, we've fixed some bugs along the line.
- Introduced full support for PII stripping. See [PII Configuration](https://docs.sentry.io/relay/pii-config/) for instructions.
- Configure with static project settings. Relay will skip querying project states from Sentry and use your provided values instead. See [Project Configuration](https://docs.sentry.io/relay/project-config/) for a full guide.
- Relay now also acts as a proxy for certain API requests. This allows it to receive CSP reports and Minidump crash reports, among others. It also sets `X-Forwarded-For` and includes a Relay signature header.

Besides that, there are many technical changes, including:

- Major rewrite of the internals. Relay no longer requires a special endpoint for sending events to upstream Sentry and processes events individually with less delay than before.
- The executable will exit with a non-zero exit code on startup errors. This makes it easier to catch configuration errors.
- Removed `libsodium` as a production dependency, greatly simplifying requirements for the runtime environment.
- Greatly improved logging and metrics. Be careful with the `DEBUG` and `TRACE` levels, as they are **very** verbose now.
- Improved docker containers.

## 0.1.3

- Added support for metadata format

## 0.1.2

- JSON logging ([#32](https://github.com/getsentry/relay/pull/32))
- Update dependencies

## 0.1.1

- Rename "sentry-relay" to "semaphore"
- Use new features from Rust 1.26
- Prepare binary and Python builds ([#20](https://github.com/getsentry/relay/pull/20))
- Add Dockerfile ([#23](https://github.com/getsentry/relay/pull/23))

## 0.1.0

An initial release of the tool.<|MERGE_RESOLUTION|>--- conflicted
+++ resolved
@@ -1,4 +1,11 @@
 # Changelog
+
+## Unreleased
+
+**Features**:
+
+- Implements a minimum sample rate dynamic sampling rule. ([#4801](https://github.com/getsentry/relay/pull/4801))
+
 
 ## 25.6.0
 
@@ -8,11 +15,7 @@
 - Add browser name/version to logs. ([#4757](https://github.com/getsentry/relay/pull/4757))
 - Accept standalone spans in the V2 format. This feature is still highly experimental! ([#4771](https://github.com/getsentry/relay/pull/4771))
 - Enable filtering sessions by IP address, release, and user agent. ([#4745](https://github.com/getsentry/relay/pull/4745))
-<<<<<<< HEAD
-- Implements a minimum sample rate dynamic sampling rule. ([#4801](https://github.com/getsentry/relay/pull/4801))
-=======
 - Allow pii scrubbing of the `source_file` field on Csp. ([#4806](https://github.com/getsentry/relay/pull/4806))
->>>>>>> 481e71f3
 
 **Bug Fixes**:
 
