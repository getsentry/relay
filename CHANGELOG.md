--- conflicted
+++ resolved
@@ -4,15 +4,12 @@
 
 **Features**:
 
-<<<<<<< HEAD
 - Add PII scrubber for replay recordings. ([#1545](https://github.com/getsentry/relay/pull/1545))
-=======
 - Support decaying rules. Decaying rules are regular sampling rules, but they are only applicable in a specific time range. ([#1544](https://github.com/getsentry/relay/pull/1544))
 
 **Bug Fixes**:
 
 - Validate the distribution name in the event. ([#1556](https://github.com/getsentry/relay/pull/1556))
->>>>>>> c5ff3c34
 
 **Internal**:
 
