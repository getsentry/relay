--- conflicted
+++ resolved
@@ -2,15 +2,11 @@
 
 ## Unreleased
 
-<<<<<<< HEAD
-**Internal**:
-=======
-**Features**
+**Features**:
 
 - External Relays perform dynamic sampling and emit outcomes as client reports. This feature is now enabled *by default*. ([#1119](https://github.com/getsentry/relay/pull/1119))
 
-**Internal**
->>>>>>> d2421588
+**Internal**:
 
 - Add more statsd metrics for relay metric bucketing. ([#1124](https://github.com/getsentry/relay/pull/1124), [#1128](https://github.com/getsentry/relay/pull/1128))
 
