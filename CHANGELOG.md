--- conflicted
+++ resolved
@@ -1,15 +1,14 @@
 # Changelog
 
-<<<<<<< HEAD
 ## Unreleased
-=======
+
+**Features**:
+- Add inbound filters functionality to dynamic sampling rules. ([#920](https://github.com/getsentry/relay/pull/920))
+
 ## 21.2.0
 
->>>>>>> 6741d53e
-**Features**:
-
-- Improve dynamic sampling rule configuration. ([#907](https://github.com/getsentry/relay/pull/907))
-- Add inbound filters functionality to dynamic sampling rules. ([#920](https://github.com/getsentry/relay/pull/920))
+**Features**:
+
 - By adding `.no-cache` to the DSN key, Relay refreshes project configuration caches immediately. This allows to apply changed settings instantly, such as updates to data scrubbing or inbound filter rules. ([#911](https://github.com/getsentry/relay/pull/911))
 - Add NSError to mechanism. ([#925](https://github.com/getsentry/relay/pull/925))
 - Add snapshot to the stack trace interface. ([#927](https://github.com/getsentry/relay/pull/927))
@@ -21,6 +20,7 @@
 
 **Internal**:
 
+- Improve dynamic sampling rule configuration. ([#907](https://github.com/getsentry/relay/pull/907))
 - Compatibility mode for pre-aggregated sessions was removed. The feature is now enabled by default in full fidelity. ([#913](https://github.com/getsentry/relay/pull/913))
 
 ## 21.1.0
