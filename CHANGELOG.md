--- conflicted
+++ resolved
@@ -1,18 +1,16 @@
 # Changelog
 
-<<<<<<< HEAD
 ## Unreleased
 
 **Features**:
 
 - Add context for NEL (Network Error Logging) reports to the event schema. ([#2421](https://github.com/getsentry/relay/pull/2421))
-=======
+
 ## 23.11.0
 
 **Features**:
 
 - Update Docker Debian image from 10 to 12. ([#2622](https://github.com/getsentry/relay/pull/2622))
->>>>>>> 6731bbea
 
 ## 23.10.0
 
