--- conflicted
+++ resolved
@@ -1,18 +1,12 @@
 # Changelog
 
-<<<<<<< HEAD
-## 23.5.2
-
-**Feature**:
+## Unreleased
+
+**Features**:
+
+- Use different error message for empty strings in schema processing. ([#2151](https://github.com/getsentry/relay/pull/2151))
 
 - Relay now supports a simplified cron check-in API.  ([#2153](https://github.com/getsentry/relay/pull/2153))
-=======
-## Unreleased
-
-**Features**:
-
-- Use different error message for empty strings in schema processing. ([#2151](https://github.com/getsentry/relay/pull/2151))
->>>>>>> d3f3a42c
 
 ## 23.5.1
 
