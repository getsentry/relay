# Changelog

## Unreleased

**Bug Fixes**:

- Correctly validate timestamps for outcomes and sessions. ([#1086](https://github.com/getsentry/relay/pull/1086))
- Run compression on a thread pool when sending to upstream. ([#1085](https://github.com/getsentry/relay/pull/1085))

**Internal**:
<<<<<<< HEAD
- Add session.status tag to extracted session.duration metric. ([#1087](https://github.com/getsentry/relay/pull/1087))
=======

- Add the exclusive time of the transaction's root span. ([#1083](https://github.com/getsentry/relay/pull/1083))
>>>>>>> a1303ce8

## 21.9.0

**Features**:

- Add sampling based on transaction name. ([#1058](https://github.com/getsentry/relay/pull/1058))
- Support running Relay without config directory. The most important configuration, including Relay mode and credentials, can now be provided through commandline arguments or environment variables alone. ([#1055](https://github.com/getsentry/relay/pull/1055)
- Protocol support for client reports. ([#1081](https://github.com/getsentry/relay/pull/1081))
- Extract session metrics in non processing relays. ([#1073](https://github.com/getsentry/relay/pull/1073))

**Bug Fixes**:

- Use correct commandline argument name for setting Relay port. ([#1059](https://github.com/getsentry/relay/pull/1059))
- Retrieve OS Context for Unity Events. ([#1072](https://github.com/getsentry/relay/pull/1072))

**Internal**:

- Add new metrics on Relay's performance in dealing with buckets of metric aggregates, as well as the amount of aggregated buckets. ([#1070](https://github.com/getsentry/relay/pull/1070))
- Add the exclusive time of a span. ([#1061](https://github.com/getsentry/relay/pull/1061))
- Remove redundant dynamic sampling processing on fast path (INGEST-330). ([#1084](https://github.com/getsentry/relay/pull/1084))

## 21.8.0

- No documented changes.

## 21.7.0

- No documented changes.

## 21.6.3

- No documented changes.

## 21.6.2

**Bug Fixes**:

- Remove connection metrics reported under `connector.*`. They have been fully disabled since version `21.3.0`. ([#1021](https://github.com/getsentry/relay/pull/1021))
- Remove error logs for "failed to extract event" and "failed to store session". ([#1032](https://github.com/getsentry/relay/pull/1032))

**Internal**:

- Assign a random Kafka partition key for session aggregates and metrics to distribute messages evenly. ([#1022](https://github.com/getsentry/relay/pull/1022))
- All fields in breakdown config should be camelCase, and rename the breakdown key name in project options. ([#1020](https://github.com/getsentry/relay/pull/1020))

## 21.6.1

- No documented changes.

## 21.6.0

**Features**:

- Support self-contained envelopes without authentication headers or query parameters. ([#1000](https://github.com/getsentry/relay/pull/1000))
- Support statically configured relays. ([#991](https://github.com/getsentry/relay/pull/991))
- Support namespaced event payloads in multipart minidump submission for Electron Framework. The field has to follow the format `sentry___<namespace>`. ([#1012](https://github.com/getsentry/relay/pull/1012))

**Bug Fixes**:

- Explicitly declare reprocessing context. ([#1009](https://github.com/getsentry/relay/pull/1009))
- Validate the environment attribute in sessions, and drop sessions with invalid releases. ([#1018](https://github.com/getsentry/relay/pull/1018))

**Internal**:

- Gather metrics for corrupted Events with unprintable fields. ([#1008](https://github.com/getsentry/relay/pull/1008))
- Remove project actors. ([#1025](https://github.com/getsentry/relay/pull/1025))

## 21.5.1

**Bug Fixes**:

- Do not leak resources when projects or DSNs are idle. ([#1003](https://github.com/getsentry/relay/pull/1003))

## 21.5.0

**Features**:

- Support the `frame.stack_start` field for chained async stack traces in Cocoa SDK v7. ([#981](https://github.com/getsentry/relay/pull/981))
- Rename configuration fields `cache.event_buffer_size` to `cache.envelope_buffer_size` and `cache.event_expiry` to `cache.envelope_expiry`. The former names are still supported by Relay. ([#985](https://github.com/getsentry/relay/pull/985))
- Add a configuraton flag `relay.ready: always` to mark Relay ready in healthchecks immediately after starting without requiring to authenticate. ([#989](https://github.com/getsentry/relay/pull/989))

**Bug Fixes**:

- Fix roundtrip error when PII selector starts with number. ([#982](https://github.com/getsentry/relay/pull/982))
- Avoid overflow panic for large retry-after durations. ([#992](https://github.com/getsentry/relay/pull/992))

**Internal**:

- Update internal representation of distribution metrics. ([#979](https://github.com/getsentry/relay/pull/979))
- Extract metrics for transaction breakdowns and sessions when the feature is enabled for the organizaiton. ([#986](https://github.com/getsentry/relay/pull/986))
- Assign explicit values to DataCategory enum. ([#987](https://github.com/getsentry/relay/pull/987))

## 21.4.1

**Bug Fixes**:

- Allow the `event_id` attribute on breadcrumbs to link between Sentry events. ([#977](https://github.com/getsentry/relay/pull/977))

## 21.4.0

**Bug Fixes**:

- Parse the Crashpad information extension stream from Minidumps with annotation objects correctly. ([#973](https://github.com/getsentry/relay/pull/973))

**Internal**:

- Emit outcomes for rate limited attachments. ([#951](https://github.com/getsentry/relay/pull/951))
- Remove timestamp from metrics text protocol. ([#972](https://github.com/getsentry/relay/pull/972))
- Add max, min, sum, and count to gauge metrics. ([#974](https://github.com/getsentry/relay/pull/974))

## 21.3.1

**Bug Fixes**:

- Make request url scrubbable. ([#955](https://github.com/getsentry/relay/pull/955))
- Remove dependent items from envelope when dropping transaction item. ([#960](https://github.com/getsentry/relay/pull/960))

**Internal**:

- Emit the `quantity` field for outcomes of events. This field describes the total size in bytes for attachments or the event count for all other categories. A separate outcome is emitted for attachments in a rejected envelope, if any, in addition to the event outcome. ([#942](https://github.com/getsentry/relay/pull/942))
- Add experimental metrics ingestion without bucketing or pre-aggregation. ([#948](https://github.com/getsentry/relay/pull/948))
- Skip serializing some null values in frames interface. ([#944](https://github.com/getsentry/relay/pull/944))
- Add experimental metrics ingestion with bucketing and pre-aggregation. ([#948](https://github.com/getsentry/relay/pull/948), [#952](https://github.com/getsentry/relay/pull/952), [#958](https://github.com/getsentry/relay/pull/958), [#966](https://github.com/getsentry/relay/pull/966), [#969](https://github.com/getsentry/relay/pull/969))
- Change HTTP response for upstream timeouts from 502 to 504. ([#859](https://github.com/getsentry/relay/pull/859))
- Add rule id to outcomes coming from transaction sampling. ([#953](https://github.com/getsentry/relay/pull/953))
- Add support for breakdowns ingestion. ([#934](https://github.com/getsentry/relay/pull/934))
- Ensure empty strings are invalid measurement names. ([#968](https://github.com/getsentry/relay/pull/968))

## 21.3.0

**Features**:

- Relay now picks up HTTP proxies from environment variables. This is made possible by switching to a different HTTP client library.

**Bug Fixes**:

- Deny backslashes in release names. ([#904](https://github.com/getsentry/relay/pull/904))
- Fix a problem with Data Scrubbing source names (PII selectors) that caused `$frame.abs_path` to match, but not `$frame.abs_path || **` or `$frame.abs_path && **`. ([#932](https://github.com/getsentry/relay/pull/932))
- Make username pii-strippable. ([#935](https://github.com/getsentry/relay/pull/935))
- Respond with `400 Bad Request` and an error message `"empty envelope"` instead of `429` when envelopes without items are sent to the envelope endpoint. ([#937](https://github.com/getsentry/relay/pull/937))
- Allow generic Slackbot ([#947](https://github.com/getsentry/relay/pull/947))

**Internal**:

- Emit the `category` field for outcomes of events. This field disambiguates error events, security events and transactions. As a side-effect, Relay no longer emits outcomes for broken JSON payloads or network errors. ([#931](https://github.com/getsentry/relay/pull/931))
- Add inbound filters functionality to dynamic sampling rules. ([#920](https://github.com/getsentry/relay/pull/920))
- The undocumented `http._client` option has been removed. ([#938](https://github.com/getsentry/relay/pull/938))
- Log old events and sessions in the `requests.timestamp_delay` metric. ([#933](https://github.com/getsentry/relay/pull/933))
- Add rule id to outcomes coming from event sampling. ([#943](https://github.com/getsentry/relay/pull/943))
- Fix a bug in rate limiting that leads to accepting all events in the last second of a rate limiting window, regardless of whether the rate limit applies. ([#946](https://github.com/getsentry/relay/pull/946))

## 21.2.0

**Features**:

- By adding `.no-cache` to the DSN key, Relay refreshes project configuration caches immediately. This allows to apply changed settings instantly, such as updates to data scrubbing or inbound filter rules. ([#911](https://github.com/getsentry/relay/pull/911))
- Add NSError to mechanism. ([#925](https://github.com/getsentry/relay/pull/925))
- Add snapshot to the stack trace interface. ([#927](https://github.com/getsentry/relay/pull/927))

**Bug Fixes**:

- Log on INFO level when recovering from network outages. ([#918](https://github.com/getsentry/relay/pull/918))
- Fix a panic in processing minidumps with invalid location descriptors. ([#919](https://github.com/getsentry/relay/pull/919))

**Internal**:

- Improve dynamic sampling rule configuration. ([#907](https://github.com/getsentry/relay/pull/907))
- Compatibility mode for pre-aggregated sessions was removed. The feature is now enabled by default in full fidelity. ([#913](https://github.com/getsentry/relay/pull/913))

## 21.1.0

**Features**:

- Support dynamic sampling for error events. ([#883](https://github.com/getsentry/relay/pull/883))

**Bug Fixes**:

- Make all fields but event-id optional to fix regressions in user feedback ingestion. ([#886](https://github.com/getsentry/relay/pull/886))
- Remove `kafka-ssl` feature because it breaks development workflow on macOS. ([#889](https://github.com/getsentry/relay/pull/889))
- Accept envelopes where their last item is empty and trailing newlines are omitted. This also fixes a panic in some cases. ([#894](https://github.com/getsentry/relay/pull/894))

**Internal**:

- Extract crashpad annotations into contexts. ([#892](https://github.com/getsentry/relay/pull/892))
- Normalize user reports during ingestion and create empty fields. ([#903](https://github.com/getsentry/relay/pull/903))
- Ingest and normalize sample rates from envelope item headers. ([#910](https://github.com/getsentry/relay/pull/910))

## 20.12.1

- No documented changes.

## 20.12.0

**Features**:

- Add `kafka-ssl` compilation feature that builds Kafka linked against OpenSSL. This feature is enabled in Docker containers only. This is only relevant for Relays running as part of on-premise Sentry. ([#881](https://github.com/getsentry/relay/pull/881))
- Relay is now able to ingest pre-aggregated sessions, which will make it possible to efficiently handle applications that produce thousands of sessions per second. ([#815](https://github.com/getsentry/relay/pull/815))
- Add protocol support for WASM. ([#852](https://github.com/getsentry/relay/pull/852))
- Add dynamic sampling for transactions. ([#835](https://github.com/getsentry/relay/pull/835))
- Send network outage metric on healthcheck endpoint hit. ([#856](https://github.com/getsentry/relay/pull/856))

**Bug Fixes**:

- Fix a long-standing bug where log messages were not addressible as `$string`. ([#882](https://github.com/getsentry/relay/pull/882))
- Allow params in content-type for security requests to support content types like `"application/expect-ct-report+json; charset=utf-8"`. ([#844](https://github.com/getsentry/relay/pull/844))
- Fix a panic in CSP filters. ([#848](https://github.com/getsentry/relay/pull/848))
- Do not drop sessions due to an invalid age constraint set to `0`. ([#855](https://github.com/getsentry/relay/pull/855))
- Do not emit outcomes after forwarding envelopes to the upstream, even if that envelope is rate limited, rejected, or dropped. Since the upstream logs an outcome, it would be a duplicate. ([#857](https://github.com/getsentry/relay/pull/857))
- Fix status code for security report. ([#864](https://github.com/getsentry/relay/pull/864))
- Add missing fields for Expect-CT reports. ([#865](https://github.com/getsentry/relay/pull/865))
- Support more directives in CSP reports, such as `block-all-mixed-content` and `require-trusted-types-for`. ([#876](https://github.com/getsentry/relay/pull/876))

**Internal**:

- Add _experimental_ support for picking up HTTP proxies from the regular environment variables. This feature needs to be enabled by setting `http: client: "reqwest"` in your `config.yml`. ([#839](https://github.com/getsentry/relay/pull/839))
- Refactor transparent request forwarding for unknown endpoints. Requests are now entirely buffered in memory and occupy the same queues and actors as other requests. This should not cause issues but may change behavior under load. ([#839](https://github.com/getsentry/relay/pull/839))
- Add reason codes to the `X-Sentry-Rate-Limits` header in store responses. This allows external Relays to emit outcomes with the proper reason codes. ([#850](https://github.com/getsentry/relay/pull/850))
- Emit metrics for outcomes in external relays. ([#851](https://github.com/getsentry/relay/pull/851))
- Make `$error.value` `pii=true`. ([#837](https://github.com/getsentry/relay/pull/837))
- Send `key_id` in partial project config. ([#854](https://github.com/getsentry/relay/pull/854))
- Add stack traces to Sentry error reports. ([#872](https://github.com/getsentry/relay/pull/872))

## 20.11.1

- No documented changes.

## 20.11.0

**Features**:

- Rename upstream retries histogram metric and add upstream requests duration metric. ([#816](https://github.com/getsentry/relay/pull/816))
- Add options for metrics buffering (`metrics.buffering`) and sampling (`metrics.sample_rate`). ([#821](https://github.com/getsentry/relay/pull/821))

**Bug Fixes**:

- Accept sessions with IP address set to `{{auto}}`. This was previously rejected and silently dropped. ([#827](https://github.com/getsentry/relay/pull/827))
- Fix an issue where every retry-after response would be too large by one minute. ([#829](https://github.com/getsentry/relay/pull/829))

**Internal**:

- Always apply cache debouncing for project states. This reduces pressure on the Redis and file system cache. ([#819](https://github.com/getsentry/relay/pull/819))
- Internal refactoring such that validating of characters in tags no longer uses regexes internally. ([#814](https://github.com/getsentry/relay/pull/814))
- Discard invalid user feedback sent as part of envelope. ([#823](https://github.com/getsentry/relay/pull/823))
- Emit event errors and normalization errors for unknown breadcrumb keys. ([#824](https://github.com/getsentry/relay/pull/824))
- Normalize `breadcrumb.ty` into `breadcrumb.type` for broken Python SDK versions. ([#824](https://github.com/getsentry/relay/pull/824))
- Add the client SDK interface for unreal crashes and set the name to `unreal.crashreporter`. ([#828](https://github.com/getsentry/relay/pull/828))
- Fine-tune the selectors for minidump PII scrubbing. ([#818](https://github.com/getsentry/relay/pull/818), [#830](https://github.com/getsentry/relay/pull/830))

## 20.10.1

**Internal**:

- Emit more useful normalization meta data for invalid tags. ([#808](https://github.com/getsentry/relay/pull/808))

## 20.10.0

**Features**:

- Add support for measurement ingestion. ([#724](https://github.com/getsentry/relay/pull/724), [#785](https://github.com/getsentry/relay/pull/785))
- Add support for scrubbing UTF-16 data in attachments ([#742](https://github.com/getsentry/relay/pull/742), [#784](https://github.com/getsentry/relay/pull/784), [#787](https://github.com/getsentry/relay/pull/787))
- Add upstream request metric. ([#793](https://github.com/getsentry/relay/pull/793))
- The padding character in attachment scrubbing has been changed to match the masking character, there is no usability benefit from them being different. ([#810](https://github.com/getsentry/relay/pull/810))

**Bug Fixes**:

- Fix issue where `$span` would not be recognized in Advanced Data Scrubbing. ([#781](https://github.com/getsentry/relay/pull/781))
- Accept big-endian minidumps. ([#789](https://github.com/getsentry/relay/pull/789))
- Detect network outages and retry sending events instead of dropping them. ([#788](https://github.com/getsentry/relay/pull/788))

**Internal**:

- Project states are now cached separately per DSN public key instead of per project ID. This means that there will be multiple separate cache entries for projects with more than one DSN. ([#778](https://github.com/getsentry/relay/pull/778))
- Relay no longer uses the Sentry endpoint to resolve project IDs by public key. Ingestion for the legacy store endpoint has been refactored to rely on key-based caches only. As a result, the legacy endpoint is supported only on managed Relays. ([#800](https://github.com/getsentry/relay/pull/800))
- Fix rate limit outcomes, now emitted only for error events but not transactions. ([#806](https://github.com/getsentry/relay/pull/806), [#809](https://github.com/getsentry/relay/pull/809))

## 20.9.0

**Features**:

- Add support for attaching Sentry event payloads in Unreal crash reports by adding `__sentry` game data entries. ([#715](https://github.com/getsentry/relay/pull/715))
- Support chunked form data keys for event payloads on the Minidump endpoint. Since crashpad has a limit for the length of custom attributes, the sentry event payload can be split up into `sentry__1`, `sentry__2`, etc. ([#721](https://github.com/getsentry/relay/pull/721))
- Periodically re-authenticate with the upstream server. Previously, there was only one initial authentication. ([#731](https://github.com/getsentry/relay/pull/731))
- The module attribute on stack frames (`$frame.module`) and the (usually server side generated) attribute `culprit` can now be scrubbed with advanced data scrubbing. ([#744](https://github.com/getsentry/relay/pull/744))
- Compress outgoing store requests for events and envelopes including attachements using `gzip` content encoding. ([#745](https://github.com/getsentry/relay/pull/745))
- Relay now buffers all requests until it has authenticated with the upstream. ([#747](//github.com/getsentry/relay/pull/747))
- Add a configuration option to change content encoding of upstream store requests. The default is `gzip`, and other options are `identity`, `deflate`, or `br`. ([#771](https://github.com/getsentry/relay/pull/771))

**Bug Fixes**:

- Send requests to the `/envelope/` endpoint instead of the older `/store/` endpoint. This particularly fixes spurious `413 Payload Too Large` errors returned when using Relay with Sentry SaaS. ([#746](https://github.com/getsentry/relay/pull/746))

**Internal**:

- Remove a temporary flag from attachment kafka messages indicating rate limited crash reports to Sentry. This is now enabled by default. ([#718](https://github.com/getsentry/relay/pull/718))
- Performance improvement of http requests to upstream, high priority messages are sent first. ([#678](https://github.com/getsentry/relay/pull/678))
- Experimental data scrubbing on minidumps([#682](https://github.com/getsentry/relay/pull/682))
- Move `generate-schema` from the Relay CLI into a standalone tool. ([#739](//github.com/getsentry/relay/pull/739))
- Move `process-event` from the Relay CLI into a standalone tool. ([#740](//github.com/getsentry/relay/pull/740))
- Add the client SDK to session kafka payloads. ([#751](https://github.com/getsentry/relay/pull/751))
- Add a standalone tool to document metrics in JSON or YAML. ([#752](https://github.com/getsentry/relay/pull/752))
- Emit `processing.event.produced` for user report and session Kafka messages. ([#757](https://github.com/getsentry/relay/pull/757))
- Improve performance of event processing by avoiding regex clone. ([#767](https://github.com/getsentry/relay/pull/767))
- Assign a default name for unnamed attachments, which prevented attachments from being stored in Sentry. ([#769](https://github.com/getsentry/relay/pull/769))
- Add Relay version version to challenge response. ([#758](https://github.com/getsentry/relay/pull/758))

## 20.8.0

**Features**:

- Add the `http.connection_timeout` configuration option to adjust the connection and SSL handshake timeout. The default connect timeout is now increased from 1s to 3s. ([#688](https://github.com/getsentry/relay/pull/688))
- Supply Relay's version during authentication and check if this Relay is still supported. An error message prompting to upgrade Relay will be supplied if Relay is unsupported. ([#697](https://github.com/getsentry/relay/pull/697))

**Bug Fixes**:

- Reuse connections for upstream event submission requests when the server supports connection keepalive. Relay did not consume the response body of all requests, which caused it to reopen a new connection for every event. ([#680](https://github.com/getsentry/relay/pull/680), [#695](https://github.com/getsentry/relay/pull/695))
- Fix hashing of user IP addresses in data scrubbing. Previously, this could create invalid IP addresses which were later rejected by Sentry. Now, the hashed IP address is moved to the `id` field. ([#692](https://github.com/getsentry/relay/pull/692))
- Do not retry authentication with the upstream when a client error is reported (status code 4XX). ([#696](https://github.com/getsentry/relay/pull/696))

**Internal**:

- Extract the event `timestamp` from Minidump files during event normalization. ([#662](https://github.com/getsentry/relay/pull/662))
- Retain the full span description in transaction events instead of trimming it. ([#674](https://github.com/getsentry/relay/pull/674))
- Report all Kafka producer errors to Sentry. Previously, only immediate errors were reported but not those during asynchronous flushing of messages. ([#677](https://github.com/getsentry/relay/pull/677))
- Add "HubSpot Crawler" to the list of web crawlers for inbound filters. ([#693](https://github.com/getsentry/relay/pull/693))
- Improved typing for span data of transaction events, no breaking changes. ([#713](https://github.com/getsentry/relay/pull/713))
- **Breaking change:** In PII configs, all options on hash and mask redactions (replacement characters, ignored characters, hash algorithm/key) are removed. If they still exist in the configuration, they are ignored. ([#760](https://github.com/getsentry/relay/pull/760))

## 20.7.2

**Features**:

- Report metrics for connections to the upstream. These metrics are reported under `connector.*` and include information on connection reuse, timeouts and errors. ([#669](https://github.com/getsentry/relay/pull/669))
- Increased the maximum size of attachments from _50MiB_ to _100MiB_. Most notably, this allows to upload larger minidumps. ([#671](https://github.com/getsentry/relay/pull/671))

**Internal**:

- Always create a spans array for transactions in normalization. This allows Sentry to render the spans UI even if the transaction is empty. ([#667](https://github.com/getsentry/relay/pull/667))

## 20.7.1

- No documented changes.

## 20.7.0

**Features**:

- Sessions and attachments can be rate limited now. These rate limits apply separately from error events, which means that you can continue to send Release Health sessions while you're out of quota with errors. ([#636](https://github.com/getsentry/relay/pull/636))

**Bug Fixes**:

- Outcomes from downstream relays were not forwarded upstream. ([#632](https://github.com/getsentry/relay/pull/632))
- Apply clock drift correction to Release Health sessions and validate timestamps. ([#633](https://github.com/getsentry/relay/pull/633))
- Apply clock drift correction for timestamps that are too far in the past or future. This fixes a bug where broken transaction timestamps would lead to negative durations. ([#634](https://github.com/getsentry/relay/pull/634), [#654](https://github.com/getsentry/relay/pull/654))
- Respond with status code `200 OK` to rate limited minidump and UE4 requests. Third party clients otherwise retry those requests, leading to even more load. ([#646](https://github.com/getsentry/relay/pull/646), [#647](https://github.com/getsentry/relay/pull/647))
- Ingested unreal crash reports no longer have a `misc_primary_cpu_brand` key with GPU information set in the Unreal context. ([#650](https://github.com/getsentry/relay/pull/650))
- Fix ingestion of forwarded outcomes in processing Relays. Previously, `emit_outcomes` had to be set explicitly to enable this. ([#653](https://github.com/getsentry/relay/pull/653))

**Internal**:

- Restructure the envelope and event ingestion paths into a pipeline and apply rate limits to all envelopes. ([#635](https://github.com/getsentry/relay/pull/635), [#636](https://github.com/getsentry/relay/pull/636))
- Pass the combined size of all attachments in an envelope to the Redis rate limiter as quantity to enforce attachment quotas. ([#639](https://github.com/getsentry/relay/pull/639))
- Emit flags for rate limited processing attachments and add a `size` field. ([#640](https://github.com/getsentry/relay/pull/640), [#644](https://github.com/getsentry/relay/pull/644))

## 20.6.0

We have switched to [CalVer](https://calver.org/)! Relay's version is always in line with the latest version of [Sentry](https://github.com/getsentry/sentry).

**Features**:

- Proxy and managed Relays now apply clock drift correction based on the `sent_at` header emitted by SDKs. ([#581](https://github.com/getsentry/relay/pull/581))
- Apply cached rate limits to attachments and sessions in the fast-path when parsing incoming requests. ([#618](https://github.com/getsentry/relay/pull/618))
- New config options `metrics.default_tags` and `metrics.hostname_tag`. ([#625](https://github.com/getsentry/relay/pull/625))

**Bug Fixes**:

- Clock drift correction no longer considers the transaction timestamp as baseline for SDKs using Envelopes. Instead, only the dedicated `sent_at` Envelope header is used. ([#580](https://github.com/getsentry/relay/pull/580))
- The `http.timeout` setting is now applied to all requests, including event submission. Previously, events were exempt. ([#588](https://github.com/getsentry/relay/pull/588))
- All endpoint metrics now report their proper `route` tag. This applies to `requests`, `requests.duration`, and `responses.status_codes`. Previously, some some endpoints reported an empty route. ([#595](https://github.com/getsentry/relay/pull/595))
- Properly refresh cached project states based on the configured intervals. Previously, Relay may have gone into an endless refresh cycle if the system clock not accurate, or the state had not been updated in the upstream. ([#596](https://github.com/getsentry/relay/pull/596))
- Respond with `403 Forbidden` when multiple authentication payloads are sent by the SDK. Previously, Relay would authenticate using one of the payloads and silently ignore the rest. ([#602](https://github.com/getsentry/relay/pull/602))
- Improve metrics documentation. ([#614](https://github.com/getsentry/relay/pull/614))
- Do not scrub event processing errors by default. ([#619](https://github.com/getsentry/relay/pull/619))

**Internal**:

- Add source (who emitted the outcome) to Outcome payload. ([#604](https://github.com/getsentry/relay/pull/604))
- Ignore non-Rust folders for faster rebuilding and testing. ([#578](https://github.com/getsentry/relay/pull/578))
- Invalid session payloads are now logged for SDK debugging. ([#584](https://github.com/getsentry/relay/pull/584), [#591](https://github.com/getsentry/relay/pull/591))
- Add support for Outcomes generation in external Relays. ([#592](https://github.com/getsentry/relay/pull/592))
- Remove unused `rev` from project state. ([#586](https://github.com/getsentry/relay/pull/586))
- Add an outcome endpoint for trusted Relays. ([#589](https://github.com/getsentry/relay/pull/589))
- Emit outcomes for event payloads submitted in attachment files. ([#609](https://github.com/getsentry/relay/pull/609))
- Split envelopes that contain sessions and other items and ingest them independently. ([#610](https://github.com/getsentry/relay/pull/610))
- Removed support for legacy per-key quotas. ([#616](https://github.com/getsentry/relay/pull/615))
- Security events (CSP, Expect-CT, Expect-Staple, and HPKP) are now placed into a dedicated `security` item in envelopes, rather than the generic event item. This allows for quick detection of the event type for rate limiting. ([#617](https://github.com/getsentry/relay/pull/617))

## 0.5.9

- Relay has a logo now!
- New explicit `envelope/` endpoint. Envelopes no longer need to be sent with the right `content-type` header (to cater to browser JS).
- Introduce an Envelope item type for transactions.
- Support environment variables and CLI arguments instead of command line parameters.
- Return status `415` on wrong content types.
- Normalize double-slashes in request URLs more aggressively.
- Add an option to generate credentials on stdout.

**Internal**:

- Serve project configs to downstream Relays with proper permission checking.
- PII: Make and/or selectors specific.
- Add a browser filter for IE 11.
- Changes to release parsing.
- PII: Expose event values as part of generated selector suggestions.

## 0.5.8

**Internal**:

- Fix a bug where exception values and the device name were not PII-strippable.

## 0.5.7

- Docker images are now also pushed to Docker Hub.
- New helper function to generate PII selectors from event data.

**Internal**:

- Release is now a required attribute for session data.
- `unknown` can now be used in place of `unknown_error` for span statuses. A future release will change the canonical format from `unknown_error` to `unknown`.

## 0.5.6

- Fix a bug where Relay would stop processing events if Sentry is down for only a short time.
- Improvements to architecture documentation.
- Initial support for rate limiting by event type ("scoped quotas")
- Fix a bug where `key_id` was omitted from outcomes created by Relay.
- Fix a bug where it was not permitted to send content-encoding as part of a CORS request to store.

**Internal**:

- PII processing: Aliases for value types (`$error` instead of `$exception` to be in sync with Discover column naming) and adding a default for replace-redactions.
- It is now valid to send transactions and spans without `op` set, in which case a default value will be inserted.

## 0.5.5

- Suppress verbose DNS lookup logs.

**Internal**:

- Small performance improvements in datascrubbing config converter.
- New, C-style selector syntax (old one still works)

## 0.5.4

**Internal**:

- Add event contexts to `pii=maybe`.
- Fix parsing of msgpack breadcrumbs in Rust store.
- Envelopes sent to Rust store can omit the DSN in headers.
- Ability to quote/escape special characters in selectors in PII configs.

## 0.5.3

- Properly strip the linux binary to reduce its size
- Allow base64 encoded JSON event payloads ([#466](https://github.com/getsentry/relay/pull/466))
- Fix multipart requests without trailing newline ([#465](https://github.com/getsentry/relay/pull/465))
- Support for ingesting session updates ([#449](https://github.com/getsentry/relay/pull/449))

**Internal**:

- Validate release names during event ingestion ([#479](https://github.com/getsentry/relay/pull/479))
- Add browser extension filter ([#470](https://github.com/getsentry/relay/pull/470))
- Add `pii=maybe`, a new kind of event schema field that can only be scrubbed if explicitly addressed.
- Add way to scrub filepaths in a way that does not break processing.

## 0.5.2

- Fix trivial Redis-related crash when running in non-processing mode.
- Limit the maximum retry-after of a rate limit. This is necessary because of the "Delete and ignore future events" feature in Sentry.
- Project caches are now evicted after `project_grace_period` has passed. If you have that parameter set to a high number you may see increased memory consumption.

**Internal**:

- Misc bugfixes in PII processor. Those bugs do not affect the legacy data scrubber exposed in Python.
- Polishing documentation around PII configuration format.
- Signal codes in mach mechanism are no longer required.

## 0.5.1

- Ability to fetch project configuration from Redis as additional caching layer.
- Fix a few bugs in release filters.
- Fix a few bugs in minidumps endpoint with processing enabled.

**Internal**:

- Fix a bug in the PII processor that would always remove the entire string on `pattern` rules.
- Ability to correct some clock drift and wrong system time in transaction events.

## 0.5.0

- The binary has been renamed to `relay`.
- Updated documentation for metrics.

**Internal**:

- The package is now called `sentry-relay`.
- Renamed all `Semaphore*` types to `Relay*`.
- Fixed memory leaks in processing functions.

## 0.4.65

- Implement the Minidump endpoint.
- Implement the Attachment endpoint.
- Implement the legacy Store endpoint.
- Support a plain `Authorization` header in addition to `X-Sentry-Auth`.
- Simplify the shutdown logic. Relay now always takes a fixed configurable time to shut down.
- Fix healthchecks in _Static_ mode.
- Fix internal handling of event attachments.
- Fix partial reads of request bodies resulting in a broken connection.
- Fix a crash when parsing User-Agent headers.
- Fix handling of events sent with `sentry_version=2.0` (Clojure SDK).
- Use _mmap_ to load the GeoIP database to improve the memory footprint.
- Revert back to the system memory allocator.

**Internal**:

- Preserve microsecond precision in all time stamps.
- Record event ids in all outcomes.
- Updates to event processing metrics.
- Add span status mapping from open telemetry.

## 0.4.64

- Switched to `jemalloc` as global allocator.
- Introduce separate outcome reason for invalid events.
- Always consume request bodies to the end.
- Implemented minidump ingestion.
- Increas precisions of timestamps in protocol.

## 0.4.63

- Refactor healthchecks into two: Liveness and readiness (see code comments for explanation for now).
- Allow multiple trailing slashes on store endpoint, e.g. `/api/42/store///`.
- Internal refactor to prepare for envelopes format.

**Internal**:

- Fix a bug where glob-matching in filters did not behave correctly when the to-be-matched string contained newlines.
- Add `moz-extension:` as scheme for browser extensions (filtering out Firefox addons).
- Raise a dedicated Python exception type for invalid transaction events. Also do not report that error to Sentry from Relay.

## 0.4.62

- Various performance improvements.

## 0.4.61

**Internal**:

- Add `thread.errored` attribute ([#306](https://github.com/getsentry/relay/pull/306)).

## 0.4.60

- License is now BSL instead of MIT ([#301](https://github.com/getsentry/relay/pull/301)).
- Improve internal metrics and logging ([#296](https://github.com/getsentry/relay/pull/296), [#297](https://github.com/getsentry/relay/pull/297), [#298](https://github.com/getsentry/relay/pull/298)).
- Fix unbounded requests to Sentry for project configs ([#295](https://github.com/getsentry/relay/pull/295), [#300](https://github.com/getsentry/relay/pull/300)).
- Fix rejected responses from Sentry due to size limit ([#303](https://github.com/getsentry/relay/pull/303)).
- Expose more options for configuring request concurrency limits ([#311](https://github.com/getsentry/relay/pull/311)).

**Internal**:

- Transaction events with negative duration are now rejected ([#291](https://github.com/getsentry/relay/pull/291)).
- Fix a panic when normalizing certain dates.

## 0.4.59

**Internal**:

- Fix: Normalize legacy stacktrace attributes ([#292](https://github.com/getsentry/relay/pull/292))
- Fix: Validate platform attributes in Relay ([#294](https://github.com/getsentry/relay/pull/294))
- Flip the flag that indicates Relay processing ([#293](https://github.com/getsentry/relay/pull/293))

## 0.4.58

- Evict project caches after some time ([#287](https://github.com/getsentry/relay/pull/287))
- Selectively log internal errors to stderr ([#285](https://github.com/getsentry/relay/pull/285))
- Add an error boundary to parsing project states ([#281](https://github.com/getsentry/relay/pull/281))

**Internal**:

- Add event size metrics ([#286](https://github.com/getsentry/relay/pull/286))
- Normalize before datascrubbing ([#290](https://github.com/getsentry/relay/pull/290))
- Add a config value for thread counts ([#283](https://github.com/getsentry/relay/pull/283))
- Refactor outcomes for parity with Sentry ([#282](https://github.com/getsentry/relay/pull/282))
- Add flag that relay processed an event ([#279](https://github.com/getsentry/relay/pull/279))

## 0.4.57

**Internal**:

- Stricter validation of transaction events.

## 0.4.56

**Internal**:

- Fix a panic in trimming.

## 0.4.55

**Internal**:

- Fix more bugs in datascrubbing converter.

## 0.4.54

**Internal**:

- Fix more bugs in datascrubbing converter.

## 0.4.53

**Internal**:

- Fix more bugs in datascrubbing converter.

## 0.4.52

**Internal**:

- Fix more bugs in datascrubbing converter.

## 0.4.51

**Internal**:

- Fix a few bugs in datascrubbing converter.
- Accept trailing slashes.

**Normalization**:

- Fix a panic on overflowing timestamps.

## 0.4.50

**Internal**:

- Fix bug where IP scrubbers were applied even when not enabled.

## 0.4.49

- Internal changes.

## 0.4.48

**Internal**:

- Fix various bugs in the datascrubber and PII processing code to get closer to behavior of the Python implementation.

## 0.4.47

**Internal**:

- Various work on re-implementing Sentry's `/api/X/store` endpoint in Relay. Relay can now apply rate limits based on Redis and emit the correct outcomes.

## 0.4.46

**Internal**:

- Resolved a regression in IP address normalization. The new behavior is closer to a line-by-line port of the old Python code.

## 0.4.45

**Normalization**:

- Resolved an issue where GEO IP data was not always infered.

## 0.4.44

**Normalization**:

- Only take the user IP address from the store request's IP for certain platforms. This restores the behavior of the old Python code.

## 0.4.43

**Normalization**:

- Bump size of breadcrumbs.
- Workaround for an issue where we would not parse OS information from User Agent when SDK had already sent OS information.
- Further work on Sentry-internal event ingestion.

## 0.4.42

**Normalization**:

- Fix normalization of version strings from user agents.

## 0.4.41

- Support extended project configuration.

**Internal**:

- Implement event filtering rules.
- Add basic support for Sentry-internal event ingestion.
- Parse and normalize user agent strings.

## 0.4.40

**Internal**:

- Restrict ranges of timestamps to prevent overflows in Python code and UI.

## 0.4.39

**Internal**:

- Fix a bug where stacktrace trimming was not applied during renormalization.

## 0.4.38

**Internal**:

- Added typed spans to Event.

## 0.4.37

**Internal**:

- Added `orig_in_app` to frame data.

## 0.4.36

**Internal**:

- Add new .NET versions for context normalization.

## 0.4.35

**Internal**:

- Fix bug where thread's stacktraces were not normalized.
- Fix bug where a string at max depth of a databag was stringified again.

## 0.4.34

**Internal**:

- Added `data` attribute to frames.
- Added a way to override other trimming behavior in Python normalizer binding.

## 0.4.33

**Internal**:

- Plugin-provided context types should now work properly again.

## 0.4.32

**Internal**:

- Removed `function_name` field from frame and added `raw_function`.

## 0.4.31

**Internal**:

- Add trace context type.

## 0.4.30

**Internal**:

- Make exception messages/values larger to allow for foreign stacktrace data to be attached.

## 0.4.29

**Internal**:

- Added `function_name` field to frame.

## 0.4.28

**Internal**:

- Add missing context type for sessionstack.

## 0.4.27

**Internal**:

- Increase frame vars size again! Byte size was fine, but max depth was way too small.

## 0.4.26

**Internal**:

- Reduce frame vars size.

## 0.4.25

**Internal**:

- Add missing trimming to frame vars.

## 0.4.24

**Internal**:

- Reject non-http/https `help_urls` in exception mechanisms.

## 0.4.23

**Internal**:

- Add basic truncation to event meta to prevent payload size from spiralling out of control.

## 0.4.22

**Internal**:

- Added grouping enhancements to protocol.

## 0.4.21

**Internal**:

- Updated debug image interface with more attributes.

## 0.4.20

**Internal**:

- Added support for `lang` frame and stacktrace attribute.

## 0.4.19

**Internal**:

- Slight changes to allow replacing more normalization code in Sentry with Rust.

## 0.4.18

**Internal**:

- Allow much larger payloads in the extra attribute.

## 0.4.17

**Internal**:

- Added support for protocol changes related to upcoming sentry SDK features. In particular the `none` event type was added.

## 0.4.16

For users of relay, nothing changed at all. This is a release to test embedding some Rust code in Sentry itself.

## 0.4.15

For users of relay, nothing changed at all. This is a release to test embedding some Rust code in Sentry itself.

## 0.4.14

For users of relay, nothing changed at all. This is a release to test embedding some Rust code in Sentry itself.

## 0.4.13

For users of relay, nothing changed at all. This is a release to test embedding some Rust code in Sentry itself.

## 0.4.12

For users of relay, nothing changed at all. This is a release to test embedding some Rust code in Sentry itself.

## 0.4.11

For users of relay, nothing changed at all. This is a release to test embedding some Rust code in Sentry itself.

## 0.4.10

For users of relay, nothing changed at all. This is a release to test embedding some Rust code in Sentry itself.

## 0.4.9

For users of relay, nothing changed at all. This is a release to test embedding some Rust code in Sentry itself.

## 0.4.8

For users of relay, nothing changed at all. This is a release to test embedding some Rust code in Sentry itself.

## 0.4.7

For users of relay, nothing changed at all. This is a release to test embedding some Rust code in Sentry itself.

## 0.4.6

For users of relay, nothing changed at all. This is a release to test embedding some Rust code in Sentry itself.

## 0.4.5

For users of relay, nothing changed at all. This is a release to test embedding some Rust code in Sentry itself.

## 0.4.4

For users of relay, nothing changed at all. This is a release to test embedding some Rust code in Sentry itself.

## 0.4.3

For users of relay, nothing changed at all. This is a release to test embedding some Rust code in Sentry itself.

## 0.4.2

For users of relay, nothing changed at all. This is a release to test embedding some Rust code in Sentry itself.

## 0.4.1

For users of relay, nothing changed at all. This is a release to test embedding some Rust code in Sentry itself.

## 0.4.0

Introducing new Relay modes:

- `proxy`: A proxy for all requests and events.
- `static`: Static configuration for known projects in the file system.
- `managed`: Fetch configurations dynamically from Sentry and update them.

The default Relay mode is `managed`. Users upgrading from previous versions will automatically activate the `managed` mode. To change this setting, add `relay.mode` to `config.yml` or run `semaphore config init` from the command line.

**Breaking Change**: If Relay was used without credentials, the mode needs to be set to `proxy`. The default `managed` mode requires credentials.

For more information on Relay modes, see the [documentation page](https://docs.sentry.io/data-management/relay/options/).

### Configuration Changes

- Added `cache.event_buffer_size` to control the maximum number of events that are buffered in case of network issues or high rates of incoming events.
- Added `limits.max_concurrent_requests` to limit the number of connections that this Relay will use to communicate with the upstream.
- Internal error reporting is now disabled by default. To opt in, set `sentry.enabled`.

### Bugfixes

- Fix a bug that caused events to get unconditionally dropped after five seconds, regardless of the `cache.event_expiry` configuration.
- Fix a memory leak in Relay's internal error reporting.

## 0.3.0

- Changed PII stripping rule format to permit path selectors when applying rules. This means that now `$string` refers to strings for instance and `user.id` refers to the `id` field in the `user` attribute of the event. Temporarily support for old rules is retained.

## 0.2.7

- store: Minor fixes to be closer to Python. Ability to disable trimming of objects, arrays and strings.

## 0.2.6

- Fix bug where PII stripping would remove containers without leaving any metadata about the retraction.
- Fix bug where old `redactPair` rules would stop working.

## 0.2.5

- Rewrite of PII stripping logic. This brings potentially breaking changes to the semantics of PII configs. Most importantly field types such as `"freeform"` and `"databag"` are gone, right now there is only `"container"` and `"text"`. All old field types should have become an alias for `"text"`, but take extra care in ensuring your PII rules still work.

- store: Minor fixes to be closer to Python.

## 0.2.4

For users of relay, nothing changed at all. This is a release to test embedding some Rust code in Sentry itself.

- store: Remove stray print statement.

## 0.2.3

For users of relay, nothing changed at all. This is a release to test embedding some Rust code in Sentry itself.

- store: Fix main performance issues.

## 0.2.2

For users of relay, nothing changed at all. This is a release to test embedding some Rust code in Sentry itself.

- store: Fix segfault when trying to process contexts.
- store: Fix trimming state "leaking" between interfaces, leading to excessive trimming.
- store: Don't serialize empty arrays and objects (with a few exceptions).

## 0.2.1

For users of relay, nothing changed at all. This is a release to test embedding some Rust code in Sentry itself.

- `libsemaphore`: Expose CABI for normalizing event data.

## 0.2.0

Our first major iteration on Relay has landed!

- User documentation is now hosted at <https://docs.sentry.io/relay/>.
- SSL support is now included by default. Just configure a [TLS identity](https://docs.sentry.io/relay/options/#relaytls_identity_path) and you're set.
- Updated event processing: Events from older SDKs are now supported. Also, we've fixed some bugs along the line.
- Introduced full support for PII stripping. See [PII Configuration](https://docs.sentry.io/relay/pii-config/) for instructions.
- Configure with static project settings. Relay will skip querying project states from Sentry and use your provided values instead. See [Project Configuration](https://docs.sentry.io/relay/project-config/) for a full guide.
- Relay now also acts as a proxy for certain API requests. This allows it to receive CSP reports and Minidump crash reports, among others. It also sets `X-Forwarded-For` and includes a Relay signature header.

Besides that, there are many technical changes, including:

- Major rewrite of the internals. Relay no longer requires a special endpoint for sending events to upstream Sentry and processes events individually with less delay than before.
- The executable will exit with a non-zero exit code on startup errors. This makes it easier to catch configuration errors.
- Removed `libsodium` as a production dependency, greatly simplifying requirements for the runtime environment.
- Greatly improved logging and metrics. Be careful with the `DEBUG` and `TRACE` levels, as they are **very** verbose now.
- Improved docker containers.

## 0.1.3

- Added support for metadata format

## 0.1.2

- JSON logging ([#32](https://github.com/getsentry/relay/pull/32))
- Update dependencies

## 0.1.1

- Rename "sentry-relay" to "semaphore"
- Use new features from Rust 1.26
- Prepare binary and Python builds ([#20](https://github.com/getsentry/relay/pull/20))
- Add Dockerfile ([#23](https://github.com/getsentry/relay/pull/23))

## 0.1.0

An initial release of the tool.<|MERGE_RESOLUTION|>--- conflicted
+++ resolved
@@ -8,12 +8,8 @@
 - Run compression on a thread pool when sending to upstream. ([#1085](https://github.com/getsentry/relay/pull/1085))
 
 **Internal**:
-<<<<<<< HEAD
+- Add the exclusive time of the transaction's root span. ([#1083](https://github.com/getsentry/relay/pull/1083))
 - Add session.status tag to extracted session.duration metric. ([#1087](https://github.com/getsentry/relay/pull/1087))
-=======
-
-- Add the exclusive time of the transaction's root span. ([#1083](https://github.com/getsentry/relay/pull/1083))
->>>>>>> a1303ce8
 
 ## 21.9.0
 
