--- conflicted
+++ resolved
@@ -1,4 +1,10 @@
 # Changelog
+
+## Unreleased
+
+**Internal**:
+
+- Allow treating arrays of two elements as key-value pairs during PII scrubbing. ([#3639](https://github.com/getsentry/relay/pull/3639))
 
 ## 24.5.1
 
@@ -12,11 +18,7 @@
 **Features**:
 
 - Apply legacy inbound filters to standalone spans. ([#3552](https://github.com/getsentry/relay/pull/3552))
-<<<<<<< HEAD
-- Allow treating arrays of two elements as key-value pairs during PII scrubbing. ([#3639](https://github.com/getsentry/relay/pull/3639))
-=======
 - Add separate feature flags for add-ons span metrics and indexed spans. ([#3633](https://github.com/getsentry/relay/pull/3633))
->>>>>>> c227ecec
 
 **Internal**:
 
