# Changelog

## Unreleased

**Internal**:

- Add BufferService with SQLite backend. ([#1920](https://github.com/getsentry/relay/pull/1920))

**Breaking Changes**:

This release contains major changes to the web layer, including TCP and HTTP handling as well as all web endpoint handlers. Due to these changes, some functionality was retired and Relay responds differently in specific cases.

Configuration:

- SSL support has been dropped. As per [official guidelines](https://docs.sentry.io/product/relay/operating-guidelines/), Relay should be operated behind a reverse proxy, which can perform SSL termination.
- Connection config options `max_connections`, `max_pending_connections`, and `max_connection_rate` no longer have an effect. Instead, configure the reverse proxy to handle connection concurrency as needed.

Endpoints:

- The security endpoint no longer forwards to upstream if the mime type doesn't match supported mime types. Instead, the request is rejected with a corresponding error.
- Passing store payloads as `?sentry_data=<base64>` query parameter is restricted to `GET` requests on the store endpoint. Other endpoints require the payload to be passed in the request body.
- Requests with an invalid `content-encoding` header will now be rejected. Exceptions to this are an empty string and `UTF-8`, which have been sent historically by some SDKs and are now treated as identity (no encoding). Previously, all unknown encodings were treated as identity.
- Temporarily, response bodies for some errors are rendered as plain text instead of JSON. This will be addressed in an upcoming release.

Metrics:

- The `route` tag of request metrics uses the route pattern instead of schematic names. There is an exact replacement for every previous route. For example, `"store-default"` is now tagged as `"/api/:project_id/store/"`.
- Statsd metrics `event.size_bytes.raw` and `event.size_bytes.uncompressed` have been removed.

**Features**:

- Allow monitor checkins to paass `monitor_config` for monitor upserts. ([#1962](https://github.com/getsentry/relay/pull/1962))
<<<<<<< HEAD
- Changes how device class is determined for iPhone devices. Instead of checking processor frequency, the device model is mapped to a device class. ([#1970](https://github.com/getsentry/relay/pull/1970))
=======
- Don't sanitize transactions if no clustering rules exist and no UUIDs were scrubbed. ([#1976](https://github.com/getsentry/relay/pull/1976))
>>>>>>> 897ca0e3

**Internal**:

- Upgrade the web framework and related dependencies. ([#1938](https://github.com/getsentry/relay/pull/1938))
- Apply transaction clustering rules before UUID scrubbing rules. ([#1964](https://github.com/getsentry/relay/pull/1964))
- Use types from `sentry-kafka-schemas` crate to validate metrics messages into kafka. ([#1981](https://github.com/getsentry/relay/pull/1981))

## 23.3.1

**Features**:

- Indicate if OS-version may be frozen with '>=' prefix. ([#1945](https://github.com/getsentry/relay/pull/1945))
- Normalize monitor slug parameters into slugs. ([#1913](https://github.com/getsentry/relay/pull/1913))
- Smart trim loggers for Java platforms. ([#1941](https://github.com/getsentry/relay/pull/1941))

**Internal**:

- PII scrub `span.data` by default. ([#1953](https://github.com/getsentry/relay/pull/1953))
- Scrub sensitive cookies. ([#1951](https://github.com/getsentry/relay/pull/1951)))

## 23.3.0

**Features**:

- Extract attachments from transaction events and send them to kafka individually. ([#1844](https://github.com/getsentry/relay/pull/1844))
- Protocol validation for source map image type. ([#1869](https://github.com/getsentry/relay/pull/1869))
- Strip quotes from client hint values. ([#1874](https://github.com/getsentry/relay/pull/1874))
- Add Dotnet, Javascript and PHP support for profiling. ([#1871](https://github.com/getsentry/relay/pull/1871), [#1876](https://github.com/getsentry/relay/pull/1876), [#1885](https://github.com/getsentry/relay/pull/1885))
- Initial support for the Crons beta. ([#1886](https://github.com/getsentry/relay/pull/1886))
- Scrub `span.data.http.query` with default scrubbers. ([#1889](https://github.com/getsentry/relay/pull/1889))
- Synthesize new class attribute in device context using specs found on the device, such as processor_count, memory_size, etc. ([#1895](https://github.com/getsentry/relay/pull/1895))
- Add `thread.state` field to protocol. ([#1896](https://github.com/getsentry/relay/pull/1896))
- Move device.class from contexts to tags. ([#1911](https://github.com/getsentry/relay/pull/1911))
- Optionally mark scrubbed URL transactions as sanitized. ([#1917](https://github.com/getsentry/relay/pull/1917))
- Perform PII scrubbing on meta's original_value field. ([#1892](https://github.com/getsentry/relay/pull/1892))
- Add links to docs in YAML config file. ([#1923](https://github.com/getsentry/relay/pull/1923))
- For security reports, add the request's `origin` header to sentry events. ([#1934](https://github.com/getsentry/relay/pull/1934))

**Bug Fixes**:

- Enforce rate limits for session replays. ([#1877](https://github.com/getsentry/relay/pull/1877))

**Internal**:

- Revert back the addition of metric names as tag on Sentry errors when relay drops metrics. ([#1873](https://github.com/getsentry/relay/pull/1873))
- Tag the dynamic sampling decision on `count_per_root_project` to measure effective sample rates. ([#1870](https://github.com/getsentry/relay/pull/1870))
- Deprecate fields on the profiling sample format. ([#1878](https://github.com/getsentry/relay/pull/1878))
- Remove idle samples at the start and end of a profile and useless metadata. ([#1894](https://github.com/getsentry/relay/pull/1894))
- Move the pending envelopes buffering into the project cache. ([#1907](https://github.com/getsentry/relay/pull/1907))
- Remove platform validation for profiles. ([#1933](https://github.com/getsentry/relay/pull/1933))

## 23.2.0

**Features**:

- Use client hint headers instead of User-Agent when available. ([#1752](https://github.com/getsentry/relay/pull/1752), [#1802](https://github.com/getsentry/relay/pull/1802), [#1838](https://github.com/getsentry/relay/pull/1838))
- Apply all configured data scrubbing rules on Replays. ([#1731](https://github.com/getsentry/relay/pull/1731))
- Add count transactions toward root project. ([#1734](https://github.com/getsentry/relay/pull/1734))
- Add or remove the profile ID on the transaction's profiling context. ([#1801](https://github.com/getsentry/relay/pull/1801))
- Implement a new sampling algorithm with factors and multi-matching. ([#1790](https://github.com/getsentry/relay/pull/1790)
- Add Cloud Resource context. ([#1854](https://github.com/getsentry/relay/pull/1854))

**Bug Fixes**:

- Fix a bug where the replays ip-address normalization was not being applied when the user object was omitted. ([#1805](https://github.com/getsentry/relay/pull/1805))
- Improve performance for replays, especially memory usage during data scrubbing. ([#1800](https://github.com/getsentry/relay/pull/1800), [#1825](https://github.com/getsentry/relay/pull/1825))
- When a transaction is rate limited, also remove associated profiles. ([#1843](https://github.com/getsentry/relay/pull/1843))

**Internal**:

- Add metric name as tag on Sentry errors from relay dropping metrics. ([#1797](https://github.com/getsentry/relay/pull/1797))
- Make sure to scrub all the fields with PII. If the fields contain an object, the entire object will be removed. ([#1789](https://github.com/getsentry/relay/pull/1789))
- Keep meta for removed custom measurements. ([#1815](https://github.com/getsentry/relay/pull/1815))
- Drop replay recording payloads if they cannot be parsed or scrubbed. ([#1683](https://github.com/getsentry/relay/pull/1683))

## 23.1.1

**Features**:

- Add error and sample rate fields to the replay event parser. ([#1745](https://github.com/getsentry/relay/pull/1745))
- Add `instruction_addr_adjustment` field to `RawStacktrace`. ([#1716](https://github.com/getsentry/relay/pull/1716))
- Add SSL support to `relay-redis` crate. It is possible to use `rediss` scheme to connnect to Redis cluster using TLS. ([#1772](https://github.com/getsentry/relay/pull/1772))

**Internal**:

- Fix type errors in replay recording parsing. ([#1765](https://github.com/getsentry/relay/pull/1765))
- Remove error and session sample rate fields from replay-event parser. ([#1791](https://github.com/getsentry/relay/pull/1791))
- Scrub replay recording PII from mutation "texts" vector. ([#1796](https://github.com/getsentry/relay/pull/1796))

## 23.1.0

**Features**:

- Add support for `limits.keepalive_timeout` configuration. ([#1645](https://github.com/getsentry/relay/pull/1645))
- Add support for decaying functions in dynamic sampling rules. ([#1692](https://github.com/getsentry/relay/pull/1692))
- Stop extracting duration metric for session payloads. ([#1739](https://github.com/getsentry/relay/pull/1739))
- Add Profiling Context ([#1748](https://github.com/getsentry/relay/pull/1748))

**Internal**:

- Remove concurrent profiling. ([#1697](https://github.com/getsentry/relay/pull/1697))
- Use the main Sentry SDK to submit crash reports instead of a custom curl-based backend. This removes a dependency on `libcurl` and ensures compliance with latest TLS standards for crash uploads. Note that this only affects Relay if the hidden `_crash_db` option is used. ([#1707](https://github.com/getsentry/relay/pull/1707))
- Support transaction naming rules. ([#1695](https://github.com/getsentry/relay/pull/1695))
- Add PII scrubbing to URLs captured by replay recordings ([#1730](https://github.com/getsentry/relay/pull/1730))
- Add more measurement units for profiling. ([#1732](https://github.com/getsentry/relay/pull/1732))
- Add backoff mechanism for fetching projects from the project cache. ([#1726](https://github.com/getsentry/relay/pull/1726))

## 22.12.0

**Features**:

- The level of events created from Unreal Crash Reports now depends on whether it was an actual crash or an assert. ([#1677](https://github.com/getsentry/relay/pull/1677))
- Dynamic sampling is now based on the volume received by Relay by default and does not include the original volume dropped by client-side sampling in SDKs. This is required for the final dynamic sampling feature in the latest Sentry plans. ([#1591](https://github.com/getsentry/relay/pull/1591))
- Add OpenTelemetry Context. ([#1617](https://github.com/getsentry/relay/pull/1617))
- Add `app.in_foreground` and `thread.main` flag to protocol. ([#1578](https://github.com/getsentry/relay/pull/1578))
- Add support for View Hierarchy attachment_type. ([#1642](https://github.com/getsentry/relay/pull/1642))
- Add invalid replay recording outcome. ([#1684](https://github.com/getsentry/relay/pull/1684))
- Stop rejecting spans without a timestamp, instead giving them their respective event timestamp and setting their status to DeadlineExceeded. ([#1690](https://github.com/getsentry/relay/pull/1690))
- Add max replay size configuration parameter. ([#1694](https://github.com/getsentry/relay/pull/1694))
- Add nonchunked replay recording message type. ([#1653](https://github.com/getsentry/relay/pull/1653))
- Add `abnormal_mechanism` field to SessionUpdate protocol. ([#1665](https://github.com/getsentry/relay/pull/1665))
- Add replay-event normalization and PII scrubbing. ([#1582](https://github.com/getsentry/relay/pull/1582))
- Scrub all fields with IP addresses rather than only known IP address fields. ([#1725](https://github.com/getsentry/relay/pull/1725))

**Bug Fixes**:

- Make `attachment_type` on envelope items forward compatible by adding fallback variant. ([#1638](https://github.com/getsentry/relay/pull/1638))
- Relay no longer accepts transaction events older than 5 days. Previously the event was accepted and stored, but since metrics for such old transactions are not supported it did not show up in parts of Sentry such as the Performance landing page. ([#1663](https://github.com/getsentry/relay/pull/1663))
- Apply dynamic sampling to transactions from older SDKs and even in case Relay cannot load project information. This avoids accidentally storing 100% of transactions. ([#1667](https://github.com/getsentry/relay/pull/1667))
- Replay recording parser now uses the entire body rather than a subset. ([#1682](https://github.com/getsentry/relay/pull/1682))
- Fix a potential OOM in the Replay recording parser. ([#1691](https://github.com/getsentry/relay/pull/1691))
- Fix type error in replay recording parser. ([#1702](https://github.com/getsentry/relay/pull/1702))

**Internal**:

- Emit a `service.back_pressure` metric that measures internal back pressure by service. ([#1583](https://github.com/getsentry/relay/pull/1583))
- Track metrics for OpenTelemetry events. ([#1618](https://github.com/getsentry/relay/pull/1618))
- Normalize transaction name for URLs transaction source, by replacing UUIDs, SHAs and numerical IDs in transaction names by placeholders. ([#1621](https://github.com/getsentry/relay/pull/1621))
- Parse string as number to handle a release bug. ([#1637](https://github.com/getsentry/relay/pull/1637))
- Expand Profiling's discard reasons. ([#1661](https://github.com/getsentry/relay/pull/1661), [#1685](https://github.com/getsentry/relay/pull/1685))
- Allow to rate limit profiles on top of transactions. ([#1681](https://github.com/getsentry/relay/pull/1681))

## 22.11.0

**Features**:

- Add PII scrubber for replay recordings. ([#1545](https://github.com/getsentry/relay/pull/1545))
- Support decaying rules. Decaying rules are regular sampling rules, but they are only applicable in a specific time range. ([#1544](https://github.com/getsentry/relay/pull/1544))
- Disallow `-` in measurement and breakdown names. These items are converted to metrics, which do not allow `-` in their name. ([#1571](https://github.com/getsentry/relay/pull/1571))

**Bug Fixes**:

- Validate the distribution name in the event. ([#1556](https://github.com/getsentry/relay/pull/1556))
- Use correct meta object for logentry in light normalization. ([#1577](https://github.com/getsentry/relay/pull/1577))

**Internal**:

- Implement response context schema. ([#1529](https://github.com/getsentry/relay/pull/1529))
- Support dedicated quotas for storing transaction payloads ("indexed transactions") via the `transaction_indexed` data category if metrics extraction is enabled. ([#1537](https://github.com/getsentry/relay/pull/1537), [#1555](https://github.com/getsentry/relay/pull/1555))
- Report outcomes for dynamic sampling with the correct indexed transaction data category to restore correct totals. ([#1561](https://github.com/getsentry/relay/pull/1561))
- Add fields to the Frame object for the sample format. ([#1562](https://github.com/getsentry/relay/pull/1562))
- Move kafka related code into separate `relay-kafka` crate. ([#1563](https://github.com/getsentry/relay/pull/1563))

## 22.10.0

**Features**:

- Limit the number of custom measurements per event. ([#1483](https://github.com/getsentry/relay/pull/1483)))
- Add INP web vital as a measurement. ([#1487](https://github.com/getsentry/relay/pull/1487))
- Add .NET/Portable-PDB specific protocol fields. ([#1518](https://github.com/getsentry/relay/pull/1518))
- Enforce rate limits on metrics buckets using the transactions_processed quota. ([#1515](https://github.com/getsentry/relay/pull/1515))
- PII scrubbing now treats any key containing `token` as a password. ([#1527](https://github.com/getsentry/relay/pull/1527))

**Bug Fixes**:

- Make sure that non-processing Relays drop all invalid transactions. ([#1513](https://github.com/getsentry/relay/pull/1513))

**Internal**:

- Introduce a new profile format called `sample`. ([#1462](https://github.com/getsentry/relay/pull/1462))
- Generate a new profile ID when splitting a profile for multiple transactions. ([#1473](https://github.com/getsentry/relay/pull/1473))
- Pin Rust version to 1.63.0 in Dockerfile. ([#1482](https://github.com/getsentry/relay/pull/1482))
- Normalize measurement units in event payload. ([#1488](https://github.com/getsentry/relay/pull/1488))
- Remove long-running futures from metrics flush. ([#1492](https://github.com/getsentry/relay/pull/1492))
- Migrate to 2021 Rust edition. ([#1510](https://github.com/getsentry/relay/pull/1510))
- Make the profiling frame object compatible with the stacktrace frame object from event. ([#1512](https://github.com/getsentry/relay/pull/1512))
- Fix quota DataCategory::TransactionProcessed serialisation to match that of the CAPI. ([#1514](https://github.com/getsentry/relay/pull/1514))
- Support checking quotas in the Redis rate limiter without incrementing them. ([#1519](https://github.com/getsentry/relay/pull/1519))
- Update the internal service architecture for metrics aggregator service. ([#1508](https://github.com/getsentry/relay/pull/1508))
- Add data category for indexed transactions. This will come to represent stored transactions, while the existing category will represent transaction metrics. ([#1535](https://github.com/getsentry/relay/pull/1535))
- Adjust replay parser to be less strict and allow for larger segment-ids. ([#1551](https://github.com/getsentry/relay/pull/1551))

## 22.9.0

**Features**:

- Add user-agent parsing to Replays. ([#1420](https://github.com/getsentry/relay/pull/1420))
- Improve the release name used when reporting data to Sentry to include both the version and exact build. ([#1428](https://github.com/getsentry/relay/pull/1428))

**Bug Fixes**:

- Do not apply rate limits or reject data based on expired project configs. ([#1404](https://github.com/getsentry/relay/pull/1404))
- Process required stacktraces to fix filtering events originating from browser extensions. ([#1423](https://github.com/getsentry/relay/pull/1423))
- Fix error message filtering when formatting the message of logentry. ([#1442](https://github.com/getsentry/relay/pull/1442))
- Loosen type requirements for the `user.id` field in Replays. ([#1443](https://github.com/getsentry/relay/pull/1443))
- Fix panic in datascrubbing when number of sensitive fields was too large. ([#1474](https://github.com/getsentry/relay/pull/1474))

**Internal**:

- Make the Redis connection pool configurable. ([#1418](https://github.com/getsentry/relay/pull/1418))
- Add support for sharding Kafka producers across clusters. ([#1454](https://github.com/getsentry/relay/pull/1454))
- Speed up project cache eviction through a background thread. ([#1410](https://github.com/getsentry/relay/pull/1410))
- Batch metrics buckets into logical partitions before sending them as Envelopes. ([#1440](https://github.com/getsentry/relay/pull/1440))
- Filter single samples in cocoa profiles and events with no duration in Android profiles. ([#1445](https://github.com/getsentry/relay/pull/1445))
- Add a "invalid_replay" discard reason for invalid replay events. ([#1455](https://github.com/getsentry/relay/pull/1455))
- Add rate limiters for replays and replay recordings. ([#1456](https://github.com/getsentry/relay/pull/1456))
- Use the different configuration for billing outcomes when specified. ([#1461](https://github.com/getsentry/relay/pull/1461))
- Support profiles tagged for many transactions. ([#1444](https://github.com/getsentry/relay/pull/1444), [#1463](https://github.com/getsentry/relay/pull/1463), [#1464](https://github.com/getsentry/relay/pull/1464), [#1465](https://github.com/getsentry/relay/pull/1465))
- Track metrics for changes to the transaction name and DSC propagations. ([#1466](https://github.com/getsentry/relay/pull/1466))
- Simplify the ingestion path to reduce endpoint response times. ([#1416](https://github.com/getsentry/relay/issues/1416), [#1429](https://github.com/getsentry/relay/issues/1429), [#1431](https://github.com/getsentry/relay/issues/1431))
- Update the internal service architecture for the store, outcome, and processor services. ([#1405](https://github.com/getsentry/relay/pull/1405), [#1415](https://github.com/getsentry/relay/issues/1415), [#1421](https://github.com/getsentry/relay/issues/1421), [#1441](https://github.com/getsentry/relay/issues/1441), [#1457](https://github.com/getsentry/relay/issues/1457), [#1470](https://github.com/getsentry/relay/pull/1470))

## 22.8.0

**Features**:

- Remove timeout-based expiry of envelopes in Relay's internal buffers. The `cache.envelope_expiry` is now inactive. To control the size of the envelope buffer, use `cache.envelope_buffer_size` exclusively, instead. ([#1398](https://github.com/getsentry/relay/pull/1398))
- Parse sample rates as JSON. ([#1353](https://github.com/getsentry/relay/pull/1353))
- Filter events in external Relays, before extracting metrics. ([#1379](https://github.com/getsentry/relay/pull/1379))
- Add `privatekey` and `private_key` as secret key name to datascrubbers. ([#1376](https://github.com/getsentry/relay/pull/1376))
- Explain why we responded with 429. ([#1389](https://github.com/getsentry/relay/pull/1389))

**Bug Fixes**:

- Fix a bug where unreal crash reports were dropped when metrics extraction is enabled. ([#1355](https://github.com/getsentry/relay/pull/1355))
- Extract user from metrics with EventUser's priority. ([#1363](https://github.com/getsentry/relay/pull/1363))
- Honor `SentryConfig.enabled` and don't init SDK at all if it is false. ([#1380](https://github.com/getsentry/relay/pull/1380))
- The priority thread metadata on profiles is now optional, do not fail the profile if it's not present. ([#1392](https://github.com/getsentry/relay/pull/1392))

**Internal**:

- Support compressed project configs in redis cache. ([#1345](https://github.com/getsentry/relay/pull/1345))
- Refactor profile processing into its own crate. ([#1340](https://github.com/getsentry/relay/pull/1340))
- Treat "unknown" transaction source as low cardinality for safe SDKs. ([#1352](https://github.com/getsentry/relay/pull/1352), [#1356](https://github.com/getsentry/relay/pull/1356))
- Conditionally write a default transaction source to the transaction payload. ([#1354](https://github.com/getsentry/relay/pull/1354))
- Generate mobile measurements frames_frozen_rate, frames_slow_rate, stall_percentage. ([#1373](https://github.com/getsentry/relay/pull/1373))
- Change to the internals of the healthcheck endpoint. ([#1374](https://github.com/getsentry/relay/pull/1374), [#1377](https://github.com/getsentry/relay/pull/1377))
- Re-encode the Typescript payload to normalize. ([#1372](https://github.com/getsentry/relay/pull/1372))
- Partially normalize events before extracting metrics. ([#1366](https://github.com/getsentry/relay/pull/1366))
- Spawn more threads for CPU intensive work. ([#1378](https://github.com/getsentry/relay/pull/1378))
- Add missing fields to DeviceContext ([#1383](https://github.com/getsentry/relay/pull/1383))
- Improve performance of Redis accesses by not running `PING` everytime a connection is reused. ([#1394](https://github.com/getsentry/relay/pull/1394))
- Distinguish between various discard reasons for profiles. ([#1395](https://github.com/getsentry/relay/pull/1395))
- Add missing fields to GPUContext ([#1391](https://github.com/getsentry/relay/pull/1391))
- Store actor now uses Tokio for message handling instead of Actix. ([#1397](https://github.com/getsentry/relay/pull/1397))
- Add app_memory to AppContext struct. ([#1403](https://github.com/getsentry/relay/pull/1403))

## 22.7.0

**Features**:

- Adjust sample rate by envelope header's sample_rate. ([#1327](https://github.com/getsentry/relay/pull/1327))
- Support `transaction_info` on event payloads. ([#1330](https://github.com/getsentry/relay/pull/1330))
- Extract transaction metrics in external relays. ([#1344](https://github.com/getsentry/relay/pull/1344))

**Bug Fixes**:

- Parse custom units with length < 15 without crashing. ([#1312](https://github.com/getsentry/relay/pull/1312))
- Split large metrics requests into smaller batches. This avoids failed metrics submission and lost Release Health data due to `413 Payload Too Large` errors on the upstream. ([#1326](https://github.com/getsentry/relay/pull/1326))
- Metrics extraction: Map missing transaction status to "unknown". ([#1333](https://github.com/getsentry/relay/pull/1333))
- Fix [CVE-2022-2068](https://www.openssl.org/news/vulnerabilities.html#CVE-2022-2068) and [CVE-2022-2097](https://www.openssl.org/news/vulnerabilities.html#CVE-2022-2097) by updating to OpenSSL 1.1.1q. ([#1334](https://github.com/getsentry/relay/pull/1334))

**Internal**:

- Reduce number of metrics extracted for release health. ([#1316](https://github.com/getsentry/relay/pull/1316))
- Indicate with thread is the main thread in thread metadata for profiles. ([#1320](https://github.com/getsentry/relay/pull/1320))
- Increase profile maximum size by an order of magnitude. ([#1321](https://github.com/getsentry/relay/pull/1321))
- Add data category constant for processed transactions, encompassing all transactions that have been received and sent through dynamic sampling as well as metrics extraction. ([#1306](https://github.com/getsentry/relay/pull/1306))
- Extract metrics also from trace-sampled transactions. ([#1317](https://github.com/getsentry/relay/pull/1317))
- Extract metrics from a configurable amount of custom transaction measurements. ([#1324](https://github.com/getsentry/relay/pull/1324))
- Metrics: Drop transaction tag for high-cardinality sources. ([#1339](https://github.com/getsentry/relay/pull/1339))

## 22.6.0

**Compatibility:** This version of Relay requires Sentry server `22.6.0` or newer.

**Features**:

- Relay is now compatible with CentOS 7 and Red Hat Enterprise Linux 7 onward (kernel version _2.6.32_), depending on _glibc 2.17_ or newer. The `crash-handler` feature, which is currently enabled in the build published to DockerHub, additionally requires _curl 7.29_ or newer. ([#1279](https://github.com/getsentry/relay/pull/1279))
- Optionally start relay with `--upstream-dsn` to pass a Sentry DSN instead of the URL. This can be convenient when starting Relay in environments close to an SDK, where a DSN is already available. ([#1277](https://github.com/getsentry/relay/pull/1277))
- Add a new runtime mode `--aws-runtime-api=$AWS_LAMBDA_RUNTIME_API` that integrates Relay with the AWS Extensions API lifecycle. ([#1277](https://github.com/getsentry/relay/pull/1277))
- Add Replay ItemTypes. ([#1236](https://github.com/getsentry/relay/pull/1236), ([#1239](https://github.com/getsentry/relay/pull/1239))

**Bug Fixes**:

- Session metrics extraction: Count distinct_ids from all session updates to prevent undercounting users. ([#1275](https://github.com/getsentry/relay/pull/1275))
- Session metrics extraction: Count crashed+abnormal towards errored_preaggr. ([#1274](https://github.com/getsentry/relay/pull/1274))

**Internal**:

- Add version 3 to the project configs endpoint. This allows returning pending results which need to be polled later and avoids blocking batched requests on single slow entries. ([#1263](https://github.com/getsentry/relay/pull/1263))
- Emit specific event type tags for "processing.event.produced" metric. ([#1270](https://github.com/getsentry/relay/pull/1270))
- Add support for profile outcomes. ([#1272](https://github.com/getsentry/relay/pull/1272))
- Avoid potential panics when scrubbing minidumps. ([#1282](https://github.com/getsentry/relay/pull/1282))
- Fix typescript profile validation. ([#1283](https://github.com/getsentry/relay/pull/1283))
- Track memory footprint of metrics buckets. ([#1284](https://github.com/getsentry/relay/pull/1284), [#1287](https://github.com/getsentry/relay/pull/1287), [#1288](https://github.com/getsentry/relay/pull/1288))
- Support dedicated topics per metrics usecase, drop metrics from unknown usecases. ([#1285](https://github.com/getsentry/relay/pull/1285))
- Add support for Rust profiles ingestion ([#1296](https://github.com/getsentry/relay/pull/1296))

## 22.5.0

**Features**:

- Add platform, op, http.method and status tag to all extracted transaction metrics. ([#1227](https://github.com/getsentry/relay/pull/1227))
- Add units in built-in measurements. ([#1229](https://github.com/getsentry/relay/pull/1229))
- Add protocol support for custom units on transaction measurements. ([#1256](https://github.com/getsentry/relay/pull/1256))

**Bug Fixes**:

- fix(metrics): Enforce metric name length limit. ([#1238](https://github.com/getsentry/relay/pull/1238))
- Accept and forward unknown Envelope items. In processing mode, drop items individually rather than rejecting the entire request. This allows SDKs to send new data in combined Envelopes in the future. ([#1246](https://github.com/getsentry/relay/pull/1246))
- Stop extracting metrics with outdated names from sessions. ([#1251](https://github.com/getsentry/relay/pull/1251), [#1252](https://github.com/getsentry/relay/pull/1252))
- Update symbolic to pull in fixed Unreal parser that now correctly handles zero-length files. ([#1266](https://github.com/getsentry/relay/pull/1266))

**Internal**:

- Add sampling + tagging by event platform and transaction op. Some (unused) tagging rules from 22.4.0 have been renamed. ([#1231](https://github.com/getsentry/relay/pull/1231))
- Refactor aggregation error, recover from errors more gracefully. ([#1240](https://github.com/getsentry/relay/pull/1240))
- Remove/reject nul-bytes from metric strings. ([#1235](https://github.com/getsentry/relay/pull/1235))
- Remove the unused "internal" data category. ([#1245](https://github.com/getsentry/relay/pull/1245))
- Add the client and version as `sdk` tag to extracted session metrics in the format `name/version`. ([#1248](https://github.com/getsentry/relay/pull/1248))
- Expose `shutdown_timeout` in `OverridableConfig` ([#1247](https://github.com/getsentry/relay/pull/1247))
- Normalize all profiles and reject invalid ones. ([#1250](https://github.com/getsentry/relay/pull/1250))
- Raise a new InvalidCompression Outcome for invalid Unreal compression. ([#1237](https://github.com/getsentry/relay/pull/1237))
- Add a profile data category and count profiles in an envelope to apply rate limits. ([#1259](https://github.com/getsentry/relay/pull/1259))
- Support dynamic sampling by custom tags, operating system name and version, as well as device name and family. ([#1268](https://github.com/getsentry/relay/pull/1268))

## 22.4.0

**Features**:

- Map Windows version from raw_description to version name (XP, Vista, 11, ...). ([#1219](https://github.com/getsentry/relay/pull/1219))

**Bug Fixes**:

- Prevent potential OOM panics when handling corrupt Unreal Engine crashes. ([#1216](https://github.com/getsentry/relay/pull/1216))

**Internal**:

- Remove unused item types. ([#1211](https://github.com/getsentry/relay/pull/1211))
- Pin click dependency in requirements-dev.txt. ([#1214](https://github.com/getsentry/relay/pull/1214))
- Use fully qualified metric resource identifiers (MRI) for metrics ingestion. For example, the sessions duration is now called `d:sessions/duration@s`. ([#1215](https://github.com/getsentry/relay/pull/1215))
- Introduce metric units for rates and information, add support for custom user-declared units, and rename duration units to self-explanatory identifiers such as `second`. ([#1217](https://github.com/getsentry/relay/pull/1217))
- Increase the max profile size to accomodate a new platform. ([#1223](https://github.com/getsentry/relay/pull/1223))
- Set environment as optional when parsing a profile so we get a null value later on. ([#1224](https://github.com/getsentry/relay/pull/1224))
- Expose new tagging rules interface for metrics extracted from transactions. ([#1225](https://github.com/getsentry/relay/pull/1225))
- Return better BadStoreRequest for unreal events. ([#1226](https://github.com/getsentry/relay/pull/1226))

## 22.3.0

**Features**:

- Tag transaction metrics by user satisfaction. ([#1197](https://github.com/getsentry/relay/pull/1197))

**Bug Fixes**:

- CVE-2022-24713: Prevent denial of service through untrusted regular expressions used for PII scrubbing. ([#1207](https://github.com/getsentry/relay/pull/1207))
- Prevent dropping metrics during Relay shutdown if the project is outdated or not cached at time of the shutdown. ([#1205](https://github.com/getsentry/relay/pull/1205))
- Prevent a potential OOM when validating corrupted or exceptional minidumps. ([#1209](https://github.com/getsentry/relay/pull/1209))

**Internal**:

- Spread out metric aggregation over the aggregation window to avoid concentrated waves of metrics requests to the upstream every 10 seconds. Relay now applies jitter to `initial_delay` to spread out requests more evenly over time. ([#1185](https://github.com/getsentry/relay/pull/1185))
- Use a randomized Kafka partitioning key for sessions instead of the session ID. ([#1194](https://github.com/getsentry/relay/pull/1194))
- Add new statsd metrics for bucketing efficiency. ([#1199](https://github.com/getsentry/relay/pull/1199), [#1192](https://github.com/getsentry/relay/pull/1192), [#1200](https://github.com/getsentry/relay/pull/1200))
- Add a `Profile` `ItemType` to represent the profiling data sent from Sentry SDKs. ([#1179](https://github.com/getsentry/relay/pull/1179))

## 22.2.0

**Features**:

- Add the `relay.override_project_ids` configuration flag to support migrating projects from self-hosted to Sentry SaaS. ([#1175](https://github.com/getsentry/relay/pull/1175))

**Internal**:

- Add an option to dispatch billing outcomes to a dedicated topic. ([#1168](https://github.com/getsentry/relay/pull/1168))
- Add new `ItemType` to handle profiling data from Specto SDKs. ([#1170](https://github.com/getsentry/relay/pull/1170))

**Bug Fixes**:

- Fix regression in CSP report parsing. ([#1174](https://github.com/getsentry/relay/pull/1174))
- Ignore replacement_chunks when they aren't used. ([#1180](https://github.com/getsentry/relay/pull/1180))

## 22.1.0

**Features**:

- Flush metrics and outcome aggregators on graceful shutdown. ([#1159](https://github.com/getsentry/relay/pull/1159))
- Extract metrics from sampled transactions. ([#1161](https://github.com/getsentry/relay/pull/1161))

**Internal**:

- Extract normalized dist as metric. ([#1158](https://github.com/getsentry/relay/pull/1158))
- Extract transaction user as metric. ([#1164](https://github.com/getsentry/relay/pull/1164))

## 21.12.0

**Features**:

- Extract measurement ratings, port from frontend. ([#1130](https://github.com/getsentry/relay/pull/1130))
- External Relays perform dynamic sampling and emit outcomes as client reports. This feature is now enabled _by default_. ([#1119](https://github.com/getsentry/relay/pull/1119))
- Metrics extraction config, custom tags. ([#1141](https://github.com/getsentry/relay/pull/1141))
- Update the user agent parser (uap-core Feb 2020 to Nov 2021). This allows Relay and Sentry to infer more recent browsers, operating systems, and devices in events containing a user agent header. ([#1143](https://github.com/getsentry/relay/pull/1143), [#1145](https://github.com/getsentry/relay/pull/1145))
- Improvements to Unity OS context parsing ([#1150](https://github.com/getsentry/relay/pull/1150))

**Bug Fixes**:

- Support Unreal Engine 5 crash reports. ([#1132](https://github.com/getsentry/relay/pull/1132))
- Perform same validation for aggregate sessions as for individual sessions. ([#1140](https://github.com/getsentry/relay/pull/1140))
- Add missing .NET 4.8 release value. ([#1142](https://github.com/getsentry/relay/pull/1142))
- Properly document which timestamps are accepted. ([#1152](https://github.com/getsentry/relay/pull/1152))

**Internal**:

- Add more statsd metrics for relay metric bucketing. ([#1124](https://github.com/getsentry/relay/pull/1124), [#1128](https://github.com/getsentry/relay/pull/1128))
- Add an internal option to capture minidumps for hard crashes. This has to be enabled via the `sentry._crash_db` config parameter. ([#1127](https://github.com/getsentry/relay/pull/1127))
- Fold processing vs non-processing into single actor. ([#1133](https://github.com/getsentry/relay/pull/1133))
- Aggregate outcomes for dynamic sampling, invalid project ID, and rate limits. ([#1134](https://github.com/getsentry/relay/pull/1134))
- Extract session metrics from aggregate sessions. ([#1140](https://github.com/getsentry/relay/pull/1140))
- Prefix names of extracted metrics by `sentry.sessions.` or `sentry.transactions.`. ([#1147](https://github.com/getsentry/relay/pull/1147))
- Extract transaction duration as metric. ([#1148](https://github.com/getsentry/relay/pull/1148))

## 21.11.0

**Features**:

- Add bucket width to bucket protocol. ([#1103](https://github.com/getsentry/relay/pull/1103))
- Support multiple kafka cluster configurations. ([#1101](https://github.com/getsentry/relay/pull/1101))
- Tag metrics by transaction name. ([#1126](https://github.com/getsentry/relay/pull/1126))

**Bug Fixes**:

- Avoid unbounded decompression of encoded requests. A particular request crafted to inflate to large amounts of memory, such as a zip bomb, could put Relay out of memory. ([#1117](https://github.com/getsentry/relay/pull/1117), [#1122](https://github.com/getsentry/relay/pull/1122), [#1123](https://github.com/getsentry/relay/pull/1123))
- Avoid unbounded decompression of UE4 crash reports. Some crash reports could inflate to large amounts of memory before being checked for size, which could put Relay out of memory. ([#1121](https://github.com/getsentry/relay/pull/1121))

**Internal**:

- Aggregate client reports before sending them onwards. ([#1118](https://github.com/getsentry/relay/pull/1118))

## 21.10.0

**Bug Fixes**:

- Correctly validate timestamps for outcomes and sessions. ([#1086](https://github.com/getsentry/relay/pull/1086))
- Run compression on a thread pool when sending to upstream. ([#1085](https://github.com/getsentry/relay/pull/1085))
- Report proper status codes and error messages when sending invalid JSON payloads to an endpoint with a `X-Sentry-Relay-Signature` header. ([#1090](https://github.com/getsentry/relay/pull/1090))
- Enforce attachment and event size limits on UE4 crash reports. ([#1099](https://github.com/getsentry/relay/pull/1099))

**Internal**:

- Add the exclusive time of the transaction's root span. ([#1083](https://github.com/getsentry/relay/pull/1083))
- Add session.status tag to extracted session.duration metric. ([#1087](https://github.com/getsentry/relay/pull/1087))
- Serve project configs for batched requests where one of the project keys cannot be parsed. ([#1093](https://github.com/getsentry/relay/pull/1093))

## 21.9.0

**Features**:

- Add sampling based on transaction name. ([#1058](https://github.com/getsentry/relay/pull/1058))
- Support running Relay without config directory. The most important configuration, including Relay mode and credentials, can now be provided through commandline arguments or environment variables alone. ([#1055](https://github.com/getsentry/relay/pull/1055))
- Protocol support for client reports. ([#1081](https://github.com/getsentry/relay/pull/1081))
- Extract session metrics in non processing relays. ([#1073](https://github.com/getsentry/relay/pull/1073))

**Bug Fixes**:

- Use correct commandline argument name for setting Relay port. ([#1059](https://github.com/getsentry/relay/pull/1059))
- Retrieve OS Context for Unity Events. ([#1072](https://github.com/getsentry/relay/pull/1072))

**Internal**:

- Add new metrics on Relay's performance in dealing with buckets of metric aggregates, as well as the amount of aggregated buckets. ([#1070](https://github.com/getsentry/relay/pull/1070))
- Add the exclusive time of a span. ([#1061](https://github.com/getsentry/relay/pull/1061))
- Remove redundant dynamic sampling processing on fast path. ([#1084](https://github.com/getsentry/relay/pull/1084))

## 21.8.0

- No documented changes.

## 21.7.0

- No documented changes.

## 21.6.3

- No documented changes.

## 21.6.2

**Bug Fixes**:

- Remove connection metrics reported under `connector.*`. They have been fully disabled since version `21.3.0`. ([#1021](https://github.com/getsentry/relay/pull/1021))
- Remove error logs for "failed to extract event" and "failed to store session". ([#1032](https://github.com/getsentry/relay/pull/1032))

**Internal**:

- Assign a random Kafka partition key for session aggregates and metrics to distribute messages evenly. ([#1022](https://github.com/getsentry/relay/pull/1022))
- All fields in breakdown config should be camelCase, and rename the breakdown key name in project options. ([#1020](https://github.com/getsentry/relay/pull/1020))

## 21.6.1

- No documented changes.

## 21.6.0

**Features**:

- Support self-contained envelopes without authentication headers or query parameters. ([#1000](https://github.com/getsentry/relay/pull/1000))
- Support statically configured relays. ([#991](https://github.com/getsentry/relay/pull/991))
- Support namespaced event payloads in multipart minidump submission for Electron Framework. The field has to follow the format `sentry___<namespace>`. ([#1012](https://github.com/getsentry/relay/pull/1012))

**Bug Fixes**:

- Explicitly declare reprocessing context. ([#1009](https://github.com/getsentry/relay/pull/1009))
- Validate the environment attribute in sessions, and drop sessions with invalid releases. ([#1018](https://github.com/getsentry/relay/pull/1018))

**Internal**:

- Gather metrics for corrupted Events with unprintable fields. ([#1008](https://github.com/getsentry/relay/pull/1008))
- Remove project actors. ([#1025](https://github.com/getsentry/relay/pull/1025))

## 21.5.1

**Bug Fixes**:

- Do not leak resources when projects or DSNs are idle. ([#1003](https://github.com/getsentry/relay/pull/1003))

## 21.5.0

**Features**:

- Support the `frame.stack_start` field for chained async stack traces in Cocoa SDK v7. ([#981](https://github.com/getsentry/relay/pull/981))
- Rename configuration fields `cache.event_buffer_size` to `cache.envelope_buffer_size` and `cache.event_expiry` to `cache.envelope_expiry`. The former names are still supported by Relay. ([#985](https://github.com/getsentry/relay/pull/985))
- Add a configuraton flag `relay.ready: always` to mark Relay ready in healthchecks immediately after starting without requiring to authenticate. ([#989](https://github.com/getsentry/relay/pull/989))

**Bug Fixes**:

- Fix roundtrip error when PII selector starts with number. ([#982](https://github.com/getsentry/relay/pull/982))
- Avoid overflow panic for large retry-after durations. ([#992](https://github.com/getsentry/relay/pull/992))

**Internal**:

- Update internal representation of distribution metrics. ([#979](https://github.com/getsentry/relay/pull/979))
- Extract metrics for transaction breakdowns and sessions when the feature is enabled for the organizaiton. ([#986](https://github.com/getsentry/relay/pull/986))
- Assign explicit values to DataCategory enum. ([#987](https://github.com/getsentry/relay/pull/987))

## 21.4.1

**Bug Fixes**:

- Allow the `event_id` attribute on breadcrumbs to link between Sentry events. ([#977](https://github.com/getsentry/relay/pull/977))

## 21.4.0

**Bug Fixes**:

- Parse the Crashpad information extension stream from Minidumps with annotation objects correctly. ([#973](https://github.com/getsentry/relay/pull/973))

**Internal**:

- Emit outcomes for rate limited attachments. ([#951](https://github.com/getsentry/relay/pull/951))
- Remove timestamp from metrics text protocol. ([#972](https://github.com/getsentry/relay/pull/972))
- Add max, min, sum, and count to gauge metrics. ([#974](https://github.com/getsentry/relay/pull/974))

## 21.3.1

**Bug Fixes**:

- Make request url scrubbable. ([#955](https://github.com/getsentry/relay/pull/955))
- Remove dependent items from envelope when dropping transaction item. ([#960](https://github.com/getsentry/relay/pull/960))

**Internal**:

- Emit the `quantity` field for outcomes of events. This field describes the total size in bytes for attachments or the event count for all other categories. A separate outcome is emitted for attachments in a rejected envelope, if any, in addition to the event outcome. ([#942](https://github.com/getsentry/relay/pull/942))
- Add experimental metrics ingestion without bucketing or pre-aggregation. ([#948](https://github.com/getsentry/relay/pull/948))
- Skip serializing some null values in frames interface. ([#944](https://github.com/getsentry/relay/pull/944))
- Add experimental metrics ingestion with bucketing and pre-aggregation. ([#948](https://github.com/getsentry/relay/pull/948), [#952](https://github.com/getsentry/relay/pull/952), [#958](https://github.com/getsentry/relay/pull/958), [#966](https://github.com/getsentry/relay/pull/966), [#969](https://github.com/getsentry/relay/pull/969))
- Change HTTP response for upstream timeouts from 502 to 504. ([#859](https://github.com/getsentry/relay/pull/859))
- Add rule id to outcomes coming from transaction sampling. ([#953](https://github.com/getsentry/relay/pull/953))
- Add support for breakdowns ingestion. ([#934](https://github.com/getsentry/relay/pull/934))
- Ensure empty strings are invalid measurement names. ([#968](https://github.com/getsentry/relay/pull/968))

## 21.3.0

**Features**:

- Relay now picks up HTTP proxies from environment variables. This is made possible by switching to a different HTTP client library.

**Bug Fixes**:

- Deny backslashes in release names. ([#904](https://github.com/getsentry/relay/pull/904))
- Fix a problem with Data Scrubbing source names (PII selectors) that caused `$frame.abs_path` to match, but not `$frame.abs_path || **` or `$frame.abs_path && **`. ([#932](https://github.com/getsentry/relay/pull/932))
- Make username pii-strippable. ([#935](https://github.com/getsentry/relay/pull/935))
- Respond with `400 Bad Request` and an error message `"empty envelope"` instead of `429` when envelopes without items are sent to the envelope endpoint. ([#937](https://github.com/getsentry/relay/pull/937))
- Allow generic Slackbot ([#947](https://github.com/getsentry/relay/pull/947))

**Internal**:

- Emit the `category` field for outcomes of events. This field disambiguates error events, security events and transactions. As a side-effect, Relay no longer emits outcomes for broken JSON payloads or network errors. ([#931](https://github.com/getsentry/relay/pull/931))
- Add inbound filters functionality to dynamic sampling rules. ([#920](https://github.com/getsentry/relay/pull/920))
- The undocumented `http._client` option has been removed. ([#938](https://github.com/getsentry/relay/pull/938))
- Log old events and sessions in the `requests.timestamp_delay` metric. ([#933](https://github.com/getsentry/relay/pull/933))
- Add rule id to outcomes coming from event sampling. ([#943](https://github.com/getsentry/relay/pull/943))
- Fix a bug in rate limiting that leads to accepting all events in the last second of a rate limiting window, regardless of whether the rate limit applies. ([#946](https://github.com/getsentry/relay/pull/946))

## 21.2.0

**Features**:

- By adding `.no-cache` to the DSN key, Relay refreshes project configuration caches immediately. This allows to apply changed settings instantly, such as updates to data scrubbing or inbound filter rules. ([#911](https://github.com/getsentry/relay/pull/911))
- Add NSError to mechanism. ([#925](https://github.com/getsentry/relay/pull/925))
- Add snapshot to the stack trace interface. ([#927](https://github.com/getsentry/relay/pull/927))

**Bug Fixes**:

- Log on INFO level when recovering from network outages. ([#918](https://github.com/getsentry/relay/pull/918))
- Fix a panic in processing minidumps with invalid location descriptors. ([#919](https://github.com/getsentry/relay/pull/919))

**Internal**:

- Improve dynamic sampling rule configuration. ([#907](https://github.com/getsentry/relay/pull/907))
- Compatibility mode for pre-aggregated sessions was removed. The feature is now enabled by default in full fidelity. ([#913](https://github.com/getsentry/relay/pull/913))

## 21.1.0

**Features**:

- Support dynamic sampling for error events. ([#883](https://github.com/getsentry/relay/pull/883))

**Bug Fixes**:

- Make all fields but event-id optional to fix regressions in user feedback ingestion. ([#886](https://github.com/getsentry/relay/pull/886))
- Remove `kafka-ssl` feature because it breaks development workflow on macOS. ([#889](https://github.com/getsentry/relay/pull/889))
- Accept envelopes where their last item is empty and trailing newlines are omitted. This also fixes a panic in some cases. ([#894](https://github.com/getsentry/relay/pull/894))

**Internal**:

- Extract crashpad annotations into contexts. ([#892](https://github.com/getsentry/relay/pull/892))
- Normalize user reports during ingestion and create empty fields. ([#903](https://github.com/getsentry/relay/pull/903))
- Ingest and normalize sample rates from envelope item headers. ([#910](https://github.com/getsentry/relay/pull/910))

## 20.12.1

- No documented changes.

## 20.12.0

**Features**:

- Add `kafka-ssl` compilation feature that builds Kafka linked against OpenSSL. This feature is enabled in Docker containers only. This is only relevant for Relays running as part of on-premise Sentry. ([#881](https://github.com/getsentry/relay/pull/881))
- Relay is now able to ingest pre-aggregated sessions, which will make it possible to efficiently handle applications that produce thousands of sessions per second. ([#815](https://github.com/getsentry/relay/pull/815))
- Add protocol support for WASM. ([#852](https://github.com/getsentry/relay/pull/852))
- Add dynamic sampling for transactions. ([#835](https://github.com/getsentry/relay/pull/835))
- Send network outage metric on healthcheck endpoint hit. ([#856](https://github.com/getsentry/relay/pull/856))

**Bug Fixes**:

- Fix a long-standing bug where log messages were not addressible as `$string`. ([#882](https://github.com/getsentry/relay/pull/882))
- Allow params in content-type for security requests to support content types like `"application/expect-ct-report+json; charset=utf-8"`. ([#844](https://github.com/getsentry/relay/pull/844))
- Fix a panic in CSP filters. ([#848](https://github.com/getsentry/relay/pull/848))
- Do not drop sessions due to an invalid age constraint set to `0`. ([#855](https://github.com/getsentry/relay/pull/855))
- Do not emit outcomes after forwarding envelopes to the upstream, even if that envelope is rate limited, rejected, or dropped. Since the upstream logs an outcome, it would be a duplicate. ([#857](https://github.com/getsentry/relay/pull/857))
- Fix status code for security report. ([#864](https://github.com/getsentry/relay/pull/864))
- Add missing fields for Expect-CT reports. ([#865](https://github.com/getsentry/relay/pull/865))
- Support more directives in CSP reports, such as `block-all-mixed-content` and `require-trusted-types-for`. ([#876](https://github.com/getsentry/relay/pull/876))

**Internal**:

- Add _experimental_ support for picking up HTTP proxies from the regular environment variables. This feature needs to be enabled by setting `http: client: "reqwest"` in your `config.yml`. ([#839](https://github.com/getsentry/relay/pull/839))
- Refactor transparent request forwarding for unknown endpoints. Requests are now entirely buffered in memory and occupy the same queues and actors as other requests. This should not cause issues but may change behavior under load. ([#839](https://github.com/getsentry/relay/pull/839))
- Add reason codes to the `X-Sentry-Rate-Limits` header in store responses. This allows external Relays to emit outcomes with the proper reason codes. ([#850](https://github.com/getsentry/relay/pull/850))
- Emit metrics for outcomes in external relays. ([#851](https://github.com/getsentry/relay/pull/851))
- Make `$error.value` `pii=true`. ([#837](https://github.com/getsentry/relay/pull/837))
- Send `key_id` in partial project config. ([#854](https://github.com/getsentry/relay/pull/854))
- Add stack traces to Sentry error reports. ([#872](https://github.com/getsentry/relay/pull/872))

## 20.11.1

- No documented changes.

## 20.11.0

**Features**:

- Rename upstream retries histogram metric and add upstream requests duration metric. ([#816](https://github.com/getsentry/relay/pull/816))
- Add options for metrics buffering (`metrics.buffering`) and sampling (`metrics.sample_rate`). ([#821](https://github.com/getsentry/relay/pull/821))

**Bug Fixes**:

- Accept sessions with IP address set to `{{auto}}`. This was previously rejected and silently dropped. ([#827](https://github.com/getsentry/relay/pull/827))
- Fix an issue where every retry-after response would be too large by one minute. ([#829](https://github.com/getsentry/relay/pull/829))

**Internal**:

- Always apply cache debouncing for project states. This reduces pressure on the Redis and file system cache. ([#819](https://github.com/getsentry/relay/pull/819))
- Internal refactoring such that validating of characters in tags no longer uses regexes internally. ([#814](https://github.com/getsentry/relay/pull/814))
- Discard invalid user feedback sent as part of envelope. ([#823](https://github.com/getsentry/relay/pull/823))
- Emit event errors and normalization errors for unknown breadcrumb keys. ([#824](https://github.com/getsentry/relay/pull/824))
- Normalize `breadcrumb.ty` into `breadcrumb.type` for broken Python SDK versions. ([#824](https://github.com/getsentry/relay/pull/824))
- Add the client SDK interface for unreal crashes and set the name to `unreal.crashreporter`. ([#828](https://github.com/getsentry/relay/pull/828))
- Fine-tune the selectors for minidump PII scrubbing. ([#818](https://github.com/getsentry/relay/pull/818), [#830](https://github.com/getsentry/relay/pull/830))

## 20.10.1

**Internal**:

- Emit more useful normalization meta data for invalid tags. ([#808](https://github.com/getsentry/relay/pull/808))

## 20.10.0

**Features**:

- Add support for measurement ingestion. ([#724](https://github.com/getsentry/relay/pull/724), [#785](https://github.com/getsentry/relay/pull/785))
- Add support for scrubbing UTF-16 data in attachments ([#742](https://github.com/getsentry/relay/pull/742), [#784](https://github.com/getsentry/relay/pull/784), [#787](https://github.com/getsentry/relay/pull/787))
- Add upstream request metric. ([#793](https://github.com/getsentry/relay/pull/793))
- The padding character in attachment scrubbing has been changed to match the masking character, there is no usability benefit from them being different. ([#810](https://github.com/getsentry/relay/pull/810))

**Bug Fixes**:

- Fix issue where `$span` would not be recognized in Advanced Data Scrubbing. ([#781](https://github.com/getsentry/relay/pull/781))
- Accept big-endian minidumps. ([#789](https://github.com/getsentry/relay/pull/789))
- Detect network outages and retry sending events instead of dropping them. ([#788](https://github.com/getsentry/relay/pull/788))

**Internal**:

- Project states are now cached separately per DSN public key instead of per project ID. This means that there will be multiple separate cache entries for projects with more than one DSN. ([#778](https://github.com/getsentry/relay/pull/778))
- Relay no longer uses the Sentry endpoint to resolve project IDs by public key. Ingestion for the legacy store endpoint has been refactored to rely on key-based caches only. As a result, the legacy endpoint is supported only on managed Relays. ([#800](https://github.com/getsentry/relay/pull/800))
- Fix rate limit outcomes, now emitted only for error events but not transactions. ([#806](https://github.com/getsentry/relay/pull/806), [#809](https://github.com/getsentry/relay/pull/809))

## 20.9.0

**Features**:

- Add support for attaching Sentry event payloads in Unreal crash reports by adding `__sentry` game data entries. ([#715](https://github.com/getsentry/relay/pull/715))
- Support chunked form data keys for event payloads on the Minidump endpoint. Since crashpad has a limit for the length of custom attributes, the sentry event payload can be split up into `sentry__1`, `sentry__2`, etc. ([#721](https://github.com/getsentry/relay/pull/721))
- Periodically re-authenticate with the upstream server. Previously, there was only one initial authentication. ([#731](https://github.com/getsentry/relay/pull/731))
- The module attribute on stack frames (`$frame.module`) and the (usually server side generated) attribute `culprit` can now be scrubbed with advanced data scrubbing. ([#744](https://github.com/getsentry/relay/pull/744))
- Compress outgoing store requests for events and envelopes including attachements using `gzip` content encoding. ([#745](https://github.com/getsentry/relay/pull/745))
- Relay now buffers all requests until it has authenticated with the upstream. ([#747](//github.com/getsentry/relay/pull/747))
- Add a configuration option to change content encoding of upstream store requests. The default is `gzip`, and other options are `identity`, `deflate`, or `br`. ([#771](https://github.com/getsentry/relay/pull/771))

**Bug Fixes**:

- Send requests to the `/envelope/` endpoint instead of the older `/store/` endpoint. This particularly fixes spurious `413 Payload Too Large` errors returned when using Relay with Sentry SaaS. ([#746](https://github.com/getsentry/relay/pull/746))

**Internal**:

- Remove a temporary flag from attachment kafka messages indicating rate limited crash reports to Sentry. This is now enabled by default. ([#718](https://github.com/getsentry/relay/pull/718))
- Performance improvement of http requests to upstream, high priority messages are sent first. ([#678](https://github.com/getsentry/relay/pull/678))
- Experimental data scrubbing on minidumps([#682](https://github.com/getsentry/relay/pull/682))
- Move `generate-schema` from the Relay CLI into a standalone tool. ([#739](//github.com/getsentry/relay/pull/739))
- Move `process-event` from the Relay CLI into a standalone tool. ([#740](//github.com/getsentry/relay/pull/740))
- Add the client SDK to session kafka payloads. ([#751](https://github.com/getsentry/relay/pull/751))
- Add a standalone tool to document metrics in JSON or YAML. ([#752](https://github.com/getsentry/relay/pull/752))
- Emit `processing.event.produced` for user report and session Kafka messages. ([#757](https://github.com/getsentry/relay/pull/757))
- Improve performance of event processing by avoiding regex clone. ([#767](https://github.com/getsentry/relay/pull/767))
- Assign a default name for unnamed attachments, which prevented attachments from being stored in Sentry. ([#769](https://github.com/getsentry/relay/pull/769))
- Add Relay version version to challenge response. ([#758](https://github.com/getsentry/relay/pull/758))

## 20.8.0

**Features**:

- Add the `http.connection_timeout` configuration option to adjust the connection and SSL handshake timeout. The default connect timeout is now increased from 1s to 3s. ([#688](https://github.com/getsentry/relay/pull/688))
- Supply Relay's version during authentication and check if this Relay is still supported. An error message prompting to upgrade Relay will be supplied if Relay is unsupported. ([#697](https://github.com/getsentry/relay/pull/697))

**Bug Fixes**:

- Reuse connections for upstream event submission requests when the server supports connection keepalive. Relay did not consume the response body of all requests, which caused it to reopen a new connection for every event. ([#680](https://github.com/getsentry/relay/pull/680), [#695](https://github.com/getsentry/relay/pull/695))
- Fix hashing of user IP addresses in data scrubbing. Previously, this could create invalid IP addresses which were later rejected by Sentry. Now, the hashed IP address is moved to the `id` field. ([#692](https://github.com/getsentry/relay/pull/692))
- Do not retry authentication with the upstream when a client error is reported (status code 4XX). ([#696](https://github.com/getsentry/relay/pull/696))

**Internal**:

- Extract the event `timestamp` from Minidump files during event normalization. ([#662](https://github.com/getsentry/relay/pull/662))
- Retain the full span description in transaction events instead of trimming it. ([#674](https://github.com/getsentry/relay/pull/674))
- Report all Kafka producer errors to Sentry. Previously, only immediate errors were reported but not those during asynchronous flushing of messages. ([#677](https://github.com/getsentry/relay/pull/677))
- Add "HubSpot Crawler" to the list of web crawlers for inbound filters. ([#693](https://github.com/getsentry/relay/pull/693))
- Improved typing for span data of transaction events, no breaking changes. ([#713](https://github.com/getsentry/relay/pull/713))
- **Breaking change:** In PII configs, all options on hash and mask redactions (replacement characters, ignored characters, hash algorithm/key) are removed. If they still exist in the configuration, they are ignored. ([#760](https://github.com/getsentry/relay/pull/760))

## 20.7.2

**Features**:

- Report metrics for connections to the upstream. These metrics are reported under `connector.*` and include information on connection reuse, timeouts and errors. ([#669](https://github.com/getsentry/relay/pull/669))
- Increased the maximum size of attachments from _50MiB_ to _100MiB_. Most notably, this allows to upload larger minidumps. ([#671](https://github.com/getsentry/relay/pull/671))

**Internal**:

- Always create a spans array for transactions in normalization. This allows Sentry to render the spans UI even if the transaction is empty. ([#667](https://github.com/getsentry/relay/pull/667))

## 20.7.1

- No documented changes.

## 20.7.0

**Features**:

- Sessions and attachments can be rate limited now. These rate limits apply separately from error events, which means that you can continue to send Release Health sessions while you're out of quota with errors. ([#636](https://github.com/getsentry/relay/pull/636))

**Bug Fixes**:

- Outcomes from downstream relays were not forwarded upstream. ([#632](https://github.com/getsentry/relay/pull/632))
- Apply clock drift correction to Release Health sessions and validate timestamps. ([#633](https://github.com/getsentry/relay/pull/633))
- Apply clock drift correction for timestamps that are too far in the past or future. This fixes a bug where broken transaction timestamps would lead to negative durations. ([#634](https://github.com/getsentry/relay/pull/634), [#654](https://github.com/getsentry/relay/pull/654))
- Respond with status code `200 OK` to rate limited minidump and UE4 requests. Third party clients otherwise retry those requests, leading to even more load. ([#646](https://github.com/getsentry/relay/pull/646), [#647](https://github.com/getsentry/relay/pull/647))
- Ingested unreal crash reports no longer have a `misc_primary_cpu_brand` key with GPU information set in the Unreal context. ([#650](https://github.com/getsentry/relay/pull/650))
- Fix ingestion of forwarded outcomes in processing Relays. Previously, `emit_outcomes` had to be set explicitly to enable this. ([#653](https://github.com/getsentry/relay/pull/653))

**Internal**:

- Restructure the envelope and event ingestion paths into a pipeline and apply rate limits to all envelopes. ([#635](https://github.com/getsentry/relay/pull/635), [#636](https://github.com/getsentry/relay/pull/636))
- Pass the combined size of all attachments in an envelope to the Redis rate limiter as quantity to enforce attachment quotas. ([#639](https://github.com/getsentry/relay/pull/639))
- Emit flags for rate limited processing attachments and add a `size` field. ([#640](https://github.com/getsentry/relay/pull/640), [#644](https://github.com/getsentry/relay/pull/644))

## 20.6.0

We have switched to [CalVer](https://calver.org/)! Relay's version is always in line with the latest version of [Sentry](https://github.com/getsentry/sentry).

**Features**:

- Proxy and managed Relays now apply clock drift correction based on the `sent_at` header emitted by SDKs. ([#581](https://github.com/getsentry/relay/pull/581))
- Apply cached rate limits to attachments and sessions in the fast-path when parsing incoming requests. ([#618](https://github.com/getsentry/relay/pull/618))
- New config options `metrics.default_tags` and `metrics.hostname_tag`. ([#625](https://github.com/getsentry/relay/pull/625))

**Bug Fixes**:

- Clock drift correction no longer considers the transaction timestamp as baseline for SDKs using Envelopes. Instead, only the dedicated `sent_at` Envelope header is used. ([#580](https://github.com/getsentry/relay/pull/580))
- The `http.timeout` setting is now applied to all requests, including event submission. Previously, events were exempt. ([#588](https://github.com/getsentry/relay/pull/588))
- All endpoint metrics now report their proper `route` tag. This applies to `requests`, `requests.duration`, and `responses.status_codes`. Previously, some some endpoints reported an empty route. ([#595](https://github.com/getsentry/relay/pull/595))
- Properly refresh cached project states based on the configured intervals. Previously, Relay may have gone into an endless refresh cycle if the system clock not accurate, or the state had not been updated in the upstream. ([#596](https://github.com/getsentry/relay/pull/596))
- Respond with `403 Forbidden` when multiple authentication payloads are sent by the SDK. Previously, Relay would authenticate using one of the payloads and silently ignore the rest. ([#602](https://github.com/getsentry/relay/pull/602))
- Improve metrics documentation. ([#614](https://github.com/getsentry/relay/pull/614))
- Do not scrub event processing errors by default. ([#619](https://github.com/getsentry/relay/pull/619))

**Internal**:

- Add source (who emitted the outcome) to Outcome payload. ([#604](https://github.com/getsentry/relay/pull/604))
- Ignore non-Rust folders for faster rebuilding and testing. ([#578](https://github.com/getsentry/relay/pull/578))
- Invalid session payloads are now logged for SDK debugging. ([#584](https://github.com/getsentry/relay/pull/584), [#591](https://github.com/getsentry/relay/pull/591))
- Add support for Outcomes generation in external Relays. ([#592](https://github.com/getsentry/relay/pull/592))
- Remove unused `rev` from project state. ([#586](https://github.com/getsentry/relay/pull/586))
- Add an outcome endpoint for trusted Relays. ([#589](https://github.com/getsentry/relay/pull/589))
- Emit outcomes for event payloads submitted in attachment files. ([#609](https://github.com/getsentry/relay/pull/609))
- Split envelopes that contain sessions and other items and ingest them independently. ([#610](https://github.com/getsentry/relay/pull/610))
- Removed support for legacy per-key quotas. ([#616](https://github.com/getsentry/relay/pull/615))
- Security events (CSP, Expect-CT, Expect-Staple, and HPKP) are now placed into a dedicated `security` item in envelopes, rather than the generic event item. This allows for quick detection of the event type for rate limiting. ([#617](https://github.com/getsentry/relay/pull/617))

## 0.5.9

- Relay has a logo now!
- New explicit `envelope/` endpoint. Envelopes no longer need to be sent with the right `content-type` header (to cater to browser JS).
- Introduce an Envelope item type for transactions.
- Support environment variables and CLI arguments instead of command line parameters.
- Return status `415` on wrong content types.
- Normalize double-slashes in request URLs more aggressively.
- Add an option to generate credentials on stdout.

**Internal**:

- Serve project configs to downstream Relays with proper permission checking.
- PII: Make and/or selectors specific.
- Add a browser filter for IE 11.
- Changes to release parsing.
- PII: Expose event values as part of generated selector suggestions.

## 0.5.8

**Internal**:

- Fix a bug where exception values and the device name were not PII-strippable.

## 0.5.7

- Docker images are now also pushed to Docker Hub.
- New helper function to generate PII selectors from event data.

**Internal**:

- Release is now a required attribute for session data.
- `unknown` can now be used in place of `unknown_error` for span statuses. A future release will change the canonical format from `unknown_error` to `unknown`.

## 0.5.6

- Fix a bug where Relay would stop processing events if Sentry is down for only a short time.
- Improvements to architecture documentation.
- Initial support for rate limiting by event type ("scoped quotas")
- Fix a bug where `key_id` was omitted from outcomes created by Relay.
- Fix a bug where it was not permitted to send content-encoding as part of a CORS request to store.

**Internal**:

- PII processing: Aliases for value types (`$error` instead of `$exception` to be in sync with Discover column naming) and adding a default for replace-redactions.
- It is now valid to send transactions and spans without `op` set, in which case a default value will be inserted.

## 0.5.5

- Suppress verbose DNS lookup logs.

**Internal**:

- Small performance improvements in datascrubbing config converter.
- New, C-style selector syntax (old one still works)

## 0.5.4

**Internal**:

- Add event contexts to `pii=maybe`.
- Fix parsing of msgpack breadcrumbs in Rust store.
- Envelopes sent to Rust store can omit the DSN in headers.
- Ability to quote/escape special characters in selectors in PII configs.

## 0.5.3

- Properly strip the linux binary to reduce its size
- Allow base64 encoded JSON event payloads ([#466](https://github.com/getsentry/relay/pull/466))
- Fix multipart requests without trailing newline ([#465](https://github.com/getsentry/relay/pull/465))
- Support for ingesting session updates ([#449](https://github.com/getsentry/relay/pull/449))

**Internal**:

- Validate release names during event ingestion ([#479](https://github.com/getsentry/relay/pull/479))
- Add browser extension filter ([#470](https://github.com/getsentry/relay/pull/470))
- Add `pii=maybe`, a new kind of event schema field that can only be scrubbed if explicitly addressed.
- Add way to scrub filepaths in a way that does not break processing.

## 0.5.2

- Fix trivial Redis-related crash when running in non-processing mode.
- Limit the maximum retry-after of a rate limit. This is necessary because of the "Delete and ignore future events" feature in Sentry.
- Project caches are now evicted after `project_grace_period` has passed. If you have that parameter set to a high number you may see increased memory consumption.

**Internal**:

- Misc bugfixes in PII processor. Those bugs do not affect the legacy data scrubber exposed in Python.
- Polishing documentation around PII configuration format.
- Signal codes in mach mechanism are no longer required.

## 0.5.1

- Ability to fetch project configuration from Redis as additional caching layer.
- Fix a few bugs in release filters.
- Fix a few bugs in minidumps endpoint with processing enabled.

**Internal**:

- Fix a bug in the PII processor that would always remove the entire string on `pattern` rules.
- Ability to correct some clock drift and wrong system time in transaction events.

## 0.5.0

- The binary has been renamed to `relay`.
- Updated documentation for metrics.

**Internal**:

- The package is now called `sentry-relay`.
- Renamed all `Semaphore*` types to `Relay*`.
- Fixed memory leaks in processing functions.

## 0.4.65

- Implement the Minidump endpoint.
- Implement the Attachment endpoint.
- Implement the legacy Store endpoint.
- Support a plain `Authorization` header in addition to `X-Sentry-Auth`.
- Simplify the shutdown logic. Relay now always takes a fixed configurable time to shut down.
- Fix healthchecks in _Static_ mode.
- Fix internal handling of event attachments.
- Fix partial reads of request bodies resulting in a broken connection.
- Fix a crash when parsing User-Agent headers.
- Fix handling of events sent with `sentry_version=2.0` (Clojure SDK).
- Use _mmap_ to load the GeoIP database to improve the memory footprint.
- Revert back to the system memory allocator.

**Internal**:

- Preserve microsecond precision in all time stamps.
- Record event ids in all outcomes.
- Updates to event processing metrics.
- Add span status mapping from open telemetry.

## 0.4.64

- Switched to `jemalloc` as global allocator.
- Introduce separate outcome reason for invalid events.
- Always consume request bodies to the end.
- Implemented minidump ingestion.
- Increas precisions of timestamps in protocol.

## 0.4.63

- Refactor healthchecks into two: Liveness and readiness (see code comments for explanation for now).
- Allow multiple trailing slashes on store endpoint, e.g. `/api/42/store///`.
- Internal refactor to prepare for envelopes format.

**Internal**:

- Fix a bug where glob-matching in filters did not behave correctly when the to-be-matched string contained newlines.
- Add `moz-extension:` as scheme for browser extensions (filtering out Firefox addons).
- Raise a dedicated Python exception type for invalid transaction events. Also do not report that error to Sentry from Relay.

## 0.4.62

- Various performance improvements.

## 0.4.61

**Internal**:

- Add `thread.errored` attribute ([#306](https://github.com/getsentry/relay/pull/306)).

## 0.4.60

- License is now BSL instead of MIT ([#301](https://github.com/getsentry/relay/pull/301)).
- Improve internal metrics and logging ([#296](https://github.com/getsentry/relay/pull/296), [#297](https://github.com/getsentry/relay/pull/297), [#298](https://github.com/getsentry/relay/pull/298)).
- Fix unbounded requests to Sentry for project configs ([#295](https://github.com/getsentry/relay/pull/295), [#300](https://github.com/getsentry/relay/pull/300)).
- Fix rejected responses from Sentry due to size limit ([#303](https://github.com/getsentry/relay/pull/303)).
- Expose more options for configuring request concurrency limits ([#311](https://github.com/getsentry/relay/pull/311)).

**Internal**:

- Transaction events with negative duration are now rejected ([#291](https://github.com/getsentry/relay/pull/291)).
- Fix a panic when normalizing certain dates.

## 0.4.59

**Internal**:

- Fix: Normalize legacy stacktrace attributes ([#292](https://github.com/getsentry/relay/pull/292))
- Fix: Validate platform attributes in Relay ([#294](https://github.com/getsentry/relay/pull/294))
- Flip the flag that indicates Relay processing ([#293](https://github.com/getsentry/relay/pull/293))

## 0.4.58

- Evict project caches after some time ([#287](https://github.com/getsentry/relay/pull/287))
- Selectively log internal errors to stderr ([#285](https://github.com/getsentry/relay/pull/285))
- Add an error boundary to parsing project states ([#281](https://github.com/getsentry/relay/pull/281))

**Internal**:

- Add event size metrics ([#286](https://github.com/getsentry/relay/pull/286))
- Normalize before datascrubbing ([#290](https://github.com/getsentry/relay/pull/290))
- Add a config value for thread counts ([#283](https://github.com/getsentry/relay/pull/283))
- Refactor outcomes for parity with Sentry ([#282](https://github.com/getsentry/relay/pull/282))
- Add flag that relay processed an event ([#279](https://github.com/getsentry/relay/pull/279))

## 0.4.57

**Internal**:

- Stricter validation of transaction events.

## 0.4.56

**Internal**:

- Fix a panic in trimming.

## 0.4.55

**Internal**:

- Fix more bugs in datascrubbing converter.

## 0.4.54

**Internal**:

- Fix more bugs in datascrubbing converter.

## 0.4.53

**Internal**:

- Fix more bugs in datascrubbing converter.

## 0.4.52

**Internal**:

- Fix more bugs in datascrubbing converter.

## 0.4.51

**Internal**:

- Fix a few bugs in datascrubbing converter.
- Accept trailing slashes.

**Normalization**:

- Fix a panic on overflowing timestamps.

## 0.4.50

**Internal**:

- Fix bug where IP scrubbers were applied even when not enabled.

## 0.4.49

- Internal changes.

## 0.4.48

**Internal**:

- Fix various bugs in the datascrubber and PII processing code to get closer to behavior of the Python implementation.

## 0.4.47

**Internal**:

- Various work on re-implementing Sentry's `/api/X/store` endpoint in Relay. Relay can now apply rate limits based on Redis and emit the correct outcomes.

## 0.4.46

**Internal**:

- Resolved a regression in IP address normalization. The new behavior is closer to a line-by-line port of the old Python code.

## 0.4.45

**Normalization**:

- Resolved an issue where GEO IP data was not always infered.

## 0.4.44

**Normalization**:

- Only take the user IP address from the store request's IP for certain platforms. This restores the behavior of the old Python code.

## 0.4.43

**Normalization**:

- Bump size of breadcrumbs.
- Workaround for an issue where we would not parse OS information from User Agent when SDK had already sent OS information.
- Further work on Sentry-internal event ingestion.

## 0.4.42

**Normalization**:

- Fix normalization of version strings from user agents.

## 0.4.41

- Support extended project configuration.

**Internal**:

- Implement event filtering rules.
- Add basic support for Sentry-internal event ingestion.
- Parse and normalize user agent strings.

## 0.4.40

**Internal**:

- Restrict ranges of timestamps to prevent overflows in Python code and UI.

## 0.4.39

**Internal**:

- Fix a bug where stacktrace trimming was not applied during renormalization.

## 0.4.38

**Internal**:

- Added typed spans to Event.

## 0.4.37

**Internal**:

- Added `orig_in_app` to frame data.

## 0.4.36

**Internal**:

- Add new .NET versions for context normalization.

## 0.4.35

**Internal**:

- Fix bug where thread's stacktraces were not normalized.
- Fix bug where a string at max depth of a databag was stringified again.

## 0.4.34

**Internal**:

- Added `data` attribute to frames.
- Added a way to override other trimming behavior in Python normalizer binding.

## 0.4.33

**Internal**:

- Plugin-provided context types should now work properly again.

## 0.4.32

**Internal**:

- Removed `function_name` field from frame and added `raw_function`.

## 0.4.31

**Internal**:

- Add trace context type.

## 0.4.30

**Internal**:

- Make exception messages/values larger to allow for foreign stacktrace data to be attached.

## 0.4.29

**Internal**:

- Added `function_name` field to frame.

## 0.4.28

**Internal**:

- Add missing context type for sessionstack.

## 0.4.27

**Internal**:

- Increase frame vars size again! Byte size was fine, but max depth was way too small.

## 0.4.26

**Internal**:

- Reduce frame vars size.

## 0.4.25

**Internal**:

- Add missing trimming to frame vars.

## 0.4.24

**Internal**:

- Reject non-http/https `help_urls` in exception mechanisms.

## 0.4.23

**Internal**:

- Add basic truncation to event meta to prevent payload size from spiralling out of control.

## 0.4.22

**Internal**:

- Added grouping enhancements to protocol.

## 0.4.21

**Internal**:

- Updated debug image interface with more attributes.

## 0.4.20

**Internal**:

- Added support for `lang` frame and stacktrace attribute.

## 0.4.19

**Internal**:

- Slight changes to allow replacing more normalization code in Sentry with Rust.

## 0.4.18

**Internal**:

- Allow much larger payloads in the extra attribute.

## 0.4.17

**Internal**:

- Added support for protocol changes related to upcoming sentry SDK features. In particular the `none` event type was added.

## 0.4.16

For users of relay, nothing changed at all. This is a release to test embedding some Rust code in Sentry itself.

## 0.4.15

For users of relay, nothing changed at all. This is a release to test embedding some Rust code in Sentry itself.

## 0.4.14

For users of relay, nothing changed at all. This is a release to test embedding some Rust code in Sentry itself.

## 0.4.13

For users of relay, nothing changed at all. This is a release to test embedding some Rust code in Sentry itself.

## 0.4.12

For users of relay, nothing changed at all. This is a release to test embedding some Rust code in Sentry itself.

## 0.4.11

For users of relay, nothing changed at all. This is a release to test embedding some Rust code in Sentry itself.

## 0.4.10

For users of relay, nothing changed at all. This is a release to test embedding some Rust code in Sentry itself.

## 0.4.9

For users of relay, nothing changed at all. This is a release to test embedding some Rust code in Sentry itself.

## 0.4.8

For users of relay, nothing changed at all. This is a release to test embedding some Rust code in Sentry itself.

## 0.4.7

For users of relay, nothing changed at all. This is a release to test embedding some Rust code in Sentry itself.

## 0.4.6

For users of relay, nothing changed at all. This is a release to test embedding some Rust code in Sentry itself.

## 0.4.5

For users of relay, nothing changed at all. This is a release to test embedding some Rust code in Sentry itself.

## 0.4.4

For users of relay, nothing changed at all. This is a release to test embedding some Rust code in Sentry itself.

## 0.4.3

For users of relay, nothing changed at all. This is a release to test embedding some Rust code in Sentry itself.

## 0.4.2

For users of relay, nothing changed at all. This is a release to test embedding some Rust code in Sentry itself.

## 0.4.1

For users of relay, nothing changed at all. This is a release to test embedding some Rust code in Sentry itself.

## 0.4.0

Introducing new Relay modes:

- `proxy`: A proxy for all requests and events.
- `static`: Static configuration for known projects in the file system.
- `managed`: Fetch configurations dynamically from Sentry and update them.

The default Relay mode is `managed`. Users upgrading from previous versions will automatically activate the `managed` mode. To change this setting, add `relay.mode` to `config.yml` or run `semaphore config init` from the command line.

**Breaking Change**: If Relay was used without credentials, the mode needs to be set to `proxy`. The default `managed` mode requires credentials.

For more information on Relay modes, see the [documentation page](https://docs.sentry.io/data-management/relay/options/).

### Configuration Changes

- Added `cache.event_buffer_size` to control the maximum number of events that are buffered in case of network issues or high rates of incoming events.
- Added `limits.max_concurrent_requests` to limit the number of connections that this Relay will use to communicate with the upstream.
- Internal error reporting is now disabled by default. To opt in, set `sentry.enabled`.

### Bugfixes

- Fix a bug that caused events to get unconditionally dropped after five seconds, regardless of the `cache.event_expiry` configuration.
- Fix a memory leak in Relay's internal error reporting.

## 0.3.0

- Changed PII stripping rule format to permit path selectors when applying rules. This means that now `$string` refers to strings for instance and `user.id` refers to the `id` field in the `user` attribute of the event. Temporarily support for old rules is retained.

## 0.2.7

- store: Minor fixes to be closer to Python. Ability to disable trimming of objects, arrays and strings.

## 0.2.6

- Fix bug where PII stripping would remove containers without leaving any metadata about the retraction.
- Fix bug where old `redactPair` rules would stop working.

## 0.2.5

- Rewrite of PII stripping logic. This brings potentially breaking changes to the semantics of PII configs. Most importantly field types such as `"freeform"` and `"databag"` are gone, right now there is only `"container"` and `"text"`. All old field types should have become an alias for `"text"`, but take extra care in ensuring your PII rules still work.

- store: Minor fixes to be closer to Python.

## 0.2.4

For users of relay, nothing changed at all. This is a release to test embedding some Rust code in Sentry itself.

- store: Remove stray print statement.

## 0.2.3

For users of relay, nothing changed at all. This is a release to test embedding some Rust code in Sentry itself.

- store: Fix main performance issues.

## 0.2.2

For users of relay, nothing changed at all. This is a release to test embedding some Rust code in Sentry itself.

- store: Fix segfault when trying to process contexts.
- store: Fix trimming state "leaking" between interfaces, leading to excessive trimming.
- store: Don't serialize empty arrays and objects (with a few exceptions).

## 0.2.1

For users of relay, nothing changed at all. This is a release to test embedding some Rust code in Sentry itself.

- `libsemaphore`: Expose CABI for normalizing event data.

## 0.2.0

Our first major iteration on Relay has landed!

- User documentation is now hosted at <https://docs.sentry.io/relay/>.
- SSL support is now included by default. Just configure a [TLS identity](https://docs.sentry.io/relay/options/#relaytls_identity_path) and you're set.
- Updated event processing: Events from older SDKs are now supported. Also, we've fixed some bugs along the line.
- Introduced full support for PII stripping. See [PII Configuration](https://docs.sentry.io/relay/pii-config/) for instructions.
- Configure with static project settings. Relay will skip querying project states from Sentry and use your provided values instead. See [Project Configuration](https://docs.sentry.io/relay/project-config/) for a full guide.
- Relay now also acts as a proxy for certain API requests. This allows it to receive CSP reports and Minidump crash reports, among others. It also sets `X-Forwarded-For` and includes a Relay signature header.

Besides that, there are many technical changes, including:

- Major rewrite of the internals. Relay no longer requires a special endpoint for sending events to upstream Sentry and processes events individually with less delay than before.
- The executable will exit with a non-zero exit code on startup errors. This makes it easier to catch configuration errors.
- Removed `libsodium` as a production dependency, greatly simplifying requirements for the runtime environment.
- Greatly improved logging and metrics. Be careful with the `DEBUG` and `TRACE` levels, as they are **very** verbose now.
- Improved docker containers.

## 0.1.3

- Added support for metadata format

## 0.1.2

- JSON logging ([#32](https://github.com/getsentry/relay/pull/32))
- Update dependencies

## 0.1.1

- Rename "sentry-relay" to "semaphore"
- Use new features from Rust 1.26
- Prepare binary and Python builds ([#20](https://github.com/getsentry/relay/pull/20))
- Add Dockerfile ([#23](https://github.com/getsentry/relay/pull/23))

## 0.1.0

An initial release of the tool.<|MERGE_RESOLUTION|>--- conflicted
+++ resolved
@@ -30,11 +30,8 @@
 **Features**:
 
 - Allow monitor checkins to paass `monitor_config` for monitor upserts. ([#1962](https://github.com/getsentry/relay/pull/1962))
-<<<<<<< HEAD
 - Changes how device class is determined for iPhone devices. Instead of checking processor frequency, the device model is mapped to a device class. ([#1970](https://github.com/getsentry/relay/pull/1970))
-=======
 - Don't sanitize transactions if no clustering rules exist and no UUIDs were scrubbed. ([#1976](https://github.com/getsentry/relay/pull/1976))
->>>>>>> 897ca0e3
 
 **Internal**:
 
