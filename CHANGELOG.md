--- conflicted
+++ resolved
@@ -2,15 +2,6 @@
 
 ## Unreleased
 
-<<<<<<< HEAD
-**Internal**:
-
-- Add BufferService with SQLite backend. ([#1920](https://github.com/getsentry/relay/pull/1920))
-- Adds iPad support for device.class synthesis in light normalization. ([#2008](https://github.com/getsentry/relay/pull/2008))
-- Remove global service registry. ([#2022](https://github.com/getsentry/relay/pull/2022))
-
-=======
->>>>>>> ab2a3dca
 **Breaking Changes**:
 
 This release contains major changes to the web layer, including TCP and HTTP handling as well as all web endpoint handlers. Due to these changes, some functionality was retired and Relay responds differently in specific cases.
@@ -52,6 +43,7 @@
 - Use exposed device-class-synthesis feature flag to gate device.class synthesis in light normalization. ([#1974](https://github.com/getsentry/relay/pull/1974))
 - Adds iPad support for device.class synthesis in light normalization. ([#2008](https://github.com/getsentry/relay/pull/2008))
 - Pin schemars dependency to un-break schema docs generation. ([#2014](https://github.com/getsentry/relay/pull/2014))
+- Remove global service registry. ([#2022](https://github.com/getsentry/relay/pull/2022))
 
 ## 23.3.1
 
