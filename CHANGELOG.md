# Changelog

<<<<<<< HEAD
## Unreleased

- Partition and split metric buckets just before sending. Log outcomes for metrics. ([#2682](https://github.com/getsentry/relay/pull/2682))
=======
## 23.11.2

- `normalize_performance_score` now handles `PerformanceScoreProfile` configs with zero weight components and component weight sums of any number greater than 0. ([#2756](https://github.com/getsentry/relay/pull/2756))

**Features**:

- Normalize invalid metric names. ([#2769](https://github.com/getsentry/relay/pull/2769))

**Internal**:

- Add support for metric metadata. ([#2751](https://github.com/getsentry/relay/pull/2751))
>>>>>>> 6f003b68

## 23.11.1

**Features**:

- `normalize_performance_score` stores 0 to 1 cdf score instead of weighted score for each performance score component. ([#2734](https://github.com/getsentry/relay/pull/2734))
- Add Bytespider (Bytedance) to web crawler filter. ([#2747](https://github.com/getsentry/relay/pull/2747))

**Bug Fixes**:

- Fix bug introduced in 23.11.0 that broke profile-transaction association. ([#2733](https://github.com/getsentry/relay/pull/2733))

**Internal**:

- License is now FSL instead of BSL ([#2739](https://github.com/getsentry/relay/pull/2739))
- Support `device.model` in dynamic sampling and metric extraction. ([#2728](https://github.com/getsentry/relay/pull/2728))
- Support comparison operators (`>`, `>=`, `<`, `<=`) for strings in dynamic sampling and metric extraction rules. Previously, these comparisons were only possible on numbers. ([#2730](https://github.com/getsentry/relay/pull/2730))
- Postpone processing till the global config is available. ([#2697](https://github.com/getsentry/relay/pull/2697))
- Skip running `NormalizeProcessor` on renormalization. ([#2744](https://github.com/getsentry/relay/pull/2744))

## 23.11.0

**Features**:

- Add inbound filters option to filter legacy Edge browsers (i.e. versions 12-18 ) ([#2650](https://github.com/getsentry/relay/pull/2650))
- Add User Feedback Ingestion. ([#2604](https://github.com/getsentry/relay/pull/2604))
- Group resource spans by scrubbed domain and filename. ([#2654](https://github.com/getsentry/relay/pull/2654))
- Convert transactions to spans for all organizations. ([#2659](https://github.com/getsentry/relay/pull/2659))
- Filter outliers (>180s) for mobile measurements. ([#2649](https://github.com/getsentry/relay/pull/2649))
- Allow access to more context fields in dynamic sampling and metric extraction. ([#2607](https://github.com/getsentry/relay/pull/2607), [#2640](https://github.com/getsentry/relay/pull/2640), [#2675](https://github.com/getsentry/relay/pull/2675), [#2707](https://github.com/getsentry/relay/pull/2707), [#2715](https://github.com/getsentry/relay/pull/2715))
- Allow advanced scrubbing expressions for datascrubbing safe fields. ([#2670](https://github.com/getsentry/relay/pull/2670))
- Disable graphql scrubbing when datascrubbing is disabled. ([#2689](https://github.com/getsentry/relay/pull/2689))
- Track when a span was received. ([#2688](https://github.com/getsentry/relay/pull/2688))
- Add context for NEL (Network Error Logging) reports to the event schema. ([#2421](https://github.com/getsentry/relay/pull/2421))
- Add `validate_pii_selector` to CABI for safe fields validation. ([#2687](https://github.com/getsentry/relay/pull/2687))
- Do not scrub Prisma spans. ([#2711](https://github.com/getsentry/relay/pull/2711))
- Count spans by op. ([#2712](https://github.com/getsentry/relay/pull/2712))
- Extract resource spans & metrics regardless of feature flag. ([#2713](https://github.com/getsentry/relay/pull/2713))

**Bug Fixes**:

- Disable scrubbing for the User-Agent header. ([#2641](https://github.com/getsentry/relay/pull/2641))
- Fixes certain safe fields disabling data scrubbing for all string fields. ([#2701](https://github.com/getsentry/relay/pull/2701))

**Internal**:

- Disable resource link span ingestion. ([#2647](https://github.com/getsentry/relay/pull/2647))
- Collect `http.decoded_response_content_length`. ([#2638](https://github.com/getsentry/relay/pull/2638))
- Add TTID and TTFD tags to mobile spans. ([#2662](https://github.com/getsentry/relay/pull/2662))
- Validate span timestamps and IDs in light normalization on renormalization. ([#2679](https://github.com/getsentry/relay/pull/2679))
- Scrub all DB Core Data spans differently. ([#2686](https://github.com/getsentry/relay/pull/2686))
- Support generic metrics extraction version 2. ([#2692](https://github.com/getsentry/relay/pull/2692))
- Emit error on continued project config fetch failures after a time interval. ([#2700](https://github.com/getsentry/relay/pull/2700))

## 23.10.1

**Features**:

- Update Docker Debian image from 10 to 12. ([#2622](https://github.com/getsentry/relay/pull/2622))
- Remove event spans starting or ending before January 1, 1970 UTC. ([#2627](https://github.com/getsentry/relay/pull/2627))
- Remove event breadcrumbs dating before January 1, 1970 UTC. ([#2635](https://github.com/getsentry/relay/pull/2635))

**Internal**:

- Report global config fetch errors after interval of constant failures elapsed. ([#2628](https://github.com/getsentry/relay/pull/2628))
- Restrict resource spans to script and css only. ([#2623](https://github.com/getsentry/relay/pull/2623))
- Postpone metrics aggregation until we received the project state. ([#2588](https://github.com/getsentry/relay/pull/2588))
- Scrub random strings in resource span descriptions. ([#2614](https://github.com/getsentry/relay/pull/2614))
- Apply consistent rate-limiting prior to aggregation. ([#2652](https://github.com/getsentry/relay/pull/2652))

## 23.10.0

**Features**:

- Scrub span descriptions with encoded data images. ([#2560](https://github.com/getsentry/relay/pull/2560))
- Accept spans needed for the mobile Starfish module. ([#2570](https://github.com/getsentry/relay/pull/2570))
- Extract size metrics and blocking status tag for resource spans. ([#2578](https://github.com/getsentry/relay/pull/2578))
- Add a setting to rollout ingesting all resource spans. ([#2586](https://github.com/getsentry/relay/pull/2586))
- Drop events starting or ending before January 1, 1970 UTC. ([#2613](https://github.com/getsentry/relay/pull/2613))
- Add support for X-Sentry-Forwarded-For header. ([#2572](https://github.com/getsentry/relay/pull/2572))
- Add a generic way of configuring inbound filters via project configs. ([#2595](https://github.com/getsentry/relay/pull/2595))

**Bug Fixes**:

- Remove profile_id from context when no profile is in the envelope. ([#2523](https://github.com/getsentry/relay/pull/2523))
- Fix reporting of Relay's crashes to Sentry. The `crash-handler` feature did not enable the crash reporter and uploads of crashes were broken. ([#2532](https://github.com/getsentry/relay/pull/2532))
- Use correct field to pick SQL parser for span normalization. ([#2536](https://github.com/getsentry/relay/pull/2536))
- Prevent stack overflow on SQL serialization. ([#2538](https://github.com/getsentry/relay/pull/2538))
- Bind exclusively to the port for the HTTP server. ([#2582](https://github.com/getsentry/relay/pull/2582))
- Scrub resource spans even when there's no domain or extension or when the description is an image. ([#2591](https://github.com/getsentry/relay/pull/2591))

**Internal**:

- Exclude more spans fron metrics extraction. ([#2522](https://github.com/getsentry/relay/pull/2522)), [#2525](https://github.com/getsentry/relay/pull/2525), [#2545](https://github.com/getsentry/relay/pull/2545), [#2566](https://github.com/getsentry/relay/pull/2566))
- Remove filtering for Android events with missing close events. ([#2524](https://github.com/getsentry/relay/pull/2524))
- Fix hot-loop burning CPU when upstream service is unavailable. ([#2518](https://github.com/getsentry/relay/pull/2518))
- Extract new low-cardinality transaction duration metric for statistical detectors. ([#2513](https://github.com/getsentry/relay/pull/2513))
- Introduce reservoir sampling rule. ([#2550](https://github.com/getsentry/relay/pull/2550))
- Write span tags to `span.sentry_tags` instead of `span.data`. ([#2555](https://github.com/getsentry/relay/pull/2555), [#2598](https://github.com/getsentry/relay/pull/2598))
- Use JSON instead of MsgPack for Kafka spans. ([#2556](https://github.com/getsentry/relay/pull/2556))
- Add `profile_id` to spans. ([#2569](https://github.com/getsentry/relay/pull/2569))
- Introduce a dedicated usage metric for transactions that replaces the duration metric. ([#2571](https://github.com/getsentry/relay/pull/2571), [#2589](https://github.com/getsentry/relay/pull/2589))
- Restore the profiling killswitch. ([#2573](https://github.com/getsentry/relay/pull/2573))
- Add `scraping_attempts` field to the event schema. ([#2575](https://github.com/getsentry/relay/pull/2575))
- Move `condition.rs` from `relay-sampling` to `relay-protocol`. ([#2608](https://github.com/getsentry/relay/pull/2608))

## 23.9.1

- No documented changes.

## 23.9.0

**Features**:

- Add `view_names` to `AppContext` ([#2344](https://github.com/getsentry/relay/pull/2344))
- Tag keys in error events and transaction events can now be up to `200` ASCII characters long. Before, tag keys were limited to 32 characters. ([#2453](https://github.com/getsentry/relay/pull/2453))
- The Crons monitor check-in APIs have learned to accept JSON via POST. This allows for monitor upserts by specifying the `monitor_config` in the JSON body. ([#2448](https://github.com/getsentry/relay/pull/2448))
- Add an experimental web interface for local Relay deployments. ([#2422](https://github.com/getsentry/relay/pull/2422))

**Bug Fixes**:

- Filter out exceptions originating in Safari extensions. ([#2408](https://github.com/getsentry/relay/pull/2408))
- Fixes the `TraceContext.status` not being defaulted to `unknown` before the new metrics extraction pipeline. ([#2436](https://github.com/getsentry/relay/pull/2436))
- Support on-demand metrics for alerts and widgets in external Relays. ([#2440](https://github.com/getsentry/relay/pull/2440))
- Prevent sporadic data loss in `EnvelopeProcessorService`. ([#2454](https://github.com/getsentry/relay/pull/2454))
- Prevent panic when android trace contains invalid start time. ([#2457](https://github.com/getsentry/relay/pull/2457))

**Internal**:

- Use static global configuration if file is provided and not in managed mode. ([#2458](https://github.com/getsentry/relay/pull/2458))
- Add `MeasurementsConfig` to `GlobalConfig` and implement merging logic with project config. ([#2415](https://github.com/getsentry/relay/pull/2415))
- Support ingestion of custom metrics when the `organizations:custom-metrics` feature flag is enabled. ([#2443](https://github.com/getsentry/relay/pull/2443))
- Merge span metrics and standalone spans extraction options. ([#2447](https://github.com/getsentry/relay/pull/2447))
- Support parsing aggregated metric buckets directly from statsd payloads. ([#2468](https://github.com/getsentry/relay/pull/2468), [#2472](https://github.com/getsentry/relay/pull/2472))
- Improve performance when ingesting distribution metrics with a large number of data points. ([#2483](https://github.com/getsentry/relay/pull/2483))
- Improve documentation for metrics bucketing. ([#2503](https://github.com/getsentry/relay/pull/2503))
- Rename the envelope item type for StatsD payloads to "statsd". ([#2470](https://github.com/getsentry/relay/pull/2470))
- Add a nanojoule unit for profile measurements. ([#2478](https://github.com/getsentry/relay/pull/2478))
- Add a timestamp field to report profile's start time on Android. ([#2486](https://github.com/getsentry/relay/pull/2486))
- Filter span metrics extraction based on features. ([#2511](https://github.com/getsentry/relay/pull/2511), [#2520](https://github.com/getsentry/relay/pull/2520))
- Extract shared tags on the segment. ([#2512](https://github.com/getsentry/relay/pull/2512))

## 23.8.0

**Features**:

- Add `Cross-Origin-Resource-Policy` HTTP header to responses. ([#2394](https://github.com/getsentry/relay/pull/2394))

## 23.7.2

**Features**:

- Normalize old React Native SDK app start time measurements and spans. ([#2358](https://github.com/getsentry/relay/pull/2358))

**Bug Fixes**:

- Limit environment names on check-ins to 64 chars. ([#2309](https://github.com/getsentry/relay/pull/2309))

**Internal**:

- Add new service for fetching global configs. ([#2320](https://github.com/getsentry/relay/pull/2320))
- Feature-flagged extraction & publishing of spans from transactions. ([#2350](https://github.com/getsentry/relay/pull/2350))

## 23.7.1

**Bug Fixes**:

- Trim fields (e.g. `transaction`) before metrics extraction. ([#2342](https://github.com/getsentry/relay/pull/2342))
- Interpret `aggregator.max_tag_value_length` as characters instead of bytes. ([#2343](https://github.com/getsentry/relay/pull/2343))

**Internal**:

- Add capability to configure metrics aggregators per use case. ([#2341](https://github.com/getsentry/relay/pull/2341))
- Configurable flush time offsets for metrics buckets. ([#2349](https://github.com/getsentry/relay/pull/2349))

## 23.7.0

**Bug Fixes**:

- Filter idle samples at the edge per thread. ([#2321](https://github.com/getsentry/relay/pull/2321))

**Internal**:

- Add support for `sampled` field in the DSC and error tagging. ([#2290](https://github.com/getsentry/relay/pull/2290))
- Move span tag extraction from metrics to normalization. ([#2304](https://github.com/getsentry/relay/pull/2304))

## 23.6.2

**Features**:

- Add filter based on transaction names. ([#2118](https://github.com/getsentry/relay/pull/2118), [#2284](https://github.com/getsentry/relay/pull/2284))
- Use GeoIP lookup also in non-processing Relays. Lookup from now on will be also run in light normalization. ([#2229](https://github.com/getsentry/relay/pull/2229))
- Metrics extracted from transactions from old SDKs now get a useful `transaction` tag. ([#2250](https://github.com/getsentry/relay/pull/2250), [#2272](https://github.com/getsentry/relay/pull/2272)).

**Bug Fixes**:

- Skip dynamic sampling if relay doesn't support incoming metrics extraction version. ([#2273](https://github.com/getsentry/relay/pull/2273))
- Keep stack frames closest to crash when quantity exceeds limit. ([#2236](https://github.com/getsentry/relay/pull/2236))
- Drop profiles without a transaction in the same envelope. ([#2169](https://github.com/getsentry/relay/pull/2169))

**Internal**:

- Implement basic generic metrics extraction for transaction events. ([#2252](https://github.com/getsentry/relay/pull/2252), [#2257](https://github.com/getsentry/relay/pull/2257))
- Support more fields in dynamic sampling, metric extraction, and conditional tagging. The added fields are `dist`, `release.*`, `user.{email,ip_address,name}`, `breakdowns.*`, and `extra.*`. ([#2259](https://github.com/getsentry/relay/pull/2259), [#2276](https://github.com/getsentry/relay/pull/2276))

## 23.6.1

- No documented changes.

## 23.6.0

**Bug Fixes**:

- Make counting of total profiles consistent with total transactions. ([#2163](https://github.com/getsentry/relay/pull/2163))

**Features**:

- Add `data` and `api_target` fields to `ResponseContext` and scrub `graphql` bodies. ([#2141](https://github.com/getsentry/relay/pull/2141))
- Add support for X-Vercel-Forwarded-For header. ([#2124](https://github.com/getsentry/relay/pull/2124))
- Add `lock` attribute to the frame protocol. ([#2171](https://github.com/getsentry/relay/pull/2171))
- Reject profiles longer than 30s. ([#2168](https://github.com/getsentry/relay/pull/2168))
- Change default topic for transaction metrics to `ingest-performance-metrics`. ([#2180](https://github.com/getsentry/relay/pull/2180))
- Add Firefox "dead object" error to browser extension filter ([#2215](https://github.com/getsentry/relay/pull/2215))
- Add events whose `url` starts with `file://` to localhost inbound filter ([#2214](https://github.com/getsentry/relay/pull/2214))

**Internal**:

- Extract app identifier from app context for profiles. ([#2172](https://github.com/getsentry/relay/pull/2172))
- Mark all URL transactions as sanitized after applying rules. ([#2210](https://github.com/getsentry/relay/pull/2210))
- Add limited, experimental Sentry performance monitoring. ([#2157](https://github.com/getsentry/relay/pull/2157))

## 23.5.2

**Features**:

- Use different error message for empty strings in schema processing. ([#2151](https://github.com/getsentry/relay/pull/2151))
- Filter irrelevant webkit-issues. ([#2088](https://github.com/getsentry/relay/pull/2088))

- Relay now supports a simplified cron check-in API. ([#2153](https://github.com/getsentry/relay/pull/2153))

## 23.5.1

**Bug Fixes**:

- Sample only transaction events instead of sampling both transactions and errors. ([#2130](https://github.com/getsentry/relay/pull/2130))
- Fix tagging of incoming errors with `sampled` that was not done due to lack of sampling state. ([#2148](https://github.com/getsentry/relay/pull/2148))
- Remove profiling feature flag. ([#2146](https://github.com/getsentry/relay/pull/2146))

**Internal**:

- Mark all URL transactions as `sanitized` when `txNameReady` flag is set. ([#2128](https://github.com/getsentry/relay/pull/2128), [#2139](https://github.com/getsentry/relay/pull/2139))
- Tag incoming errors with the new `sampled` field in case their DSC is sampled. ([#2026](https://github.com/getsentry/relay/pull/2026))
- Enable PII scrubbing for urls field ([#2143](https://github.com/getsentry/relay/pull/2143))

## 23.5.0

**Bug Fixes**:

- Enforce rate limits for monitor check-ins. ([#2065](https://github.com/getsentry/relay/pull/2065))
- Allow rate limits greater than `u32::MAX`. ([#2079](https://github.com/getsentry/relay/pull/2079))
- Do not drop envelope when client closes connection. ([#2089](https://github.com/getsentry/relay/pull/2089))

**Features**:

- Scrub IBAN as pii. ([#2117](https://github.com/getsentry/relay/pull/2117))
- Scrub sensitive keys (`passwd`, `token`, ...) in Replay recording data. ([#2034](https://github.com/getsentry/relay/pull/2034))
- Add support for old 'violated-directive' CSP format. ([#2048](https://github.com/getsentry/relay/pull/2048))
- Add document_uri to csp filter. ([#2059](https://github.com/getsentry/relay/pull/2059))
- Store `geo.subdivision` of the end user location. ([#2058](https://github.com/getsentry/relay/pull/2058))
- Scrub URLs in span descriptions. ([#2095](https://github.com/getsentry/relay/pull/2095))

**Internal**:

- Remove transaction metrics allowlist. ([#2092](https://github.com/getsentry/relay/pull/2092))
- Include unknown feature flags in project config when serializing it. ([#2040](https://github.com/getsentry/relay/pull/2040))
- Copy transaction tags to the profile. ([#1982](https://github.com/getsentry/relay/pull/1982))
- Lower default max compressed replay recording segment size to 10 MiB. ([#2031](https://github.com/getsentry/relay/pull/2031))
- Increase chunking limit to 15MB for replay recordings. ([#2032](https://github.com/getsentry/relay/pull/2032))
- Add a data category for indexed profiles. ([#2051](https://github.com/getsentry/relay/pull/2051), [#2071](https://github.com/getsentry/relay/pull/2071))
- Differentiate between `Profile` and `ProfileIndexed` outcomes. ([#2054](https://github.com/getsentry/relay/pull/2054))
- Split dynamic sampling implementation before refactoring. ([#2047](https://github.com/getsentry/relay/pull/2047))
- Refactor dynamic sampling implementation across `relay-server` and `relay-sampling`. ([#2066](https://github.com/getsentry/relay/pull/2066))
- Adds support for `replay_id` field for the `DynamicSamplingContext`'s `FieldValueProvider`. ([#2070](https://github.com/getsentry/relay/pull/2070))
- On Linux, switch to `jemalloc` instead of the system memory allocator to reduce Relay's memory footprint. ([#2084](https://github.com/getsentry/relay/pull/2084))
- Scrub sensitive cookies `__session`. ([#2105](https://github.com/getsentry/relay/pull/2105)))
- Parse profiles' metadata to check if it should be marked as invalid. ([#2104](https://github.com/getsentry/relay/pull/2104))
- Set release as optional by defaulting to an empty string and add a dist field for profiles. ([#2098](https://github.com/getsentry/relay/pull/2098), [#2107](https://github.com/getsentry/relay/pull/2107))
- Accept source map debug images in debug meta for Profiling. ([#2097](https://github.com/getsentry/relay/pull/2097))

## 23.4.0

**Breaking Changes**:

This release contains major changes to the web layer, including TCP and HTTP handling as well as all web endpoint handlers. Due to these changes, some functionality was retired and Relay responds differently in specific cases.

Configuration:

- SSL support has been dropped. As per [official guidelines](https://docs.sentry.io/product/relay/operating-guidelines/), Relay should be operated behind a reverse proxy, which can perform SSL termination.
- Connection config options `max_connections`, `max_pending_connections`, and `max_connection_rate` no longer have an effect. Instead, configure the reverse proxy to handle connection concurrency as needed.

Endpoints:

- The security endpoint no longer forwards to upstream if the mime type doesn't match supported mime types. Instead, the request is rejected with a corresponding error.
- Passing store payloads as `?sentry_data=<base64>` query parameter is restricted to `GET` requests on the store endpoint. Other endpoints require the payload to be passed in the request body.
- Requests with an invalid `content-encoding` header will now be rejected. Exceptions to this are an empty string and `UTF-8`, which have been sent historically by some SDKs and are now treated as identity (no encoding). Previously, all unknown encodings were treated as identity.
- Temporarily, response bodies for some errors are rendered as plain text instead of JSON. This will be addressed in an upcoming release.

Metrics:

- The `route` tag of request metrics uses the route pattern instead of schematic names. There is an exact replacement for every previous route. For example, `"store-default"` is now tagged as `"/api/:project_id/store/"`.
- Statsd metrics `event.size_bytes.raw` and `event.size_bytes.uncompressed` have been removed.

**Features**:

- Allow monitor checkins to paass `monitor_config` for monitor upserts. ([#1962](https://github.com/getsentry/relay/pull/1962))
- Add replay_id onto event from dynamic sampling context. ([#1983](https://github.com/getsentry/relay/pull/1983))
- Add product-name for devices, derived from the android model. ([#2004](https://github.com/getsentry/relay/pull/2004))
- Changes how device class is determined for iPhone devices. Instead of checking processor frequency, the device model is mapped to a device class. ([#1970](https://github.com/getsentry/relay/pull/1970))
- Don't sanitize transactions if no clustering rules exist and no UUIDs were scrubbed. ([#1976](https://github.com/getsentry/relay/pull/1976))
- Add `thread.lock_mechanism` field to protocol. ([#1979](https://github.com/getsentry/relay/pull/1979))
- Add `origin` to trace context and span. ([#1984](https://github.com/getsentry/relay/pull/1984))
- Add `jvm` debug file type. ([#2002](https://github.com/getsentry/relay/pull/2002))
- Add new `mechanism` fields to protocol to support exception groups. ([#2020](https://github.com/getsentry/relay/pull/2020))
- Change `lock_reason` attribute to a `held_locks` dictionary in the `thread` interface. ([#2018](https://github.com/getsentry/relay/pull/2018))

**Internal**:

- Add BufferService with SQLite backend. ([#1920](https://github.com/getsentry/relay/pull/1920))
- Upgrade the web framework and related dependencies. ([#1938](https://github.com/getsentry/relay/pull/1938))
- Apply transaction clustering rules before UUID scrubbing rules. ([#1964](https://github.com/getsentry/relay/pull/1964))
- Use exposed device-class-synthesis feature flag to gate device.class synthesis in light normalization. ([#1974](https://github.com/getsentry/relay/pull/1974))
- Adds iPad support for device.class synthesis in light normalization. ([#2008](https://github.com/getsentry/relay/pull/2008))
- Pin schemars dependency to un-break schema docs generation. ([#2014](https://github.com/getsentry/relay/pull/2014))
- Remove global service registry. ([#2022](https://github.com/getsentry/relay/pull/2022))
- Apply schema validation to all topics in local development. ([#2013](https://github.com/getsentry/relay/pull/2013))

Monitors:

- Monitor check-ins may now specify an environment ([#2027](https://github.com/getsentry/relay/pull/2027))

## 23.3.1

**Features**:

- Indicate if OS-version may be frozen with '>=' prefix. ([#1945](https://github.com/getsentry/relay/pull/1945))
- Normalize monitor slug parameters into slugs. ([#1913](https://github.com/getsentry/relay/pull/1913))
- Smart trim loggers for Java platforms. ([#1941](https://github.com/getsentry/relay/pull/1941))

**Internal**:

- PII scrub `span.data` by default. ([#1953](https://github.com/getsentry/relay/pull/1953))
- Scrub sensitive cookies. ([#1951](https://github.com/getsentry/relay/pull/1951)))

## 23.3.0

**Features**:

- Extract attachments from transaction events and send them to kafka individually. ([#1844](https://github.com/getsentry/relay/pull/1844))
- Protocol validation for source map image type. ([#1869](https://github.com/getsentry/relay/pull/1869))
- Strip quotes from client hint values. ([#1874](https://github.com/getsentry/relay/pull/1874))
- Add Dotnet, Javascript and PHP support for profiling. ([#1871](https://github.com/getsentry/relay/pull/1871), [#1876](https://github.com/getsentry/relay/pull/1876), [#1885](https://github.com/getsentry/relay/pull/1885))
- Initial support for the Crons beta. ([#1886](https://github.com/getsentry/relay/pull/1886))
- Scrub `span.data.http.query` with default scrubbers. ([#1889](https://github.com/getsentry/relay/pull/1889))
- Synthesize new class attribute in device context using specs found on the device, such as processor_count, memory_size, etc. ([#1895](https://github.com/getsentry/relay/pull/1895))
- Add `thread.state` field to protocol. ([#1896](https://github.com/getsentry/relay/pull/1896))
- Move device.class from contexts to tags. ([#1911](https://github.com/getsentry/relay/pull/1911))
- Optionally mark scrubbed URL transactions as sanitized. ([#1917](https://github.com/getsentry/relay/pull/1917))
- Perform PII scrubbing on meta's original_value field. ([#1892](https://github.com/getsentry/relay/pull/1892))
- Add links to docs in YAML config file. ([#1923](https://github.com/getsentry/relay/pull/1923))
- For security reports, add the request's `origin` header to sentry events. ([#1934](https://github.com/getsentry/relay/pull/1934))

**Bug Fixes**:

- Enforce rate limits for session replays. ([#1877](https://github.com/getsentry/relay/pull/1877))

**Internal**:

- Revert back the addition of metric names as tag on Sentry errors when relay drops metrics. ([#1873](https://github.com/getsentry/relay/pull/1873))
- Tag the dynamic sampling decision on `count_per_root_project` to measure effective sample rates. ([#1870](https://github.com/getsentry/relay/pull/1870))
- Deprecate fields on the profiling sample format. ([#1878](https://github.com/getsentry/relay/pull/1878))
- Remove idle samples at the start and end of a profile and useless metadata. ([#1894](https://github.com/getsentry/relay/pull/1894))
- Move the pending envelopes buffering into the project cache. ([#1907](https://github.com/getsentry/relay/pull/1907))
- Remove platform validation for profiles. ([#1933](https://github.com/getsentry/relay/pull/1933))

## 23.2.0

**Features**:

- Use client hint headers instead of User-Agent when available. ([#1752](https://github.com/getsentry/relay/pull/1752), [#1802](https://github.com/getsentry/relay/pull/1802), [#1838](https://github.com/getsentry/relay/pull/1838))
- Apply all configured data scrubbing rules on Replays. ([#1731](https://github.com/getsentry/relay/pull/1731))
- Add count transactions toward root project. ([#1734](https://github.com/getsentry/relay/pull/1734))
- Add or remove the profile ID on the transaction's profiling context. ([#1801](https://github.com/getsentry/relay/pull/1801))
- Implement a new sampling algorithm with factors and multi-matching. ([#1790](https://github.com/getsentry/relay/pull/1790)
- Add Cloud Resource context. ([#1854](https://github.com/getsentry/relay/pull/1854))

**Bug Fixes**:

- Fix a bug where the replays ip-address normalization was not being applied when the user object was omitted. ([#1805](https://github.com/getsentry/relay/pull/1805))
- Improve performance for replays, especially memory usage during data scrubbing. ([#1800](https://github.com/getsentry/relay/pull/1800), [#1825](https://github.com/getsentry/relay/pull/1825))
- When a transaction is rate limited, also remove associated profiles. ([#1843](https://github.com/getsentry/relay/pull/1843))

**Internal**:

- Add metric name as tag on Sentry errors from relay dropping metrics. ([#1797](https://github.com/getsentry/relay/pull/1797))
- Make sure to scrub all the fields with PII. If the fields contain an object, the entire object will be removed. ([#1789](https://github.com/getsentry/relay/pull/1789))
- Keep meta for removed custom measurements. ([#1815](https://github.com/getsentry/relay/pull/1815))
- Drop replay recording payloads if they cannot be parsed or scrubbed. ([#1683](https://github.com/getsentry/relay/pull/1683))

## 23.1.1

**Features**:

- Add error and sample rate fields to the replay event parser. ([#1745](https://github.com/getsentry/relay/pull/1745))
- Add `instruction_addr_adjustment` field to `RawStacktrace`. ([#1716](https://github.com/getsentry/relay/pull/1716))
- Add SSL support to `relay-redis` crate. It is possible to use `rediss` scheme to connnect to Redis cluster using TLS. ([#1772](https://github.com/getsentry/relay/pull/1772))

**Internal**:

- Fix type errors in replay recording parsing. ([#1765](https://github.com/getsentry/relay/pull/1765))
- Remove error and session sample rate fields from replay-event parser. ([#1791](https://github.com/getsentry/relay/pull/1791))
- Scrub replay recording PII from mutation "texts" vector. ([#1796](https://github.com/getsentry/relay/pull/1796))

## 23.1.0

**Features**:

- Add support for `limits.keepalive_timeout` configuration. ([#1645](https://github.com/getsentry/relay/pull/1645))
- Add support for decaying functions in dynamic sampling rules. ([#1692](https://github.com/getsentry/relay/pull/1692))
- Stop extracting duration metric for session payloads. ([#1739](https://github.com/getsentry/relay/pull/1739))
- Add Profiling Context ([#1748](https://github.com/getsentry/relay/pull/1748))

**Internal**:

- Remove concurrent profiling. ([#1697](https://github.com/getsentry/relay/pull/1697))
- Use the main Sentry SDK to submit crash reports instead of a custom curl-based backend. This removes a dependency on `libcurl` and ensures compliance with latest TLS standards for crash uploads. Note that this only affects Relay if the hidden `_crash_db` option is used. ([#1707](https://github.com/getsentry/relay/pull/1707))
- Support transaction naming rules. ([#1695](https://github.com/getsentry/relay/pull/1695))
- Add PII scrubbing to URLs captured by replay recordings ([#1730](https://github.com/getsentry/relay/pull/1730))
- Add more measurement units for profiling. ([#1732](https://github.com/getsentry/relay/pull/1732))
- Add backoff mechanism for fetching projects from the project cache. ([#1726](https://github.com/getsentry/relay/pull/1726))

## 22.12.0

**Features**:

- The level of events created from Unreal Crash Reports now depends on whether it was an actual crash or an assert. ([#1677](https://github.com/getsentry/relay/pull/1677))
- Dynamic sampling is now based on the volume received by Relay by default and does not include the original volume dropped by client-side sampling in SDKs. This is required for the final dynamic sampling feature in the latest Sentry plans. ([#1591](https://github.com/getsentry/relay/pull/1591))
- Add OpenTelemetry Context. ([#1617](https://github.com/getsentry/relay/pull/1617))
- Add `app.in_foreground` and `thread.main` flag to protocol. ([#1578](https://github.com/getsentry/relay/pull/1578))
- Add support for View Hierarchy attachment_type. ([#1642](https://github.com/getsentry/relay/pull/1642))
- Add invalid replay recording outcome. ([#1684](https://github.com/getsentry/relay/pull/1684))
- Stop rejecting spans without a timestamp, instead giving them their respective event timestamp and setting their status to DeadlineExceeded. ([#1690](https://github.com/getsentry/relay/pull/1690))
- Add max replay size configuration parameter. ([#1694](https://github.com/getsentry/relay/pull/1694))
- Add nonchunked replay recording message type. ([#1653](https://github.com/getsentry/relay/pull/1653))
- Add `abnormal_mechanism` field to SessionUpdate protocol. ([#1665](https://github.com/getsentry/relay/pull/1665))
- Add replay-event normalization and PII scrubbing. ([#1582](https://github.com/getsentry/relay/pull/1582))
- Scrub all fields with IP addresses rather than only known IP address fields. ([#1725](https://github.com/getsentry/relay/pull/1725))

**Bug Fixes**:

- Make `attachment_type` on envelope items forward compatible by adding fallback variant. ([#1638](https://github.com/getsentry/relay/pull/1638))
- Relay no longer accepts transaction events older than 5 days. Previously the event was accepted and stored, but since metrics for such old transactions are not supported it did not show up in parts of Sentry such as the Performance landing page. ([#1663](https://github.com/getsentry/relay/pull/1663))
- Apply dynamic sampling to transactions from older SDKs and even in case Relay cannot load project information. This avoids accidentally storing 100% of transactions. ([#1667](https://github.com/getsentry/relay/pull/1667))
- Replay recording parser now uses the entire body rather than a subset. ([#1682](https://github.com/getsentry/relay/pull/1682))
- Fix a potential OOM in the Replay recording parser. ([#1691](https://github.com/getsentry/relay/pull/1691))
- Fix type error in replay recording parser. ([#1702](https://github.com/getsentry/relay/pull/1702))

**Internal**:

- Emit a `service.back_pressure` metric that measures internal back pressure by service. ([#1583](https://github.com/getsentry/relay/pull/1583))
- Track metrics for OpenTelemetry events. ([#1618](https://github.com/getsentry/relay/pull/1618))
- Normalize transaction name for URLs transaction source, by replacing UUIDs, SHAs and numerical IDs in transaction names by placeholders. ([#1621](https://github.com/getsentry/relay/pull/1621))
- Parse string as number to handle a release bug. ([#1637](https://github.com/getsentry/relay/pull/1637))
- Expand Profiling's discard reasons. ([#1661](https://github.com/getsentry/relay/pull/1661), [#1685](https://github.com/getsentry/relay/pull/1685))
- Allow to rate limit profiles on top of transactions. ([#1681](https://github.com/getsentry/relay/pull/1681))

## 22.11.0

**Features**:

- Add PII scrubber for replay recordings. ([#1545](https://github.com/getsentry/relay/pull/1545))
- Support decaying rules. Decaying rules are regular sampling rules, but they are only applicable in a specific time range. ([#1544](https://github.com/getsentry/relay/pull/1544))
- Disallow `-` in measurement and breakdown names. These items are converted to metrics, which do not allow `-` in their name. ([#1571](https://github.com/getsentry/relay/pull/1571))

**Bug Fixes**:

- Validate the distribution name in the event. ([#1556](https://github.com/getsentry/relay/pull/1556))
- Use correct meta object for logentry in light normalization. ([#1577](https://github.com/getsentry/relay/pull/1577))

**Internal**:

- Implement response context schema. ([#1529](https://github.com/getsentry/relay/pull/1529))
- Support dedicated quotas for storing transaction payloads ("indexed transactions") via the `transaction_indexed` data category if metrics extraction is enabled. ([#1537](https://github.com/getsentry/relay/pull/1537), [#1555](https://github.com/getsentry/relay/pull/1555))
- Report outcomes for dynamic sampling with the correct indexed transaction data category to restore correct totals. ([#1561](https://github.com/getsentry/relay/pull/1561))
- Add fields to the Frame object for the sample format. ([#1562](https://github.com/getsentry/relay/pull/1562))
- Move kafka related code into separate `relay-kafka` crate. ([#1563](https://github.com/getsentry/relay/pull/1563))

## 22.10.0

**Features**:

- Limit the number of custom measurements per event. ([#1483](https://github.com/getsentry/relay/pull/1483)))
- Add INP web vital as a measurement. ([#1487](https://github.com/getsentry/relay/pull/1487))
- Add .NET/Portable-PDB specific protocol fields. ([#1518](https://github.com/getsentry/relay/pull/1518))
- Enforce rate limits on metrics buckets using the transactions_processed quota. ([#1515](https://github.com/getsentry/relay/pull/1515))
- PII scrubbing now treats any key containing `token` as a password. ([#1527](https://github.com/getsentry/relay/pull/1527))

**Bug Fixes**:

- Make sure that non-processing Relays drop all invalid transactions. ([#1513](https://github.com/getsentry/relay/pull/1513))

**Internal**:

- Introduce a new profile format called `sample`. ([#1462](https://github.com/getsentry/relay/pull/1462))
- Generate a new profile ID when splitting a profile for multiple transactions. ([#1473](https://github.com/getsentry/relay/pull/1473))
- Pin Rust version to 1.63.0 in Dockerfile. ([#1482](https://github.com/getsentry/relay/pull/1482))
- Normalize measurement units in event payload. ([#1488](https://github.com/getsentry/relay/pull/1488))
- Remove long-running futures from metrics flush. ([#1492](https://github.com/getsentry/relay/pull/1492))
- Migrate to 2021 Rust edition. ([#1510](https://github.com/getsentry/relay/pull/1510))
- Make the profiling frame object compatible with the stacktrace frame object from event. ([#1512](https://github.com/getsentry/relay/pull/1512))
- Fix quota DataCategory::TransactionProcessed serialisation to match that of the CAPI. ([#1514](https://github.com/getsentry/relay/pull/1514))
- Support checking quotas in the Redis rate limiter without incrementing them. ([#1519](https://github.com/getsentry/relay/pull/1519))
- Update the internal service architecture for metrics aggregator service. ([#1508](https://github.com/getsentry/relay/pull/1508))
- Add data category for indexed transactions. This will come to represent stored transactions, while the existing category will represent transaction metrics. ([#1535](https://github.com/getsentry/relay/pull/1535))
- Adjust replay parser to be less strict and allow for larger segment-ids. ([#1551](https://github.com/getsentry/relay/pull/1551))

## 22.9.0

**Features**:

- Add user-agent parsing to Replays. ([#1420](https://github.com/getsentry/relay/pull/1420))
- Improve the release name used when reporting data to Sentry to include both the version and exact build. ([#1428](https://github.com/getsentry/relay/pull/1428))

**Bug Fixes**:

- Do not apply rate limits or reject data based on expired project configs. ([#1404](https://github.com/getsentry/relay/pull/1404))
- Process required stacktraces to fix filtering events originating from browser extensions. ([#1423](https://github.com/getsentry/relay/pull/1423))
- Fix error message filtering when formatting the message of logentry. ([#1442](https://github.com/getsentry/relay/pull/1442))
- Loosen type requirements for the `user.id` field in Replays. ([#1443](https://github.com/getsentry/relay/pull/1443))
- Fix panic in datascrubbing when number of sensitive fields was too large. ([#1474](https://github.com/getsentry/relay/pull/1474))

**Internal**:

- Make the Redis connection pool configurable. ([#1418](https://github.com/getsentry/relay/pull/1418))
- Add support for sharding Kafka producers across clusters. ([#1454](https://github.com/getsentry/relay/pull/1454))
- Speed up project cache eviction through a background thread. ([#1410](https://github.com/getsentry/relay/pull/1410))
- Batch metrics buckets into logical partitions before sending them as Envelopes. ([#1440](https://github.com/getsentry/relay/pull/1440))
- Filter single samples in cocoa profiles and events with no duration in Android profiles. ([#1445](https://github.com/getsentry/relay/pull/1445))
- Add a "invalid_replay" discard reason for invalid replay events. ([#1455](https://github.com/getsentry/relay/pull/1455))
- Add rate limiters for replays and replay recordings. ([#1456](https://github.com/getsentry/relay/pull/1456))
- Use the different configuration for billing outcomes when specified. ([#1461](https://github.com/getsentry/relay/pull/1461))
- Support profiles tagged for many transactions. ([#1444](https://github.com/getsentry/relay/pull/1444), [#1463](https://github.com/getsentry/relay/pull/1463), [#1464](https://github.com/getsentry/relay/pull/1464), [#1465](https://github.com/getsentry/relay/pull/1465))
- Track metrics for changes to the transaction name and DSC propagations. ([#1466](https://github.com/getsentry/relay/pull/1466))
- Simplify the ingestion path to reduce endpoint response times. ([#1416](https://github.com/getsentry/relay/issues/1416), [#1429](https://github.com/getsentry/relay/issues/1429), [#1431](https://github.com/getsentry/relay/issues/1431))
- Update the internal service architecture for the store, outcome, and processor services. ([#1405](https://github.com/getsentry/relay/pull/1405), [#1415](https://github.com/getsentry/relay/issues/1415), [#1421](https://github.com/getsentry/relay/issues/1421), [#1441](https://github.com/getsentry/relay/issues/1441), [#1457](https://github.com/getsentry/relay/issues/1457), [#1470](https://github.com/getsentry/relay/pull/1470))

## 22.8.0

**Features**:

- Remove timeout-based expiry of envelopes in Relay's internal buffers. The `cache.envelope_expiry` is now inactive. To control the size of the envelope buffer, use `cache.envelope_buffer_size` exclusively, instead. ([#1398](https://github.com/getsentry/relay/pull/1398))
- Parse sample rates as JSON. ([#1353](https://github.com/getsentry/relay/pull/1353))
- Filter events in external Relays, before extracting metrics. ([#1379](https://github.com/getsentry/relay/pull/1379))
- Add `privatekey` and `private_key` as secret key name to datascrubbers. ([#1376](https://github.com/getsentry/relay/pull/1376))
- Explain why we responded with 429. ([#1389](https://github.com/getsentry/relay/pull/1389))

**Bug Fixes**:

- Fix a bug where unreal crash reports were dropped when metrics extraction is enabled. ([#1355](https://github.com/getsentry/relay/pull/1355))
- Extract user from metrics with EventUser's priority. ([#1363](https://github.com/getsentry/relay/pull/1363))
- Honor `SentryConfig.enabled` and don't init SDK at all if it is false. ([#1380](https://github.com/getsentry/relay/pull/1380))
- The priority thread metadata on profiles is now optional, do not fail the profile if it's not present. ([#1392](https://github.com/getsentry/relay/pull/1392))

**Internal**:

- Support compressed project configs in redis cache. ([#1345](https://github.com/getsentry/relay/pull/1345))
- Refactor profile processing into its own crate. ([#1340](https://github.com/getsentry/relay/pull/1340))
- Treat "unknown" transaction source as low cardinality for safe SDKs. ([#1352](https://github.com/getsentry/relay/pull/1352), [#1356](https://github.com/getsentry/relay/pull/1356))
- Conditionally write a default transaction source to the transaction payload. ([#1354](https://github.com/getsentry/relay/pull/1354))
- Generate mobile measurements frames_frozen_rate, frames_slow_rate, stall_percentage. ([#1373](https://github.com/getsentry/relay/pull/1373))
- Change to the internals of the healthcheck endpoint. ([#1374](https://github.com/getsentry/relay/pull/1374), [#1377](https://github.com/getsentry/relay/pull/1377))
- Re-encode the Typescript payload to normalize. ([#1372](https://github.com/getsentry/relay/pull/1372))
- Partially normalize events before extracting metrics. ([#1366](https://github.com/getsentry/relay/pull/1366))
- Spawn more threads for CPU intensive work. ([#1378](https://github.com/getsentry/relay/pull/1378))
- Add missing fields to DeviceContext ([#1383](https://github.com/getsentry/relay/pull/1383))
- Improve performance of Redis accesses by not running `PING` everytime a connection is reused. ([#1394](https://github.com/getsentry/relay/pull/1394))
- Distinguish between various discard reasons for profiles. ([#1395](https://github.com/getsentry/relay/pull/1395))
- Add missing fields to GPUContext ([#1391](https://github.com/getsentry/relay/pull/1391))
- Store actor now uses Tokio for message handling instead of Actix. ([#1397](https://github.com/getsentry/relay/pull/1397))
- Add app_memory to AppContext struct. ([#1403](https://github.com/getsentry/relay/pull/1403))

## 22.7.0

**Features**:

- Adjust sample rate by envelope header's sample_rate. ([#1327](https://github.com/getsentry/relay/pull/1327))
- Support `transaction_info` on event payloads. ([#1330](https://github.com/getsentry/relay/pull/1330))
- Extract transaction metrics in external relays. ([#1344](https://github.com/getsentry/relay/pull/1344))

**Bug Fixes**:

- Parse custom units with length < 15 without crashing. ([#1312](https://github.com/getsentry/relay/pull/1312))
- Split large metrics requests into smaller batches. This avoids failed metrics submission and lost Release Health data due to `413 Payload Too Large` errors on the upstream. ([#1326](https://github.com/getsentry/relay/pull/1326))
- Metrics extraction: Map missing transaction status to "unknown". ([#1333](https://github.com/getsentry/relay/pull/1333))
- Fix [CVE-2022-2068](https://www.openssl.org/news/vulnerabilities.html#CVE-2022-2068) and [CVE-2022-2097](https://www.openssl.org/news/vulnerabilities.html#CVE-2022-2097) by updating to OpenSSL 1.1.1q. ([#1334](https://github.com/getsentry/relay/pull/1334))

**Internal**:

- Reduce number of metrics extracted for release health. ([#1316](https://github.com/getsentry/relay/pull/1316))
- Indicate with thread is the main thread in thread metadata for profiles. ([#1320](https://github.com/getsentry/relay/pull/1320))
- Increase profile maximum size by an order of magnitude. ([#1321](https://github.com/getsentry/relay/pull/1321))
- Add data category constant for processed transactions, encompassing all transactions that have been received and sent through dynamic sampling as well as metrics extraction. ([#1306](https://github.com/getsentry/relay/pull/1306))
- Extract metrics also from trace-sampled transactions. ([#1317](https://github.com/getsentry/relay/pull/1317))
- Extract metrics from a configurable amount of custom transaction measurements. ([#1324](https://github.com/getsentry/relay/pull/1324))
- Metrics: Drop transaction tag for high-cardinality sources. ([#1339](https://github.com/getsentry/relay/pull/1339))

## 22.6.0

**Compatibility:** This version of Relay requires Sentry server `22.6.0` or newer.

**Features**:

- Relay is now compatible with CentOS 7 and Red Hat Enterprise Linux 7 onward (kernel version _2.6.32_), depending on _glibc 2.17_ or newer. The `crash-handler` feature, which is currently enabled in the build published to DockerHub, additionally requires _curl 7.29_ or newer. ([#1279](https://github.com/getsentry/relay/pull/1279))
- Optionally start relay with `--upstream-dsn` to pass a Sentry DSN instead of the URL. This can be convenient when starting Relay in environments close to an SDK, where a DSN is already available. ([#1277](https://github.com/getsentry/relay/pull/1277))
- Add a new runtime mode `--aws-runtime-api=$AWS_LAMBDA_RUNTIME_API` that integrates Relay with the AWS Extensions API lifecycle. ([#1277](https://github.com/getsentry/relay/pull/1277))
- Add Replay ItemTypes. ([#1236](https://github.com/getsentry/relay/pull/1236), ([#1239](https://github.com/getsentry/relay/pull/1239))

**Bug Fixes**:

- Session metrics extraction: Count distinct_ids from all session updates to prevent undercounting users. ([#1275](https://github.com/getsentry/relay/pull/1275))
- Session metrics extraction: Count crashed+abnormal towards errored_preaggr. ([#1274](https://github.com/getsentry/relay/pull/1274))

**Internal**:

- Add version 3 to the project configs endpoint. This allows returning pending results which need to be polled later and avoids blocking batched requests on single slow entries. ([#1263](https://github.com/getsentry/relay/pull/1263))
- Emit specific event type tags for "processing.event.produced" metric. ([#1270](https://github.com/getsentry/relay/pull/1270))
- Add support for profile outcomes. ([#1272](https://github.com/getsentry/relay/pull/1272))
- Avoid potential panics when scrubbing minidumps. ([#1282](https://github.com/getsentry/relay/pull/1282))
- Fix typescript profile validation. ([#1283](https://github.com/getsentry/relay/pull/1283))
- Track memory footprint of metrics buckets. ([#1284](https://github.com/getsentry/relay/pull/1284), [#1287](https://github.com/getsentry/relay/pull/1287), [#1288](https://github.com/getsentry/relay/pull/1288))
- Support dedicated topics per metrics usecase, drop metrics from unknown usecases. ([#1285](https://github.com/getsentry/relay/pull/1285))
- Add support for Rust profiles ingestion ([#1296](https://github.com/getsentry/relay/pull/1296))

## 22.5.0

**Features**:

- Add platform, op, http.method and status tag to all extracted transaction metrics. ([#1227](https://github.com/getsentry/relay/pull/1227))
- Add units in built-in measurements. ([#1229](https://github.com/getsentry/relay/pull/1229))
- Add protocol support for custom units on transaction measurements. ([#1256](https://github.com/getsentry/relay/pull/1256))

**Bug Fixes**:

- fix(metrics): Enforce metric name length limit. ([#1238](https://github.com/getsentry/relay/pull/1238))
- Accept and forward unknown Envelope items. In processing mode, drop items individually rather than rejecting the entire request. This allows SDKs to send new data in combined Envelopes in the future. ([#1246](https://github.com/getsentry/relay/pull/1246))
- Stop extracting metrics with outdated names from sessions. ([#1251](https://github.com/getsentry/relay/pull/1251), [#1252](https://github.com/getsentry/relay/pull/1252))
- Update symbolic to pull in fixed Unreal parser that now correctly handles zero-length files. ([#1266](https://github.com/getsentry/relay/pull/1266))

**Internal**:

- Add sampling + tagging by event platform and transaction op. Some (unused) tagging rules from 22.4.0 have been renamed. ([#1231](https://github.com/getsentry/relay/pull/1231))
- Refactor aggregation error, recover from errors more gracefully. ([#1240](https://github.com/getsentry/relay/pull/1240))
- Remove/reject nul-bytes from metric strings. ([#1235](https://github.com/getsentry/relay/pull/1235))
- Remove the unused "internal" data category. ([#1245](https://github.com/getsentry/relay/pull/1245))
- Add the client and version as `sdk` tag to extracted session metrics in the format `name/version`. ([#1248](https://github.com/getsentry/relay/pull/1248))
- Expose `shutdown_timeout` in `OverridableConfig` ([#1247](https://github.com/getsentry/relay/pull/1247))
- Normalize all profiles and reject invalid ones. ([#1250](https://github.com/getsentry/relay/pull/1250))
- Raise a new InvalidCompression Outcome for invalid Unreal compression. ([#1237](https://github.com/getsentry/relay/pull/1237))
- Add a profile data category and count profiles in an envelope to apply rate limits. ([#1259](https://github.com/getsentry/relay/pull/1259))
- Support dynamic sampling by custom tags, operating system name and version, as well as device name and family. ([#1268](https://github.com/getsentry/relay/pull/1268))

## 22.4.0

**Features**:

- Map Windows version from raw_description to version name (XP, Vista, 11, ...). ([#1219](https://github.com/getsentry/relay/pull/1219))

**Bug Fixes**:

- Prevent potential OOM panics when handling corrupt Unreal Engine crashes. ([#1216](https://github.com/getsentry/relay/pull/1216))

**Internal**:

- Remove unused item types. ([#1211](https://github.com/getsentry/relay/pull/1211))
- Pin click dependency in requirements-dev.txt. ([#1214](https://github.com/getsentry/relay/pull/1214))
- Use fully qualified metric resource identifiers (MRI) for metrics ingestion. For example, the sessions duration is now called `d:sessions/duration@s`. ([#1215](https://github.com/getsentry/relay/pull/1215))
- Introduce metric units for rates and information, add support for custom user-declared units, and rename duration units to self-explanatory identifiers such as `second`. ([#1217](https://github.com/getsentry/relay/pull/1217))
- Increase the max profile size to accomodate a new platform. ([#1223](https://github.com/getsentry/relay/pull/1223))
- Set environment as optional when parsing a profile so we get a null value later on. ([#1224](https://github.com/getsentry/relay/pull/1224))
- Expose new tagging rules interface for metrics extracted from transactions. ([#1225](https://github.com/getsentry/relay/pull/1225))
- Return better BadStoreRequest for unreal events. ([#1226](https://github.com/getsentry/relay/pull/1226))

## 22.3.0

**Features**:

- Tag transaction metrics by user satisfaction. ([#1197](https://github.com/getsentry/relay/pull/1197))

**Bug Fixes**:

- CVE-2022-24713: Prevent denial of service through untrusted regular expressions used for PII scrubbing. ([#1207](https://github.com/getsentry/relay/pull/1207))
- Prevent dropping metrics during Relay shutdown if the project is outdated or not cached at time of the shutdown. ([#1205](https://github.com/getsentry/relay/pull/1205))
- Prevent a potential OOM when validating corrupted or exceptional minidumps. ([#1209](https://github.com/getsentry/relay/pull/1209))

**Internal**:

- Spread out metric aggregation over the aggregation window to avoid concentrated waves of metrics requests to the upstream every 10 seconds. Relay now applies jitter to `initial_delay` to spread out requests more evenly over time. ([#1185](https://github.com/getsentry/relay/pull/1185))
- Use a randomized Kafka partitioning key for sessions instead of the session ID. ([#1194](https://github.com/getsentry/relay/pull/1194))
- Add new statsd metrics for bucketing efficiency. ([#1199](https://github.com/getsentry/relay/pull/1199), [#1192](https://github.com/getsentry/relay/pull/1192), [#1200](https://github.com/getsentry/relay/pull/1200))
- Add a `Profile` `ItemType` to represent the profiling data sent from Sentry SDKs. ([#1179](https://github.com/getsentry/relay/pull/1179))

## 22.2.0

**Features**:

- Add the `relay.override_project_ids` configuration flag to support migrating projects from self-hosted to Sentry SaaS. ([#1175](https://github.com/getsentry/relay/pull/1175))

**Internal**:

- Add an option to dispatch billing outcomes to a dedicated topic. ([#1168](https://github.com/getsentry/relay/pull/1168))
- Add new `ItemType` to handle profiling data from Specto SDKs. ([#1170](https://github.com/getsentry/relay/pull/1170))

**Bug Fixes**:

- Fix regression in CSP report parsing. ([#1174](https://github.com/getsentry/relay/pull/1174))
- Ignore replacement_chunks when they aren't used. ([#1180](https://github.com/getsentry/relay/pull/1180))

## 22.1.0

**Features**:

- Flush metrics and outcome aggregators on graceful shutdown. ([#1159](https://github.com/getsentry/relay/pull/1159))
- Extract metrics from sampled transactions. ([#1161](https://github.com/getsentry/relay/pull/1161))

**Internal**:

- Extract normalized dist as metric. ([#1158](https://github.com/getsentry/relay/pull/1158))
- Extract transaction user as metric. ([#1164](https://github.com/getsentry/relay/pull/1164))

## 21.12.0

**Features**:

- Extract measurement ratings, port from frontend. ([#1130](https://github.com/getsentry/relay/pull/1130))
- External Relays perform dynamic sampling and emit outcomes as client reports. This feature is now enabled _by default_. ([#1119](https://github.com/getsentry/relay/pull/1119))
- Metrics extraction config, custom tags. ([#1141](https://github.com/getsentry/relay/pull/1141))
- Update the user agent parser (uap-core Feb 2020 to Nov 2021). This allows Relay and Sentry to infer more recent browsers, operating systems, and devices in events containing a user agent header. ([#1143](https://github.com/getsentry/relay/pull/1143), [#1145](https://github.com/getsentry/relay/pull/1145))
- Improvements to Unity OS context parsing ([#1150](https://github.com/getsentry/relay/pull/1150))

**Bug Fixes**:

- Support Unreal Engine 5 crash reports. ([#1132](https://github.com/getsentry/relay/pull/1132))
- Perform same validation for aggregate sessions as for individual sessions. ([#1140](https://github.com/getsentry/relay/pull/1140))
- Add missing .NET 4.8 release value. ([#1142](https://github.com/getsentry/relay/pull/1142))
- Properly document which timestamps are accepted. ([#1152](https://github.com/getsentry/relay/pull/1152))

**Internal**:

- Add more statsd metrics for relay metric bucketing. ([#1124](https://github.com/getsentry/relay/pull/1124), [#1128](https://github.com/getsentry/relay/pull/1128))
- Add an internal option to capture minidumps for hard crashes. This has to be enabled via the `sentry._crash_db` config parameter. ([#1127](https://github.com/getsentry/relay/pull/1127))
- Fold processing vs non-processing into single actor. ([#1133](https://github.com/getsentry/relay/pull/1133))
- Aggregate outcomes for dynamic sampling, invalid project ID, and rate limits. ([#1134](https://github.com/getsentry/relay/pull/1134))
- Extract session metrics from aggregate sessions. ([#1140](https://github.com/getsentry/relay/pull/1140))
- Prefix names of extracted metrics by `sentry.sessions.` or `sentry.transactions.`. ([#1147](https://github.com/getsentry/relay/pull/1147))
- Extract transaction duration as metric. ([#1148](https://github.com/getsentry/relay/pull/1148))

## 21.11.0

**Features**:

- Add bucket width to bucket protocol. ([#1103](https://github.com/getsentry/relay/pull/1103))
- Support multiple kafka cluster configurations. ([#1101](https://github.com/getsentry/relay/pull/1101))
- Tag metrics by transaction name. ([#1126](https://github.com/getsentry/relay/pull/1126))

**Bug Fixes**:

- Avoid unbounded decompression of encoded requests. A particular request crafted to inflate to large amounts of memory, such as a zip bomb, could put Relay out of memory. ([#1117](https://github.com/getsentry/relay/pull/1117), [#1122](https://github.com/getsentry/relay/pull/1122), [#1123](https://github.com/getsentry/relay/pull/1123))
- Avoid unbounded decompression of UE4 crash reports. Some crash reports could inflate to large amounts of memory before being checked for size, which could put Relay out of memory. ([#1121](https://github.com/getsentry/relay/pull/1121))

**Internal**:

- Aggregate client reports before sending them onwards. ([#1118](https://github.com/getsentry/relay/pull/1118))

## 21.10.0

**Bug Fixes**:

- Correctly validate timestamps for outcomes and sessions. ([#1086](https://github.com/getsentry/relay/pull/1086))
- Run compression on a thread pool when sending to upstream. ([#1085](https://github.com/getsentry/relay/pull/1085))
- Report proper status codes and error messages when sending invalid JSON payloads to an endpoint with a `X-Sentry-Relay-Signature` header. ([#1090](https://github.com/getsentry/relay/pull/1090))
- Enforce attachment and event size limits on UE4 crash reports. ([#1099](https://github.com/getsentry/relay/pull/1099))

**Internal**:

- Add the exclusive time of the transaction's root span. ([#1083](https://github.com/getsentry/relay/pull/1083))
- Add session.status tag to extracted session.duration metric. ([#1087](https://github.com/getsentry/relay/pull/1087))
- Serve project configs for batched requests where one of the project keys cannot be parsed. ([#1093](https://github.com/getsentry/relay/pull/1093))

## 21.9.0

**Features**:

- Add sampling based on transaction name. ([#1058](https://github.com/getsentry/relay/pull/1058))
- Support running Relay without config directory. The most important configuration, including Relay mode and credentials, can now be provided through commandline arguments or environment variables alone. ([#1055](https://github.com/getsentry/relay/pull/1055))
- Protocol support for client reports. ([#1081](https://github.com/getsentry/relay/pull/1081))
- Extract session metrics in non processing relays. ([#1073](https://github.com/getsentry/relay/pull/1073))

**Bug Fixes**:

- Use correct commandline argument name for setting Relay port. ([#1059](https://github.com/getsentry/relay/pull/1059))
- Retrieve OS Context for Unity Events. ([#1072](https://github.com/getsentry/relay/pull/1072))

**Internal**:

- Add new metrics on Relay's performance in dealing with buckets of metric aggregates, as well as the amount of aggregated buckets. ([#1070](https://github.com/getsentry/relay/pull/1070))
- Add the exclusive time of a span. ([#1061](https://github.com/getsentry/relay/pull/1061))
- Remove redundant dynamic sampling processing on fast path. ([#1084](https://github.com/getsentry/relay/pull/1084))

## 21.8.0

- No documented changes.

## 21.7.0

- No documented changes.

## 21.6.3

- No documented changes.

## 21.6.2

**Bug Fixes**:

- Remove connection metrics reported under `connector.*`. They have been fully disabled since version `21.3.0`. ([#1021](https://github.com/getsentry/relay/pull/1021))
- Remove error logs for "failed to extract event" and "failed to store session". ([#1032](https://github.com/getsentry/relay/pull/1032))

**Internal**:

- Assign a random Kafka partition key for session aggregates and metrics to distribute messages evenly. ([#1022](https://github.com/getsentry/relay/pull/1022))
- All fields in breakdown config should be camelCase, and rename the breakdown key name in project options. ([#1020](https://github.com/getsentry/relay/pull/1020))

## 21.6.1

- No documented changes.

## 21.6.0

**Features**:

- Support self-contained envelopes without authentication headers or query parameters. ([#1000](https://github.com/getsentry/relay/pull/1000))
- Support statically configured relays. ([#991](https://github.com/getsentry/relay/pull/991))
- Support namespaced event payloads in multipart minidump submission for Electron Framework. The field has to follow the format `sentry___<namespace>`. ([#1012](https://github.com/getsentry/relay/pull/1012))

**Bug Fixes**:

- Explicitly declare reprocessing context. ([#1009](https://github.com/getsentry/relay/pull/1009))
- Validate the environment attribute in sessions, and drop sessions with invalid releases. ([#1018](https://github.com/getsentry/relay/pull/1018))

**Internal**:

- Gather metrics for corrupted Events with unprintable fields. ([#1008](https://github.com/getsentry/relay/pull/1008))
- Remove project actors. ([#1025](https://github.com/getsentry/relay/pull/1025))

## 21.5.1

**Bug Fixes**:

- Do not leak resources when projects or DSNs are idle. ([#1003](https://github.com/getsentry/relay/pull/1003))

## 21.5.0

**Features**:

- Support the `frame.stack_start` field for chained async stack traces in Cocoa SDK v7. ([#981](https://github.com/getsentry/relay/pull/981))
- Rename configuration fields `cache.event_buffer_size` to `cache.envelope_buffer_size` and `cache.event_expiry` to `cache.envelope_expiry`. The former names are still supported by Relay. ([#985](https://github.com/getsentry/relay/pull/985))
- Add a configuraton flag `relay.ready: always` to mark Relay ready in healthchecks immediately after starting without requiring to authenticate. ([#989](https://github.com/getsentry/relay/pull/989))

**Bug Fixes**:

- Fix roundtrip error when PII selector starts with number. ([#982](https://github.com/getsentry/relay/pull/982))
- Avoid overflow panic for large retry-after durations. ([#992](https://github.com/getsentry/relay/pull/992))

**Internal**:

- Update internal representation of distribution metrics. ([#979](https://github.com/getsentry/relay/pull/979))
- Extract metrics for transaction breakdowns and sessions when the feature is enabled for the organizaiton. ([#986](https://github.com/getsentry/relay/pull/986))
- Assign explicit values to DataCategory enum. ([#987](https://github.com/getsentry/relay/pull/987))

## 21.4.1

**Bug Fixes**:

- Allow the `event_id` attribute on breadcrumbs to link between Sentry events. ([#977](https://github.com/getsentry/relay/pull/977))

## 21.4.0

**Bug Fixes**:

- Parse the Crashpad information extension stream from Minidumps with annotation objects correctly. ([#973](https://github.com/getsentry/relay/pull/973))

**Internal**:

- Emit outcomes for rate limited attachments. ([#951](https://github.com/getsentry/relay/pull/951))
- Remove timestamp from metrics text protocol. ([#972](https://github.com/getsentry/relay/pull/972))
- Add max, min, sum, and count to gauge metrics. ([#974](https://github.com/getsentry/relay/pull/974))

## 21.3.1

**Bug Fixes**:

- Make request url scrubbable. ([#955](https://github.com/getsentry/relay/pull/955))
- Remove dependent items from envelope when dropping transaction item. ([#960](https://github.com/getsentry/relay/pull/960))

**Internal**:

- Emit the `quantity` field for outcomes of events. This field describes the total size in bytes for attachments or the event count for all other categories. A separate outcome is emitted for attachments in a rejected envelope, if any, in addition to the event outcome. ([#942](https://github.com/getsentry/relay/pull/942))
- Add experimental metrics ingestion without bucketing or pre-aggregation. ([#948](https://github.com/getsentry/relay/pull/948))
- Skip serializing some null values in frames interface. ([#944](https://github.com/getsentry/relay/pull/944))
- Add experimental metrics ingestion with bucketing and pre-aggregation. ([#948](https://github.com/getsentry/relay/pull/948), [#952](https://github.com/getsentry/relay/pull/952), [#958](https://github.com/getsentry/relay/pull/958), [#966](https://github.com/getsentry/relay/pull/966), [#969](https://github.com/getsentry/relay/pull/969))
- Change HTTP response for upstream timeouts from 502 to 504. ([#859](https://github.com/getsentry/relay/pull/859))
- Add rule id to outcomes coming from transaction sampling. ([#953](https://github.com/getsentry/relay/pull/953))
- Add support for breakdowns ingestion. ([#934](https://github.com/getsentry/relay/pull/934))
- Ensure empty strings are invalid measurement names. ([#968](https://github.com/getsentry/relay/pull/968))

## 21.3.0

**Features**:

- Relay now picks up HTTP proxies from environment variables. This is made possible by switching to a different HTTP client library.

**Bug Fixes**:

- Deny backslashes in release names. ([#904](https://github.com/getsentry/relay/pull/904))
- Fix a problem with Data Scrubbing source names (PII selectors) that caused `$frame.abs_path` to match, but not `$frame.abs_path || **` or `$frame.abs_path && **`. ([#932](https://github.com/getsentry/relay/pull/932))
- Make username pii-strippable. ([#935](https://github.com/getsentry/relay/pull/935))
- Respond with `400 Bad Request` and an error message `"empty envelope"` instead of `429` when envelopes without items are sent to the envelope endpoint. ([#937](https://github.com/getsentry/relay/pull/937))
- Allow generic Slackbot ([#947](https://github.com/getsentry/relay/pull/947))

**Internal**:

- Emit the `category` field for outcomes of events. This field disambiguates error events, security events and transactions. As a side-effect, Relay no longer emits outcomes for broken JSON payloads or network errors. ([#931](https://github.com/getsentry/relay/pull/931))
- Add inbound filters functionality to dynamic sampling rules. ([#920](https://github.com/getsentry/relay/pull/920))
- The undocumented `http._client` option has been removed. ([#938](https://github.com/getsentry/relay/pull/938))
- Log old events and sessions in the `requests.timestamp_delay` metric. ([#933](https://github.com/getsentry/relay/pull/933))
- Add rule id to outcomes coming from event sampling. ([#943](https://github.com/getsentry/relay/pull/943))
- Fix a bug in rate limiting that leads to accepting all events in the last second of a rate limiting window, regardless of whether the rate limit applies. ([#946](https://github.com/getsentry/relay/pull/946))

## 21.2.0

**Features**:

- By adding `.no-cache` to the DSN key, Relay refreshes project configuration caches immediately. This allows to apply changed settings instantly, such as updates to data scrubbing or inbound filter rules. ([#911](https://github.com/getsentry/relay/pull/911))
- Add NSError to mechanism. ([#925](https://github.com/getsentry/relay/pull/925))
- Add snapshot to the stack trace interface. ([#927](https://github.com/getsentry/relay/pull/927))

**Bug Fixes**:

- Log on INFO level when recovering from network outages. ([#918](https://github.com/getsentry/relay/pull/918))
- Fix a panic in processing minidumps with invalid location descriptors. ([#919](https://github.com/getsentry/relay/pull/919))

**Internal**:

- Improve dynamic sampling rule configuration. ([#907](https://github.com/getsentry/relay/pull/907))
- Compatibility mode for pre-aggregated sessions was removed. The feature is now enabled by default in full fidelity. ([#913](https://github.com/getsentry/relay/pull/913))

## 21.1.0

**Features**:

- Support dynamic sampling for error events. ([#883](https://github.com/getsentry/relay/pull/883))

**Bug Fixes**:

- Make all fields but event-id optional to fix regressions in user feedback ingestion. ([#886](https://github.com/getsentry/relay/pull/886))
- Remove `kafka-ssl` feature because it breaks development workflow on macOS. ([#889](https://github.com/getsentry/relay/pull/889))
- Accept envelopes where their last item is empty and trailing newlines are omitted. This also fixes a panic in some cases. ([#894](https://github.com/getsentry/relay/pull/894))

**Internal**:

- Extract crashpad annotations into contexts. ([#892](https://github.com/getsentry/relay/pull/892))
- Normalize user reports during ingestion and create empty fields. ([#903](https://github.com/getsentry/relay/pull/903))
- Ingest and normalize sample rates from envelope item headers. ([#910](https://github.com/getsentry/relay/pull/910))

## 20.12.1

- No documented changes.

## 20.12.0

**Features**:

- Add `kafka-ssl` compilation feature that builds Kafka linked against OpenSSL. This feature is enabled in Docker containers only. This is only relevant for Relays running as part of on-premise Sentry. ([#881](https://github.com/getsentry/relay/pull/881))
- Relay is now able to ingest pre-aggregated sessions, which will make it possible to efficiently handle applications that produce thousands of sessions per second. ([#815](https://github.com/getsentry/relay/pull/815))
- Add protocol support for WASM. ([#852](https://github.com/getsentry/relay/pull/852))
- Add dynamic sampling for transactions. ([#835](https://github.com/getsentry/relay/pull/835))
- Send network outage metric on healthcheck endpoint hit. ([#856](https://github.com/getsentry/relay/pull/856))

**Bug Fixes**:

- Fix a long-standing bug where log messages were not addressible as `$string`. ([#882](https://github.com/getsentry/relay/pull/882))
- Allow params in content-type for security requests to support content types like `"application/expect-ct-report+json; charset=utf-8"`. ([#844](https://github.com/getsentry/relay/pull/844))
- Fix a panic in CSP filters. ([#848](https://github.com/getsentry/relay/pull/848))
- Do not drop sessions due to an invalid age constraint set to `0`. ([#855](https://github.com/getsentry/relay/pull/855))
- Do not emit outcomes after forwarding envelopes to the upstream, even if that envelope is rate limited, rejected, or dropped. Since the upstream logs an outcome, it would be a duplicate. ([#857](https://github.com/getsentry/relay/pull/857))
- Fix status code for security report. ([#864](https://github.com/getsentry/relay/pull/864))
- Add missing fields for Expect-CT reports. ([#865](https://github.com/getsentry/relay/pull/865))
- Support more directives in CSP reports, such as `block-all-mixed-content` and `require-trusted-types-for`. ([#876](https://github.com/getsentry/relay/pull/876))

**Internal**:

- Add _experimental_ support for picking up HTTP proxies from the regular environment variables. This feature needs to be enabled by setting `http: client: "reqwest"` in your `config.yml`. ([#839](https://github.com/getsentry/relay/pull/839))
- Refactor transparent request forwarding for unknown endpoints. Requests are now entirely buffered in memory and occupy the same queues and actors as other requests. This should not cause issues but may change behavior under load. ([#839](https://github.com/getsentry/relay/pull/839))
- Add reason codes to the `X-Sentry-Rate-Limits` header in store responses. This allows external Relays to emit outcomes with the proper reason codes. ([#850](https://github.com/getsentry/relay/pull/850))
- Emit metrics for outcomes in external relays. ([#851](https://github.com/getsentry/relay/pull/851))
- Make `$error.value` `pii=true`. ([#837](https://github.com/getsentry/relay/pull/837))
- Send `key_id` in partial project config. ([#854](https://github.com/getsentry/relay/pull/854))
- Add stack traces to Sentry error reports. ([#872](https://github.com/getsentry/relay/pull/872))

## 20.11.1

- No documented changes.

## 20.11.0

**Features**:

- Rename upstream retries histogram metric and add upstream requests duration metric. ([#816](https://github.com/getsentry/relay/pull/816))
- Add options for metrics buffering (`metrics.buffering`) and sampling (`metrics.sample_rate`). ([#821](https://github.com/getsentry/relay/pull/821))

**Bug Fixes**:

- Accept sessions with IP address set to `{{auto}}`. This was previously rejected and silently dropped. ([#827](https://github.com/getsentry/relay/pull/827))
- Fix an issue where every retry-after response would be too large by one minute. ([#829](https://github.com/getsentry/relay/pull/829))

**Internal**:

- Always apply cache debouncing for project states. This reduces pressure on the Redis and file system cache. ([#819](https://github.com/getsentry/relay/pull/819))
- Internal refactoring such that validating of characters in tags no longer uses regexes internally. ([#814](https://github.com/getsentry/relay/pull/814))
- Discard invalid user feedback sent as part of envelope. ([#823](https://github.com/getsentry/relay/pull/823))
- Emit event errors and normalization errors for unknown breadcrumb keys. ([#824](https://github.com/getsentry/relay/pull/824))
- Normalize `breadcrumb.ty` into `breadcrumb.type` for broken Python SDK versions. ([#824](https://github.com/getsentry/relay/pull/824))
- Add the client SDK interface for unreal crashes and set the name to `unreal.crashreporter`. ([#828](https://github.com/getsentry/relay/pull/828))
- Fine-tune the selectors for minidump PII scrubbing. ([#818](https://github.com/getsentry/relay/pull/818), [#830](https://github.com/getsentry/relay/pull/830))

## 20.10.1

**Internal**:

- Emit more useful normalization meta data for invalid tags. ([#808](https://github.com/getsentry/relay/pull/808))

## 20.10.0

**Features**:

- Add support for measurement ingestion. ([#724](https://github.com/getsentry/relay/pull/724), [#785](https://github.com/getsentry/relay/pull/785))
- Add support for scrubbing UTF-16 data in attachments ([#742](https://github.com/getsentry/relay/pull/742), [#784](https://github.com/getsentry/relay/pull/784), [#787](https://github.com/getsentry/relay/pull/787))
- Add upstream request metric. ([#793](https://github.com/getsentry/relay/pull/793))
- The padding character in attachment scrubbing has been changed to match the masking character, there is no usability benefit from them being different. ([#810](https://github.com/getsentry/relay/pull/810))

**Bug Fixes**:

- Fix issue where `$span` would not be recognized in Advanced Data Scrubbing. ([#781](https://github.com/getsentry/relay/pull/781))
- Accept big-endian minidumps. ([#789](https://github.com/getsentry/relay/pull/789))
- Detect network outages and retry sending events instead of dropping them. ([#788](https://github.com/getsentry/relay/pull/788))

**Internal**:

- Project states are now cached separately per DSN public key instead of per project ID. This means that there will be multiple separate cache entries for projects with more than one DSN. ([#778](https://github.com/getsentry/relay/pull/778))
- Relay no longer uses the Sentry endpoint to resolve project IDs by public key. Ingestion for the legacy store endpoint has been refactored to rely on key-based caches only. As a result, the legacy endpoint is supported only on managed Relays. ([#800](https://github.com/getsentry/relay/pull/800))
- Fix rate limit outcomes, now emitted only for error events but not transactions. ([#806](https://github.com/getsentry/relay/pull/806), [#809](https://github.com/getsentry/relay/pull/809))

## 20.9.0

**Features**:

- Add support for attaching Sentry event payloads in Unreal crash reports by adding `__sentry` game data entries. ([#715](https://github.com/getsentry/relay/pull/715))
- Support chunked form data keys for event payloads on the Minidump endpoint. Since crashpad has a limit for the length of custom attributes, the sentry event payload can be split up into `sentry__1`, `sentry__2`, etc. ([#721](https://github.com/getsentry/relay/pull/721))
- Periodically re-authenticate with the upstream server. Previously, there was only one initial authentication. ([#731](https://github.com/getsentry/relay/pull/731))
- The module attribute on stack frames (`$frame.module`) and the (usually server side generated) attribute `culprit` can now be scrubbed with advanced data scrubbing. ([#744](https://github.com/getsentry/relay/pull/744))
- Compress outgoing store requests for events and envelopes including attachements using `gzip` content encoding. ([#745](https://github.com/getsentry/relay/pull/745))
- Relay now buffers all requests until it has authenticated with the upstream. ([#747](//github.com/getsentry/relay/pull/747))
- Add a configuration option to change content encoding of upstream store requests. The default is `gzip`, and other options are `identity`, `deflate`, or `br`. ([#771](https://github.com/getsentry/relay/pull/771))

**Bug Fixes**:

- Send requests to the `/envelope/` endpoint instead of the older `/store/` endpoint. This particularly fixes spurious `413 Payload Too Large` errors returned when using Relay with Sentry SaaS. ([#746](https://github.com/getsentry/relay/pull/746))

**Internal**:

- Remove a temporary flag from attachment kafka messages indicating rate limited crash reports to Sentry. This is now enabled by default. ([#718](https://github.com/getsentry/relay/pull/718))
- Performance improvement of http requests to upstream, high priority messages are sent first. ([#678](https://github.com/getsentry/relay/pull/678))
- Experimental data scrubbing on minidumps([#682](https://github.com/getsentry/relay/pull/682))
- Move `generate-schema` from the Relay CLI into a standalone tool. ([#739](//github.com/getsentry/relay/pull/739))
- Move `process-event` from the Relay CLI into a standalone tool. ([#740](//github.com/getsentry/relay/pull/740))
- Add the client SDK to session kafka payloads. ([#751](https://github.com/getsentry/relay/pull/751))
- Add a standalone tool to document metrics in JSON or YAML. ([#752](https://github.com/getsentry/relay/pull/752))
- Emit `processing.event.produced` for user report and session Kafka messages. ([#757](https://github.com/getsentry/relay/pull/757))
- Improve performance of event processing by avoiding regex clone. ([#767](https://github.com/getsentry/relay/pull/767))
- Assign a default name for unnamed attachments, which prevented attachments from being stored in Sentry. ([#769](https://github.com/getsentry/relay/pull/769))
- Add Relay version version to challenge response. ([#758](https://github.com/getsentry/relay/pull/758))

## 20.8.0

**Features**:

- Add the `http.connection_timeout` configuration option to adjust the connection and SSL handshake timeout. The default connect timeout is now increased from 1s to 3s. ([#688](https://github.com/getsentry/relay/pull/688))
- Supply Relay's version during authentication and check if this Relay is still supported. An error message prompting to upgrade Relay will be supplied if Relay is unsupported. ([#697](https://github.com/getsentry/relay/pull/697))

**Bug Fixes**:

- Reuse connections for upstream event submission requests when the server supports connection keepalive. Relay did not consume the response body of all requests, which caused it to reopen a new connection for every event. ([#680](https://github.com/getsentry/relay/pull/680), [#695](https://github.com/getsentry/relay/pull/695))
- Fix hashing of user IP addresses in data scrubbing. Previously, this could create invalid IP addresses which were later rejected by Sentry. Now, the hashed IP address is moved to the `id` field. ([#692](https://github.com/getsentry/relay/pull/692))
- Do not retry authentication with the upstream when a client error is reported (status code 4XX). ([#696](https://github.com/getsentry/relay/pull/696))

**Internal**:

- Extract the event `timestamp` from Minidump files during event normalization. ([#662](https://github.com/getsentry/relay/pull/662))
- Retain the full span description in transaction events instead of trimming it. ([#674](https://github.com/getsentry/relay/pull/674))
- Report all Kafka producer errors to Sentry. Previously, only immediate errors were reported but not those during asynchronous flushing of messages. ([#677](https://github.com/getsentry/relay/pull/677))
- Add "HubSpot Crawler" to the list of web crawlers for inbound filters. ([#693](https://github.com/getsentry/relay/pull/693))
- Improved typing for span data of transaction events, no breaking changes. ([#713](https://github.com/getsentry/relay/pull/713))
- **Breaking change:** In PII configs, all options on hash and mask redactions (replacement characters, ignored characters, hash algorithm/key) are removed. If they still exist in the configuration, they are ignored. ([#760](https://github.com/getsentry/relay/pull/760))

## 20.7.2

**Features**:

- Report metrics for connections to the upstream. These metrics are reported under `connector.*` and include information on connection reuse, timeouts and errors. ([#669](https://github.com/getsentry/relay/pull/669))
- Increased the maximum size of attachments from _50MiB_ to _100MiB_. Most notably, this allows to upload larger minidumps. ([#671](https://github.com/getsentry/relay/pull/671))

**Internal**:

- Always create a spans array for transactions in normalization. This allows Sentry to render the spans UI even if the transaction is empty. ([#667](https://github.com/getsentry/relay/pull/667))

## 20.7.1

- No documented changes.

## 20.7.0

**Features**:

- Sessions and attachments can be rate limited now. These rate limits apply separately from error events, which means that you can continue to send Release Health sessions while you're out of quota with errors. ([#636](https://github.com/getsentry/relay/pull/636))

**Bug Fixes**:

- Outcomes from downstream relays were not forwarded upstream. ([#632](https://github.com/getsentry/relay/pull/632))
- Apply clock drift correction to Release Health sessions and validate timestamps. ([#633](https://github.com/getsentry/relay/pull/633))
- Apply clock drift correction for timestamps that are too far in the past or future. This fixes a bug where broken transaction timestamps would lead to negative durations. ([#634](https://github.com/getsentry/relay/pull/634), [#654](https://github.com/getsentry/relay/pull/654))
- Respond with status code `200 OK` to rate limited minidump and UE4 requests. Third party clients otherwise retry those requests, leading to even more load. ([#646](https://github.com/getsentry/relay/pull/646), [#647](https://github.com/getsentry/relay/pull/647))
- Ingested unreal crash reports no longer have a `misc_primary_cpu_brand` key with GPU information set in the Unreal context. ([#650](https://github.com/getsentry/relay/pull/650))
- Fix ingestion of forwarded outcomes in processing Relays. Previously, `emit_outcomes` had to be set explicitly to enable this. ([#653](https://github.com/getsentry/relay/pull/653))

**Internal**:

- Restructure the envelope and event ingestion paths into a pipeline and apply rate limits to all envelopes. ([#635](https://github.com/getsentry/relay/pull/635), [#636](https://github.com/getsentry/relay/pull/636))
- Pass the combined size of all attachments in an envelope to the Redis rate limiter as quantity to enforce attachment quotas. ([#639](https://github.com/getsentry/relay/pull/639))
- Emit flags for rate limited processing attachments and add a `size` field. ([#640](https://github.com/getsentry/relay/pull/640), [#644](https://github.com/getsentry/relay/pull/644))

## 20.6.0

We have switched to [CalVer](https://calver.org/)! Relay's version is always in line with the latest version of [Sentry](https://github.com/getsentry/sentry).

**Features**:

- Proxy and managed Relays now apply clock drift correction based on the `sent_at` header emitted by SDKs. ([#581](https://github.com/getsentry/relay/pull/581))
- Apply cached rate limits to attachments and sessions in the fast-path when parsing incoming requests. ([#618](https://github.com/getsentry/relay/pull/618))
- New config options `metrics.default_tags` and `metrics.hostname_tag`. ([#625](https://github.com/getsentry/relay/pull/625))

**Bug Fixes**:

- Clock drift correction no longer considers the transaction timestamp as baseline for SDKs using Envelopes. Instead, only the dedicated `sent_at` Envelope header is used. ([#580](https://github.com/getsentry/relay/pull/580))
- The `http.timeout` setting is now applied to all requests, including event submission. Previously, events were exempt. ([#588](https://github.com/getsentry/relay/pull/588))
- All endpoint metrics now report their proper `route` tag. This applies to `requests`, `requests.duration`, and `responses.status_codes`. Previously, some some endpoints reported an empty route. ([#595](https://github.com/getsentry/relay/pull/595))
- Properly refresh cached project states based on the configured intervals. Previously, Relay may have gone into an endless refresh cycle if the system clock not accurate, or the state had not been updated in the upstream. ([#596](https://github.com/getsentry/relay/pull/596))
- Respond with `403 Forbidden` when multiple authentication payloads are sent by the SDK. Previously, Relay would authenticate using one of the payloads and silently ignore the rest. ([#602](https://github.com/getsentry/relay/pull/602))
- Improve metrics documentation. ([#614](https://github.com/getsentry/relay/pull/614))
- Do not scrub event processing errors by default. ([#619](https://github.com/getsentry/relay/pull/619))

**Internal**:

- Add source (who emitted the outcome) to Outcome payload. ([#604](https://github.com/getsentry/relay/pull/604))
- Ignore non-Rust folders for faster rebuilding and testing. ([#578](https://github.com/getsentry/relay/pull/578))
- Invalid session payloads are now logged for SDK debugging. ([#584](https://github.com/getsentry/relay/pull/584), [#591](https://github.com/getsentry/relay/pull/591))
- Add support for Outcomes generation in external Relays. ([#592](https://github.com/getsentry/relay/pull/592))
- Remove unused `rev` from project state. ([#586](https://github.com/getsentry/relay/pull/586))
- Add an outcome endpoint for trusted Relays. ([#589](https://github.com/getsentry/relay/pull/589))
- Emit outcomes for event payloads submitted in attachment files. ([#609](https://github.com/getsentry/relay/pull/609))
- Split envelopes that contain sessions and other items and ingest them independently. ([#610](https://github.com/getsentry/relay/pull/610))
- Removed support for legacy per-key quotas. ([#616](https://github.com/getsentry/relay/pull/615))
- Security events (CSP, Expect-CT, Expect-Staple, and HPKP) are now placed into a dedicated `security` item in envelopes, rather than the generic event item. This allows for quick detection of the event type for rate limiting. ([#617](https://github.com/getsentry/relay/pull/617))

## 0.5.9

- Relay has a logo now!
- New explicit `envelope/` endpoint. Envelopes no longer need to be sent with the right `content-type` header (to cater to browser JS).
- Introduce an Envelope item type for transactions.
- Support environment variables and CLI arguments instead of command line parameters.
- Return status `415` on wrong content types.
- Normalize double-slashes in request URLs more aggressively.
- Add an option to generate credentials on stdout.

**Internal**:

- Serve project configs to downstream Relays with proper permission checking.
- PII: Make and/or selectors specific.
- Add a browser filter for IE 11.
- Changes to release parsing.
- PII: Expose event values as part of generated selector suggestions.

## 0.5.8

**Internal**:

- Fix a bug where exception values and the device name were not PII-strippable.

## 0.5.7

- Docker images are now also pushed to Docker Hub.
- New helper function to generate PII selectors from event data.

**Internal**:

- Release is now a required attribute for session data.
- `unknown` can now be used in place of `unknown_error` for span statuses. A future release will change the canonical format from `unknown_error` to `unknown`.

## 0.5.6

- Fix a bug where Relay would stop processing events if Sentry is down for only a short time.
- Improvements to architecture documentation.
- Initial support for rate limiting by event type ("scoped quotas")
- Fix a bug where `key_id` was omitted from outcomes created by Relay.
- Fix a bug where it was not permitted to send content-encoding as part of a CORS request to store.

**Internal**:

- PII processing: Aliases for value types (`$error` instead of `$exception` to be in sync with Discover column naming) and adding a default for replace-redactions.
- It is now valid to send transactions and spans without `op` set, in which case a default value will be inserted.

## 0.5.5

- Suppress verbose DNS lookup logs.

**Internal**:

- Small performance improvements in datascrubbing config converter.
- New, C-style selector syntax (old one still works)

## 0.5.4

**Internal**:

- Add event contexts to `pii=maybe`.
- Fix parsing of msgpack breadcrumbs in Rust store.
- Envelopes sent to Rust store can omit the DSN in headers.
- Ability to quote/escape special characters in selectors in PII configs.

## 0.5.3

- Properly strip the linux binary to reduce its size
- Allow base64 encoded JSON event payloads ([#466](https://github.com/getsentry/relay/pull/466))
- Fix multipart requests without trailing newline ([#465](https://github.com/getsentry/relay/pull/465))
- Support for ingesting session updates ([#449](https://github.com/getsentry/relay/pull/449))

**Internal**:

- Validate release names during event ingestion ([#479](https://github.com/getsentry/relay/pull/479))
- Add browser extension filter ([#470](https://github.com/getsentry/relay/pull/470))
- Add `pii=maybe`, a new kind of event schema field that can only be scrubbed if explicitly addressed.
- Add way to scrub filepaths in a way that does not break processing.

## 0.5.2

- Fix trivial Redis-related crash when running in non-processing mode.
- Limit the maximum retry-after of a rate limit. This is necessary because of the "Delete and ignore future events" feature in Sentry.
- Project caches are now evicted after `project_grace_period` has passed. If you have that parameter set to a high number you may see increased memory consumption.

**Internal**:

- Misc bugfixes in PII processor. Those bugs do not affect the legacy data scrubber exposed in Python.
- Polishing documentation around PII configuration format.
- Signal codes in mach mechanism are no longer required.

## 0.5.1

- Ability to fetch project configuration from Redis as additional caching layer.
- Fix a few bugs in release filters.
- Fix a few bugs in minidumps endpoint with processing enabled.

**Internal**:

- Fix a bug in the PII processor that would always remove the entire string on `pattern` rules.
- Ability to correct some clock drift and wrong system time in transaction events.

## 0.5.0

- The binary has been renamed to `relay`.
- Updated documentation for metrics.

**Internal**:

- The package is now called `sentry-relay`.
- Renamed all `Semaphore*` types to `Relay*`.
- Fixed memory leaks in processing functions.

## 0.4.65

- Implement the Minidump endpoint.
- Implement the Attachment endpoint.
- Implement the legacy Store endpoint.
- Support a plain `Authorization` header in addition to `X-Sentry-Auth`.
- Simplify the shutdown logic. Relay now always takes a fixed configurable time to shut down.
- Fix healthchecks in _Static_ mode.
- Fix internal handling of event attachments.
- Fix partial reads of request bodies resulting in a broken connection.
- Fix a crash when parsing User-Agent headers.
- Fix handling of events sent with `sentry_version=2.0` (Clojure SDK).
- Use _mmap_ to load the GeoIP database to improve the memory footprint.
- Revert back to the system memory allocator.

**Internal**:

- Preserve microsecond precision in all time stamps.
- Record event ids in all outcomes.
- Updates to event processing metrics.
- Add span status mapping from open telemetry.

## 0.4.64

- Switched to `jemalloc` as global allocator.
- Introduce separate outcome reason for invalid events.
- Always consume request bodies to the end.
- Implemented minidump ingestion.
- Increas precisions of timestamps in protocol.

## 0.4.63

- Refactor healthchecks into two: Liveness and readiness (see code comments for explanation for now).
- Allow multiple trailing slashes on store endpoint, e.g. `/api/42/store///`.
- Internal refactor to prepare for envelopes format.

**Internal**:

- Fix a bug where glob-matching in filters did not behave correctly when the to-be-matched string contained newlines.
- Add `moz-extension:` as scheme for browser extensions (filtering out Firefox addons).
- Raise a dedicated Python exception type for invalid transaction events. Also do not report that error to Sentry from Relay.

## 0.4.62

- Various performance improvements.

## 0.4.61

**Internal**:

- Add `thread.errored` attribute ([#306](https://github.com/getsentry/relay/pull/306)).

## 0.4.60

- License is now BSL instead of MIT ([#301](https://github.com/getsentry/relay/pull/301)).
- Improve internal metrics and logging ([#296](https://github.com/getsentry/relay/pull/296), [#297](https://github.com/getsentry/relay/pull/297), [#298](https://github.com/getsentry/relay/pull/298)).
- Fix unbounded requests to Sentry for project configs ([#295](https://github.com/getsentry/relay/pull/295), [#300](https://github.com/getsentry/relay/pull/300)).
- Fix rejected responses from Sentry due to size limit ([#303](https://github.com/getsentry/relay/pull/303)).
- Expose more options for configuring request concurrency limits ([#311](https://github.com/getsentry/relay/pull/311)).

**Internal**:

- Transaction events with negative duration are now rejected ([#291](https://github.com/getsentry/relay/pull/291)).
- Fix a panic when normalizing certain dates.

## 0.4.59

**Internal**:

- Fix: Normalize legacy stacktrace attributes ([#292](https://github.com/getsentry/relay/pull/292))
- Fix: Validate platform attributes in Relay ([#294](https://github.com/getsentry/relay/pull/294))
- Flip the flag that indicates Relay processing ([#293](https://github.com/getsentry/relay/pull/293))

## 0.4.58

- Evict project caches after some time ([#287](https://github.com/getsentry/relay/pull/287))
- Selectively log internal errors to stderr ([#285](https://github.com/getsentry/relay/pull/285))
- Add an error boundary to parsing project states ([#281](https://github.com/getsentry/relay/pull/281))

**Internal**:

- Add event size metrics ([#286](https://github.com/getsentry/relay/pull/286))
- Normalize before datascrubbing ([#290](https://github.com/getsentry/relay/pull/290))
- Add a config value for thread counts ([#283](https://github.com/getsentry/relay/pull/283))
- Refactor outcomes for parity with Sentry ([#282](https://github.com/getsentry/relay/pull/282))
- Add flag that relay processed an event ([#279](https://github.com/getsentry/relay/pull/279))

## 0.4.57

**Internal**:

- Stricter validation of transaction events.

## 0.4.56

**Internal**:

- Fix a panic in trimming.

## 0.4.55

**Internal**:

- Fix more bugs in datascrubbing converter.

## 0.4.54

**Internal**:

- Fix more bugs in datascrubbing converter.

## 0.4.53

**Internal**:

- Fix more bugs in datascrubbing converter.

## 0.4.52

**Internal**:

- Fix more bugs in datascrubbing converter.

## 0.4.51

**Internal**:

- Fix a few bugs in datascrubbing converter.
- Accept trailing slashes.

**Normalization**:

- Fix a panic on overflowing timestamps.

## 0.4.50

**Internal**:

- Fix bug where IP scrubbers were applied even when not enabled.

## 0.4.49

- Internal changes.

## 0.4.48

**Internal**:

- Fix various bugs in the datascrubber and PII processing code to get closer to behavior of the Python implementation.

## 0.4.47

**Internal**:

- Various work on re-implementing Sentry's `/api/X/store` endpoint in Relay. Relay can now apply rate limits based on Redis and emit the correct outcomes.

## 0.4.46

**Internal**:

- Resolved a regression in IP address normalization. The new behavior is closer to a line-by-line port of the old Python code.

## 0.4.45

**Normalization**:

- Resolved an issue where GEO IP data was not always infered.

## 0.4.44

**Normalization**:

- Only take the user IP address from the store request's IP for certain platforms. This restores the behavior of the old Python code.

## 0.4.43

**Normalization**:

- Bump size of breadcrumbs.
- Workaround for an issue where we would not parse OS information from User Agent when SDK had already sent OS information.
- Further work on Sentry-internal event ingestion.

## 0.4.42

**Normalization**:

- Fix normalization of version strings from user agents.

## 0.4.41

- Support extended project configuration.

**Internal**:

- Implement event filtering rules.
- Add basic support for Sentry-internal event ingestion.
- Parse and normalize user agent strings.

## 0.4.40

**Internal**:

- Restrict ranges of timestamps to prevent overflows in Python code and UI.

## 0.4.39

**Internal**:

- Fix a bug where stacktrace trimming was not applied during renormalization.

## 0.4.38

**Internal**:

- Added typed spans to Event.

## 0.4.37

**Internal**:

- Added `orig_in_app` to frame data.

## 0.4.36

**Internal**:

- Add new .NET versions for context normalization.

## 0.4.35

**Internal**:

- Fix bug where thread's stacktraces were not normalized.
- Fix bug where a string at max depth of a databag was stringified again.

## 0.4.34

**Internal**:

- Added `data` attribute to frames.
- Added a way to override other trimming behavior in Python normalizer binding.

## 0.4.33

**Internal**:

- Plugin-provided context types should now work properly again.

## 0.4.32

**Internal**:

- Removed `function_name` field from frame and added `raw_function`.

## 0.4.31

**Internal**:

- Add trace context type.

## 0.4.30

**Internal**:

- Make exception messages/values larger to allow for foreign stacktrace data to be attached.

## 0.4.29

**Internal**:

- Added `function_name` field to frame.

## 0.4.28

**Internal**:

- Add missing context type for sessionstack.

## 0.4.27

**Internal**:

- Increase frame vars size again! Byte size was fine, but max depth was way too small.

## 0.4.26

**Internal**:

- Reduce frame vars size.

## 0.4.25

**Internal**:

- Add missing trimming to frame vars.

## 0.4.24

**Internal**:

- Reject non-http/https `help_urls` in exception mechanisms.

## 0.4.23

**Internal**:

- Add basic truncation to event meta to prevent payload size from spiralling out of control.

## 0.4.22

**Internal**:

- Added grouping enhancements to protocol.

## 0.4.21

**Internal**:

- Updated debug image interface with more attributes.

## 0.4.20

**Internal**:

- Added support for `lang` frame and stacktrace attribute.

## 0.4.19

**Internal**:

- Slight changes to allow replacing more normalization code in Sentry with Rust.

## 0.4.18

**Internal**:

- Allow much larger payloads in the extra attribute.

## 0.4.17

**Internal**:

- Added support for protocol changes related to upcoming sentry SDK features. In particular the `none` event type was added.

## 0.4.16

For users of relay, nothing changed at all. This is a release to test embedding some Rust code in Sentry itself.

## 0.4.15

For users of relay, nothing changed at all. This is a release to test embedding some Rust code in Sentry itself.

## 0.4.14

For users of relay, nothing changed at all. This is a release to test embedding some Rust code in Sentry itself.

## 0.4.13

For users of relay, nothing changed at all. This is a release to test embedding some Rust code in Sentry itself.

## 0.4.12

For users of relay, nothing changed at all. This is a release to test embedding some Rust code in Sentry itself.

## 0.4.11

For users of relay, nothing changed at all. This is a release to test embedding some Rust code in Sentry itself.

## 0.4.10

For users of relay, nothing changed at all. This is a release to test embedding some Rust code in Sentry itself.

## 0.4.9

For users of relay, nothing changed at all. This is a release to test embedding some Rust code in Sentry itself.

## 0.4.8

For users of relay, nothing changed at all. This is a release to test embedding some Rust code in Sentry itself.

## 0.4.7

For users of relay, nothing changed at all. This is a release to test embedding some Rust code in Sentry itself.

## 0.4.6

For users of relay, nothing changed at all. This is a release to test embedding some Rust code in Sentry itself.

## 0.4.5

For users of relay, nothing changed at all. This is a release to test embedding some Rust code in Sentry itself.

## 0.4.4

For users of relay, nothing changed at all. This is a release to test embedding some Rust code in Sentry itself.

## 0.4.3

For users of relay, nothing changed at all. This is a release to test embedding some Rust code in Sentry itself.

## 0.4.2

For users of relay, nothing changed at all. This is a release to test embedding some Rust code in Sentry itself.

## 0.4.1

For users of relay, nothing changed at all. This is a release to test embedding some Rust code in Sentry itself.

## 0.4.0

Introducing new Relay modes:

- `proxy`: A proxy for all requests and events.
- `static`: Static configuration for known projects in the file system.
- `managed`: Fetch configurations dynamically from Sentry and update them.

The default Relay mode is `managed`. Users upgrading from previous versions will automatically activate the `managed` mode. To change this setting, add `relay.mode` to `config.yml` or run `semaphore config init` from the command line.

**Breaking Change**: If Relay was used without credentials, the mode needs to be set to `proxy`. The default `managed` mode requires credentials.

For more information on Relay modes, see the [documentation page](https://docs.sentry.io/data-management/relay/options/).

### Configuration Changes

- Added `cache.event_buffer_size` to control the maximum number of events that are buffered in case of network issues or high rates of incoming events.
- Added `limits.max_concurrent_requests` to limit the number of connections that this Relay will use to communicate with the upstream.
- Internal error reporting is now disabled by default. To opt in, set `sentry.enabled`.

### Bugfixes

- Fix a bug that caused events to get unconditionally dropped after five seconds, regardless of the `cache.event_expiry` configuration.
- Fix a memory leak in Relay's internal error reporting.

## 0.3.0

- Changed PII stripping rule format to permit path selectors when applying rules. This means that now `$string` refers to strings for instance and `user.id` refers to the `id` field in the `user` attribute of the event. Temporarily support for old rules is retained.

## 0.2.7

- store: Minor fixes to be closer to Python. Ability to disable trimming of objects, arrays and strings.

## 0.2.6

- Fix bug where PII stripping would remove containers without leaving any metadata about the retraction.
- Fix bug where old `redactPair` rules would stop working.

## 0.2.5

- Rewrite of PII stripping logic. This brings potentially breaking changes to the semantics of PII configs. Most importantly field types such as `"freeform"` and `"databag"` are gone, right now there is only `"container"` and `"text"`. All old field types should have become an alias for `"text"`, but take extra care in ensuring your PII rules still work.

- store: Minor fixes to be closer to Python.

## 0.2.4

For users of relay, nothing changed at all. This is a release to test embedding some Rust code in Sentry itself.

- store: Remove stray print statement.

## 0.2.3

For users of relay, nothing changed at all. This is a release to test embedding some Rust code in Sentry itself.

- store: Fix main performance issues.

## 0.2.2

For users of relay, nothing changed at all. This is a release to test embedding some Rust code in Sentry itself.

- store: Fix segfault when trying to process contexts.
- store: Fix trimming state "leaking" between interfaces, leading to excessive trimming.
- store: Don't serialize empty arrays and objects (with a few exceptions).

## 0.2.1

For users of relay, nothing changed at all. This is a release to test embedding some Rust code in Sentry itself.

- `libsemaphore`: Expose CABI for normalizing event data.

## 0.2.0

Our first major iteration on Relay has landed!

- User documentation is now hosted at <https://docs.sentry.io/relay/>.
- SSL support is now included by default. Just configure a [TLS identity](https://docs.sentry.io/relay/options/#relaytls_identity_path) and you're set.
- Updated event processing: Events from older SDKs are now supported. Also, we've fixed some bugs along the line.
- Introduced full support for PII stripping. See [PII Configuration](https://docs.sentry.io/relay/pii-config/) for instructions.
- Configure with static project settings. Relay will skip querying project states from Sentry and use your provided values instead. See [Project Configuration](https://docs.sentry.io/relay/project-config/) for a full guide.
- Relay now also acts as a proxy for certain API requests. This allows it to receive CSP reports and Minidump crash reports, among others. It also sets `X-Forwarded-For` and includes a Relay signature header.

Besides that, there are many technical changes, including:

- Major rewrite of the internals. Relay no longer requires a special endpoint for sending events to upstream Sentry and processes events individually with less delay than before.
- The executable will exit with a non-zero exit code on startup errors. This makes it easier to catch configuration errors.
- Removed `libsodium` as a production dependency, greatly simplifying requirements for the runtime environment.
- Greatly improved logging and metrics. Be careful with the `DEBUG` and `TRACE` levels, as they are **very** verbose now.
- Improved docker containers.

## 0.1.3

- Added support for metadata format

## 0.1.2

- JSON logging ([#32](https://github.com/getsentry/relay/pull/32))
- Update dependencies

## 0.1.1

- Rename "sentry-relay" to "semaphore"
- Use new features from Rust 1.26
- Prepare binary and Python builds ([#20](https://github.com/getsentry/relay/pull/20))
- Add Dockerfile ([#23](https://github.com/getsentry/relay/pull/23))

## 0.1.0

An initial release of the tool.<|MERGE_RESOLUTION|>--- conflicted
+++ resolved
@@ -1,10 +1,9 @@
 # Changelog
 
-<<<<<<< HEAD
 ## Unreleased
 
 - Partition and split metric buckets just before sending. Log outcomes for metrics. ([#2682](https://github.com/getsentry/relay/pull/2682))
-=======
+
 ## 23.11.2
 
 - `normalize_performance_score` now handles `PerformanceScoreProfile` configs with zero weight components and component weight sums of any number greater than 0. ([#2756](https://github.com/getsentry/relay/pull/2756))
@@ -16,7 +15,6 @@
 **Internal**:
 
 - Add support for metric metadata. ([#2751](https://github.com/getsentry/relay/pull/2751))
->>>>>>> 6f003b68
 
 ## 23.11.1
 
