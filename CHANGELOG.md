--- conflicted
+++ resolved
@@ -10,11 +10,8 @@
 
 - Envelopes created from integrations can now be spooled. ([#5284](https://github.com/getsentry/relay/pull/5284))
 - Make referer optional in Vercel Log Drain Transform. ([#5273](https://github.com/getsentry/relay/pull/5273))
-<<<<<<< HEAD
 - Tag spans' count per root metric with the trace root's transaction instead of the local transaction. ([#5281](https://github.com/getsentry/relay/pull/5281))
-=======
 - Use `vercel.path` instead of `url.path` for Vercel Log Drain Transform. ([#5274](https://github.com/getsentry/relay/pull/5274))
->>>>>>> bbe038d7
 
 **Internal**:
 
