--- conflicted
+++ resolved
@@ -1,16 +1,14 @@
 # Changelog
 
-<<<<<<< HEAD
 ## Unreleased
 
 **Internal**:
 
 - Exclude more spans fron metrics extraction. ([#2522](https://github.com/getsentry/relay/pull/2522))
-=======
+
 ## 23.9.1
 
 - No documented changes.
->>>>>>> a022a118
 
 ## 23.9.0
 
