# Changelog

## Unreleased

<<<<<<< HEAD
**Features**:

- Extract measurement ratings, port from frontend. ([#1130](https://github.com/getsentry/relay/pull/1130))
=======
**Features**

- External Relays perform dynamic sampling and emit outcomes as client reports. This feature is now enabled *by default*. ([#1119](https://github.com/getsentry/relay/pull/1119))
>>>>>>> d2421588

**Internal**

- Add more statsd metrics for relay metric bucketing. ([#1124](https://github.com/getsentry/relay/pull/1124))

## 21.11.0

**Features**:

- Add bucket width to bucket protocol. ([#1103](https://github.com/getsentry/relay/pull/1103))
- Support multiple kafka cluster configurations. ([#1101](https://github.com/getsentry/relay/pull/1101))
- Tag metrics by transaction name. ([#1126](https://github.com/getsentry/relay/pull/1126))

**Bug Fixes**:

- Avoid unbounded decompression of encoded requests. A particular request crafted to inflate to large amounts of memory, such as a zip bomb, could put Relay out of memory. ([#1117](https://github.com/getsentry/relay/pull/1117), [#1122](https://github.com/getsentry/relay/pull/1122), [#1123](https://github.com/getsentry/relay/pull/1123))
- Avoid unbounded decompression of UE4 crash reports. Some crash reports could inflate to large amounts of memory before being checked for size, which could put Relay out of memory. ([#1121](https://github.com/getsentry/relay/pull/1121))

**Internal**:

- Aggregate client reports before sending them onwards. ([#1118](https://github.com/getsentry/relay/pull/1118))

## 21.10.0

**Bug Fixes**:

- Correctly validate timestamps for outcomes and sessions. ([#1086](https://github.com/getsentry/relay/pull/1086))
- Run compression on a thread pool when sending to upstream. ([#1085](https://github.com/getsentry/relay/pull/1085))
- Report proper status codes and error messages when sending invalid JSON payloads to an endpoint with a `X-Sentry-Relay-Signature` header. ([#1090](https://github.com/getsentry/relay/pull/1090))
- Enforce attachment and event size limits on UE4 crash reports. ([#1099](https://github.com/getsentry/relay/pull/1099))

**Internal**:

- Add the exclusive time of the transaction's root span. ([#1083](https://github.com/getsentry/relay/pull/1083))
- Add session.status tag to extracted session.duration metric. ([#1087](https://github.com/getsentry/relay/pull/1087))
- Serve project configs for batched requests where one of the project keys cannot be parsed. ([#1093](https://github.com/getsentry/relay/pull/1093))

## 21.9.0

**Features**:

- Add sampling based on transaction name. ([#1058](https://github.com/getsentry/relay/pull/1058))
- Support running Relay without config directory. The most important configuration, including Relay mode and credentials, can now be provided through commandline arguments or environment variables alone. ([#1055](https://github.com/getsentry/relay/pull/1055)
- Protocol support for client reports. ([#1081](https://github.com/getsentry/relay/pull/1081))
- Extract session metrics in non processing relays. ([#1073](https://github.com/getsentry/relay/pull/1073))

**Bug Fixes**:

- Use correct commandline argument name for setting Relay port. ([#1059](https://github.com/getsentry/relay/pull/1059))
- Retrieve OS Context for Unity Events. ([#1072](https://github.com/getsentry/relay/pull/1072))

**Internal**:

- Add new metrics on Relay's performance in dealing with buckets of metric aggregates, as well as the amount of aggregated buckets. ([#1070](https://github.com/getsentry/relay/pull/1070))
- Add the exclusive time of a span. ([#1061](https://github.com/getsentry/relay/pull/1061))
- Remove redundant dynamic sampling processing on fast path. ([#1084](https://github.com/getsentry/relay/pull/1084))

## 21.8.0

- No documented changes.

## 21.7.0

- No documented changes.

## 21.6.3

- No documented changes.

## 21.6.2

**Bug Fixes**:

- Remove connection metrics reported under `connector.*`. They have been fully disabled since version `21.3.0`. ([#1021](https://github.com/getsentry/relay/pull/1021))
- Remove error logs for "failed to extract event" and "failed to store session". ([#1032](https://github.com/getsentry/relay/pull/1032))

**Internal**:

- Assign a random Kafka partition key for session aggregates and metrics to distribute messages evenly. ([#1022](https://github.com/getsentry/relay/pull/1022))
- All fields in breakdown config should be camelCase, and rename the breakdown key name in project options. ([#1020](https://github.com/getsentry/relay/pull/1020))

## 21.6.1

- No documented changes.

## 21.6.0

**Features**:

- Support self-contained envelopes without authentication headers or query parameters. ([#1000](https://github.com/getsentry/relay/pull/1000))
- Support statically configured relays. ([#991](https://github.com/getsentry/relay/pull/991))
- Support namespaced event payloads in multipart minidump submission for Electron Framework. The field has to follow the format `sentry___<namespace>`. ([#1012](https://github.com/getsentry/relay/pull/1012))

**Bug Fixes**:

- Explicitly declare reprocessing context. ([#1009](https://github.com/getsentry/relay/pull/1009))
- Validate the environment attribute in sessions, and drop sessions with invalid releases. ([#1018](https://github.com/getsentry/relay/pull/1018))

**Internal**:

- Gather metrics for corrupted Events with unprintable fields. ([#1008](https://github.com/getsentry/relay/pull/1008))
- Remove project actors. ([#1025](https://github.com/getsentry/relay/pull/1025))

## 21.5.1

**Bug Fixes**:

- Do not leak resources when projects or DSNs are idle. ([#1003](https://github.com/getsentry/relay/pull/1003))

## 21.5.0

**Features**:

- Support the `frame.stack_start` field for chained async stack traces in Cocoa SDK v7. ([#981](https://github.com/getsentry/relay/pull/981))
- Rename configuration fields `cache.event_buffer_size` to `cache.envelope_buffer_size` and `cache.event_expiry` to `cache.envelope_expiry`. The former names are still supported by Relay. ([#985](https://github.com/getsentry/relay/pull/985))
- Add a configuraton flag `relay.ready: always` to mark Relay ready in healthchecks immediately after starting without requiring to authenticate. ([#989](https://github.com/getsentry/relay/pull/989))

**Bug Fixes**:

- Fix roundtrip error when PII selector starts with number. ([#982](https://github.com/getsentry/relay/pull/982))
- Avoid overflow panic for large retry-after durations. ([#992](https://github.com/getsentry/relay/pull/992))

**Internal**:

- Update internal representation of distribution metrics. ([#979](https://github.com/getsentry/relay/pull/979))
- Extract metrics for transaction breakdowns and sessions when the feature is enabled for the organizaiton. ([#986](https://github.com/getsentry/relay/pull/986))
- Assign explicit values to DataCategory enum. ([#987](https://github.com/getsentry/relay/pull/987))

## 21.4.1

**Bug Fixes**:

- Allow the `event_id` attribute on breadcrumbs to link between Sentry events. ([#977](https://github.com/getsentry/relay/pull/977))

## 21.4.0

**Bug Fixes**:

- Parse the Crashpad information extension stream from Minidumps with annotation objects correctly. ([#973](https://github.com/getsentry/relay/pull/973))

**Internal**:

- Emit outcomes for rate limited attachments. ([#951](https://github.com/getsentry/relay/pull/951))
- Remove timestamp from metrics text protocol. ([#972](https://github.com/getsentry/relay/pull/972))
- Add max, min, sum, and count to gauge metrics. ([#974](https://github.com/getsentry/relay/pull/974))

## 21.3.1

**Bug Fixes**:

- Make request url scrubbable. ([#955](https://github.com/getsentry/relay/pull/955))
- Remove dependent items from envelope when dropping transaction item. ([#960](https://github.com/getsentry/relay/pull/960))

**Internal**:

- Emit the `quantity` field for outcomes of events. This field describes the total size in bytes for attachments or the event count for all other categories. A separate outcome is emitted for attachments in a rejected envelope, if any, in addition to the event outcome. ([#942](https://github.com/getsentry/relay/pull/942))
- Add experimental metrics ingestion without bucketing or pre-aggregation. ([#948](https://github.com/getsentry/relay/pull/948))
- Skip serializing some null values in frames interface. ([#944](https://github.com/getsentry/relay/pull/944))
- Add experimental metrics ingestion with bucketing and pre-aggregation. ([#948](https://github.com/getsentry/relay/pull/948), [#952](https://github.com/getsentry/relay/pull/952), [#958](https://github.com/getsentry/relay/pull/958), [#966](https://github.com/getsentry/relay/pull/966), [#969](https://github.com/getsentry/relay/pull/969))
- Change HTTP response for upstream timeouts from 502 to 504. ([#859](https://github.com/getsentry/relay/pull/859))
- Add rule id to outcomes coming from transaction sampling. ([#953](https://github.com/getsentry/relay/pull/953))
- Add support for breakdowns ingestion. ([#934](https://github.com/getsentry/relay/pull/934))
- Ensure empty strings are invalid measurement names. ([#968](https://github.com/getsentry/relay/pull/968))

## 21.3.0

**Features**:

- Relay now picks up HTTP proxies from environment variables. This is made possible by switching to a different HTTP client library.

**Bug Fixes**:

- Deny backslashes in release names. ([#904](https://github.com/getsentry/relay/pull/904))
- Fix a problem with Data Scrubbing source names (PII selectors) that caused `$frame.abs_path` to match, but not `$frame.abs_path || **` or `$frame.abs_path && **`. ([#932](https://github.com/getsentry/relay/pull/932))
- Make username pii-strippable. ([#935](https://github.com/getsentry/relay/pull/935))
- Respond with `400 Bad Request` and an error message `"empty envelope"` instead of `429` when envelopes without items are sent to the envelope endpoint. ([#937](https://github.com/getsentry/relay/pull/937))
- Allow generic Slackbot ([#947](https://github.com/getsentry/relay/pull/947))

**Internal**:

- Emit the `category` field for outcomes of events. This field disambiguates error events, security events and transactions. As a side-effect, Relay no longer emits outcomes for broken JSON payloads or network errors. ([#931](https://github.com/getsentry/relay/pull/931))
- Add inbound filters functionality to dynamic sampling rules. ([#920](https://github.com/getsentry/relay/pull/920))
- The undocumented `http._client` option has been removed. ([#938](https://github.com/getsentry/relay/pull/938))
- Log old events and sessions in the `requests.timestamp_delay` metric. ([#933](https://github.com/getsentry/relay/pull/933))
- Add rule id to outcomes coming from event sampling. ([#943](https://github.com/getsentry/relay/pull/943))
- Fix a bug in rate limiting that leads to accepting all events in the last second of a rate limiting window, regardless of whether the rate limit applies. ([#946](https://github.com/getsentry/relay/pull/946))

## 21.2.0

**Features**:

- By adding `.no-cache` to the DSN key, Relay refreshes project configuration caches immediately. This allows to apply changed settings instantly, such as updates to data scrubbing or inbound filter rules. ([#911](https://github.com/getsentry/relay/pull/911))
- Add NSError to mechanism. ([#925](https://github.com/getsentry/relay/pull/925))
- Add snapshot to the stack trace interface. ([#927](https://github.com/getsentry/relay/pull/927))

**Bug Fixes**:

- Log on INFO level when recovering from network outages. ([#918](https://github.com/getsentry/relay/pull/918))
- Fix a panic in processing minidumps with invalid location descriptors. ([#919](https://github.com/getsentry/relay/pull/919))

**Internal**:

- Improve dynamic sampling rule configuration. ([#907](https://github.com/getsentry/relay/pull/907))
- Compatibility mode for pre-aggregated sessions was removed. The feature is now enabled by default in full fidelity. ([#913](https://github.com/getsentry/relay/pull/913))

## 21.1.0

**Features**:

- Support dynamic sampling for error events. ([#883](https://github.com/getsentry/relay/pull/883))

**Bug Fixes**:

- Make all fields but event-id optional to fix regressions in user feedback ingestion. ([#886](https://github.com/getsentry/relay/pull/886))
- Remove `kafka-ssl` feature because it breaks development workflow on macOS. ([#889](https://github.com/getsentry/relay/pull/889))
- Accept envelopes where their last item is empty and trailing newlines are omitted. This also fixes a panic in some cases. ([#894](https://github.com/getsentry/relay/pull/894))

**Internal**:

- Extract crashpad annotations into contexts. ([#892](https://github.com/getsentry/relay/pull/892))
- Normalize user reports during ingestion and create empty fields. ([#903](https://github.com/getsentry/relay/pull/903))
- Ingest and normalize sample rates from envelope item headers. ([#910](https://github.com/getsentry/relay/pull/910))

## 20.12.1

- No documented changes.

## 20.12.0

**Features**:

- Add `kafka-ssl` compilation feature that builds Kafka linked against OpenSSL. This feature is enabled in Docker containers only. This is only relevant for Relays running as part of on-premise Sentry. ([#881](https://github.com/getsentry/relay/pull/881))
- Relay is now able to ingest pre-aggregated sessions, which will make it possible to efficiently handle applications that produce thousands of sessions per second. ([#815](https://github.com/getsentry/relay/pull/815))
- Add protocol support for WASM. ([#852](https://github.com/getsentry/relay/pull/852))
- Add dynamic sampling for transactions. ([#835](https://github.com/getsentry/relay/pull/835))
- Send network outage metric on healthcheck endpoint hit. ([#856](https://github.com/getsentry/relay/pull/856))

**Bug Fixes**:

- Fix a long-standing bug where log messages were not addressible as `$string`. ([#882](https://github.com/getsentry/relay/pull/882))
- Allow params in content-type for security requests to support content types like `"application/expect-ct-report+json; charset=utf-8"`. ([#844](https://github.com/getsentry/relay/pull/844))
- Fix a panic in CSP filters. ([#848](https://github.com/getsentry/relay/pull/848))
- Do not drop sessions due to an invalid age constraint set to `0`. ([#855](https://github.com/getsentry/relay/pull/855))
- Do not emit outcomes after forwarding envelopes to the upstream, even if that envelope is rate limited, rejected, or dropped. Since the upstream logs an outcome, it would be a duplicate. ([#857](https://github.com/getsentry/relay/pull/857))
- Fix status code for security report. ([#864](https://github.com/getsentry/relay/pull/864))
- Add missing fields for Expect-CT reports. ([#865](https://github.com/getsentry/relay/pull/865))
- Support more directives in CSP reports, such as `block-all-mixed-content` and `require-trusted-types-for`. ([#876](https://github.com/getsentry/relay/pull/876))

**Internal**:

- Add _experimental_ support for picking up HTTP proxies from the regular environment variables. This feature needs to be enabled by setting `http: client: "reqwest"` in your `config.yml`. ([#839](https://github.com/getsentry/relay/pull/839))
- Refactor transparent request forwarding for unknown endpoints. Requests are now entirely buffered in memory and occupy the same queues and actors as other requests. This should not cause issues but may change behavior under load. ([#839](https://github.com/getsentry/relay/pull/839))
- Add reason codes to the `X-Sentry-Rate-Limits` header in store responses. This allows external Relays to emit outcomes with the proper reason codes. ([#850](https://github.com/getsentry/relay/pull/850))
- Emit metrics for outcomes in external relays. ([#851](https://github.com/getsentry/relay/pull/851))
- Make `$error.value` `pii=true`. ([#837](https://github.com/getsentry/relay/pull/837))
- Send `key_id` in partial project config. ([#854](https://github.com/getsentry/relay/pull/854))
- Add stack traces to Sentry error reports. ([#872](https://github.com/getsentry/relay/pull/872))

## 20.11.1

- No documented changes.

## 20.11.0

**Features**:

- Rename upstream retries histogram metric and add upstream requests duration metric. ([#816](https://github.com/getsentry/relay/pull/816))
- Add options for metrics buffering (`metrics.buffering`) and sampling (`metrics.sample_rate`). ([#821](https://github.com/getsentry/relay/pull/821))

**Bug Fixes**:

- Accept sessions with IP address set to `{{auto}}`. This was previously rejected and silently dropped. ([#827](https://github.com/getsentry/relay/pull/827))
- Fix an issue where every retry-after response would be too large by one minute. ([#829](https://github.com/getsentry/relay/pull/829))

**Internal**:

- Always apply cache debouncing for project states. This reduces pressure on the Redis and file system cache. ([#819](https://github.com/getsentry/relay/pull/819))
- Internal refactoring such that validating of characters in tags no longer uses regexes internally. ([#814](https://github.com/getsentry/relay/pull/814))
- Discard invalid user feedback sent as part of envelope. ([#823](https://github.com/getsentry/relay/pull/823))
- Emit event errors and normalization errors for unknown breadcrumb keys. ([#824](https://github.com/getsentry/relay/pull/824))
- Normalize `breadcrumb.ty` into `breadcrumb.type` for broken Python SDK versions. ([#824](https://github.com/getsentry/relay/pull/824))
- Add the client SDK interface for unreal crashes and set the name to `unreal.crashreporter`. ([#828](https://github.com/getsentry/relay/pull/828))
- Fine-tune the selectors for minidump PII scrubbing. ([#818](https://github.com/getsentry/relay/pull/818), [#830](https://github.com/getsentry/relay/pull/830))

## 20.10.1

**Internal**:

- Emit more useful normalization meta data for invalid tags. ([#808](https://github.com/getsentry/relay/pull/808))

## 20.10.0

**Features**:

- Add support for measurement ingestion. ([#724](https://github.com/getsentry/relay/pull/724), [#785](https://github.com/getsentry/relay/pull/785))
- Add support for scrubbing UTF-16 data in attachments ([#742](https://github.com/getsentry/relay/pull/742), [#784](https://github.com/getsentry/relay/pull/784), [#787](https://github.com/getsentry/relay/pull/787))
- Add upstream request metric. ([#793](https://github.com/getsentry/relay/pull/793))
- The padding character in attachment scrubbing has been changed to match the masking character, there is no usability benefit from them being different. ([#810](https://github.com/getsentry/relay/pull/810))

**Bug Fixes**:

- Fix issue where `$span` would not be recognized in Advanced Data Scrubbing. ([#781](https://github.com/getsentry/relay/pull/781))
- Accept big-endian minidumps. ([#789](https://github.com/getsentry/relay/pull/789))
- Detect network outages and retry sending events instead of dropping them. ([#788](https://github.com/getsentry/relay/pull/788))

**Internal**:

- Project states are now cached separately per DSN public key instead of per project ID. This means that there will be multiple separate cache entries for projects with more than one DSN. ([#778](https://github.com/getsentry/relay/pull/778))
- Relay no longer uses the Sentry endpoint to resolve project IDs by public key. Ingestion for the legacy store endpoint has been refactored to rely on key-based caches only. As a result, the legacy endpoint is supported only on managed Relays. ([#800](https://github.com/getsentry/relay/pull/800))
- Fix rate limit outcomes, now emitted only for error events but not transactions. ([#806](https://github.com/getsentry/relay/pull/806), [#809](https://github.com/getsentry/relay/pull/809))

## 20.9.0

**Features**:

- Add support for attaching Sentry event payloads in Unreal crash reports by adding `__sentry` game data entries. ([#715](https://github.com/getsentry/relay/pull/715))
- Support chunked form data keys for event payloads on the Minidump endpoint. Since crashpad has a limit for the length of custom attributes, the sentry event payload can be split up into `sentry__1`, `sentry__2`, etc. ([#721](https://github.com/getsentry/relay/pull/721))
- Periodically re-authenticate with the upstream server. Previously, there was only one initial authentication. ([#731](https://github.com/getsentry/relay/pull/731))
- The module attribute on stack frames (`$frame.module`) and the (usually server side generated) attribute `culprit` can now be scrubbed with advanced data scrubbing. ([#744](https://github.com/getsentry/relay/pull/744))
- Compress outgoing store requests for events and envelopes including attachements using `gzip` content encoding. ([#745](https://github.com/getsentry/relay/pull/745))
- Relay now buffers all requests until it has authenticated with the upstream. ([#747](//github.com/getsentry/relay/pull/747))
- Add a configuration option to change content encoding of upstream store requests. The default is `gzip`, and other options are `identity`, `deflate`, or `br`. ([#771](https://github.com/getsentry/relay/pull/771))

**Bug Fixes**:

- Send requests to the `/envelope/` endpoint instead of the older `/store/` endpoint. This particularly fixes spurious `413 Payload Too Large` errors returned when using Relay with Sentry SaaS. ([#746](https://github.com/getsentry/relay/pull/746))

**Internal**:

- Remove a temporary flag from attachment kafka messages indicating rate limited crash reports to Sentry. This is now enabled by default. ([#718](https://github.com/getsentry/relay/pull/718))
- Performance improvement of http requests to upstream, high priority messages are sent first. ([#678](https://github.com/getsentry/relay/pull/678))
- Experimental data scrubbing on minidumps([#682](https://github.com/getsentry/relay/pull/682))
- Move `generate-schema` from the Relay CLI into a standalone tool. ([#739](//github.com/getsentry/relay/pull/739))
- Move `process-event` from the Relay CLI into a standalone tool. ([#740](//github.com/getsentry/relay/pull/740))
- Add the client SDK to session kafka payloads. ([#751](https://github.com/getsentry/relay/pull/751))
- Add a standalone tool to document metrics in JSON or YAML. ([#752](https://github.com/getsentry/relay/pull/752))
- Emit `processing.event.produced` for user report and session Kafka messages. ([#757](https://github.com/getsentry/relay/pull/757))
- Improve performance of event processing by avoiding regex clone. ([#767](https://github.com/getsentry/relay/pull/767))
- Assign a default name for unnamed attachments, which prevented attachments from being stored in Sentry. ([#769](https://github.com/getsentry/relay/pull/769))
- Add Relay version version to challenge response. ([#758](https://github.com/getsentry/relay/pull/758))

## 20.8.0

**Features**:

- Add the `http.connection_timeout` configuration option to adjust the connection and SSL handshake timeout. The default connect timeout is now increased from 1s to 3s. ([#688](https://github.com/getsentry/relay/pull/688))
- Supply Relay's version during authentication and check if this Relay is still supported. An error message prompting to upgrade Relay will be supplied if Relay is unsupported. ([#697](https://github.com/getsentry/relay/pull/697))

**Bug Fixes**:

- Reuse connections for upstream event submission requests when the server supports connection keepalive. Relay did not consume the response body of all requests, which caused it to reopen a new connection for every event. ([#680](https://github.com/getsentry/relay/pull/680), [#695](https://github.com/getsentry/relay/pull/695))
- Fix hashing of user IP addresses in data scrubbing. Previously, this could create invalid IP addresses which were later rejected by Sentry. Now, the hashed IP address is moved to the `id` field. ([#692](https://github.com/getsentry/relay/pull/692))
- Do not retry authentication with the upstream when a client error is reported (status code 4XX). ([#696](https://github.com/getsentry/relay/pull/696))

**Internal**:

- Extract the event `timestamp` from Minidump files during event normalization. ([#662](https://github.com/getsentry/relay/pull/662))
- Retain the full span description in transaction events instead of trimming it. ([#674](https://github.com/getsentry/relay/pull/674))
- Report all Kafka producer errors to Sentry. Previously, only immediate errors were reported but not those during asynchronous flushing of messages. ([#677](https://github.com/getsentry/relay/pull/677))
- Add "HubSpot Crawler" to the list of web crawlers for inbound filters. ([#693](https://github.com/getsentry/relay/pull/693))
- Improved typing for span data of transaction events, no breaking changes. ([#713](https://github.com/getsentry/relay/pull/713))
- **Breaking change:** In PII configs, all options on hash and mask redactions (replacement characters, ignored characters, hash algorithm/key) are removed. If they still exist in the configuration, they are ignored. ([#760](https://github.com/getsentry/relay/pull/760))

## 20.7.2

**Features**:

- Report metrics for connections to the upstream. These metrics are reported under `connector.*` and include information on connection reuse, timeouts and errors. ([#669](https://github.com/getsentry/relay/pull/669))
- Increased the maximum size of attachments from _50MiB_ to _100MiB_. Most notably, this allows to upload larger minidumps. ([#671](https://github.com/getsentry/relay/pull/671))

**Internal**:

- Always create a spans array for transactions in normalization. This allows Sentry to render the spans UI even if the transaction is empty. ([#667](https://github.com/getsentry/relay/pull/667))

## 20.7.1

- No documented changes.

## 20.7.0

**Features**:

- Sessions and attachments can be rate limited now. These rate limits apply separately from error events, which means that you can continue to send Release Health sessions while you're out of quota with errors. ([#636](https://github.com/getsentry/relay/pull/636))

**Bug Fixes**:

- Outcomes from downstream relays were not forwarded upstream. ([#632](https://github.com/getsentry/relay/pull/632))
- Apply clock drift correction to Release Health sessions and validate timestamps. ([#633](https://github.com/getsentry/relay/pull/633))
- Apply clock drift correction for timestamps that are too far in the past or future. This fixes a bug where broken transaction timestamps would lead to negative durations. ([#634](https://github.com/getsentry/relay/pull/634), [#654](https://github.com/getsentry/relay/pull/654))
- Respond with status code `200 OK` to rate limited minidump and UE4 requests. Third party clients otherwise retry those requests, leading to even more load. ([#646](https://github.com/getsentry/relay/pull/646), [#647](https://github.com/getsentry/relay/pull/647))
- Ingested unreal crash reports no longer have a `misc_primary_cpu_brand` key with GPU information set in the Unreal context. ([#650](https://github.com/getsentry/relay/pull/650))
- Fix ingestion of forwarded outcomes in processing Relays. Previously, `emit_outcomes` had to be set explicitly to enable this. ([#653](https://github.com/getsentry/relay/pull/653))

**Internal**:

- Restructure the envelope and event ingestion paths into a pipeline and apply rate limits to all envelopes. ([#635](https://github.com/getsentry/relay/pull/635), [#636](https://github.com/getsentry/relay/pull/636))
- Pass the combined size of all attachments in an envelope to the Redis rate limiter as quantity to enforce attachment quotas. ([#639](https://github.com/getsentry/relay/pull/639))
- Emit flags for rate limited processing attachments and add a `size` field. ([#640](https://github.com/getsentry/relay/pull/640), [#644](https://github.com/getsentry/relay/pull/644))

## 20.6.0

We have switched to [CalVer](https://calver.org/)! Relay's version is always in line with the latest version of [Sentry](https://github.com/getsentry/sentry).

**Features**:

- Proxy and managed Relays now apply clock drift correction based on the `sent_at` header emitted by SDKs. ([#581](https://github.com/getsentry/relay/pull/581))
- Apply cached rate limits to attachments and sessions in the fast-path when parsing incoming requests. ([#618](https://github.com/getsentry/relay/pull/618))
- New config options `metrics.default_tags` and `metrics.hostname_tag`. ([#625](https://github.com/getsentry/relay/pull/625))

**Bug Fixes**:

- Clock drift correction no longer considers the transaction timestamp as baseline for SDKs using Envelopes. Instead, only the dedicated `sent_at` Envelope header is used. ([#580](https://github.com/getsentry/relay/pull/580))
- The `http.timeout` setting is now applied to all requests, including event submission. Previously, events were exempt. ([#588](https://github.com/getsentry/relay/pull/588))
- All endpoint metrics now report their proper `route` tag. This applies to `requests`, `requests.duration`, and `responses.status_codes`. Previously, some some endpoints reported an empty route. ([#595](https://github.com/getsentry/relay/pull/595))
- Properly refresh cached project states based on the configured intervals. Previously, Relay may have gone into an endless refresh cycle if the system clock not accurate, or the state had not been updated in the upstream. ([#596](https://github.com/getsentry/relay/pull/596))
- Respond with `403 Forbidden` when multiple authentication payloads are sent by the SDK. Previously, Relay would authenticate using one of the payloads and silently ignore the rest. ([#602](https://github.com/getsentry/relay/pull/602))
- Improve metrics documentation. ([#614](https://github.com/getsentry/relay/pull/614))
- Do not scrub event processing errors by default. ([#619](https://github.com/getsentry/relay/pull/619))

**Internal**:

- Add source (who emitted the outcome) to Outcome payload. ([#604](https://github.com/getsentry/relay/pull/604))
- Ignore non-Rust folders for faster rebuilding and testing. ([#578](https://github.com/getsentry/relay/pull/578))
- Invalid session payloads are now logged for SDK debugging. ([#584](https://github.com/getsentry/relay/pull/584), [#591](https://github.com/getsentry/relay/pull/591))
- Add support for Outcomes generation in external Relays. ([#592](https://github.com/getsentry/relay/pull/592))
- Remove unused `rev` from project state. ([#586](https://github.com/getsentry/relay/pull/586))
- Add an outcome endpoint for trusted Relays. ([#589](https://github.com/getsentry/relay/pull/589))
- Emit outcomes for event payloads submitted in attachment files. ([#609](https://github.com/getsentry/relay/pull/609))
- Split envelopes that contain sessions and other items and ingest them independently. ([#610](https://github.com/getsentry/relay/pull/610))
- Removed support for legacy per-key quotas. ([#616](https://github.com/getsentry/relay/pull/615))
- Security events (CSP, Expect-CT, Expect-Staple, and HPKP) are now placed into a dedicated `security` item in envelopes, rather than the generic event item. This allows for quick detection of the event type for rate limiting. ([#617](https://github.com/getsentry/relay/pull/617))

## 0.5.9

- Relay has a logo now!
- New explicit `envelope/` endpoint. Envelopes no longer need to be sent with the right `content-type` header (to cater to browser JS).
- Introduce an Envelope item type for transactions.
- Support environment variables and CLI arguments instead of command line parameters.
- Return status `415` on wrong content types.
- Normalize double-slashes in request URLs more aggressively.
- Add an option to generate credentials on stdout.

**Internal**:

- Serve project configs to downstream Relays with proper permission checking.
- PII: Make and/or selectors specific.
- Add a browser filter for IE 11.
- Changes to release parsing.
- PII: Expose event values as part of generated selector suggestions.

## 0.5.8

**Internal**:

- Fix a bug where exception values and the device name were not PII-strippable.

## 0.5.7

- Docker images are now also pushed to Docker Hub.
- New helper function to generate PII selectors from event data.

**Internal**:

- Release is now a required attribute for session data.
- `unknown` can now be used in place of `unknown_error` for span statuses. A future release will change the canonical format from `unknown_error` to `unknown`.

## 0.5.6

- Fix a bug where Relay would stop processing events if Sentry is down for only a short time.
- Improvements to architecture documentation.
- Initial support for rate limiting by event type ("scoped quotas")
- Fix a bug where `key_id` was omitted from outcomes created by Relay.
- Fix a bug where it was not permitted to send content-encoding as part of a CORS request to store.

**Internal**:

- PII processing: Aliases for value types (`$error` instead of `$exception` to be in sync with Discover column naming) and adding a default for replace-redactions.
- It is now valid to send transactions and spans without `op` set, in which case a default value will be inserted.

## 0.5.5

- Suppress verbose DNS lookup logs.

**Internal**:

- Small performance improvements in datascrubbing config converter.
- New, C-style selector syntax (old one still works)

## 0.5.4

**Internal**:

- Add event contexts to `pii=maybe`.
- Fix parsing of msgpack breadcrumbs in Rust store.
- Envelopes sent to Rust store can omit the DSN in headers.
- Ability to quote/escape special characters in selectors in PII configs.

## 0.5.3

- Properly strip the linux binary to reduce its size
- Allow base64 encoded JSON event payloads ([#466](https://github.com/getsentry/relay/pull/466))
- Fix multipart requests without trailing newline ([#465](https://github.com/getsentry/relay/pull/465))
- Support for ingesting session updates ([#449](https://github.com/getsentry/relay/pull/449))

**Internal**:

- Validate release names during event ingestion ([#479](https://github.com/getsentry/relay/pull/479))
- Add browser extension filter ([#470](https://github.com/getsentry/relay/pull/470))
- Add `pii=maybe`, a new kind of event schema field that can only be scrubbed if explicitly addressed.
- Add way to scrub filepaths in a way that does not break processing.

## 0.5.2

- Fix trivial Redis-related crash when running in non-processing mode.
- Limit the maximum retry-after of a rate limit. This is necessary because of the "Delete and ignore future events" feature in Sentry.
- Project caches are now evicted after `project_grace_period` has passed. If you have that parameter set to a high number you may see increased memory consumption.

**Internal**:

- Misc bugfixes in PII processor. Those bugs do not affect the legacy data scrubber exposed in Python.
- Polishing documentation around PII configuration format.
- Signal codes in mach mechanism are no longer required.

## 0.5.1

- Ability to fetch project configuration from Redis as additional caching layer.
- Fix a few bugs in release filters.
- Fix a few bugs in minidumps endpoint with processing enabled.

**Internal**:

- Fix a bug in the PII processor that would always remove the entire string on `pattern` rules.
- Ability to correct some clock drift and wrong system time in transaction events.

## 0.5.0

- The binary has been renamed to `relay`.
- Updated documentation for metrics.

**Internal**:

- The package is now called `sentry-relay`.
- Renamed all `Semaphore*` types to `Relay*`.
- Fixed memory leaks in processing functions.

## 0.4.65

- Implement the Minidump endpoint.
- Implement the Attachment endpoint.
- Implement the legacy Store endpoint.
- Support a plain `Authorization` header in addition to `X-Sentry-Auth`.
- Simplify the shutdown logic. Relay now always takes a fixed configurable time to shut down.
- Fix healthchecks in _Static_ mode.
- Fix internal handling of event attachments.
- Fix partial reads of request bodies resulting in a broken connection.
- Fix a crash when parsing User-Agent headers.
- Fix handling of events sent with `sentry_version=2.0` (Clojure SDK).
- Use _mmap_ to load the GeoIP database to improve the memory footprint.
- Revert back to the system memory allocator.

**Internal**:

- Preserve microsecond precision in all time stamps.
- Record event ids in all outcomes.
- Updates to event processing metrics.
- Add span status mapping from open telemetry.

## 0.4.64

- Switched to `jemalloc` as global allocator.
- Introduce separate outcome reason for invalid events.
- Always consume request bodies to the end.
- Implemented minidump ingestion.
- Increas precisions of timestamps in protocol.

## 0.4.63

- Refactor healthchecks into two: Liveness and readiness (see code comments for explanation for now).
- Allow multiple trailing slashes on store endpoint, e.g. `/api/42/store///`.
- Internal refactor to prepare for envelopes format.

**Internal**:

- Fix a bug where glob-matching in filters did not behave correctly when the to-be-matched string contained newlines.
- Add `moz-extension:` as scheme for browser extensions (filtering out Firefox addons).
- Raise a dedicated Python exception type for invalid transaction events. Also do not report that error to Sentry from Relay.

## 0.4.62

- Various performance improvements.

## 0.4.61

**Internal**:

- Add `thread.errored` attribute ([#306](https://github.com/getsentry/relay/pull/306)).

## 0.4.60

- License is now BSL instead of MIT ([#301](https://github.com/getsentry/relay/pull/301)).
- Improve internal metrics and logging ([#296](https://github.com/getsentry/relay/pull/296), [#297](https://github.com/getsentry/relay/pull/297), [#298](https://github.com/getsentry/relay/pull/298)).
- Fix unbounded requests to Sentry for project configs ([#295](https://github.com/getsentry/relay/pull/295), [#300](https://github.com/getsentry/relay/pull/300)).
- Fix rejected responses from Sentry due to size limit ([#303](https://github.com/getsentry/relay/pull/303)).
- Expose more options for configuring request concurrency limits ([#311](https://github.com/getsentry/relay/pull/311)).

**Internal**:

- Transaction events with negative duration are now rejected ([#291](https://github.com/getsentry/relay/pull/291)).
- Fix a panic when normalizing certain dates.

## 0.4.59

**Internal**:

- Fix: Normalize legacy stacktrace attributes ([#292](https://github.com/getsentry/relay/pull/292))
- Fix: Validate platform attributes in Relay ([#294](https://github.com/getsentry/relay/pull/294))
- Flip the flag that indicates Relay processing ([#293](https://github.com/getsentry/relay/pull/293))

## 0.4.58

- Evict project caches after some time ([#287](https://github.com/getsentry/relay/pull/287))
- Selectively log internal errors to stderr ([#285](https://github.com/getsentry/relay/pull/285))
- Add an error boundary to parsing project states ([#281](https://github.com/getsentry/relay/pull/281))

**Internal**:

- Add event size metrics ([#286](https://github.com/getsentry/relay/pull/286))
- Normalize before datascrubbing ([#290](https://github.com/getsentry/relay/pull/290))
- Add a config value for thread counts ([#283](https://github.com/getsentry/relay/pull/283))
- Refactor outcomes for parity with Sentry ([#282](https://github.com/getsentry/relay/pull/282))
- Add flag that relay processed an event ([#279](https://github.com/getsentry/relay/pull/279))

## 0.4.57

**Internal**:

- Stricter validation of transaction events.

## 0.4.56

**Internal**:

- Fix a panic in trimming.

## 0.4.55

**Internal**:

- Fix more bugs in datascrubbing converter.

## 0.4.54

**Internal**:

- Fix more bugs in datascrubbing converter.

## 0.4.53

**Internal**:

- Fix more bugs in datascrubbing converter.

## 0.4.52

**Internal**:

- Fix more bugs in datascrubbing converter.

## 0.4.51

**Internal**:

- Fix a few bugs in datascrubbing converter.
- Accept trailing slashes.

**Normalization**:

- Fix a panic on overflowing timestamps.

## 0.4.50

**Internal**:

- Fix bug where IP scrubbers were applied even when not enabled.

## 0.4.49

- Internal changes.

## 0.4.48

**Internal**:

- Fix various bugs in the datascrubber and PII processing code to get closer to behavior of the Python implementation.

## 0.4.47

**Internal**:

- Various work on re-implementing Sentry's `/api/X/store` endpoint in Relay. Relay can now apply rate limits based on Redis and emit the correct outcomes.

## 0.4.46

**Internal**:

- Resolved a regression in IP address normalization. The new behavior is closer to a line-by-line port of the old Python code.

## 0.4.45

**Normalization**:

- Resolved an issue where GEO IP data was not always infered.

## 0.4.44

**Normalization**:

- Only take the user IP address from the store request's IP for certain platforms. This restores the behavior of the old Python code.

## 0.4.43

**Normalization**:

- Bump size of breadcrumbs.
- Workaround for an issue where we would not parse OS information from User Agent when SDK had already sent OS information.
- Further work on Sentry-internal event ingestion.

## 0.4.42

**Normalization**:

- Fix normalization of version strings from user agents.

## 0.4.41

- Support extended project configuration.

**Internal**:

- Implement event filtering rules.
- Add basic support for Sentry-internal event ingestion.
- Parse and normalize user agent strings.

## 0.4.40

**Internal**:

- Restrict ranges of timestamps to prevent overflows in Python code and UI.

## 0.4.39

**Internal**:

- Fix a bug where stacktrace trimming was not applied during renormalization.

## 0.4.38

**Internal**:

- Added typed spans to Event.

## 0.4.37

**Internal**:

- Added `orig_in_app` to frame data.

## 0.4.36

**Internal**:

- Add new .NET versions for context normalization.

## 0.4.35

**Internal**:

- Fix bug where thread's stacktraces were not normalized.
- Fix bug where a string at max depth of a databag was stringified again.

## 0.4.34

**Internal**:

- Added `data` attribute to frames.
- Added a way to override other trimming behavior in Python normalizer binding.

## 0.4.33

**Internal**:

- Plugin-provided context types should now work properly again.

## 0.4.32

**Internal**:

- Removed `function_name` field from frame and added `raw_function`.

## 0.4.31

**Internal**:

- Add trace context type.

## 0.4.30

**Internal**:

- Make exception messages/values larger to allow for foreign stacktrace data to be attached.

## 0.4.29

**Internal**:

- Added `function_name` field to frame.

## 0.4.28

**Internal**:

- Add missing context type for sessionstack.

## 0.4.27

**Internal**:

- Increase frame vars size again! Byte size was fine, but max depth was way too small.

## 0.4.26

**Internal**:

- Reduce frame vars size.

## 0.4.25

**Internal**:

- Add missing trimming to frame vars.

## 0.4.24

**Internal**:

- Reject non-http/https `help_urls` in exception mechanisms.

## 0.4.23

**Internal**:

- Add basic truncation to event meta to prevent payload size from spiralling out of control.

## 0.4.22

**Internal**:

- Added grouping enhancements to protocol.

## 0.4.21

**Internal**:

- Updated debug image interface with more attributes.

## 0.4.20

**Internal**:

- Added support for `lang` frame and stacktrace attribute.

## 0.4.19

**Internal**:

- Slight changes to allow replacing more normalization code in Sentry with Rust.

## 0.4.18

**Internal**:

- Allow much larger payloads in the extra attribute.

## 0.4.17

**Internal**:

- Added support for protocol changes related to upcoming sentry SDK features. In particular the `none` event type was added.

## 0.4.16

For users of relay, nothing changed at all. This is a release to test embedding some Rust code in Sentry itself.

## 0.4.15

For users of relay, nothing changed at all. This is a release to test embedding some Rust code in Sentry itself.

## 0.4.14

For users of relay, nothing changed at all. This is a release to test embedding some Rust code in Sentry itself.

## 0.4.13

For users of relay, nothing changed at all. This is a release to test embedding some Rust code in Sentry itself.

## 0.4.12

For users of relay, nothing changed at all. This is a release to test embedding some Rust code in Sentry itself.

## 0.4.11

For users of relay, nothing changed at all. This is a release to test embedding some Rust code in Sentry itself.

## 0.4.10

For users of relay, nothing changed at all. This is a release to test embedding some Rust code in Sentry itself.

## 0.4.9

For users of relay, nothing changed at all. This is a release to test embedding some Rust code in Sentry itself.

## 0.4.8

For users of relay, nothing changed at all. This is a release to test embedding some Rust code in Sentry itself.

## 0.4.7

For users of relay, nothing changed at all. This is a release to test embedding some Rust code in Sentry itself.

## 0.4.6

For users of relay, nothing changed at all. This is a release to test embedding some Rust code in Sentry itself.

## 0.4.5

For users of relay, nothing changed at all. This is a release to test embedding some Rust code in Sentry itself.

## 0.4.4

For users of relay, nothing changed at all. This is a release to test embedding some Rust code in Sentry itself.

## 0.4.3

For users of relay, nothing changed at all. This is a release to test embedding some Rust code in Sentry itself.

## 0.4.2

For users of relay, nothing changed at all. This is a release to test embedding some Rust code in Sentry itself.

## 0.4.1

For users of relay, nothing changed at all. This is a release to test embedding some Rust code in Sentry itself.

## 0.4.0

Introducing new Relay modes:

- `proxy`: A proxy for all requests and events.
- `static`: Static configuration for known projects in the file system.
- `managed`: Fetch configurations dynamically from Sentry and update them.

The default Relay mode is `managed`. Users upgrading from previous versions will automatically activate the `managed` mode. To change this setting, add `relay.mode` to `config.yml` or run `semaphore config init` from the command line.

**Breaking Change**: If Relay was used without credentials, the mode needs to be set to `proxy`. The default `managed` mode requires credentials.

For more information on Relay modes, see the [documentation page](https://docs.sentry.io/data-management/relay/options/).

### Configuration Changes

- Added `cache.event_buffer_size` to control the maximum number of events that are buffered in case of network issues or high rates of incoming events.
- Added `limits.max_concurrent_requests` to limit the number of connections that this Relay will use to communicate with the upstream.
- Internal error reporting is now disabled by default. To opt in, set `sentry.enabled`.

### Bugfixes

- Fix a bug that caused events to get unconditionally dropped after five seconds, regardless of the `cache.event_expiry` configuration.
- Fix a memory leak in Relay's internal error reporting.

## 0.3.0

- Changed PII stripping rule format to permit path selectors when applying rules. This means that now `$string` refers to strings for instance and `user.id` refers to the `id` field in the `user` attribute of the event. Temporarily support for old rules is retained.

## 0.2.7

- store: Minor fixes to be closer to Python. Ability to disable trimming of objects, arrays and strings.

## 0.2.6

- Fix bug where PII stripping would remove containers without leaving any metadata about the retraction.
- Fix bug where old `redactPair` rules would stop working.

## 0.2.5

- Rewrite of PII stripping logic. This brings potentially breaking changes to the semantics of PII configs. Most importantly field types such as `"freeform"` and `"databag"` are gone, right now there is only `"container"` and `"text"`. All old field types should have become an alias for `"text"`, but take extra care in ensuring your PII rules still work.

- store: Minor fixes to be closer to Python.

## 0.2.4

For users of relay, nothing changed at all. This is a release to test embedding some Rust code in Sentry itself.

- store: Remove stray print statement.

## 0.2.3

For users of relay, nothing changed at all. This is a release to test embedding some Rust code in Sentry itself.

- store: Fix main performance issues.

## 0.2.2

For users of relay, nothing changed at all. This is a release to test embedding some Rust code in Sentry itself.

- store: Fix segfault when trying to process contexts.
- store: Fix trimming state "leaking" between interfaces, leading to excessive trimming.
- store: Don't serialize empty arrays and objects (with a few exceptions).

## 0.2.1

For users of relay, nothing changed at all. This is a release to test embedding some Rust code in Sentry itself.

- `libsemaphore`: Expose CABI for normalizing event data.

## 0.2.0

Our first major iteration on Relay has landed!

- User documentation is now hosted at <https://docs.sentry.io/relay/>.
- SSL support is now included by default. Just configure a [TLS identity](https://docs.sentry.io/relay/options/#relaytls_identity_path) and you're set.
- Updated event processing: Events from older SDKs are now supported. Also, we've fixed some bugs along the line.
- Introduced full support for PII stripping. See [PII Configuration](https://docs.sentry.io/relay/pii-config/) for instructions.
- Configure with static project settings. Relay will skip querying project states from Sentry and use your provided values instead. See [Project Configuration](https://docs.sentry.io/relay/project-config/) for a full guide.
- Relay now also acts as a proxy for certain API requests. This allows it to receive CSP reports and Minidump crash reports, among others. It also sets `X-Forwarded-For` and includes a Relay signature header.

Besides that, there are many technical changes, including:

- Major rewrite of the internals. Relay no longer requires a special endpoint for sending events to upstream Sentry and processes events individually with less delay than before.
- The executable will exit with a non-zero exit code on startup errors. This makes it easier to catch configuration errors.
- Removed `libsodium` as a production dependency, greatly simplifying requirements for the runtime environment.
- Greatly improved logging and metrics. Be careful with the `DEBUG` and `TRACE` levels, as they are **very** verbose now.
- Improved docker containers.

## 0.1.3

- Added support for metadata format

## 0.1.2

- JSON logging ([#32](https://github.com/getsentry/relay/pull/32))
- Update dependencies

## 0.1.1

- Rename "sentry-relay" to "semaphore"
- Use new features from Rust 1.26
- Prepare binary and Python builds ([#20](https://github.com/getsentry/relay/pull/20))
- Add Dockerfile ([#23](https://github.com/getsentry/relay/pull/23))

## 0.1.0

An initial release of the tool.<|MERGE_RESOLUTION|>--- conflicted
+++ resolved
@@ -2,15 +2,10 @@
 
 ## Unreleased
 
-<<<<<<< HEAD
 **Features**:
 
 - Extract measurement ratings, port from frontend. ([#1130](https://github.com/getsentry/relay/pull/1130))
-=======
-**Features**
-
 - External Relays perform dynamic sampling and emit outcomes as client reports. This feature is now enabled *by default*. ([#1119](https://github.com/getsentry/relay/pull/1119))
->>>>>>> d2421588
 
 **Internal**
 
