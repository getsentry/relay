--- conflicted
+++ resolved
@@ -9,14 +9,11 @@
 **Bug fixes:**
 
 - Properly handle AI metrics from the Python SDK's `@ai_track` decorator. ([#3539](https://github.com/getsentry/relay/pull/3539))
-<<<<<<< HEAD
+- Mitigate occasional slowness and timeouts of the healthcheck endpoint. The endpoint will now respond promptly an unhealthy state. ([#3567](https://github.com/getsentry/relay/pull/3567))
 
 **Features**:
 
 - Apple trace-based sampling rules to standalone spans. ([#3476](https://github.com/getsentry/relay/pull/3476))
-=======
-- Mitigate occasional slowness and timeouts of the healthcheck endpoint. The endpoint will now respond promptly an unhealthy state. ([#3567](https://github.com/getsentry/relay/pull/3567))
->>>>>>> 5cbd8144
 
 **Internal**:
 
