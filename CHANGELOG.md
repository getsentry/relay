# Changelog

## Unreleased

**Bug Fixes**:

- Remove profile_id from context when no profile is in the envelope. ([#2523](https://github.com/getsentry/relay/pull/2523))
- Fix reporting of Relay's crashes to Sentry. The `crash-handler` feature did not enable the crash reporter and uploads of crashes were broken. ([#2532](https://github.com/getsentry/relay/pull/2532))
<<<<<<< HEAD
- Prevent stack overflow on SQL serialization. ([#2538](https://github.com/getsentry/relay/pull/2538))
=======
- Use correct field to pick SQL parser for span normalization. ([#2536](https://github.com/getsentry/relay/pull/2536))
>>>>>>> 7bb785a6

**Internal**:

- Exclude more spans fron metrics extraction. ([#2522](https://github.com/getsentry/relay/pull/2522))
- Remove filtering for Android events with missing close events. ([#2524](https://github.com/getsentry/relay/pull/2524))
- Exclude more spans fron metrics extraction. ([#2522](https://github.com/getsentry/relay/pull/2522), [#2525](https://github.com/getsentry/relay/pull/2525))

## 23.9.1

- No documented changes.

## 23.9.0

**Features**:

- Add `view_names` to `AppContext` ([#2344](https://github.com/getsentry/relay/pull/2344))
- Tag keys in error events and transaction events can now be up to `200` ASCII characters long. Before, tag keys were limited to 32 characters. ([#2453](https://github.com/getsentry/relay/pull/2453))
- The Crons monitor check-in APIs have learned to accept JSON via POST. This allows for monitor upserts by specifying the `monitor_config` in the JSON body. ([#2448](https://github.com/getsentry/relay/pull/2448))
- Add an experimental web interface for local Relay deployments. ([#2422](https://github.com/getsentry/relay/pull/2422))

**Bug Fixes**:

- Filter out exceptions originating in Safari extensions. ([#2408](https://github.com/getsentry/relay/pull/2408))
- Fixes the `TraceContext.status` not being defaulted to `unknown` before the new metrics extraction pipeline. ([#2436](https://github.com/getsentry/relay/pull/2436))
- Support on-demand metrics for alerts and widgets in external Relays. ([#2440](https://github.com/getsentry/relay/pull/2440))
- Prevent sporadic data loss in `EnvelopeProcessorService`. ([#2454](https://github.com/getsentry/relay/pull/2454))
- Prevent panic when android trace contains invalid start time. ([#2457](https://github.com/getsentry/relay/pull/2457))

**Internal**:

- Use static global configuration if file is provided and not in managed mode. ([#2458](https://github.com/getsentry/relay/pull/2458))
- Add `MeasurementsConfig` to `GlobalConfig` and implement merging logic with project config. ([#2415](https://github.com/getsentry/relay/pull/2415))
- Support ingestion of custom metrics when the `organizations:custom-metrics` feature flag is enabled. ([#2443](https://github.com/getsentry/relay/pull/2443))
- Merge span metrics and standalone spans extraction options. ([#2447](https://github.com/getsentry/relay/pull/2447))
- Support parsing aggregated metric buckets directly from statsd payloads. ([#2468](https://github.com/getsentry/relay/pull/2468), [#2472](https://github.com/getsentry/relay/pull/2472))
- Improve performance when ingesting distribution metrics with a large number of data points. ([#2483](https://github.com/getsentry/relay/pull/2483))
- Improve documentation for metrics bucketing. ([#2503](https://github.com/getsentry/relay/pull/2503))
- Rename the envelope item type for StatsD payloads to "statsd". ([#2470](https://github.com/getsentry/relay/pull/2470))
- Add a nanojoule unit for profile measurements. ([#2478](https://github.com/getsentry/relay/pull/2478))
- Add a timestamp field to report profile's start time on Android. ([#2486](https://github.com/getsentry/relay/pull/2486))
- Filter span metrics extraction based on features. ([#2511](https://github.com/getsentry/relay/pull/2511), [#2520](https://github.com/getsentry/relay/pull/2520))
- Extract shared tags on the segment. ([#2512](https://github.com/getsentry/relay/pull/2512))

## 23.8.0

**Features**:

- Add `Cross-Origin-Resource-Policy` HTTP header to responses. ([#2394](https://github.com/getsentry/relay/pull/2394))

## 23.7.2

**Features**:

- Normalize old React Native SDK app start time measurements and spans. ([#2358](https://github.com/getsentry/relay/pull/2358))

**Bug Fixes**:

- Limit environment names on check-ins to 64 chars. ([#2309](https://github.com/getsentry/relay/pull/2309))

**Internal**:

- Add new service for fetching global configs. ([#2320](https://github.com/getsentry/relay/pull/2320))
- Feature-flagged extraction & publishing of spans from transactions. ([#2350](https://github.com/getsentry/relay/pull/2350))

## 23.7.1

**Bug Fixes**:

- Trim fields (e.g. `transaction`) before metrics extraction. ([#2342](https://github.com/getsentry/relay/pull/2342))
- Interpret `aggregator.max_tag_value_length` as characters instead of bytes. ([#2343](https://github.com/getsentry/relay/pull/2343))

**Internal**:

- Add capability to configure metrics aggregators per use case. ([#2341](https://github.com/getsentry/relay/pull/2341))
- Configurable flush time offsets for metrics buckets. ([#2349](https://github.com/getsentry/relay/pull/2349))

## 23.7.0

**Bug Fixes**:

- Filter idle samples at the edge per thread. ([#2321](https://github.com/getsentry/relay/pull/2321))

**Internal**:

- Add support for `sampled` field in the DSC and error tagging. ([#2290](https://github.com/getsentry/relay/pull/2290))
- Move span tag extraction from metrics to normalization. ([#2304](https://github.com/getsentry/relay/pull/2304))

## 23.6.2

**Features**:

- Add filter based on transaction names. ([#2118](https://github.com/getsentry/relay/pull/2118), [#2284](https://github.com/getsentry/relay/pull/2284))
- Use GeoIP lookup also in non-processing Relays. Lookup from now on will be also run in light normalization. ([#2229](https://github.com/getsentry/relay/pull/2229))
- Metrics extracted from transactions from old SDKs now get a useful `transaction` tag. ([#2250](https://github.com/getsentry/relay/pull/2250), [#2272](https://github.com/getsentry/relay/pull/2272)).

**Bug Fixes**:

- Skip dynamic sampling if relay doesn't support incoming metrics extraction version. ([#2273](https://github.com/getsentry/relay/pull/2273))
- Keep stack frames closest to crash when quantity exceeds limit. ([#2236](https://github.com/getsentry/relay/pull/2236))
- Drop profiles without a transaction in the same envelope. ([#2169](https://github.com/getsentry/relay/pull/2169))

**Internal**:

- Implement basic generic metrics extraction for transaction events. ([#2252](https://github.com/getsentry/relay/pull/2252), [#2257](https://github.com/getsentry/relay/pull/2257))
- Support more fields in dynamic sampling, metric extraction, and conditional tagging. The added fields are `dist`, `release.*`, `user.{email,ip_address,name}`, `breakdowns.*`, and `extra.*`. ([#2259](https://github.com/getsentry/relay/pull/2259), [#2276](https://github.com/getsentry/relay/pull/2276))

## 23.6.1

- No documented changes.

## 23.6.0

**Bug Fixes**:

- Make counting of total profiles consistent with total transactions. ([#2163](https://github.com/getsentry/relay/pull/2163))

**Features**:

- Add `data` and `api_target` fields to `ResponseContext` and scrub `graphql` bodies. ([#2141](https://github.com/getsentry/relay/pull/2141))
- Add support for X-Vercel-Forwarded-For header. ([#2124](https://github.com/getsentry/relay/pull/2124))
- Add `lock` attribute to the frame protocol. ([#2171](https://github.com/getsentry/relay/pull/2171))
- Reject profiles longer than 30s. ([#2168](https://github.com/getsentry/relay/pull/2168))
- Change default topic for transaction metrics to `ingest-performance-metrics`. ([#2180](https://github.com/getsentry/relay/pull/2180))
- Add Firefox "dead object" error to browser extension filter ([#2215](https://github.com/getsentry/relay/pull/2215))
- Add events whose `url` starts with `file://` to localhost inbound filter ([#2214](https://github.com/getsentry/relay/pull/2214))

**Internal**:

- Extract app identifier from app context for profiles. ([#2172](https://github.com/getsentry/relay/pull/2172))
- Mark all URL transactions as sanitized after applying rules. ([#2210](https://github.com/getsentry/relay/pull/2210))
- Add limited, experimental Sentry performance monitoring. ([#2157](https://github.com/getsentry/relay/pull/2157))

## 23.5.2

**Features**:

- Use different error message for empty strings in schema processing. ([#2151](https://github.com/getsentry/relay/pull/2151))
- Filter irrelevant webkit-issues. ([#2088](https://github.com/getsentry/relay/pull/2088))

- Relay now supports a simplified cron check-in API. ([#2153](https://github.com/getsentry/relay/pull/2153))

## 23.5.1

**Bug Fixes**:

- Sample only transaction events instead of sampling both transactions and errors. ([#2130](https://github.com/getsentry/relay/pull/2130))
- Fix tagging of incoming errors with `sampled` that was not done due to lack of sampling state. ([#2148](https://github.com/getsentry/relay/pull/2148))
- Remove profiling feature flag. ([#2146](https://github.com/getsentry/relay/pull/2146))

**Internal**:

- Mark all URL transactions as `sanitized` when `txNameReady` flag is set. ([#2128](https://github.com/getsentry/relay/pull/2128), [#2139](https://github.com/getsentry/relay/pull/2139))
- Tag incoming errors with the new `sampled` field in case their DSC is sampled. ([#2026](https://github.com/getsentry/relay/pull/2026))
- Enable PII scrubbing for urls field ([#2143](https://github.com/getsentry/relay/pull/2143))

## 23.5.0

**Bug Fixes**:

- Enforce rate limits for monitor check-ins. ([#2065](https://github.com/getsentry/relay/pull/2065))
- Allow rate limits greater than `u32::MAX`. ([#2079](https://github.com/getsentry/relay/pull/2079))
- Do not drop envelope when client closes connection. ([#2089](https://github.com/getsentry/relay/pull/2089))

**Features**:

- Scrub IBAN as pii. ([#2117](https://github.com/getsentry/relay/pull/2117))
- Scrub sensitive keys (`passwd`, `token`, ...) in Replay recording data. ([#2034](https://github.com/getsentry/relay/pull/2034))
- Add support for old 'violated-directive' CSP format. ([#2048](https://github.com/getsentry/relay/pull/2048))
- Add document_uri to csp filter. ([#2059](https://github.com/getsentry/relay/pull/2059))
- Store `geo.subdivision` of the end user location. ([#2058](https://github.com/getsentry/relay/pull/2058))
- Scrub URLs in span descriptions. ([#2095](https://github.com/getsentry/relay/pull/2095))

**Internal**:

- Remove transaction metrics allowlist. ([#2092](https://github.com/getsentry/relay/pull/2092))
- Include unknown feature flags in project config when serializing it. ([#2040](https://github.com/getsentry/relay/pull/2040))
- Copy transaction tags to the profile. ([#1982](https://github.com/getsentry/relay/pull/1982))
- Lower default max compressed replay recording segment size to 10 MiB. ([#2031](https://github.com/getsentry/relay/pull/2031))
- Increase chunking limit to 15MB for replay recordings. ([#2032](https://github.com/getsentry/relay/pull/2032))
- Add a data category for indexed profiles. ([#2051](https://github.com/getsentry/relay/pull/2051), [#2071](https://github.com/getsentry/relay/pull/2071))
- Differentiate between `Profile` and `ProfileIndexed` outcomes. ([#2054](https://github.com/getsentry/relay/pull/2054))
- Split dynamic sampling implementation before refactoring. ([#2047](https://github.com/getsentry/relay/pull/2047))
- Refactor dynamic sampling implementation across `relay-server` and `relay-sampling`. ([#2066](https://github.com/getsentry/relay/pull/2066))
- Adds support for `replay_id` field for the `DynamicSamplingContext`'s `FieldValueProvider`. ([#2070](https://github.com/getsentry/relay/pull/2070))
- On Linux, switch to `jemalloc` instead of the system memory allocator to reduce Relay's memory footprint. ([#2084](https://github.com/getsentry/relay/pull/2084))
- Scrub sensitive cookies `__session`. ([#2105](https://github.com/getsentry/relay/pull/2105)))
- Parse profiles' metadata to check if it should be marked as invalid. ([#2104](https://github.com/getsentry/relay/pull/2104))
- Set release as optional by defaulting to an empty string and add a dist field for profiles. ([#2098](https://github.com/getsentry/relay/pull/2098), [#2107](https://github.com/getsentry/relay/pull/2107))
- Accept source map debug images in debug meta for Profiling. ([#2097](https://github.com/getsentry/relay/pull/2097))

## 23.4.0

**Breaking Changes**:

This release contains major changes to the web layer, including TCP and HTTP handling as well as all web endpoint handlers. Due to these changes, some functionality was retired and Relay responds differently in specific cases.

Configuration:

- SSL support has been dropped. As per [official guidelines](https://docs.sentry.io/product/relay/operating-guidelines/), Relay should be operated behind a reverse proxy, which can perform SSL termination.
- Connection config options `max_connections`, `max_pending_connections`, and `max_connection_rate` no longer have an effect. Instead, configure the reverse proxy to handle connection concurrency as needed.

Endpoints:

- The security endpoint no longer forwards to upstream if the mime type doesn't match supported mime types. Instead, the request is rejected with a corresponding error.
- Passing store payloads as `?sentry_data=<base64>` query parameter is restricted to `GET` requests on the store endpoint. Other endpoints require the payload to be passed in the request body.
- Requests with an invalid `content-encoding` header will now be rejected. Exceptions to this are an empty string and `UTF-8`, which have been sent historically by some SDKs and are now treated as identity (no encoding). Previously, all unknown encodings were treated as identity.
- Temporarily, response bodies for some errors are rendered as plain text instead of JSON. This will be addressed in an upcoming release.

Metrics:

- The `route` tag of request metrics uses the route pattern instead of schematic names. There is an exact replacement for every previous route. For example, `"store-default"` is now tagged as `"/api/:project_id/store/"`.
- Statsd metrics `event.size_bytes.raw` and `event.size_bytes.uncompressed` have been removed.

**Features**:

- Allow monitor checkins to paass `monitor_config` for monitor upserts. ([#1962](https://github.com/getsentry/relay/pull/1962))
- Add replay_id onto event from dynamic sampling context. ([#1983](https://github.com/getsentry/relay/pull/1983))
- Add product-name for devices, derived from the android model. ([#2004](https://github.com/getsentry/relay/pull/2004))
- Changes how device class is determined for iPhone devices. Instead of checking processor frequency, the device model is mapped to a device class. ([#1970](https://github.com/getsentry/relay/pull/1970))
- Don't sanitize transactions if no clustering rules exist and no UUIDs were scrubbed. ([#1976](https://github.com/getsentry/relay/pull/1976))
- Add `thread.lock_mechanism` field to protocol. ([#1979](https://github.com/getsentry/relay/pull/1979))
- Add `origin` to trace context and span. ([#1984](https://github.com/getsentry/relay/pull/1984))
- Add `jvm` debug file type. ([#2002](https://github.com/getsentry/relay/pull/2002))
- Add new `mechanism` fields to protocol to support exception groups. ([#2020](https://github.com/getsentry/relay/pull/2020))
- Change `lock_reason` attribute to a `held_locks` dictionary in the `thread` interface. ([#2018](https://github.com/getsentry/relay/pull/2018))

**Internal**:

- Add BufferService with SQLite backend. ([#1920](https://github.com/getsentry/relay/pull/1920))
- Upgrade the web framework and related dependencies. ([#1938](https://github.com/getsentry/relay/pull/1938))
- Apply transaction clustering rules before UUID scrubbing rules. ([#1964](https://github.com/getsentry/relay/pull/1964))
- Use exposed device-class-synthesis feature flag to gate device.class synthesis in light normalization. ([#1974](https://github.com/getsentry/relay/pull/1974))
- Adds iPad support for device.class synthesis in light normalization. ([#2008](https://github.com/getsentry/relay/pull/2008))
- Pin schemars dependency to un-break schema docs generation. ([#2014](https://github.com/getsentry/relay/pull/2014))
- Remove global service registry. ([#2022](https://github.com/getsentry/relay/pull/2022))
- Apply schema validation to all topics in local development. ([#2013](https://github.com/getsentry/relay/pull/2013))

Monitors:

- Monitor check-ins may now specify an environment ([#2027](https://github.com/getsentry/relay/pull/2027))

## 23.3.1

**Features**:

- Indicate if OS-version may be frozen with '>=' prefix. ([#1945](https://github.com/getsentry/relay/pull/1945))
- Normalize monitor slug parameters into slugs. ([#1913](https://github.com/getsentry/relay/pull/1913))
- Smart trim loggers for Java platforms. ([#1941](https://github.com/getsentry/relay/pull/1941))

**Internal**:

- PII scrub `span.data` by default. ([#1953](https://github.com/getsentry/relay/pull/1953))
- Scrub sensitive cookies. ([#1951](https://github.com/getsentry/relay/pull/1951)))

## 23.3.0

**Features**:

- Extract attachments from transaction events and send them to kafka individually. ([#1844](https://github.com/getsentry/relay/pull/1844))
- Protocol validation for source map image type. ([#1869](https://github.com/getsentry/relay/pull/1869))
- Strip quotes from client hint values. ([#1874](https://github.com/getsentry/relay/pull/1874))
- Add Dotnet, Javascript and PHP support for profiling. ([#1871](https://github.com/getsentry/relay/pull/1871), [#1876](https://github.com/getsentry/relay/pull/1876), [#1885](https://github.com/getsentry/relay/pull/1885))
- Initial support for the Crons beta. ([#1886](https://github.com/getsentry/relay/pull/1886))
- Scrub `span.data.http.query` with default scrubbers. ([#1889](https://github.com/getsentry/relay/pull/1889))
- Synthesize new class attribute in device context using specs found on the device, such as processor_count, memory_size, etc. ([#1895](https://github.com/getsentry/relay/pull/1895))
- Add `thread.state` field to protocol. ([#1896](https://github.com/getsentry/relay/pull/1896))
- Move device.class from contexts to tags. ([#1911](https://github.com/getsentry/relay/pull/1911))
- Optionally mark scrubbed URL transactions as sanitized. ([#1917](https://github.com/getsentry/relay/pull/1917))
- Perform PII scrubbing on meta's original_value field. ([#1892](https://github.com/getsentry/relay/pull/1892))
- Add links to docs in YAML config file. ([#1923](https://github.com/getsentry/relay/pull/1923))
- For security reports, add the request's `origin` header to sentry events. ([#1934](https://github.com/getsentry/relay/pull/1934))

**Bug Fixes**:

- Enforce rate limits for session replays. ([#1877](https://github.com/getsentry/relay/pull/1877))

**Internal**:

- Revert back the addition of metric names as tag on Sentry errors when relay drops metrics. ([#1873](https://github.com/getsentry/relay/pull/1873))
- Tag the dynamic sampling decision on `count_per_root_project` to measure effective sample rates. ([#1870](https://github.com/getsentry/relay/pull/1870))
- Deprecate fields on the profiling sample format. ([#1878](https://github.com/getsentry/relay/pull/1878))
- Remove idle samples at the start and end of a profile and useless metadata. ([#1894](https://github.com/getsentry/relay/pull/1894))
- Move the pending envelopes buffering into the project cache. ([#1907](https://github.com/getsentry/relay/pull/1907))
- Remove platform validation for profiles. ([#1933](https://github.com/getsentry/relay/pull/1933))

## 23.2.0

**Features**:

- Use client hint headers instead of User-Agent when available. ([#1752](https://github.com/getsentry/relay/pull/1752), [#1802](https://github.com/getsentry/relay/pull/1802), [#1838](https://github.com/getsentry/relay/pull/1838))
- Apply all configured data scrubbing rules on Replays. ([#1731](https://github.com/getsentry/relay/pull/1731))
- Add count transactions toward root project. ([#1734](https://github.com/getsentry/relay/pull/1734))
- Add or remove the profile ID on the transaction's profiling context. ([#1801](https://github.com/getsentry/relay/pull/1801))
- Implement a new sampling algorithm with factors and multi-matching. ([#1790](https://github.com/getsentry/relay/pull/1790)
- Add Cloud Resource context. ([#1854](https://github.com/getsentry/relay/pull/1854))

**Bug Fixes**:

- Fix a bug where the replays ip-address normalization was not being applied when the user object was omitted. ([#1805](https://github.com/getsentry/relay/pull/1805))
- Improve performance for replays, especially memory usage during data scrubbing. ([#1800](https://github.com/getsentry/relay/pull/1800), [#1825](https://github.com/getsentry/relay/pull/1825))
- When a transaction is rate limited, also remove associated profiles. ([#1843](https://github.com/getsentry/relay/pull/1843))

**Internal**:

- Add metric name as tag on Sentry errors from relay dropping metrics. ([#1797](https://github.com/getsentry/relay/pull/1797))
- Make sure to scrub all the fields with PII. If the fields contain an object, the entire object will be removed. ([#1789](https://github.com/getsentry/relay/pull/1789))
- Keep meta for removed custom measurements. ([#1815](https://github.com/getsentry/relay/pull/1815))
- Drop replay recording payloads if they cannot be parsed or scrubbed. ([#1683](https://github.com/getsentry/relay/pull/1683))

## 23.1.1

**Features**:

- Add error and sample rate fields to the replay event parser. ([#1745](https://github.com/getsentry/relay/pull/1745))
- Add `instruction_addr_adjustment` field to `RawStacktrace`. ([#1716](https://github.com/getsentry/relay/pull/1716))
- Add SSL support to `relay-redis` crate. It is possible to use `rediss` scheme to connnect to Redis cluster using TLS. ([#1772](https://github.com/getsentry/relay/pull/1772))

**Internal**:

- Fix type errors in replay recording parsing. ([#1765](https://github.com/getsentry/relay/pull/1765))
- Remove error and session sample rate fields from replay-event parser. ([#1791](https://github.com/getsentry/relay/pull/1791))
- Scrub replay recording PII from mutation "texts" vector. ([#1796](https://github.com/getsentry/relay/pull/1796))

## 23.1.0

**Features**:

- Add support for `limits.keepalive_timeout` configuration. ([#1645](https://github.com/getsentry/relay/pull/1645))
- Add support for decaying functions in dynamic sampling rules. ([#1692](https://github.com/getsentry/relay/pull/1692))
- Stop extracting duration metric for session payloads. ([#1739](https://github.com/getsentry/relay/pull/1739))
- Add Profiling Context ([#1748](https://github.com/getsentry/relay/pull/1748))

**Internal**:

- Remove concurrent profiling. ([#1697](https://github.com/getsentry/relay/pull/1697))
- Use the main Sentry SDK to submit crash reports instead of a custom curl-based backend. This removes a dependency on `libcurl` and ensures compliance with latest TLS standards for crash uploads. Note that this only affects Relay if the hidden `_crash_db` option is used. ([#1707](https://github.com/getsentry/relay/pull/1707))
- Support transaction naming rules. ([#1695](https://github.com/getsentry/relay/pull/1695))
- Add PII scrubbing to URLs captured by replay recordings ([#1730](https://github.com/getsentry/relay/pull/1730))
- Add more measurement units for profiling. ([#1732](https://github.com/getsentry/relay/pull/1732))
- Add backoff mechanism for fetching projects from the project cache. ([#1726](https://github.com/getsentry/relay/pull/1726))

## 22.12.0

**Features**:

- The level of events created from Unreal Crash Reports now depends on whether it was an actual crash or an assert. ([#1677](https://github.com/getsentry/relay/pull/1677))
- Dynamic sampling is now based on the volume received by Relay by default and does not include the original volume dropped by client-side sampling in SDKs. This is required for the final dynamic sampling feature in the latest Sentry plans. ([#1591](https://github.com/getsentry/relay/pull/1591))
- Add OpenTelemetry Context. ([#1617](https://github.com/getsentry/relay/pull/1617))
- Add `app.in_foreground` and `thread.main` flag to protocol. ([#1578](https://github.com/getsentry/relay/pull/1578))
- Add support for View Hierarchy attachment_type. ([#1642](https://github.com/getsentry/relay/pull/1642))
- Add invalid replay recording outcome. ([#1684](https://github.com/getsentry/relay/pull/1684))
- Stop rejecting spans without a timestamp, instead giving them their respective event timestamp and setting their status to DeadlineExceeded. ([#1690](https://github.com/getsentry/relay/pull/1690))
- Add max replay size configuration parameter. ([#1694](https://github.com/getsentry/relay/pull/1694))
- Add nonchunked replay recording message type. ([#1653](https://github.com/getsentry/relay/pull/1653))
- Add `abnormal_mechanism` field to SessionUpdate protocol. ([#1665](https://github.com/getsentry/relay/pull/1665))
- Add replay-event normalization and PII scrubbing. ([#1582](https://github.com/getsentry/relay/pull/1582))
- Scrub all fields with IP addresses rather than only known IP address fields. ([#1725](https://github.com/getsentry/relay/pull/1725))

**Bug Fixes**:

- Make `attachment_type` on envelope items forward compatible by adding fallback variant. ([#1638](https://github.com/getsentry/relay/pull/1638))
- Relay no longer accepts transaction events older than 5 days. Previously the event was accepted and stored, but since metrics for such old transactions are not supported it did not show up in parts of Sentry such as the Performance landing page. ([#1663](https://github.com/getsentry/relay/pull/1663))
- Apply dynamic sampling to transactions from older SDKs and even in case Relay cannot load project information. This avoids accidentally storing 100% of transactions. ([#1667](https://github.com/getsentry/relay/pull/1667))
- Replay recording parser now uses the entire body rather than a subset. ([#1682](https://github.com/getsentry/relay/pull/1682))
- Fix a potential OOM in the Replay recording parser. ([#1691](https://github.com/getsentry/relay/pull/1691))
- Fix type error in replay recording parser. ([#1702](https://github.com/getsentry/relay/pull/1702))

**Internal**:

- Emit a `service.back_pressure` metric that measures internal back pressure by service. ([#1583](https://github.com/getsentry/relay/pull/1583))
- Track metrics for OpenTelemetry events. ([#1618](https://github.com/getsentry/relay/pull/1618))
- Normalize transaction name for URLs transaction source, by replacing UUIDs, SHAs and numerical IDs in transaction names by placeholders. ([#1621](https://github.com/getsentry/relay/pull/1621))
- Parse string as number to handle a release bug. ([#1637](https://github.com/getsentry/relay/pull/1637))
- Expand Profiling's discard reasons. ([#1661](https://github.com/getsentry/relay/pull/1661), [#1685](https://github.com/getsentry/relay/pull/1685))
- Allow to rate limit profiles on top of transactions. ([#1681](https://github.com/getsentry/relay/pull/1681))

## 22.11.0

**Features**:

- Add PII scrubber for replay recordings. ([#1545](https://github.com/getsentry/relay/pull/1545))
- Support decaying rules. Decaying rules are regular sampling rules, but they are only applicable in a specific time range. ([#1544](https://github.com/getsentry/relay/pull/1544))
- Disallow `-` in measurement and breakdown names. These items are converted to metrics, which do not allow `-` in their name. ([#1571](https://github.com/getsentry/relay/pull/1571))

**Bug Fixes**:

- Validate the distribution name in the event. ([#1556](https://github.com/getsentry/relay/pull/1556))
- Use correct meta object for logentry in light normalization. ([#1577](https://github.com/getsentry/relay/pull/1577))

**Internal**:

- Implement response context schema. ([#1529](https://github.com/getsentry/relay/pull/1529))
- Support dedicated quotas for storing transaction payloads ("indexed transactions") via the `transaction_indexed` data category if metrics extraction is enabled. ([#1537](https://github.com/getsentry/relay/pull/1537), [#1555](https://github.com/getsentry/relay/pull/1555))
- Report outcomes for dynamic sampling with the correct indexed transaction data category to restore correct totals. ([#1561](https://github.com/getsentry/relay/pull/1561))
- Add fields to the Frame object for the sample format. ([#1562](https://github.com/getsentry/relay/pull/1562))
- Move kafka related code into separate `relay-kafka` crate. ([#1563](https://github.com/getsentry/relay/pull/1563))

## 22.10.0

**Features**:

- Limit the number of custom measurements per event. ([#1483](https://github.com/getsentry/relay/pull/1483)))
- Add INP web vital as a measurement. ([#1487](https://github.com/getsentry/relay/pull/1487))
- Add .NET/Portable-PDB specific protocol fields. ([#1518](https://github.com/getsentry/relay/pull/1518))
- Enforce rate limits on metrics buckets using the transactions_processed quota. ([#1515](https://github.com/getsentry/relay/pull/1515))
- PII scrubbing now treats any key containing `token` as a password. ([#1527](https://github.com/getsentry/relay/pull/1527))

**Bug Fixes**:

- Make sure that non-processing Relays drop all invalid transactions. ([#1513](https://github.com/getsentry/relay/pull/1513))

**Internal**:

- Introduce a new profile format called `sample`. ([#1462](https://github.com/getsentry/relay/pull/1462))
- Generate a new profile ID when splitting a profile for multiple transactions. ([#1473](https://github.com/getsentry/relay/pull/1473))
- Pin Rust version to 1.63.0 in Dockerfile. ([#1482](https://github.com/getsentry/relay/pull/1482))
- Normalize measurement units in event payload. ([#1488](https://github.com/getsentry/relay/pull/1488))
- Remove long-running futures from metrics flush. ([#1492](https://github.com/getsentry/relay/pull/1492))
- Migrate to 2021 Rust edition. ([#1510](https://github.com/getsentry/relay/pull/1510))
- Make the profiling frame object compatible with the stacktrace frame object from event. ([#1512](https://github.com/getsentry/relay/pull/1512))
- Fix quota DataCategory::TransactionProcessed serialisation to match that of the CAPI. ([#1514](https://github.com/getsentry/relay/pull/1514))
- Support checking quotas in the Redis rate limiter without incrementing them. ([#1519](https://github.com/getsentry/relay/pull/1519))
- Update the internal service architecture for metrics aggregator service. ([#1508](https://github.com/getsentry/relay/pull/1508))
- Add data category for indexed transactions. This will come to represent stored transactions, while the existing category will represent transaction metrics. ([#1535](https://github.com/getsentry/relay/pull/1535))
- Adjust replay parser to be less strict and allow for larger segment-ids. ([#1551](https://github.com/getsentry/relay/pull/1551))

## 22.9.0

**Features**:

- Add user-agent parsing to Replays. ([#1420](https://github.com/getsentry/relay/pull/1420))
- Improve the release name used when reporting data to Sentry to include both the version and exact build. ([#1428](https://github.com/getsentry/relay/pull/1428))

**Bug Fixes**:

- Do not apply rate limits or reject data based on expired project configs. ([#1404](https://github.com/getsentry/relay/pull/1404))
- Process required stacktraces to fix filtering events originating from browser extensions. ([#1423](https://github.com/getsentry/relay/pull/1423))
- Fix error message filtering when formatting the message of logentry. ([#1442](https://github.com/getsentry/relay/pull/1442))
- Loosen type requirements for the `user.id` field in Replays. ([#1443](https://github.com/getsentry/relay/pull/1443))
- Fix panic in datascrubbing when number of sensitive fields was too large. ([#1474](https://github.com/getsentry/relay/pull/1474))

**Internal**:

- Make the Redis connection pool configurable. ([#1418](https://github.com/getsentry/relay/pull/1418))
- Add support for sharding Kafka producers across clusters. ([#1454](https://github.com/getsentry/relay/pull/1454))
- Speed up project cache eviction through a background thread. ([#1410](https://github.com/getsentry/relay/pull/1410))
- Batch metrics buckets into logical partitions before sending them as Envelopes. ([#1440](https://github.com/getsentry/relay/pull/1440))
- Filter single samples in cocoa profiles and events with no duration in Android profiles. ([#1445](https://github.com/getsentry/relay/pull/1445))
- Add a "invalid_replay" discard reason for invalid replay events. ([#1455](https://github.com/getsentry/relay/pull/1455))
- Add rate limiters for replays and replay recordings. ([#1456](https://github.com/getsentry/relay/pull/1456))
- Use the different configuration for billing outcomes when specified. ([#1461](https://github.com/getsentry/relay/pull/1461))
- Support profiles tagged for many transactions. ([#1444](https://github.com/getsentry/relay/pull/1444), [#1463](https://github.com/getsentry/relay/pull/1463), [#1464](https://github.com/getsentry/relay/pull/1464), [#1465](https://github.com/getsentry/relay/pull/1465))
- Track metrics for changes to the transaction name and DSC propagations. ([#1466](https://github.com/getsentry/relay/pull/1466))
- Simplify the ingestion path to reduce endpoint response times. ([#1416](https://github.com/getsentry/relay/issues/1416), [#1429](https://github.com/getsentry/relay/issues/1429), [#1431](https://github.com/getsentry/relay/issues/1431))
- Update the internal service architecture for the store, outcome, and processor services. ([#1405](https://github.com/getsentry/relay/pull/1405), [#1415](https://github.com/getsentry/relay/issues/1415), [#1421](https://github.com/getsentry/relay/issues/1421), [#1441](https://github.com/getsentry/relay/issues/1441), [#1457](https://github.com/getsentry/relay/issues/1457), [#1470](https://github.com/getsentry/relay/pull/1470))

## 22.8.0

**Features**:

- Remove timeout-based expiry of envelopes in Relay's internal buffers. The `cache.envelope_expiry` is now inactive. To control the size of the envelope buffer, use `cache.envelope_buffer_size` exclusively, instead. ([#1398](https://github.com/getsentry/relay/pull/1398))
- Parse sample rates as JSON. ([#1353](https://github.com/getsentry/relay/pull/1353))
- Filter events in external Relays, before extracting metrics. ([#1379](https://github.com/getsentry/relay/pull/1379))
- Add `privatekey` and `private_key` as secret key name to datascrubbers. ([#1376](https://github.com/getsentry/relay/pull/1376))
- Explain why we responded with 429. ([#1389](https://github.com/getsentry/relay/pull/1389))

**Bug Fixes**:

- Fix a bug where unreal crash reports were dropped when metrics extraction is enabled. ([#1355](https://github.com/getsentry/relay/pull/1355))
- Extract user from metrics with EventUser's priority. ([#1363](https://github.com/getsentry/relay/pull/1363))
- Honor `SentryConfig.enabled` and don't init SDK at all if it is false. ([#1380](https://github.com/getsentry/relay/pull/1380))
- The priority thread metadata on profiles is now optional, do not fail the profile if it's not present. ([#1392](https://github.com/getsentry/relay/pull/1392))

**Internal**:

- Support compressed project configs in redis cache. ([#1345](https://github.com/getsentry/relay/pull/1345))
- Refactor profile processing into its own crate. ([#1340](https://github.com/getsentry/relay/pull/1340))
- Treat "unknown" transaction source as low cardinality for safe SDKs. ([#1352](https://github.com/getsentry/relay/pull/1352), [#1356](https://github.com/getsentry/relay/pull/1356))
- Conditionally write a default transaction source to the transaction payload. ([#1354](https://github.com/getsentry/relay/pull/1354))
- Generate mobile measurements frames_frozen_rate, frames_slow_rate, stall_percentage. ([#1373](https://github.com/getsentry/relay/pull/1373))
- Change to the internals of the healthcheck endpoint. ([#1374](https://github.com/getsentry/relay/pull/1374), [#1377](https://github.com/getsentry/relay/pull/1377))
- Re-encode the Typescript payload to normalize. ([#1372](https://github.com/getsentry/relay/pull/1372))
- Partially normalize events before extracting metrics. ([#1366](https://github.com/getsentry/relay/pull/1366))
- Spawn more threads for CPU intensive work. ([#1378](https://github.com/getsentry/relay/pull/1378))
- Add missing fields to DeviceContext ([#1383](https://github.com/getsentry/relay/pull/1383))
- Improve performance of Redis accesses by not running `PING` everytime a connection is reused. ([#1394](https://github.com/getsentry/relay/pull/1394))
- Distinguish between various discard reasons for profiles. ([#1395](https://github.com/getsentry/relay/pull/1395))
- Add missing fields to GPUContext ([#1391](https://github.com/getsentry/relay/pull/1391))
- Store actor now uses Tokio for message handling instead of Actix. ([#1397](https://github.com/getsentry/relay/pull/1397))
- Add app_memory to AppContext struct. ([#1403](https://github.com/getsentry/relay/pull/1403))

## 22.7.0

**Features**:

- Adjust sample rate by envelope header's sample_rate. ([#1327](https://github.com/getsentry/relay/pull/1327))
- Support `transaction_info` on event payloads. ([#1330](https://github.com/getsentry/relay/pull/1330))
- Extract transaction metrics in external relays. ([#1344](https://github.com/getsentry/relay/pull/1344))

**Bug Fixes**:

- Parse custom units with length < 15 without crashing. ([#1312](https://github.com/getsentry/relay/pull/1312))
- Split large metrics requests into smaller batches. This avoids failed metrics submission and lost Release Health data due to `413 Payload Too Large` errors on the upstream. ([#1326](https://github.com/getsentry/relay/pull/1326))
- Metrics extraction: Map missing transaction status to "unknown". ([#1333](https://github.com/getsentry/relay/pull/1333))
- Fix [CVE-2022-2068](https://www.openssl.org/news/vulnerabilities.html#CVE-2022-2068) and [CVE-2022-2097](https://www.openssl.org/news/vulnerabilities.html#CVE-2022-2097) by updating to OpenSSL 1.1.1q. ([#1334](https://github.com/getsentry/relay/pull/1334))

**Internal**:

- Reduce number of metrics extracted for release health. ([#1316](https://github.com/getsentry/relay/pull/1316))
- Indicate with thread is the main thread in thread metadata for profiles. ([#1320](https://github.com/getsentry/relay/pull/1320))
- Increase profile maximum size by an order of magnitude. ([#1321](https://github.com/getsentry/relay/pull/1321))
- Add data category constant for processed transactions, encompassing all transactions that have been received and sent through dynamic sampling as well as metrics extraction. ([#1306](https://github.com/getsentry/relay/pull/1306))
- Extract metrics also from trace-sampled transactions. ([#1317](https://github.com/getsentry/relay/pull/1317))
- Extract metrics from a configurable amount of custom transaction measurements. ([#1324](https://github.com/getsentry/relay/pull/1324))
- Metrics: Drop transaction tag for high-cardinality sources. ([#1339](https://github.com/getsentry/relay/pull/1339))

## 22.6.0

**Compatibility:** This version of Relay requires Sentry server `22.6.0` or newer.

**Features**:

- Relay is now compatible with CentOS 7 and Red Hat Enterprise Linux 7 onward (kernel version _2.6.32_), depending on _glibc 2.17_ or newer. The `crash-handler` feature, which is currently enabled in the build published to DockerHub, additionally requires _curl 7.29_ or newer. ([#1279](https://github.com/getsentry/relay/pull/1279))
- Optionally start relay with `--upstream-dsn` to pass a Sentry DSN instead of the URL. This can be convenient when starting Relay in environments close to an SDK, where a DSN is already available. ([#1277](https://github.com/getsentry/relay/pull/1277))
- Add a new runtime mode `--aws-runtime-api=$AWS_LAMBDA_RUNTIME_API` that integrates Relay with the AWS Extensions API lifecycle. ([#1277](https://github.com/getsentry/relay/pull/1277))
- Add Replay ItemTypes. ([#1236](https://github.com/getsentry/relay/pull/1236), ([#1239](https://github.com/getsentry/relay/pull/1239))

**Bug Fixes**:

- Session metrics extraction: Count distinct_ids from all session updates to prevent undercounting users. ([#1275](https://github.com/getsentry/relay/pull/1275))
- Session metrics extraction: Count crashed+abnormal towards errored_preaggr. ([#1274](https://github.com/getsentry/relay/pull/1274))

**Internal**:

- Add version 3 to the project configs endpoint. This allows returning pending results which need to be polled later and avoids blocking batched requests on single slow entries. ([#1263](https://github.com/getsentry/relay/pull/1263))
- Emit specific event type tags for "processing.event.produced" metric. ([#1270](https://github.com/getsentry/relay/pull/1270))
- Add support for profile outcomes. ([#1272](https://github.com/getsentry/relay/pull/1272))
- Avoid potential panics when scrubbing minidumps. ([#1282](https://github.com/getsentry/relay/pull/1282))
- Fix typescript profile validation. ([#1283](https://github.com/getsentry/relay/pull/1283))
- Track memory footprint of metrics buckets. ([#1284](https://github.com/getsentry/relay/pull/1284), [#1287](https://github.com/getsentry/relay/pull/1287), [#1288](https://github.com/getsentry/relay/pull/1288))
- Support dedicated topics per metrics usecase, drop metrics from unknown usecases. ([#1285](https://github.com/getsentry/relay/pull/1285))
- Add support for Rust profiles ingestion ([#1296](https://github.com/getsentry/relay/pull/1296))

## 22.5.0

**Features**:

- Add platform, op, http.method and status tag to all extracted transaction metrics. ([#1227](https://github.com/getsentry/relay/pull/1227))
- Add units in built-in measurements. ([#1229](https://github.com/getsentry/relay/pull/1229))
- Add protocol support for custom units on transaction measurements. ([#1256](https://github.com/getsentry/relay/pull/1256))

**Bug Fixes**:

- fix(metrics): Enforce metric name length limit. ([#1238](https://github.com/getsentry/relay/pull/1238))
- Accept and forward unknown Envelope items. In processing mode, drop items individually rather than rejecting the entire request. This allows SDKs to send new data in combined Envelopes in the future. ([#1246](https://github.com/getsentry/relay/pull/1246))
- Stop extracting metrics with outdated names from sessions. ([#1251](https://github.com/getsentry/relay/pull/1251), [#1252](https://github.com/getsentry/relay/pull/1252))
- Update symbolic to pull in fixed Unreal parser that now correctly handles zero-length files. ([#1266](https://github.com/getsentry/relay/pull/1266))

**Internal**:

- Add sampling + tagging by event platform and transaction op. Some (unused) tagging rules from 22.4.0 have been renamed. ([#1231](https://github.com/getsentry/relay/pull/1231))
- Refactor aggregation error, recover from errors more gracefully. ([#1240](https://github.com/getsentry/relay/pull/1240))
- Remove/reject nul-bytes from metric strings. ([#1235](https://github.com/getsentry/relay/pull/1235))
- Remove the unused "internal" data category. ([#1245](https://github.com/getsentry/relay/pull/1245))
- Add the client and version as `sdk` tag to extracted session metrics in the format `name/version`. ([#1248](https://github.com/getsentry/relay/pull/1248))
- Expose `shutdown_timeout` in `OverridableConfig` ([#1247](https://github.com/getsentry/relay/pull/1247))
- Normalize all profiles and reject invalid ones. ([#1250](https://github.com/getsentry/relay/pull/1250))
- Raise a new InvalidCompression Outcome for invalid Unreal compression. ([#1237](https://github.com/getsentry/relay/pull/1237))
- Add a profile data category and count profiles in an envelope to apply rate limits. ([#1259](https://github.com/getsentry/relay/pull/1259))
- Support dynamic sampling by custom tags, operating system name and version, as well as device name and family. ([#1268](https://github.com/getsentry/relay/pull/1268))

## 22.4.0

**Features**:

- Map Windows version from raw_description to version name (XP, Vista, 11, ...). ([#1219](https://github.com/getsentry/relay/pull/1219))

**Bug Fixes**:

- Prevent potential OOM panics when handling corrupt Unreal Engine crashes. ([#1216](https://github.com/getsentry/relay/pull/1216))

**Internal**:

- Remove unused item types. ([#1211](https://github.com/getsentry/relay/pull/1211))
- Pin click dependency in requirements-dev.txt. ([#1214](https://github.com/getsentry/relay/pull/1214))
- Use fully qualified metric resource identifiers (MRI) for metrics ingestion. For example, the sessions duration is now called `d:sessions/duration@s`. ([#1215](https://github.com/getsentry/relay/pull/1215))
- Introduce metric units for rates and information, add support for custom user-declared units, and rename duration units to self-explanatory identifiers such as `second`. ([#1217](https://github.com/getsentry/relay/pull/1217))
- Increase the max profile size to accomodate a new platform. ([#1223](https://github.com/getsentry/relay/pull/1223))
- Set environment as optional when parsing a profile so we get a null value later on. ([#1224](https://github.com/getsentry/relay/pull/1224))
- Expose new tagging rules interface for metrics extracted from transactions. ([#1225](https://github.com/getsentry/relay/pull/1225))
- Return better BadStoreRequest for unreal events. ([#1226](https://github.com/getsentry/relay/pull/1226))

## 22.3.0

**Features**:

- Tag transaction metrics by user satisfaction. ([#1197](https://github.com/getsentry/relay/pull/1197))

**Bug Fixes**:

- CVE-2022-24713: Prevent denial of service through untrusted regular expressions used for PII scrubbing. ([#1207](https://github.com/getsentry/relay/pull/1207))
- Prevent dropping metrics during Relay shutdown if the project is outdated or not cached at time of the shutdown. ([#1205](https://github.com/getsentry/relay/pull/1205))
- Prevent a potential OOM when validating corrupted or exceptional minidumps. ([#1209](https://github.com/getsentry/relay/pull/1209))

**Internal**:

- Spread out metric aggregation over the aggregation window to avoid concentrated waves of metrics requests to the upstream every 10 seconds. Relay now applies jitter to `initial_delay` to spread out requests more evenly over time. ([#1185](https://github.com/getsentry/relay/pull/1185))
- Use a randomized Kafka partitioning key for sessions instead of the session ID. ([#1194](https://github.com/getsentry/relay/pull/1194))
- Add new statsd metrics for bucketing efficiency. ([#1199](https://github.com/getsentry/relay/pull/1199), [#1192](https://github.com/getsentry/relay/pull/1192), [#1200](https://github.com/getsentry/relay/pull/1200))
- Add a `Profile` `ItemType` to represent the profiling data sent from Sentry SDKs. ([#1179](https://github.com/getsentry/relay/pull/1179))

## 22.2.0

**Features**:

- Add the `relay.override_project_ids` configuration flag to support migrating projects from self-hosted to Sentry SaaS. ([#1175](https://github.com/getsentry/relay/pull/1175))

**Internal**:

- Add an option to dispatch billing outcomes to a dedicated topic. ([#1168](https://github.com/getsentry/relay/pull/1168))
- Add new `ItemType` to handle profiling data from Specto SDKs. ([#1170](https://github.com/getsentry/relay/pull/1170))

**Bug Fixes**:

- Fix regression in CSP report parsing. ([#1174](https://github.com/getsentry/relay/pull/1174))
- Ignore replacement_chunks when they aren't used. ([#1180](https://github.com/getsentry/relay/pull/1180))

## 22.1.0

**Features**:

- Flush metrics and outcome aggregators on graceful shutdown. ([#1159](https://github.com/getsentry/relay/pull/1159))
- Extract metrics from sampled transactions. ([#1161](https://github.com/getsentry/relay/pull/1161))

**Internal**:

- Extract normalized dist as metric. ([#1158](https://github.com/getsentry/relay/pull/1158))
- Extract transaction user as metric. ([#1164](https://github.com/getsentry/relay/pull/1164))

## 21.12.0

**Features**:

- Extract measurement ratings, port from frontend. ([#1130](https://github.com/getsentry/relay/pull/1130))
- External Relays perform dynamic sampling and emit outcomes as client reports. This feature is now enabled _by default_. ([#1119](https://github.com/getsentry/relay/pull/1119))
- Metrics extraction config, custom tags. ([#1141](https://github.com/getsentry/relay/pull/1141))
- Update the user agent parser (uap-core Feb 2020 to Nov 2021). This allows Relay and Sentry to infer more recent browsers, operating systems, and devices in events containing a user agent header. ([#1143](https://github.com/getsentry/relay/pull/1143), [#1145](https://github.com/getsentry/relay/pull/1145))
- Improvements to Unity OS context parsing ([#1150](https://github.com/getsentry/relay/pull/1150))

**Bug Fixes**:

- Support Unreal Engine 5 crash reports. ([#1132](https://github.com/getsentry/relay/pull/1132))
- Perform same validation for aggregate sessions as for individual sessions. ([#1140](https://github.com/getsentry/relay/pull/1140))
- Add missing .NET 4.8 release value. ([#1142](https://github.com/getsentry/relay/pull/1142))
- Properly document which timestamps are accepted. ([#1152](https://github.com/getsentry/relay/pull/1152))

**Internal**:

- Add more statsd metrics for relay metric bucketing. ([#1124](https://github.com/getsentry/relay/pull/1124), [#1128](https://github.com/getsentry/relay/pull/1128))
- Add an internal option to capture minidumps for hard crashes. This has to be enabled via the `sentry._crash_db` config parameter. ([#1127](https://github.com/getsentry/relay/pull/1127))
- Fold processing vs non-processing into single actor. ([#1133](https://github.com/getsentry/relay/pull/1133))
- Aggregate outcomes for dynamic sampling, invalid project ID, and rate limits. ([#1134](https://github.com/getsentry/relay/pull/1134))
- Extract session metrics from aggregate sessions. ([#1140](https://github.com/getsentry/relay/pull/1140))
- Prefix names of extracted metrics by `sentry.sessions.` or `sentry.transactions.`. ([#1147](https://github.com/getsentry/relay/pull/1147))
- Extract transaction duration as metric. ([#1148](https://github.com/getsentry/relay/pull/1148))

## 21.11.0

**Features**:

- Add bucket width to bucket protocol. ([#1103](https://github.com/getsentry/relay/pull/1103))
- Support multiple kafka cluster configurations. ([#1101](https://github.com/getsentry/relay/pull/1101))
- Tag metrics by transaction name. ([#1126](https://github.com/getsentry/relay/pull/1126))

**Bug Fixes**:

- Avoid unbounded decompression of encoded requests. A particular request crafted to inflate to large amounts of memory, such as a zip bomb, could put Relay out of memory. ([#1117](https://github.com/getsentry/relay/pull/1117), [#1122](https://github.com/getsentry/relay/pull/1122), [#1123](https://github.com/getsentry/relay/pull/1123))
- Avoid unbounded decompression of UE4 crash reports. Some crash reports could inflate to large amounts of memory before being checked for size, which could put Relay out of memory. ([#1121](https://github.com/getsentry/relay/pull/1121))

**Internal**:

- Aggregate client reports before sending them onwards. ([#1118](https://github.com/getsentry/relay/pull/1118))

## 21.10.0

**Bug Fixes**:

- Correctly validate timestamps for outcomes and sessions. ([#1086](https://github.com/getsentry/relay/pull/1086))
- Run compression on a thread pool when sending to upstream. ([#1085](https://github.com/getsentry/relay/pull/1085))
- Report proper status codes and error messages when sending invalid JSON payloads to an endpoint with a `X-Sentry-Relay-Signature` header. ([#1090](https://github.com/getsentry/relay/pull/1090))
- Enforce attachment and event size limits on UE4 crash reports. ([#1099](https://github.com/getsentry/relay/pull/1099))

**Internal**:

- Add the exclusive time of the transaction's root span. ([#1083](https://github.com/getsentry/relay/pull/1083))
- Add session.status tag to extracted session.duration metric. ([#1087](https://github.com/getsentry/relay/pull/1087))
- Serve project configs for batched requests where one of the project keys cannot be parsed. ([#1093](https://github.com/getsentry/relay/pull/1093))

## 21.9.0

**Features**:

- Add sampling based on transaction name. ([#1058](https://github.com/getsentry/relay/pull/1058))
- Support running Relay without config directory. The most important configuration, including Relay mode and credentials, can now be provided through commandline arguments or environment variables alone. ([#1055](https://github.com/getsentry/relay/pull/1055))
- Protocol support for client reports. ([#1081](https://github.com/getsentry/relay/pull/1081))
- Extract session metrics in non processing relays. ([#1073](https://github.com/getsentry/relay/pull/1073))

**Bug Fixes**:

- Use correct commandline argument name for setting Relay port. ([#1059](https://github.com/getsentry/relay/pull/1059))
- Retrieve OS Context for Unity Events. ([#1072](https://github.com/getsentry/relay/pull/1072))

**Internal**:

- Add new metrics on Relay's performance in dealing with buckets of metric aggregates, as well as the amount of aggregated buckets. ([#1070](https://github.com/getsentry/relay/pull/1070))
- Add the exclusive time of a span. ([#1061](https://github.com/getsentry/relay/pull/1061))
- Remove redundant dynamic sampling processing on fast path. ([#1084](https://github.com/getsentry/relay/pull/1084))

## 21.8.0

- No documented changes.

## 21.7.0

- No documented changes.

## 21.6.3

- No documented changes.

## 21.6.2

**Bug Fixes**:

- Remove connection metrics reported under `connector.*`. They have been fully disabled since version `21.3.0`. ([#1021](https://github.com/getsentry/relay/pull/1021))
- Remove error logs for "failed to extract event" and "failed to store session". ([#1032](https://github.com/getsentry/relay/pull/1032))

**Internal**:

- Assign a random Kafka partition key for session aggregates and metrics to distribute messages evenly. ([#1022](https://github.com/getsentry/relay/pull/1022))
- All fields in breakdown config should be camelCase, and rename the breakdown key name in project options. ([#1020](https://github.com/getsentry/relay/pull/1020))

## 21.6.1

- No documented changes.

## 21.6.0

**Features**:

- Support self-contained envelopes without authentication headers or query parameters. ([#1000](https://github.com/getsentry/relay/pull/1000))
- Support statically configured relays. ([#991](https://github.com/getsentry/relay/pull/991))
- Support namespaced event payloads in multipart minidump submission for Electron Framework. The field has to follow the format `sentry___<namespace>`. ([#1012](https://github.com/getsentry/relay/pull/1012))

**Bug Fixes**:

- Explicitly declare reprocessing context. ([#1009](https://github.com/getsentry/relay/pull/1009))
- Validate the environment attribute in sessions, and drop sessions with invalid releases. ([#1018](https://github.com/getsentry/relay/pull/1018))

**Internal**:

- Gather metrics for corrupted Events with unprintable fields. ([#1008](https://github.com/getsentry/relay/pull/1008))
- Remove project actors. ([#1025](https://github.com/getsentry/relay/pull/1025))

## 21.5.1

**Bug Fixes**:

- Do not leak resources when projects or DSNs are idle. ([#1003](https://github.com/getsentry/relay/pull/1003))

## 21.5.0

**Features**:

- Support the `frame.stack_start` field for chained async stack traces in Cocoa SDK v7. ([#981](https://github.com/getsentry/relay/pull/981))
- Rename configuration fields `cache.event_buffer_size` to `cache.envelope_buffer_size` and `cache.event_expiry` to `cache.envelope_expiry`. The former names are still supported by Relay. ([#985](https://github.com/getsentry/relay/pull/985))
- Add a configuraton flag `relay.ready: always` to mark Relay ready in healthchecks immediately after starting without requiring to authenticate. ([#989](https://github.com/getsentry/relay/pull/989))

**Bug Fixes**:

- Fix roundtrip error when PII selector starts with number. ([#982](https://github.com/getsentry/relay/pull/982))
- Avoid overflow panic for large retry-after durations. ([#992](https://github.com/getsentry/relay/pull/992))

**Internal**:

- Update internal representation of distribution metrics. ([#979](https://github.com/getsentry/relay/pull/979))
- Extract metrics for transaction breakdowns and sessions when the feature is enabled for the organizaiton. ([#986](https://github.com/getsentry/relay/pull/986))
- Assign explicit values to DataCategory enum. ([#987](https://github.com/getsentry/relay/pull/987))

## 21.4.1

**Bug Fixes**:

- Allow the `event_id` attribute on breadcrumbs to link between Sentry events. ([#977](https://github.com/getsentry/relay/pull/977))

## 21.4.0

**Bug Fixes**:

- Parse the Crashpad information extension stream from Minidumps with annotation objects correctly. ([#973](https://github.com/getsentry/relay/pull/973))

**Internal**:

- Emit outcomes for rate limited attachments. ([#951](https://github.com/getsentry/relay/pull/951))
- Remove timestamp from metrics text protocol. ([#972](https://github.com/getsentry/relay/pull/972))
- Add max, min, sum, and count to gauge metrics. ([#974](https://github.com/getsentry/relay/pull/974))

## 21.3.1

**Bug Fixes**:

- Make request url scrubbable. ([#955](https://github.com/getsentry/relay/pull/955))
- Remove dependent items from envelope when dropping transaction item. ([#960](https://github.com/getsentry/relay/pull/960))

**Internal**:

- Emit the `quantity` field for outcomes of events. This field describes the total size in bytes for attachments or the event count for all other categories. A separate outcome is emitted for attachments in a rejected envelope, if any, in addition to the event outcome. ([#942](https://github.com/getsentry/relay/pull/942))
- Add experimental metrics ingestion without bucketing or pre-aggregation. ([#948](https://github.com/getsentry/relay/pull/948))
- Skip serializing some null values in frames interface. ([#944](https://github.com/getsentry/relay/pull/944))
- Add experimental metrics ingestion with bucketing and pre-aggregation. ([#948](https://github.com/getsentry/relay/pull/948), [#952](https://github.com/getsentry/relay/pull/952), [#958](https://github.com/getsentry/relay/pull/958), [#966](https://github.com/getsentry/relay/pull/966), [#969](https://github.com/getsentry/relay/pull/969))
- Change HTTP response for upstream timeouts from 502 to 504. ([#859](https://github.com/getsentry/relay/pull/859))
- Add rule id to outcomes coming from transaction sampling. ([#953](https://github.com/getsentry/relay/pull/953))
- Add support for breakdowns ingestion. ([#934](https://github.com/getsentry/relay/pull/934))
- Ensure empty strings are invalid measurement names. ([#968](https://github.com/getsentry/relay/pull/968))

## 21.3.0

**Features**:

- Relay now picks up HTTP proxies from environment variables. This is made possible by switching to a different HTTP client library.

**Bug Fixes**:

- Deny backslashes in release names. ([#904](https://github.com/getsentry/relay/pull/904))
- Fix a problem with Data Scrubbing source names (PII selectors) that caused `$frame.abs_path` to match, but not `$frame.abs_path || **` or `$frame.abs_path && **`. ([#932](https://github.com/getsentry/relay/pull/932))
- Make username pii-strippable. ([#935](https://github.com/getsentry/relay/pull/935))
- Respond with `400 Bad Request` and an error message `"empty envelope"` instead of `429` when envelopes without items are sent to the envelope endpoint. ([#937](https://github.com/getsentry/relay/pull/937))
- Allow generic Slackbot ([#947](https://github.com/getsentry/relay/pull/947))

**Internal**:

- Emit the `category` field for outcomes of events. This field disambiguates error events, security events and transactions. As a side-effect, Relay no longer emits outcomes for broken JSON payloads or network errors. ([#931](https://github.com/getsentry/relay/pull/931))
- Add inbound filters functionality to dynamic sampling rules. ([#920](https://github.com/getsentry/relay/pull/920))
- The undocumented `http._client` option has been removed. ([#938](https://github.com/getsentry/relay/pull/938))
- Log old events and sessions in the `requests.timestamp_delay` metric. ([#933](https://github.com/getsentry/relay/pull/933))
- Add rule id to outcomes coming from event sampling. ([#943](https://github.com/getsentry/relay/pull/943))
- Fix a bug in rate limiting that leads to accepting all events in the last second of a rate limiting window, regardless of whether the rate limit applies. ([#946](https://github.com/getsentry/relay/pull/946))

## 21.2.0

**Features**:

- By adding `.no-cache` to the DSN key, Relay refreshes project configuration caches immediately. This allows to apply changed settings instantly, such as updates to data scrubbing or inbound filter rules. ([#911](https://github.com/getsentry/relay/pull/911))
- Add NSError to mechanism. ([#925](https://github.com/getsentry/relay/pull/925))
- Add snapshot to the stack trace interface. ([#927](https://github.com/getsentry/relay/pull/927))

**Bug Fixes**:

- Log on INFO level when recovering from network outages. ([#918](https://github.com/getsentry/relay/pull/918))
- Fix a panic in processing minidumps with invalid location descriptors. ([#919](https://github.com/getsentry/relay/pull/919))

**Internal**:

- Improve dynamic sampling rule configuration. ([#907](https://github.com/getsentry/relay/pull/907))
- Compatibility mode for pre-aggregated sessions was removed. The feature is now enabled by default in full fidelity. ([#913](https://github.com/getsentry/relay/pull/913))

## 21.1.0

**Features**:

- Support dynamic sampling for error events. ([#883](https://github.com/getsentry/relay/pull/883))

**Bug Fixes**:

- Make all fields but event-id optional to fix regressions in user feedback ingestion. ([#886](https://github.com/getsentry/relay/pull/886))
- Remove `kafka-ssl` feature because it breaks development workflow on macOS. ([#889](https://github.com/getsentry/relay/pull/889))
- Accept envelopes where their last item is empty and trailing newlines are omitted. This also fixes a panic in some cases. ([#894](https://github.com/getsentry/relay/pull/894))

**Internal**:

- Extract crashpad annotations into contexts. ([#892](https://github.com/getsentry/relay/pull/892))
- Normalize user reports during ingestion and create empty fields. ([#903](https://github.com/getsentry/relay/pull/903))
- Ingest and normalize sample rates from envelope item headers. ([#910](https://github.com/getsentry/relay/pull/910))

## 20.12.1

- No documented changes.

## 20.12.0

**Features**:

- Add `kafka-ssl` compilation feature that builds Kafka linked against OpenSSL. This feature is enabled in Docker containers only. This is only relevant for Relays running as part of on-premise Sentry. ([#881](https://github.com/getsentry/relay/pull/881))
- Relay is now able to ingest pre-aggregated sessions, which will make it possible to efficiently handle applications that produce thousands of sessions per second. ([#815](https://github.com/getsentry/relay/pull/815))
- Add protocol support for WASM. ([#852](https://github.com/getsentry/relay/pull/852))
- Add dynamic sampling for transactions. ([#835](https://github.com/getsentry/relay/pull/835))
- Send network outage metric on healthcheck endpoint hit. ([#856](https://github.com/getsentry/relay/pull/856))

**Bug Fixes**:

- Fix a long-standing bug where log messages were not addressible as `$string`. ([#882](https://github.com/getsentry/relay/pull/882))
- Allow params in content-type for security requests to support content types like `"application/expect-ct-report+json; charset=utf-8"`. ([#844](https://github.com/getsentry/relay/pull/844))
- Fix a panic in CSP filters. ([#848](https://github.com/getsentry/relay/pull/848))
- Do not drop sessions due to an invalid age constraint set to `0`. ([#855](https://github.com/getsentry/relay/pull/855))
- Do not emit outcomes after forwarding envelopes to the upstream, even if that envelope is rate limited, rejected, or dropped. Since the upstream logs an outcome, it would be a duplicate. ([#857](https://github.com/getsentry/relay/pull/857))
- Fix status code for security report. ([#864](https://github.com/getsentry/relay/pull/864))
- Add missing fields for Expect-CT reports. ([#865](https://github.com/getsentry/relay/pull/865))
- Support more directives in CSP reports, such as `block-all-mixed-content` and `require-trusted-types-for`. ([#876](https://github.com/getsentry/relay/pull/876))

**Internal**:

- Add _experimental_ support for picking up HTTP proxies from the regular environment variables. This feature needs to be enabled by setting `http: client: "reqwest"` in your `config.yml`. ([#839](https://github.com/getsentry/relay/pull/839))
- Refactor transparent request forwarding for unknown endpoints. Requests are now entirely buffered in memory and occupy the same queues and actors as other requests. This should not cause issues but may change behavior under load. ([#839](https://github.com/getsentry/relay/pull/839))
- Add reason codes to the `X-Sentry-Rate-Limits` header in store responses. This allows external Relays to emit outcomes with the proper reason codes. ([#850](https://github.com/getsentry/relay/pull/850))
- Emit metrics for outcomes in external relays. ([#851](https://github.com/getsentry/relay/pull/851))
- Make `$error.value` `pii=true`. ([#837](https://github.com/getsentry/relay/pull/837))
- Send `key_id` in partial project config. ([#854](https://github.com/getsentry/relay/pull/854))
- Add stack traces to Sentry error reports. ([#872](https://github.com/getsentry/relay/pull/872))

## 20.11.1

- No documented changes.

## 20.11.0

**Features**:

- Rename upstream retries histogram metric and add upstream requests duration metric. ([#816](https://github.com/getsentry/relay/pull/816))
- Add options for metrics buffering (`metrics.buffering`) and sampling (`metrics.sample_rate`). ([#821](https://github.com/getsentry/relay/pull/821))

**Bug Fixes**:

- Accept sessions with IP address set to `{{auto}}`. This was previously rejected and silently dropped. ([#827](https://github.com/getsentry/relay/pull/827))
- Fix an issue where every retry-after response would be too large by one minute. ([#829](https://github.com/getsentry/relay/pull/829))

**Internal**:

- Always apply cache debouncing for project states. This reduces pressure on the Redis and file system cache. ([#819](https://github.com/getsentry/relay/pull/819))
- Internal refactoring such that validating of characters in tags no longer uses regexes internally. ([#814](https://github.com/getsentry/relay/pull/814))
- Discard invalid user feedback sent as part of envelope. ([#823](https://github.com/getsentry/relay/pull/823))
- Emit event errors and normalization errors for unknown breadcrumb keys. ([#824](https://github.com/getsentry/relay/pull/824))
- Normalize `breadcrumb.ty` into `breadcrumb.type` for broken Python SDK versions. ([#824](https://github.com/getsentry/relay/pull/824))
- Add the client SDK interface for unreal crashes and set the name to `unreal.crashreporter`. ([#828](https://github.com/getsentry/relay/pull/828))
- Fine-tune the selectors for minidump PII scrubbing. ([#818](https://github.com/getsentry/relay/pull/818), [#830](https://github.com/getsentry/relay/pull/830))

## 20.10.1

**Internal**:

- Emit more useful normalization meta data for invalid tags. ([#808](https://github.com/getsentry/relay/pull/808))

## 20.10.0

**Features**:

- Add support for measurement ingestion. ([#724](https://github.com/getsentry/relay/pull/724), [#785](https://github.com/getsentry/relay/pull/785))
- Add support for scrubbing UTF-16 data in attachments ([#742](https://github.com/getsentry/relay/pull/742), [#784](https://github.com/getsentry/relay/pull/784), [#787](https://github.com/getsentry/relay/pull/787))
- Add upstream request metric. ([#793](https://github.com/getsentry/relay/pull/793))
- The padding character in attachment scrubbing has been changed to match the masking character, there is no usability benefit from them being different. ([#810](https://github.com/getsentry/relay/pull/810))

**Bug Fixes**:

- Fix issue where `$span` would not be recognized in Advanced Data Scrubbing. ([#781](https://github.com/getsentry/relay/pull/781))
- Accept big-endian minidumps. ([#789](https://github.com/getsentry/relay/pull/789))
- Detect network outages and retry sending events instead of dropping them. ([#788](https://github.com/getsentry/relay/pull/788))

**Internal**:

- Project states are now cached separately per DSN public key instead of per project ID. This means that there will be multiple separate cache entries for projects with more than one DSN. ([#778](https://github.com/getsentry/relay/pull/778))
- Relay no longer uses the Sentry endpoint to resolve project IDs by public key. Ingestion for the legacy store endpoint has been refactored to rely on key-based caches only. As a result, the legacy endpoint is supported only on managed Relays. ([#800](https://github.com/getsentry/relay/pull/800))
- Fix rate limit outcomes, now emitted only for error events but not transactions. ([#806](https://github.com/getsentry/relay/pull/806), [#809](https://github.com/getsentry/relay/pull/809))

## 20.9.0

**Features**:

- Add support for attaching Sentry event payloads in Unreal crash reports by adding `__sentry` game data entries. ([#715](https://github.com/getsentry/relay/pull/715))
- Support chunked form data keys for event payloads on the Minidump endpoint. Since crashpad has a limit for the length of custom attributes, the sentry event payload can be split up into `sentry__1`, `sentry__2`, etc. ([#721](https://github.com/getsentry/relay/pull/721))
- Periodically re-authenticate with the upstream server. Previously, there was only one initial authentication. ([#731](https://github.com/getsentry/relay/pull/731))
- The module attribute on stack frames (`$frame.module`) and the (usually server side generated) attribute `culprit` can now be scrubbed with advanced data scrubbing. ([#744](https://github.com/getsentry/relay/pull/744))
- Compress outgoing store requests for events and envelopes including attachements using `gzip` content encoding. ([#745](https://github.com/getsentry/relay/pull/745))
- Relay now buffers all requests until it has authenticated with the upstream. ([#747](//github.com/getsentry/relay/pull/747))
- Add a configuration option to change content encoding of upstream store requests. The default is `gzip`, and other options are `identity`, `deflate`, or `br`. ([#771](https://github.com/getsentry/relay/pull/771))

**Bug Fixes**:

- Send requests to the `/envelope/` endpoint instead of the older `/store/` endpoint. This particularly fixes spurious `413 Payload Too Large` errors returned when using Relay with Sentry SaaS. ([#746](https://github.com/getsentry/relay/pull/746))

**Internal**:

- Remove a temporary flag from attachment kafka messages indicating rate limited crash reports to Sentry. This is now enabled by default. ([#718](https://github.com/getsentry/relay/pull/718))
- Performance improvement of http requests to upstream, high priority messages are sent first. ([#678](https://github.com/getsentry/relay/pull/678))
- Experimental data scrubbing on minidumps([#682](https://github.com/getsentry/relay/pull/682))
- Move `generate-schema` from the Relay CLI into a standalone tool. ([#739](//github.com/getsentry/relay/pull/739))
- Move `process-event` from the Relay CLI into a standalone tool. ([#740](//github.com/getsentry/relay/pull/740))
- Add the client SDK to session kafka payloads. ([#751](https://github.com/getsentry/relay/pull/751))
- Add a standalone tool to document metrics in JSON or YAML. ([#752](https://github.com/getsentry/relay/pull/752))
- Emit `processing.event.produced` for user report and session Kafka messages. ([#757](https://github.com/getsentry/relay/pull/757))
- Improve performance of event processing by avoiding regex clone. ([#767](https://github.com/getsentry/relay/pull/767))
- Assign a default name for unnamed attachments, which prevented attachments from being stored in Sentry. ([#769](https://github.com/getsentry/relay/pull/769))
- Add Relay version version to challenge response. ([#758](https://github.com/getsentry/relay/pull/758))

## 20.8.0

**Features**:

- Add the `http.connection_timeout` configuration option to adjust the connection and SSL handshake timeout. The default connect timeout is now increased from 1s to 3s. ([#688](https://github.com/getsentry/relay/pull/688))
- Supply Relay's version during authentication and check if this Relay is still supported. An error message prompting to upgrade Relay will be supplied if Relay is unsupported. ([#697](https://github.com/getsentry/relay/pull/697))

**Bug Fixes**:

- Reuse connections for upstream event submission requests when the server supports connection keepalive. Relay did not consume the response body of all requests, which caused it to reopen a new connection for every event. ([#680](https://github.com/getsentry/relay/pull/680), [#695](https://github.com/getsentry/relay/pull/695))
- Fix hashing of user IP addresses in data scrubbing. Previously, this could create invalid IP addresses which were later rejected by Sentry. Now, the hashed IP address is moved to the `id` field. ([#692](https://github.com/getsentry/relay/pull/692))
- Do not retry authentication with the upstream when a client error is reported (status code 4XX). ([#696](https://github.com/getsentry/relay/pull/696))

**Internal**:

- Extract the event `timestamp` from Minidump files during event normalization. ([#662](https://github.com/getsentry/relay/pull/662))
- Retain the full span description in transaction events instead of trimming it. ([#674](https://github.com/getsentry/relay/pull/674))
- Report all Kafka producer errors to Sentry. Previously, only immediate errors were reported but not those during asynchronous flushing of messages. ([#677](https://github.com/getsentry/relay/pull/677))
- Add "HubSpot Crawler" to the list of web crawlers for inbound filters. ([#693](https://github.com/getsentry/relay/pull/693))
- Improved typing for span data of transaction events, no breaking changes. ([#713](https://github.com/getsentry/relay/pull/713))
- **Breaking change:** In PII configs, all options on hash and mask redactions (replacement characters, ignored characters, hash algorithm/key) are removed. If they still exist in the configuration, they are ignored. ([#760](https://github.com/getsentry/relay/pull/760))

## 20.7.2

**Features**:

- Report metrics for connections to the upstream. These metrics are reported under `connector.*` and include information on connection reuse, timeouts and errors. ([#669](https://github.com/getsentry/relay/pull/669))
- Increased the maximum size of attachments from _50MiB_ to _100MiB_. Most notably, this allows to upload larger minidumps. ([#671](https://github.com/getsentry/relay/pull/671))

**Internal**:

- Always create a spans array for transactions in normalization. This allows Sentry to render the spans UI even if the transaction is empty. ([#667](https://github.com/getsentry/relay/pull/667))

## 20.7.1

- No documented changes.

## 20.7.0

**Features**:

- Sessions and attachments can be rate limited now. These rate limits apply separately from error events, which means that you can continue to send Release Health sessions while you're out of quota with errors. ([#636](https://github.com/getsentry/relay/pull/636))

**Bug Fixes**:

- Outcomes from downstream relays were not forwarded upstream. ([#632](https://github.com/getsentry/relay/pull/632))
- Apply clock drift correction to Release Health sessions and validate timestamps. ([#633](https://github.com/getsentry/relay/pull/633))
- Apply clock drift correction for timestamps that are too far in the past or future. This fixes a bug where broken transaction timestamps would lead to negative durations. ([#634](https://github.com/getsentry/relay/pull/634), [#654](https://github.com/getsentry/relay/pull/654))
- Respond with status code `200 OK` to rate limited minidump and UE4 requests. Third party clients otherwise retry those requests, leading to even more load. ([#646](https://github.com/getsentry/relay/pull/646), [#647](https://github.com/getsentry/relay/pull/647))
- Ingested unreal crash reports no longer have a `misc_primary_cpu_brand` key with GPU information set in the Unreal context. ([#650](https://github.com/getsentry/relay/pull/650))
- Fix ingestion of forwarded outcomes in processing Relays. Previously, `emit_outcomes` had to be set explicitly to enable this. ([#653](https://github.com/getsentry/relay/pull/653))

**Internal**:

- Restructure the envelope and event ingestion paths into a pipeline and apply rate limits to all envelopes. ([#635](https://github.com/getsentry/relay/pull/635), [#636](https://github.com/getsentry/relay/pull/636))
- Pass the combined size of all attachments in an envelope to the Redis rate limiter as quantity to enforce attachment quotas. ([#639](https://github.com/getsentry/relay/pull/639))
- Emit flags for rate limited processing attachments and add a `size` field. ([#640](https://github.com/getsentry/relay/pull/640), [#644](https://github.com/getsentry/relay/pull/644))

## 20.6.0

We have switched to [CalVer](https://calver.org/)! Relay's version is always in line with the latest version of [Sentry](https://github.com/getsentry/sentry).

**Features**:

- Proxy and managed Relays now apply clock drift correction based on the `sent_at` header emitted by SDKs. ([#581](https://github.com/getsentry/relay/pull/581))
- Apply cached rate limits to attachments and sessions in the fast-path when parsing incoming requests. ([#618](https://github.com/getsentry/relay/pull/618))
- New config options `metrics.default_tags` and `metrics.hostname_tag`. ([#625](https://github.com/getsentry/relay/pull/625))

**Bug Fixes**:

- Clock drift correction no longer considers the transaction timestamp as baseline for SDKs using Envelopes. Instead, only the dedicated `sent_at` Envelope header is used. ([#580](https://github.com/getsentry/relay/pull/580))
- The `http.timeout` setting is now applied to all requests, including event submission. Previously, events were exempt. ([#588](https://github.com/getsentry/relay/pull/588))
- All endpoint metrics now report their proper `route` tag. This applies to `requests`, `requests.duration`, and `responses.status_codes`. Previously, some some endpoints reported an empty route. ([#595](https://github.com/getsentry/relay/pull/595))
- Properly refresh cached project states based on the configured intervals. Previously, Relay may have gone into an endless refresh cycle if the system clock not accurate, or the state had not been updated in the upstream. ([#596](https://github.com/getsentry/relay/pull/596))
- Respond with `403 Forbidden` when multiple authentication payloads are sent by the SDK. Previously, Relay would authenticate using one of the payloads and silently ignore the rest. ([#602](https://github.com/getsentry/relay/pull/602))
- Improve metrics documentation. ([#614](https://github.com/getsentry/relay/pull/614))
- Do not scrub event processing errors by default. ([#619](https://github.com/getsentry/relay/pull/619))

**Internal**:

- Add source (who emitted the outcome) to Outcome payload. ([#604](https://github.com/getsentry/relay/pull/604))
- Ignore non-Rust folders for faster rebuilding and testing. ([#578](https://github.com/getsentry/relay/pull/578))
- Invalid session payloads are now logged for SDK debugging. ([#584](https://github.com/getsentry/relay/pull/584), [#591](https://github.com/getsentry/relay/pull/591))
- Add support for Outcomes generation in external Relays. ([#592](https://github.com/getsentry/relay/pull/592))
- Remove unused `rev` from project state. ([#586](https://github.com/getsentry/relay/pull/586))
- Add an outcome endpoint for trusted Relays. ([#589](https://github.com/getsentry/relay/pull/589))
- Emit outcomes for event payloads submitted in attachment files. ([#609](https://github.com/getsentry/relay/pull/609))
- Split envelopes that contain sessions and other items and ingest them independently. ([#610](https://github.com/getsentry/relay/pull/610))
- Removed support for legacy per-key quotas. ([#616](https://github.com/getsentry/relay/pull/615))
- Security events (CSP, Expect-CT, Expect-Staple, and HPKP) are now placed into a dedicated `security` item in envelopes, rather than the generic event item. This allows for quick detection of the event type for rate limiting. ([#617](https://github.com/getsentry/relay/pull/617))

## 0.5.9

- Relay has a logo now!
- New explicit `envelope/` endpoint. Envelopes no longer need to be sent with the right `content-type` header (to cater to browser JS).
- Introduce an Envelope item type for transactions.
- Support environment variables and CLI arguments instead of command line parameters.
- Return status `415` on wrong content types.
- Normalize double-slashes in request URLs more aggressively.
- Add an option to generate credentials on stdout.

**Internal**:

- Serve project configs to downstream Relays with proper permission checking.
- PII: Make and/or selectors specific.
- Add a browser filter for IE 11.
- Changes to release parsing.
- PII: Expose event values as part of generated selector suggestions.

## 0.5.8

**Internal**:

- Fix a bug where exception values and the device name were not PII-strippable.

## 0.5.7

- Docker images are now also pushed to Docker Hub.
- New helper function to generate PII selectors from event data.

**Internal**:

- Release is now a required attribute for session data.
- `unknown` can now be used in place of `unknown_error` for span statuses. A future release will change the canonical format from `unknown_error` to `unknown`.

## 0.5.6

- Fix a bug where Relay would stop processing events if Sentry is down for only a short time.
- Improvements to architecture documentation.
- Initial support for rate limiting by event type ("scoped quotas")
- Fix a bug where `key_id` was omitted from outcomes created by Relay.
- Fix a bug where it was not permitted to send content-encoding as part of a CORS request to store.

**Internal**:

- PII processing: Aliases for value types (`$error` instead of `$exception` to be in sync with Discover column naming) and adding a default for replace-redactions.
- It is now valid to send transactions and spans without `op` set, in which case a default value will be inserted.

## 0.5.5

- Suppress verbose DNS lookup logs.

**Internal**:

- Small performance improvements in datascrubbing config converter.
- New, C-style selector syntax (old one still works)

## 0.5.4

**Internal**:

- Add event contexts to `pii=maybe`.
- Fix parsing of msgpack breadcrumbs in Rust store.
- Envelopes sent to Rust store can omit the DSN in headers.
- Ability to quote/escape special characters in selectors in PII configs.

## 0.5.3

- Properly strip the linux binary to reduce its size
- Allow base64 encoded JSON event payloads ([#466](https://github.com/getsentry/relay/pull/466))
- Fix multipart requests without trailing newline ([#465](https://github.com/getsentry/relay/pull/465))
- Support for ingesting session updates ([#449](https://github.com/getsentry/relay/pull/449))

**Internal**:

- Validate release names during event ingestion ([#479](https://github.com/getsentry/relay/pull/479))
- Add browser extension filter ([#470](https://github.com/getsentry/relay/pull/470))
- Add `pii=maybe`, a new kind of event schema field that can only be scrubbed if explicitly addressed.
- Add way to scrub filepaths in a way that does not break processing.

## 0.5.2

- Fix trivial Redis-related crash when running in non-processing mode.
- Limit the maximum retry-after of a rate limit. This is necessary because of the "Delete and ignore future events" feature in Sentry.
- Project caches are now evicted after `project_grace_period` has passed. If you have that parameter set to a high number you may see increased memory consumption.

**Internal**:

- Misc bugfixes in PII processor. Those bugs do not affect the legacy data scrubber exposed in Python.
- Polishing documentation around PII configuration format.
- Signal codes in mach mechanism are no longer required.

## 0.5.1

- Ability to fetch project configuration from Redis as additional caching layer.
- Fix a few bugs in release filters.
- Fix a few bugs in minidumps endpoint with processing enabled.

**Internal**:

- Fix a bug in the PII processor that would always remove the entire string on `pattern` rules.
- Ability to correct some clock drift and wrong system time in transaction events.

## 0.5.0

- The binary has been renamed to `relay`.
- Updated documentation for metrics.

**Internal**:

- The package is now called `sentry-relay`.
- Renamed all `Semaphore*` types to `Relay*`.
- Fixed memory leaks in processing functions.

## 0.4.65

- Implement the Minidump endpoint.
- Implement the Attachment endpoint.
- Implement the legacy Store endpoint.
- Support a plain `Authorization` header in addition to `X-Sentry-Auth`.
- Simplify the shutdown logic. Relay now always takes a fixed configurable time to shut down.
- Fix healthchecks in _Static_ mode.
- Fix internal handling of event attachments.
- Fix partial reads of request bodies resulting in a broken connection.
- Fix a crash when parsing User-Agent headers.
- Fix handling of events sent with `sentry_version=2.0` (Clojure SDK).
- Use _mmap_ to load the GeoIP database to improve the memory footprint.
- Revert back to the system memory allocator.

**Internal**:

- Preserve microsecond precision in all time stamps.
- Record event ids in all outcomes.
- Updates to event processing metrics.
- Add span status mapping from open telemetry.

## 0.4.64

- Switched to `jemalloc` as global allocator.
- Introduce separate outcome reason for invalid events.
- Always consume request bodies to the end.
- Implemented minidump ingestion.
- Increas precisions of timestamps in protocol.

## 0.4.63

- Refactor healthchecks into two: Liveness and readiness (see code comments for explanation for now).
- Allow multiple trailing slashes on store endpoint, e.g. `/api/42/store///`.
- Internal refactor to prepare for envelopes format.

**Internal**:

- Fix a bug where glob-matching in filters did not behave correctly when the to-be-matched string contained newlines.
- Add `moz-extension:` as scheme for browser extensions (filtering out Firefox addons).
- Raise a dedicated Python exception type for invalid transaction events. Also do not report that error to Sentry from Relay.

## 0.4.62

- Various performance improvements.

## 0.4.61

**Internal**:

- Add `thread.errored` attribute ([#306](https://github.com/getsentry/relay/pull/306)).

## 0.4.60

- License is now BSL instead of MIT ([#301](https://github.com/getsentry/relay/pull/301)).
- Improve internal metrics and logging ([#296](https://github.com/getsentry/relay/pull/296), [#297](https://github.com/getsentry/relay/pull/297), [#298](https://github.com/getsentry/relay/pull/298)).
- Fix unbounded requests to Sentry for project configs ([#295](https://github.com/getsentry/relay/pull/295), [#300](https://github.com/getsentry/relay/pull/300)).
- Fix rejected responses from Sentry due to size limit ([#303](https://github.com/getsentry/relay/pull/303)).
- Expose more options for configuring request concurrency limits ([#311](https://github.com/getsentry/relay/pull/311)).

**Internal**:

- Transaction events with negative duration are now rejected ([#291](https://github.com/getsentry/relay/pull/291)).
- Fix a panic when normalizing certain dates.

## 0.4.59

**Internal**:

- Fix: Normalize legacy stacktrace attributes ([#292](https://github.com/getsentry/relay/pull/292))
- Fix: Validate platform attributes in Relay ([#294](https://github.com/getsentry/relay/pull/294))
- Flip the flag that indicates Relay processing ([#293](https://github.com/getsentry/relay/pull/293))

## 0.4.58

- Evict project caches after some time ([#287](https://github.com/getsentry/relay/pull/287))
- Selectively log internal errors to stderr ([#285](https://github.com/getsentry/relay/pull/285))
- Add an error boundary to parsing project states ([#281](https://github.com/getsentry/relay/pull/281))

**Internal**:

- Add event size metrics ([#286](https://github.com/getsentry/relay/pull/286))
- Normalize before datascrubbing ([#290](https://github.com/getsentry/relay/pull/290))
- Add a config value for thread counts ([#283](https://github.com/getsentry/relay/pull/283))
- Refactor outcomes for parity with Sentry ([#282](https://github.com/getsentry/relay/pull/282))
- Add flag that relay processed an event ([#279](https://github.com/getsentry/relay/pull/279))

## 0.4.57

**Internal**:

- Stricter validation of transaction events.

## 0.4.56

**Internal**:

- Fix a panic in trimming.

## 0.4.55

**Internal**:

- Fix more bugs in datascrubbing converter.

## 0.4.54

**Internal**:

- Fix more bugs in datascrubbing converter.

## 0.4.53

**Internal**:

- Fix more bugs in datascrubbing converter.

## 0.4.52

**Internal**:

- Fix more bugs in datascrubbing converter.

## 0.4.51

**Internal**:

- Fix a few bugs in datascrubbing converter.
- Accept trailing slashes.

**Normalization**:

- Fix a panic on overflowing timestamps.

## 0.4.50

**Internal**:

- Fix bug where IP scrubbers were applied even when not enabled.

## 0.4.49

- Internal changes.

## 0.4.48

**Internal**:

- Fix various bugs in the datascrubber and PII processing code to get closer to behavior of the Python implementation.

## 0.4.47

**Internal**:

- Various work on re-implementing Sentry's `/api/X/store` endpoint in Relay. Relay can now apply rate limits based on Redis and emit the correct outcomes.

## 0.4.46

**Internal**:

- Resolved a regression in IP address normalization. The new behavior is closer to a line-by-line port of the old Python code.

## 0.4.45

**Normalization**:

- Resolved an issue where GEO IP data was not always infered.

## 0.4.44

**Normalization**:

- Only take the user IP address from the store request's IP for certain platforms. This restores the behavior of the old Python code.

## 0.4.43

**Normalization**:

- Bump size of breadcrumbs.
- Workaround for an issue where we would not parse OS information from User Agent when SDK had already sent OS information.
- Further work on Sentry-internal event ingestion.

## 0.4.42

**Normalization**:

- Fix normalization of version strings from user agents.

## 0.4.41

- Support extended project configuration.

**Internal**:

- Implement event filtering rules.
- Add basic support for Sentry-internal event ingestion.
- Parse and normalize user agent strings.

## 0.4.40

**Internal**:

- Restrict ranges of timestamps to prevent overflows in Python code and UI.

## 0.4.39

**Internal**:

- Fix a bug where stacktrace trimming was not applied during renormalization.

## 0.4.38

**Internal**:

- Added typed spans to Event.

## 0.4.37

**Internal**:

- Added `orig_in_app` to frame data.

## 0.4.36

**Internal**:

- Add new .NET versions for context normalization.

## 0.4.35

**Internal**:

- Fix bug where thread's stacktraces were not normalized.
- Fix bug where a string at max depth of a databag was stringified again.

## 0.4.34

**Internal**:

- Added `data` attribute to frames.
- Added a way to override other trimming behavior in Python normalizer binding.

## 0.4.33

**Internal**:

- Plugin-provided context types should now work properly again.

## 0.4.32

**Internal**:

- Removed `function_name` field from frame and added `raw_function`.

## 0.4.31

**Internal**:

- Add trace context type.

## 0.4.30

**Internal**:

- Make exception messages/values larger to allow for foreign stacktrace data to be attached.

## 0.4.29

**Internal**:

- Added `function_name` field to frame.

## 0.4.28

**Internal**:

- Add missing context type for sessionstack.

## 0.4.27

**Internal**:

- Increase frame vars size again! Byte size was fine, but max depth was way too small.

## 0.4.26

**Internal**:

- Reduce frame vars size.

## 0.4.25

**Internal**:

- Add missing trimming to frame vars.

## 0.4.24

**Internal**:

- Reject non-http/https `help_urls` in exception mechanisms.

## 0.4.23

**Internal**:

- Add basic truncation to event meta to prevent payload size from spiralling out of control.

## 0.4.22

**Internal**:

- Added grouping enhancements to protocol.

## 0.4.21

**Internal**:

- Updated debug image interface with more attributes.

## 0.4.20

**Internal**:

- Added support for `lang` frame and stacktrace attribute.

## 0.4.19

**Internal**:

- Slight changes to allow replacing more normalization code in Sentry with Rust.

## 0.4.18

**Internal**:

- Allow much larger payloads in the extra attribute.

## 0.4.17

**Internal**:

- Added support for protocol changes related to upcoming sentry SDK features. In particular the `none` event type was added.

## 0.4.16

For users of relay, nothing changed at all. This is a release to test embedding some Rust code in Sentry itself.

## 0.4.15

For users of relay, nothing changed at all. This is a release to test embedding some Rust code in Sentry itself.

## 0.4.14

For users of relay, nothing changed at all. This is a release to test embedding some Rust code in Sentry itself.

## 0.4.13

For users of relay, nothing changed at all. This is a release to test embedding some Rust code in Sentry itself.

## 0.4.12

For users of relay, nothing changed at all. This is a release to test embedding some Rust code in Sentry itself.

## 0.4.11

For users of relay, nothing changed at all. This is a release to test embedding some Rust code in Sentry itself.

## 0.4.10

For users of relay, nothing changed at all. This is a release to test embedding some Rust code in Sentry itself.

## 0.4.9

For users of relay, nothing changed at all. This is a release to test embedding some Rust code in Sentry itself.

## 0.4.8

For users of relay, nothing changed at all. This is a release to test embedding some Rust code in Sentry itself.

## 0.4.7

For users of relay, nothing changed at all. This is a release to test embedding some Rust code in Sentry itself.

## 0.4.6

For users of relay, nothing changed at all. This is a release to test embedding some Rust code in Sentry itself.

## 0.4.5

For users of relay, nothing changed at all. This is a release to test embedding some Rust code in Sentry itself.

## 0.4.4

For users of relay, nothing changed at all. This is a release to test embedding some Rust code in Sentry itself.

## 0.4.3

For users of relay, nothing changed at all. This is a release to test embedding some Rust code in Sentry itself.

## 0.4.2

For users of relay, nothing changed at all. This is a release to test embedding some Rust code in Sentry itself.

## 0.4.1

For users of relay, nothing changed at all. This is a release to test embedding some Rust code in Sentry itself.

## 0.4.0

Introducing new Relay modes:

- `proxy`: A proxy for all requests and events.
- `static`: Static configuration for known projects in the file system.
- `managed`: Fetch configurations dynamically from Sentry and update them.

The default Relay mode is `managed`. Users upgrading from previous versions will automatically activate the `managed` mode. To change this setting, add `relay.mode` to `config.yml` or run `semaphore config init` from the command line.

**Breaking Change**: If Relay was used without credentials, the mode needs to be set to `proxy`. The default `managed` mode requires credentials.

For more information on Relay modes, see the [documentation page](https://docs.sentry.io/data-management/relay/options/).

### Configuration Changes

- Added `cache.event_buffer_size` to control the maximum number of events that are buffered in case of network issues or high rates of incoming events.
- Added `limits.max_concurrent_requests` to limit the number of connections that this Relay will use to communicate with the upstream.
- Internal error reporting is now disabled by default. To opt in, set `sentry.enabled`.

### Bugfixes

- Fix a bug that caused events to get unconditionally dropped after five seconds, regardless of the `cache.event_expiry` configuration.
- Fix a memory leak in Relay's internal error reporting.

## 0.3.0

- Changed PII stripping rule format to permit path selectors when applying rules. This means that now `$string` refers to strings for instance and `user.id` refers to the `id` field in the `user` attribute of the event. Temporarily support for old rules is retained.

## 0.2.7

- store: Minor fixes to be closer to Python. Ability to disable trimming of objects, arrays and strings.

## 0.2.6

- Fix bug where PII stripping would remove containers without leaving any metadata about the retraction.
- Fix bug where old `redactPair` rules would stop working.

## 0.2.5

- Rewrite of PII stripping logic. This brings potentially breaking changes to the semantics of PII configs. Most importantly field types such as `"freeform"` and `"databag"` are gone, right now there is only `"container"` and `"text"`. All old field types should have become an alias for `"text"`, but take extra care in ensuring your PII rules still work.

- store: Minor fixes to be closer to Python.

## 0.2.4

For users of relay, nothing changed at all. This is a release to test embedding some Rust code in Sentry itself.

- store: Remove stray print statement.

## 0.2.3

For users of relay, nothing changed at all. This is a release to test embedding some Rust code in Sentry itself.

- store: Fix main performance issues.

## 0.2.2

For users of relay, nothing changed at all. This is a release to test embedding some Rust code in Sentry itself.

- store: Fix segfault when trying to process contexts.
- store: Fix trimming state "leaking" between interfaces, leading to excessive trimming.
- store: Don't serialize empty arrays and objects (with a few exceptions).

## 0.2.1

For users of relay, nothing changed at all. This is a release to test embedding some Rust code in Sentry itself.

- `libsemaphore`: Expose CABI for normalizing event data.

## 0.2.0

Our first major iteration on Relay has landed!

- User documentation is now hosted at <https://docs.sentry.io/relay/>.
- SSL support is now included by default. Just configure a [TLS identity](https://docs.sentry.io/relay/options/#relaytls_identity_path) and you're set.
- Updated event processing: Events from older SDKs are now supported. Also, we've fixed some bugs along the line.
- Introduced full support for PII stripping. See [PII Configuration](https://docs.sentry.io/relay/pii-config/) for instructions.
- Configure with static project settings. Relay will skip querying project states from Sentry and use your provided values instead. See [Project Configuration](https://docs.sentry.io/relay/project-config/) for a full guide.
- Relay now also acts as a proxy for certain API requests. This allows it to receive CSP reports and Minidump crash reports, among others. It also sets `X-Forwarded-For` and includes a Relay signature header.

Besides that, there are many technical changes, including:

- Major rewrite of the internals. Relay no longer requires a special endpoint for sending events to upstream Sentry and processes events individually with less delay than before.
- The executable will exit with a non-zero exit code on startup errors. This makes it easier to catch configuration errors.
- Removed `libsodium` as a production dependency, greatly simplifying requirements for the runtime environment.
- Greatly improved logging and metrics. Be careful with the `DEBUG` and `TRACE` levels, as they are **very** verbose now.
- Improved docker containers.

## 0.1.3

- Added support for metadata format

## 0.1.2

- JSON logging ([#32](https://github.com/getsentry/relay/pull/32))
- Update dependencies

## 0.1.1

- Rename "sentry-relay" to "semaphore"
- Use new features from Rust 1.26
- Prepare binary and Python builds ([#20](https://github.com/getsentry/relay/pull/20))
- Add Dockerfile ([#23](https://github.com/getsentry/relay/pull/23))

## 0.1.0

An initial release of the tool.<|MERGE_RESOLUTION|>--- conflicted
+++ resolved
@@ -6,11 +6,8 @@
 
 - Remove profile_id from context when no profile is in the envelope. ([#2523](https://github.com/getsentry/relay/pull/2523))
 - Fix reporting of Relay's crashes to Sentry. The `crash-handler` feature did not enable the crash reporter and uploads of crashes were broken. ([#2532](https://github.com/getsentry/relay/pull/2532))
-<<<<<<< HEAD
+- Use correct field to pick SQL parser for span normalization. ([#2536](https://github.com/getsentry/relay/pull/2536))
 - Prevent stack overflow on SQL serialization. ([#2538](https://github.com/getsentry/relay/pull/2538))
-=======
-- Use correct field to pick SQL parser for span normalization. ([#2536](https://github.com/getsentry/relay/pull/2536))
->>>>>>> 7bb785a6
 
 **Internal**:
 
