--- conflicted
+++ resolved
@@ -1,14 +1,9 @@
 # Changelog
 
-<<<<<<< HEAD
 **Unreleased**
 
 - Return global config ready status to downstream relays. ([#2765](https://github.com/getsentry/relay/pull/2765))
-=======
-## Unreleased
-
 - Partition and split metric buckets just before sending. Log outcomes for metrics. ([#2682](https://github.com/getsentry/relay/pull/2682))
->>>>>>> 613306a2
 
 ## 23.11.2
 
