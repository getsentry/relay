# Changelog

## Unreleased

<<<<<<< HEAD
**Internal**:

- Apply transaction clustering rules before UUID scrubbing rules. ([#1964](https://github.com/getsentry/relay/pull/1964))
=======
**Features**

- Allow monitor checkins to paass `monitor_config` for monitor upserts. ([#1962](https://github.com/getsentry/relay/pull/1962))
>>>>>>> 014964b2

## 23.3.1

**Features**:

- Indicate if OS-version may be frozen with '>=' prefix. ([#1945](https://github.com/getsentry/relay/pull/1945))
- Normalize monitor slug parameters into slugs. ([#1913](https://github.com/getsentry/relay/pull/1913))
- Smart trim loggers for Java platforms. ([#1941](https://github.com/getsentry/relay/pull/1941))
- PII scrub `span.data` by default. ([#1953](https://github.com/getsentry/relay/pull/1953))
- Scrub sensitive cookies. ([#1951](https://github.com/getsentry/relay/pull/1951)))

## 23.3.0

**Features**:

- Extract attachments from transaction events and send them to kafka individually. ([#1844](https://github.com/getsentry/relay/pull/1844))
- Protocol validation for source map image type. ([#1869](https://github.com/getsentry/relay/pull/1869))
- Strip quotes from client hint values. ([#1874](https://github.com/getsentry/relay/pull/1874))
- Add Dotnet, Javascript and PHP support for profiling. ([#1871](https://github.com/getsentry/relay/pull/1871), [#1876](https://github.com/getsentry/relay/pull/1876), [#1885](https://github.com/getsentry/relay/pull/1885))
- Initial support for the Crons beta. ([#1886](https://github.com/getsentry/relay/pull/1886))
- Scrub `span.data.http.query` with default scrubbers. ([#1889](https://github.com/getsentry/relay/pull/1889))
- Synthesize new class attribute in device context using specs found on the device, such as processor_count, memory_size, etc. ([#1895](https://github.com/getsentry/relay/pull/1895))
- Add `thread.state` field to protocol. ([#1896](https://github.com/getsentry/relay/pull/1896))
- Move device.class from contexts to tags. ([#1911](https://github.com/getsentry/relay/pull/1911))
- Optionally mark scrubbed URL transactions as sanitized. ([#1917](https://github.com/getsentry/relay/pull/1917))
- Perform PII scrubbing on meta's original_value field. ([#1892](https://github.com/getsentry/relay/pull/1892))
- Add links to docs in YAML config file. ([#1923](https://github.com/getsentry/relay/pull/1923))
- For security reports, add the request's `origin` header to sentry events. ([#1934](https://github.com/getsentry/relay/pull/1934))

**Bug Fixes**:

- Enforce rate limits for session replays. ([#1877](https://github.com/getsentry/relay/pull/1877))

**Internal**:

- Revert back the addition of metric names as tag on Sentry errors when relay drops metrics. ([#1873](https://github.com/getsentry/relay/pull/1873))
- Tag the dynamic sampling decision on `count_per_root_project` to measure effective sample rates. ([#1870](https://github.com/getsentry/relay/pull/1870))
- Deprecate fields on the profiling sample format. ([#1878](https://github.com/getsentry/relay/pull/1878))
- Remove idle samples at the start and end of a profile and useless metadata. ([#1894](https://github.com/getsentry/relay/pull/1894))
- Move the pending envelopes buffering into the project cache. ([#1907](https://github.com/getsentry/relay/pull/1907))
- Remove platform validation for profiles. ([#1933](https://github.com/getsentry/relay/pull/1933))

## 23.2.0

**Features**:

- Use client hint headers instead of User-Agent when available. ([#1752](https://github.com/getsentry/relay/pull/1752), [#1802](https://github.com/getsentry/relay/pull/1802), [#1838](https://github.com/getsentry/relay/pull/1838))
- Apply all configured data scrubbing rules on Replays. ([#1731](https://github.com/getsentry/relay/pull/1731))
- Add count transactions toward root project. ([#1734](https://github.com/getsentry/relay/pull/1734))
- Add or remove the profile ID on the transaction's profiling context. ([#1801](https://github.com/getsentry/relay/pull/1801))
- Implement a new sampling algorithm with factors and multi-matching. ([#1790](https://github.com/getsentry/relay/pull/1790)
- Add Cloud Resource context. ([#1854](https://github.com/getsentry/relay/pull/1854))

**Bug Fixes**:

- Fix a bug where the replays ip-address normalization was not being applied when the user object was omitted. ([#1805](https://github.com/getsentry/relay/pull/1805))
- Improve performance for replays, especially memory usage during data scrubbing. ([#1800](https://github.com/getsentry/relay/pull/1800), [#1825](https://github.com/getsentry/relay/pull/1825))
- When a transaction is rate limited, also remove associated profiles. ([#1843](https://github.com/getsentry/relay/pull/1843))

**Internal**:

- Add metric name as tag on Sentry errors from relay dropping metrics. ([#1797](https://github.com/getsentry/relay/pull/1797))
- Make sure to scrub all the fields with PII. If the fields contain an object, the entire object will be removed. ([#1789](https://github.com/getsentry/relay/pull/1789))
- Keep meta for removed custom measurements. ([#1815](https://github.com/getsentry/relay/pull/1815))
- Drop replay recording payloads if they cannot be parsed or scrubbed. ([#1683](https://github.com/getsentry/relay/pull/1683))

## 23.1.1

**Features**:

- Add error and sample rate fields to the replay event parser. ([#1745](https://github.com/getsentry/relay/pull/1745))
- Add `instruction_addr_adjustment` field to `RawStacktrace`. ([#1716](https://github.com/getsentry/relay/pull/1716))
- Add SSL support to `relay-redis` crate. It is possible to use `rediss` scheme to connnect to Redis cluster using TLS. ([#1772](https://github.com/getsentry/relay/pull/1772))

**Internal**:

- Fix type errors in replay recording parsing. ([#1765](https://github.com/getsentry/relay/pull/1765))
- Remove error and session sample rate fields from replay-event parser. ([#1791](https://github.com/getsentry/relay/pull/1791))
- Scrub replay recording PII from mutation "texts" vector. ([#1796](https://github.com/getsentry/relay/pull/1796))

## 23.1.0

**Features**:

- Add support for `limits.keepalive_timeout` configuration. ([#1645](https://github.com/getsentry/relay/pull/1645))
- Add support for decaying functions in dynamic sampling rules. ([#1692](https://github.com/getsentry/relay/pull/1692))
- Stop extracting duration metric for session payloads. ([#1739](https://github.com/getsentry/relay/pull/1739))
- Add Profiling Context ([#1748](https://github.com/getsentry/relay/pull/1748))

**Internal**:

- Remove concurrent profiling. ([#1697](https://github.com/getsentry/relay/pull/1697))
- Use the main Sentry SDK to submit crash reports instead of a custom curl-based backend. This removes a dependency on `libcurl` and ensures compliance with latest TLS standards for crash uploads. Note that this only affects Relay if the hidden `_crash_db` option is used. ([#1707](https://github.com/getsentry/relay/pull/1707))
- Support transaction naming rules. ([#1695](https://github.com/getsentry/relay/pull/1695))
- Add PII scrubbing to URLs captured by replay recordings ([#1730](https://github.com/getsentry/relay/pull/1730))
- Add more measurement units for profiling. ([#1732](https://github.com/getsentry/relay/pull/1732))
- Add backoff mechanism for fetching projects from the project cache. ([#1726](https://github.com/getsentry/relay/pull/1726))

## 22.12.0

**Features**:

- The level of events created from Unreal Crash Reports now depends on whether it was an actual crash or an assert. ([#1677](https://github.com/getsentry/relay/pull/1677))
- Dynamic sampling is now based on the volume received by Relay by default and does not include the original volume dropped by client-side sampling in SDKs. This is required for the final dynamic sampling feature in the latest Sentry plans. ([#1591](https://github.com/getsentry/relay/pull/1591))
- Add OpenTelemetry Context. ([#1617](https://github.com/getsentry/relay/pull/1617))
- Add `app.in_foreground` and `thread.main` flag to protocol. ([#1578](https://github.com/getsentry/relay/pull/1578))
- Add support for View Hierarchy attachment_type. ([#1642](https://github.com/getsentry/relay/pull/1642))
- Add invalid replay recording outcome. ([#1684](https://github.com/getsentry/relay/pull/1684))
- Stop rejecting spans without a timestamp, instead giving them their respective event timestamp and setting their status to DeadlineExceeded. ([#1690](https://github.com/getsentry/relay/pull/1690))
- Add max replay size configuration parameter. ([#1694](https://github.com/getsentry/relay/pull/1694))
- Add nonchunked replay recording message type. ([#1653](https://github.com/getsentry/relay/pull/1653))
- Add `abnormal_mechanism` field to SessionUpdate protocol. ([#1665](https://github.com/getsentry/relay/pull/1665))
- Add replay-event normalization and PII scrubbing. ([#1582](https://github.com/getsentry/relay/pull/1582))
- Scrub all fields with IP addresses rather than only known IP address fields. ([#1725](https://github.com/getsentry/relay/pull/1725))

**Bug Fixes**:

- Make `attachment_type` on envelope items forward compatible by adding fallback variant. ([#1638](https://github.com/getsentry/relay/pull/1638))
- Relay no longer accepts transaction events older than 5 days. Previously the event was accepted and stored, but since metrics for such old transactions are not supported it did not show up in parts of Sentry such as the Performance landing page. ([#1663](https://github.com/getsentry/relay/pull/1663))
- Apply dynamic sampling to transactions from older SDKs and even in case Relay cannot load project information. This avoids accidentally storing 100% of transactions. ([#1667](https://github.com/getsentry/relay/pull/1667))
- Replay recording parser now uses the entire body rather than a subset. ([#1682](https://github.com/getsentry/relay/pull/1682))
- Fix a potential OOM in the Replay recording parser. ([#1691](https://github.com/getsentry/relay/pull/1691))
- Fix type error in replay recording parser. ([#1702](https://github.com/getsentry/relay/pull/1702))

**Internal**:

- Emit a `service.back_pressure` metric that measures internal back pressure by service. ([#1583](https://github.com/getsentry/relay/pull/1583))
- Track metrics for OpenTelemetry events. ([#1618](https://github.com/getsentry/relay/pull/1618))
- Normalize transaction name for URLs transaction source, by replacing UUIDs, SHAs and numerical IDs in transaction names by placeholders. ([#1621](https://github.com/getsentry/relay/pull/1621))
- Parse string as number to handle a release bug. ([#1637](https://github.com/getsentry/relay/pull/1637))
- Expand Profiling's discard reasons. ([#1661](https://github.com/getsentry/relay/pull/1661), [#1685](https://github.com/getsentry/relay/pull/1685))
- Allow to rate limit profiles on top of transactions. ([#1681](https://github.com/getsentry/relay/pull/1681))

## 22.11.0

**Features**:

- Add PII scrubber for replay recordings. ([#1545](https://github.com/getsentry/relay/pull/1545))
- Support decaying rules. Decaying rules are regular sampling rules, but they are only applicable in a specific time range. ([#1544](https://github.com/getsentry/relay/pull/1544))
- Disallow `-` in measurement and breakdown names. These items are converted to metrics, which do not allow `-` in their name. ([#1571](https://github.com/getsentry/relay/pull/1571))

**Bug Fixes**:

- Validate the distribution name in the event. ([#1556](https://github.com/getsentry/relay/pull/1556))
- Use correct meta object for logentry in light normalization. ([#1577](https://github.com/getsentry/relay/pull/1577))

**Internal**:

- Implement response context schema. ([#1529](https://github.com/getsentry/relay/pull/1529))
- Support dedicated quotas for storing transaction payloads ("indexed transactions") via the `transaction_indexed` data category if metrics extraction is enabled. ([#1537](https://github.com/getsentry/relay/pull/1537), [#1555](https://github.com/getsentry/relay/pull/1555))
- Report outcomes for dynamic sampling with the correct indexed transaction data category to restore correct totals. ([#1561](https://github.com/getsentry/relay/pull/1561))
- Add fields to the Frame object for the sample format. ([#1562](https://github.com/getsentry/relay/pull/1562))
- Move kafka related code into separate `relay-kafka` crate. ([#1563](https://github.com/getsentry/relay/pull/1563))

## 22.10.0

**Features**:

- Limit the number of custom measurements per event. ([#1483](https://github.com/getsentry/relay/pull/1483)))
- Add INP web vital as a measurement. ([#1487](https://github.com/getsentry/relay/pull/1487))
- Add .NET/Portable-PDB specific protocol fields. ([#1518](https://github.com/getsentry/relay/pull/1518))
- Enforce rate limits on metrics buckets using the transactions_processed quota. ([#1515](https://github.com/getsentry/relay/pull/1515))
- PII scrubbing now treats any key containing `token` as a password. ([#1527](https://github.com/getsentry/relay/pull/1527))

**Bug Fixes**:

- Make sure that non-processing Relays drop all invalid transactions. ([#1513](https://github.com/getsentry/relay/pull/1513))

**Internal**:

- Introduce a new profile format called `sample`. ([#1462](https://github.com/getsentry/relay/pull/1462))
- Generate a new profile ID when splitting a profile for multiple transactions. ([#1473](https://github.com/getsentry/relay/pull/1473))
- Pin Rust version to 1.63.0 in Dockerfile. ([#1482](https://github.com/getsentry/relay/pull/1482))
- Normalize measurement units in event payload. ([#1488](https://github.com/getsentry/relay/pull/1488))
- Remove long-running futures from metrics flush. ([#1492](https://github.com/getsentry/relay/pull/1492))
- Migrate to 2021 Rust edition. ([#1510](https://github.com/getsentry/relay/pull/1510))
- Make the profiling frame object compatible with the stacktrace frame object from event. ([#1512](https://github.com/getsentry/relay/pull/1512))
- Fix quota DataCategory::TransactionProcessed serialisation to match that of the CAPI. ([#1514](https://github.com/getsentry/relay/pull/1514))
- Support checking quotas in the Redis rate limiter without incrementing them. ([#1519](https://github.com/getsentry/relay/pull/1519))
- Update the internal service architecture for metrics aggregator service. ([#1508](https://github.com/getsentry/relay/pull/1508))
- Add data category for indexed transactions. This will come to represent stored transactions, while the existing category will represent transaction metrics. ([#1535](https://github.com/getsentry/relay/pull/1535))
- Adjust replay parser to be less strict and allow for larger segment-ids. ([#1551](https://github.com/getsentry/relay/pull/1551))

## 22.9.0

**Features**:

- Add user-agent parsing to Replays. ([#1420](https://github.com/getsentry/relay/pull/1420))
- Improve the release name used when reporting data to Sentry to include both the version and exact build. ([#1428](https://github.com/getsentry/relay/pull/1428))

**Bug Fixes**:

- Do not apply rate limits or reject data based on expired project configs. ([#1404](https://github.com/getsentry/relay/pull/1404))
- Process required stacktraces to fix filtering events originating from browser extensions. ([#1423](https://github.com/getsentry/relay/pull/1423))
- Fix error message filtering when formatting the message of logentry. ([#1442](https://github.com/getsentry/relay/pull/1442))
- Loosen type requirements for the `user.id` field in Replays. ([#1443](https://github.com/getsentry/relay/pull/1443))
- Fix panic in datascrubbing when number of sensitive fields was too large. ([#1474](https://github.com/getsentry/relay/pull/1474))

**Internal**:

- Make the Redis connection pool configurable. ([#1418](https://github.com/getsentry/relay/pull/1418))
- Add support for sharding Kafka producers across clusters. ([#1454](https://github.com/getsentry/relay/pull/1454))
- Speed up project cache eviction through a background thread. ([#1410](https://github.com/getsentry/relay/pull/1410))
- Batch metrics buckets into logical partitions before sending them as Envelopes. ([#1440](https://github.com/getsentry/relay/pull/1440))
- Filter single samples in cocoa profiles and events with no duration in Android profiles. ([#1445](https://github.com/getsentry/relay/pull/1445))
- Add a "invalid_replay" discard reason for invalid replay events. ([#1455](https://github.com/getsentry/relay/pull/1455))
- Add rate limiters for replays and replay recordings. ([#1456](https://github.com/getsentry/relay/pull/1456))
- Use the different configuration for billing outcomes when specified. ([#1461](https://github.com/getsentry/relay/pull/1461))
- Support profiles tagged for many transactions. ([#1444](https://github.com/getsentry/relay/pull/1444), [#1463](https://github.com/getsentry/relay/pull/1463), [#1464](https://github.com/getsentry/relay/pull/1464), [#1465](https://github.com/getsentry/relay/pull/1465))
- Track metrics for changes to the transaction name and DSC propagations. ([#1466](https://github.com/getsentry/relay/pull/1466))
- Simplify the ingestion path to reduce endpoint response times. ([#1416](https://github.com/getsentry/relay/issues/1416), [#1429](https://github.com/getsentry/relay/issues/1429), [#1431](https://github.com/getsentry/relay/issues/1431))
- Update the internal service architecture for the store, outcome, and processor services. ([#1405](https://github.com/getsentry/relay/pull/1405), [#1415](https://github.com/getsentry/relay/issues/1415), [#1421](https://github.com/getsentry/relay/issues/1421), [#1441](https://github.com/getsentry/relay/issues/1441), [#1457](https://github.com/getsentry/relay/issues/1457), [#1470](https://github.com/getsentry/relay/pull/1470))

## 22.8.0

**Features**:

- Remove timeout-based expiry of envelopes in Relay's internal buffers. The `cache.envelope_expiry` is now inactive. To control the size of the envelope buffer, use `cache.envelope_buffer_size` exclusively, instead. ([#1398](https://github.com/getsentry/relay/pull/1398))
- Parse sample rates as JSON. ([#1353](https://github.com/getsentry/relay/pull/1353))
- Filter events in external Relays, before extracting metrics. ([#1379](https://github.com/getsentry/relay/pull/1379))
- Add `privatekey` and `private_key` as secret key name to datascrubbers. ([#1376](https://github.com/getsentry/relay/pull/1376))
- Explain why we responded with 429. ([#1389](https://github.com/getsentry/relay/pull/1389))

**Bug Fixes**:

- Fix a bug where unreal crash reports were dropped when metrics extraction is enabled. ([#1355](https://github.com/getsentry/relay/pull/1355))
- Extract user from metrics with EventUser's priority. ([#1363](https://github.com/getsentry/relay/pull/1363))
- Honor `SentryConfig.enabled` and don't init SDK at all if it is false. ([#1380](https://github.com/getsentry/relay/pull/1380))
- The priority thread metadata on profiles is now optional, do not fail the profile if it's not present. ([#1392](https://github.com/getsentry/relay/pull/1392))

**Internal**:

- Support compressed project configs in redis cache. ([#1345](https://github.com/getsentry/relay/pull/1345))
- Refactor profile processing into its own crate. ([#1340](https://github.com/getsentry/relay/pull/1340))
- Treat "unknown" transaction source as low cardinality for safe SDKs. ([#1352](https://github.com/getsentry/relay/pull/1352), [#1356](https://github.com/getsentry/relay/pull/1356))
- Conditionally write a default transaction source to the transaction payload. ([#1354](https://github.com/getsentry/relay/pull/1354))
- Generate mobile measurements frames_frozen_rate, frames_slow_rate, stall_percentage. ([#1373](https://github.com/getsentry/relay/pull/1373))
- Change to the internals of the healthcheck endpoint. ([#1374](https://github.com/getsentry/relay/pull/1374), [#1377](https://github.com/getsentry/relay/pull/1377))
- Re-encode the Typescript payload to normalize. ([#1372](https://github.com/getsentry/relay/pull/1372))
- Partially normalize events before extracting metrics. ([#1366](https://github.com/getsentry/relay/pull/1366))
- Spawn more threads for CPU intensive work. ([#1378](https://github.com/getsentry/relay/pull/1378))
- Add missing fields to DeviceContext ([#1383](https://github.com/getsentry/relay/pull/1383))
- Improve performance of Redis accesses by not running `PING` everytime a connection is reused. ([#1394](https://github.com/getsentry/relay/pull/1394))
- Distinguish between various discard reasons for profiles. ([#1395](https://github.com/getsentry/relay/pull/1395))
- Add missing fields to GPUContext ([#1391](https://github.com/getsentry/relay/pull/1391))
- Store actor now uses Tokio for message handling instead of Actix. ([#1397](https://github.com/getsentry/relay/pull/1397))
- Add app_memory to AppContext struct. ([#1403](https://github.com/getsentry/relay/pull/1403))

## 22.7.0

**Features**:

- Adjust sample rate by envelope header's sample_rate. ([#1327](https://github.com/getsentry/relay/pull/1327))
- Support `transaction_info` on event payloads. ([#1330](https://github.com/getsentry/relay/pull/1330))
- Extract transaction metrics in external relays. ([#1344](https://github.com/getsentry/relay/pull/1344))

**Bug Fixes**:

- Parse custom units with length < 15 without crashing. ([#1312](https://github.com/getsentry/relay/pull/1312))
- Split large metrics requests into smaller batches. This avoids failed metrics submission and lost Release Health data due to `413 Payload Too Large` errors on the upstream. ([#1326](https://github.com/getsentry/relay/pull/1326))
- Metrics extraction: Map missing transaction status to "unknown". ([#1333](https://github.com/getsentry/relay/pull/1333))
- Fix [CVE-2022-2068](https://www.openssl.org/news/vulnerabilities.html#CVE-2022-2068) and [CVE-2022-2097](https://www.openssl.org/news/vulnerabilities.html#CVE-2022-2097) by updating to OpenSSL 1.1.1q. ([#1334](https://github.com/getsentry/relay/pull/1334))

**Internal**:

- Reduce number of metrics extracted for release health. ([#1316](https://github.com/getsentry/relay/pull/1316))
- Indicate with thread is the main thread in thread metadata for profiles. ([#1320](https://github.com/getsentry/relay/pull/1320))
- Increase profile maximum size by an order of magnitude. ([#1321](https://github.com/getsentry/relay/pull/1321))
- Add data category constant for processed transactions, encompassing all transactions that have been received and sent through dynamic sampling as well as metrics extraction. ([#1306](https://github.com/getsentry/relay/pull/1306))
- Extract metrics also from trace-sampled transactions. ([#1317](https://github.com/getsentry/relay/pull/1317))
- Extract metrics from a configurable amount of custom transaction measurements. ([#1324](https://github.com/getsentry/relay/pull/1324))
- Metrics: Drop transaction tag for high-cardinality sources. ([#1339](https://github.com/getsentry/relay/pull/1339))

## 22.6.0

**Compatibility:** This version of Relay requires Sentry server `22.6.0` or newer.

**Features**:

- Relay is now compatible with CentOS 7 and Red Hat Enterprise Linux 7 onward (kernel version _2.6.32_), depending on _glibc 2.17_ or newer. The `crash-handler` feature, which is currently enabled in the build published to DockerHub, additionally requires _curl 7.29_ or newer. ([#1279](https://github.com/getsentry/relay/pull/1279))
- Optionally start relay with `--upstream-dsn` to pass a Sentry DSN instead of the URL. This can be convenient when starting Relay in environments close to an SDK, where a DSN is already available. ([#1277](https://github.com/getsentry/relay/pull/1277))
- Add a new runtime mode `--aws-runtime-api=$AWS_LAMBDA_RUNTIME_API` that integrates Relay with the AWS Extensions API lifecycle. ([#1277](https://github.com/getsentry/relay/pull/1277))
- Add Replay ItemTypes. ([#1236](https://github.com/getsentry/relay/pull/1236), ([#1239](https://github.com/getsentry/relay/pull/1239))

**Bug Fixes**:

- Session metrics extraction: Count distinct_ids from all session updates to prevent undercounting users. ([#1275](https://github.com/getsentry/relay/pull/1275))
- Session metrics extraction: Count crashed+abnormal towards errored_preaggr. ([#1274](https://github.com/getsentry/relay/pull/1274))

**Internal**:

- Add version 3 to the project configs endpoint. This allows returning pending results which need to be polled later and avoids blocking batched requests on single slow entries. ([#1263](https://github.com/getsentry/relay/pull/1263))
- Emit specific event type tags for "processing.event.produced" metric. ([#1270](https://github.com/getsentry/relay/pull/1270))
- Add support for profile outcomes. ([#1272](https://github.com/getsentry/relay/pull/1272))
- Avoid potential panics when scrubbing minidumps. ([#1282](https://github.com/getsentry/relay/pull/1282))
- Fix typescript profile validation. ([#1283](https://github.com/getsentry/relay/pull/1283))
- Track memory footprint of metrics buckets. ([#1284](https://github.com/getsentry/relay/pull/1284), [#1287](https://github.com/getsentry/relay/pull/1287), [#1288](https://github.com/getsentry/relay/pull/1288))
- Support dedicated topics per metrics usecase, drop metrics from unknown usecases. ([#1285](https://github.com/getsentry/relay/pull/1285))
- Add support for Rust profiles ingestion ([#1296](https://github.com/getsentry/relay/pull/1296))

## 22.5.0

**Features**:

- Add platform, op, http.method and status tag to all extracted transaction metrics. ([#1227](https://github.com/getsentry/relay/pull/1227))
- Add units in built-in measurements. ([#1229](https://github.com/getsentry/relay/pull/1229))
- Add protocol support for custom units on transaction measurements. ([#1256](https://github.com/getsentry/relay/pull/1256))

**Bug Fixes**:

- fix(metrics): Enforce metric name length limit. ([#1238](https://github.com/getsentry/relay/pull/1238))
- Accept and forward unknown Envelope items. In processing mode, drop items individually rather than rejecting the entire request. This allows SDKs to send new data in combined Envelopes in the future. ([#1246](https://github.com/getsentry/relay/pull/1246))
- Stop extracting metrics with outdated names from sessions. ([#1251](https://github.com/getsentry/relay/pull/1251), [#1252](https://github.com/getsentry/relay/pull/1252))
- Update symbolic to pull in fixed Unreal parser that now correctly handles zero-length files. ([#1266](https://github.com/getsentry/relay/pull/1266))

**Internal**:

- Add sampling + tagging by event platform and transaction op. Some (unused) tagging rules from 22.4.0 have been renamed. ([#1231](https://github.com/getsentry/relay/pull/1231))
- Refactor aggregation error, recover from errors more gracefully. ([#1240](https://github.com/getsentry/relay/pull/1240))
- Remove/reject nul-bytes from metric strings. ([#1235](https://github.com/getsentry/relay/pull/1235))
- Remove the unused "internal" data category. ([#1245](https://github.com/getsentry/relay/pull/1245))
- Add the client and version as `sdk` tag to extracted session metrics in the format `name/version`. ([#1248](https://github.com/getsentry/relay/pull/1248))
- Expose `shutdown_timeout` in `OverridableConfig` ([#1247](https://github.com/getsentry/relay/pull/1247))
- Normalize all profiles and reject invalid ones. ([#1250](https://github.com/getsentry/relay/pull/1250))
- Raise a new InvalidCompression Outcome for invalid Unreal compression. ([#1237](https://github.com/getsentry/relay/pull/1237))
- Add a profile data category and count profiles in an envelope to apply rate limits. ([#1259](https://github.com/getsentry/relay/pull/1259))
- Support dynamic sampling by custom tags, operating system name and version, as well as device name and family. ([#1268](https://github.com/getsentry/relay/pull/1268))

## 22.4.0

**Features**:

- Map Windows version from raw_description to version name (XP, Vista, 11, ...). ([#1219](https://github.com/getsentry/relay/pull/1219))

**Bug Fixes**:

- Prevent potential OOM panics when handling corrupt Unreal Engine crashes. ([#1216](https://github.com/getsentry/relay/pull/1216))

**Internal**:

- Remove unused item types. ([#1211](https://github.com/getsentry/relay/pull/1211))
- Pin click dependency in requirements-dev.txt. ([#1214](https://github.com/getsentry/relay/pull/1214))
- Use fully qualified metric resource identifiers (MRI) for metrics ingestion. For example, the sessions duration is now called `d:sessions/duration@s`. ([#1215](https://github.com/getsentry/relay/pull/1215))
- Introduce metric units for rates and information, add support for custom user-declared units, and rename duration units to self-explanatory identifiers such as `second`. ([#1217](https://github.com/getsentry/relay/pull/1217))
- Increase the max profile size to accomodate a new platform. ([#1223](https://github.com/getsentry/relay/pull/1223))
- Set environment as optional when parsing a profile so we get a null value later on. ([#1224](https://github.com/getsentry/relay/pull/1224))
- Expose new tagging rules interface for metrics extracted from transactions. ([#1225](https://github.com/getsentry/relay/pull/1225))
- Return better BadStoreRequest for unreal events. ([#1226](https://github.com/getsentry/relay/pull/1226))

## 22.3.0

**Features**:

- Tag transaction metrics by user satisfaction. ([#1197](https://github.com/getsentry/relay/pull/1197))

**Bug Fixes**:

- CVE-2022-24713: Prevent denial of service through untrusted regular expressions used for PII scrubbing. ([#1207](https://github.com/getsentry/relay/pull/1207))
- Prevent dropping metrics during Relay shutdown if the project is outdated or not cached at time of the shutdown. ([#1205](https://github.com/getsentry/relay/pull/1205))
- Prevent a potential OOM when validating corrupted or exceptional minidumps. ([#1209](https://github.com/getsentry/relay/pull/1209))

**Internal**:

- Spread out metric aggregation over the aggregation window to avoid concentrated waves of metrics requests to the upstream every 10 seconds. Relay now applies jitter to `initial_delay` to spread out requests more evenly over time. ([#1185](https://github.com/getsentry/relay/pull/1185))
- Use a randomized Kafka partitioning key for sessions instead of the session ID. ([#1194](https://github.com/getsentry/relay/pull/1194))
- Add new statsd metrics for bucketing efficiency. ([#1199](https://github.com/getsentry/relay/pull/1199), [#1192](https://github.com/getsentry/relay/pull/1192), [#1200](https://github.com/getsentry/relay/pull/1200))
- Add a `Profile` `ItemType` to represent the profiling data sent from Sentry SDKs. ([#1179](https://github.com/getsentry/relay/pull/1179))

## 22.2.0

**Features**:

- Add the `relay.override_project_ids` configuration flag to support migrating projects from self-hosted to Sentry SaaS. ([#1175](https://github.com/getsentry/relay/pull/1175))

**Internal**:

- Add an option to dispatch billing outcomes to a dedicated topic. ([#1168](https://github.com/getsentry/relay/pull/1168))
- Add new `ItemType` to handle profiling data from Specto SDKs. ([#1170](https://github.com/getsentry/relay/pull/1170))

**Bug Fixes**:

- Fix regression in CSP report parsing. ([#1174](https://github.com/getsentry/relay/pull/1174))
- Ignore replacement_chunks when they aren't used. ([#1180](https://github.com/getsentry/relay/pull/1180))

## 22.1.0

**Features**:

- Flush metrics and outcome aggregators on graceful shutdown. ([#1159](https://github.com/getsentry/relay/pull/1159))
- Extract metrics from sampled transactions. ([#1161](https://github.com/getsentry/relay/pull/1161))

**Internal**:

- Extract normalized dist as metric. ([#1158](https://github.com/getsentry/relay/pull/1158))
- Extract transaction user as metric. ([#1164](https://github.com/getsentry/relay/pull/1164))

## 21.12.0

**Features**:

- Extract measurement ratings, port from frontend. ([#1130](https://github.com/getsentry/relay/pull/1130))
- External Relays perform dynamic sampling and emit outcomes as client reports. This feature is now enabled _by default_. ([#1119](https://github.com/getsentry/relay/pull/1119))
- Metrics extraction config, custom tags. ([#1141](https://github.com/getsentry/relay/pull/1141))
- Update the user agent parser (uap-core Feb 2020 to Nov 2021). This allows Relay and Sentry to infer more recent browsers, operating systems, and devices in events containing a user agent header. ([#1143](https://github.com/getsentry/relay/pull/1143), [#1145](https://github.com/getsentry/relay/pull/1145))
- Improvements to Unity OS context parsing ([#1150](https://github.com/getsentry/relay/pull/1150))

**Bug Fixes**:

- Support Unreal Engine 5 crash reports. ([#1132](https://github.com/getsentry/relay/pull/1132))
- Perform same validation for aggregate sessions as for individual sessions. ([#1140](https://github.com/getsentry/relay/pull/1140))
- Add missing .NET 4.8 release value. ([#1142](https://github.com/getsentry/relay/pull/1142))
- Properly document which timestamps are accepted. ([#1152](https://github.com/getsentry/relay/pull/1152))

**Internal**:

- Add more statsd metrics for relay metric bucketing. ([#1124](https://github.com/getsentry/relay/pull/1124), [#1128](https://github.com/getsentry/relay/pull/1128))
- Add an internal option to capture minidumps for hard crashes. This has to be enabled via the `sentry._crash_db` config parameter. ([#1127](https://github.com/getsentry/relay/pull/1127))
- Fold processing vs non-processing into single actor. ([#1133](https://github.com/getsentry/relay/pull/1133))
- Aggregate outcomes for dynamic sampling, invalid project ID, and rate limits. ([#1134](https://github.com/getsentry/relay/pull/1134))
- Extract session metrics from aggregate sessions. ([#1140](https://github.com/getsentry/relay/pull/1140))
- Prefix names of extracted metrics by `sentry.sessions.` or `sentry.transactions.`. ([#1147](https://github.com/getsentry/relay/pull/1147))
- Extract transaction duration as metric. ([#1148](https://github.com/getsentry/relay/pull/1148))

## 21.11.0

**Features**:

- Add bucket width to bucket protocol. ([#1103](https://github.com/getsentry/relay/pull/1103))
- Support multiple kafka cluster configurations. ([#1101](https://github.com/getsentry/relay/pull/1101))
- Tag metrics by transaction name. ([#1126](https://github.com/getsentry/relay/pull/1126))

**Bug Fixes**:

- Avoid unbounded decompression of encoded requests. A particular request crafted to inflate to large amounts of memory, such as a zip bomb, could put Relay out of memory. ([#1117](https://github.com/getsentry/relay/pull/1117), [#1122](https://github.com/getsentry/relay/pull/1122), [#1123](https://github.com/getsentry/relay/pull/1123))
- Avoid unbounded decompression of UE4 crash reports. Some crash reports could inflate to large amounts of memory before being checked for size, which could put Relay out of memory. ([#1121](https://github.com/getsentry/relay/pull/1121))

**Internal**:

- Aggregate client reports before sending them onwards. ([#1118](https://github.com/getsentry/relay/pull/1118))

## 21.10.0

**Bug Fixes**:

- Correctly validate timestamps for outcomes and sessions. ([#1086](https://github.com/getsentry/relay/pull/1086))
- Run compression on a thread pool when sending to upstream. ([#1085](https://github.com/getsentry/relay/pull/1085))
- Report proper status codes and error messages when sending invalid JSON payloads to an endpoint with a `X-Sentry-Relay-Signature` header. ([#1090](https://github.com/getsentry/relay/pull/1090))
- Enforce attachment and event size limits on UE4 crash reports. ([#1099](https://github.com/getsentry/relay/pull/1099))

**Internal**:

- Add the exclusive time of the transaction's root span. ([#1083](https://github.com/getsentry/relay/pull/1083))
- Add session.status tag to extracted session.duration metric. ([#1087](https://github.com/getsentry/relay/pull/1087))
- Serve project configs for batched requests where one of the project keys cannot be parsed. ([#1093](https://github.com/getsentry/relay/pull/1093))

## 21.9.0

**Features**:

- Add sampling based on transaction name. ([#1058](https://github.com/getsentry/relay/pull/1058))
- Support running Relay without config directory. The most important configuration, including Relay mode and credentials, can now be provided through commandline arguments or environment variables alone. ([#1055](https://github.com/getsentry/relay/pull/1055))
- Protocol support for client reports. ([#1081](https://github.com/getsentry/relay/pull/1081))
- Extract session metrics in non processing relays. ([#1073](https://github.com/getsentry/relay/pull/1073))

**Bug Fixes**:

- Use correct commandline argument name for setting Relay port. ([#1059](https://github.com/getsentry/relay/pull/1059))
- Retrieve OS Context for Unity Events. ([#1072](https://github.com/getsentry/relay/pull/1072))

**Internal**:

- Add new metrics on Relay's performance in dealing with buckets of metric aggregates, as well as the amount of aggregated buckets. ([#1070](https://github.com/getsentry/relay/pull/1070))
- Add the exclusive time of a span. ([#1061](https://github.com/getsentry/relay/pull/1061))
- Remove redundant dynamic sampling processing on fast path. ([#1084](https://github.com/getsentry/relay/pull/1084))

## 21.8.0

- No documented changes.

## 21.7.0

- No documented changes.

## 21.6.3

- No documented changes.

## 21.6.2

**Bug Fixes**:

- Remove connection metrics reported under `connector.*`. They have been fully disabled since version `21.3.0`. ([#1021](https://github.com/getsentry/relay/pull/1021))
- Remove error logs for "failed to extract event" and "failed to store session". ([#1032](https://github.com/getsentry/relay/pull/1032))

**Internal**:

- Assign a random Kafka partition key for session aggregates and metrics to distribute messages evenly. ([#1022](https://github.com/getsentry/relay/pull/1022))
- All fields in breakdown config should be camelCase, and rename the breakdown key name in project options. ([#1020](https://github.com/getsentry/relay/pull/1020))

## 21.6.1

- No documented changes.

## 21.6.0

**Features**:

- Support self-contained envelopes without authentication headers or query parameters. ([#1000](https://github.com/getsentry/relay/pull/1000))
- Support statically configured relays. ([#991](https://github.com/getsentry/relay/pull/991))
- Support namespaced event payloads in multipart minidump submission for Electron Framework. The field has to follow the format `sentry___<namespace>`. ([#1012](https://github.com/getsentry/relay/pull/1012))

**Bug Fixes**:

- Explicitly declare reprocessing context. ([#1009](https://github.com/getsentry/relay/pull/1009))
- Validate the environment attribute in sessions, and drop sessions with invalid releases. ([#1018](https://github.com/getsentry/relay/pull/1018))

**Internal**:

- Gather metrics for corrupted Events with unprintable fields. ([#1008](https://github.com/getsentry/relay/pull/1008))
- Remove project actors. ([#1025](https://github.com/getsentry/relay/pull/1025))

## 21.5.1

**Bug Fixes**:

- Do not leak resources when projects or DSNs are idle. ([#1003](https://github.com/getsentry/relay/pull/1003))

## 21.5.0

**Features**:

- Support the `frame.stack_start` field for chained async stack traces in Cocoa SDK v7. ([#981](https://github.com/getsentry/relay/pull/981))
- Rename configuration fields `cache.event_buffer_size` to `cache.envelope_buffer_size` and `cache.event_expiry` to `cache.envelope_expiry`. The former names are still supported by Relay. ([#985](https://github.com/getsentry/relay/pull/985))
- Add a configuraton flag `relay.ready: always` to mark Relay ready in healthchecks immediately after starting without requiring to authenticate. ([#989](https://github.com/getsentry/relay/pull/989))

**Bug Fixes**:

- Fix roundtrip error when PII selector starts with number. ([#982](https://github.com/getsentry/relay/pull/982))
- Avoid overflow panic for large retry-after durations. ([#992](https://github.com/getsentry/relay/pull/992))

**Internal**:

- Update internal representation of distribution metrics. ([#979](https://github.com/getsentry/relay/pull/979))
- Extract metrics for transaction breakdowns and sessions when the feature is enabled for the organizaiton. ([#986](https://github.com/getsentry/relay/pull/986))
- Assign explicit values to DataCategory enum. ([#987](https://github.com/getsentry/relay/pull/987))

## 21.4.1

**Bug Fixes**:

- Allow the `event_id` attribute on breadcrumbs to link between Sentry events. ([#977](https://github.com/getsentry/relay/pull/977))

## 21.4.0

**Bug Fixes**:

- Parse the Crashpad information extension stream from Minidumps with annotation objects correctly. ([#973](https://github.com/getsentry/relay/pull/973))

**Internal**:

- Emit outcomes for rate limited attachments. ([#951](https://github.com/getsentry/relay/pull/951))
- Remove timestamp from metrics text protocol. ([#972](https://github.com/getsentry/relay/pull/972))
- Add max, min, sum, and count to gauge metrics. ([#974](https://github.com/getsentry/relay/pull/974))

## 21.3.1

**Bug Fixes**:

- Make request url scrubbable. ([#955](https://github.com/getsentry/relay/pull/955))
- Remove dependent items from envelope when dropping transaction item. ([#960](https://github.com/getsentry/relay/pull/960))

**Internal**:

- Emit the `quantity` field for outcomes of events. This field describes the total size in bytes for attachments or the event count for all other categories. A separate outcome is emitted for attachments in a rejected envelope, if any, in addition to the event outcome. ([#942](https://github.com/getsentry/relay/pull/942))
- Add experimental metrics ingestion without bucketing or pre-aggregation. ([#948](https://github.com/getsentry/relay/pull/948))
- Skip serializing some null values in frames interface. ([#944](https://github.com/getsentry/relay/pull/944))
- Add experimental metrics ingestion with bucketing and pre-aggregation. ([#948](https://github.com/getsentry/relay/pull/948), [#952](https://github.com/getsentry/relay/pull/952), [#958](https://github.com/getsentry/relay/pull/958), [#966](https://github.com/getsentry/relay/pull/966), [#969](https://github.com/getsentry/relay/pull/969))
- Change HTTP response for upstream timeouts from 502 to 504. ([#859](https://github.com/getsentry/relay/pull/859))
- Add rule id to outcomes coming from transaction sampling. ([#953](https://github.com/getsentry/relay/pull/953))
- Add support for breakdowns ingestion. ([#934](https://github.com/getsentry/relay/pull/934))
- Ensure empty strings are invalid measurement names. ([#968](https://github.com/getsentry/relay/pull/968))

## 21.3.0

**Features**:

- Relay now picks up HTTP proxies from environment variables. This is made possible by switching to a different HTTP client library.

**Bug Fixes**:

- Deny backslashes in release names. ([#904](https://github.com/getsentry/relay/pull/904))
- Fix a problem with Data Scrubbing source names (PII selectors) that caused `$frame.abs_path` to match, but not `$frame.abs_path || **` or `$frame.abs_path && **`. ([#932](https://github.com/getsentry/relay/pull/932))
- Make username pii-strippable. ([#935](https://github.com/getsentry/relay/pull/935))
- Respond with `400 Bad Request` and an error message `"empty envelope"` instead of `429` when envelopes without items are sent to the envelope endpoint. ([#937](https://github.com/getsentry/relay/pull/937))
- Allow generic Slackbot ([#947](https://github.com/getsentry/relay/pull/947))

**Internal**:

- Emit the `category` field for outcomes of events. This field disambiguates error events, security events and transactions. As a side-effect, Relay no longer emits outcomes for broken JSON payloads or network errors. ([#931](https://github.com/getsentry/relay/pull/931))
- Add inbound filters functionality to dynamic sampling rules. ([#920](https://github.com/getsentry/relay/pull/920))
- The undocumented `http._client` option has been removed. ([#938](https://github.com/getsentry/relay/pull/938))
- Log old events and sessions in the `requests.timestamp_delay` metric. ([#933](https://github.com/getsentry/relay/pull/933))
- Add rule id to outcomes coming from event sampling. ([#943](https://github.com/getsentry/relay/pull/943))
- Fix a bug in rate limiting that leads to accepting all events in the last second of a rate limiting window, regardless of whether the rate limit applies. ([#946](https://github.com/getsentry/relay/pull/946))

## 21.2.0

**Features**:

- By adding `.no-cache` to the DSN key, Relay refreshes project configuration caches immediately. This allows to apply changed settings instantly, such as updates to data scrubbing or inbound filter rules. ([#911](https://github.com/getsentry/relay/pull/911))
- Add NSError to mechanism. ([#925](https://github.com/getsentry/relay/pull/925))
- Add snapshot to the stack trace interface. ([#927](https://github.com/getsentry/relay/pull/927))

**Bug Fixes**:

- Log on INFO level when recovering from network outages. ([#918](https://github.com/getsentry/relay/pull/918))
- Fix a panic in processing minidumps with invalid location descriptors. ([#919](https://github.com/getsentry/relay/pull/919))

**Internal**:

- Improve dynamic sampling rule configuration. ([#907](https://github.com/getsentry/relay/pull/907))
- Compatibility mode for pre-aggregated sessions was removed. The feature is now enabled by default in full fidelity. ([#913](https://github.com/getsentry/relay/pull/913))

## 21.1.0

**Features**:

- Support dynamic sampling for error events. ([#883](https://github.com/getsentry/relay/pull/883))

**Bug Fixes**:

- Make all fields but event-id optional to fix regressions in user feedback ingestion. ([#886](https://github.com/getsentry/relay/pull/886))
- Remove `kafka-ssl` feature because it breaks development workflow on macOS. ([#889](https://github.com/getsentry/relay/pull/889))
- Accept envelopes where their last item is empty and trailing newlines are omitted. This also fixes a panic in some cases. ([#894](https://github.com/getsentry/relay/pull/894))

**Internal**:

- Extract crashpad annotations into contexts. ([#892](https://github.com/getsentry/relay/pull/892))
- Normalize user reports during ingestion and create empty fields. ([#903](https://github.com/getsentry/relay/pull/903))
- Ingest and normalize sample rates from envelope item headers. ([#910](https://github.com/getsentry/relay/pull/910))

## 20.12.1

- No documented changes.

## 20.12.0

**Features**:

- Add `kafka-ssl` compilation feature that builds Kafka linked against OpenSSL. This feature is enabled in Docker containers only. This is only relevant for Relays running as part of on-premise Sentry. ([#881](https://github.com/getsentry/relay/pull/881))
- Relay is now able to ingest pre-aggregated sessions, which will make it possible to efficiently handle applications that produce thousands of sessions per second. ([#815](https://github.com/getsentry/relay/pull/815))
- Add protocol support for WASM. ([#852](https://github.com/getsentry/relay/pull/852))
- Add dynamic sampling for transactions. ([#835](https://github.com/getsentry/relay/pull/835))
- Send network outage metric on healthcheck endpoint hit. ([#856](https://github.com/getsentry/relay/pull/856))

**Bug Fixes**:

- Fix a long-standing bug where log messages were not addressible as `$string`. ([#882](https://github.com/getsentry/relay/pull/882))
- Allow params in content-type for security requests to support content types like `"application/expect-ct-report+json; charset=utf-8"`. ([#844](https://github.com/getsentry/relay/pull/844))
- Fix a panic in CSP filters. ([#848](https://github.com/getsentry/relay/pull/848))
- Do not drop sessions due to an invalid age constraint set to `0`. ([#855](https://github.com/getsentry/relay/pull/855))
- Do not emit outcomes after forwarding envelopes to the upstream, even if that envelope is rate limited, rejected, or dropped. Since the upstream logs an outcome, it would be a duplicate. ([#857](https://github.com/getsentry/relay/pull/857))
- Fix status code for security report. ([#864](https://github.com/getsentry/relay/pull/864))
- Add missing fields for Expect-CT reports. ([#865](https://github.com/getsentry/relay/pull/865))
- Support more directives in CSP reports, such as `block-all-mixed-content` and `require-trusted-types-for`. ([#876](https://github.com/getsentry/relay/pull/876))

**Internal**:

- Add _experimental_ support for picking up HTTP proxies from the regular environment variables. This feature needs to be enabled by setting `http: client: "reqwest"` in your `config.yml`. ([#839](https://github.com/getsentry/relay/pull/839))
- Refactor transparent request forwarding for unknown endpoints. Requests are now entirely buffered in memory and occupy the same queues and actors as other requests. This should not cause issues but may change behavior under load. ([#839](https://github.com/getsentry/relay/pull/839))
- Add reason codes to the `X-Sentry-Rate-Limits` header in store responses. This allows external Relays to emit outcomes with the proper reason codes. ([#850](https://github.com/getsentry/relay/pull/850))
- Emit metrics for outcomes in external relays. ([#851](https://github.com/getsentry/relay/pull/851))
- Make `$error.value` `pii=true`. ([#837](https://github.com/getsentry/relay/pull/837))
- Send `key_id` in partial project config. ([#854](https://github.com/getsentry/relay/pull/854))
- Add stack traces to Sentry error reports. ([#872](https://github.com/getsentry/relay/pull/872))

## 20.11.1

- No documented changes.

## 20.11.0

**Features**:

- Rename upstream retries histogram metric and add upstream requests duration metric. ([#816](https://github.com/getsentry/relay/pull/816))
- Add options for metrics buffering (`metrics.buffering`) and sampling (`metrics.sample_rate`). ([#821](https://github.com/getsentry/relay/pull/821))

**Bug Fixes**:

- Accept sessions with IP address set to `{{auto}}`. This was previously rejected and silently dropped. ([#827](https://github.com/getsentry/relay/pull/827))
- Fix an issue where every retry-after response would be too large by one minute. ([#829](https://github.com/getsentry/relay/pull/829))

**Internal**:

- Always apply cache debouncing for project states. This reduces pressure on the Redis and file system cache. ([#819](https://github.com/getsentry/relay/pull/819))
- Internal refactoring such that validating of characters in tags no longer uses regexes internally. ([#814](https://github.com/getsentry/relay/pull/814))
- Discard invalid user feedback sent as part of envelope. ([#823](https://github.com/getsentry/relay/pull/823))
- Emit event errors and normalization errors for unknown breadcrumb keys. ([#824](https://github.com/getsentry/relay/pull/824))
- Normalize `breadcrumb.ty` into `breadcrumb.type` for broken Python SDK versions. ([#824](https://github.com/getsentry/relay/pull/824))
- Add the client SDK interface for unreal crashes and set the name to `unreal.crashreporter`. ([#828](https://github.com/getsentry/relay/pull/828))
- Fine-tune the selectors for minidump PII scrubbing. ([#818](https://github.com/getsentry/relay/pull/818), [#830](https://github.com/getsentry/relay/pull/830))

## 20.10.1

**Internal**:

- Emit more useful normalization meta data for invalid tags. ([#808](https://github.com/getsentry/relay/pull/808))

## 20.10.0

**Features**:

- Add support for measurement ingestion. ([#724](https://github.com/getsentry/relay/pull/724), [#785](https://github.com/getsentry/relay/pull/785))
- Add support for scrubbing UTF-16 data in attachments ([#742](https://github.com/getsentry/relay/pull/742), [#784](https://github.com/getsentry/relay/pull/784), [#787](https://github.com/getsentry/relay/pull/787))
- Add upstream request metric. ([#793](https://github.com/getsentry/relay/pull/793))
- The padding character in attachment scrubbing has been changed to match the masking character, there is no usability benefit from them being different. ([#810](https://github.com/getsentry/relay/pull/810))

**Bug Fixes**:

- Fix issue where `$span` would not be recognized in Advanced Data Scrubbing. ([#781](https://github.com/getsentry/relay/pull/781))
- Accept big-endian minidumps. ([#789](https://github.com/getsentry/relay/pull/789))
- Detect network outages and retry sending events instead of dropping them. ([#788](https://github.com/getsentry/relay/pull/788))

**Internal**:

- Project states are now cached separately per DSN public key instead of per project ID. This means that there will be multiple separate cache entries for projects with more than one DSN. ([#778](https://github.com/getsentry/relay/pull/778))
- Relay no longer uses the Sentry endpoint to resolve project IDs by public key. Ingestion for the legacy store endpoint has been refactored to rely on key-based caches only. As a result, the legacy endpoint is supported only on managed Relays. ([#800](https://github.com/getsentry/relay/pull/800))
- Fix rate limit outcomes, now emitted only for error events but not transactions. ([#806](https://github.com/getsentry/relay/pull/806), [#809](https://github.com/getsentry/relay/pull/809))

## 20.9.0

**Features**:

- Add support for attaching Sentry event payloads in Unreal crash reports by adding `__sentry` game data entries. ([#715](https://github.com/getsentry/relay/pull/715))
- Support chunked form data keys for event payloads on the Minidump endpoint. Since crashpad has a limit for the length of custom attributes, the sentry event payload can be split up into `sentry__1`, `sentry__2`, etc. ([#721](https://github.com/getsentry/relay/pull/721))
- Periodically re-authenticate with the upstream server. Previously, there was only one initial authentication. ([#731](https://github.com/getsentry/relay/pull/731))
- The module attribute on stack frames (`$frame.module`) and the (usually server side generated) attribute `culprit` can now be scrubbed with advanced data scrubbing. ([#744](https://github.com/getsentry/relay/pull/744))
- Compress outgoing store requests for events and envelopes including attachements using `gzip` content encoding. ([#745](https://github.com/getsentry/relay/pull/745))
- Relay now buffers all requests until it has authenticated with the upstream. ([#747](//github.com/getsentry/relay/pull/747))
- Add a configuration option to change content encoding of upstream store requests. The default is `gzip`, and other options are `identity`, `deflate`, or `br`. ([#771](https://github.com/getsentry/relay/pull/771))

**Bug Fixes**:

- Send requests to the `/envelope/` endpoint instead of the older `/store/` endpoint. This particularly fixes spurious `413 Payload Too Large` errors returned when using Relay with Sentry SaaS. ([#746](https://github.com/getsentry/relay/pull/746))

**Internal**:

- Remove a temporary flag from attachment kafka messages indicating rate limited crash reports to Sentry. This is now enabled by default. ([#718](https://github.com/getsentry/relay/pull/718))
- Performance improvement of http requests to upstream, high priority messages are sent first. ([#678](https://github.com/getsentry/relay/pull/678))
- Experimental data scrubbing on minidumps([#682](https://github.com/getsentry/relay/pull/682))
- Move `generate-schema` from the Relay CLI into a standalone tool. ([#739](//github.com/getsentry/relay/pull/739))
- Move `process-event` from the Relay CLI into a standalone tool. ([#740](//github.com/getsentry/relay/pull/740))
- Add the client SDK to session kafka payloads. ([#751](https://github.com/getsentry/relay/pull/751))
- Add a standalone tool to document metrics in JSON or YAML. ([#752](https://github.com/getsentry/relay/pull/752))
- Emit `processing.event.produced` for user report and session Kafka messages. ([#757](https://github.com/getsentry/relay/pull/757))
- Improve performance of event processing by avoiding regex clone. ([#767](https://github.com/getsentry/relay/pull/767))
- Assign a default name for unnamed attachments, which prevented attachments from being stored in Sentry. ([#769](https://github.com/getsentry/relay/pull/769))
- Add Relay version version to challenge response. ([#758](https://github.com/getsentry/relay/pull/758))

## 20.8.0

**Features**:

- Add the `http.connection_timeout` configuration option to adjust the connection and SSL handshake timeout. The default connect timeout is now increased from 1s to 3s. ([#688](https://github.com/getsentry/relay/pull/688))
- Supply Relay's version during authentication and check if this Relay is still supported. An error message prompting to upgrade Relay will be supplied if Relay is unsupported. ([#697](https://github.com/getsentry/relay/pull/697))

**Bug Fixes**:

- Reuse connections for upstream event submission requests when the server supports connection keepalive. Relay did not consume the response body of all requests, which caused it to reopen a new connection for every event. ([#680](https://github.com/getsentry/relay/pull/680), [#695](https://github.com/getsentry/relay/pull/695))
- Fix hashing of user IP addresses in data scrubbing. Previously, this could create invalid IP addresses which were later rejected by Sentry. Now, the hashed IP address is moved to the `id` field. ([#692](https://github.com/getsentry/relay/pull/692))
- Do not retry authentication with the upstream when a client error is reported (status code 4XX). ([#696](https://github.com/getsentry/relay/pull/696))

**Internal**:

- Extract the event `timestamp` from Minidump files during event normalization. ([#662](https://github.com/getsentry/relay/pull/662))
- Retain the full span description in transaction events instead of trimming it. ([#674](https://github.com/getsentry/relay/pull/674))
- Report all Kafka producer errors to Sentry. Previously, only immediate errors were reported but not those during asynchronous flushing of messages. ([#677](https://github.com/getsentry/relay/pull/677))
- Add "HubSpot Crawler" to the list of web crawlers for inbound filters. ([#693](https://github.com/getsentry/relay/pull/693))
- Improved typing for span data of transaction events, no breaking changes. ([#713](https://github.com/getsentry/relay/pull/713))
- **Breaking change:** In PII configs, all options on hash and mask redactions (replacement characters, ignored characters, hash algorithm/key) are removed. If they still exist in the configuration, they are ignored. ([#760](https://github.com/getsentry/relay/pull/760))

## 20.7.2

**Features**:

- Report metrics for connections to the upstream. These metrics are reported under `connector.*` and include information on connection reuse, timeouts and errors. ([#669](https://github.com/getsentry/relay/pull/669))
- Increased the maximum size of attachments from _50MiB_ to _100MiB_. Most notably, this allows to upload larger minidumps. ([#671](https://github.com/getsentry/relay/pull/671))

**Internal**:

- Always create a spans array for transactions in normalization. This allows Sentry to render the spans UI even if the transaction is empty. ([#667](https://github.com/getsentry/relay/pull/667))

## 20.7.1

- No documented changes.

## 20.7.0

**Features**:

- Sessions and attachments can be rate limited now. These rate limits apply separately from error events, which means that you can continue to send Release Health sessions while you're out of quota with errors. ([#636](https://github.com/getsentry/relay/pull/636))

**Bug Fixes**:

- Outcomes from downstream relays were not forwarded upstream. ([#632](https://github.com/getsentry/relay/pull/632))
- Apply clock drift correction to Release Health sessions and validate timestamps. ([#633](https://github.com/getsentry/relay/pull/633))
- Apply clock drift correction for timestamps that are too far in the past or future. This fixes a bug where broken transaction timestamps would lead to negative durations. ([#634](https://github.com/getsentry/relay/pull/634), [#654](https://github.com/getsentry/relay/pull/654))
- Respond with status code `200 OK` to rate limited minidump and UE4 requests. Third party clients otherwise retry those requests, leading to even more load. ([#646](https://github.com/getsentry/relay/pull/646), [#647](https://github.com/getsentry/relay/pull/647))
- Ingested unreal crash reports no longer have a `misc_primary_cpu_brand` key with GPU information set in the Unreal context. ([#650](https://github.com/getsentry/relay/pull/650))
- Fix ingestion of forwarded outcomes in processing Relays. Previously, `emit_outcomes` had to be set explicitly to enable this. ([#653](https://github.com/getsentry/relay/pull/653))

**Internal**:

- Restructure the envelope and event ingestion paths into a pipeline and apply rate limits to all envelopes. ([#635](https://github.com/getsentry/relay/pull/635), [#636](https://github.com/getsentry/relay/pull/636))
- Pass the combined size of all attachments in an envelope to the Redis rate limiter as quantity to enforce attachment quotas. ([#639](https://github.com/getsentry/relay/pull/639))
- Emit flags for rate limited processing attachments and add a `size` field. ([#640](https://github.com/getsentry/relay/pull/640), [#644](https://github.com/getsentry/relay/pull/644))

## 20.6.0

We have switched to [CalVer](https://calver.org/)! Relay's version is always in line with the latest version of [Sentry](https://github.com/getsentry/sentry).

**Features**:

- Proxy and managed Relays now apply clock drift correction based on the `sent_at` header emitted by SDKs. ([#581](https://github.com/getsentry/relay/pull/581))
- Apply cached rate limits to attachments and sessions in the fast-path when parsing incoming requests. ([#618](https://github.com/getsentry/relay/pull/618))
- New config options `metrics.default_tags` and `metrics.hostname_tag`. ([#625](https://github.com/getsentry/relay/pull/625))

**Bug Fixes**:

- Clock drift correction no longer considers the transaction timestamp as baseline for SDKs using Envelopes. Instead, only the dedicated `sent_at` Envelope header is used. ([#580](https://github.com/getsentry/relay/pull/580))
- The `http.timeout` setting is now applied to all requests, including event submission. Previously, events were exempt. ([#588](https://github.com/getsentry/relay/pull/588))
- All endpoint metrics now report their proper `route` tag. This applies to `requests`, `requests.duration`, and `responses.status_codes`. Previously, some some endpoints reported an empty route. ([#595](https://github.com/getsentry/relay/pull/595))
- Properly refresh cached project states based on the configured intervals. Previously, Relay may have gone into an endless refresh cycle if the system clock not accurate, or the state had not been updated in the upstream. ([#596](https://github.com/getsentry/relay/pull/596))
- Respond with `403 Forbidden` when multiple authentication payloads are sent by the SDK. Previously, Relay would authenticate using one of the payloads and silently ignore the rest. ([#602](https://github.com/getsentry/relay/pull/602))
- Improve metrics documentation. ([#614](https://github.com/getsentry/relay/pull/614))
- Do not scrub event processing errors by default. ([#619](https://github.com/getsentry/relay/pull/619))

**Internal**:

- Add source (who emitted the outcome) to Outcome payload. ([#604](https://github.com/getsentry/relay/pull/604))
- Ignore non-Rust folders for faster rebuilding and testing. ([#578](https://github.com/getsentry/relay/pull/578))
- Invalid session payloads are now logged for SDK debugging. ([#584](https://github.com/getsentry/relay/pull/584), [#591](https://github.com/getsentry/relay/pull/591))
- Add support for Outcomes generation in external Relays. ([#592](https://github.com/getsentry/relay/pull/592))
- Remove unused `rev` from project state. ([#586](https://github.com/getsentry/relay/pull/586))
- Add an outcome endpoint for trusted Relays. ([#589](https://github.com/getsentry/relay/pull/589))
- Emit outcomes for event payloads submitted in attachment files. ([#609](https://github.com/getsentry/relay/pull/609))
- Split envelopes that contain sessions and other items and ingest them independently. ([#610](https://github.com/getsentry/relay/pull/610))
- Removed support for legacy per-key quotas. ([#616](https://github.com/getsentry/relay/pull/615))
- Security events (CSP, Expect-CT, Expect-Staple, and HPKP) are now placed into a dedicated `security` item in envelopes, rather than the generic event item. This allows for quick detection of the event type for rate limiting. ([#617](https://github.com/getsentry/relay/pull/617))

## 0.5.9

- Relay has a logo now!
- New explicit `envelope/` endpoint. Envelopes no longer need to be sent with the right `content-type` header (to cater to browser JS).
- Introduce an Envelope item type for transactions.
- Support environment variables and CLI arguments instead of command line parameters.
- Return status `415` on wrong content types.
- Normalize double-slashes in request URLs more aggressively.
- Add an option to generate credentials on stdout.

**Internal**:

- Serve project configs to downstream Relays with proper permission checking.
- PII: Make and/or selectors specific.
- Add a browser filter for IE 11.
- Changes to release parsing.
- PII: Expose event values as part of generated selector suggestions.

## 0.5.8

**Internal**:

- Fix a bug where exception values and the device name were not PII-strippable.

## 0.5.7

- Docker images are now also pushed to Docker Hub.
- New helper function to generate PII selectors from event data.

**Internal**:

- Release is now a required attribute for session data.
- `unknown` can now be used in place of `unknown_error` for span statuses. A future release will change the canonical format from `unknown_error` to `unknown`.

## 0.5.6

- Fix a bug where Relay would stop processing events if Sentry is down for only a short time.
- Improvements to architecture documentation.
- Initial support for rate limiting by event type ("scoped quotas")
- Fix a bug where `key_id` was omitted from outcomes created by Relay.
- Fix a bug where it was not permitted to send content-encoding as part of a CORS request to store.

**Internal**:

- PII processing: Aliases for value types (`$error` instead of `$exception` to be in sync with Discover column naming) and adding a default for replace-redactions.
- It is now valid to send transactions and spans without `op` set, in which case a default value will be inserted.

## 0.5.5

- Suppress verbose DNS lookup logs.

**Internal**:

- Small performance improvements in datascrubbing config converter.
- New, C-style selector syntax (old one still works)

## 0.5.4

**Internal**:

- Add event contexts to `pii=maybe`.
- Fix parsing of msgpack breadcrumbs in Rust store.
- Envelopes sent to Rust store can omit the DSN in headers.
- Ability to quote/escape special characters in selectors in PII configs.

## 0.5.3

- Properly strip the linux binary to reduce its size
- Allow base64 encoded JSON event payloads ([#466](https://github.com/getsentry/relay/pull/466))
- Fix multipart requests without trailing newline ([#465](https://github.com/getsentry/relay/pull/465))
- Support for ingesting session updates ([#449](https://github.com/getsentry/relay/pull/449))

**Internal**:

- Validate release names during event ingestion ([#479](https://github.com/getsentry/relay/pull/479))
- Add browser extension filter ([#470](https://github.com/getsentry/relay/pull/470))
- Add `pii=maybe`, a new kind of event schema field that can only be scrubbed if explicitly addressed.
- Add way to scrub filepaths in a way that does not break processing.

## 0.5.2

- Fix trivial Redis-related crash when running in non-processing mode.
- Limit the maximum retry-after of a rate limit. This is necessary because of the "Delete and ignore future events" feature in Sentry.
- Project caches are now evicted after `project_grace_period` has passed. If you have that parameter set to a high number you may see increased memory consumption.

**Internal**:

- Misc bugfixes in PII processor. Those bugs do not affect the legacy data scrubber exposed in Python.
- Polishing documentation around PII configuration format.
- Signal codes in mach mechanism are no longer required.

## 0.5.1

- Ability to fetch project configuration from Redis as additional caching layer.
- Fix a few bugs in release filters.
- Fix a few bugs in minidumps endpoint with processing enabled.

**Internal**:

- Fix a bug in the PII processor that would always remove the entire string on `pattern` rules.
- Ability to correct some clock drift and wrong system time in transaction events.

## 0.5.0

- The binary has been renamed to `relay`.
- Updated documentation for metrics.

**Internal**:

- The package is now called `sentry-relay`.
- Renamed all `Semaphore*` types to `Relay*`.
- Fixed memory leaks in processing functions.

## 0.4.65

- Implement the Minidump endpoint.
- Implement the Attachment endpoint.
- Implement the legacy Store endpoint.
- Support a plain `Authorization` header in addition to `X-Sentry-Auth`.
- Simplify the shutdown logic. Relay now always takes a fixed configurable time to shut down.
- Fix healthchecks in _Static_ mode.
- Fix internal handling of event attachments.
- Fix partial reads of request bodies resulting in a broken connection.
- Fix a crash when parsing User-Agent headers.
- Fix handling of events sent with `sentry_version=2.0` (Clojure SDK).
- Use _mmap_ to load the GeoIP database to improve the memory footprint.
- Revert back to the system memory allocator.

**Internal**:

- Preserve microsecond precision in all time stamps.
- Record event ids in all outcomes.
- Updates to event processing metrics.
- Add span status mapping from open telemetry.

## 0.4.64

- Switched to `jemalloc` as global allocator.
- Introduce separate outcome reason for invalid events.
- Always consume request bodies to the end.
- Implemented minidump ingestion.
- Increas precisions of timestamps in protocol.

## 0.4.63

- Refactor healthchecks into two: Liveness and readiness (see code comments for explanation for now).
- Allow multiple trailing slashes on store endpoint, e.g. `/api/42/store///`.
- Internal refactor to prepare for envelopes format.

**Internal**:

- Fix a bug where glob-matching in filters did not behave correctly when the to-be-matched string contained newlines.
- Add `moz-extension:` as scheme for browser extensions (filtering out Firefox addons).
- Raise a dedicated Python exception type for invalid transaction events. Also do not report that error to Sentry from Relay.

## 0.4.62

- Various performance improvements.

## 0.4.61

**Internal**:

- Add `thread.errored` attribute ([#306](https://github.com/getsentry/relay/pull/306)).

## 0.4.60

- License is now BSL instead of MIT ([#301](https://github.com/getsentry/relay/pull/301)).
- Improve internal metrics and logging ([#296](https://github.com/getsentry/relay/pull/296), [#297](https://github.com/getsentry/relay/pull/297), [#298](https://github.com/getsentry/relay/pull/298)).
- Fix unbounded requests to Sentry for project configs ([#295](https://github.com/getsentry/relay/pull/295), [#300](https://github.com/getsentry/relay/pull/300)).
- Fix rejected responses from Sentry due to size limit ([#303](https://github.com/getsentry/relay/pull/303)).
- Expose more options for configuring request concurrency limits ([#311](https://github.com/getsentry/relay/pull/311)).

**Internal**:

- Transaction events with negative duration are now rejected ([#291](https://github.com/getsentry/relay/pull/291)).
- Fix a panic when normalizing certain dates.

## 0.4.59

**Internal**:

- Fix: Normalize legacy stacktrace attributes ([#292](https://github.com/getsentry/relay/pull/292))
- Fix: Validate platform attributes in Relay ([#294](https://github.com/getsentry/relay/pull/294))
- Flip the flag that indicates Relay processing ([#293](https://github.com/getsentry/relay/pull/293))

## 0.4.58

- Evict project caches after some time ([#287](https://github.com/getsentry/relay/pull/287))
- Selectively log internal errors to stderr ([#285](https://github.com/getsentry/relay/pull/285))
- Add an error boundary to parsing project states ([#281](https://github.com/getsentry/relay/pull/281))

**Internal**:

- Add event size metrics ([#286](https://github.com/getsentry/relay/pull/286))
- Normalize before datascrubbing ([#290](https://github.com/getsentry/relay/pull/290))
- Add a config value for thread counts ([#283](https://github.com/getsentry/relay/pull/283))
- Refactor outcomes for parity with Sentry ([#282](https://github.com/getsentry/relay/pull/282))
- Add flag that relay processed an event ([#279](https://github.com/getsentry/relay/pull/279))

## 0.4.57

**Internal**:

- Stricter validation of transaction events.

## 0.4.56

**Internal**:

- Fix a panic in trimming.

## 0.4.55

**Internal**:

- Fix more bugs in datascrubbing converter.

## 0.4.54

**Internal**:

- Fix more bugs in datascrubbing converter.

## 0.4.53

**Internal**:

- Fix more bugs in datascrubbing converter.

## 0.4.52

**Internal**:

- Fix more bugs in datascrubbing converter.

## 0.4.51

**Internal**:

- Fix a few bugs in datascrubbing converter.
- Accept trailing slashes.

**Normalization**:

- Fix a panic on overflowing timestamps.

## 0.4.50

**Internal**:

- Fix bug where IP scrubbers were applied even when not enabled.

## 0.4.49

- Internal changes.

## 0.4.48

**Internal**:

- Fix various bugs in the datascrubber and PII processing code to get closer to behavior of the Python implementation.

## 0.4.47

**Internal**:

- Various work on re-implementing Sentry's `/api/X/store` endpoint in Relay. Relay can now apply rate limits based on Redis and emit the correct outcomes.

## 0.4.46

**Internal**:

- Resolved a regression in IP address normalization. The new behavior is closer to a line-by-line port of the old Python code.

## 0.4.45

**Normalization**:

- Resolved an issue where GEO IP data was not always infered.

## 0.4.44

**Normalization**:

- Only take the user IP address from the store request's IP for certain platforms. This restores the behavior of the old Python code.

## 0.4.43

**Normalization**:

- Bump size of breadcrumbs.
- Workaround for an issue where we would not parse OS information from User Agent when SDK had already sent OS information.
- Further work on Sentry-internal event ingestion.

## 0.4.42

**Normalization**:

- Fix normalization of version strings from user agents.

## 0.4.41

- Support extended project configuration.

**Internal**:

- Implement event filtering rules.
- Add basic support for Sentry-internal event ingestion.
- Parse and normalize user agent strings.

## 0.4.40

**Internal**:

- Restrict ranges of timestamps to prevent overflows in Python code and UI.

## 0.4.39

**Internal**:

- Fix a bug where stacktrace trimming was not applied during renormalization.

## 0.4.38

**Internal**:

- Added typed spans to Event.

## 0.4.37

**Internal**:

- Added `orig_in_app` to frame data.

## 0.4.36

**Internal**:

- Add new .NET versions for context normalization.

## 0.4.35

**Internal**:

- Fix bug where thread's stacktraces were not normalized.
- Fix bug where a string at max depth of a databag was stringified again.

## 0.4.34

**Internal**:

- Added `data` attribute to frames.
- Added a way to override other trimming behavior in Python normalizer binding.

## 0.4.33

**Internal**:

- Plugin-provided context types should now work properly again.

## 0.4.32

**Internal**:

- Removed `function_name` field from frame and added `raw_function`.

## 0.4.31

**Internal**:

- Add trace context type.

## 0.4.30

**Internal**:

- Make exception messages/values larger to allow for foreign stacktrace data to be attached.

## 0.4.29

**Internal**:

- Added `function_name` field to frame.

## 0.4.28

**Internal**:

- Add missing context type for sessionstack.

## 0.4.27

**Internal**:

- Increase frame vars size again! Byte size was fine, but max depth was way too small.

## 0.4.26

**Internal**:

- Reduce frame vars size.

## 0.4.25

**Internal**:

- Add missing trimming to frame vars.

## 0.4.24

**Internal**:

- Reject non-http/https `help_urls` in exception mechanisms.

## 0.4.23

**Internal**:

- Add basic truncation to event meta to prevent payload size from spiralling out of control.

## 0.4.22

**Internal**:

- Added grouping enhancements to protocol.

## 0.4.21

**Internal**:

- Updated debug image interface with more attributes.

## 0.4.20

**Internal**:

- Added support for `lang` frame and stacktrace attribute.

## 0.4.19

**Internal**:

- Slight changes to allow replacing more normalization code in Sentry with Rust.

## 0.4.18

**Internal**:

- Allow much larger payloads in the extra attribute.

## 0.4.17

**Internal**:

- Added support for protocol changes related to upcoming sentry SDK features. In particular the `none` event type was added.

## 0.4.16

For users of relay, nothing changed at all. This is a release to test embedding some Rust code in Sentry itself.

## 0.4.15

For users of relay, nothing changed at all. This is a release to test embedding some Rust code in Sentry itself.

## 0.4.14

For users of relay, nothing changed at all. This is a release to test embedding some Rust code in Sentry itself.

## 0.4.13

For users of relay, nothing changed at all. This is a release to test embedding some Rust code in Sentry itself.

## 0.4.12

For users of relay, nothing changed at all. This is a release to test embedding some Rust code in Sentry itself.

## 0.4.11

For users of relay, nothing changed at all. This is a release to test embedding some Rust code in Sentry itself.

## 0.4.10

For users of relay, nothing changed at all. This is a release to test embedding some Rust code in Sentry itself.

## 0.4.9

For users of relay, nothing changed at all. This is a release to test embedding some Rust code in Sentry itself.

## 0.4.8

For users of relay, nothing changed at all. This is a release to test embedding some Rust code in Sentry itself.

## 0.4.7

For users of relay, nothing changed at all. This is a release to test embedding some Rust code in Sentry itself.

## 0.4.6

For users of relay, nothing changed at all. This is a release to test embedding some Rust code in Sentry itself.

## 0.4.5

For users of relay, nothing changed at all. This is a release to test embedding some Rust code in Sentry itself.

## 0.4.4

For users of relay, nothing changed at all. This is a release to test embedding some Rust code in Sentry itself.

## 0.4.3

For users of relay, nothing changed at all. This is a release to test embedding some Rust code in Sentry itself.

## 0.4.2

For users of relay, nothing changed at all. This is a release to test embedding some Rust code in Sentry itself.

## 0.4.1

For users of relay, nothing changed at all. This is a release to test embedding some Rust code in Sentry itself.

## 0.4.0

Introducing new Relay modes:

- `proxy`: A proxy for all requests and events.
- `static`: Static configuration for known projects in the file system.
- `managed`: Fetch configurations dynamically from Sentry and update them.

The default Relay mode is `managed`. Users upgrading from previous versions will automatically activate the `managed` mode. To change this setting, add `relay.mode` to `config.yml` or run `semaphore config init` from the command line.

**Breaking Change**: If Relay was used without credentials, the mode needs to be set to `proxy`. The default `managed` mode requires credentials.

For more information on Relay modes, see the [documentation page](https://docs.sentry.io/data-management/relay/options/).

### Configuration Changes

- Added `cache.event_buffer_size` to control the maximum number of events that are buffered in case of network issues or high rates of incoming events.
- Added `limits.max_concurrent_requests` to limit the number of connections that this Relay will use to communicate with the upstream.
- Internal error reporting is now disabled by default. To opt in, set `sentry.enabled`.

### Bugfixes

- Fix a bug that caused events to get unconditionally dropped after five seconds, regardless of the `cache.event_expiry` configuration.
- Fix a memory leak in Relay's internal error reporting.

## 0.3.0

- Changed PII stripping rule format to permit path selectors when applying rules. This means that now `$string` refers to strings for instance and `user.id` refers to the `id` field in the `user` attribute of the event. Temporarily support for old rules is retained.

## 0.2.7

- store: Minor fixes to be closer to Python. Ability to disable trimming of objects, arrays and strings.

## 0.2.6

- Fix bug where PII stripping would remove containers without leaving any metadata about the retraction.
- Fix bug where old `redactPair` rules would stop working.

## 0.2.5

- Rewrite of PII stripping logic. This brings potentially breaking changes to the semantics of PII configs. Most importantly field types such as `"freeform"` and `"databag"` are gone, right now there is only `"container"` and `"text"`. All old field types should have become an alias for `"text"`, but take extra care in ensuring your PII rules still work.

- store: Minor fixes to be closer to Python.

## 0.2.4

For users of relay, nothing changed at all. This is a release to test embedding some Rust code in Sentry itself.

- store: Remove stray print statement.

## 0.2.3

For users of relay, nothing changed at all. This is a release to test embedding some Rust code in Sentry itself.

- store: Fix main performance issues.

## 0.2.2

For users of relay, nothing changed at all. This is a release to test embedding some Rust code in Sentry itself.

- store: Fix segfault when trying to process contexts.
- store: Fix trimming state "leaking" between interfaces, leading to excessive trimming.
- store: Don't serialize empty arrays and objects (with a few exceptions).

## 0.2.1

For users of relay, nothing changed at all. This is a release to test embedding some Rust code in Sentry itself.

- `libsemaphore`: Expose CABI for normalizing event data.

## 0.2.0

Our first major iteration on Relay has landed!

- User documentation is now hosted at <https://docs.sentry.io/relay/>.
- SSL support is now included by default. Just configure a [TLS identity](https://docs.sentry.io/relay/options/#relaytls_identity_path) and you're set.
- Updated event processing: Events from older SDKs are now supported. Also, we've fixed some bugs along the line.
- Introduced full support for PII stripping. See [PII Configuration](https://docs.sentry.io/relay/pii-config/) for instructions.
- Configure with static project settings. Relay will skip querying project states from Sentry and use your provided values instead. See [Project Configuration](https://docs.sentry.io/relay/project-config/) for a full guide.
- Relay now also acts as a proxy for certain API requests. This allows it to receive CSP reports and Minidump crash reports, among others. It also sets `X-Forwarded-For` and includes a Relay signature header.

Besides that, there are many technical changes, including:

- Major rewrite of the internals. Relay no longer requires a special endpoint for sending events to upstream Sentry and processes events individually with less delay than before.
- The executable will exit with a non-zero exit code on startup errors. This makes it easier to catch configuration errors.
- Removed `libsodium` as a production dependency, greatly simplifying requirements for the runtime environment.
- Greatly improved logging and metrics. Be careful with the `DEBUG` and `TRACE` levels, as they are **very** verbose now.
- Improved docker containers.

## 0.1.3

- Added support for metadata format

## 0.1.2

- JSON logging ([#32](https://github.com/getsentry/relay/pull/32))
- Update dependencies

## 0.1.1

- Rename "sentry-relay" to "semaphore"
- Use new features from Rust 1.26
- Prepare binary and Python builds ([#20](https://github.com/getsentry/relay/pull/20))
- Add Dockerfile ([#23](https://github.com/getsentry/relay/pull/23))

## 0.1.0

An initial release of the tool.<|MERGE_RESOLUTION|>--- conflicted
+++ resolved
@@ -2,15 +2,13 @@
 
 ## Unreleased
 
-<<<<<<< HEAD
+**Features**
+
+- Allow monitor checkins to paass `monitor_config` for monitor upserts. ([#1962](https://github.com/getsentry/relay/pull/1962))
+
 **Internal**:
 
 - Apply transaction clustering rules before UUID scrubbing rules. ([#1964](https://github.com/getsentry/relay/pull/1964))
-=======
-**Features**
-
-- Allow monitor checkins to paass `monitor_config` for monitor upserts. ([#1962](https://github.com/getsentry/relay/pull/1962))
->>>>>>> 014964b2
 
 ## 23.3.1
 
