# Changelog

## Unreleased

<<<<<<< HEAD
- Add filter for healthcheck endpoints. ([#2128](https://github.com/getsentry/relay/pull/2762))
=======
**Bug Fixes**:

- Sample only transaction events instead of sampling both transactions and errors. ([#2130](https://github.com/getsentry/relay/pull/2130))
>>>>>>> 6f2946c4

**Internal**:

- Add `txNameReady` flag to project config. ([#2128](https://github.com/getsentry/relay/pull/2128))

## 23.5.0

**Bug Fixes**:

- Enforce rate limits for monitor check-ins. ([#2065](https://github.com/getsentry/relay/pull/2065))
- Allow rate limits greater than `u32::MAX`. ([#2079](https://github.com/getsentry/relay/pull/2079))
- Do not drop envelope when client closes connection. ([#2089](https://github.com/getsentry/relay/pull/2089))

**Features**:

- Scrub IBAN as pii. ([#2117](https://github.com/getsentry/relay/pull/2117))
- Scrub sensitive keys (`passwd`, `token`, ...) in Replay recording data. ([#2034](https://github.com/getsentry/relay/pull/2034))
- Add support for old 'violated-directive' CSP format. ([#2048](https://github.com/getsentry/relay/pull/2048))
- Add document_uri to csp filter. ([#2059](https://github.com/getsentry/relay/pull/2059))
- Store `geo.subdivision` of the end user location. ([#2058](https://github.com/getsentry/relay/pull/2058))
- Scrub URLs in span descriptions. ([#2095](https://github.com/getsentry/relay/pull/2095))

**Internal**:

- Remove transaction metrics allowlist. ([#2092](https://github.com/getsentry/relay/pull/2092))
- Include unknown feature flags in project config when serializing it. ([#2040](https://github.com/getsentry/relay/pull/2040))
- Copy transaction tags to the profile. ([#1982](https://github.com/getsentry/relay/pull/1982))
- Lower default max compressed replay recording segment size to 10 MiB. ([#2031](https://github.com/getsentry/relay/pull/2031))
- Increase chunking limit to 15MB for replay recordings. ([#2032](https://github.com/getsentry/relay/pull/2032))
- Add a data category for indexed profiles. ([#2051](https://github.com/getsentry/relay/pull/2051), [#2071](https://github.com/getsentry/relay/pull/2071))
- Differentiate between `Profile` and `ProfileIndexed` outcomes. ([#2054](https://github.com/getsentry/relay/pull/2054))
- Split dynamic sampling implementation before refactoring. ([#2047](https://github.com/getsentry/relay/pull/2047))
- Refactor dynamic sampling implementation across `relay-server` and `relay-sampling`. ([#2066](https://github.com/getsentry/relay/pull/2066))
- Adds support for `replay_id` field for the `DynamicSamplingContext`'s `FieldValueProvider`. ([#2070](https://github.com/getsentry/relay/pull/2070))
- On Linux, switch to `jemalloc` instead of the system memory allocator to reduce Relay's memory footprint. ([#2084](https://github.com/getsentry/relay/pull/2084))
- Scrub sensitive cookies `__session`. ([#2105](https://github.com/getsentry/relay/pull/2105)))
- Parse profiles' metadata to check if it should be marked as invalid. ([#2104](https://github.com/getsentry/relay/pull/2104))
- Set release as optional by defaulting to an empty string and add a dist field for profiles. ([#2098](https://github.com/getsentry/relay/pull/2098), [#2107](https://github.com/getsentry/relay/pull/2107))
- Accept source map debug images in debug meta for Profiling. ([#2097](https://github.com/getsentry/relay/pull/2097))

## 23.4.0

**Breaking Changes**:

This release contains major changes to the web layer, including TCP and HTTP handling as well as all web endpoint handlers. Due to these changes, some functionality was retired and Relay responds differently in specific cases.

Configuration:

- SSL support has been dropped. As per [official guidelines](https://docs.sentry.io/product/relay/operating-guidelines/), Relay should be operated behind a reverse proxy, which can perform SSL termination.
- Connection config options `max_connections`, `max_pending_connections`, and `max_connection_rate` no longer have an effect. Instead, configure the reverse proxy to handle connection concurrency as needed.

Endpoints:

- The security endpoint no longer forwards to upstream if the mime type doesn't match supported mime types. Instead, the request is rejected with a corresponding error.
- Passing store payloads as `?sentry_data=<base64>` query parameter is restricted to `GET` requests on the store endpoint. Other endpoints require the payload to be passed in the request body.
- Requests with an invalid `content-encoding` header will now be rejected. Exceptions to this are an empty string and `UTF-8`, which have been sent historically by some SDKs and are now treated as identity (no encoding). Previously, all unknown encodings were treated as identity.
- Temporarily, response bodies for some errors are rendered as plain text instead of JSON. This will be addressed in an upcoming release.

Metrics:

- The `route` tag of request metrics uses the route pattern instead of schematic names. There is an exact replacement for every previous route. For example, `"store-default"` is now tagged as `"/api/:project_id/store/"`.
- Statsd metrics `event.size_bytes.raw` and `event.size_bytes.uncompressed` have been removed.

**Features**:

- Allow monitor checkins to paass `monitor_config` for monitor upserts. ([#1962](https://github.com/getsentry/relay/pull/1962))
- Add replay_id onto event from dynamic sampling context. ([#1983](https://github.com/getsentry/relay/pull/1983))
- Add product-name for devices, derived from the android model. ([#2004](https://github.com/getsentry/relay/pull/2004))
- Changes how device class is determined for iPhone devices. Instead of checking processor frequency, the device model is mapped to a device class. ([#1970](https://github.com/getsentry/relay/pull/1970))
- Don't sanitize transactions if no clustering rules exist and no UUIDs were scrubbed. ([#1976](https://github.com/getsentry/relay/pull/1976))
- Add `thread.lock_mechanism` field to protocol. ([#1979](https://github.com/getsentry/relay/pull/1979))
- Add `origin` to trace context and span. ([#1984](https://github.com/getsentry/relay/pull/1984))
- Add `jvm` debug file type. ([#2002](https://github.com/getsentry/relay/pull/2002))
- Add new `mechanism` fields to protocol to support exception groups. ([#2020](https://github.com/getsentry/relay/pull/2020))
- Change `lock_reason` attribute to a `held_locks` dictionary in the `thread` interface. ([#2018](https://github.com/getsentry/relay/pull/2018))

**Internal**:

- Add BufferService with SQLite backend. ([#1920](https://github.com/getsentry/relay/pull/1920))
- Upgrade the web framework and related dependencies. ([#1938](https://github.com/getsentry/relay/pull/1938))
- Apply transaction clustering rules before UUID scrubbing rules. ([#1964](https://github.com/getsentry/relay/pull/1964))
- Use exposed device-class-synthesis feature flag to gate device.class synthesis in light normalization. ([#1974](https://github.com/getsentry/relay/pull/1974))
- Adds iPad support for device.class synthesis in light normalization. ([#2008](https://github.com/getsentry/relay/pull/2008))
- Pin schemars dependency to un-break schema docs generation. ([#2014](https://github.com/getsentry/relay/pull/2014))
- Remove global service registry. ([#2022](https://github.com/getsentry/relay/pull/2022))
- Apply schema validation to all topics in local development. ([#2013](https://github.com/getsentry/relay/pull/2013))

Monitors:

- Monitor check-ins may now specify an environment ([#2027](https://github.com/getsentry/relay/pull/2027))

## 23.3.1

**Features**:

- Indicate if OS-version may be frozen with '>=' prefix. ([#1945](https://github.com/getsentry/relay/pull/1945))
- Normalize monitor slug parameters into slugs. ([#1913](https://github.com/getsentry/relay/pull/1913))
- Smart trim loggers for Java platforms. ([#1941](https://github.com/getsentry/relay/pull/1941))

**Internal**:

- PII scrub `span.data` by default. ([#1953](https://github.com/getsentry/relay/pull/1953))
- Scrub sensitive cookies. ([#1951](https://github.com/getsentry/relay/pull/1951)))

## 23.3.0

**Features**:

- Extract attachments from transaction events and send them to kafka individually. ([#1844](https://github.com/getsentry/relay/pull/1844))
- Protocol validation for source map image type. ([#1869](https://github.com/getsentry/relay/pull/1869))
- Strip quotes from client hint values. ([#1874](https://github.com/getsentry/relay/pull/1874))
- Add Dotnet, Javascript and PHP support for profiling. ([#1871](https://github.com/getsentry/relay/pull/1871), [#1876](https://github.com/getsentry/relay/pull/1876), [#1885](https://github.com/getsentry/relay/pull/1885))
- Initial support for the Crons beta. ([#1886](https://github.com/getsentry/relay/pull/1886))
- Scrub `span.data.http.query` with default scrubbers. ([#1889](https://github.com/getsentry/relay/pull/1889))
- Synthesize new class attribute in device context using specs found on the device, such as processor_count, memory_size, etc. ([#1895](https://github.com/getsentry/relay/pull/1895))
- Add `thread.state` field to protocol. ([#1896](https://github.com/getsentry/relay/pull/1896))
- Move device.class from contexts to tags. ([#1911](https://github.com/getsentry/relay/pull/1911))
- Optionally mark scrubbed URL transactions as sanitized. ([#1917](https://github.com/getsentry/relay/pull/1917))
- Perform PII scrubbing on meta's original_value field. ([#1892](https://github.com/getsentry/relay/pull/1892))
- Add links to docs in YAML config file. ([#1923](https://github.com/getsentry/relay/pull/1923))
- For security reports, add the request's `origin` header to sentry events. ([#1934](https://github.com/getsentry/relay/pull/1934))

**Bug Fixes**:

- Enforce rate limits for session replays. ([#1877](https://github.com/getsentry/relay/pull/1877))

**Internal**:

- Revert back the addition of metric names as tag on Sentry errors when relay drops metrics. ([#1873](https://github.com/getsentry/relay/pull/1873))
- Tag the dynamic sampling decision on `count_per_root_project` to measure effective sample rates. ([#1870](https://github.com/getsentry/relay/pull/1870))
- Deprecate fields on the profiling sample format. ([#1878](https://github.com/getsentry/relay/pull/1878))
- Remove idle samples at the start and end of a profile and useless metadata. ([#1894](https://github.com/getsentry/relay/pull/1894))
- Move the pending envelopes buffering into the project cache. ([#1907](https://github.com/getsentry/relay/pull/1907))
- Remove platform validation for profiles. ([#1933](https://github.com/getsentry/relay/pull/1933))

## 23.2.0

**Features**:

- Use client hint headers instead of User-Agent when available. ([#1752](https://github.com/getsentry/relay/pull/1752), [#1802](https://github.com/getsentry/relay/pull/1802), [#1838](https://github.com/getsentry/relay/pull/1838))
- Apply all configured data scrubbing rules on Replays. ([#1731](https://github.com/getsentry/relay/pull/1731))
- Add count transactions toward root project. ([#1734](https://github.com/getsentry/relay/pull/1734))
- Add or remove the profile ID on the transaction's profiling context. ([#1801](https://github.com/getsentry/relay/pull/1801))
- Implement a new sampling algorithm with factors and multi-matching. ([#1790](https://github.com/getsentry/relay/pull/1790)
- Add Cloud Resource context. ([#1854](https://github.com/getsentry/relay/pull/1854))

**Bug Fixes**:

- Fix a bug where the replays ip-address normalization was not being applied when the user object was omitted. ([#1805](https://github.com/getsentry/relay/pull/1805))
- Improve performance for replays, especially memory usage during data scrubbing. ([#1800](https://github.com/getsentry/relay/pull/1800), [#1825](https://github.com/getsentry/relay/pull/1825))
- When a transaction is rate limited, also remove associated profiles. ([#1843](https://github.com/getsentry/relay/pull/1843))

**Internal**:

- Add metric name as tag on Sentry errors from relay dropping metrics. ([#1797](https://github.com/getsentry/relay/pull/1797))
- Make sure to scrub all the fields with PII. If the fields contain an object, the entire object will be removed. ([#1789](https://github.com/getsentry/relay/pull/1789))
- Keep meta for removed custom measurements. ([#1815](https://github.com/getsentry/relay/pull/1815))
- Drop replay recording payloads if they cannot be parsed or scrubbed. ([#1683](https://github.com/getsentry/relay/pull/1683))

## 23.1.1

**Features**:

- Add error and sample rate fields to the replay event parser. ([#1745](https://github.com/getsentry/relay/pull/1745))
- Add `instruction_addr_adjustment` field to `RawStacktrace`. ([#1716](https://github.com/getsentry/relay/pull/1716))
- Add SSL support to `relay-redis` crate. It is possible to use `rediss` scheme to connnect to Redis cluster using TLS. ([#1772](https://github.com/getsentry/relay/pull/1772))

**Internal**:

- Fix type errors in replay recording parsing. ([#1765](https://github.com/getsentry/relay/pull/1765))
- Remove error and session sample rate fields from replay-event parser. ([#1791](https://github.com/getsentry/relay/pull/1791))
- Scrub replay recording PII from mutation "texts" vector. ([#1796](https://github.com/getsentry/relay/pull/1796))

## 23.1.0

**Features**:

- Add support for `limits.keepalive_timeout` configuration. ([#1645](https://github.com/getsentry/relay/pull/1645))
- Add support for decaying functions in dynamic sampling rules. ([#1692](https://github.com/getsentry/relay/pull/1692))
- Stop extracting duration metric for session payloads. ([#1739](https://github.com/getsentry/relay/pull/1739))
- Add Profiling Context ([#1748](https://github.com/getsentry/relay/pull/1748))

**Internal**:

- Remove concurrent profiling. ([#1697](https://github.com/getsentry/relay/pull/1697))
- Use the main Sentry SDK to submit crash reports instead of a custom curl-based backend. This removes a dependency on `libcurl` and ensures compliance with latest TLS standards for crash uploads. Note that this only affects Relay if the hidden `_crash_db` option is used. ([#1707](https://github.com/getsentry/relay/pull/1707))
- Support transaction naming rules. ([#1695](https://github.com/getsentry/relay/pull/1695))
- Add PII scrubbing to URLs captured by replay recordings ([#1730](https://github.com/getsentry/relay/pull/1730))
- Add more measurement units for profiling. ([#1732](https://github.com/getsentry/relay/pull/1732))
- Add backoff mechanism for fetching projects from the project cache. ([#1726](https://github.com/getsentry/relay/pull/1726))

## 22.12.0

**Features**:

- The level of events created from Unreal Crash Reports now depends on whether it was an actual crash or an assert. ([#1677](https://github.com/getsentry/relay/pull/1677))
- Dynamic sampling is now based on the volume received by Relay by default and does not include the original volume dropped by client-side sampling in SDKs. This is required for the final dynamic sampling feature in the latest Sentry plans. ([#1591](https://github.com/getsentry/relay/pull/1591))
- Add OpenTelemetry Context. ([#1617](https://github.com/getsentry/relay/pull/1617))
- Add `app.in_foreground` and `thread.main` flag to protocol. ([#1578](https://github.com/getsentry/relay/pull/1578))
- Add support for View Hierarchy attachment_type. ([#1642](https://github.com/getsentry/relay/pull/1642))
- Add invalid replay recording outcome. ([#1684](https://github.com/getsentry/relay/pull/1684))
- Stop rejecting spans without a timestamp, instead giving them their respective event timestamp and setting their status to DeadlineExceeded. ([#1690](https://github.com/getsentry/relay/pull/1690))
- Add max replay size configuration parameter. ([#1694](https://github.com/getsentry/relay/pull/1694))
- Add nonchunked replay recording message type. ([#1653](https://github.com/getsentry/relay/pull/1653))
- Add `abnormal_mechanism` field to SessionUpdate protocol. ([#1665](https://github.com/getsentry/relay/pull/1665))
- Add replay-event normalization and PII scrubbing. ([#1582](https://github.com/getsentry/relay/pull/1582))
- Scrub all fields with IP addresses rather than only known IP address fields. ([#1725](https://github.com/getsentry/relay/pull/1725))

**Bug Fixes**:

- Make `attachment_type` on envelope items forward compatible by adding fallback variant. ([#1638](https://github.com/getsentry/relay/pull/1638))
- Relay no longer accepts transaction events older than 5 days. Previously the event was accepted and stored, but since metrics for such old transactions are not supported it did not show up in parts of Sentry such as the Performance landing page. ([#1663](https://github.com/getsentry/relay/pull/1663))
- Apply dynamic sampling to transactions from older SDKs and even in case Relay cannot load project information. This avoids accidentally storing 100% of transactions. ([#1667](https://github.com/getsentry/relay/pull/1667))
- Replay recording parser now uses the entire body rather than a subset. ([#1682](https://github.com/getsentry/relay/pull/1682))
- Fix a potential OOM in the Replay recording parser. ([#1691](https://github.com/getsentry/relay/pull/1691))
- Fix type error in replay recording parser. ([#1702](https://github.com/getsentry/relay/pull/1702))

**Internal**:

- Emit a `service.back_pressure` metric that measures internal back pressure by service. ([#1583](https://github.com/getsentry/relay/pull/1583))
- Track metrics for OpenTelemetry events. ([#1618](https://github.com/getsentry/relay/pull/1618))
- Normalize transaction name for URLs transaction source, by replacing UUIDs, SHAs and numerical IDs in transaction names by placeholders. ([#1621](https://github.com/getsentry/relay/pull/1621))
- Parse string as number to handle a release bug. ([#1637](https://github.com/getsentry/relay/pull/1637))
- Expand Profiling's discard reasons. ([#1661](https://github.com/getsentry/relay/pull/1661), [#1685](https://github.com/getsentry/relay/pull/1685))
- Allow to rate limit profiles on top of transactions. ([#1681](https://github.com/getsentry/relay/pull/1681))

## 22.11.0

**Features**:

- Add PII scrubber for replay recordings. ([#1545](https://github.com/getsentry/relay/pull/1545))
- Support decaying rules. Decaying rules are regular sampling rules, but they are only applicable in a specific time range. ([#1544](https://github.com/getsentry/relay/pull/1544))
- Disallow `-` in measurement and breakdown names. These items are converted to metrics, which do not allow `-` in their name. ([#1571](https://github.com/getsentry/relay/pull/1571))

**Bug Fixes**:

- Validate the distribution name in the event. ([#1556](https://github.com/getsentry/relay/pull/1556))
- Use correct meta object for logentry in light normalization. ([#1577](https://github.com/getsentry/relay/pull/1577))

**Internal**:

- Implement response context schema. ([#1529](https://github.com/getsentry/relay/pull/1529))
- Support dedicated quotas for storing transaction payloads ("indexed transactions") via the `transaction_indexed` data category if metrics extraction is enabled. ([#1537](https://github.com/getsentry/relay/pull/1537), [#1555](https://github.com/getsentry/relay/pull/1555))
- Report outcomes for dynamic sampling with the correct indexed transaction data category to restore correct totals. ([#1561](https://github.com/getsentry/relay/pull/1561))
- Add fields to the Frame object for the sample format. ([#1562](https://github.com/getsentry/relay/pull/1562))
- Move kafka related code into separate `relay-kafka` crate. ([#1563](https://github.com/getsentry/relay/pull/1563))

## 22.10.0

**Features**:

- Limit the number of custom measurements per event. ([#1483](https://github.com/getsentry/relay/pull/1483)))
- Add INP web vital as a measurement. ([#1487](https://github.com/getsentry/relay/pull/1487))
- Add .NET/Portable-PDB specific protocol fields. ([#1518](https://github.com/getsentry/relay/pull/1518))
- Enforce rate limits on metrics buckets using the transactions_processed quota. ([#1515](https://github.com/getsentry/relay/pull/1515))
- PII scrubbing now treats any key containing `token` as a password. ([#1527](https://github.com/getsentry/relay/pull/1527))

**Bug Fixes**:

- Make sure that non-processing Relays drop all invalid transactions. ([#1513](https://github.com/getsentry/relay/pull/1513))

**Internal**:

- Introduce a new profile format called `sample`. ([#1462](https://github.com/getsentry/relay/pull/1462))
- Generate a new profile ID when splitting a profile for multiple transactions. ([#1473](https://github.com/getsentry/relay/pull/1473))
- Pin Rust version to 1.63.0 in Dockerfile. ([#1482](https://github.com/getsentry/relay/pull/1482))
- Normalize measurement units in event payload. ([#1488](https://github.com/getsentry/relay/pull/1488))
- Remove long-running futures from metrics flush. ([#1492](https://github.com/getsentry/relay/pull/1492))
- Migrate to 2021 Rust edition. ([#1510](https://github.com/getsentry/relay/pull/1510))
- Make the profiling frame object compatible with the stacktrace frame object from event. ([#1512](https://github.com/getsentry/relay/pull/1512))
- Fix quota DataCategory::TransactionProcessed serialisation to match that of the CAPI. ([#1514](https://github.com/getsentry/relay/pull/1514))
- Support checking quotas in the Redis rate limiter without incrementing them. ([#1519](https://github.com/getsentry/relay/pull/1519))
- Update the internal service architecture for metrics aggregator service. ([#1508](https://github.com/getsentry/relay/pull/1508))
- Add data category for indexed transactions. This will come to represent stored transactions, while the existing category will represent transaction metrics. ([#1535](https://github.com/getsentry/relay/pull/1535))
- Adjust replay parser to be less strict and allow for larger segment-ids. ([#1551](https://github.com/getsentry/relay/pull/1551))

## 22.9.0

**Features**:

- Add user-agent parsing to Replays. ([#1420](https://github.com/getsentry/relay/pull/1420))
- Improve the release name used when reporting data to Sentry to include both the version and exact build. ([#1428](https://github.com/getsentry/relay/pull/1428))

**Bug Fixes**:

- Do not apply rate limits or reject data based on expired project configs. ([#1404](https://github.com/getsentry/relay/pull/1404))
- Process required stacktraces to fix filtering events originating from browser extensions. ([#1423](https://github.com/getsentry/relay/pull/1423))
- Fix error message filtering when formatting the message of logentry. ([#1442](https://github.com/getsentry/relay/pull/1442))
- Loosen type requirements for the `user.id` field in Replays. ([#1443](https://github.com/getsentry/relay/pull/1443))
- Fix panic in datascrubbing when number of sensitive fields was too large. ([#1474](https://github.com/getsentry/relay/pull/1474))

**Internal**:

- Make the Redis connection pool configurable. ([#1418](https://github.com/getsentry/relay/pull/1418))
- Add support for sharding Kafka producers across clusters. ([#1454](https://github.com/getsentry/relay/pull/1454))
- Speed up project cache eviction through a background thread. ([#1410](https://github.com/getsentry/relay/pull/1410))
- Batch metrics buckets into logical partitions before sending them as Envelopes. ([#1440](https://github.com/getsentry/relay/pull/1440))
- Filter single samples in cocoa profiles and events with no duration in Android profiles. ([#1445](https://github.com/getsentry/relay/pull/1445))
- Add a "invalid_replay" discard reason for invalid replay events. ([#1455](https://github.com/getsentry/relay/pull/1455))
- Add rate limiters for replays and replay recordings. ([#1456](https://github.com/getsentry/relay/pull/1456))
- Use the different configuration for billing outcomes when specified. ([#1461](https://github.com/getsentry/relay/pull/1461))
- Support profiles tagged for many transactions. ([#1444](https://github.com/getsentry/relay/pull/1444), [#1463](https://github.com/getsentry/relay/pull/1463), [#1464](https://github.com/getsentry/relay/pull/1464), [#1465](https://github.com/getsentry/relay/pull/1465))
- Track metrics for changes to the transaction name and DSC propagations. ([#1466](https://github.com/getsentry/relay/pull/1466))
- Simplify the ingestion path to reduce endpoint response times. ([#1416](https://github.com/getsentry/relay/issues/1416), [#1429](https://github.com/getsentry/relay/issues/1429), [#1431](https://github.com/getsentry/relay/issues/1431))
- Update the internal service architecture for the store, outcome, and processor services. ([#1405](https://github.com/getsentry/relay/pull/1405), [#1415](https://github.com/getsentry/relay/issues/1415), [#1421](https://github.com/getsentry/relay/issues/1421), [#1441](https://github.com/getsentry/relay/issues/1441), [#1457](https://github.com/getsentry/relay/issues/1457), [#1470](https://github.com/getsentry/relay/pull/1470))

## 22.8.0

**Features**:

- Remove timeout-based expiry of envelopes in Relay's internal buffers. The `cache.envelope_expiry` is now inactive. To control the size of the envelope buffer, use `cache.envelope_buffer_size` exclusively, instead. ([#1398](https://github.com/getsentry/relay/pull/1398))
- Parse sample rates as JSON. ([#1353](https://github.com/getsentry/relay/pull/1353))
- Filter events in external Relays, before extracting metrics. ([#1379](https://github.com/getsentry/relay/pull/1379))
- Add `privatekey` and `private_key` as secret key name to datascrubbers. ([#1376](https://github.com/getsentry/relay/pull/1376))
- Explain why we responded with 429. ([#1389](https://github.com/getsentry/relay/pull/1389))

**Bug Fixes**:

- Fix a bug where unreal crash reports were dropped when metrics extraction is enabled. ([#1355](https://github.com/getsentry/relay/pull/1355))
- Extract user from metrics with EventUser's priority. ([#1363](https://github.com/getsentry/relay/pull/1363))
- Honor `SentryConfig.enabled` and don't init SDK at all if it is false. ([#1380](https://github.com/getsentry/relay/pull/1380))
- The priority thread metadata on profiles is now optional, do not fail the profile if it's not present. ([#1392](https://github.com/getsentry/relay/pull/1392))

**Internal**:

- Support compressed project configs in redis cache. ([#1345](https://github.com/getsentry/relay/pull/1345))
- Refactor profile processing into its own crate. ([#1340](https://github.com/getsentry/relay/pull/1340))
- Treat "unknown" transaction source as low cardinality for safe SDKs. ([#1352](https://github.com/getsentry/relay/pull/1352), [#1356](https://github.com/getsentry/relay/pull/1356))
- Conditionally write a default transaction source to the transaction payload. ([#1354](https://github.com/getsentry/relay/pull/1354))
- Generate mobile measurements frames_frozen_rate, frames_slow_rate, stall_percentage. ([#1373](https://github.com/getsentry/relay/pull/1373))
- Change to the internals of the healthcheck endpoint. ([#1374](https://github.com/getsentry/relay/pull/1374), [#1377](https://github.com/getsentry/relay/pull/1377))
- Re-encode the Typescript payload to normalize. ([#1372](https://github.com/getsentry/relay/pull/1372))
- Partially normalize events before extracting metrics. ([#1366](https://github.com/getsentry/relay/pull/1366))
- Spawn more threads for CPU intensive work. ([#1378](https://github.com/getsentry/relay/pull/1378))
- Add missing fields to DeviceContext ([#1383](https://github.com/getsentry/relay/pull/1383))
- Improve performance of Redis accesses by not running `PING` everytime a connection is reused. ([#1394](https://github.com/getsentry/relay/pull/1394))
- Distinguish between various discard reasons for profiles. ([#1395](https://github.com/getsentry/relay/pull/1395))
- Add missing fields to GPUContext ([#1391](https://github.com/getsentry/relay/pull/1391))
- Store actor now uses Tokio for message handling instead of Actix. ([#1397](https://github.com/getsentry/relay/pull/1397))
- Add app_memory to AppContext struct. ([#1403](https://github.com/getsentry/relay/pull/1403))

## 22.7.0

**Features**:

- Adjust sample rate by envelope header's sample_rate. ([#1327](https://github.com/getsentry/relay/pull/1327))
- Support `transaction_info` on event payloads. ([#1330](https://github.com/getsentry/relay/pull/1330))
- Extract transaction metrics in external relays. ([#1344](https://github.com/getsentry/relay/pull/1344))

**Bug Fixes**:

- Parse custom units with length < 15 without crashing. ([#1312](https://github.com/getsentry/relay/pull/1312))
- Split large metrics requests into smaller batches. This avoids failed metrics submission and lost Release Health data due to `413 Payload Too Large` errors on the upstream. ([#1326](https://github.com/getsentry/relay/pull/1326))
- Metrics extraction: Map missing transaction status to "unknown". ([#1333](https://github.com/getsentry/relay/pull/1333))
- Fix [CVE-2022-2068](https://www.openssl.org/news/vulnerabilities.html#CVE-2022-2068) and [CVE-2022-2097](https://www.openssl.org/news/vulnerabilities.html#CVE-2022-2097) by updating to OpenSSL 1.1.1q. ([#1334](https://github.com/getsentry/relay/pull/1334))

**Internal**:

- Reduce number of metrics extracted for release health. ([#1316](https://github.com/getsentry/relay/pull/1316))
- Indicate with thread is the main thread in thread metadata for profiles. ([#1320](https://github.com/getsentry/relay/pull/1320))
- Increase profile maximum size by an order of magnitude. ([#1321](https://github.com/getsentry/relay/pull/1321))
- Add data category constant for processed transactions, encompassing all transactions that have been received and sent through dynamic sampling as well as metrics extraction. ([#1306](https://github.com/getsentry/relay/pull/1306))
- Extract metrics also from trace-sampled transactions. ([#1317](https://github.com/getsentry/relay/pull/1317))
- Extract metrics from a configurable amount of custom transaction measurements. ([#1324](https://github.com/getsentry/relay/pull/1324))
- Metrics: Drop transaction tag for high-cardinality sources. ([#1339](https://github.com/getsentry/relay/pull/1339))

## 22.6.0

**Compatibility:** This version of Relay requires Sentry server `22.6.0` or newer.

**Features**:

- Relay is now compatible with CentOS 7 and Red Hat Enterprise Linux 7 onward (kernel version _2.6.32_), depending on _glibc 2.17_ or newer. The `crash-handler` feature, which is currently enabled in the build published to DockerHub, additionally requires _curl 7.29_ or newer. ([#1279](https://github.com/getsentry/relay/pull/1279))
- Optionally start relay with `--upstream-dsn` to pass a Sentry DSN instead of the URL. This can be convenient when starting Relay in environments close to an SDK, where a DSN is already available. ([#1277](https://github.com/getsentry/relay/pull/1277))
- Add a new runtime mode `--aws-runtime-api=$AWS_LAMBDA_RUNTIME_API` that integrates Relay with the AWS Extensions API lifecycle. ([#1277](https://github.com/getsentry/relay/pull/1277))
- Add Replay ItemTypes. ([#1236](https://github.com/getsentry/relay/pull/1236), ([#1239](https://github.com/getsentry/relay/pull/1239))

**Bug Fixes**:

- Session metrics extraction: Count distinct_ids from all session updates to prevent undercounting users. ([#1275](https://github.com/getsentry/relay/pull/1275))
- Session metrics extraction: Count crashed+abnormal towards errored_preaggr. ([#1274](https://github.com/getsentry/relay/pull/1274))

**Internal**:

- Add version 3 to the project configs endpoint. This allows returning pending results which need to be polled later and avoids blocking batched requests on single slow entries. ([#1263](https://github.com/getsentry/relay/pull/1263))
- Emit specific event type tags for "processing.event.produced" metric. ([#1270](https://github.com/getsentry/relay/pull/1270))
- Add support for profile outcomes. ([#1272](https://github.com/getsentry/relay/pull/1272))
- Avoid potential panics when scrubbing minidumps. ([#1282](https://github.com/getsentry/relay/pull/1282))
- Fix typescript profile validation. ([#1283](https://github.com/getsentry/relay/pull/1283))
- Track memory footprint of metrics buckets. ([#1284](https://github.com/getsentry/relay/pull/1284), [#1287](https://github.com/getsentry/relay/pull/1287), [#1288](https://github.com/getsentry/relay/pull/1288))
- Support dedicated topics per metrics usecase, drop metrics from unknown usecases. ([#1285](https://github.com/getsentry/relay/pull/1285))
- Add support for Rust profiles ingestion ([#1296](https://github.com/getsentry/relay/pull/1296))

## 22.5.0

**Features**:

- Add platform, op, http.method and status tag to all extracted transaction metrics. ([#1227](https://github.com/getsentry/relay/pull/1227))
- Add units in built-in measurements. ([#1229](https://github.com/getsentry/relay/pull/1229))
- Add protocol support for custom units on transaction measurements. ([#1256](https://github.com/getsentry/relay/pull/1256))

**Bug Fixes**:

- fix(metrics): Enforce metric name length limit. ([#1238](https://github.com/getsentry/relay/pull/1238))
- Accept and forward unknown Envelope items. In processing mode, drop items individually rather than rejecting the entire request. This allows SDKs to send new data in combined Envelopes in the future. ([#1246](https://github.com/getsentry/relay/pull/1246))
- Stop extracting metrics with outdated names from sessions. ([#1251](https://github.com/getsentry/relay/pull/1251), [#1252](https://github.com/getsentry/relay/pull/1252))
- Update symbolic to pull in fixed Unreal parser that now correctly handles zero-length files. ([#1266](https://github.com/getsentry/relay/pull/1266))

**Internal**:

- Add sampling + tagging by event platform and transaction op. Some (unused) tagging rules from 22.4.0 have been renamed. ([#1231](https://github.com/getsentry/relay/pull/1231))
- Refactor aggregation error, recover from errors more gracefully. ([#1240](https://github.com/getsentry/relay/pull/1240))
- Remove/reject nul-bytes from metric strings. ([#1235](https://github.com/getsentry/relay/pull/1235))
- Remove the unused "internal" data category. ([#1245](https://github.com/getsentry/relay/pull/1245))
- Add the client and version as `sdk` tag to extracted session metrics in the format `name/version`. ([#1248](https://github.com/getsentry/relay/pull/1248))
- Expose `shutdown_timeout` in `OverridableConfig` ([#1247](https://github.com/getsentry/relay/pull/1247))
- Normalize all profiles and reject invalid ones. ([#1250](https://github.com/getsentry/relay/pull/1250))
- Raise a new InvalidCompression Outcome for invalid Unreal compression. ([#1237](https://github.com/getsentry/relay/pull/1237))
- Add a profile data category and count profiles in an envelope to apply rate limits. ([#1259](https://github.com/getsentry/relay/pull/1259))
- Support dynamic sampling by custom tags, operating system name and version, as well as device name and family. ([#1268](https://github.com/getsentry/relay/pull/1268))

## 22.4.0

**Features**:

- Map Windows version from raw_description to version name (XP, Vista, 11, ...). ([#1219](https://github.com/getsentry/relay/pull/1219))

**Bug Fixes**:

- Prevent potential OOM panics when handling corrupt Unreal Engine crashes. ([#1216](https://github.com/getsentry/relay/pull/1216))

**Internal**:

- Remove unused item types. ([#1211](https://github.com/getsentry/relay/pull/1211))
- Pin click dependency in requirements-dev.txt. ([#1214](https://github.com/getsentry/relay/pull/1214))
- Use fully qualified metric resource identifiers (MRI) for metrics ingestion. For example, the sessions duration is now called `d:sessions/duration@s`. ([#1215](https://github.com/getsentry/relay/pull/1215))
- Introduce metric units for rates and information, add support for custom user-declared units, and rename duration units to self-explanatory identifiers such as `second`. ([#1217](https://github.com/getsentry/relay/pull/1217))
- Increase the max profile size to accomodate a new platform. ([#1223](https://github.com/getsentry/relay/pull/1223))
- Set environment as optional when parsing a profile so we get a null value later on. ([#1224](https://github.com/getsentry/relay/pull/1224))
- Expose new tagging rules interface for metrics extracted from transactions. ([#1225](https://github.com/getsentry/relay/pull/1225))
- Return better BadStoreRequest for unreal events. ([#1226](https://github.com/getsentry/relay/pull/1226))

## 22.3.0

**Features**:

- Tag transaction metrics by user satisfaction. ([#1197](https://github.com/getsentry/relay/pull/1197))

**Bug Fixes**:

- CVE-2022-24713: Prevent denial of service through untrusted regular expressions used for PII scrubbing. ([#1207](https://github.com/getsentry/relay/pull/1207))
- Prevent dropping metrics during Relay shutdown if the project is outdated or not cached at time of the shutdown. ([#1205](https://github.com/getsentry/relay/pull/1205))
- Prevent a potential OOM when validating corrupted or exceptional minidumps. ([#1209](https://github.com/getsentry/relay/pull/1209))

**Internal**:

- Spread out metric aggregation over the aggregation window to avoid concentrated waves of metrics requests to the upstream every 10 seconds. Relay now applies jitter to `initial_delay` to spread out requests more evenly over time. ([#1185](https://github.com/getsentry/relay/pull/1185))
- Use a randomized Kafka partitioning key for sessions instead of the session ID. ([#1194](https://github.com/getsentry/relay/pull/1194))
- Add new statsd metrics for bucketing efficiency. ([#1199](https://github.com/getsentry/relay/pull/1199), [#1192](https://github.com/getsentry/relay/pull/1192), [#1200](https://github.com/getsentry/relay/pull/1200))
- Add a `Profile` `ItemType` to represent the profiling data sent from Sentry SDKs. ([#1179](https://github.com/getsentry/relay/pull/1179))

## 22.2.0

**Features**:

- Add the `relay.override_project_ids` configuration flag to support migrating projects from self-hosted to Sentry SaaS. ([#1175](https://github.com/getsentry/relay/pull/1175))

**Internal**:

- Add an option to dispatch billing outcomes to a dedicated topic. ([#1168](https://github.com/getsentry/relay/pull/1168))
- Add new `ItemType` to handle profiling data from Specto SDKs. ([#1170](https://github.com/getsentry/relay/pull/1170))

**Bug Fixes**:

- Fix regression in CSP report parsing. ([#1174](https://github.com/getsentry/relay/pull/1174))
- Ignore replacement_chunks when they aren't used. ([#1180](https://github.com/getsentry/relay/pull/1180))

## 22.1.0

**Features**:

- Flush metrics and outcome aggregators on graceful shutdown. ([#1159](https://github.com/getsentry/relay/pull/1159))
- Extract metrics from sampled transactions. ([#1161](https://github.com/getsentry/relay/pull/1161))

**Internal**:

- Extract normalized dist as metric. ([#1158](https://github.com/getsentry/relay/pull/1158))
- Extract transaction user as metric. ([#1164](https://github.com/getsentry/relay/pull/1164))

## 21.12.0

**Features**:

- Extract measurement ratings, port from frontend. ([#1130](https://github.com/getsentry/relay/pull/1130))
- External Relays perform dynamic sampling and emit outcomes as client reports. This feature is now enabled _by default_. ([#1119](https://github.com/getsentry/relay/pull/1119))
- Metrics extraction config, custom tags. ([#1141](https://github.com/getsentry/relay/pull/1141))
- Update the user agent parser (uap-core Feb 2020 to Nov 2021). This allows Relay and Sentry to infer more recent browsers, operating systems, and devices in events containing a user agent header. ([#1143](https://github.com/getsentry/relay/pull/1143), [#1145](https://github.com/getsentry/relay/pull/1145))
- Improvements to Unity OS context parsing ([#1150](https://github.com/getsentry/relay/pull/1150))

**Bug Fixes**:

- Support Unreal Engine 5 crash reports. ([#1132](https://github.com/getsentry/relay/pull/1132))
- Perform same validation for aggregate sessions as for individual sessions. ([#1140](https://github.com/getsentry/relay/pull/1140))
- Add missing .NET 4.8 release value. ([#1142](https://github.com/getsentry/relay/pull/1142))
- Properly document which timestamps are accepted. ([#1152](https://github.com/getsentry/relay/pull/1152))

**Internal**:

- Add more statsd metrics for relay metric bucketing. ([#1124](https://github.com/getsentry/relay/pull/1124), [#1128](https://github.com/getsentry/relay/pull/1128))
- Add an internal option to capture minidumps for hard crashes. This has to be enabled via the `sentry._crash_db` config parameter. ([#1127](https://github.com/getsentry/relay/pull/1127))
- Fold processing vs non-processing into single actor. ([#1133](https://github.com/getsentry/relay/pull/1133))
- Aggregate outcomes for dynamic sampling, invalid project ID, and rate limits. ([#1134](https://github.com/getsentry/relay/pull/1134))
- Extract session metrics from aggregate sessions. ([#1140](https://github.com/getsentry/relay/pull/1140))
- Prefix names of extracted metrics by `sentry.sessions.` or `sentry.transactions.`. ([#1147](https://github.com/getsentry/relay/pull/1147))
- Extract transaction duration as metric. ([#1148](https://github.com/getsentry/relay/pull/1148))

## 21.11.0

**Features**:

- Add bucket width to bucket protocol. ([#1103](https://github.com/getsentry/relay/pull/1103))
- Support multiple kafka cluster configurations. ([#1101](https://github.com/getsentry/relay/pull/1101))
- Tag metrics by transaction name. ([#1126](https://github.com/getsentry/relay/pull/1126))

**Bug Fixes**:

- Avoid unbounded decompression of encoded requests. A particular request crafted to inflate to large amounts of memory, such as a zip bomb, could put Relay out of memory. ([#1117](https://github.com/getsentry/relay/pull/1117), [#1122](https://github.com/getsentry/relay/pull/1122), [#1123](https://github.com/getsentry/relay/pull/1123))
- Avoid unbounded decompression of UE4 crash reports. Some crash reports could inflate to large amounts of memory before being checked for size, which could put Relay out of memory. ([#1121](https://github.com/getsentry/relay/pull/1121))

**Internal**:

- Aggregate client reports before sending them onwards. ([#1118](https://github.com/getsentry/relay/pull/1118))

## 21.10.0

**Bug Fixes**:

- Correctly validate timestamps for outcomes and sessions. ([#1086](https://github.com/getsentry/relay/pull/1086))
- Run compression on a thread pool when sending to upstream. ([#1085](https://github.com/getsentry/relay/pull/1085))
- Report proper status codes and error messages when sending invalid JSON payloads to an endpoint with a `X-Sentry-Relay-Signature` header. ([#1090](https://github.com/getsentry/relay/pull/1090))
- Enforce attachment and event size limits on UE4 crash reports. ([#1099](https://github.com/getsentry/relay/pull/1099))

**Internal**:

- Add the exclusive time of the transaction's root span. ([#1083](https://github.com/getsentry/relay/pull/1083))
- Add session.status tag to extracted session.duration metric. ([#1087](https://github.com/getsentry/relay/pull/1087))
- Serve project configs for batched requests where one of the project keys cannot be parsed. ([#1093](https://github.com/getsentry/relay/pull/1093))

## 21.9.0

**Features**:

- Add sampling based on transaction name. ([#1058](https://github.com/getsentry/relay/pull/1058))
- Support running Relay without config directory. The most important configuration, including Relay mode and credentials, can now be provided through commandline arguments or environment variables alone. ([#1055](https://github.com/getsentry/relay/pull/1055))
- Protocol support for client reports. ([#1081](https://github.com/getsentry/relay/pull/1081))
- Extract session metrics in non processing relays. ([#1073](https://github.com/getsentry/relay/pull/1073))

**Bug Fixes**:

- Use correct commandline argument name for setting Relay port. ([#1059](https://github.com/getsentry/relay/pull/1059))
- Retrieve OS Context for Unity Events. ([#1072](https://github.com/getsentry/relay/pull/1072))

**Internal**:

- Add new metrics on Relay's performance in dealing with buckets of metric aggregates, as well as the amount of aggregated buckets. ([#1070](https://github.com/getsentry/relay/pull/1070))
- Add the exclusive time of a span. ([#1061](https://github.com/getsentry/relay/pull/1061))
- Remove redundant dynamic sampling processing on fast path. ([#1084](https://github.com/getsentry/relay/pull/1084))

## 21.8.0

- No documented changes.

## 21.7.0

- No documented changes.

## 21.6.3

- No documented changes.

## 21.6.2

**Bug Fixes**:

- Remove connection metrics reported under `connector.*`. They have been fully disabled since version `21.3.0`. ([#1021](https://github.com/getsentry/relay/pull/1021))
- Remove error logs for "failed to extract event" and "failed to store session". ([#1032](https://github.com/getsentry/relay/pull/1032))

**Internal**:

- Assign a random Kafka partition key for session aggregates and metrics to distribute messages evenly. ([#1022](https://github.com/getsentry/relay/pull/1022))
- All fields in breakdown config should be camelCase, and rename the breakdown key name in project options. ([#1020](https://github.com/getsentry/relay/pull/1020))

## 21.6.1

- No documented changes.

## 21.6.0

**Features**:

- Support self-contained envelopes without authentication headers or query parameters. ([#1000](https://github.com/getsentry/relay/pull/1000))
- Support statically configured relays. ([#991](https://github.com/getsentry/relay/pull/991))
- Support namespaced event payloads in multipart minidump submission for Electron Framework. The field has to follow the format `sentry___<namespace>`. ([#1012](https://github.com/getsentry/relay/pull/1012))

**Bug Fixes**:

- Explicitly declare reprocessing context. ([#1009](https://github.com/getsentry/relay/pull/1009))
- Validate the environment attribute in sessions, and drop sessions with invalid releases. ([#1018](https://github.com/getsentry/relay/pull/1018))

**Internal**:

- Gather metrics for corrupted Events with unprintable fields. ([#1008](https://github.com/getsentry/relay/pull/1008))
- Remove project actors. ([#1025](https://github.com/getsentry/relay/pull/1025))

## 21.5.1

**Bug Fixes**:

- Do not leak resources when projects or DSNs are idle. ([#1003](https://github.com/getsentry/relay/pull/1003))

## 21.5.0

**Features**:

- Support the `frame.stack_start` field for chained async stack traces in Cocoa SDK v7. ([#981](https://github.com/getsentry/relay/pull/981))
- Rename configuration fields `cache.event_buffer_size` to `cache.envelope_buffer_size` and `cache.event_expiry` to `cache.envelope_expiry`. The former names are still supported by Relay. ([#985](https://github.com/getsentry/relay/pull/985))
- Add a configuraton flag `relay.ready: always` to mark Relay ready in healthchecks immediately after starting without requiring to authenticate. ([#989](https://github.com/getsentry/relay/pull/989))

**Bug Fixes**:

- Fix roundtrip error when PII selector starts with number. ([#982](https://github.com/getsentry/relay/pull/982))
- Avoid overflow panic for large retry-after durations. ([#992](https://github.com/getsentry/relay/pull/992))

**Internal**:

- Update internal representation of distribution metrics. ([#979](https://github.com/getsentry/relay/pull/979))
- Extract metrics for transaction breakdowns and sessions when the feature is enabled for the organizaiton. ([#986](https://github.com/getsentry/relay/pull/986))
- Assign explicit values to DataCategory enum. ([#987](https://github.com/getsentry/relay/pull/987))

## 21.4.1

**Bug Fixes**:

- Allow the `event_id` attribute on breadcrumbs to link between Sentry events. ([#977](https://github.com/getsentry/relay/pull/977))

## 21.4.0

**Bug Fixes**:

- Parse the Crashpad information extension stream from Minidumps with annotation objects correctly. ([#973](https://github.com/getsentry/relay/pull/973))

**Internal**:

- Emit outcomes for rate limited attachments. ([#951](https://github.com/getsentry/relay/pull/951))
- Remove timestamp from metrics text protocol. ([#972](https://github.com/getsentry/relay/pull/972))
- Add max, min, sum, and count to gauge metrics. ([#974](https://github.com/getsentry/relay/pull/974))

## 21.3.1

**Bug Fixes**:

- Make request url scrubbable. ([#955](https://github.com/getsentry/relay/pull/955))
- Remove dependent items from envelope when dropping transaction item. ([#960](https://github.com/getsentry/relay/pull/960))

**Internal**:

- Emit the `quantity` field for outcomes of events. This field describes the total size in bytes for attachments or the event count for all other categories. A separate outcome is emitted for attachments in a rejected envelope, if any, in addition to the event outcome. ([#942](https://github.com/getsentry/relay/pull/942))
- Add experimental metrics ingestion without bucketing or pre-aggregation. ([#948](https://github.com/getsentry/relay/pull/948))
- Skip serializing some null values in frames interface. ([#944](https://github.com/getsentry/relay/pull/944))
- Add experimental metrics ingestion with bucketing and pre-aggregation. ([#948](https://github.com/getsentry/relay/pull/948), [#952](https://github.com/getsentry/relay/pull/952), [#958](https://github.com/getsentry/relay/pull/958), [#966](https://github.com/getsentry/relay/pull/966), [#969](https://github.com/getsentry/relay/pull/969))
- Change HTTP response for upstream timeouts from 502 to 504. ([#859](https://github.com/getsentry/relay/pull/859))
- Add rule id to outcomes coming from transaction sampling. ([#953](https://github.com/getsentry/relay/pull/953))
- Add support for breakdowns ingestion. ([#934](https://github.com/getsentry/relay/pull/934))
- Ensure empty strings are invalid measurement names. ([#968](https://github.com/getsentry/relay/pull/968))

## 21.3.0

**Features**:

- Relay now picks up HTTP proxies from environment variables. This is made possible by switching to a different HTTP client library.

**Bug Fixes**:

- Deny backslashes in release names. ([#904](https://github.com/getsentry/relay/pull/904))
- Fix a problem with Data Scrubbing source names (PII selectors) that caused `$frame.abs_path` to match, but not `$frame.abs_path || **` or `$frame.abs_path && **`. ([#932](https://github.com/getsentry/relay/pull/932))
- Make username pii-strippable. ([#935](https://github.com/getsentry/relay/pull/935))
- Respond with `400 Bad Request` and an error message `"empty envelope"` instead of `429` when envelopes without items are sent to the envelope endpoint. ([#937](https://github.com/getsentry/relay/pull/937))
- Allow generic Slackbot ([#947](https://github.com/getsentry/relay/pull/947))

**Internal**:

- Emit the `category` field for outcomes of events. This field disambiguates error events, security events and transactions. As a side-effect, Relay no longer emits outcomes for broken JSON payloads or network errors. ([#931](https://github.com/getsentry/relay/pull/931))
- Add inbound filters functionality to dynamic sampling rules. ([#920](https://github.com/getsentry/relay/pull/920))
- The undocumented `http._client` option has been removed. ([#938](https://github.com/getsentry/relay/pull/938))
- Log old events and sessions in the `requests.timestamp_delay` metric. ([#933](https://github.com/getsentry/relay/pull/933))
- Add rule id to outcomes coming from event sampling. ([#943](https://github.com/getsentry/relay/pull/943))
- Fix a bug in rate limiting that leads to accepting all events in the last second of a rate limiting window, regardless of whether the rate limit applies. ([#946](https://github.com/getsentry/relay/pull/946))

## 21.2.0

**Features**:

- By adding `.no-cache` to the DSN key, Relay refreshes project configuration caches immediately. This allows to apply changed settings instantly, such as updates to data scrubbing or inbound filter rules. ([#911](https://github.com/getsentry/relay/pull/911))
- Add NSError to mechanism. ([#925](https://github.com/getsentry/relay/pull/925))
- Add snapshot to the stack trace interface. ([#927](https://github.com/getsentry/relay/pull/927))

**Bug Fixes**:

- Log on INFO level when recovering from network outages. ([#918](https://github.com/getsentry/relay/pull/918))
- Fix a panic in processing minidumps with invalid location descriptors. ([#919](https://github.com/getsentry/relay/pull/919))

**Internal**:

- Improve dynamic sampling rule configuration. ([#907](https://github.com/getsentry/relay/pull/907))
- Compatibility mode for pre-aggregated sessions was removed. The feature is now enabled by default in full fidelity. ([#913](https://github.com/getsentry/relay/pull/913))

## 21.1.0

**Features**:

- Support dynamic sampling for error events. ([#883](https://github.com/getsentry/relay/pull/883))

**Bug Fixes**:

- Make all fields but event-id optional to fix regressions in user feedback ingestion. ([#886](https://github.com/getsentry/relay/pull/886))
- Remove `kafka-ssl` feature because it breaks development workflow on macOS. ([#889](https://github.com/getsentry/relay/pull/889))
- Accept envelopes where their last item is empty and trailing newlines are omitted. This also fixes a panic in some cases. ([#894](https://github.com/getsentry/relay/pull/894))

**Internal**:

- Extract crashpad annotations into contexts. ([#892](https://github.com/getsentry/relay/pull/892))
- Normalize user reports during ingestion and create empty fields. ([#903](https://github.com/getsentry/relay/pull/903))
- Ingest and normalize sample rates from envelope item headers. ([#910](https://github.com/getsentry/relay/pull/910))

## 20.12.1

- No documented changes.

## 20.12.0

**Features**:

- Add `kafka-ssl` compilation feature that builds Kafka linked against OpenSSL. This feature is enabled in Docker containers only. This is only relevant for Relays running as part of on-premise Sentry. ([#881](https://github.com/getsentry/relay/pull/881))
- Relay is now able to ingest pre-aggregated sessions, which will make it possible to efficiently handle applications that produce thousands of sessions per second. ([#815](https://github.com/getsentry/relay/pull/815))
- Add protocol support for WASM. ([#852](https://github.com/getsentry/relay/pull/852))
- Add dynamic sampling for transactions. ([#835](https://github.com/getsentry/relay/pull/835))
- Send network outage metric on healthcheck endpoint hit. ([#856](https://github.com/getsentry/relay/pull/856))

**Bug Fixes**:

- Fix a long-standing bug where log messages were not addressible as `$string`. ([#882](https://github.com/getsentry/relay/pull/882))
- Allow params in content-type for security requests to support content types like `"application/expect-ct-report+json; charset=utf-8"`. ([#844](https://github.com/getsentry/relay/pull/844))
- Fix a panic in CSP filters. ([#848](https://github.com/getsentry/relay/pull/848))
- Do not drop sessions due to an invalid age constraint set to `0`. ([#855](https://github.com/getsentry/relay/pull/855))
- Do not emit outcomes after forwarding envelopes to the upstream, even if that envelope is rate limited, rejected, or dropped. Since the upstream logs an outcome, it would be a duplicate. ([#857](https://github.com/getsentry/relay/pull/857))
- Fix status code for security report. ([#864](https://github.com/getsentry/relay/pull/864))
- Add missing fields for Expect-CT reports. ([#865](https://github.com/getsentry/relay/pull/865))
- Support more directives in CSP reports, such as `block-all-mixed-content` and `require-trusted-types-for`. ([#876](https://github.com/getsentry/relay/pull/876))

**Internal**:

- Add _experimental_ support for picking up HTTP proxies from the regular environment variables. This feature needs to be enabled by setting `http: client: "reqwest"` in your `config.yml`. ([#839](https://github.com/getsentry/relay/pull/839))
- Refactor transparent request forwarding for unknown endpoints. Requests are now entirely buffered in memory and occupy the same queues and actors as other requests. This should not cause issues but may change behavior under load. ([#839](https://github.com/getsentry/relay/pull/839))
- Add reason codes to the `X-Sentry-Rate-Limits` header in store responses. This allows external Relays to emit outcomes with the proper reason codes. ([#850](https://github.com/getsentry/relay/pull/850))
- Emit metrics for outcomes in external relays. ([#851](https://github.com/getsentry/relay/pull/851))
- Make `$error.value` `pii=true`. ([#837](https://github.com/getsentry/relay/pull/837))
- Send `key_id` in partial project config. ([#854](https://github.com/getsentry/relay/pull/854))
- Add stack traces to Sentry error reports. ([#872](https://github.com/getsentry/relay/pull/872))

## 20.11.1

- No documented changes.

## 20.11.0

**Features**:

- Rename upstream retries histogram metric and add upstream requests duration metric. ([#816](https://github.com/getsentry/relay/pull/816))
- Add options for metrics buffering (`metrics.buffering`) and sampling (`metrics.sample_rate`). ([#821](https://github.com/getsentry/relay/pull/821))

**Bug Fixes**:

- Accept sessions with IP address set to `{{auto}}`. This was previously rejected and silently dropped. ([#827](https://github.com/getsentry/relay/pull/827))
- Fix an issue where every retry-after response would be too large by one minute. ([#829](https://github.com/getsentry/relay/pull/829))

**Internal**:

- Always apply cache debouncing for project states. This reduces pressure on the Redis and file system cache. ([#819](https://github.com/getsentry/relay/pull/819))
- Internal refactoring such that validating of characters in tags no longer uses regexes internally. ([#814](https://github.com/getsentry/relay/pull/814))
- Discard invalid user feedback sent as part of envelope. ([#823](https://github.com/getsentry/relay/pull/823))
- Emit event errors and normalization errors for unknown breadcrumb keys. ([#824](https://github.com/getsentry/relay/pull/824))
- Normalize `breadcrumb.ty` into `breadcrumb.type` for broken Python SDK versions. ([#824](https://github.com/getsentry/relay/pull/824))
- Add the client SDK interface for unreal crashes and set the name to `unreal.crashreporter`. ([#828](https://github.com/getsentry/relay/pull/828))
- Fine-tune the selectors for minidump PII scrubbing. ([#818](https://github.com/getsentry/relay/pull/818), [#830](https://github.com/getsentry/relay/pull/830))

## 20.10.1

**Internal**:

- Emit more useful normalization meta data for invalid tags. ([#808](https://github.com/getsentry/relay/pull/808))

## 20.10.0

**Features**:

- Add support for measurement ingestion. ([#724](https://github.com/getsentry/relay/pull/724), [#785](https://github.com/getsentry/relay/pull/785))
- Add support for scrubbing UTF-16 data in attachments ([#742](https://github.com/getsentry/relay/pull/742), [#784](https://github.com/getsentry/relay/pull/784), [#787](https://github.com/getsentry/relay/pull/787))
- Add upstream request metric. ([#793](https://github.com/getsentry/relay/pull/793))
- The padding character in attachment scrubbing has been changed to match the masking character, there is no usability benefit from them being different. ([#810](https://github.com/getsentry/relay/pull/810))

**Bug Fixes**:

- Fix issue where `$span` would not be recognized in Advanced Data Scrubbing. ([#781](https://github.com/getsentry/relay/pull/781))
- Accept big-endian minidumps. ([#789](https://github.com/getsentry/relay/pull/789))
- Detect network outages and retry sending events instead of dropping them. ([#788](https://github.com/getsentry/relay/pull/788))

**Internal**:

- Project states are now cached separately per DSN public key instead of per project ID. This means that there will be multiple separate cache entries for projects with more than one DSN. ([#778](https://github.com/getsentry/relay/pull/778))
- Relay no longer uses the Sentry endpoint to resolve project IDs by public key. Ingestion for the legacy store endpoint has been refactored to rely on key-based caches only. As a result, the legacy endpoint is supported only on managed Relays. ([#800](https://github.com/getsentry/relay/pull/800))
- Fix rate limit outcomes, now emitted only for error events but not transactions. ([#806](https://github.com/getsentry/relay/pull/806), [#809](https://github.com/getsentry/relay/pull/809))

## 20.9.0

**Features**:

- Add support for attaching Sentry event payloads in Unreal crash reports by adding `__sentry` game data entries. ([#715](https://github.com/getsentry/relay/pull/715))
- Support chunked form data keys for event payloads on the Minidump endpoint. Since crashpad has a limit for the length of custom attributes, the sentry event payload can be split up into `sentry__1`, `sentry__2`, etc. ([#721](https://github.com/getsentry/relay/pull/721))
- Periodically re-authenticate with the upstream server. Previously, there was only one initial authentication. ([#731](https://github.com/getsentry/relay/pull/731))
- The module attribute on stack frames (`$frame.module`) and the (usually server side generated) attribute `culprit` can now be scrubbed with advanced data scrubbing. ([#744](https://github.com/getsentry/relay/pull/744))
- Compress outgoing store requests for events and envelopes including attachements using `gzip` content encoding. ([#745](https://github.com/getsentry/relay/pull/745))
- Relay now buffers all requests until it has authenticated with the upstream. ([#747](//github.com/getsentry/relay/pull/747))
- Add a configuration option to change content encoding of upstream store requests. The default is `gzip`, and other options are `identity`, `deflate`, or `br`. ([#771](https://github.com/getsentry/relay/pull/771))

**Bug Fixes**:

- Send requests to the `/envelope/` endpoint instead of the older `/store/` endpoint. This particularly fixes spurious `413 Payload Too Large` errors returned when using Relay with Sentry SaaS. ([#746](https://github.com/getsentry/relay/pull/746))

**Internal**:

- Remove a temporary flag from attachment kafka messages indicating rate limited crash reports to Sentry. This is now enabled by default. ([#718](https://github.com/getsentry/relay/pull/718))
- Performance improvement of http requests to upstream, high priority messages are sent first. ([#678](https://github.com/getsentry/relay/pull/678))
- Experimental data scrubbing on minidumps([#682](https://github.com/getsentry/relay/pull/682))
- Move `generate-schema` from the Relay CLI into a standalone tool. ([#739](//github.com/getsentry/relay/pull/739))
- Move `process-event` from the Relay CLI into a standalone tool. ([#740](//github.com/getsentry/relay/pull/740))
- Add the client SDK to session kafka payloads. ([#751](https://github.com/getsentry/relay/pull/751))
- Add a standalone tool to document metrics in JSON or YAML. ([#752](https://github.com/getsentry/relay/pull/752))
- Emit `processing.event.produced` for user report and session Kafka messages. ([#757](https://github.com/getsentry/relay/pull/757))
- Improve performance of event processing by avoiding regex clone. ([#767](https://github.com/getsentry/relay/pull/767))
- Assign a default name for unnamed attachments, which prevented attachments from being stored in Sentry. ([#769](https://github.com/getsentry/relay/pull/769))
- Add Relay version version to challenge response. ([#758](https://github.com/getsentry/relay/pull/758))

## 20.8.0

**Features**:

- Add the `http.connection_timeout` configuration option to adjust the connection and SSL handshake timeout. The default connect timeout is now increased from 1s to 3s. ([#688](https://github.com/getsentry/relay/pull/688))
- Supply Relay's version during authentication and check if this Relay is still supported. An error message prompting to upgrade Relay will be supplied if Relay is unsupported. ([#697](https://github.com/getsentry/relay/pull/697))

**Bug Fixes**:

- Reuse connections for upstream event submission requests when the server supports connection keepalive. Relay did not consume the response body of all requests, which caused it to reopen a new connection for every event. ([#680](https://github.com/getsentry/relay/pull/680), [#695](https://github.com/getsentry/relay/pull/695))
- Fix hashing of user IP addresses in data scrubbing. Previously, this could create invalid IP addresses which were later rejected by Sentry. Now, the hashed IP address is moved to the `id` field. ([#692](https://github.com/getsentry/relay/pull/692))
- Do not retry authentication with the upstream when a client error is reported (status code 4XX). ([#696](https://github.com/getsentry/relay/pull/696))

**Internal**:

- Extract the event `timestamp` from Minidump files during event normalization. ([#662](https://github.com/getsentry/relay/pull/662))
- Retain the full span description in transaction events instead of trimming it. ([#674](https://github.com/getsentry/relay/pull/674))
- Report all Kafka producer errors to Sentry. Previously, only immediate errors were reported but not those during asynchronous flushing of messages. ([#677](https://github.com/getsentry/relay/pull/677))
- Add "HubSpot Crawler" to the list of web crawlers for inbound filters. ([#693](https://github.com/getsentry/relay/pull/693))
- Improved typing for span data of transaction events, no breaking changes. ([#713](https://github.com/getsentry/relay/pull/713))
- **Breaking change:** In PII configs, all options on hash and mask redactions (replacement characters, ignored characters, hash algorithm/key) are removed. If they still exist in the configuration, they are ignored. ([#760](https://github.com/getsentry/relay/pull/760))

## 20.7.2

**Features**:

- Report metrics for connections to the upstream. These metrics are reported under `connector.*` and include information on connection reuse, timeouts and errors. ([#669](https://github.com/getsentry/relay/pull/669))
- Increased the maximum size of attachments from _50MiB_ to _100MiB_. Most notably, this allows to upload larger minidumps. ([#671](https://github.com/getsentry/relay/pull/671))

**Internal**:

- Always create a spans array for transactions in normalization. This allows Sentry to render the spans UI even if the transaction is empty. ([#667](https://github.com/getsentry/relay/pull/667))

## 20.7.1

- No documented changes.

## 20.7.0

**Features**:

- Sessions and attachments can be rate limited now. These rate limits apply separately from error events, which means that you can continue to send Release Health sessions while you're out of quota with errors. ([#636](https://github.com/getsentry/relay/pull/636))

**Bug Fixes**:

- Outcomes from downstream relays were not forwarded upstream. ([#632](https://github.com/getsentry/relay/pull/632))
- Apply clock drift correction to Release Health sessions and validate timestamps. ([#633](https://github.com/getsentry/relay/pull/633))
- Apply clock drift correction for timestamps that are too far in the past or future. This fixes a bug where broken transaction timestamps would lead to negative durations. ([#634](https://github.com/getsentry/relay/pull/634), [#654](https://github.com/getsentry/relay/pull/654))
- Respond with status code `200 OK` to rate limited minidump and UE4 requests. Third party clients otherwise retry those requests, leading to even more load. ([#646](https://github.com/getsentry/relay/pull/646), [#647](https://github.com/getsentry/relay/pull/647))
- Ingested unreal crash reports no longer have a `misc_primary_cpu_brand` key with GPU information set in the Unreal context. ([#650](https://github.com/getsentry/relay/pull/650))
- Fix ingestion of forwarded outcomes in processing Relays. Previously, `emit_outcomes` had to be set explicitly to enable this. ([#653](https://github.com/getsentry/relay/pull/653))

**Internal**:

- Restructure the envelope and event ingestion paths into a pipeline and apply rate limits to all envelopes. ([#635](https://github.com/getsentry/relay/pull/635), [#636](https://github.com/getsentry/relay/pull/636))
- Pass the combined size of all attachments in an envelope to the Redis rate limiter as quantity to enforce attachment quotas. ([#639](https://github.com/getsentry/relay/pull/639))
- Emit flags for rate limited processing attachments and add a `size` field. ([#640](https://github.com/getsentry/relay/pull/640), [#644](https://github.com/getsentry/relay/pull/644))

## 20.6.0

We have switched to [CalVer](https://calver.org/)! Relay's version is always in line with the latest version of [Sentry](https://github.com/getsentry/sentry).

**Features**:

- Proxy and managed Relays now apply clock drift correction based on the `sent_at` header emitted by SDKs. ([#581](https://github.com/getsentry/relay/pull/581))
- Apply cached rate limits to attachments and sessions in the fast-path when parsing incoming requests. ([#618](https://github.com/getsentry/relay/pull/618))
- New config options `metrics.default_tags` and `metrics.hostname_tag`. ([#625](https://github.com/getsentry/relay/pull/625))

**Bug Fixes**:

- Clock drift correction no longer considers the transaction timestamp as baseline for SDKs using Envelopes. Instead, only the dedicated `sent_at` Envelope header is used. ([#580](https://github.com/getsentry/relay/pull/580))
- The `http.timeout` setting is now applied to all requests, including event submission. Previously, events were exempt. ([#588](https://github.com/getsentry/relay/pull/588))
- All endpoint metrics now report their proper `route` tag. This applies to `requests`, `requests.duration`, and `responses.status_codes`. Previously, some some endpoints reported an empty route. ([#595](https://github.com/getsentry/relay/pull/595))
- Properly refresh cached project states based on the configured intervals. Previously, Relay may have gone into an endless refresh cycle if the system clock not accurate, or the state had not been updated in the upstream. ([#596](https://github.com/getsentry/relay/pull/596))
- Respond with `403 Forbidden` when multiple authentication payloads are sent by the SDK. Previously, Relay would authenticate using one of the payloads and silently ignore the rest. ([#602](https://github.com/getsentry/relay/pull/602))
- Improve metrics documentation. ([#614](https://github.com/getsentry/relay/pull/614))
- Do not scrub event processing errors by default. ([#619](https://github.com/getsentry/relay/pull/619))

**Internal**:

- Add source (who emitted the outcome) to Outcome payload. ([#604](https://github.com/getsentry/relay/pull/604))
- Ignore non-Rust folders for faster rebuilding and testing. ([#578](https://github.com/getsentry/relay/pull/578))
- Invalid session payloads are now logged for SDK debugging. ([#584](https://github.com/getsentry/relay/pull/584), [#591](https://github.com/getsentry/relay/pull/591))
- Add support for Outcomes generation in external Relays. ([#592](https://github.com/getsentry/relay/pull/592))
- Remove unused `rev` from project state. ([#586](https://github.com/getsentry/relay/pull/586))
- Add an outcome endpoint for trusted Relays. ([#589](https://github.com/getsentry/relay/pull/589))
- Emit outcomes for event payloads submitted in attachment files. ([#609](https://github.com/getsentry/relay/pull/609))
- Split envelopes that contain sessions and other items and ingest them independently. ([#610](https://github.com/getsentry/relay/pull/610))
- Removed support for legacy per-key quotas. ([#616](https://github.com/getsentry/relay/pull/615))
- Security events (CSP, Expect-CT, Expect-Staple, and HPKP) are now placed into a dedicated `security` item in envelopes, rather than the generic event item. This allows for quick detection of the event type for rate limiting. ([#617](https://github.com/getsentry/relay/pull/617))

## 0.5.9

- Relay has a logo now!
- New explicit `envelope/` endpoint. Envelopes no longer need to be sent with the right `content-type` header (to cater to browser JS).
- Introduce an Envelope item type for transactions.
- Support environment variables and CLI arguments instead of command line parameters.
- Return status `415` on wrong content types.
- Normalize double-slashes in request URLs more aggressively.
- Add an option to generate credentials on stdout.

**Internal**:

- Serve project configs to downstream Relays with proper permission checking.
- PII: Make and/or selectors specific.
- Add a browser filter for IE 11.
- Changes to release parsing.
- PII: Expose event values as part of generated selector suggestions.

## 0.5.8

**Internal**:

- Fix a bug where exception values and the device name were not PII-strippable.

## 0.5.7

- Docker images are now also pushed to Docker Hub.
- New helper function to generate PII selectors from event data.

**Internal**:

- Release is now a required attribute for session data.
- `unknown` can now be used in place of `unknown_error` for span statuses. A future release will change the canonical format from `unknown_error` to `unknown`.

## 0.5.6

- Fix a bug where Relay would stop processing events if Sentry is down for only a short time.
- Improvements to architecture documentation.
- Initial support for rate limiting by event type ("scoped quotas")
- Fix a bug where `key_id` was omitted from outcomes created by Relay.
- Fix a bug where it was not permitted to send content-encoding as part of a CORS request to store.

**Internal**:

- PII processing: Aliases for value types (`$error` instead of `$exception` to be in sync with Discover column naming) and adding a default for replace-redactions.
- It is now valid to send transactions and spans without `op` set, in which case a default value will be inserted.

## 0.5.5

- Suppress verbose DNS lookup logs.

**Internal**:

- Small performance improvements in datascrubbing config converter.
- New, C-style selector syntax (old one still works)

## 0.5.4

**Internal**:

- Add event contexts to `pii=maybe`.
- Fix parsing of msgpack breadcrumbs in Rust store.
- Envelopes sent to Rust store can omit the DSN in headers.
- Ability to quote/escape special characters in selectors in PII configs.

## 0.5.3

- Properly strip the linux binary to reduce its size
- Allow base64 encoded JSON event payloads ([#466](https://github.com/getsentry/relay/pull/466))
- Fix multipart requests without trailing newline ([#465](https://github.com/getsentry/relay/pull/465))
- Support for ingesting session updates ([#449](https://github.com/getsentry/relay/pull/449))

**Internal**:

- Validate release names during event ingestion ([#479](https://github.com/getsentry/relay/pull/479))
- Add browser extension filter ([#470](https://github.com/getsentry/relay/pull/470))
- Add `pii=maybe`, a new kind of event schema field that can only be scrubbed if explicitly addressed.
- Add way to scrub filepaths in a way that does not break processing.

## 0.5.2

- Fix trivial Redis-related crash when running in non-processing mode.
- Limit the maximum retry-after of a rate limit. This is necessary because of the "Delete and ignore future events" feature in Sentry.
- Project caches are now evicted after `project_grace_period` has passed. If you have that parameter set to a high number you may see increased memory consumption.

**Internal**:

- Misc bugfixes in PII processor. Those bugs do not affect the legacy data scrubber exposed in Python.
- Polishing documentation around PII configuration format.
- Signal codes in mach mechanism are no longer required.

## 0.5.1

- Ability to fetch project configuration from Redis as additional caching layer.
- Fix a few bugs in release filters.
- Fix a few bugs in minidumps endpoint with processing enabled.

**Internal**:

- Fix a bug in the PII processor that would always remove the entire string on `pattern` rules.
- Ability to correct some clock drift and wrong system time in transaction events.

## 0.5.0

- The binary has been renamed to `relay`.
- Updated documentation for metrics.

**Internal**:

- The package is now called `sentry-relay`.
- Renamed all `Semaphore*` types to `Relay*`.
- Fixed memory leaks in processing functions.

## 0.4.65

- Implement the Minidump endpoint.
- Implement the Attachment endpoint.
- Implement the legacy Store endpoint.
- Support a plain `Authorization` header in addition to `X-Sentry-Auth`.
- Simplify the shutdown logic. Relay now always takes a fixed configurable time to shut down.
- Fix healthchecks in _Static_ mode.
- Fix internal handling of event attachments.
- Fix partial reads of request bodies resulting in a broken connection.
- Fix a crash when parsing User-Agent headers.
- Fix handling of events sent with `sentry_version=2.0` (Clojure SDK).
- Use _mmap_ to load the GeoIP database to improve the memory footprint.
- Revert back to the system memory allocator.

**Internal**:

- Preserve microsecond precision in all time stamps.
- Record event ids in all outcomes.
- Updates to event processing metrics.
- Add span status mapping from open telemetry.

## 0.4.64

- Switched to `jemalloc` as global allocator.
- Introduce separate outcome reason for invalid events.
- Always consume request bodies to the end.
- Implemented minidump ingestion.
- Increas precisions of timestamps in protocol.

## 0.4.63

- Refactor healthchecks into two: Liveness and readiness (see code comments for explanation for now).
- Allow multiple trailing slashes on store endpoint, e.g. `/api/42/store///`.
- Internal refactor to prepare for envelopes format.

**Internal**:

- Fix a bug where glob-matching in filters did not behave correctly when the to-be-matched string contained newlines.
- Add `moz-extension:` as scheme for browser extensions (filtering out Firefox addons).
- Raise a dedicated Python exception type for invalid transaction events. Also do not report that error to Sentry from Relay.

## 0.4.62

- Various performance improvements.

## 0.4.61

**Internal**:

- Add `thread.errored` attribute ([#306](https://github.com/getsentry/relay/pull/306)).

## 0.4.60

- License is now BSL instead of MIT ([#301](https://github.com/getsentry/relay/pull/301)).
- Improve internal metrics and logging ([#296](https://github.com/getsentry/relay/pull/296), [#297](https://github.com/getsentry/relay/pull/297), [#298](https://github.com/getsentry/relay/pull/298)).
- Fix unbounded requests to Sentry for project configs ([#295](https://github.com/getsentry/relay/pull/295), [#300](https://github.com/getsentry/relay/pull/300)).
- Fix rejected responses from Sentry due to size limit ([#303](https://github.com/getsentry/relay/pull/303)).
- Expose more options for configuring request concurrency limits ([#311](https://github.com/getsentry/relay/pull/311)).

**Internal**:

- Transaction events with negative duration are now rejected ([#291](https://github.com/getsentry/relay/pull/291)).
- Fix a panic when normalizing certain dates.

## 0.4.59

**Internal**:

- Fix: Normalize legacy stacktrace attributes ([#292](https://github.com/getsentry/relay/pull/292))
- Fix: Validate platform attributes in Relay ([#294](https://github.com/getsentry/relay/pull/294))
- Flip the flag that indicates Relay processing ([#293](https://github.com/getsentry/relay/pull/293))

## 0.4.58

- Evict project caches after some time ([#287](https://github.com/getsentry/relay/pull/287))
- Selectively log internal errors to stderr ([#285](https://github.com/getsentry/relay/pull/285))
- Add an error boundary to parsing project states ([#281](https://github.com/getsentry/relay/pull/281))

**Internal**:

- Add event size metrics ([#286](https://github.com/getsentry/relay/pull/286))
- Normalize before datascrubbing ([#290](https://github.com/getsentry/relay/pull/290))
- Add a config value for thread counts ([#283](https://github.com/getsentry/relay/pull/283))
- Refactor outcomes for parity with Sentry ([#282](https://github.com/getsentry/relay/pull/282))
- Add flag that relay processed an event ([#279](https://github.com/getsentry/relay/pull/279))

## 0.4.57

**Internal**:

- Stricter validation of transaction events.

## 0.4.56

**Internal**:

- Fix a panic in trimming.

## 0.4.55

**Internal**:

- Fix more bugs in datascrubbing converter.

## 0.4.54

**Internal**:

- Fix more bugs in datascrubbing converter.

## 0.4.53

**Internal**:

- Fix more bugs in datascrubbing converter.

## 0.4.52

**Internal**:

- Fix more bugs in datascrubbing converter.

## 0.4.51

**Internal**:

- Fix a few bugs in datascrubbing converter.
- Accept trailing slashes.

**Normalization**:

- Fix a panic on overflowing timestamps.

## 0.4.50

**Internal**:

- Fix bug where IP scrubbers were applied even when not enabled.

## 0.4.49

- Internal changes.

## 0.4.48

**Internal**:

- Fix various bugs in the datascrubber and PII processing code to get closer to behavior of the Python implementation.

## 0.4.47

**Internal**:

- Various work on re-implementing Sentry's `/api/X/store` endpoint in Relay. Relay can now apply rate limits based on Redis and emit the correct outcomes.

## 0.4.46

**Internal**:

- Resolved a regression in IP address normalization. The new behavior is closer to a line-by-line port of the old Python code.

## 0.4.45

**Normalization**:

- Resolved an issue where GEO IP data was not always infered.

## 0.4.44

**Normalization**:

- Only take the user IP address from the store request's IP for certain platforms. This restores the behavior of the old Python code.

## 0.4.43

**Normalization**:

- Bump size of breadcrumbs.
- Workaround for an issue where we would not parse OS information from User Agent when SDK had already sent OS information.
- Further work on Sentry-internal event ingestion.

## 0.4.42

**Normalization**:

- Fix normalization of version strings from user agents.

## 0.4.41

- Support extended project configuration.

**Internal**:

- Implement event filtering rules.
- Add basic support for Sentry-internal event ingestion.
- Parse and normalize user agent strings.

## 0.4.40

**Internal**:

- Restrict ranges of timestamps to prevent overflows in Python code and UI.

## 0.4.39

**Internal**:

- Fix a bug where stacktrace trimming was not applied during renormalization.

## 0.4.38

**Internal**:

- Added typed spans to Event.

## 0.4.37

**Internal**:

- Added `orig_in_app` to frame data.

## 0.4.36

**Internal**:

- Add new .NET versions for context normalization.

## 0.4.35

**Internal**:

- Fix bug where thread's stacktraces were not normalized.
- Fix bug where a string at max depth of a databag was stringified again.

## 0.4.34

**Internal**:

- Added `data` attribute to frames.
- Added a way to override other trimming behavior in Python normalizer binding.

## 0.4.33

**Internal**:

- Plugin-provided context types should now work properly again.

## 0.4.32

**Internal**:

- Removed `function_name` field from frame and added `raw_function`.

## 0.4.31

**Internal**:

- Add trace context type.

## 0.4.30

**Internal**:

- Make exception messages/values larger to allow for foreign stacktrace data to be attached.

## 0.4.29

**Internal**:

- Added `function_name` field to frame.

## 0.4.28

**Internal**:

- Add missing context type for sessionstack.

## 0.4.27

**Internal**:

- Increase frame vars size again! Byte size was fine, but max depth was way too small.

## 0.4.26

**Internal**:

- Reduce frame vars size.

## 0.4.25

**Internal**:

- Add missing trimming to frame vars.

## 0.4.24

**Internal**:

- Reject non-http/https `help_urls` in exception mechanisms.

## 0.4.23

**Internal**:

- Add basic truncation to event meta to prevent payload size from spiralling out of control.

## 0.4.22

**Internal**:

- Added grouping enhancements to protocol.

## 0.4.21

**Internal**:

- Updated debug image interface with more attributes.

## 0.4.20

**Internal**:

- Added support for `lang` frame and stacktrace attribute.

## 0.4.19

**Internal**:

- Slight changes to allow replacing more normalization code in Sentry with Rust.

## 0.4.18

**Internal**:

- Allow much larger payloads in the extra attribute.

## 0.4.17

**Internal**:

- Added support for protocol changes related to upcoming sentry SDK features. In particular the `none` event type was added.

## 0.4.16

For users of relay, nothing changed at all. This is a release to test embedding some Rust code in Sentry itself.

## 0.4.15

For users of relay, nothing changed at all. This is a release to test embedding some Rust code in Sentry itself.

## 0.4.14

For users of relay, nothing changed at all. This is a release to test embedding some Rust code in Sentry itself.

## 0.4.13

For users of relay, nothing changed at all. This is a release to test embedding some Rust code in Sentry itself.

## 0.4.12

For users of relay, nothing changed at all. This is a release to test embedding some Rust code in Sentry itself.

## 0.4.11

For users of relay, nothing changed at all. This is a release to test embedding some Rust code in Sentry itself.

## 0.4.10

For users of relay, nothing changed at all. This is a release to test embedding some Rust code in Sentry itself.

## 0.4.9

For users of relay, nothing changed at all. This is a release to test embedding some Rust code in Sentry itself.

## 0.4.8

For users of relay, nothing changed at all. This is a release to test embedding some Rust code in Sentry itself.

## 0.4.7

For users of relay, nothing changed at all. This is a release to test embedding some Rust code in Sentry itself.

## 0.4.6

For users of relay, nothing changed at all. This is a release to test embedding some Rust code in Sentry itself.

## 0.4.5

For users of relay, nothing changed at all. This is a release to test embedding some Rust code in Sentry itself.

## 0.4.4

For users of relay, nothing changed at all. This is a release to test embedding some Rust code in Sentry itself.

## 0.4.3

For users of relay, nothing changed at all. This is a release to test embedding some Rust code in Sentry itself.

## 0.4.2

For users of relay, nothing changed at all. This is a release to test embedding some Rust code in Sentry itself.

## 0.4.1

For users of relay, nothing changed at all. This is a release to test embedding some Rust code in Sentry itself.

## 0.4.0

Introducing new Relay modes:

- `proxy`: A proxy for all requests and events.
- `static`: Static configuration for known projects in the file system.
- `managed`: Fetch configurations dynamically from Sentry and update them.

The default Relay mode is `managed`. Users upgrading from previous versions will automatically activate the `managed` mode. To change this setting, add `relay.mode` to `config.yml` or run `semaphore config init` from the command line.

**Breaking Change**: If Relay was used without credentials, the mode needs to be set to `proxy`. The default `managed` mode requires credentials.

For more information on Relay modes, see the [documentation page](https://docs.sentry.io/data-management/relay/options/).

### Configuration Changes

- Added `cache.event_buffer_size` to control the maximum number of events that are buffered in case of network issues or high rates of incoming events.
- Added `limits.max_concurrent_requests` to limit the number of connections that this Relay will use to communicate with the upstream.
- Internal error reporting is now disabled by default. To opt in, set `sentry.enabled`.

### Bugfixes

- Fix a bug that caused events to get unconditionally dropped after five seconds, regardless of the `cache.event_expiry` configuration.
- Fix a memory leak in Relay's internal error reporting.

## 0.3.0

- Changed PII stripping rule format to permit path selectors when applying rules. This means that now `$string` refers to strings for instance and `user.id` refers to the `id` field in the `user` attribute of the event. Temporarily support for old rules is retained.

## 0.2.7

- store: Minor fixes to be closer to Python. Ability to disable trimming of objects, arrays and strings.

## 0.2.6

- Fix bug where PII stripping would remove containers without leaving any metadata about the retraction.
- Fix bug where old `redactPair` rules would stop working.

## 0.2.5

- Rewrite of PII stripping logic. This brings potentially breaking changes to the semantics of PII configs. Most importantly field types such as `"freeform"` and `"databag"` are gone, right now there is only `"container"` and `"text"`. All old field types should have become an alias for `"text"`, but take extra care in ensuring your PII rules still work.

- store: Minor fixes to be closer to Python.

## 0.2.4

For users of relay, nothing changed at all. This is a release to test embedding some Rust code in Sentry itself.

- store: Remove stray print statement.

## 0.2.3

For users of relay, nothing changed at all. This is a release to test embedding some Rust code in Sentry itself.

- store: Fix main performance issues.

## 0.2.2

For users of relay, nothing changed at all. This is a release to test embedding some Rust code in Sentry itself.

- store: Fix segfault when trying to process contexts.
- store: Fix trimming state "leaking" between interfaces, leading to excessive trimming.
- store: Don't serialize empty arrays and objects (with a few exceptions).

## 0.2.1

For users of relay, nothing changed at all. This is a release to test embedding some Rust code in Sentry itself.

- `libsemaphore`: Expose CABI for normalizing event data.

## 0.2.0

Our first major iteration on Relay has landed!

- User documentation is now hosted at <https://docs.sentry.io/relay/>.
- SSL support is now included by default. Just configure a [TLS identity](https://docs.sentry.io/relay/options/#relaytls_identity_path) and you're set.
- Updated event processing: Events from older SDKs are now supported. Also, we've fixed some bugs along the line.
- Introduced full support for PII stripping. See [PII Configuration](https://docs.sentry.io/relay/pii-config/) for instructions.
- Configure with static project settings. Relay will skip querying project states from Sentry and use your provided values instead. See [Project Configuration](https://docs.sentry.io/relay/project-config/) for a full guide.
- Relay now also acts as a proxy for certain API requests. This allows it to receive CSP reports and Minidump crash reports, among others. It also sets `X-Forwarded-For` and includes a Relay signature header.

Besides that, there are many technical changes, including:

- Major rewrite of the internals. Relay no longer requires a special endpoint for sending events to upstream Sentry and processes events individually with less delay than before.
- The executable will exit with a non-zero exit code on startup errors. This makes it easier to catch configuration errors.
- Removed `libsodium` as a production dependency, greatly simplifying requirements for the runtime environment.
- Greatly improved logging and metrics. Be careful with the `DEBUG` and `TRACE` levels, as they are **very** verbose now.
- Improved docker containers.

## 0.1.3

- Added support for metadata format

## 0.1.2

- JSON logging ([#32](https://github.com/getsentry/relay/pull/32))
- Update dependencies

## 0.1.1

- Rename "sentry-relay" to "semaphore"
- Use new features from Rust 1.26
- Prepare binary and Python builds ([#20](https://github.com/getsentry/relay/pull/20))
- Add Dockerfile ([#23](https://github.com/getsentry/relay/pull/23))

## 0.1.0

An initial release of the tool.<|MERGE_RESOLUTION|>--- conflicted
+++ resolved
@@ -2,13 +2,13 @@
 
 ## Unreleased
 
-<<<<<<< HEAD
+**Features**:
+
 - Add filter for healthcheck endpoints. ([#2128](https://github.com/getsentry/relay/pull/2762))
-=======
+
 **Bug Fixes**:
 
 - Sample only transaction events instead of sampling both transactions and errors. ([#2130](https://github.com/getsentry/relay/pull/2130))
->>>>>>> 6f2946c4
 
 **Internal**:
 
