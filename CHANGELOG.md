--- conflicted
+++ resolved
@@ -4,12 +4,9 @@
 
 **Features**:
 
-<<<<<<< HEAD
 - Build and publish Relay containers with a distroless base image. ([#4940](https://github.com/getsentry/relay/pull/4940))
-=======
 - Add `unhandled` status type for Release Health `session` and `sessions` envelopes. ([#4939](https://github.com/getsentry/relay/pull/4939))
 - Always emit a span usage metric, independent of span feature flags. ([#4976](https://github.com/getsentry/relay/pull/4976))
->>>>>>> 176a5225
 
 **Bug Fixes**:
 
