# Changelog

## Unreleased

**Internal**:

- Include unknown feature flags in project config when serializing it. ([#2040](https://github.com/getsentry/relay/pull/2040))
<<<<<<< HEAD
- Add a data category for indexed profiles. ([#2051](https://github.com/getsentry/relay/pull/2051))
=======
- Lower default max compressed replay recording segment size to 10 MiB. ([#2031](https://github.com/getsentry/relay/pull/2031))
>>>>>>> a2e9a827

## 23.4.0

**Breaking Changes**:

This release contains major changes to the web layer, including TCP and HTTP handling as well as all web endpoint handlers. Due to these changes, some functionality was retired and Relay responds differently in specific cases.

Configuration:

- SSL support has been dropped. As per [official guidelines](https://docs.sentry.io/product/relay/operating-guidelines/), Relay should be operated behind a reverse proxy, which can perform SSL termination.
- Connection config options `max_connections`, `max_pending_connections`, and `max_connection_rate` no longer have an effect. Instead, configure the reverse proxy to handle connection concurrency as needed.

Endpoints:

- The security endpoint no longer forwards to upstream if the mime type doesn't match supported mime types. Instead, the request is rejected with a corresponding error.
- Passing store payloads as `?sentry_data=<base64>` query parameter is restricted to `GET` requests on the store endpoint. Other endpoints require the payload to be passed in the request body.
- Requests with an invalid `content-encoding` header will now be rejected. Exceptions to this are an empty string and `UTF-8`, which have been sent historically by some SDKs and are now treated as identity (no encoding). Previously, all unknown encodings were treated as identity.
- Temporarily, response bodies for some errors are rendered as plain text instead of JSON. This will be addressed in an upcoming release.

Metrics:

- The `route` tag of request metrics uses the route pattern instead of schematic names. There is an exact replacement for every previous route. For example, `"store-default"` is now tagged as `"/api/:project_id/store/"`.
- Statsd metrics `event.size_bytes.raw` and `event.size_bytes.uncompressed` have been removed.

**Features**:

- Allow monitor checkins to paass `monitor_config` for monitor upserts. ([#1962](https://github.com/getsentry/relay/pull/1962))
- Add replay_id onto event from dynamic sampling context. ([#1983](https://github.com/getsentry/relay/pull/1983))
- Add product-name for devices, derived from the android model. ([#2004](https://github.com/getsentry/relay/pull/2004))
- Changes how device class is determined for iPhone devices. Instead of checking processor frequency, the device model is mapped to a device class. ([#1970](https://github.com/getsentry/relay/pull/1970))
- Don't sanitize transactions if no clustering rules exist and no UUIDs were scrubbed. ([#1976](https://github.com/getsentry/relay/pull/1976))
- Add `thread.lock_mechanism` field to protocol. ([#1979](https://github.com/getsentry/relay/pull/1979))
- Add `origin` to trace context and span. ([#1984](https://github.com/getsentry/relay/pull/1984))
- Add `jvm` debug file type. ([#2002](https://github.com/getsentry/relay/pull/2002))
- Add new `mechanism` fields to protocol to support exception groups. ([#2020](https://github.com/getsentry/relay/pull/2020))
- Change `lock_reason` attribute to a `held_locks` dictionary in the `thread` interface. ([#2018](https://github.com/getsentry/relay/pull/2018))

**Internal**:

- Add BufferService with SQLite backend. ([#1920](https://github.com/getsentry/relay/pull/1920))
- Upgrade the web framework and related dependencies. ([#1938](https://github.com/getsentry/relay/pull/1938))
- Apply transaction clustering rules before UUID scrubbing rules. ([#1964](https://github.com/getsentry/relay/pull/1964))
- Use exposed device-class-synthesis feature flag to gate device.class synthesis in light normalization. ([#1974](https://github.com/getsentry/relay/pull/1974))
- Adds iPad support for device.class synthesis in light normalization. ([#2008](https://github.com/getsentry/relay/pull/2008))
- Pin schemars dependency to un-break schema docs generation. ([#2014](https://github.com/getsentry/relay/pull/2014))
- Remove global service registry. ([#2022](https://github.com/getsentry/relay/pull/2022))
- Apply schema validation to all topics in local development. ([#2013](https://github.com/getsentry/relay/pull/2013))

Monitors:

- Monitor check-ins may now specify an environment ([#2027](https://github.com/getsentry/relay/pull/2027))

## 23.3.1

**Features**:

- Indicate if OS-version may be frozen with '>=' prefix. ([#1945](https://github.com/getsentry/relay/pull/1945))
- Normalize monitor slug parameters into slugs. ([#1913](https://github.com/getsentry/relay/pull/1913))
- Smart trim loggers for Java platforms. ([#1941](https://github.com/getsentry/relay/pull/1941))

**Internal**:

- PII scrub `span.data` by default. ([#1953](https://github.com/getsentry/relay/pull/1953))
- Scrub sensitive cookies. ([#1951](https://github.com/getsentry/relay/pull/1951)))

## 23.3.0

**Features**:

- Extract attachments from transaction events and send them to kafka individually. ([#1844](https://github.com/getsentry/relay/pull/1844))
- Protocol validation for source map image type. ([#1869](https://github.com/getsentry/relay/pull/1869))
- Strip quotes from client hint values. ([#1874](https://github.com/getsentry/relay/pull/1874))
- Add Dotnet, Javascript and PHP support for profiling. ([#1871](https://github.com/getsentry/relay/pull/1871), [#1876](https://github.com/getsentry/relay/pull/1876), [#1885](https://github.com/getsentry/relay/pull/1885))
- Initial support for the Crons beta. ([#1886](https://github.com/getsentry/relay/pull/1886))
- Scrub `span.data.http.query` with default scrubbers. ([#1889](https://github.com/getsentry/relay/pull/1889))
- Synthesize new class attribute in device context using specs found on the device, such as processor_count, memory_size, etc. ([#1895](https://github.com/getsentry/relay/pull/1895))
- Add `thread.state` field to protocol. ([#1896](https://github.com/getsentry/relay/pull/1896))
- Move device.class from contexts to tags. ([#1911](https://github.com/getsentry/relay/pull/1911))
- Optionally mark scrubbed URL transactions as sanitized. ([#1917](https://github.com/getsentry/relay/pull/1917))
- Perform PII scrubbing on meta's original_value field. ([#1892](https://github.com/getsentry/relay/pull/1892))
- Add links to docs in YAML config file. ([#1923](https://github.com/getsentry/relay/pull/1923))
- For security reports, add the request's `origin` header to sentry events. ([#1934](https://github.com/getsentry/relay/pull/1934))

**Bug Fixes**:

- Enforce rate limits for session replays. ([#1877](https://github.com/getsentry/relay/pull/1877))

**Internal**:

- Revert back the addition of metric names as tag on Sentry errors when relay drops metrics. ([#1873](https://github.com/getsentry/relay/pull/1873))
- Tag the dynamic sampling decision on `count_per_root_project` to measure effective sample rates. ([#1870](https://github.com/getsentry/relay/pull/1870))
- Deprecate fields on the profiling sample format. ([#1878](https://github.com/getsentry/relay/pull/1878))
- Remove idle samples at the start and end of a profile and useless metadata. ([#1894](https://github.com/getsentry/relay/pull/1894))
- Move the pending envelopes buffering into the project cache. ([#1907](https://github.com/getsentry/relay/pull/1907))
- Remove platform validation for profiles. ([#1933](https://github.com/getsentry/relay/pull/1933))

## 23.2.0

**Features**:

- Use client hint headers instead of User-Agent when available. ([#1752](https://github.com/getsentry/relay/pull/1752), [#1802](https://github.com/getsentry/relay/pull/1802), [#1838](https://github.com/getsentry/relay/pull/1838))
- Apply all configured data scrubbing rules on Replays. ([#1731](https://github.com/getsentry/relay/pull/1731))
- Add count transactions toward root project. ([#1734](https://github.com/getsentry/relay/pull/1734))
- Add or remove the profile ID on the transaction's profiling context. ([#1801](https://github.com/getsentry/relay/pull/1801))
- Implement a new sampling algorithm with factors and multi-matching. ([#1790](https://github.com/getsentry/relay/pull/1790)
- Add Cloud Resource context. ([#1854](https://github.com/getsentry/relay/pull/1854))

**Bug Fixes**:

- Fix a bug where the replays ip-address normalization was not being applied when the user object was omitted. ([#1805](https://github.com/getsentry/relay/pull/1805))
- Improve performance for replays, especially memory usage during data scrubbing. ([#1800](https://github.com/getsentry/relay/pull/1800), [#1825](https://github.com/getsentry/relay/pull/1825))
- When a transaction is rate limited, also remove associated profiles. ([#1843](https://github.com/getsentry/relay/pull/1843))

**Internal**:

- Add metric name as tag on Sentry errors from relay dropping metrics. ([#1797](https://github.com/getsentry/relay/pull/1797))
- Make sure to scrub all the fields with PII. If the fields contain an object, the entire object will be removed. ([#1789](https://github.com/getsentry/relay/pull/1789))
- Keep meta for removed custom measurements. ([#1815](https://github.com/getsentry/relay/pull/1815))
- Drop replay recording payloads if they cannot be parsed or scrubbed. ([#1683](https://github.com/getsentry/relay/pull/1683))

## 23.1.1

**Features**:

- Add error and sample rate fields to the replay event parser. ([#1745](https://github.com/getsentry/relay/pull/1745))
- Add `instruction_addr_adjustment` field to `RawStacktrace`. ([#1716](https://github.com/getsentry/relay/pull/1716))
- Add SSL support to `relay-redis` crate. It is possible to use `rediss` scheme to connnect to Redis cluster using TLS. ([#1772](https://github.com/getsentry/relay/pull/1772))

**Internal**:

- Fix type errors in replay recording parsing. ([#1765](https://github.com/getsentry/relay/pull/1765))
- Remove error and session sample rate fields from replay-event parser. ([#1791](https://github.com/getsentry/relay/pull/1791))
- Scrub replay recording PII from mutation "texts" vector. ([#1796](https://github.com/getsentry/relay/pull/1796))

## 23.1.0

**Features**:

- Add support for `limits.keepalive_timeout` configuration. ([#1645](https://github.com/getsentry/relay/pull/1645))
- Add support for decaying functions in dynamic sampling rules. ([#1692](https://github.com/getsentry/relay/pull/1692))
- Stop extracting duration metric for session payloads. ([#1739](https://github.com/getsentry/relay/pull/1739))
- Add Profiling Context ([#1748](https://github.com/getsentry/relay/pull/1748))

**Internal**:

- Remove concurrent profiling. ([#1697](https://github.com/getsentry/relay/pull/1697))
- Use the main Sentry SDK to submit crash reports instead of a custom curl-based backend. This removes a dependency on `libcurl` and ensures compliance with latest TLS standards for crash uploads. Note that this only affects Relay if the hidden `_crash_db` option is used. ([#1707](https://github.com/getsentry/relay/pull/1707))
- Support transaction naming rules. ([#1695](https://github.com/getsentry/relay/pull/1695))
- Add PII scrubbing to URLs captured by replay recordings ([#1730](https://github.com/getsentry/relay/pull/1730))
- Add more measurement units for profiling. ([#1732](https://github.com/getsentry/relay/pull/1732))
- Add backoff mechanism for fetching projects from the project cache. ([#1726](https://github.com/getsentry/relay/pull/1726))

## 22.12.0

**Features**:

- The level of events created from Unreal Crash Reports now depends on whether it was an actual crash or an assert. ([#1677](https://github.com/getsentry/relay/pull/1677))
- Dynamic sampling is now based on the volume received by Relay by default and does not include the original volume dropped by client-side sampling in SDKs. This is required for the final dynamic sampling feature in the latest Sentry plans. ([#1591](https://github.com/getsentry/relay/pull/1591))
- Add OpenTelemetry Context. ([#1617](https://github.com/getsentry/relay/pull/1617))
- Add `app.in_foreground` and `thread.main` flag to protocol. ([#1578](https://github.com/getsentry/relay/pull/1578))
- Add support for View Hierarchy attachment_type. ([#1642](https://github.com/getsentry/relay/pull/1642))
- Add invalid replay recording outcome. ([#1684](https://github.com/getsentry/relay/pull/1684))
- Stop rejecting spans without a timestamp, instead giving them their respective event timestamp and setting their status to DeadlineExceeded. ([#1690](https://github.com/getsentry/relay/pull/1690))
- Add max replay size configuration parameter. ([#1694](https://github.com/getsentry/relay/pull/1694))
- Add nonchunked replay recording message type. ([#1653](https://github.com/getsentry/relay/pull/1653))
- Add `abnormal_mechanism` field to SessionUpdate protocol. ([#1665](https://github.com/getsentry/relay/pull/1665))
- Add replay-event normalization and PII scrubbing. ([#1582](https://github.com/getsentry/relay/pull/1582))
- Scrub all fields with IP addresses rather than only known IP address fields. ([#1725](https://github.com/getsentry/relay/pull/1725))

**Bug Fixes**:

- Make `attachment_type` on envelope items forward compatible by adding fallback variant. ([#1638](https://github.com/getsentry/relay/pull/1638))
- Relay no longer accepts transaction events older than 5 days. Previously the event was accepted and stored, but since metrics for such old transactions are not supported it did not show up in parts of Sentry such as the Performance landing page. ([#1663](https://github.com/getsentry/relay/pull/1663))
- Apply dynamic sampling to transactions from older SDKs and even in case Relay cannot load project information. This avoids accidentally storing 100% of transactions. ([#1667](https://github.com/getsentry/relay/pull/1667))
- Replay recording parser now uses the entire body rather than a subset. ([#1682](https://github.com/getsentry/relay/pull/1682))
- Fix a potential OOM in the Replay recording parser. ([#1691](https://github.com/getsentry/relay/pull/1691))
- Fix type error in replay recording parser. ([#1702](https://github.com/getsentry/relay/pull/1702))

**Internal**:

- Emit a `service.back_pressure` metric that measures internal back pressure by service. ([#1583](https://github.com/getsentry/relay/pull/1583))
- Track metrics for OpenTelemetry events. ([#1618](https://github.com/getsentry/relay/pull/1618))
- Normalize transaction name for URLs transaction source, by replacing UUIDs, SHAs and numerical IDs in transaction names by placeholders. ([#1621](https://github.com/getsentry/relay/pull/1621))
- Parse string as number to handle a release bug. ([#1637](https://github.com/getsentry/relay/pull/1637))
- Expand Profiling's discard reasons. ([#1661](https://github.com/getsentry/relay/pull/1661), [#1685](https://github.com/getsentry/relay/pull/1685))
- Allow to rate limit profiles on top of transactions. ([#1681](https://github.com/getsentry/relay/pull/1681))

## 22.11.0

**Features**:

- Add PII scrubber for replay recordings. ([#1545](https://github.com/getsentry/relay/pull/1545))
- Support decaying rules. Decaying rules are regular sampling rules, but they are only applicable in a specific time range. ([#1544](https://github.com/getsentry/relay/pull/1544))
- Disallow `-` in measurement and breakdown names. These items are converted to metrics, which do not allow `-` in their name. ([#1571](https://github.com/getsentry/relay/pull/1571))

**Bug Fixes**:

- Validate the distribution name in the event. ([#1556](https://github.com/getsentry/relay/pull/1556))
- Use correct meta object for logentry in light normalization. ([#1577](https://github.com/getsentry/relay/pull/1577))

**Internal**:

- Implement response context schema. ([#1529](https://github.com/getsentry/relay/pull/1529))
- Support dedicated quotas for storing transaction payloads ("indexed transactions") via the `transaction_indexed` data category if metrics extraction is enabled. ([#1537](https://github.com/getsentry/relay/pull/1537), [#1555](https://github.com/getsentry/relay/pull/1555))
- Report outcomes for dynamic sampling with the correct indexed transaction data category to restore correct totals. ([#1561](https://github.com/getsentry/relay/pull/1561))
- Add fields to the Frame object for the sample format. ([#1562](https://github.com/getsentry/relay/pull/1562))
- Move kafka related code into separate `relay-kafka` crate. ([#1563](https://github.com/getsentry/relay/pull/1563))

## 22.10.0

**Features**:

- Limit the number of custom measurements per event. ([#1483](https://github.com/getsentry/relay/pull/1483)))
- Add INP web vital as a measurement. ([#1487](https://github.com/getsentry/relay/pull/1487))
- Add .NET/Portable-PDB specific protocol fields. ([#1518](https://github.com/getsentry/relay/pull/1518))
- Enforce rate limits on metrics buckets using the transactions_processed quota. ([#1515](https://github.com/getsentry/relay/pull/1515))
- PII scrubbing now treats any key containing `token` as a password. ([#1527](https://github.com/getsentry/relay/pull/1527))

**Bug Fixes**:

- Make sure that non-processing Relays drop all invalid transactions. ([#1513](https://github.com/getsentry/relay/pull/1513))

**Internal**:

- Introduce a new profile format called `sample`. ([#1462](https://github.com/getsentry/relay/pull/1462))
- Generate a new profile ID when splitting a profile for multiple transactions. ([#1473](https://github.com/getsentry/relay/pull/1473))
- Pin Rust version to 1.63.0 in Dockerfile. ([#1482](https://github.com/getsentry/relay/pull/1482))
- Normalize measurement units in event payload. ([#1488](https://github.com/getsentry/relay/pull/1488))
- Remove long-running futures from metrics flush. ([#1492](https://github.com/getsentry/relay/pull/1492))
- Migrate to 2021 Rust edition. ([#1510](https://github.com/getsentry/relay/pull/1510))
- Make the profiling frame object compatible with the stacktrace frame object from event. ([#1512](https://github.com/getsentry/relay/pull/1512))
- Fix quota DataCategory::TransactionProcessed serialisation to match that of the CAPI. ([#1514](https://github.com/getsentry/relay/pull/1514))
- Support checking quotas in the Redis rate limiter without incrementing them. ([#1519](https://github.com/getsentry/relay/pull/1519))
- Update the internal service architecture for metrics aggregator service. ([#1508](https://github.com/getsentry/relay/pull/1508))
- Add data category for indexed transactions. This will come to represent stored transactions, while the existing category will represent transaction metrics. ([#1535](https://github.com/getsentry/relay/pull/1535))
- Adjust replay parser to be less strict and allow for larger segment-ids. ([#1551](https://github.com/getsentry/relay/pull/1551))

## 22.9.0

**Features**:

- Add user-agent parsing to Replays. ([#1420](https://github.com/getsentry/relay/pull/1420))
- Improve the release name used when reporting data to Sentry to include both the version and exact build. ([#1428](https://github.com/getsentry/relay/pull/1428))

**Bug Fixes**:

- Do not apply rate limits or reject data based on expired project configs. ([#1404](https://github.com/getsentry/relay/pull/1404))
- Process required stacktraces to fix filtering events originating from browser extensions. ([#1423](https://github.com/getsentry/relay/pull/1423))
- Fix error message filtering when formatting the message of logentry. ([#1442](https://github.com/getsentry/relay/pull/1442))
- Loosen type requirements for the `user.id` field in Replays. ([#1443](https://github.com/getsentry/relay/pull/1443))
- Fix panic in datascrubbing when number of sensitive fields was too large. ([#1474](https://github.com/getsentry/relay/pull/1474))

**Internal**:

- Make the Redis connection pool configurable. ([#1418](https://github.com/getsentry/relay/pull/1418))
- Add support for sharding Kafka producers across clusters. ([#1454](https://github.com/getsentry/relay/pull/1454))
- Speed up project cache eviction through a background thread. ([#1410](https://github.com/getsentry/relay/pull/1410))
- Batch metrics buckets into logical partitions before sending them as Envelopes. ([#1440](https://github.com/getsentry/relay/pull/1440))
- Filter single samples in cocoa profiles and events with no duration in Android profiles. ([#1445](https://github.com/getsentry/relay/pull/1445))
- Add a "invalid_replay" discard reason for invalid replay events. ([#1455](https://github.com/getsentry/relay/pull/1455))
- Add rate limiters for replays and replay recordings. ([#1456](https://github.com/getsentry/relay/pull/1456))
- Use the different configuration for billing outcomes when specified. ([#1461](https://github.com/getsentry/relay/pull/1461))
- Support profiles tagged for many transactions. ([#1444](https://github.com/getsentry/relay/pull/1444), [#1463](https://github.com/getsentry/relay/pull/1463), [#1464](https://github.com/getsentry/relay/pull/1464), [#1465](https://github.com/getsentry/relay/pull/1465))
- Track metrics for changes to the transaction name and DSC propagations. ([#1466](https://github.com/getsentry/relay/pull/1466))
- Simplify the ingestion path to reduce endpoint response times. ([#1416](https://github.com/getsentry/relay/issues/1416), [#1429](https://github.com/getsentry/relay/issues/1429), [#1431](https://github.com/getsentry/relay/issues/1431))
- Update the internal service architecture for the store, outcome, and processor services. ([#1405](https://github.com/getsentry/relay/pull/1405), [#1415](https://github.com/getsentry/relay/issues/1415), [#1421](https://github.com/getsentry/relay/issues/1421), [#1441](https://github.com/getsentry/relay/issues/1441), [#1457](https://github.com/getsentry/relay/issues/1457), [#1470](https://github.com/getsentry/relay/pull/1470))

## 22.8.0

**Features**:

- Remove timeout-based expiry of envelopes in Relay's internal buffers. The `cache.envelope_expiry` is now inactive. To control the size of the envelope buffer, use `cache.envelope_buffer_size` exclusively, instead. ([#1398](https://github.com/getsentry/relay/pull/1398))
- Parse sample rates as JSON. ([#1353](https://github.com/getsentry/relay/pull/1353))
- Filter events in external Relays, before extracting metrics. ([#1379](https://github.com/getsentry/relay/pull/1379))
- Add `privatekey` and `private_key` as secret key name to datascrubbers. ([#1376](https://github.com/getsentry/relay/pull/1376))
- Explain why we responded with 429. ([#1389](https://github.com/getsentry/relay/pull/1389))

**Bug Fixes**:

- Fix a bug where unreal crash reports were dropped when metrics extraction is enabled. ([#1355](https://github.com/getsentry/relay/pull/1355))
- Extract user from metrics with EventUser's priority. ([#1363](https://github.com/getsentry/relay/pull/1363))
- Honor `SentryConfig.enabled` and don't init SDK at all if it is false. ([#1380](https://github.com/getsentry/relay/pull/1380))
- The priority thread metadata on profiles is now optional, do not fail the profile if it's not present. ([#1392](https://github.com/getsentry/relay/pull/1392))

**Internal**:

- Support compressed project configs in redis cache. ([#1345](https://github.com/getsentry/relay/pull/1345))
- Refactor profile processing into its own crate. ([#1340](https://github.com/getsentry/relay/pull/1340))
- Treat "unknown" transaction source as low cardinality for safe SDKs. ([#1352](https://github.com/getsentry/relay/pull/1352), [#1356](https://github.com/getsentry/relay/pull/1356))
- Conditionally write a default transaction source to the transaction payload. ([#1354](https://github.com/getsentry/relay/pull/1354))
- Generate mobile measurements frames_frozen_rate, frames_slow_rate, stall_percentage. ([#1373](https://github.com/getsentry/relay/pull/1373))
- Change to the internals of the healthcheck endpoint. ([#1374](https://github.com/getsentry/relay/pull/1374), [#1377](https://github.com/getsentry/relay/pull/1377))
- Re-encode the Typescript payload to normalize. ([#1372](https://github.com/getsentry/relay/pull/1372))
- Partially normalize events before extracting metrics. ([#1366](https://github.com/getsentry/relay/pull/1366))
- Spawn more threads for CPU intensive work. ([#1378](https://github.com/getsentry/relay/pull/1378))
- Add missing fields to DeviceContext ([#1383](https://github.com/getsentry/relay/pull/1383))
- Improve performance of Redis accesses by not running `PING` everytime a connection is reused. ([#1394](https://github.com/getsentry/relay/pull/1394))
- Distinguish between various discard reasons for profiles. ([#1395](https://github.com/getsentry/relay/pull/1395))
- Add missing fields to GPUContext ([#1391](https://github.com/getsentry/relay/pull/1391))
- Store actor now uses Tokio for message handling instead of Actix. ([#1397](https://github.com/getsentry/relay/pull/1397))
- Add app_memory to AppContext struct. ([#1403](https://github.com/getsentry/relay/pull/1403))

## 22.7.0

**Features**:

- Adjust sample rate by envelope header's sample_rate. ([#1327](https://github.com/getsentry/relay/pull/1327))
- Support `transaction_info` on event payloads. ([#1330](https://github.com/getsentry/relay/pull/1330))
- Extract transaction metrics in external relays. ([#1344](https://github.com/getsentry/relay/pull/1344))

**Bug Fixes**:

- Parse custom units with length < 15 without crashing. ([#1312](https://github.com/getsentry/relay/pull/1312))
- Split large metrics requests into smaller batches. This avoids failed metrics submission and lost Release Health data due to `413 Payload Too Large` errors on the upstream. ([#1326](https://github.com/getsentry/relay/pull/1326))
- Metrics extraction: Map missing transaction status to "unknown". ([#1333](https://github.com/getsentry/relay/pull/1333))
- Fix [CVE-2022-2068](https://www.openssl.org/news/vulnerabilities.html#CVE-2022-2068) and [CVE-2022-2097](https://www.openssl.org/news/vulnerabilities.html#CVE-2022-2097) by updating to OpenSSL 1.1.1q. ([#1334](https://github.com/getsentry/relay/pull/1334))

**Internal**:

- Reduce number of metrics extracted for release health. ([#1316](https://github.com/getsentry/relay/pull/1316))
- Indicate with thread is the main thread in thread metadata for profiles. ([#1320](https://github.com/getsentry/relay/pull/1320))
- Increase profile maximum size by an order of magnitude. ([#1321](https://github.com/getsentry/relay/pull/1321))
- Add data category constant for processed transactions, encompassing all transactions that have been received and sent through dynamic sampling as well as metrics extraction. ([#1306](https://github.com/getsentry/relay/pull/1306))
- Extract metrics also from trace-sampled transactions. ([#1317](https://github.com/getsentry/relay/pull/1317))
- Extract metrics from a configurable amount of custom transaction measurements. ([#1324](https://github.com/getsentry/relay/pull/1324))
- Metrics: Drop transaction tag for high-cardinality sources. ([#1339](https://github.com/getsentry/relay/pull/1339))

## 22.6.0

**Compatibility:** This version of Relay requires Sentry server `22.6.0` or newer.

**Features**:

- Relay is now compatible with CentOS 7 and Red Hat Enterprise Linux 7 onward (kernel version _2.6.32_), depending on _glibc 2.17_ or newer. The `crash-handler` feature, which is currently enabled in the build published to DockerHub, additionally requires _curl 7.29_ or newer. ([#1279](https://github.com/getsentry/relay/pull/1279))
- Optionally start relay with `--upstream-dsn` to pass a Sentry DSN instead of the URL. This can be convenient when starting Relay in environments close to an SDK, where a DSN is already available. ([#1277](https://github.com/getsentry/relay/pull/1277))
- Add a new runtime mode `--aws-runtime-api=$AWS_LAMBDA_RUNTIME_API` that integrates Relay with the AWS Extensions API lifecycle. ([#1277](https://github.com/getsentry/relay/pull/1277))
- Add Replay ItemTypes. ([#1236](https://github.com/getsentry/relay/pull/1236), ([#1239](https://github.com/getsentry/relay/pull/1239))

**Bug Fixes**:

- Session metrics extraction: Count distinct_ids from all session updates to prevent undercounting users. ([#1275](https://github.com/getsentry/relay/pull/1275))
- Session metrics extraction: Count crashed+abnormal towards errored_preaggr. ([#1274](https://github.com/getsentry/relay/pull/1274))

**Internal**:

- Add version 3 to the project configs endpoint. This allows returning pending results which need to be polled later and avoids blocking batched requests on single slow entries. ([#1263](https://github.com/getsentry/relay/pull/1263))
- Emit specific event type tags for "processing.event.produced" metric. ([#1270](https://github.com/getsentry/relay/pull/1270))
- Add support for profile outcomes. ([#1272](https://github.com/getsentry/relay/pull/1272))
- Avoid potential panics when scrubbing minidumps. ([#1282](https://github.com/getsentry/relay/pull/1282))
- Fix typescript profile validation. ([#1283](https://github.com/getsentry/relay/pull/1283))
- Track memory footprint of metrics buckets. ([#1284](https://github.com/getsentry/relay/pull/1284), [#1287](https://github.com/getsentry/relay/pull/1287), [#1288](https://github.com/getsentry/relay/pull/1288))
- Support dedicated topics per metrics usecase, drop metrics from unknown usecases. ([#1285](https://github.com/getsentry/relay/pull/1285))
- Add support for Rust profiles ingestion ([#1296](https://github.com/getsentry/relay/pull/1296))

## 22.5.0

**Features**:

- Add platform, op, http.method and status tag to all extracted transaction metrics. ([#1227](https://github.com/getsentry/relay/pull/1227))
- Add units in built-in measurements. ([#1229](https://github.com/getsentry/relay/pull/1229))
- Add protocol support for custom units on transaction measurements. ([#1256](https://github.com/getsentry/relay/pull/1256))

**Bug Fixes**:

- fix(metrics): Enforce metric name length limit. ([#1238](https://github.com/getsentry/relay/pull/1238))
- Accept and forward unknown Envelope items. In processing mode, drop items individually rather than rejecting the entire request. This allows SDKs to send new data in combined Envelopes in the future. ([#1246](https://github.com/getsentry/relay/pull/1246))
- Stop extracting metrics with outdated names from sessions. ([#1251](https://github.com/getsentry/relay/pull/1251), [#1252](https://github.com/getsentry/relay/pull/1252))
- Update symbolic to pull in fixed Unreal parser that now correctly handles zero-length files. ([#1266](https://github.com/getsentry/relay/pull/1266))

**Internal**:

- Add sampling + tagging by event platform and transaction op. Some (unused) tagging rules from 22.4.0 have been renamed. ([#1231](https://github.com/getsentry/relay/pull/1231))
- Refactor aggregation error, recover from errors more gracefully. ([#1240](https://github.com/getsentry/relay/pull/1240))
- Remove/reject nul-bytes from metric strings. ([#1235](https://github.com/getsentry/relay/pull/1235))
- Remove the unused "internal" data category. ([#1245](https://github.com/getsentry/relay/pull/1245))
- Add the client and version as `sdk` tag to extracted session metrics in the format `name/version`. ([#1248](https://github.com/getsentry/relay/pull/1248))
- Expose `shutdown_timeout` in `OverridableConfig` ([#1247](https://github.com/getsentry/relay/pull/1247))
- Normalize all profiles and reject invalid ones. ([#1250](https://github.com/getsentry/relay/pull/1250))
- Raise a new InvalidCompression Outcome for invalid Unreal compression. ([#1237](https://github.com/getsentry/relay/pull/1237))
- Add a profile data category and count profiles in an envelope to apply rate limits. ([#1259](https://github.com/getsentry/relay/pull/1259))
- Support dynamic sampling by custom tags, operating system name and version, as well as device name and family. ([#1268](https://github.com/getsentry/relay/pull/1268))

## 22.4.0

**Features**:

- Map Windows version from raw_description to version name (XP, Vista, 11, ...). ([#1219](https://github.com/getsentry/relay/pull/1219))

**Bug Fixes**:

- Prevent potential OOM panics when handling corrupt Unreal Engine crashes. ([#1216](https://github.com/getsentry/relay/pull/1216))

**Internal**:

- Remove unused item types. ([#1211](https://github.com/getsentry/relay/pull/1211))
- Pin click dependency in requirements-dev.txt. ([#1214](https://github.com/getsentry/relay/pull/1214))
- Use fully qualified metric resource identifiers (MRI) for metrics ingestion. For example, the sessions duration is now called `d:sessions/duration@s`. ([#1215](https://github.com/getsentry/relay/pull/1215))
- Introduce metric units for rates and information, add support for custom user-declared units, and rename duration units to self-explanatory identifiers such as `second`. ([#1217](https://github.com/getsentry/relay/pull/1217))
- Increase the max profile size to accomodate a new platform. ([#1223](https://github.com/getsentry/relay/pull/1223))
- Set environment as optional when parsing a profile so we get a null value later on. ([#1224](https://github.com/getsentry/relay/pull/1224))
- Expose new tagging rules interface for metrics extracted from transactions. ([#1225](https://github.com/getsentry/relay/pull/1225))
- Return better BadStoreRequest for unreal events. ([#1226](https://github.com/getsentry/relay/pull/1226))

## 22.3.0

**Features**:

- Tag transaction metrics by user satisfaction. ([#1197](https://github.com/getsentry/relay/pull/1197))

**Bug Fixes**:

- CVE-2022-24713: Prevent denial of service through untrusted regular expressions used for PII scrubbing. ([#1207](https://github.com/getsentry/relay/pull/1207))
- Prevent dropping metrics during Relay shutdown if the project is outdated or not cached at time of the shutdown. ([#1205](https://github.com/getsentry/relay/pull/1205))
- Prevent a potential OOM when validating corrupted or exceptional minidumps. ([#1209](https://github.com/getsentry/relay/pull/1209))

**Internal**:

- Spread out metric aggregation over the aggregation window to avoid concentrated waves of metrics requests to the upstream every 10 seconds. Relay now applies jitter to `initial_delay` to spread out requests more evenly over time. ([#1185](https://github.com/getsentry/relay/pull/1185))
- Use a randomized Kafka partitioning key for sessions instead of the session ID. ([#1194](https://github.com/getsentry/relay/pull/1194))
- Add new statsd metrics for bucketing efficiency. ([#1199](https://github.com/getsentry/relay/pull/1199), [#1192](https://github.com/getsentry/relay/pull/1192), [#1200](https://github.com/getsentry/relay/pull/1200))
- Add a `Profile` `ItemType` to represent the profiling data sent from Sentry SDKs. ([#1179](https://github.com/getsentry/relay/pull/1179))

## 22.2.0

**Features**:

- Add the `relay.override_project_ids` configuration flag to support migrating projects from self-hosted to Sentry SaaS. ([#1175](https://github.com/getsentry/relay/pull/1175))

**Internal**:

- Add an option to dispatch billing outcomes to a dedicated topic. ([#1168](https://github.com/getsentry/relay/pull/1168))
- Add new `ItemType` to handle profiling data from Specto SDKs. ([#1170](https://github.com/getsentry/relay/pull/1170))

**Bug Fixes**:

- Fix regression in CSP report parsing. ([#1174](https://github.com/getsentry/relay/pull/1174))
- Ignore replacement_chunks when they aren't used. ([#1180](https://github.com/getsentry/relay/pull/1180))

## 22.1.0

**Features**:

- Flush metrics and outcome aggregators on graceful shutdown. ([#1159](https://github.com/getsentry/relay/pull/1159))
- Extract metrics from sampled transactions. ([#1161](https://github.com/getsentry/relay/pull/1161))

**Internal**:

- Extract normalized dist as metric. ([#1158](https://github.com/getsentry/relay/pull/1158))
- Extract transaction user as metric. ([#1164](https://github.com/getsentry/relay/pull/1164))

## 21.12.0

**Features**:

- Extract measurement ratings, port from frontend. ([#1130](https://github.com/getsentry/relay/pull/1130))
- External Relays perform dynamic sampling and emit outcomes as client reports. This feature is now enabled _by default_. ([#1119](https://github.com/getsentry/relay/pull/1119))
- Metrics extraction config, custom tags. ([#1141](https://github.com/getsentry/relay/pull/1141))
- Update the user agent parser (uap-core Feb 2020 to Nov 2021). This allows Relay and Sentry to infer more recent browsers, operating systems, and devices in events containing a user agent header. ([#1143](https://github.com/getsentry/relay/pull/1143), [#1145](https://github.com/getsentry/relay/pull/1145))
- Improvements to Unity OS context parsing ([#1150](https://github.com/getsentry/relay/pull/1150))

**Bug Fixes**:

- Support Unreal Engine 5 crash reports. ([#1132](https://github.com/getsentry/relay/pull/1132))
- Perform same validation for aggregate sessions as for individual sessions. ([#1140](https://github.com/getsentry/relay/pull/1140))
- Add missing .NET 4.8 release value. ([#1142](https://github.com/getsentry/relay/pull/1142))
- Properly document which timestamps are accepted. ([#1152](https://github.com/getsentry/relay/pull/1152))

**Internal**:

- Add more statsd metrics for relay metric bucketing. ([#1124](https://github.com/getsentry/relay/pull/1124), [#1128](https://github.com/getsentry/relay/pull/1128))
- Add an internal option to capture minidumps for hard crashes. This has to be enabled via the `sentry._crash_db` config parameter. ([#1127](https://github.com/getsentry/relay/pull/1127))
- Fold processing vs non-processing into single actor. ([#1133](https://github.com/getsentry/relay/pull/1133))
- Aggregate outcomes for dynamic sampling, invalid project ID, and rate limits. ([#1134](https://github.com/getsentry/relay/pull/1134))
- Extract session metrics from aggregate sessions. ([#1140](https://github.com/getsentry/relay/pull/1140))
- Prefix names of extracted metrics by `sentry.sessions.` or `sentry.transactions.`. ([#1147](https://github.com/getsentry/relay/pull/1147))
- Extract transaction duration as metric. ([#1148](https://github.com/getsentry/relay/pull/1148))

## 21.11.0

**Features**:

- Add bucket width to bucket protocol. ([#1103](https://github.com/getsentry/relay/pull/1103))
- Support multiple kafka cluster configurations. ([#1101](https://github.com/getsentry/relay/pull/1101))
- Tag metrics by transaction name. ([#1126](https://github.com/getsentry/relay/pull/1126))

**Bug Fixes**:

- Avoid unbounded decompression of encoded requests. A particular request crafted to inflate to large amounts of memory, such as a zip bomb, could put Relay out of memory. ([#1117](https://github.com/getsentry/relay/pull/1117), [#1122](https://github.com/getsentry/relay/pull/1122), [#1123](https://github.com/getsentry/relay/pull/1123))
- Avoid unbounded decompression of UE4 crash reports. Some crash reports could inflate to large amounts of memory before being checked for size, which could put Relay out of memory. ([#1121](https://github.com/getsentry/relay/pull/1121))

**Internal**:

- Aggregate client reports before sending them onwards. ([#1118](https://github.com/getsentry/relay/pull/1118))

## 21.10.0

**Bug Fixes**:

- Correctly validate timestamps for outcomes and sessions. ([#1086](https://github.com/getsentry/relay/pull/1086))
- Run compression on a thread pool when sending to upstream. ([#1085](https://github.com/getsentry/relay/pull/1085))
- Report proper status codes and error messages when sending invalid JSON payloads to an endpoint with a `X-Sentry-Relay-Signature` header. ([#1090](https://github.com/getsentry/relay/pull/1090))
- Enforce attachment and event size limits on UE4 crash reports. ([#1099](https://github.com/getsentry/relay/pull/1099))

**Internal**:

- Add the exclusive time of the transaction's root span. ([#1083](https://github.com/getsentry/relay/pull/1083))
- Add session.status tag to extracted session.duration metric. ([#1087](https://github.com/getsentry/relay/pull/1087))
- Serve project configs for batched requests where one of the project keys cannot be parsed. ([#1093](https://github.com/getsentry/relay/pull/1093))

## 21.9.0

**Features**:

- Add sampling based on transaction name. ([#1058](https://github.com/getsentry/relay/pull/1058))
- Support running Relay without config directory. The most important configuration, including Relay mode and credentials, can now be provided through commandline arguments or environment variables alone. ([#1055](https://github.com/getsentry/relay/pull/1055))
- Protocol support for client reports. ([#1081](https://github.com/getsentry/relay/pull/1081))
- Extract session metrics in non processing relays. ([#1073](https://github.com/getsentry/relay/pull/1073))

**Bug Fixes**:

- Use correct commandline argument name for setting Relay port. ([#1059](https://github.com/getsentry/relay/pull/1059))
- Retrieve OS Context for Unity Events. ([#1072](https://github.com/getsentry/relay/pull/1072))

**Internal**:

- Add new metrics on Relay's performance in dealing with buckets of metric aggregates, as well as the amount of aggregated buckets. ([#1070](https://github.com/getsentry/relay/pull/1070))
- Add the exclusive time of a span. ([#1061](https://github.com/getsentry/relay/pull/1061))
- Remove redundant dynamic sampling processing on fast path. ([#1084](https://github.com/getsentry/relay/pull/1084))

## 21.8.0

- No documented changes.

## 21.7.0

- No documented changes.

## 21.6.3

- No documented changes.

## 21.6.2

**Bug Fixes**:

- Remove connection metrics reported under `connector.*`. They have been fully disabled since version `21.3.0`. ([#1021](https://github.com/getsentry/relay/pull/1021))
- Remove error logs for "failed to extract event" and "failed to store session". ([#1032](https://github.com/getsentry/relay/pull/1032))

**Internal**:

- Assign a random Kafka partition key for session aggregates and metrics to distribute messages evenly. ([#1022](https://github.com/getsentry/relay/pull/1022))
- All fields in breakdown config should be camelCase, and rename the breakdown key name in project options. ([#1020](https://github.com/getsentry/relay/pull/1020))

## 21.6.1

- No documented changes.

## 21.6.0

**Features**:

- Support self-contained envelopes without authentication headers or query parameters. ([#1000](https://github.com/getsentry/relay/pull/1000))
- Support statically configured relays. ([#991](https://github.com/getsentry/relay/pull/991))
- Support namespaced event payloads in multipart minidump submission for Electron Framework. The field has to follow the format `sentry___<namespace>`. ([#1012](https://github.com/getsentry/relay/pull/1012))

**Bug Fixes**:

- Explicitly declare reprocessing context. ([#1009](https://github.com/getsentry/relay/pull/1009))
- Validate the environment attribute in sessions, and drop sessions with invalid releases. ([#1018](https://github.com/getsentry/relay/pull/1018))

**Internal**:

- Gather metrics for corrupted Events with unprintable fields. ([#1008](https://github.com/getsentry/relay/pull/1008))
- Remove project actors. ([#1025](https://github.com/getsentry/relay/pull/1025))

## 21.5.1

**Bug Fixes**:

- Do not leak resources when projects or DSNs are idle. ([#1003](https://github.com/getsentry/relay/pull/1003))

## 21.5.0

**Features**:

- Support the `frame.stack_start` field for chained async stack traces in Cocoa SDK v7. ([#981](https://github.com/getsentry/relay/pull/981))
- Rename configuration fields `cache.event_buffer_size` to `cache.envelope_buffer_size` and `cache.event_expiry` to `cache.envelope_expiry`. The former names are still supported by Relay. ([#985](https://github.com/getsentry/relay/pull/985))
- Add a configuraton flag `relay.ready: always` to mark Relay ready in healthchecks immediately after starting without requiring to authenticate. ([#989](https://github.com/getsentry/relay/pull/989))

**Bug Fixes**:

- Fix roundtrip error when PII selector starts with number. ([#982](https://github.com/getsentry/relay/pull/982))
- Avoid overflow panic for large retry-after durations. ([#992](https://github.com/getsentry/relay/pull/992))

**Internal**:

- Update internal representation of distribution metrics. ([#979](https://github.com/getsentry/relay/pull/979))
- Extract metrics for transaction breakdowns and sessions when the feature is enabled for the organizaiton. ([#986](https://github.com/getsentry/relay/pull/986))
- Assign explicit values to DataCategory enum. ([#987](https://github.com/getsentry/relay/pull/987))

## 21.4.1

**Bug Fixes**:

- Allow the `event_id` attribute on breadcrumbs to link between Sentry events. ([#977](https://github.com/getsentry/relay/pull/977))

## 21.4.0

**Bug Fixes**:

- Parse the Crashpad information extension stream from Minidumps with annotation objects correctly. ([#973](https://github.com/getsentry/relay/pull/973))

**Internal**:

- Emit outcomes for rate limited attachments. ([#951](https://github.com/getsentry/relay/pull/951))
- Remove timestamp from metrics text protocol. ([#972](https://github.com/getsentry/relay/pull/972))
- Add max, min, sum, and count to gauge metrics. ([#974](https://github.com/getsentry/relay/pull/974))

## 21.3.1

**Bug Fixes**:

- Make request url scrubbable. ([#955](https://github.com/getsentry/relay/pull/955))
- Remove dependent items from envelope when dropping transaction item. ([#960](https://github.com/getsentry/relay/pull/960))

**Internal**:

- Emit the `quantity` field for outcomes of events. This field describes the total size in bytes for attachments or the event count for all other categories. A separate outcome is emitted for attachments in a rejected envelope, if any, in addition to the event outcome. ([#942](https://github.com/getsentry/relay/pull/942))
- Add experimental metrics ingestion without bucketing or pre-aggregation. ([#948](https://github.com/getsentry/relay/pull/948))
- Skip serializing some null values in frames interface. ([#944](https://github.com/getsentry/relay/pull/944))
- Add experimental metrics ingestion with bucketing and pre-aggregation. ([#948](https://github.com/getsentry/relay/pull/948), [#952](https://github.com/getsentry/relay/pull/952), [#958](https://github.com/getsentry/relay/pull/958), [#966](https://github.com/getsentry/relay/pull/966), [#969](https://github.com/getsentry/relay/pull/969))
- Change HTTP response for upstream timeouts from 502 to 504. ([#859](https://github.com/getsentry/relay/pull/859))
- Add rule id to outcomes coming from transaction sampling. ([#953](https://github.com/getsentry/relay/pull/953))
- Add support for breakdowns ingestion. ([#934](https://github.com/getsentry/relay/pull/934))
- Ensure empty strings are invalid measurement names. ([#968](https://github.com/getsentry/relay/pull/968))

## 21.3.0

**Features**:

- Relay now picks up HTTP proxies from environment variables. This is made possible by switching to a different HTTP client library.

**Bug Fixes**:

- Deny backslashes in release names. ([#904](https://github.com/getsentry/relay/pull/904))
- Fix a problem with Data Scrubbing source names (PII selectors) that caused `$frame.abs_path` to match, but not `$frame.abs_path || **` or `$frame.abs_path && **`. ([#932](https://github.com/getsentry/relay/pull/932))
- Make username pii-strippable. ([#935](https://github.com/getsentry/relay/pull/935))
- Respond with `400 Bad Request` and an error message `"empty envelope"` instead of `429` when envelopes without items are sent to the envelope endpoint. ([#937](https://github.com/getsentry/relay/pull/937))
- Allow generic Slackbot ([#947](https://github.com/getsentry/relay/pull/947))

**Internal**:

- Emit the `category` field for outcomes of events. This field disambiguates error events, security events and transactions. As a side-effect, Relay no longer emits outcomes for broken JSON payloads or network errors. ([#931](https://github.com/getsentry/relay/pull/931))
- Add inbound filters functionality to dynamic sampling rules. ([#920](https://github.com/getsentry/relay/pull/920))
- The undocumented `http._client` option has been removed. ([#938](https://github.com/getsentry/relay/pull/938))
- Log old events and sessions in the `requests.timestamp_delay` metric. ([#933](https://github.com/getsentry/relay/pull/933))
- Add rule id to outcomes coming from event sampling. ([#943](https://github.com/getsentry/relay/pull/943))
- Fix a bug in rate limiting that leads to accepting all events in the last second of a rate limiting window, regardless of whether the rate limit applies. ([#946](https://github.com/getsentry/relay/pull/946))

## 21.2.0

**Features**:

- By adding `.no-cache` to the DSN key, Relay refreshes project configuration caches immediately. This allows to apply changed settings instantly, such as updates to data scrubbing or inbound filter rules. ([#911](https://github.com/getsentry/relay/pull/911))
- Add NSError to mechanism. ([#925](https://github.com/getsentry/relay/pull/925))
- Add snapshot to the stack trace interface. ([#927](https://github.com/getsentry/relay/pull/927))

**Bug Fixes**:

- Log on INFO level when recovering from network outages. ([#918](https://github.com/getsentry/relay/pull/918))
- Fix a panic in processing minidumps with invalid location descriptors. ([#919](https://github.com/getsentry/relay/pull/919))

**Internal**:

- Improve dynamic sampling rule configuration. ([#907](https://github.com/getsentry/relay/pull/907))
- Compatibility mode for pre-aggregated sessions was removed. The feature is now enabled by default in full fidelity. ([#913](https://github.com/getsentry/relay/pull/913))

## 21.1.0

**Features**:

- Support dynamic sampling for error events. ([#883](https://github.com/getsentry/relay/pull/883))

**Bug Fixes**:

- Make all fields but event-id optional to fix regressions in user feedback ingestion. ([#886](https://github.com/getsentry/relay/pull/886))
- Remove `kafka-ssl` feature because it breaks development workflow on macOS. ([#889](https://github.com/getsentry/relay/pull/889))
- Accept envelopes where their last item is empty and trailing newlines are omitted. This also fixes a panic in some cases. ([#894](https://github.com/getsentry/relay/pull/894))

**Internal**:

- Extract crashpad annotations into contexts. ([#892](https://github.com/getsentry/relay/pull/892))
- Normalize user reports during ingestion and create empty fields. ([#903](https://github.com/getsentry/relay/pull/903))
- Ingest and normalize sample rates from envelope item headers. ([#910](https://github.com/getsentry/relay/pull/910))

## 20.12.1

- No documented changes.

## 20.12.0

**Features**:

- Add `kafka-ssl` compilation feature that builds Kafka linked against OpenSSL. This feature is enabled in Docker containers only. This is only relevant for Relays running as part of on-premise Sentry. ([#881](https://github.com/getsentry/relay/pull/881))
- Relay is now able to ingest pre-aggregated sessions, which will make it possible to efficiently handle applications that produce thousands of sessions per second. ([#815](https://github.com/getsentry/relay/pull/815))
- Add protocol support for WASM. ([#852](https://github.com/getsentry/relay/pull/852))
- Add dynamic sampling for transactions. ([#835](https://github.com/getsentry/relay/pull/835))
- Send network outage metric on healthcheck endpoint hit. ([#856](https://github.com/getsentry/relay/pull/856))

**Bug Fixes**:

- Fix a long-standing bug where log messages were not addressible as `$string`. ([#882](https://github.com/getsentry/relay/pull/882))
- Allow params in content-type for security requests to support content types like `"application/expect-ct-report+json; charset=utf-8"`. ([#844](https://github.com/getsentry/relay/pull/844))
- Fix a panic in CSP filters. ([#848](https://github.com/getsentry/relay/pull/848))
- Do not drop sessions due to an invalid age constraint set to `0`. ([#855](https://github.com/getsentry/relay/pull/855))
- Do not emit outcomes after forwarding envelopes to the upstream, even if that envelope is rate limited, rejected, or dropped. Since the upstream logs an outcome, it would be a duplicate. ([#857](https://github.com/getsentry/relay/pull/857))
- Fix status code for security report. ([#864](https://github.com/getsentry/relay/pull/864))
- Add missing fields for Expect-CT reports. ([#865](https://github.com/getsentry/relay/pull/865))
- Support more directives in CSP reports, such as `block-all-mixed-content` and `require-trusted-types-for`. ([#876](https://github.com/getsentry/relay/pull/876))

**Internal**:

- Add _experimental_ support for picking up HTTP proxies from the regular environment variables. This feature needs to be enabled by setting `http: client: "reqwest"` in your `config.yml`. ([#839](https://github.com/getsentry/relay/pull/839))
- Refactor transparent request forwarding for unknown endpoints. Requests are now entirely buffered in memory and occupy the same queues and actors as other requests. This should not cause issues but may change behavior under load. ([#839](https://github.com/getsentry/relay/pull/839))
- Add reason codes to the `X-Sentry-Rate-Limits` header in store responses. This allows external Relays to emit outcomes with the proper reason codes. ([#850](https://github.com/getsentry/relay/pull/850))
- Emit metrics for outcomes in external relays. ([#851](https://github.com/getsentry/relay/pull/851))
- Make `$error.value` `pii=true`. ([#837](https://github.com/getsentry/relay/pull/837))
- Send `key_id` in partial project config. ([#854](https://github.com/getsentry/relay/pull/854))
- Add stack traces to Sentry error reports. ([#872](https://github.com/getsentry/relay/pull/872))

## 20.11.1

- No documented changes.

## 20.11.0

**Features**:

- Rename upstream retries histogram metric and add upstream requests duration metric. ([#816](https://github.com/getsentry/relay/pull/816))
- Add options for metrics buffering (`metrics.buffering`) and sampling (`metrics.sample_rate`). ([#821](https://github.com/getsentry/relay/pull/821))

**Bug Fixes**:

- Accept sessions with IP address set to `{{auto}}`. This was previously rejected and silently dropped. ([#827](https://github.com/getsentry/relay/pull/827))
- Fix an issue where every retry-after response would be too large by one minute. ([#829](https://github.com/getsentry/relay/pull/829))

**Internal**:

- Always apply cache debouncing for project states. This reduces pressure on the Redis and file system cache. ([#819](https://github.com/getsentry/relay/pull/819))
- Internal refactoring such that validating of characters in tags no longer uses regexes internally. ([#814](https://github.com/getsentry/relay/pull/814))
- Discard invalid user feedback sent as part of envelope. ([#823](https://github.com/getsentry/relay/pull/823))
- Emit event errors and normalization errors for unknown breadcrumb keys. ([#824](https://github.com/getsentry/relay/pull/824))
- Normalize `breadcrumb.ty` into `breadcrumb.type` for broken Python SDK versions. ([#824](https://github.com/getsentry/relay/pull/824))
- Add the client SDK interface for unreal crashes and set the name to `unreal.crashreporter`. ([#828](https://github.com/getsentry/relay/pull/828))
- Fine-tune the selectors for minidump PII scrubbing. ([#818](https://github.com/getsentry/relay/pull/818), [#830](https://github.com/getsentry/relay/pull/830))

## 20.10.1

**Internal**:

- Emit more useful normalization meta data for invalid tags. ([#808](https://github.com/getsentry/relay/pull/808))

## 20.10.0

**Features**:

- Add support for measurement ingestion. ([#724](https://github.com/getsentry/relay/pull/724), [#785](https://github.com/getsentry/relay/pull/785))
- Add support for scrubbing UTF-16 data in attachments ([#742](https://github.com/getsentry/relay/pull/742), [#784](https://github.com/getsentry/relay/pull/784), [#787](https://github.com/getsentry/relay/pull/787))
- Add upstream request metric. ([#793](https://github.com/getsentry/relay/pull/793))
- The padding character in attachment scrubbing has been changed to match the masking character, there is no usability benefit from them being different. ([#810](https://github.com/getsentry/relay/pull/810))

**Bug Fixes**:

- Fix issue where `$span` would not be recognized in Advanced Data Scrubbing. ([#781](https://github.com/getsentry/relay/pull/781))
- Accept big-endian minidumps. ([#789](https://github.com/getsentry/relay/pull/789))
- Detect network outages and retry sending events instead of dropping them. ([#788](https://github.com/getsentry/relay/pull/788))

**Internal**:

- Project states are now cached separately per DSN public key instead of per project ID. This means that there will be multiple separate cache entries for projects with more than one DSN. ([#778](https://github.com/getsentry/relay/pull/778))
- Relay no longer uses the Sentry endpoint to resolve project IDs by public key. Ingestion for the legacy store endpoint has been refactored to rely on key-based caches only. As a result, the legacy endpoint is supported only on managed Relays. ([#800](https://github.com/getsentry/relay/pull/800))
- Fix rate limit outcomes, now emitted only for error events but not transactions. ([#806](https://github.com/getsentry/relay/pull/806), [#809](https://github.com/getsentry/relay/pull/809))

## 20.9.0

**Features**:

- Add support for attaching Sentry event payloads in Unreal crash reports by adding `__sentry` game data entries. ([#715](https://github.com/getsentry/relay/pull/715))
- Support chunked form data keys for event payloads on the Minidump endpoint. Since crashpad has a limit for the length of custom attributes, the sentry event payload can be split up into `sentry__1`, `sentry__2`, etc. ([#721](https://github.com/getsentry/relay/pull/721))
- Periodically re-authenticate with the upstream server. Previously, there was only one initial authentication. ([#731](https://github.com/getsentry/relay/pull/731))
- The module attribute on stack frames (`$frame.module`) and the (usually server side generated) attribute `culprit` can now be scrubbed with advanced data scrubbing. ([#744](https://github.com/getsentry/relay/pull/744))
- Compress outgoing store requests for events and envelopes including attachements using `gzip` content encoding. ([#745](https://github.com/getsentry/relay/pull/745))
- Relay now buffers all requests until it has authenticated with the upstream. ([#747](//github.com/getsentry/relay/pull/747))
- Add a configuration option to change content encoding of upstream store requests. The default is `gzip`, and other options are `identity`, `deflate`, or `br`. ([#771](https://github.com/getsentry/relay/pull/771))

**Bug Fixes**:

- Send requests to the `/envelope/` endpoint instead of the older `/store/` endpoint. This particularly fixes spurious `413 Payload Too Large` errors returned when using Relay with Sentry SaaS. ([#746](https://github.com/getsentry/relay/pull/746))

**Internal**:

- Remove a temporary flag from attachment kafka messages indicating rate limited crash reports to Sentry. This is now enabled by default. ([#718](https://github.com/getsentry/relay/pull/718))
- Performance improvement of http requests to upstream, high priority messages are sent first. ([#678](https://github.com/getsentry/relay/pull/678))
- Experimental data scrubbing on minidumps([#682](https://github.com/getsentry/relay/pull/682))
- Move `generate-schema` from the Relay CLI into a standalone tool. ([#739](//github.com/getsentry/relay/pull/739))
- Move `process-event` from the Relay CLI into a standalone tool. ([#740](//github.com/getsentry/relay/pull/740))
- Add the client SDK to session kafka payloads. ([#751](https://github.com/getsentry/relay/pull/751))
- Add a standalone tool to document metrics in JSON or YAML. ([#752](https://github.com/getsentry/relay/pull/752))
- Emit `processing.event.produced` for user report and session Kafka messages. ([#757](https://github.com/getsentry/relay/pull/757))
- Improve performance of event processing by avoiding regex clone. ([#767](https://github.com/getsentry/relay/pull/767))
- Assign a default name for unnamed attachments, which prevented attachments from being stored in Sentry. ([#769](https://github.com/getsentry/relay/pull/769))
- Add Relay version version to challenge response. ([#758](https://github.com/getsentry/relay/pull/758))

## 20.8.0

**Features**:

- Add the `http.connection_timeout` configuration option to adjust the connection and SSL handshake timeout. The default connect timeout is now increased from 1s to 3s. ([#688](https://github.com/getsentry/relay/pull/688))
- Supply Relay's version during authentication and check if this Relay is still supported. An error message prompting to upgrade Relay will be supplied if Relay is unsupported. ([#697](https://github.com/getsentry/relay/pull/697))

**Bug Fixes**:

- Reuse connections for upstream event submission requests when the server supports connection keepalive. Relay did not consume the response body of all requests, which caused it to reopen a new connection for every event. ([#680](https://github.com/getsentry/relay/pull/680), [#695](https://github.com/getsentry/relay/pull/695))
- Fix hashing of user IP addresses in data scrubbing. Previously, this could create invalid IP addresses which were later rejected by Sentry. Now, the hashed IP address is moved to the `id` field. ([#692](https://github.com/getsentry/relay/pull/692))
- Do not retry authentication with the upstream when a client error is reported (status code 4XX). ([#696](https://github.com/getsentry/relay/pull/696))

**Internal**:

- Extract the event `timestamp` from Minidump files during event normalization. ([#662](https://github.com/getsentry/relay/pull/662))
- Retain the full span description in transaction events instead of trimming it. ([#674](https://github.com/getsentry/relay/pull/674))
- Report all Kafka producer errors to Sentry. Previously, only immediate errors were reported but not those during asynchronous flushing of messages. ([#677](https://github.com/getsentry/relay/pull/677))
- Add "HubSpot Crawler" to the list of web crawlers for inbound filters. ([#693](https://github.com/getsentry/relay/pull/693))
- Improved typing for span data of transaction events, no breaking changes. ([#713](https://github.com/getsentry/relay/pull/713))
- **Breaking change:** In PII configs, all options on hash and mask redactions (replacement characters, ignored characters, hash algorithm/key) are removed. If they still exist in the configuration, they are ignored. ([#760](https://github.com/getsentry/relay/pull/760))

## 20.7.2

**Features**:

- Report metrics for connections to the upstream. These metrics are reported under `connector.*` and include information on connection reuse, timeouts and errors. ([#669](https://github.com/getsentry/relay/pull/669))
- Increased the maximum size of attachments from _50MiB_ to _100MiB_. Most notably, this allows to upload larger minidumps. ([#671](https://github.com/getsentry/relay/pull/671))

**Internal**:

- Always create a spans array for transactions in normalization. This allows Sentry to render the spans UI even if the transaction is empty. ([#667](https://github.com/getsentry/relay/pull/667))

## 20.7.1

- No documented changes.

## 20.7.0

**Features**:

- Sessions and attachments can be rate limited now. These rate limits apply separately from error events, which means that you can continue to send Release Health sessions while you're out of quota with errors. ([#636](https://github.com/getsentry/relay/pull/636))

**Bug Fixes**:

- Outcomes from downstream relays were not forwarded upstream. ([#632](https://github.com/getsentry/relay/pull/632))
- Apply clock drift correction to Release Health sessions and validate timestamps. ([#633](https://github.com/getsentry/relay/pull/633))
- Apply clock drift correction for timestamps that are too far in the past or future. This fixes a bug where broken transaction timestamps would lead to negative durations. ([#634](https://github.com/getsentry/relay/pull/634), [#654](https://github.com/getsentry/relay/pull/654))
- Respond with status code `200 OK` to rate limited minidump and UE4 requests. Third party clients otherwise retry those requests, leading to even more load. ([#646](https://github.com/getsentry/relay/pull/646), [#647](https://github.com/getsentry/relay/pull/647))
- Ingested unreal crash reports no longer have a `misc_primary_cpu_brand` key with GPU information set in the Unreal context. ([#650](https://github.com/getsentry/relay/pull/650))
- Fix ingestion of forwarded outcomes in processing Relays. Previously, `emit_outcomes` had to be set explicitly to enable this. ([#653](https://github.com/getsentry/relay/pull/653))

**Internal**:

- Restructure the envelope and event ingestion paths into a pipeline and apply rate limits to all envelopes. ([#635](https://github.com/getsentry/relay/pull/635), [#636](https://github.com/getsentry/relay/pull/636))
- Pass the combined size of all attachments in an envelope to the Redis rate limiter as quantity to enforce attachment quotas. ([#639](https://github.com/getsentry/relay/pull/639))
- Emit flags for rate limited processing attachments and add a `size` field. ([#640](https://github.com/getsentry/relay/pull/640), [#644](https://github.com/getsentry/relay/pull/644))

## 20.6.0

We have switched to [CalVer](https://calver.org/)! Relay's version is always in line with the latest version of [Sentry](https://github.com/getsentry/sentry).

**Features**:

- Proxy and managed Relays now apply clock drift correction based on the `sent_at` header emitted by SDKs. ([#581](https://github.com/getsentry/relay/pull/581))
- Apply cached rate limits to attachments and sessions in the fast-path when parsing incoming requests. ([#618](https://github.com/getsentry/relay/pull/618))
- New config options `metrics.default_tags` and `metrics.hostname_tag`. ([#625](https://github.com/getsentry/relay/pull/625))

**Bug Fixes**:

- Clock drift correction no longer considers the transaction timestamp as baseline for SDKs using Envelopes. Instead, only the dedicated `sent_at` Envelope header is used. ([#580](https://github.com/getsentry/relay/pull/580))
- The `http.timeout` setting is now applied to all requests, including event submission. Previously, events were exempt. ([#588](https://github.com/getsentry/relay/pull/588))
- All endpoint metrics now report their proper `route` tag. This applies to `requests`, `requests.duration`, and `responses.status_codes`. Previously, some some endpoints reported an empty route. ([#595](https://github.com/getsentry/relay/pull/595))
- Properly refresh cached project states based on the configured intervals. Previously, Relay may have gone into an endless refresh cycle if the system clock not accurate, or the state had not been updated in the upstream. ([#596](https://github.com/getsentry/relay/pull/596))
- Respond with `403 Forbidden` when multiple authentication payloads are sent by the SDK. Previously, Relay would authenticate using one of the payloads and silently ignore the rest. ([#602](https://github.com/getsentry/relay/pull/602))
- Improve metrics documentation. ([#614](https://github.com/getsentry/relay/pull/614))
- Do not scrub event processing errors by default. ([#619](https://github.com/getsentry/relay/pull/619))

**Internal**:

- Add source (who emitted the outcome) to Outcome payload. ([#604](https://github.com/getsentry/relay/pull/604))
- Ignore non-Rust folders for faster rebuilding and testing. ([#578](https://github.com/getsentry/relay/pull/578))
- Invalid session payloads are now logged for SDK debugging. ([#584](https://github.com/getsentry/relay/pull/584), [#591](https://github.com/getsentry/relay/pull/591))
- Add support for Outcomes generation in external Relays. ([#592](https://github.com/getsentry/relay/pull/592))
- Remove unused `rev` from project state. ([#586](https://github.com/getsentry/relay/pull/586))
- Add an outcome endpoint for trusted Relays. ([#589](https://github.com/getsentry/relay/pull/589))
- Emit outcomes for event payloads submitted in attachment files. ([#609](https://github.com/getsentry/relay/pull/609))
- Split envelopes that contain sessions and other items and ingest them independently. ([#610](https://github.com/getsentry/relay/pull/610))
- Removed support for legacy per-key quotas. ([#616](https://github.com/getsentry/relay/pull/615))
- Security events (CSP, Expect-CT, Expect-Staple, and HPKP) are now placed into a dedicated `security` item in envelopes, rather than the generic event item. This allows for quick detection of the event type for rate limiting. ([#617](https://github.com/getsentry/relay/pull/617))

## 0.5.9

- Relay has a logo now!
- New explicit `envelope/` endpoint. Envelopes no longer need to be sent with the right `content-type` header (to cater to browser JS).
- Introduce an Envelope item type for transactions.
- Support environment variables and CLI arguments instead of command line parameters.
- Return status `415` on wrong content types.
- Normalize double-slashes in request URLs more aggressively.
- Add an option to generate credentials on stdout.

**Internal**:

- Serve project configs to downstream Relays with proper permission checking.
- PII: Make and/or selectors specific.
- Add a browser filter for IE 11.
- Changes to release parsing.
- PII: Expose event values as part of generated selector suggestions.

## 0.5.8

**Internal**:

- Fix a bug where exception values and the device name were not PII-strippable.

## 0.5.7

- Docker images are now also pushed to Docker Hub.
- New helper function to generate PII selectors from event data.

**Internal**:

- Release is now a required attribute for session data.
- `unknown` can now be used in place of `unknown_error` for span statuses. A future release will change the canonical format from `unknown_error` to `unknown`.

## 0.5.6

- Fix a bug where Relay would stop processing events if Sentry is down for only a short time.
- Improvements to architecture documentation.
- Initial support for rate limiting by event type ("scoped quotas")
- Fix a bug where `key_id` was omitted from outcomes created by Relay.
- Fix a bug where it was not permitted to send content-encoding as part of a CORS request to store.

**Internal**:

- PII processing: Aliases for value types (`$error` instead of `$exception` to be in sync with Discover column naming) and adding a default for replace-redactions.
- It is now valid to send transactions and spans without `op` set, in which case a default value will be inserted.

## 0.5.5

- Suppress verbose DNS lookup logs.

**Internal**:

- Small performance improvements in datascrubbing config converter.
- New, C-style selector syntax (old one still works)

## 0.5.4

**Internal**:

- Add event contexts to `pii=maybe`.
- Fix parsing of msgpack breadcrumbs in Rust store.
- Envelopes sent to Rust store can omit the DSN in headers.
- Ability to quote/escape special characters in selectors in PII configs.

## 0.5.3

- Properly strip the linux binary to reduce its size
- Allow base64 encoded JSON event payloads ([#466](https://github.com/getsentry/relay/pull/466))
- Fix multipart requests without trailing newline ([#465](https://github.com/getsentry/relay/pull/465))
- Support for ingesting session updates ([#449](https://github.com/getsentry/relay/pull/449))

**Internal**:

- Validate release names during event ingestion ([#479](https://github.com/getsentry/relay/pull/479))
- Add browser extension filter ([#470](https://github.com/getsentry/relay/pull/470))
- Add `pii=maybe`, a new kind of event schema field that can only be scrubbed if explicitly addressed.
- Add way to scrub filepaths in a way that does not break processing.

## 0.5.2

- Fix trivial Redis-related crash when running in non-processing mode.
- Limit the maximum retry-after of a rate limit. This is necessary because of the "Delete and ignore future events" feature in Sentry.
- Project caches are now evicted after `project_grace_period` has passed. If you have that parameter set to a high number you may see increased memory consumption.

**Internal**:

- Misc bugfixes in PII processor. Those bugs do not affect the legacy data scrubber exposed in Python.
- Polishing documentation around PII configuration format.
- Signal codes in mach mechanism are no longer required.

## 0.5.1

- Ability to fetch project configuration from Redis as additional caching layer.
- Fix a few bugs in release filters.
- Fix a few bugs in minidumps endpoint with processing enabled.

**Internal**:

- Fix a bug in the PII processor that would always remove the entire string on `pattern` rules.
- Ability to correct some clock drift and wrong system time in transaction events.

## 0.5.0

- The binary has been renamed to `relay`.
- Updated documentation for metrics.

**Internal**:

- The package is now called `sentry-relay`.
- Renamed all `Semaphore*` types to `Relay*`.
- Fixed memory leaks in processing functions.

## 0.4.65

- Implement the Minidump endpoint.
- Implement the Attachment endpoint.
- Implement the legacy Store endpoint.
- Support a plain `Authorization` header in addition to `X-Sentry-Auth`.
- Simplify the shutdown logic. Relay now always takes a fixed configurable time to shut down.
- Fix healthchecks in _Static_ mode.
- Fix internal handling of event attachments.
- Fix partial reads of request bodies resulting in a broken connection.
- Fix a crash when parsing User-Agent headers.
- Fix handling of events sent with `sentry_version=2.0` (Clojure SDK).
- Use _mmap_ to load the GeoIP database to improve the memory footprint.
- Revert back to the system memory allocator.

**Internal**:

- Preserve microsecond precision in all time stamps.
- Record event ids in all outcomes.
- Updates to event processing metrics.
- Add span status mapping from open telemetry.

## 0.4.64

- Switched to `jemalloc` as global allocator.
- Introduce separate outcome reason for invalid events.
- Always consume request bodies to the end.
- Implemented minidump ingestion.
- Increas precisions of timestamps in protocol.

## 0.4.63

- Refactor healthchecks into two: Liveness and readiness (see code comments for explanation for now).
- Allow multiple trailing slashes on store endpoint, e.g. `/api/42/store///`.
- Internal refactor to prepare for envelopes format.

**Internal**:

- Fix a bug where glob-matching in filters did not behave correctly when the to-be-matched string contained newlines.
- Add `moz-extension:` as scheme for browser extensions (filtering out Firefox addons).
- Raise a dedicated Python exception type for invalid transaction events. Also do not report that error to Sentry from Relay.

## 0.4.62

- Various performance improvements.

## 0.4.61

**Internal**:

- Add `thread.errored` attribute ([#306](https://github.com/getsentry/relay/pull/306)).

## 0.4.60

- License is now BSL instead of MIT ([#301](https://github.com/getsentry/relay/pull/301)).
- Improve internal metrics and logging ([#296](https://github.com/getsentry/relay/pull/296), [#297](https://github.com/getsentry/relay/pull/297), [#298](https://github.com/getsentry/relay/pull/298)).
- Fix unbounded requests to Sentry for project configs ([#295](https://github.com/getsentry/relay/pull/295), [#300](https://github.com/getsentry/relay/pull/300)).
- Fix rejected responses from Sentry due to size limit ([#303](https://github.com/getsentry/relay/pull/303)).
- Expose more options for configuring request concurrency limits ([#311](https://github.com/getsentry/relay/pull/311)).

**Internal**:

- Transaction events with negative duration are now rejected ([#291](https://github.com/getsentry/relay/pull/291)).
- Fix a panic when normalizing certain dates.

## 0.4.59

**Internal**:

- Fix: Normalize legacy stacktrace attributes ([#292](https://github.com/getsentry/relay/pull/292))
- Fix: Validate platform attributes in Relay ([#294](https://github.com/getsentry/relay/pull/294))
- Flip the flag that indicates Relay processing ([#293](https://github.com/getsentry/relay/pull/293))

## 0.4.58

- Evict project caches after some time ([#287](https://github.com/getsentry/relay/pull/287))
- Selectively log internal errors to stderr ([#285](https://github.com/getsentry/relay/pull/285))
- Add an error boundary to parsing project states ([#281](https://github.com/getsentry/relay/pull/281))

**Internal**:

- Add event size metrics ([#286](https://github.com/getsentry/relay/pull/286))
- Normalize before datascrubbing ([#290](https://github.com/getsentry/relay/pull/290))
- Add a config value for thread counts ([#283](https://github.com/getsentry/relay/pull/283))
- Refactor outcomes for parity with Sentry ([#282](https://github.com/getsentry/relay/pull/282))
- Add flag that relay processed an event ([#279](https://github.com/getsentry/relay/pull/279))

## 0.4.57

**Internal**:

- Stricter validation of transaction events.

## 0.4.56

**Internal**:

- Fix a panic in trimming.

## 0.4.55

**Internal**:

- Fix more bugs in datascrubbing converter.

## 0.4.54

**Internal**:

- Fix more bugs in datascrubbing converter.

## 0.4.53

**Internal**:

- Fix more bugs in datascrubbing converter.

## 0.4.52

**Internal**:

- Fix more bugs in datascrubbing converter.

## 0.4.51

**Internal**:

- Fix a few bugs in datascrubbing converter.
- Accept trailing slashes.

**Normalization**:

- Fix a panic on overflowing timestamps.

## 0.4.50

**Internal**:

- Fix bug where IP scrubbers were applied even when not enabled.

## 0.4.49

- Internal changes.

## 0.4.48

**Internal**:

- Fix various bugs in the datascrubber and PII processing code to get closer to behavior of the Python implementation.

## 0.4.47

**Internal**:

- Various work on re-implementing Sentry's `/api/X/store` endpoint in Relay. Relay can now apply rate limits based on Redis and emit the correct outcomes.

## 0.4.46

**Internal**:

- Resolved a regression in IP address normalization. The new behavior is closer to a line-by-line port of the old Python code.

## 0.4.45

**Normalization**:

- Resolved an issue where GEO IP data was not always infered.

## 0.4.44

**Normalization**:

- Only take the user IP address from the store request's IP for certain platforms. This restores the behavior of the old Python code.

## 0.4.43

**Normalization**:

- Bump size of breadcrumbs.
- Workaround for an issue where we would not parse OS information from User Agent when SDK had already sent OS information.
- Further work on Sentry-internal event ingestion.

## 0.4.42

**Normalization**:

- Fix normalization of version strings from user agents.

## 0.4.41

- Support extended project configuration.

**Internal**:

- Implement event filtering rules.
- Add basic support for Sentry-internal event ingestion.
- Parse and normalize user agent strings.

## 0.4.40

**Internal**:

- Restrict ranges of timestamps to prevent overflows in Python code and UI.

## 0.4.39

**Internal**:

- Fix a bug where stacktrace trimming was not applied during renormalization.

## 0.4.38

**Internal**:

- Added typed spans to Event.

## 0.4.37

**Internal**:

- Added `orig_in_app` to frame data.

## 0.4.36

**Internal**:

- Add new .NET versions for context normalization.

## 0.4.35

**Internal**:

- Fix bug where thread's stacktraces were not normalized.
- Fix bug where a string at max depth of a databag was stringified again.

## 0.4.34

**Internal**:

- Added `data` attribute to frames.
- Added a way to override other trimming behavior in Python normalizer binding.

## 0.4.33

**Internal**:

- Plugin-provided context types should now work properly again.

## 0.4.32

**Internal**:

- Removed `function_name` field from frame and added `raw_function`.

## 0.4.31

**Internal**:

- Add trace context type.

## 0.4.30

**Internal**:

- Make exception messages/values larger to allow for foreign stacktrace data to be attached.

## 0.4.29

**Internal**:

- Added `function_name` field to frame.

## 0.4.28

**Internal**:

- Add missing context type for sessionstack.

## 0.4.27

**Internal**:

- Increase frame vars size again! Byte size was fine, but max depth was way too small.

## 0.4.26

**Internal**:

- Reduce frame vars size.

## 0.4.25

**Internal**:

- Add missing trimming to frame vars.

## 0.4.24

**Internal**:

- Reject non-http/https `help_urls` in exception mechanisms.

## 0.4.23

**Internal**:

- Add basic truncation to event meta to prevent payload size from spiralling out of control.

## 0.4.22

**Internal**:

- Added grouping enhancements to protocol.

## 0.4.21

**Internal**:

- Updated debug image interface with more attributes.

## 0.4.20

**Internal**:

- Added support for `lang` frame and stacktrace attribute.

## 0.4.19

**Internal**:

- Slight changes to allow replacing more normalization code in Sentry with Rust.

## 0.4.18

**Internal**:

- Allow much larger payloads in the extra attribute.

## 0.4.17

**Internal**:

- Added support for protocol changes related to upcoming sentry SDK features. In particular the `none` event type was added.

## 0.4.16

For users of relay, nothing changed at all. This is a release to test embedding some Rust code in Sentry itself.

## 0.4.15

For users of relay, nothing changed at all. This is a release to test embedding some Rust code in Sentry itself.

## 0.4.14

For users of relay, nothing changed at all. This is a release to test embedding some Rust code in Sentry itself.

## 0.4.13

For users of relay, nothing changed at all. This is a release to test embedding some Rust code in Sentry itself.

## 0.4.12

For users of relay, nothing changed at all. This is a release to test embedding some Rust code in Sentry itself.

## 0.4.11

For users of relay, nothing changed at all. This is a release to test embedding some Rust code in Sentry itself.

## 0.4.10

For users of relay, nothing changed at all. This is a release to test embedding some Rust code in Sentry itself.

## 0.4.9

For users of relay, nothing changed at all. This is a release to test embedding some Rust code in Sentry itself.

## 0.4.8

For users of relay, nothing changed at all. This is a release to test embedding some Rust code in Sentry itself.

## 0.4.7

For users of relay, nothing changed at all. This is a release to test embedding some Rust code in Sentry itself.

## 0.4.6

For users of relay, nothing changed at all. This is a release to test embedding some Rust code in Sentry itself.

## 0.4.5

For users of relay, nothing changed at all. This is a release to test embedding some Rust code in Sentry itself.

## 0.4.4

For users of relay, nothing changed at all. This is a release to test embedding some Rust code in Sentry itself.

## 0.4.3

For users of relay, nothing changed at all. This is a release to test embedding some Rust code in Sentry itself.

## 0.4.2

For users of relay, nothing changed at all. This is a release to test embedding some Rust code in Sentry itself.

## 0.4.1

For users of relay, nothing changed at all. This is a release to test embedding some Rust code in Sentry itself.

## 0.4.0

Introducing new Relay modes:

- `proxy`: A proxy for all requests and events.
- `static`: Static configuration for known projects in the file system.
- `managed`: Fetch configurations dynamically from Sentry and update them.

The default Relay mode is `managed`. Users upgrading from previous versions will automatically activate the `managed` mode. To change this setting, add `relay.mode` to `config.yml` or run `semaphore config init` from the command line.

**Breaking Change**: If Relay was used without credentials, the mode needs to be set to `proxy`. The default `managed` mode requires credentials.

For more information on Relay modes, see the [documentation page](https://docs.sentry.io/data-management/relay/options/).

### Configuration Changes

- Added `cache.event_buffer_size` to control the maximum number of events that are buffered in case of network issues or high rates of incoming events.
- Added `limits.max_concurrent_requests` to limit the number of connections that this Relay will use to communicate with the upstream.
- Internal error reporting is now disabled by default. To opt in, set `sentry.enabled`.

### Bugfixes

- Fix a bug that caused events to get unconditionally dropped after five seconds, regardless of the `cache.event_expiry` configuration.
- Fix a memory leak in Relay's internal error reporting.

## 0.3.0

- Changed PII stripping rule format to permit path selectors when applying rules. This means that now `$string` refers to strings for instance and `user.id` refers to the `id` field in the `user` attribute of the event. Temporarily support for old rules is retained.

## 0.2.7

- store: Minor fixes to be closer to Python. Ability to disable trimming of objects, arrays and strings.

## 0.2.6

- Fix bug where PII stripping would remove containers without leaving any metadata about the retraction.
- Fix bug where old `redactPair` rules would stop working.

## 0.2.5

- Rewrite of PII stripping logic. This brings potentially breaking changes to the semantics of PII configs. Most importantly field types such as `"freeform"` and `"databag"` are gone, right now there is only `"container"` and `"text"`. All old field types should have become an alias for `"text"`, but take extra care in ensuring your PII rules still work.

- store: Minor fixes to be closer to Python.

## 0.2.4

For users of relay, nothing changed at all. This is a release to test embedding some Rust code in Sentry itself.

- store: Remove stray print statement.

## 0.2.3

For users of relay, nothing changed at all. This is a release to test embedding some Rust code in Sentry itself.

- store: Fix main performance issues.

## 0.2.2

For users of relay, nothing changed at all. This is a release to test embedding some Rust code in Sentry itself.

- store: Fix segfault when trying to process contexts.
- store: Fix trimming state "leaking" between interfaces, leading to excessive trimming.
- store: Don't serialize empty arrays and objects (with a few exceptions).

## 0.2.1

For users of relay, nothing changed at all. This is a release to test embedding some Rust code in Sentry itself.

- `libsemaphore`: Expose CABI for normalizing event data.

## 0.2.0

Our first major iteration on Relay has landed!

- User documentation is now hosted at <https://docs.sentry.io/relay/>.
- SSL support is now included by default. Just configure a [TLS identity](https://docs.sentry.io/relay/options/#relaytls_identity_path) and you're set.
- Updated event processing: Events from older SDKs are now supported. Also, we've fixed some bugs along the line.
- Introduced full support for PII stripping. See [PII Configuration](https://docs.sentry.io/relay/pii-config/) for instructions.
- Configure with static project settings. Relay will skip querying project states from Sentry and use your provided values instead. See [Project Configuration](https://docs.sentry.io/relay/project-config/) for a full guide.
- Relay now also acts as a proxy for certain API requests. This allows it to receive CSP reports and Minidump crash reports, among others. It also sets `X-Forwarded-For` and includes a Relay signature header.

Besides that, there are many technical changes, including:

- Major rewrite of the internals. Relay no longer requires a special endpoint for sending events to upstream Sentry and processes events individually with less delay than before.
- The executable will exit with a non-zero exit code on startup errors. This makes it easier to catch configuration errors.
- Removed `libsodium` as a production dependency, greatly simplifying requirements for the runtime environment.
- Greatly improved logging and metrics. Be careful with the `DEBUG` and `TRACE` levels, as they are **very** verbose now.
- Improved docker containers.

## 0.1.3

- Added support for metadata format

## 0.1.2

- JSON logging ([#32](https://github.com/getsentry/relay/pull/32))
- Update dependencies

## 0.1.1

- Rename "sentry-relay" to "semaphore"
- Use new features from Rust 1.26
- Prepare binary and Python builds ([#20](https://github.com/getsentry/relay/pull/20))
- Add Dockerfile ([#23](https://github.com/getsentry/relay/pull/23))

## 0.1.0

An initial release of the tool.<|MERGE_RESOLUTION|>--- conflicted
+++ resolved
@@ -5,11 +5,8 @@
 **Internal**:
 
 - Include unknown feature flags in project config when serializing it. ([#2040](https://github.com/getsentry/relay/pull/2040))
-<<<<<<< HEAD
+- Lower default max compressed replay recording segment size to 10 MiB. ([#2031](https://github.com/getsentry/relay/pull/2031))
 - Add a data category for indexed profiles. ([#2051](https://github.com/getsentry/relay/pull/2051))
-=======
-- Lower default max compressed replay recording segment size to 10 MiB. ([#2031](https://github.com/getsentry/relay/pull/2031))
->>>>>>> a2e9a827
 
 ## 23.4.0
 
