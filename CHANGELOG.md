# Changelog

## Unreleased

**Features**:

- Add configuration option to limit the amount of concurrent http connections. ([#4453](https://github.com/getsentry/relay/pull/4453))

**Internal**:

- Add data categories for LogItem and LogByte. ([#4455](https://github.com/getsentry/relay/pull/4455))

## 25.1.0

<<<<<<< HEAD
**Features**:

- Use a separate rate-limit enforcement category for replay-video envelope items. ([#4459](https://github.com/getsentry/relay/pull/4459))

**Internal**
=======
**Internal**:
>>>>>>> d57a8486

- Updates performance score calculation on spans and events to also store cdf values as measurements. ([#4438](https://github.com/getsentry/relay/pull/4438))

## 24.12.2

**Features**:

- Increase stacktrace function and symbol length limits to 512 chars. ([#4436](https://github.com/getsentry/relay/pull/4436))
- Scrub non-minidump attachments if there are explicit `$attachment` rules. ([#4415](https://github.com/getsentry/relay/pull/4415), [#4441](https://github.com/getsentry/relay/pull/4441))
- Include blocked domain in CSP reports as a tag. ([#4435](https://github.com/getsentry/relay/pull/4435))

**Internal**:

- Remove the `spool` command from Relay. ([#4423](https://github.com/getsentry/relay/pull/4423))
- Bump `sentry-native` to `0.7.17` and remove cross compilation in CI. ([#4427](https://github.com/getsentry/relay/pull/4427))
- Remove `form_data` envelope items from standalone envelopes. ([#4428](https://github.com/getsentry/relay/pull/4428))
- Remove use of legacy project cache. ([#4419](https://github.com/getsentry/relay/pull/4419))

## 24.12.1

**Bug Fixes**:

- Fix serialized name of `cache.hit` and `cache.key` span tags. ([#4408](https://github.com/getsentry/relay/pull/4408))

**Features**:

- Update Chrome inbound filter. ([#4381](https://github.com/getsentry/relay/pull/4381))

## 24.12.0

**Bug Fixes**:

- Update user agent parsing rules to fix some user agent identification issues. ([#4385](https://github.com/getsentry/relay/pull/4385))
- Stop collecting the `has_profile` metrics tag & reporting outcomes for it. ([#4365](https://github.com/getsentry/relay/pull/4365))
- Parse unreal logs into breadcrumbs from all attached log items not just the first. ([#4384](https://github.com/getsentry/relay/pull/4384))
- Normalize "Google Chrome" browser name to "Chrome". ([#4386](https://github.com/getsentry/relay/pull/4386))

**Features**:

- Add data categories for Uptime and Attachment Items. ([#4363](https://github.com/getsentry/relay/pull/4363), [#4374](https://github.com/getsentry/relay/pull/4374))
- Add ability to rate limit attachments by count (not just by the number of bytes). ([#4377](https://github.com/getsentry/relay/pull/4377))

**Internal**:

- Rework metrics aggregator to keep internal partitions. ([#4378](https://github.com/getsentry/relay/pull/4378))
- Remove support for metrics with profile namespace. ([#4391](https://github.com/getsentry/relay/pull/4391))

## 24.11.2

**Breaking Changes**:

- Remove `spool.envelopes.{min_connections,max_connections,unspool_interval,max_memory_size}` config options. ([#4303](https://github.com/getsentry/relay/pull/4303))
- Flatten Linux distribution fields into `os.context`. ([#4292](https://github.com/getsentry/relay/pull/4292))

**Bug Fixes**:

- Accept incoming requests even if there was an error fetching their project config. ([#4140](https://github.com/getsentry/relay/pull/4140))
- Rate limit profiles when transaction was sampled. ([#4195](https://github.com/getsentry/relay/pull/4195))
- Fix scrubbing user paths in minidump debug module names. ([#4351](https://github.com/getsentry/relay/pull/4351))
- Scrub user fields in span.sentry_tags. ([#4364](https://github.com/getsentry/relay/pull/4364)), ([#4370](https://github.com/getsentry/relay/pull/4370))
- Set `SO_REUSEPORT` to enable smooth restarts. ([#4375](https://github.com/getsentry/relay/pull/4375))

**Features**:

- Set `sdk.name` for events created from minidumps. ([#4313](https://github.com/getsentry/relay/pull/4313))
- Remove old disk spooling logic, default to new version. ([#4303](https://github.com/getsentry/relay/pull/4303))

**Internal**:

- Promote some `span.data` fields to the top level. ([#4298](https://github.com/getsentry/relay/pull/4298))
- Remove metrics summaries. ([#4278](https://github.com/getsentry/relay/pull/4278), [#4279](https://github.com/getsentry/relay/pull/4279), [#4296](https://github.com/getsentry/relay/pull/4296))
- Use async `redis` for `projectconfig`. ([#4284](https://github.com/getsentry/relay/pull/4284))
- Add config parameter to control metrics aggregation. ([#4376](https://github.com/getsentry/relay/pull/4376))

## 24.11.1

**Bug Fixes**:

- Terminate the process when one of the services crashes. ([#4249](https://github.com/getsentry/relay/pull/4249))
- Don't propagate trace sampling decisions from SDKs ([#4265](https://github.com/getsentry/relay/pull/4265))
- Rate limit profile chunks. ([#4270](https://github.com/getsentry/relay/pull/4270))

**Features**:

- Implement zstd http encoding for Relay to Relay communication. ([#4266](https://github.com/getsentry/relay/pull/4266))
- Support empty branches in Pattern alternations. ([#4283](https://github.com/getsentry/relay/pull/4283))
- Add support for partitioning of the `EnvelopeBufferService`. ([#4291](https://github.com/getsentry/relay/pull/4291))

## 24.11.0

**Breaking Changes**:

- Removes support for metric meta envelope items. ([#4152](https://github.com/getsentry/relay/pull/4152))
- Removes support for the project cache endpoint version 2 and before. ([#4147](https://github.com/getsentry/relay/pull/4147))

**Bug Fixes**:

- Allow profile chunks without release. ([#4155](https://github.com/getsentry/relay/pull/4155))

**Features**:

- Add check to ensure unreal user info is not empty. ([#4225](https://github.com/getsentry/relay/pull/4225))
- Retain empty string values in `span.data` and `event.contexts.trace.data`. ([#4174](https://github.com/getsentry/relay/pull/4174))
- Allow `sample_rate` to be float type when deserializing `DynamicSamplingContext`. ([#4181](https://github.com/getsentry/relay/pull/4181))
- Support inbound filters for profiles. ([#4176](https://github.com/getsentry/relay/pull/4176))
- Scrub lower-case redis commands. ([#4235](https://github.com/getsentry/relay/pull/4235))
- Make the maximum idle time of a HTTP connection configurable. ([#4248](https://github.com/getsentry/relay/pull/4248))
- Allow configuring a Sentry server name with an option or the `RELAY_SERVER_NAME` environment variable. ([#4251](https://github.com/getsentry/relay/pull/4251))

**Internal**:

- Add a metric that counts span volume in the root project for dynamic sampling (`c:spans/count_per_root_project@none`). ([#4134](https://github.com/getsentry/relay/pull/4134))
- Add a tag `target_project_id` to both root project metrics for dynamic sampling (`c:transactions/count_per_root_project@none` and `c:spans/count_per_root_project@none`) which shows the flow trace traffic from root to target projects. ([#4170](https://github.com/getsentry/relay/pull/4170))
- Remove `buffer` entries and scrub array contents from MongoDB queries. ([#4186](https://github.com/getsentry/relay/pull/4186))
- Use `DateTime<Utc>` instead of `Instant` for tracking the received time of the `Envelope`. ([#4184](https://github.com/getsentry/relay/pull/4184))
- Add a field to suggest consumers to ingest spans in EAP. ([#4206](https://github.com/getsentry/relay/pull/4206))
- Run internal worker threads with a lower priority. ([#4222](https://github.com/getsentry/relay/pull/4222))
- Add additional fields to the `Event` `Getter`. ([#4238](https://github.com/getsentry/relay/pull/4238))
- Replace u64 with `OrganizationId` new-type struct for organization id. ([#4159](https://github.com/getsentry/relay/pull/4159))
- Add computed contexts for `os`, `browser` and `runtime`. ([#4239](https://github.com/getsentry/relay/pull/4239))
- Add `CachingEnvelopeStack` strategy to the buffer. ([#4242](https://github.com/getsentry/relay/pull/4242))

## 24.10.0

**Breaking Changes**:

- Only allow processing enabled in managed mode. ([#4087](https://github.com/getsentry/relay/pull/4087))

**Bug Fixes**:

- Report invalid spans with appropriate outcome reason. ([#4051](https://github.com/getsentry/relay/pull/4051))
- Use the duration reported by the profiler instead of the transaction. ([#4058](https://github.com/getsentry/relay/pull/4058))
- Incorrect pattern matches involving adjacent any and wildcard matchers. ([#4072](https://github.com/getsentry/relay/pull/4072))

**Features**:

- Add a config option to add default tags to all Relay Sentry events. ([#3944](https://github.com/getsentry/relay/pull/3944))
- Automatically derive `client.address` and `user.geo` for standalone spans. ([#4047](https://github.com/getsentry/relay/pull/4047))
- Add support for uploading compressed (gzip, xz, zstd, bzip2) minidumps. ([#4029](https://github.com/getsentry/relay/pull/4029))
- Add user geo information to Replays. ([#4088](https://github.com/getsentry/relay/pull/4088))
- Configurable span.op inference. ([#4056](https://github.com/getsentry/relay/pull/4056))
- Enable support for zstd `Content-Encoding`. ([#4089](https://github.com/getsentry/relay/pull/4089))
- Accept profile chunks from Android. ([#4104](https://github.com/getsentry/relay/pull/4104))
- Add support for creating User from LoginId in Unreal Crash Context. ([#4093](https://github.com/getsentry/relay/pull/4093))
- Add multi-write Redis client. ([#4064](https://github.com/getsentry/relay/pull/4064))

**Internal**:

- Remove unused `cogs.enabled` configuration option. ([#4060](https://github.com/getsentry/relay/pull/4060))
- Add the dynamic sampling rate to standalone spans as a measurement so that it can be stored, queried, and used for extrapolation. ([#4063](https://github.com/getsentry/relay/pull/4063))
- Use custom wildcard matching instead of regular expressions. ([#4073](https://github.com/getsentry/relay/pull/4073))
- Allowlist the SentryUptimeBot user-agent. ([#4068](https://github.com/getsentry/relay/pull/4068))
- Feature flags of graduated features are now hard-coded in Relay so they can be removed from Sentry. ([#4076](https://github.com/getsentry/relay/pull/4076), [#4080](https://github.com/getsentry/relay/pull/4080))
- Add parallelization in Redis commands. ([#4118](https://github.com/getsentry/relay/pull/4118))
- Extract user ip for spans. ([#4144](https://github.com/getsentry/relay/pull/4144))
- Add support for an experimental OTLP `/v1/traces/` endpoint. The endpoint is disabled by default. ([#4223](https://github.com/getsentry/relay/pull/4223))

## 24.9.0

**Bug Fixes**:

- Use `matches_any_origin` to scrub HTTP hosts in spans. ([#3939](https://github.com/getsentry/relay/pull/3939)).
- Keep frames from both ends of the stacktrace when trimming frames. ([#3905](https://github.com/getsentry/relay/pull/3905))
- Use `UnixTimestamp` instead of `DateTime` when sorting envelopes from disk. ([#4025](https://github.com/getsentry/relay/pull/4025))

**Features**:

- Add configuration option to specify the instance type of Relay. ([#3938](https://github.com/getsentry/relay/pull/3938))
- Update definitions for user agent parsing. ([#3951](https://github.com/getsentry/relay/pull/3951))
- Extend project config API to be revision aware. ([#3947](https://github.com/getsentry/relay/pull/3947))
- Removes `processing.max_secs_in_past` from the main config in favor of event retention from the project config. ([#3958](https://github.com/getsentry/relay/pull/3958))

**Internal**:

- Record too long discard reason for session replays. ([#3950](https://github.com/getsentry/relay/pull/3950))
- Add `EnvelopeStore` trait and implement `DiskUsage` for tracking disk usage. ([#3925](https://github.com/getsentry/relay/pull/3925))
- Increase replay recording limit to two hours. ([#3961](https://github.com/getsentry/relay/pull/3961))
- Forward profiles of non-sampled transactions (with no options filtering). ([#3963](https://github.com/getsentry/relay/pull/3963))
- Make EnvelopeBuffer a Service. ([#3965](https://github.com/getsentry/relay/pull/3965))
- No longer send COGS data to dedicated Kafka topic. ([#3953](https://github.com/getsentry/relay/pull/3953))
- Remove support for extrapolation of metrics. ([#3969](https://github.com/getsentry/relay/pull/3969))
- Remove the internal dashboard that shows logs and metrics. ([#3970](https://github.com/getsentry/relay/pull/3970))
- Remove the OTEL spans endpoint in favor of Envelopes. ([#3973](https://github.com/getsentry/relay/pull/3973))
- Remove the `generate-schema` tool. Relay no longer exposes JSON schema for the event protocol. Consult the Rust type documentation of the `relay-event-schema` crate instead. ([#3974](https://github.com/getsentry/relay/pull/3974))
- Allow creation of `SqliteEnvelopeBuffer` from config, and load existing stacks from db on startup. ([#3967](https://github.com/getsentry/relay/pull/3967))
- Only tag `user.geo.subregion` on frontend and mobile projects. ([#4013](https://github.com/getsentry/relay/pull/4013), [#4023](https://github.com/getsentry/relay/pull/4023))
- Implement graceful shutdown mechanism in the `EnvelopeBuffer`. ([#3980](https://github.com/getsentry/relay/pull/3980))

## 24.8.0

**Bug Fixes**:

- Allow metrics summaries with only `count` (for sets). ([#3864](https://github.com/getsentry/relay/pull/3864))
- Do not trim any span field. Remove entire span instead. ([#3890](https://github.com/getsentry/relay/pull/3890))
- Do not drop replays, profiles and standalone spans in proxy Relays. ([#3888](https://github.com/getsentry/relay/pull/3888))
- Prevent an endless loop that causes high request volume and backlogs when certain large metric buckets are ingested or extrected. ([#3893](https://github.com/getsentry/relay/pull/3893))
- Extract set span metrics from numeric values. ([#3897](https://github.com/getsentry/relay/pull/3897))

**Internal**:

- Add experimental support for V2 envelope buffering. ([#3855](https://github.com/getsentry/relay/pull/3855), [#3863](https://github.com/getsentry/relay/pull/3863))
- Add `client_sample_rate` to spans, pulled from the trace context. ([#3872](https://github.com/getsentry/relay/pull/3872))
- Collect SDK information in profile chunks. ([#3882](https://github.com/getsentry/relay/pull/3882))
- Introduce `trim = "disabled"` type attribute to prevent trimming of spans. ([#3877](https://github.com/getsentry/relay/pull/3877))
- Make the tcp listen backlog configurable and raise the default to 1024. ([#3899](https://github.com/getsentry/relay/pull/3899))
- Add experimental support for MongoDB query normalization. ([#3912](https://github.com/getsentry/relay/pull/3912))
- Extract `user.geo.country_code` into span indexed. ([#3911](https://github.com/getsentry/relay/pull/3911))
- Add `span.system` tag to span metrics ([#3913](https://github.com/getsentry/relay/pull/3913))
- Switch glob implementations from `regex` to `regex-lite`. ([#3926](https://github.com/getsentry/relay/pull/3926))
- Disables unicode support in user agent regexes. ([#3929](https://github.com/getsentry/relay/pull/3929))
- Extract client sdk from transaction into profiles. ([#3915](https://github.com/getsentry/relay/pull/3915))
- Extract `user.geo.subregion` into span metrics/indexed. ([#3914](https://github.com/getsentry/relay/pull/3914))
- Add `last_peek` field to the `Priority` struct. ([#3922](https://github.com/getsentry/relay/pull/3922))
- Extract `user.geo.subregion` for mobile spans. ([#3927](https://github.com/getsentry/relay/pull/3927))
- Rename `Peek` to `EnvelopeBufferGuard`. ([#3930](https://github.com/getsentry/relay/pull/3930))
- Tag `user.geo.subregion` for resource metrics. ([#3934](https://github.com/getsentry/relay/pull/3934))

## 24.7.1

**Bug Fixes**:

- Do not drop envelopes for unparsable project configs. ([#3770](https://github.com/getsentry/relay/pull/3770))

**Features**:

- "Cardinality limit" outcomes now report which limit was exceeded. ([#3825](https://github.com/getsentry/relay/pull/3825))
- Derive span browser name from user agent. ([#3834](https://github.com/getsentry/relay/pull/3834))
- Redis pools for `project_configs`, `cardinality`, `quotas`, and `misc` usecases
  can now be configured individually. ([#3859](https://github.com/getsentry/relay/pull/3859))

**Internal**:

- Use a dedicated thread pool for CPU intensive workloads. ([#3833](https://github.com/getsentry/relay/pull/3833))
- Remove `BufferGuard` in favor of memory checks via `MemoryStat`. ([#3821](https://github.com/getsentry/relay/pull/3821))
- Add ReplayVideo entry to DataCategory. ([#3847](https://github.com/getsentry/relay/pull/3847))

## 24.7.0

**Bug Fixes**:

- Fixes raw OS description parsing for iOS and iPadOS originating from the Unity SDK. ([#3780](https://github.com/getsentry/relay/pull/3780))
- Fixes metrics dropped due to missing project state. ([#3553](https://github.com/getsentry/relay/issues/3553))
- Incorrect span outcomes when generated from a indexed transaction quota. ([#3793](https://github.com/getsentry/relay/pull/3793))
- Report outcomes for spans when transactions are rate limited. ([#3749](https://github.com/getsentry/relay/pull/3749))
- Only transfer valid profile ids. ([#3809](https://github.com/getsentry/relay/pull/3809))

**Features**:

- Allow list for excluding certain host/IPs from scrubbing in spans. ([#3813](https://github.com/getsentry/relay/pull/3813))

**Internal**:

- Aggregate metrics before rate limiting. ([#3746](https://github.com/getsentry/relay/pull/3746))
- Make sure outcomes for dropped profiles are consistent between indexed and non-indexed categories. ([#3767](https://github.com/getsentry/relay/pull/3767))
- Add web vitals support for mobile browsers. ([#3762](https://github.com/getsentry/relay/pull/3762))
- Ingest profiler_id in the profile context and in spans. ([#3714](https://github.com/getsentry/relay/pull/3714), [#3784](https://github.com/getsentry/relay/pull/3784))
- Support extrapolation of metrics extracted from sampled data, as long as the sample rate is set in the DynamicSamplingContext. ([#3753](https://github.com/getsentry/relay/pull/3753))
- Extract thread ID and name in spans. ([#3771](https://github.com/getsentry/relay/pull/3771))
- Compute metrics summary on the extracted custom metrics. ([#3769](https://github.com/getsentry/relay/pull/3769))
- Add support for `all` and `any` `RuleCondition`(s). ([#3791](https://github.com/getsentry/relay/pull/3791))
- Copy root span data from `contexts.trace.data` when converting transaction events into raw spans. ([#3790](https://github.com/getsentry/relay/pull/3790))
- Remove experimental double-write from spans to transactions. ([#3801](https://github.com/getsentry/relay/pull/3801))
- Add feature flag to disable replay-video events. ([#3803](https://github.com/getsentry/relay/pull/3803))
- Write the envelope's Dynamic Sampling Context (DSC) into event payloads for debugging. ([#3811](https://github.com/getsentry/relay/pull/3811))
- Decrease max allowed segment_id for replays to one hour. ([#3280](https://github.com/getsentry/relay/pull/3280))
- Extract a duration light metric for spans without a transaction name tag. ([#3772](https://github.com/getsentry/relay/pull/3772))

## 24.6.0

**Bug fixes**:

- Trim fields in replays to their defined maximum length. ([#3706](https://github.com/getsentry/relay/pull/3706))
- Emit span usage metric for every extracted or standalone span, even if common span metrics are disabled. ([#3719](https://github.com/getsentry/relay/pull/3719))
- Stop overwriting the level of user supplied errors in unreal crash reports. ([#3732](https://github.com/getsentry/relay/pull/3732))
- Apply rate limit on extracted spans when the transaction is rate limited. ([#3713](https://github.com/getsentry/relay/pull/3713))

**Internal**:

- Treat arrays of pairs as key-value mappings during PII scrubbing. ([#3639](https://github.com/getsentry/relay/pull/3639))
- Rate limit envelopes instead of metrics for sampled/indexed items. ([#3716](https://github.com/getsentry/relay/pull/3716))
- Improve flush time calculation in metrics aggregator. ([#3726](https://github.com/getsentry/relay/pull/3726))
- Default `client` of `RequestMeta` to `relay-http` for incoming monitor requests. ([#3739](https://github.com/getsentry/relay/pull/3739))
- Normalize events once in the ingestion pipeline, relying on item headers. ([#3730](https://github.com/getsentry/relay/pull/3730))
- Provide access to values in `span.tags.*` via `span.data.*`. This serves as an opaque fallback to consolidate data attributes. ([#3751](https://github.com/getsentry/relay/pull/3751))

## 24.5.1

**Bug fixes**:

- Apply globally defined metric tags to legacy transaction metrics. ([#3615](https://github.com/getsentry/relay/pull/3615))
- Limit the maximum size of spans in an transaction to 800 kib. ([#3645](https://github.com/getsentry/relay/pull/3645))
- Scrub identifiers in spans with `op:db` and `db_system:redis`. ([#3642](https://github.com/getsentry/relay/pull/3642))
- Stop trimming important span fields by marking them `trim = "false"`. ([#3670](https://github.com/getsentry/relay/pull/3670))

**Features**:

- Apply legacy inbound filters to standalone spans. ([#3552](https://github.com/getsentry/relay/pull/3552))
- Add separate feature flags for add-ons span metrics and indexed spans. ([#3633](https://github.com/getsentry/relay/pull/3633))

**Internal**:

- Send microsecond precision timestamps. ([#3613](https://github.com/getsentry/relay/pull/3613))
- Pull AI token counts from the 'data' section as well. ([#3630](https://github.com/getsentry/relay/pull/3630))
- Map outcome reasons for dynamic sampling to reduced set of values. ([#3623](https://github.com/getsentry/relay/pull/3623))
- Extract status for spans. ([#3606](https://github.com/getsentry/relay/pull/3606))
- Forward `received_at` timestamp for buckets sent to Kafka. ([#3561](https://github.com/getsentry/relay/pull/3561))
- Limit metric name to 150 characters. ([#3628](https://github.com/getsentry/relay/pull/3628))
- Add validation of Kafka topics on startup. ([#3543](https://github.com/getsentry/relay/pull/3543))
- Send `attachment` data inline when possible. ([#3654](https://github.com/getsentry/relay/pull/3654))
- Drops support for transaction metrics extraction versions < 3. ([#3672](https://github.com/getsentry/relay/pull/3672))
- Move partitioning into the `Aggregator` and add a new `Partition` bucket shift mode. ([#3661](https://github.com/getsentry/relay/pull/3661))
- Calculate group hash for function spans. ([#3697](https://github.com/getsentry/relay/pull/3697))

## 24.5.0

**Breaking Changes**:

- Remove the AWS lambda extension. ([#3568](https://github.com/getsentry/relay/pull/3568))

**Bug fixes**:

- Properly handle AI metrics from the Python SDK's `@ai_track` decorator. ([#3539](https://github.com/getsentry/relay/pull/3539))
- Mitigate occasional slowness and timeouts of the healthcheck endpoint. The endpoint will now respond promptly an unhealthy state. ([#3567](https://github.com/getsentry/relay/pull/3567))

**Features**:

- Apple trace-based sampling rules to standalone spans. ([#3476](https://github.com/getsentry/relay/pull/3476))
- Localhost inbound filter filters sudomains of localhost. ([#3608](https://github.com/getsentry/relay/pull/3608))

**Internal**:

- Add metrics extraction config to global config. ([#3490](https://github.com/getsentry/relay/pull/3490), [#3504](https://github.com/getsentry/relay/pull/3504))
- Adjust worker thread distribution of internal services. ([#3516](https://github.com/getsentry/relay/pull/3516))
- Extract `cache.item_size` from measurements instead of data. ([#3510](https://github.com/getsentry/relay/pull/3510))
- Collect `enviornment` tag as part of exclusive_time_light for cache spans. ([#3510](https://github.com/getsentry/relay/pull/3510))
- Forward `span.data` on the Kafka message. ([#3523](https://github.com/getsentry/relay/pull/3523))
- Tag span duration metric like exclusive time. ([#3524](https://github.com/getsentry/relay/pull/3524))
- Emit negative outcomes for denied metrics. ([#3508](https://github.com/getsentry/relay/pull/3508))
- Increase size limits for internal batch endpoints. ([#3562](https://github.com/getsentry/relay/pull/3562))
- Emit negative outcomes when metrics are rejected because of a disabled namespace. ([#3544](https://github.com/getsentry/relay/pull/3544))
- Add AI model costs to global config. ([#3579](https://github.com/getsentry/relay/pull/3579))
- Add support for `event.` in the `Span` `Getter` implementation. ([#3577](https://github.com/getsentry/relay/pull/3577))
- Ensure `chunk_id` and `profiler_id` are UUIDs and sort samples. ([#3588](https://github.com/getsentry/relay/pull/3588))
- Add a calculated measurement based on the AI model and the tokens used. ([#3554](https://github.com/getsentry/relay/pull/3554))
- Restrict usage of OTel endpoint. ([#3597](github.com/getsentry/relay/pull/3597))
- Support new cache span ops in metrics and tag extraction. ([#3598](https://github.com/getsentry/relay/pull/3598))
- Extract additional user fields for spans. ([#3599](https://github.com/getsentry/relay/pull/3599))
- Disable `db.redis` span metrics extraction. ([#3600](https://github.com/getsentry/relay/pull/3600))
- Extract status for spans. ([#3606](https://github.com/getsentry/relay/pull/3606))
- Extract cache key for spans. ([#3631](https://github.com/getsentry/relay/pull/3631))

## 24.4.2

**Breaking Changes**:

- Stop supporting dynamic sampling mode `"total"`, which adjusted for the client sample rate. ([#3474](https://github.com/getsentry/relay/pull/3474))

**Bug fixes**:

- Respect country code TLDs when scrubbing span tags. ([#3458](https://github.com/getsentry/relay/pull/3458))
- Extract HTTP status code from span data when sent as integers. ([#3491](https://github.com/getsentry/relay/pull/3491))

**Features**:

- Separate the logic for producing UserReportV2 events (user feedback) and handle attachments in the same envelope as feedback. ([#3403](https://github.com/getsentry/relay/pull/3403))
- Use same keys for OTel span attributes and Sentry span data. ([#3457](https://github.com/getsentry/relay/pull/3457))
- Support passing owner when upserting Monitors. ([#3468](https://github.com/getsentry/relay/pull/3468))
- Add `features` to ClientSDKInfo ([#3478](https://github.com/getsentry/relay/pull/3478)
- Extract `frames.slow`, `frames.frozen`, and `frames.total` metrics from mobile spans. ([#3473](https://github.com/getsentry/relay/pull/3473))
- Extract `frames.delay` metric from mobile spans. ([#3472](https://github.com/getsentry/relay/pull/3472))
- Consider "Bearer" (case-insensitive) a password. PII will scrub all strings matching that substring. ([#3484](https://github.com/getsentry/relay/pull/3484))
- Add support for `CF-Connecting-IP` header. ([#3496](https://github.com/getsentry/relay/pull/3496))
- Add `received_at` timestamp to `BucketMetadata` to measure the oldest received timestamp of the `Bucket`. ([#3488](https://github.com/getsentry/relay/pull/3488))

**Internal**:

- Emit gauges for total and self times for spans. ([#3448](https://github.com/getsentry/relay/pull/3448))
- Collect exclusive_time_light metrics for `cache.*` spans. ([#3466](https://github.com/getsentry/relay/pull/3466))
- Build and publish ARM docker images for Relay. ([#3272](https://github.com/getsentry/relay/pull/3272)).
- Remove `MetricMeta` feature flag and use `CustomMetrics` instead. ([#3503](https://github.com/getsentry/relay/pull/3503))
- Collect `transaction.op` as tag for frame metrics. ([#3512](https://github.com/getsentry/relay/pull/3512))

## 24.4.1

**Features**:

- Add inbound filters for `Annotated<Replay>` types. ([#3420](https://github.com/getsentry/relay/pull/3420))
- Add Linux distributions to os context. ([#3443](https://github.com/getsentry/relay/pull/3443))

**Internal:**

- Emit negative outcomes in metric stats for metrics. ([#3436](https://github.com/getsentry/relay/pull/3436))
- Add new inbound filter: Permission denied to access property "x" ([#3442](https://github.com/getsentry/relay/pull/3442))
- Emit negative outcomes for metrics via metric stats in pop relays. ([#3452](https://github.com/getsentry/relay/pull/3452))
- Extract `ai` category and annotate metrics with it. ([#3449](https://github.com/getsentry/relay/pull/3449))

## 24.4.0

**Breaking changes**:

- Kafka topic configuration keys now support the default topic name. The previous aliases `metrics` and `metrics_transactions` are no longer supported if configuring topics manually. Use `ingest-metrics` or `metrics_sessions` instead of `metrics`, and `ingest-performance-metrics` or `metrics_generic` instead of `metrics_transactions`. ([#3361](https://github.com/getsentry/relay/pull/3361))
- Remove `ShardedProducer` and related code. The sharded configuration for Kafka is no longer supported. ([#3415](https://github.com/getsentry/relay/pull/3415))

**Bug fixes:**

- Fix performance regression in disk spooling by using page counts to estimate the spool size. ([#3379](https://github.com/getsentry/relay/pull/3379))
- Perform clock drift normalization only when `sent_at` is set in the `Envelope` headers. ([#3405](https://github.com/getsentry/relay/pull/3405))
- Do not overwrite `span.is_segment: true` if already set by SDK. ([#3411](https://github.com/getsentry/relay/pull/3411))

**Features**:

- Add support for continuous profiling. ([#3270](https://github.com/getsentry/relay/pull/3270))
- Add support for Reporting API for CSP reports ([#3277](https://github.com/getsentry/relay/pull/3277))
- Extract op and description while converting opentelemetry spans to sentry spans. ([#3287](https://github.com/getsentry/relay/pull/3287))
- Drop `event_id` and `remote_addr` from all outcomes. ([#3319](https://github.com/getsentry/relay/pull/3319))
- Support for AI token metrics ([#3250](https://github.com/getsentry/relay/pull/3250))
- Accept integers in `event.user.username`. ([#3328](https://github.com/getsentry/relay/pull/3328))
- Produce user feedback to ingest-feedback-events topic, with rollout rate. ([#3344](https://github.com/getsentry/relay/pull/3344))
- Extract `cache.item_size` and `cache.hit` data into span indexed ([#3367](https://github.com/getsentry/relay/pull/3367))
- Allow IP addresses in metrics domain tag. ([#3365](https://github.com/getsentry/relay/pull/3365))
- Support the full unicode character set via UTF-8 encoding for metric tags submitted via the statsd format. Certain restricted characters require escape sequences, see [docs](https://develop.sentry.dev/sdk/metrics/#normalization) for the precise rules. ([#3358](https://github.com/getsentry/relay/pull/3358))
- Stop extracting count_per_segment and count_per_op metrics. ([#3380](https://github.com/getsentry/relay/pull/3380))
- Add `cardinality_limited` outcome with id `6`. ([#3389](https://github.com/getsentry/relay/pull/3389))
- Extract `cache.item_size` and `cache.hit` metrics. ([#3371](https://github.com/getsentry/relay/pull/3371))
- Optionally convert segment spans to transactions for compatibility. ([#3375](https://github.com/getsentry/relay/pull/3375))
- Extract scrubbed IP addresses into the `span.domain` tag. ([#3383](https://github.com/getsentry/relay/pull/3383))

**Internal**:

- Enable `db.redis` span metrics extraction. ([#3283](https://github.com/getsentry/relay/pull/3283))
- Add data categories for continuous profiling. ([#3284](https://github.com/getsentry/relay/pull/3284), [#3303](https://github.com/getsentry/relay/pull/3303))
- Apply rate limits to span metrics. ([#3255](https://github.com/getsentry/relay/pull/3255))
- Extract metrics from transaction spans. ([#3273](https://github.com/getsentry/relay/pull/3273), [#3324](https://github.com/getsentry/relay/pull/3324))
- Implement volume metric stats. ([#3281](https://github.com/getsentry/relay/pull/3281))
- Implement cardinality metric stats. ([#3360](https://github.com/getsentry/relay/pull/3360))
- Scrub transactions before enforcing quotas. ([#3248](https://github.com/getsentry/relay/pull/3248))
- Implement metric name based cardinality limits. ([#3313](https://github.com/getsentry/relay/pull/3313))
- Kafka topic config supports default topic names as keys. ([#3282](https://github.com/getsentry/relay/pull/3282), [#3350](https://github.com/getsentry/relay/pull/3350))
- Extract `ai_total_tokens_used` metrics from spans. ([#3412](https://github.com/getsentry/relay/pull/3412), [#3440](https://github.com/getsentry/relay/pull/3440))
- Set all span tags on the transaction span. ([#3310](https://github.com/getsentry/relay/pull/3310))
- Emit outcomes for user feedback events. ([#3026](https://github.com/getsentry/relay/pull/3026))
- Collect duration for all spans. ([#3322](https://github.com/getsentry/relay/pull/3322))
- Add `project_id` as part of the span Kafka message headers. ([#3320](https://github.com/getsentry/relay/pull/3320))
- Stop producing to sessions topic, the feature is now fully migrated to metrics. ([#3271](https://github.com/getsentry/relay/pull/3271))
- Pass `retention_days` in the Kafka profile messages. ([#3362](https://github.com/getsentry/relay/pull/3362))
- Support and expose namespaces for metric rate limit propagation via the `x-sentry-rate-limits` header. ([#3347](https://github.com/getsentry/relay/pull/3347))
- Tag span duration metric by group for all ops supporting description scrubbing. ([#3370](https://github.com/getsentry/relay/pull/3370))
- Copy transaction tags to segment. ([#3386](https://github.com/getsentry/relay/pull/3386))
- Route spans according to trace_id. ([#3387](https://github.com/getsentry/relay/pull/3387))
- Log span when encountering a validation error. ([#3401](https://github.com/getsentry/relay/pull/3401))
- Optionally skip normalization. ([#3377](https://github.com/getsentry/relay/pull/3377))
- Scrub file extensions in file spans and tags. ([#3413](https://github.com/getsentry/relay/pull/3413))

## 24.3.0

**Features**:

- Extend GPU context with data for Unreal Engine crash reports. ([#3144](https://github.com/getsentry/relay/pull/3144))
- Implement base64 and zstd metric bucket encodings. ([#3218](https://github.com/getsentry/relay/pull/3218))
- Implement COGS measurements into Relay. ([#3157](https://github.com/getsentry/relay/pull/3157))
- Parametrize transaction in dynamic sampling context. ([#3141](https://github.com/getsentry/relay/pull/3141))
- Adds ReplayVideo envelope-item type. ([#3105](https://github.com/getsentry/relay/pull/3105))
- Parse & scrub span description for supabase. ([#3153](https://github.com/getsentry/relay/pull/3153), [#3156](https://github.com/getsentry/relay/pull/3156))
- Introduce generic filters in global configs. ([#3161](https://github.com/getsentry/relay/pull/3161))
- Individual cardinality limits can now be set into passive mode and not be enforced. ([#3199](https://github.com/getsentry/relay/pull/3199))
- Allow enabling SSL for Kafka. ([#3232](https://github.com/getsentry/relay/pull/3232))
- Enable HTTP compression for all APIs. ([#3233](https://github.com/getsentry/relay/pull/3233))
- Add `process.load` span to ingested mobile span ops. ([#3227](https://github.com/getsentry/relay/pull/3227))
- Track metric bucket metadata for Relay internal usage. ([#3254](https://github.com/getsentry/relay/pull/3254))
- Enforce rate limits for standalone spans. ([#3238](https://github.com/getsentry/relay/pull/3238))
- Extract `span.status_code` tag for HTTP spans. ([#3245](https://github.com/getsentry/relay/pull/3245))
- Add `version` property and set as event context when a performance profile has calculated data. ([#3249](https://github.com/getsentry/relay/pull/3249))

**Bug Fixes**:

- Forward metrics in proxy mode. ([#3106](https://github.com/getsentry/relay/pull/3106))
- Do not PII-scrub code locations by default. ([#3116](https://github.com/getsentry/relay/pull/3116))
- Accept transactions with unfinished spans. ([#3162](https://github.com/getsentry/relay/pull/3162))
- Don't run validation on renormalization, and don't normalize spans from librelay calls. ([#3214](https://github.com/getsentry/relay/pull/3214))
- Pass on multipart attachments without content type. ([#3225](https://github.com/getsentry/relay/pull/3225))

**Internal**:

- Add quotas to global config. ([#3086](https://github.com/getsentry/relay/pull/3086))
- Adds support for dynamic metric bucket encoding. ([#3137](https://github.com/getsentry/relay/pull/3137))
- Use statsdproxy to pre-aggregate metrics. ([#2425](https://github.com/getsentry/relay/pull/2425))
- Add SDK information to spans. ([#3178](https://github.com/getsentry/relay/pull/3178))
- Drop replay envelopes if any item fails. ([#3201](https://github.com/getsentry/relay/pull/3201))
- Filter null values from metrics summary tags. ([#3204](https://github.com/getsentry/relay/pull/3204))
- Emit a usage metric for every span seen. ([#3209](https://github.com/getsentry/relay/pull/3209))
- Add namespace for profile metrics. ([#3229](https://github.com/getsentry/relay/pull/3229))
- Collect exclusive time for all spans. ([#3268](https://github.com/getsentry/relay/pull/3268))
- Add segment_id to the profile. ([#3265](https://github.com/getsentry/relay/pull/3265))

## 24.2.0

**Bug Fixes**:

- Fix regression in SQL query scrubbing. ([#3091](https://github.com/getsentry/relay/pull/3091))
- Fix span metric ingestion for http spans. ([#3111](https://github.com/getsentry/relay/pull/3111))
- Normalize route in trace context data field. ([#3104](https://github.com/getsentry/relay/pull/3104))

**Features**:

- Add protobuf support for ingesting OpenTelemetry spans and use official `opentelemetry-proto` generated structs. ([#3044](https://github.com/getsentry/relay/pull/3044))

**Internal**:

- Add ability to use namespace in non-global quotas. ([#3090](https://github.com/getsentry/relay/pull/3090))
- Set the span op on segments. ([#3082](https://github.com/getsentry/relay/pull/3082))
- Skip profiles without required measurements. ([#3112](https://github.com/getsentry/relay/pull/3112))
- Push metrics summaries to their own topic. ([#3045](https://github.com/getsentry/relay/pull/3045))
- Add `user.sentry_user` computed field for the on demand metrics extraction pipeline. ([#3122](https://github.com/getsentry/relay/pull/3122))

## 24.1.2

**Features**:

- Add `raw_domain` tag to indexed spans. ([#2975](https://github.com/getsentry/relay/pull/2975))
- Obtain `span.domain` field from the span data's `url.scheme` and `server.address` properties when applicable. ([#2975](https://github.com/getsentry/relay/pull/2975))
- Do not truncate simplified SQL expressions. ([#3003](https://github.com/getsentry/relay/pull/3003))
- Add `app_start_type` as a tag for self time and duration for app start spans. ([#3027](https://github.com/getsentry/relay/pull/3027)), ([#3066](https://github.com/getsentry/relay/pull/3066))

**Internal**:

- Emit a usage metric for total spans. ([#3007](https://github.com/getsentry/relay/pull/3007))
- Drop timestamp from metrics partition key. ([#3025](https://github.com/getsentry/relay/pull/3025))
- Drop spans ending outside the valid timestamp range. ([#3013](https://github.com/getsentry/relay/pull/3013))
- Add support for combining replay envelope items. ([#3035](https://github.com/getsentry/relay/pull/3035))
- Extract INP metrics from spans. ([#2969](https://github.com/getsentry/relay/pull/2969), [#3041](https://github.com/getsentry/relay/pull/3041))
- Add ability to rate limit metric buckets by namespace. ([#2941](https://github.com/getsentry/relay/pull/2941))
- Upgrade sqlparser to 0.43.1.([#3057](https://github.com/getsentry/relay/pull/3057))
- Implement project scoped cardinality limits. ([#3071](https://github.com/getsentry/relay/pull/3071))

## 24.1.1

**Features**:

- Add new legacy browser filters. ([#2950](https://github.com/getsentry/relay/pull/2950))

**Internal**:

- Implement quota system for cardinality limiter. ([#2972](https://github.com/getsentry/relay/pull/2972))
- Use cardinality limits from project config instead of Relay config. ([#2990](https://github.com/getsentry/relay/pull/2990))
- Proactively move on-disk spool to memory. ([#2949](https://github.com/getsentry/relay/pull/2949))
- Default missing `Event.platform` and `Event.level` fields during light normalization. ([#2961](https://github.com/getsentry/relay/pull/2961))
- Copy event measurements to span & normalize span measurements. ([#2953](https://github.com/getsentry/relay/pull/2953))
- Add `allow_negative` to `BuiltinMeasurementKey`. Filter out negative BuiltinMeasurements if `allow_negative` is false. ([#2982](https://github.com/getsentry/relay/pull/2982))
- Add possiblity to block metrics or their tags with glob-patterns. ([#2954](https://github.com/getsentry/relay/pull/2954), [#2973](https://github.com/getsentry/relay/pull/2973))
- Forward profiles of non-sampled transactions. ([#2940](https://github.com/getsentry/relay/pull/2940))
- Enable throttled periodic unspool of the buffered envelopes. ([#2993](https://github.com/getsentry/relay/pull/2993))

**Bug Fixes**:

- Add automatic PII scrubbing to `logentry.params`. ([#2956](https://github.com/getsentry/relay/pull/2956))
- Avoid producing `null` values in metric data. These values were the result of Infinity or NaN values extracted from event data. The values are now discarded during extraction. ([#2958](https://github.com/getsentry/relay/pull/2958))
- Fix processing of user reports. ([#2981](https://github.com/getsentry/relay/pull/2981), [#2984](https://github.com/getsentry/relay/pull/2984))
- Fetch project config when metrics are received. ([#2987](https://github.com/getsentry/relay/pull/2987))

## 24.1.0

**Features**:

- Add a global throughput rate limiter for metric buckets. ([#2928](https://github.com/getsentry/relay/pull/2928))
- Group db spans with repeating logical conditions together. ([#2929](https://github.com/getsentry/relay/pull/2929))

**Bug Fixes**:

- Normalize event timestamps before validating them, fixing cases where Relay would drop valid events with reason "invalid_transaction". ([#2878](https://github.com/getsentry/relay/pull/2878))
- Resolve a division by zero in performance score computation that leads to dropped metrics for transactions. ([#2911](https://github.com/getsentry/relay/pull/2911))

**Internal**:

- Add `duration` metric for mobile app start spans. ([#2906](https://github.com/getsentry/relay/pull/2906))
- Introduce the configuration option `http.global_metrics`. When enabled, Relay submits metric buckets not through regular project-scoped Envelopes, but instead through the global endpoint. When this Relay serves a high number of projects, this can reduce the overall request volume. ([#2902](https://github.com/getsentry/relay/pull/2902))
- Record the size of global metrics requests in statsd as `upstream.metrics.body_size`. ([#2908](https://github.com/getsentry/relay/pull/2908))
- Make Kafka spans compatible with the Snuba span schema. ([#2917](https://github.com/getsentry/relay/pull/2917), [#2926](https://github.com/getsentry/relay/pull/2926))
- Only extract span metrics / tags when they are needed. ([#2907](https://github.com/getsentry/relay/pull/2907), [#2923](https://github.com/getsentry/relay/pull/2923), [#2924](https://github.com/getsentry/relay/pull/2924))
- Normalize metric resource identifiers in `event._metrics_summary` and `span._metrics_summary`. ([#2914](https://github.com/getsentry/relay/pull/2914))
- Send outcomes for spans. ([#2930](https://github.com/getsentry/relay/pull/2930))
- Validate error_id and trace_id vectors in replay deserializer. ([#2931](https://github.com/getsentry/relay/pull/2931))
- Add a data category for indexed spans. ([#2937](https://github.com/getsentry/relay/pull/2937))
- Add nested Android app start span ops to span ingestion ([#2927](https://github.com/getsentry/relay/pull/2927))
- Create rate limited outcomes for cardinality limited metrics ([#2947](https://github.com/getsentry/relay/pull/2947))

## 23.12.1

**Internal**:

- Use a Lua script and in-memory cache for the cardinality limiting to reduce load on Redis. ([#2849](https://github.com/getsentry/relay/pull/2849))
- Extract metrics for file spans. ([#2874](https://github.com/getsentry/relay/pull/2874))
- Add an internal endpoint that allows Relays to submit metrics from multiple projects in a single request. ([#2869](https://github.com/getsentry/relay/pull/2869))
- Emit a `processor.message.duration` metric to assess the throughput of the internal CPU pool. ([#2877](https://github.com/getsentry/relay/pull/2877))
- Add `transaction.op` to the duration light metric. ([#2881](https://github.com/getsentry/relay/pull/2881))

## 23.12.0

**Features**:

- Ingest OpenTelemetry and standalone Sentry spans via HTTP or an envelope. ([#2620](https://github.com/getsentry/relay/pull/2620))
- Partition and split metric buckets just before sending. Log outcomes for metrics. ([#2682](https://github.com/getsentry/relay/pull/2682))
- Support optional `PerformanceScoreWeightedComponent` in performance score processing. ([#2783](https://github.com/getsentry/relay/pull/2783))
- Return global config ready status to downstream relays. ([#2765](https://github.com/getsentry/relay/pull/2765))
- Add Mixed JS/Android Profiles events processing. ([#2706](https://github.com/getsentry/relay/pull/2706))
- Allow to ingest measurements on a span. ([#2792](https://github.com/getsentry/relay/pull/2792))
- Extract size metrics for all resource spans when permitted. ([#2805](https://github.com/getsentry/relay/pull/2805))
- Allow access to more fields in dynamic sampling and metric extraction. ([#2820](https://github.com/getsentry/relay/pull/2820))
- Add Redis set based cardinality limiter for metrics. ([#2745](https://github.com/getsentry/relay/pull/2745))
- Support issue thresholds for Cron Monitor configurations ([#2842](https://github.com/getsentry/relay/pull/2842))

**Bug Fixes**:

- In on-demand metric extraction, use the normalized URL instead of raw URLs sent by SDKs. This bug prevented metrics for certain dashboard queries from being extracted. ([#2819](https://github.com/getsentry/relay/pull/2819))
- Ignore whitespaces when parsing user reports. ([#2798](https://github.com/getsentry/relay/pull/2798))
- Fix parsing bug for SQL queries. ([#2846](https://github.com/getsentry/relay/pull/2846))

**Internal**:

- Support source context in metric code locations metadata entries. ([#2781](https://github.com/getsentry/relay/pull/2781))
- Temporarily add metric summaries on spans and top-level transaction events to link DDM with performance monitoring. ([#2757](https://github.com/getsentry/relay/pull/2757))
- Add size limits on metric related envelope items. ([#2800](https://github.com/getsentry/relay/pull/2800))
- Include the size offending item in the size limit error message. ([#2801](https://github.com/getsentry/relay/pull/2801))
- Allow ingestion of metrics summary on spans. ([#2823](https://github.com/getsentry/relay/pull/2823))
- Add metric_bucket data category. ([#2824](https://github.com/getsentry/relay/pull/2824))
- Org rate limit metrics per bucket. ([#2836](https://github.com/getsentry/relay/pull/2836))
- Emit image resource spans, grouped by domain and extension. ([#2826](https://github.com/getsentry/relay/pull/2826), [#2855](https://github.com/getsentry/relay/pull/2855))
- Parse timestamps from strings in span OpenTelemetry schema. ([#2857](https://github.com/getsentry/relay/pull/2857))

## 23.11.2

**Features**:

- Normalize invalid metric names. ([#2769](https://github.com/getsentry/relay/pull/2769))

**Internal**:

- Add support for metric metadata. ([#2751](https://github.com/getsentry/relay/pull/2751))
- `normalize_performance_score` now handles `PerformanceScoreProfile` configs with zero weight components and component weight sums of any number greater than 0. ([#2756](https://github.com/getsentry/relay/pull/2756))

## 23.11.1

**Features**:

- `normalize_performance_score` stores 0 to 1 cdf score instead of weighted score for each performance score component. ([#2734](https://github.com/getsentry/relay/pull/2734))
- Add Bytespider (Bytedance) to web crawler filter. ([#2747](https://github.com/getsentry/relay/pull/2747))

**Bug Fixes**:

- Fix bug introduced in 23.11.0 that broke profile-transaction association. ([#2733](https://github.com/getsentry/relay/pull/2733))

**Internal**:

- License is now FSL instead of BSL ([#2739](https://github.com/getsentry/relay/pull/2739))
- Support `device.model` in dynamic sampling and metric extraction. ([#2728](https://github.com/getsentry/relay/pull/2728))
- Support comparison operators (`>`, `>=`, `<`, `<=`) for strings in dynamic sampling and metric extraction rules. Previously, these comparisons were only possible on numbers. ([#2730](https://github.com/getsentry/relay/pull/2730))
- Postpone processing till the global config is available. ([#2697](https://github.com/getsentry/relay/pull/2697))
- Skip running `NormalizeProcessor` on renormalization. ([#2744](https://github.com/getsentry/relay/pull/2744))

## 23.11.0

**Features**:

- Add inbound filters option to filter legacy Edge browsers (i.e. versions 12-18 ) ([#2650](https://github.com/getsentry/relay/pull/2650))
- Add User Feedback Ingestion. ([#2604](https://github.com/getsentry/relay/pull/2604))
- Group resource spans by scrubbed domain and filename. ([#2654](https://github.com/getsentry/relay/pull/2654))
- Convert transactions to spans for all organizations. ([#2659](https://github.com/getsentry/relay/pull/2659))
- Filter outliers (>180s) for mobile measurements. ([#2649](https://github.com/getsentry/relay/pull/2649))
- Allow access to more context fields in dynamic sampling and metric extraction. ([#2607](https://github.com/getsentry/relay/pull/2607), [#2640](https://github.com/getsentry/relay/pull/2640), [#2675](https://github.com/getsentry/relay/pull/2675), [#2707](https://github.com/getsentry/relay/pull/2707), [#2715](https://github.com/getsentry/relay/pull/2715))
- Allow advanced scrubbing expressions for datascrubbing safe fields. ([#2670](https://github.com/getsentry/relay/pull/2670))
- Disable graphql scrubbing when datascrubbing is disabled. ([#2689](https://github.com/getsentry/relay/pull/2689))
- Track when a span was received. ([#2688](https://github.com/getsentry/relay/pull/2688))
- Add context for NEL (Network Error Logging) reports to the event schema. ([#2421](https://github.com/getsentry/relay/pull/2421))
- Add `validate_pii_selector` to CABI for safe fields validation. ([#2687](https://github.com/getsentry/relay/pull/2687))
- Do not scrub Prisma spans. ([#2711](https://github.com/getsentry/relay/pull/2711))
- Count spans by op. ([#2712](https://github.com/getsentry/relay/pull/2712))
- Extract resource spans & metrics regardless of feature flag. ([#2713](https://github.com/getsentry/relay/pull/2713))

**Bug Fixes**:

- Disable scrubbing for the User-Agent header. ([#2641](https://github.com/getsentry/relay/pull/2641))
- Fixes certain safe fields disabling data scrubbing for all string fields. ([#2701](https://github.com/getsentry/relay/pull/2701))

**Internal**:

- Disable resource link span ingestion. ([#2647](https://github.com/getsentry/relay/pull/2647))
- Collect `http.decoded_response_content_length`. ([#2638](https://github.com/getsentry/relay/pull/2638))
- Add TTID and TTFD tags to mobile spans. ([#2662](https://github.com/getsentry/relay/pull/2662))
- Validate span timestamps and IDs in light normalization on renormalization. ([#2679](https://github.com/getsentry/relay/pull/2679))
- Scrub all DB Core Data spans differently. ([#2686](https://github.com/getsentry/relay/pull/2686))
- Support generic metrics extraction version 2. ([#2692](https://github.com/getsentry/relay/pull/2692))
- Emit error on continued project config fetch failures after a time interval. ([#2700](https://github.com/getsentry/relay/pull/2700))

## 23.10.1

**Features**:

- Update Docker Debian image from 10 to 12. ([#2622](https://github.com/getsentry/relay/pull/2622))
- Remove event spans starting or ending before January 1, 1970 UTC. ([#2627](https://github.com/getsentry/relay/pull/2627))
- Remove event breadcrumbs dating before January 1, 1970 UTC. ([#2635](https://github.com/getsentry/relay/pull/2635))

**Internal**:

- Report global config fetch errors after interval of constant failures elapsed. ([#2628](https://github.com/getsentry/relay/pull/2628))
- Restrict resource spans to script and css only. ([#2623](https://github.com/getsentry/relay/pull/2623))
- Postpone metrics aggregation until we received the project state. ([#2588](https://github.com/getsentry/relay/pull/2588))
- Scrub random strings in resource span descriptions. ([#2614](https://github.com/getsentry/relay/pull/2614))
- Apply consistent rate-limiting prior to aggregation. ([#2652](https://github.com/getsentry/relay/pull/2652))

## 23.10.0

**Features**:

- Scrub span descriptions with encoded data images. ([#2560](https://github.com/getsentry/relay/pull/2560))
- Accept spans needed for the mobile Starfish module. ([#2570](https://github.com/getsentry/relay/pull/2570))
- Extract size metrics and blocking status tag for resource spans. ([#2578](https://github.com/getsentry/relay/pull/2578))
- Add a setting to rollout ingesting all resource spans. ([#2586](https://github.com/getsentry/relay/pull/2586))
- Drop events starting or ending before January 1, 1970 UTC. ([#2613](https://github.com/getsentry/relay/pull/2613))
- Add support for X-Sentry-Forwarded-For header. ([#2572](https://github.com/getsentry/relay/pull/2572))
- Add a generic way of configuring inbound filters via project configs. ([#2595](https://github.com/getsentry/relay/pull/2595))

**Bug Fixes**:

- Remove profile_id from context when no profile is in the envelope. ([#2523](https://github.com/getsentry/relay/pull/2523))
- Fix reporting of Relay's crashes to Sentry. The `crash-handler` feature did not enable the crash reporter and uploads of crashes were broken. ([#2532](https://github.com/getsentry/relay/pull/2532))
- Use correct field to pick SQL parser for span normalization. ([#2536](https://github.com/getsentry/relay/pull/2536))
- Prevent stack overflow on SQL serialization. ([#2538](https://github.com/getsentry/relay/pull/2538))
- Bind exclusively to the port for the HTTP server. ([#2582](https://github.com/getsentry/relay/pull/2582))
- Scrub resource spans even when there's no domain or extension or when the description is an image. ([#2591](https://github.com/getsentry/relay/pull/2591))

**Internal**:

- Exclude more spans fron metrics extraction. ([#2522](https://github.com/getsentry/relay/pull/2522)), [#2525](https://github.com/getsentry/relay/pull/2525), [#2545](https://github.com/getsentry/relay/pull/2545), [#2566](https://github.com/getsentry/relay/pull/2566))
- Remove filtering for Android events with missing close events. ([#2524](https://github.com/getsentry/relay/pull/2524))
- Fix hot-loop burning CPU when upstream service is unavailable. ([#2518](https://github.com/getsentry/relay/pull/2518))
- Extract new low-cardinality transaction duration metric for statistical detectors. ([#2513](https://github.com/getsentry/relay/pull/2513))
- Introduce reservoir sampling rule. ([#2550](https://github.com/getsentry/relay/pull/2550))
- Write span tags to `span.sentry_tags` instead of `span.data`. ([#2555](https://github.com/getsentry/relay/pull/2555), [#2598](https://github.com/getsentry/relay/pull/2598))
- Use JSON instead of MsgPack for Kafka spans. ([#2556](https://github.com/getsentry/relay/pull/2556))
- Add `profile_id` to spans. ([#2569](https://github.com/getsentry/relay/pull/2569))
- Introduce a dedicated usage metric for transactions that replaces the duration metric. ([#2571](https://github.com/getsentry/relay/pull/2571), [#2589](https://github.com/getsentry/relay/pull/2589))
- Restore the profiling killswitch. ([#2573](https://github.com/getsentry/relay/pull/2573))
- Add `scraping_attempts` field to the event schema. ([#2575](https://github.com/getsentry/relay/pull/2575))
- Move `condition.rs` from `relay-sampling` to `relay-protocol`. ([#2608](https://github.com/getsentry/relay/pull/2608))

## 23.9.1

- No documented changes.

## 23.9.0

**Features**:

- Add `view_names` to `AppContext` ([#2344](https://github.com/getsentry/relay/pull/2344))
- Tag keys in error events and transaction events can now be up to `200` ASCII characters long. Before, tag keys were limited to 32 characters. ([#2453](https://github.com/getsentry/relay/pull/2453))
- The Crons monitor check-in APIs have learned to accept JSON via POST. This allows for monitor upserts by specifying the `monitor_config` in the JSON body. ([#2448](https://github.com/getsentry/relay/pull/2448))
- Add an experimental web interface for local Relay deployments. ([#2422](https://github.com/getsentry/relay/pull/2422))

**Bug Fixes**:

- Filter out exceptions originating in Safari extensions. ([#2408](https://github.com/getsentry/relay/pull/2408))
- Fixes the `TraceContext.status` not being defaulted to `unknown` before the new metrics extraction pipeline. ([#2436](https://github.com/getsentry/relay/pull/2436))
- Support on-demand metrics for alerts and widgets in external Relays. ([#2440](https://github.com/getsentry/relay/pull/2440))
- Prevent sporadic data loss in `EnvelopeProcessorService`. ([#2454](https://github.com/getsentry/relay/pull/2454))
- Prevent panic when android trace contains invalid start time. ([#2457](https://github.com/getsentry/relay/pull/2457))

**Internal**:

- Use static global configuration if file is provided and not in managed mode. ([#2458](https://github.com/getsentry/relay/pull/2458))
- Add `MeasurementsConfig` to `GlobalConfig` and implement merging logic with project config. ([#2415](https://github.com/getsentry/relay/pull/2415))
- Support ingestion of custom metrics when the `organizations:custom-metrics` feature flag is enabled. ([#2443](https://github.com/getsentry/relay/pull/2443))
- Merge span metrics and standalone spans extraction options. ([#2447](https://github.com/getsentry/relay/pull/2447))
- Support parsing aggregated metric buckets directly from statsd payloads. ([#2468](https://github.com/getsentry/relay/pull/2468), [#2472](https://github.com/getsentry/relay/pull/2472))
- Improve performance when ingesting distribution metrics with a large number of data points. ([#2483](https://github.com/getsentry/relay/pull/2483))
- Improve documentation for metrics bucketing. ([#2503](https://github.com/getsentry/relay/pull/2503))
- Rename the envelope item type for StatsD payloads to "statsd". ([#2470](https://github.com/getsentry/relay/pull/2470))
- Add a nanojoule unit for profile measurements. ([#2478](https://github.com/getsentry/relay/pull/2478))
- Add a timestamp field to report profile's start time on Android. ([#2486](https://github.com/getsentry/relay/pull/2486))
- Filter span metrics extraction based on features. ([#2511](https://github.com/getsentry/relay/pull/2511), [#2520](https://github.com/getsentry/relay/pull/2520))
- Extract shared tags on the segment. ([#2512](https://github.com/getsentry/relay/pull/2512))

## 23.8.0

**Features**:

- Add `Cross-Origin-Resource-Policy` HTTP header to responses. ([#2394](https://github.com/getsentry/relay/pull/2394))

## 23.7.2

**Features**:

- Normalize old React Native SDK app start time measurements and spans. ([#2358](https://github.com/getsentry/relay/pull/2358))

**Bug Fixes**:

- Limit environment names on check-ins to 64 chars. ([#2309](https://github.com/getsentry/relay/pull/2309))

**Internal**:

- Add new service for fetching global configs. ([#2320](https://github.com/getsentry/relay/pull/2320))
- Feature-flagged extraction & publishing of spans from transactions. ([#2350](https://github.com/getsentry/relay/pull/2350))

## 23.7.1

**Bug Fixes**:

- Trim fields (e.g. `transaction`) before metrics extraction. ([#2342](https://github.com/getsentry/relay/pull/2342))
- Interpret `aggregator.max_tag_value_length` as characters instead of bytes. ([#2343](https://github.com/getsentry/relay/pull/2343))

**Internal**:

- Add capability to configure metrics aggregators per use case. ([#2341](https://github.com/getsentry/relay/pull/2341))
- Configurable flush time offsets for metrics buckets. ([#2349](https://github.com/getsentry/relay/pull/2349))

## 23.7.0

**Bug Fixes**:

- Filter idle samples at the edge per thread. ([#2321](https://github.com/getsentry/relay/pull/2321))

**Internal**:

- Add support for `sampled` field in the DSC and error tagging. ([#2290](https://github.com/getsentry/relay/pull/2290))
- Move span tag extraction from metrics to normalization. ([#2304](https://github.com/getsentry/relay/pull/2304))

## 23.6.2

**Features**:

- Add filter based on transaction names. ([#2118](https://github.com/getsentry/relay/pull/2118), [#2284](https://github.com/getsentry/relay/pull/2284))
- Use GeoIP lookup also in non-processing Relays. Lookup from now on will be also run in light normalization. ([#2229](https://github.com/getsentry/relay/pull/2229))
- Metrics extracted from transactions from old SDKs now get a useful `transaction` tag. ([#2250](https://github.com/getsentry/relay/pull/2250), [#2272](https://github.com/getsentry/relay/pull/2272)).

**Bug Fixes**:

- Skip dynamic sampling if relay doesn't support incoming metrics extraction version. ([#2273](https://github.com/getsentry/relay/pull/2273))
- Keep stack frames closest to crash when quantity exceeds limit. ([#2236](https://github.com/getsentry/relay/pull/2236))
- Drop profiles without a transaction in the same envelope. ([#2169](https://github.com/getsentry/relay/pull/2169))

**Internal**:

- Implement basic generic metrics extraction for transaction events. ([#2252](https://github.com/getsentry/relay/pull/2252), [#2257](https://github.com/getsentry/relay/pull/2257))
- Support more fields in dynamic sampling, metric extraction, and conditional tagging. The added fields are `dist`, `release.*`, `user.{email,ip_address,name}`, `breakdowns.*`, and `extra.*`. ([#2259](https://github.com/getsentry/relay/pull/2259), [#2276](https://github.com/getsentry/relay/pull/2276))

## 23.6.1

- No documented changes.

## 23.6.0

**Bug Fixes**:

- Make counting of total profiles consistent with total transactions. ([#2163](https://github.com/getsentry/relay/pull/2163))

**Features**:

- Add `data` and `api_target` fields to `ResponseContext` and scrub `graphql` bodies. ([#2141](https://github.com/getsentry/relay/pull/2141))
- Add support for X-Vercel-Forwarded-For header. ([#2124](https://github.com/getsentry/relay/pull/2124))
- Add `lock` attribute to the frame protocol. ([#2171](https://github.com/getsentry/relay/pull/2171))
- Reject profiles longer than 30s. ([#2168](https://github.com/getsentry/relay/pull/2168))
- Change default topic for transaction metrics to `ingest-performance-metrics`. ([#2180](https://github.com/getsentry/relay/pull/2180))
- Add Firefox "dead object" error to browser extension filter ([#2215](https://github.com/getsentry/relay/pull/2215))
- Add events whose `url` starts with `file://` to localhost inbound filter ([#2214](https://github.com/getsentry/relay/pull/2214))

**Internal**:

- Extract app identifier from app context for profiles. ([#2172](https://github.com/getsentry/relay/pull/2172))
- Mark all URL transactions as sanitized after applying rules. ([#2210](https://github.com/getsentry/relay/pull/2210))
- Add limited, experimental Sentry performance monitoring. ([#2157](https://github.com/getsentry/relay/pull/2157))

## 23.5.2

**Features**:

- Use different error message for empty strings in schema processing. ([#2151](https://github.com/getsentry/relay/pull/2151))
- Filter irrelevant webkit-issues. ([#2088](https://github.com/getsentry/relay/pull/2088))

- Relay now supports a simplified cron check-in API. ([#2153](https://github.com/getsentry/relay/pull/2153))

## 23.5.1

**Bug Fixes**:

- Sample only transaction events instead of sampling both transactions and errors. ([#2130](https://github.com/getsentry/relay/pull/2130))
- Fix tagging of incoming errors with `sampled` that was not done due to lack of sampling state. ([#2148](https://github.com/getsentry/relay/pull/2148))
- Remove profiling feature flag. ([#2146](https://github.com/getsentry/relay/pull/2146))

**Internal**:

- Mark all URL transactions as `sanitized` when `txNameReady` flag is set. ([#2128](https://github.com/getsentry/relay/pull/2128), [#2139](https://github.com/getsentry/relay/pull/2139))
- Tag incoming errors with the new `sampled` field in case their DSC is sampled. ([#2026](https://github.com/getsentry/relay/pull/2026))
- Enable PII scrubbing for urls field ([#2143](https://github.com/getsentry/relay/pull/2143))

## 23.5.0

**Bug Fixes**:

- Enforce rate limits for monitor check-ins. ([#2065](https://github.com/getsentry/relay/pull/2065))
- Allow rate limits greater than `u32::MAX`. ([#2079](https://github.com/getsentry/relay/pull/2079))
- Do not drop envelope when client closes connection. ([#2089](https://github.com/getsentry/relay/pull/2089))

**Features**:

- Scrub IBAN as pii. ([#2117](https://github.com/getsentry/relay/pull/2117))
- Scrub sensitive keys (`passwd`, `token`, ...) in Replay recording data. ([#2034](https://github.com/getsentry/relay/pull/2034))
- Add support for old 'violated-directive' CSP format. ([#2048](https://github.com/getsentry/relay/pull/2048))
- Add document_uri to csp filter. ([#2059](https://github.com/getsentry/relay/pull/2059))
- Store `geo.subdivision` of the end user location. ([#2058](https://github.com/getsentry/relay/pull/2058))
- Scrub URLs in span descriptions. ([#2095](https://github.com/getsentry/relay/pull/2095))

**Internal**:

- Remove transaction metrics allowlist. ([#2092](https://github.com/getsentry/relay/pull/2092))
- Include unknown feature flags in project config when serializing it. ([#2040](https://github.com/getsentry/relay/pull/2040))
- Copy transaction tags to the profile. ([#1982](https://github.com/getsentry/relay/pull/1982))
- Lower default max compressed replay recording segment size to 10 MiB. ([#2031](https://github.com/getsentry/relay/pull/2031))
- Increase chunking limit to 15MB for replay recordings. ([#2032](https://github.com/getsentry/relay/pull/2032))
- Add a data category for indexed profiles. ([#2051](https://github.com/getsentry/relay/pull/2051), [#2071](https://github.com/getsentry/relay/pull/2071))
- Differentiate between `Profile` and `ProfileIndexed` outcomes. ([#2054](https://github.com/getsentry/relay/pull/2054))
- Split dynamic sampling implementation before refactoring. ([#2047](https://github.com/getsentry/relay/pull/2047))
- Refactor dynamic sampling implementation across `relay-server` and `relay-sampling`. ([#2066](https://github.com/getsentry/relay/pull/2066))
- Adds support for `replay_id` field for the `DynamicSamplingContext`'s `FieldValueProvider`. ([#2070](https://github.com/getsentry/relay/pull/2070))
- On Linux, switch to `jemalloc` instead of the system memory allocator to reduce Relay's memory footprint. ([#2084](https://github.com/getsentry/relay/pull/2084))
- Scrub sensitive cookies `__session`. ([#2105](https://github.com/getsentry/relay/pull/2105)))
- Parse profiles' metadata to check if it should be marked as invalid. ([#2104](https://github.com/getsentry/relay/pull/2104))
- Set release as optional by defaulting to an empty string and add a dist field for profiles. ([#2098](https://github.com/getsentry/relay/pull/2098), [#2107](https://github.com/getsentry/relay/pull/2107))
- Accept source map debug images in debug meta for Profiling. ([#2097](https://github.com/getsentry/relay/pull/2097))

## 23.4.0

**Breaking Changes**:

This release contains major changes to the web layer, including TCP and HTTP handling as well as all web endpoint handlers. Due to these changes, some functionality was retired and Relay responds differently in specific cases.

Configuration:

- SSL support has been dropped. As per [official guidelines](https://docs.sentry.io/product/relay/operating-guidelines/), Relay should be operated behind a reverse proxy, which can perform SSL termination.
- Connection config options `max_connections`, `max_pending_connections`, and `max_connection_rate` no longer have an effect. Instead, configure the reverse proxy to handle connection concurrency as needed.

Endpoints:

- The security endpoint no longer forwards to upstream if the mime type doesn't match supported mime types. Instead, the request is rejected with a corresponding error.
- Passing store payloads as `?sentry_data=<base64>` query parameter is restricted to `GET` requests on the store endpoint. Other endpoints require the payload to be passed in the request body.
- Requests with an invalid `content-encoding` header will now be rejected. Exceptions to this are an empty string and `UTF-8`, which have been sent historically by some SDKs and are now treated as identity (no encoding). Previously, all unknown encodings were treated as identity.
- Temporarily, response bodies for some errors are rendered as plain text instead of JSON. This will be addressed in an upcoming release.

Metrics:

- The `route` tag of request metrics uses the route pattern instead of schematic names. There is an exact replacement for every previous route. For example, `"store-default"` is now tagged as `"/api/:project_id/store/"`.
- Statsd metrics `event.size_bytes.raw` and `event.size_bytes.uncompressed` have been removed.

**Features**:

- Allow monitor checkins to paass `monitor_config` for monitor upserts. ([#1962](https://github.com/getsentry/relay/pull/1962))
- Add replay_id onto event from dynamic sampling context. ([#1983](https://github.com/getsentry/relay/pull/1983))
- Add product-name for devices, derived from the android model. ([#2004](https://github.com/getsentry/relay/pull/2004))
- Changes how device class is determined for iPhone devices. Instead of checking processor frequency, the device model is mapped to a device class. ([#1970](https://github.com/getsentry/relay/pull/1970))
- Don't sanitize transactions if no clustering rules exist and no UUIDs were scrubbed. ([#1976](https://github.com/getsentry/relay/pull/1976))
- Add `thread.lock_mechanism` field to protocol. ([#1979](https://github.com/getsentry/relay/pull/1979))
- Add `origin` to trace context and span. ([#1984](https://github.com/getsentry/relay/pull/1984))
- Add `jvm` debug file type. ([#2002](https://github.com/getsentry/relay/pull/2002))
- Add new `mechanism` fields to protocol to support exception groups. ([#2020](https://github.com/getsentry/relay/pull/2020))
- Change `lock_reason` attribute to a `held_locks` dictionary in the `thread` interface. ([#2018](https://github.com/getsentry/relay/pull/2018))

**Internal**:

- Add BufferService with SQLite backend. ([#1920](https://github.com/getsentry/relay/pull/1920))
- Upgrade the web framework and related dependencies. ([#1938](https://github.com/getsentry/relay/pull/1938))
- Apply transaction clustering rules before UUID scrubbing rules. ([#1964](https://github.com/getsentry/relay/pull/1964))
- Use exposed device-class-synthesis feature flag to gate device.class synthesis in light normalization. ([#1974](https://github.com/getsentry/relay/pull/1974))
- Adds iPad support for device.class synthesis in light normalization. ([#2008](https://github.com/getsentry/relay/pull/2008))
- Pin schemars dependency to un-break schema docs generation. ([#2014](https://github.com/getsentry/relay/pull/2014))
- Remove global service registry. ([#2022](https://github.com/getsentry/relay/pull/2022))
- Apply schema validation to all topics in local development. ([#2013](https://github.com/getsentry/relay/pull/2013))

Monitors:

- Monitor check-ins may now specify an environment ([#2027](https://github.com/getsentry/relay/pull/2027))

## 23.3.1

**Features**:

- Indicate if OS-version may be frozen with '>=' prefix. ([#1945](https://github.com/getsentry/relay/pull/1945))
- Normalize monitor slug parameters into slugs. ([#1913](https://github.com/getsentry/relay/pull/1913))
- Smart trim loggers for Java platforms. ([#1941](https://github.com/getsentry/relay/pull/1941))

**Internal**:

- PII scrub `span.data` by default. ([#1953](https://github.com/getsentry/relay/pull/1953))
- Scrub sensitive cookies. ([#1951](https://github.com/getsentry/relay/pull/1951)))

## 23.3.0

**Features**:

- Extract attachments from transaction events and send them to kafka individually. ([#1844](https://github.com/getsentry/relay/pull/1844))
- Protocol validation for source map image type. ([#1869](https://github.com/getsentry/relay/pull/1869))
- Strip quotes from client hint values. ([#1874](https://github.com/getsentry/relay/pull/1874))
- Add Dotnet, Javascript and PHP support for profiling. ([#1871](https://github.com/getsentry/relay/pull/1871), [#1876](https://github.com/getsentry/relay/pull/1876), [#1885](https://github.com/getsentry/relay/pull/1885))
- Initial support for the Crons beta. ([#1886](https://github.com/getsentry/relay/pull/1886))
- Scrub `span.data.http.query` with default scrubbers. ([#1889](https://github.com/getsentry/relay/pull/1889))
- Synthesize new class attribute in device context using specs found on the device, such as processor_count, memory_size, etc. ([#1895](https://github.com/getsentry/relay/pull/1895))
- Add `thread.state` field to protocol. ([#1896](https://github.com/getsentry/relay/pull/1896))
- Move device.class from contexts to tags. ([#1911](https://github.com/getsentry/relay/pull/1911))
- Optionally mark scrubbed URL transactions as sanitized. ([#1917](https://github.com/getsentry/relay/pull/1917))
- Perform PII scrubbing on meta's original_value field. ([#1892](https://github.com/getsentry/relay/pull/1892))
- Add links to docs in YAML config file. ([#1923](https://github.com/getsentry/relay/pull/1923))
- For security reports, add the request's `origin` header to sentry events. ([#1934](https://github.com/getsentry/relay/pull/1934))

**Bug Fixes**:

- Enforce rate limits for session replays. ([#1877](https://github.com/getsentry/relay/pull/1877))

**Internal**:

- Revert back the addition of metric names as tag on Sentry errors when relay drops metrics. ([#1873](https://github.com/getsentry/relay/pull/1873))
- Tag the dynamic sampling decision on `count_per_root_project` to measure effective sample rates. ([#1870](https://github.com/getsentry/relay/pull/1870))
- Deprecate fields on the profiling sample format. ([#1878](https://github.com/getsentry/relay/pull/1878))
- Remove idle samples at the start and end of a profile and useless metadata. ([#1894](https://github.com/getsentry/relay/pull/1894))
- Move the pending envelopes buffering into the project cache. ([#1907](https://github.com/getsentry/relay/pull/1907))
- Remove platform validation for profiles. ([#1933](https://github.com/getsentry/relay/pull/1933))

## 23.2.0

**Features**:

- Use client hint headers instead of User-Agent when available. ([#1752](https://github.com/getsentry/relay/pull/1752), [#1802](https://github.com/getsentry/relay/pull/1802), [#1838](https://github.com/getsentry/relay/pull/1838))
- Apply all configured data scrubbing rules on Replays. ([#1731](https://github.com/getsentry/relay/pull/1731))
- Add count transactions toward root project. ([#1734](https://github.com/getsentry/relay/pull/1734))
- Add or remove the profile ID on the transaction's profiling context. ([#1801](https://github.com/getsentry/relay/pull/1801))
- Implement a new sampling algorithm with factors and multi-matching. ([#1790](https://github.com/getsentry/relay/pull/1790)
- Add Cloud Resource context. ([#1854](https://github.com/getsentry/relay/pull/1854))

**Bug Fixes**:

- Fix a bug where the replays ip-address normalization was not being applied when the user object was omitted. ([#1805](https://github.com/getsentry/relay/pull/1805))
- Improve performance for replays, especially memory usage during data scrubbing. ([#1800](https://github.com/getsentry/relay/pull/1800), [#1825](https://github.com/getsentry/relay/pull/1825))
- When a transaction is rate limited, also remove associated profiles. ([#1843](https://github.com/getsentry/relay/pull/1843))

**Internal**:

- Add metric name as tag on Sentry errors from relay dropping metrics. ([#1797](https://github.com/getsentry/relay/pull/1797))
- Make sure to scrub all the fields with PII. If the fields contain an object, the entire object will be removed. ([#1789](https://github.com/getsentry/relay/pull/1789))
- Keep meta for removed custom measurements. ([#1815](https://github.com/getsentry/relay/pull/1815))
- Drop replay recording payloads if they cannot be parsed or scrubbed. ([#1683](https://github.com/getsentry/relay/pull/1683))

## 23.1.1

**Features**:

- Add error and sample rate fields to the replay event parser. ([#1745](https://github.com/getsentry/relay/pull/1745))
- Add `instruction_addr_adjustment` field to `RawStacktrace`. ([#1716](https://github.com/getsentry/relay/pull/1716))
- Add SSL support to `relay-redis` crate. It is possible to use `rediss` scheme to connnect to Redis cluster using TLS. ([#1772](https://github.com/getsentry/relay/pull/1772))

**Internal**:

- Fix type errors in replay recording parsing. ([#1765](https://github.com/getsentry/relay/pull/1765))
- Remove error and session sample rate fields from replay-event parser. ([#1791](https://github.com/getsentry/relay/pull/1791))
- Scrub replay recording PII from mutation "texts" vector. ([#1796](https://github.com/getsentry/relay/pull/1796))

## 23.1.0

**Features**:

- Add support for `limits.keepalive_timeout` configuration. ([#1645](https://github.com/getsentry/relay/pull/1645))
- Add support for decaying functions in dynamic sampling rules. ([#1692](https://github.com/getsentry/relay/pull/1692))
- Stop extracting duration metric for session payloads. ([#1739](https://github.com/getsentry/relay/pull/1739))
- Add Profiling Context ([#1748](https://github.com/getsentry/relay/pull/1748))

**Internal**:

- Remove concurrent profiling. ([#1697](https://github.com/getsentry/relay/pull/1697))
- Use the main Sentry SDK to submit crash reports instead of a custom curl-based backend. This removes a dependency on `libcurl` and ensures compliance with latest TLS standards for crash uploads. Note that this only affects Relay if the hidden `_crash_db` option is used. ([#1707](https://github.com/getsentry/relay/pull/1707))
- Support transaction naming rules. ([#1695](https://github.com/getsentry/relay/pull/1695))
- Add PII scrubbing to URLs captured by replay recordings ([#1730](https://github.com/getsentry/relay/pull/1730))
- Add more measurement units for profiling. ([#1732](https://github.com/getsentry/relay/pull/1732))
- Add backoff mechanism for fetching projects from the project cache. ([#1726](https://github.com/getsentry/relay/pull/1726))

## 22.12.0

**Features**:

- The level of events created from Unreal Crash Reports now depends on whether it was an actual crash or an assert. ([#1677](https://github.com/getsentry/relay/pull/1677))
- Dynamic sampling is now based on the volume received by Relay by default and does not include the original volume dropped by client-side sampling in SDKs. This is required for the final dynamic sampling feature in the latest Sentry plans. ([#1591](https://github.com/getsentry/relay/pull/1591))
- Add OpenTelemetry Context. ([#1617](https://github.com/getsentry/relay/pull/1617))
- Add `app.in_foreground` and `thread.main` flag to protocol. ([#1578](https://github.com/getsentry/relay/pull/1578))
- Add support for View Hierarchy attachment_type. ([#1642](https://github.com/getsentry/relay/pull/1642))
- Add invalid replay recording outcome. ([#1684](https://github.com/getsentry/relay/pull/1684))
- Stop rejecting spans without a timestamp, instead giving them their respective event timestamp and setting their status to DeadlineExceeded. ([#1690](https://github.com/getsentry/relay/pull/1690))
- Add max replay size configuration parameter. ([#1694](https://github.com/getsentry/relay/pull/1694))
- Add nonchunked replay recording message type. ([#1653](https://github.com/getsentry/relay/pull/1653))
- Add `abnormal_mechanism` field to SessionUpdate protocol. ([#1665](https://github.com/getsentry/relay/pull/1665))
- Add replay-event normalization and PII scrubbing. ([#1582](https://github.com/getsentry/relay/pull/1582))
- Scrub all fields with IP addresses rather than only known IP address fields. ([#1725](https://github.com/getsentry/relay/pull/1725))

**Bug Fixes**:

- Make `attachment_type` on envelope items forward compatible by adding fallback variant. ([#1638](https://github.com/getsentry/relay/pull/1638))
- Relay no longer accepts transaction events older than 5 days. Previously the event was accepted and stored, but since metrics for such old transactions are not supported it did not show up in parts of Sentry such as the Performance landing page. ([#1663](https://github.com/getsentry/relay/pull/1663))
- Apply dynamic sampling to transactions from older SDKs and even in case Relay cannot load project information. This avoids accidentally storing 100% of transactions. ([#1667](https://github.com/getsentry/relay/pull/1667))
- Replay recording parser now uses the entire body rather than a subset. ([#1682](https://github.com/getsentry/relay/pull/1682))
- Fix a potential OOM in the Replay recording parser. ([#1691](https://github.com/getsentry/relay/pull/1691))
- Fix type error in replay recording parser. ([#1702](https://github.com/getsentry/relay/pull/1702))

**Internal**:

- Emit a `service.back_pressure` metric that measures internal back pressure by service. ([#1583](https://github.com/getsentry/relay/pull/1583))
- Track metrics for OpenTelemetry events. ([#1618](https://github.com/getsentry/relay/pull/1618))
- Normalize transaction name for URLs transaction source, by replacing UUIDs, SHAs and numerical IDs in transaction names by placeholders. ([#1621](https://github.com/getsentry/relay/pull/1621))
- Parse string as number to handle a release bug. ([#1637](https://github.com/getsentry/relay/pull/1637))
- Expand Profiling's discard reasons. ([#1661](https://github.com/getsentry/relay/pull/1661), [#1685](https://github.com/getsentry/relay/pull/1685))
- Allow to rate limit profiles on top of transactions. ([#1681](https://github.com/getsentry/relay/pull/1681))

## 22.11.0

**Features**:

- Add PII scrubber for replay recordings. ([#1545](https://github.com/getsentry/relay/pull/1545))
- Support decaying rules. Decaying rules are regular sampling rules, but they are only applicable in a specific time range. ([#1544](https://github.com/getsentry/relay/pull/1544))
- Disallow `-` in measurement and breakdown names. These items are converted to metrics, which do not allow `-` in their name. ([#1571](https://github.com/getsentry/relay/pull/1571))

**Bug Fixes**:

- Validate the distribution name in the event. ([#1556](https://github.com/getsentry/relay/pull/1556))
- Use correct meta object for logentry in light normalization. ([#1577](https://github.com/getsentry/relay/pull/1577))

**Internal**:

- Implement response context schema. ([#1529](https://github.com/getsentry/relay/pull/1529))
- Support dedicated quotas for storing transaction payloads ("indexed transactions") via the `transaction_indexed` data category if metrics extraction is enabled. ([#1537](https://github.com/getsentry/relay/pull/1537), [#1555](https://github.com/getsentry/relay/pull/1555))
- Report outcomes for dynamic sampling with the correct indexed transaction data category to restore correct totals. ([#1561](https://github.com/getsentry/relay/pull/1561))
- Add fields to the Frame object for the sample format. ([#1562](https://github.com/getsentry/relay/pull/1562))
- Move kafka related code into separate `relay-kafka` crate. ([#1563](https://github.com/getsentry/relay/pull/1563))

## 22.10.0

**Features**:

- Limit the number of custom measurements per event. ([#1483](https://github.com/getsentry/relay/pull/1483)))
- Add INP web vital as a measurement. ([#1487](https://github.com/getsentry/relay/pull/1487))
- Add .NET/Portable-PDB specific protocol fields. ([#1518](https://github.com/getsentry/relay/pull/1518))
- Enforce rate limits on metrics buckets using the transactions_processed quota. ([#1515](https://github.com/getsentry/relay/pull/1515))
- PII scrubbing now treats any key containing `token` as a password. ([#1527](https://github.com/getsentry/relay/pull/1527))

**Bug Fixes**:

- Make sure that non-processing Relays drop all invalid transactions. ([#1513](https://github.com/getsentry/relay/pull/1513))

**Internal**:

- Introduce a new profile format called `sample`. ([#1462](https://github.com/getsentry/relay/pull/1462))
- Generate a new profile ID when splitting a profile for multiple transactions. ([#1473](https://github.com/getsentry/relay/pull/1473))
- Pin Rust version to 1.63.0 in Dockerfile. ([#1482](https://github.com/getsentry/relay/pull/1482))
- Normalize measurement units in event payload. ([#1488](https://github.com/getsentry/relay/pull/1488))
- Remove long-running futures from metrics flush. ([#1492](https://github.com/getsentry/relay/pull/1492))
- Migrate to 2021 Rust edition. ([#1510](https://github.com/getsentry/relay/pull/1510))
- Make the profiling frame object compatible with the stacktrace frame object from event. ([#1512](https://github.com/getsentry/relay/pull/1512))
- Fix quota DataCategory::TransactionProcessed serialisation to match that of the CAPI. ([#1514](https://github.com/getsentry/relay/pull/1514))
- Support checking quotas in the Redis rate limiter without incrementing them. ([#1519](https://github.com/getsentry/relay/pull/1519))
- Update the internal service architecture for metrics aggregator service. ([#1508](https://github.com/getsentry/relay/pull/1508))
- Add data category for indexed transactions. This will come to represent stored transactions, while the existing category will represent transaction metrics. ([#1535](https://github.com/getsentry/relay/pull/1535))
- Adjust replay parser to be less strict and allow for larger segment-ids. ([#1551](https://github.com/getsentry/relay/pull/1551))

## 22.9.0

**Features**:

- Add user-agent parsing to Replays. ([#1420](https://github.com/getsentry/relay/pull/1420))
- Improve the release name used when reporting data to Sentry to include both the version and exact build. ([#1428](https://github.com/getsentry/relay/pull/1428))

**Bug Fixes**:

- Do not apply rate limits or reject data based on expired project configs. ([#1404](https://github.com/getsentry/relay/pull/1404))
- Process required stacktraces to fix filtering events originating from browser extensions. ([#1423](https://github.com/getsentry/relay/pull/1423))
- Fix error message filtering when formatting the message of logentry. ([#1442](https://github.com/getsentry/relay/pull/1442))
- Loosen type requirements for the `user.id` field in Replays. ([#1443](https://github.com/getsentry/relay/pull/1443))
- Fix panic in datascrubbing when number of sensitive fields was too large. ([#1474](https://github.com/getsentry/relay/pull/1474))

**Internal**:

- Make the Redis connection pool configurable. ([#1418](https://github.com/getsentry/relay/pull/1418))
- Add support for sharding Kafka producers across clusters. ([#1454](https://github.com/getsentry/relay/pull/1454))
- Speed up project cache eviction through a background thread. ([#1410](https://github.com/getsentry/relay/pull/1410))
- Batch metrics buckets into logical partitions before sending them as Envelopes. ([#1440](https://github.com/getsentry/relay/pull/1440))
- Filter single samples in cocoa profiles and events with no duration in Android profiles. ([#1445](https://github.com/getsentry/relay/pull/1445))
- Add a "invalid_replay" discard reason for invalid replay events. ([#1455](https://github.com/getsentry/relay/pull/1455))
- Add rate limiters for replays and replay recordings. ([#1456](https://github.com/getsentry/relay/pull/1456))
- Use the different configuration for billing outcomes when specified. ([#1461](https://github.com/getsentry/relay/pull/1461))
- Support profiles tagged for many transactions. ([#1444](https://github.com/getsentry/relay/pull/1444), [#1463](https://github.com/getsentry/relay/pull/1463), [#1464](https://github.com/getsentry/relay/pull/1464), [#1465](https://github.com/getsentry/relay/pull/1465))
- Track metrics for changes to the transaction name and DSC propagations. ([#1466](https://github.com/getsentry/relay/pull/1466))
- Simplify the ingestion path to reduce endpoint response times. ([#1416](https://github.com/getsentry/relay/issues/1416), [#1429](https://github.com/getsentry/relay/issues/1429), [#1431](https://github.com/getsentry/relay/issues/1431))
- Update the internal service architecture for the store, outcome, and processor services. ([#1405](https://github.com/getsentry/relay/pull/1405), [#1415](https://github.com/getsentry/relay/issues/1415), [#1421](https://github.com/getsentry/relay/issues/1421), [#1441](https://github.com/getsentry/relay/issues/1441), [#1457](https://github.com/getsentry/relay/issues/1457), [#1470](https://github.com/getsentry/relay/pull/1470))

## 22.8.0

**Features**:

- Remove timeout-based expiry of envelopes in Relay's internal buffers. The `cache.envelope_expiry` is now inactive. To control the size of the envelope buffer, use `cache.envelope_buffer_size` exclusively, instead. ([#1398](https://github.com/getsentry/relay/pull/1398))
- Parse sample rates as JSON. ([#1353](https://github.com/getsentry/relay/pull/1353))
- Filter events in external Relays, before extracting metrics. ([#1379](https://github.com/getsentry/relay/pull/1379))
- Add `privatekey` and `private_key` as secret key name to datascrubbers. ([#1376](https://github.com/getsentry/relay/pull/1376))
- Explain why we responded with 429. ([#1389](https://github.com/getsentry/relay/pull/1389))

**Bug Fixes**:

- Fix a bug where unreal crash reports were dropped when metrics extraction is enabled. ([#1355](https://github.com/getsentry/relay/pull/1355))
- Extract user from metrics with EventUser's priority. ([#1363](https://github.com/getsentry/relay/pull/1363))
- Honor `SentryConfig.enabled` and don't init SDK at all if it is false. ([#1380](https://github.com/getsentry/relay/pull/1380))
- The priority thread metadata on profiles is now optional, do not fail the profile if it's not present. ([#1392](https://github.com/getsentry/relay/pull/1392))

**Internal**:

- Support compressed project configs in redis cache. ([#1345](https://github.com/getsentry/relay/pull/1345))
- Refactor profile processing into its own crate. ([#1340](https://github.com/getsentry/relay/pull/1340))
- Treat "unknown" transaction source as low cardinality for safe SDKs. ([#1352](https://github.com/getsentry/relay/pull/1352), [#1356](https://github.com/getsentry/relay/pull/1356))
- Conditionally write a default transaction source to the transaction payload. ([#1354](https://github.com/getsentry/relay/pull/1354))
- Generate mobile measurements frames_frozen_rate, frames_slow_rate, stall_percentage. ([#1373](https://github.com/getsentry/relay/pull/1373))
- Change to the internals of the healthcheck endpoint. ([#1374](https://github.com/getsentry/relay/pull/1374), [#1377](https://github.com/getsentry/relay/pull/1377))
- Re-encode the Typescript payload to normalize. ([#1372](https://github.com/getsentry/relay/pull/1372))
- Partially normalize events before extracting metrics. ([#1366](https://github.com/getsentry/relay/pull/1366))
- Spawn more threads for CPU intensive work. ([#1378](https://github.com/getsentry/relay/pull/1378))
- Add missing fields to DeviceContext ([#1383](https://github.com/getsentry/relay/pull/1383))
- Improve performance of Redis accesses by not running `PING` everytime a connection is reused. ([#1394](https://github.com/getsentry/relay/pull/1394))
- Distinguish between various discard reasons for profiles. ([#1395](https://github.com/getsentry/relay/pull/1395))
- Add missing fields to GPUContext ([#1391](https://github.com/getsentry/relay/pull/1391))
- Store actor now uses Tokio for message handling instead of Actix. ([#1397](https://github.com/getsentry/relay/pull/1397))
- Add app_memory to AppContext struct. ([#1403](https://github.com/getsentry/relay/pull/1403))

## 22.7.0

**Features**:

- Adjust sample rate by envelope header's sample_rate. ([#1327](https://github.com/getsentry/relay/pull/1327))
- Support `transaction_info` on event payloads. ([#1330](https://github.com/getsentry/relay/pull/1330))
- Extract transaction metrics in external relays. ([#1344](https://github.com/getsentry/relay/pull/1344))

**Bug Fixes**:

- Parse custom units with length < 15 without crashing. ([#1312](https://github.com/getsentry/relay/pull/1312))
- Split large metrics requests into smaller batches. This avoids failed metrics submission and lost Release Health data due to `413 Payload Too Large` errors on the upstream. ([#1326](https://github.com/getsentry/relay/pull/1326))
- Metrics extraction: Map missing transaction status to "unknown". ([#1333](https://github.com/getsentry/relay/pull/1333))
- Fix [CVE-2022-2068](https://www.openssl.org/news/vulnerabilities.html#CVE-2022-2068) and [CVE-2022-2097](https://www.openssl.org/news/vulnerabilities.html#CVE-2022-2097) by updating to OpenSSL 1.1.1q. ([#1334](https://github.com/getsentry/relay/pull/1334))

**Internal**:

- Reduce number of metrics extracted for release health. ([#1316](https://github.com/getsentry/relay/pull/1316))
- Indicate with thread is the main thread in thread metadata for profiles. ([#1320](https://github.com/getsentry/relay/pull/1320))
- Increase profile maximum size by an order of magnitude. ([#1321](https://github.com/getsentry/relay/pull/1321))
- Add data category constant for processed transactions, encompassing all transactions that have been received and sent through dynamic sampling as well as metrics extraction. ([#1306](https://github.com/getsentry/relay/pull/1306))
- Extract metrics also from trace-sampled transactions. ([#1317](https://github.com/getsentry/relay/pull/1317))
- Extract metrics from a configurable amount of custom transaction measurements. ([#1324](https://github.com/getsentry/relay/pull/1324))
- Metrics: Drop transaction tag for high-cardinality sources. ([#1339](https://github.com/getsentry/relay/pull/1339))

## 22.6.0

**Compatibility:** This version of Relay requires Sentry server `22.6.0` or newer.

**Features**:

- Relay is now compatible with CentOS 7 and Red Hat Enterprise Linux 7 onward (kernel version _2.6.32_), depending on _glibc 2.17_ or newer. The `crash-handler` feature, which is currently enabled in the build published to DockerHub, additionally requires _curl 7.29_ or newer. ([#1279](https://github.com/getsentry/relay/pull/1279))
- Optionally start relay with `--upstream-dsn` to pass a Sentry DSN instead of the URL. This can be convenient when starting Relay in environments close to an SDK, where a DSN is already available. ([#1277](https://github.com/getsentry/relay/pull/1277))
- Add a new runtime mode `--aws-runtime-api=$AWS_LAMBDA_RUNTIME_API` that integrates Relay with the AWS Extensions API lifecycle. ([#1277](https://github.com/getsentry/relay/pull/1277))
- Add Replay ItemTypes. ([#1236](https://github.com/getsentry/relay/pull/1236), ([#1239](https://github.com/getsentry/relay/pull/1239))

**Bug Fixes**:

- Session metrics extraction: Count distinct_ids from all session updates to prevent undercounting users. ([#1275](https://github.com/getsentry/relay/pull/1275))
- Session metrics extraction: Count crashed+abnormal towards errored_preaggr. ([#1274](https://github.com/getsentry/relay/pull/1274))

**Internal**:

- Add version 3 to the project configs endpoint. This allows returning pending results which need to be polled later and avoids blocking batched requests on single slow entries. ([#1263](https://github.com/getsentry/relay/pull/1263))
- Emit specific event type tags for "processing.event.produced" metric. ([#1270](https://github.com/getsentry/relay/pull/1270))
- Add support for profile outcomes. ([#1272](https://github.com/getsentry/relay/pull/1272))
- Avoid potential panics when scrubbing minidumps. ([#1282](https://github.com/getsentry/relay/pull/1282))
- Fix typescript profile validation. ([#1283](https://github.com/getsentry/relay/pull/1283))
- Track memory footprint of metrics buckets. ([#1284](https://github.com/getsentry/relay/pull/1284), [#1287](https://github.com/getsentry/relay/pull/1287), [#1288](https://github.com/getsentry/relay/pull/1288))
- Support dedicated topics per metrics usecase, drop metrics from unknown usecases. ([#1285](https://github.com/getsentry/relay/pull/1285))
- Add support for Rust profiles ingestion ([#1296](https://github.com/getsentry/relay/pull/1296))

## 22.5.0

**Features**:

- Add platform, op, http.method and status tag to all extracted transaction metrics. ([#1227](https://github.com/getsentry/relay/pull/1227))
- Add units in built-in measurements. ([#1229](https://github.com/getsentry/relay/pull/1229))
- Add protocol support for custom units on transaction measurements. ([#1256](https://github.com/getsentry/relay/pull/1256))

**Bug Fixes**:

- fix(metrics): Enforce metric name length limit. ([#1238](https://github.com/getsentry/relay/pull/1238))
- Accept and forward unknown Envelope items. In processing mode, drop items individually rather than rejecting the entire request. This allows SDKs to send new data in combined Envelopes in the future. ([#1246](https://github.com/getsentry/relay/pull/1246))
- Stop extracting metrics with outdated names from sessions. ([#1251](https://github.com/getsentry/relay/pull/1251), [#1252](https://github.com/getsentry/relay/pull/1252))
- Update symbolic to pull in fixed Unreal parser that now correctly handles zero-length files. ([#1266](https://github.com/getsentry/relay/pull/1266))

**Internal**:

- Add sampling + tagging by event platform and transaction op. Some (unused) tagging rules from 22.4.0 have been renamed. ([#1231](https://github.com/getsentry/relay/pull/1231))
- Refactor aggregation error, recover from errors more gracefully. ([#1240](https://github.com/getsentry/relay/pull/1240))
- Remove/reject nul-bytes from metric strings. ([#1235](https://github.com/getsentry/relay/pull/1235))
- Remove the unused "internal" data category. ([#1245](https://github.com/getsentry/relay/pull/1245))
- Add the client and version as `sdk` tag to extracted session metrics in the format `name/version`. ([#1248](https://github.com/getsentry/relay/pull/1248))
- Expose `shutdown_timeout` in `OverridableConfig` ([#1247](https://github.com/getsentry/relay/pull/1247))
- Normalize all profiles and reject invalid ones. ([#1250](https://github.com/getsentry/relay/pull/1250))
- Raise a new InvalidCompression Outcome for invalid Unreal compression. ([#1237](https://github.com/getsentry/relay/pull/1237))
- Add a profile data category and count profiles in an envelope to apply rate limits. ([#1259](https://github.com/getsentry/relay/pull/1259))
- Support dynamic sampling by custom tags, operating system name and version, as well as device name and family. ([#1268](https://github.com/getsentry/relay/pull/1268))

## 22.4.0

**Features**:

- Map Windows version from raw_description to version name (XP, Vista, 11, ...). ([#1219](https://github.com/getsentry/relay/pull/1219))

**Bug Fixes**:

- Prevent potential OOM panics when handling corrupt Unreal Engine crashes. ([#1216](https://github.com/getsentry/relay/pull/1216))

**Internal**:

- Remove unused item types. ([#1211](https://github.com/getsentry/relay/pull/1211))
- Pin click dependency in requirements-dev.txt. ([#1214](https://github.com/getsentry/relay/pull/1214))
- Use fully qualified metric resource identifiers (MRI) for metrics ingestion. For example, the sessions duration is now called `d:sessions/duration@s`. ([#1215](https://github.com/getsentry/relay/pull/1215))
- Introduce metric units for rates and information, add support for custom user-declared units, and rename duration units to self-explanatory identifiers such as `second`. ([#1217](https://github.com/getsentry/relay/pull/1217))
- Increase the max profile size to accomodate a new platform. ([#1223](https://github.com/getsentry/relay/pull/1223))
- Set environment as optional when parsing a profile so we get a null value later on. ([#1224](https://github.com/getsentry/relay/pull/1224))
- Expose new tagging rules interface for metrics extracted from transactions. ([#1225](https://github.com/getsentry/relay/pull/1225))
- Return better BadStoreRequest for unreal events. ([#1226](https://github.com/getsentry/relay/pull/1226))

## 22.3.0

**Features**:

- Tag transaction metrics by user satisfaction. ([#1197](https://github.com/getsentry/relay/pull/1197))

**Bug Fixes**:

- CVE-2022-24713: Prevent denial of service through untrusted regular expressions used for PII scrubbing. ([#1207](https://github.com/getsentry/relay/pull/1207))
- Prevent dropping metrics during Relay shutdown if the project is outdated or not cached at time of the shutdown. ([#1205](https://github.com/getsentry/relay/pull/1205))
- Prevent a potential OOM when validating corrupted or exceptional minidumps. ([#1209](https://github.com/getsentry/relay/pull/1209))

**Internal**:

- Spread out metric aggregation over the aggregation window to avoid concentrated waves of metrics requests to the upstream every 10 seconds. Relay now applies jitter to `initial_delay` to spread out requests more evenly over time. ([#1185](https://github.com/getsentry/relay/pull/1185))
- Use a randomized Kafka partitioning key for sessions instead of the session ID. ([#1194](https://github.com/getsentry/relay/pull/1194))
- Add new statsd metrics for bucketing efficiency. ([#1199](https://github.com/getsentry/relay/pull/1199), [#1192](https://github.com/getsentry/relay/pull/1192), [#1200](https://github.com/getsentry/relay/pull/1200))
- Add a `Profile` `ItemType` to represent the profiling data sent from Sentry SDKs. ([#1179](https://github.com/getsentry/relay/pull/1179))

## 22.2.0

**Features**:

- Add the `relay.override_project_ids` configuration flag to support migrating projects from self-hosted to Sentry SaaS. ([#1175](https://github.com/getsentry/relay/pull/1175))

**Internal**:

- Add an option to dispatch billing outcomes to a dedicated topic. ([#1168](https://github.com/getsentry/relay/pull/1168))
- Add new `ItemType` to handle profiling data from Specto SDKs. ([#1170](https://github.com/getsentry/relay/pull/1170))

**Bug Fixes**:

- Fix regression in CSP report parsing. ([#1174](https://github.com/getsentry/relay/pull/1174))
- Ignore replacement_chunks when they aren't used. ([#1180](https://github.com/getsentry/relay/pull/1180))

## 22.1.0

**Features**:

- Flush metrics and outcome aggregators on graceful shutdown. ([#1159](https://github.com/getsentry/relay/pull/1159))
- Extract metrics from sampled transactions. ([#1161](https://github.com/getsentry/relay/pull/1161))

**Internal**:

- Extract normalized dist as metric. ([#1158](https://github.com/getsentry/relay/pull/1158))
- Extract transaction user as metric. ([#1164](https://github.com/getsentry/relay/pull/1164))

## 21.12.0

**Features**:

- Extract measurement ratings, port from frontend. ([#1130](https://github.com/getsentry/relay/pull/1130))
- External Relays perform dynamic sampling and emit outcomes as client reports. This feature is now enabled _by default_. ([#1119](https://github.com/getsentry/relay/pull/1119))
- Metrics extraction config, custom tags. ([#1141](https://github.com/getsentry/relay/pull/1141))
- Update the user agent parser (uap-core Feb 2020 to Nov 2021). This allows Relay and Sentry to infer more recent browsers, operating systems, and devices in events containing a user agent header. ([#1143](https://github.com/getsentry/relay/pull/1143), [#1145](https://github.com/getsentry/relay/pull/1145))
- Improvements to Unity OS context parsing ([#1150](https://github.com/getsentry/relay/pull/1150))

**Bug Fixes**:

- Support Unreal Engine 5 crash reports. ([#1132](https://github.com/getsentry/relay/pull/1132))
- Perform same validation for aggregate sessions as for individual sessions. ([#1140](https://github.com/getsentry/relay/pull/1140))
- Add missing .NET 4.8 release value. ([#1142](https://github.com/getsentry/relay/pull/1142))
- Properly document which timestamps are accepted. ([#1152](https://github.com/getsentry/relay/pull/1152))

**Internal**:

- Add more statsd metrics for relay metric bucketing. ([#1124](https://github.com/getsentry/relay/pull/1124), [#1128](https://github.com/getsentry/relay/pull/1128))
- Add an internal option to capture minidumps for hard crashes. This has to be enabled via the `sentry._crash_db` config parameter. ([#1127](https://github.com/getsentry/relay/pull/1127))
- Fold processing vs non-processing into single actor. ([#1133](https://github.com/getsentry/relay/pull/1133))
- Aggregate outcomes for dynamic sampling, invalid project ID, and rate limits. ([#1134](https://github.com/getsentry/relay/pull/1134))
- Extract session metrics from aggregate sessions. ([#1140](https://github.com/getsentry/relay/pull/1140))
- Prefix names of extracted metrics by `sentry.sessions.` or `sentry.transactions.`. ([#1147](https://github.com/getsentry/relay/pull/1147))
- Extract transaction duration as metric. ([#1148](https://github.com/getsentry/relay/pull/1148))

## 21.11.0

**Features**:

- Add bucket width to bucket protocol. ([#1103](https://github.com/getsentry/relay/pull/1103))
- Support multiple kafka cluster configurations. ([#1101](https://github.com/getsentry/relay/pull/1101))
- Tag metrics by transaction name. ([#1126](https://github.com/getsentry/relay/pull/1126))

**Bug Fixes**:

- Avoid unbounded decompression of encoded requests. A particular request crafted to inflate to large amounts of memory, such as a zip bomb, could put Relay out of memory. ([#1117](https://github.com/getsentry/relay/pull/1117), [#1122](https://github.com/getsentry/relay/pull/1122), [#1123](https://github.com/getsentry/relay/pull/1123))
- Avoid unbounded decompression of UE4 crash reports. Some crash reports could inflate to large amounts of memory before being checked for size, which could put Relay out of memory. ([#1121](https://github.com/getsentry/relay/pull/1121))

**Internal**:

- Aggregate client reports before sending them onwards. ([#1118](https://github.com/getsentry/relay/pull/1118))

## 21.10.0

**Bug Fixes**:

- Correctly validate timestamps for outcomes and sessions. ([#1086](https://github.com/getsentry/relay/pull/1086))
- Run compression on a thread pool when sending to upstream. ([#1085](https://github.com/getsentry/relay/pull/1085))
- Report proper status codes and error messages when sending invalid JSON payloads to an endpoint with a `X-Sentry-Relay-Signature` header. ([#1090](https://github.com/getsentry/relay/pull/1090))
- Enforce attachment and event size limits on UE4 crash reports. ([#1099](https://github.com/getsentry/relay/pull/1099))

**Internal**:

- Add the exclusive time of the transaction's root span. ([#1083](https://github.com/getsentry/relay/pull/1083))
- Add session.status tag to extracted session.duration metric. ([#1087](https://github.com/getsentry/relay/pull/1087))
- Serve project configs for batched requests where one of the project keys cannot be parsed. ([#1093](https://github.com/getsentry/relay/pull/1093))

## 21.9.0

**Features**:

- Add sampling based on transaction name. ([#1058](https://github.com/getsentry/relay/pull/1058))
- Support running Relay without config directory. The most important configuration, including Relay mode and credentials, can now be provided through commandline arguments or environment variables alone. ([#1055](https://github.com/getsentry/relay/pull/1055))
- Protocol support for client reports. ([#1081](https://github.com/getsentry/relay/pull/1081))
- Extract session metrics in non processing relays. ([#1073](https://github.com/getsentry/relay/pull/1073))

**Bug Fixes**:

- Use correct commandline argument name for setting Relay port. ([#1059](https://github.com/getsentry/relay/pull/1059))
- Retrieve OS Context for Unity Events. ([#1072](https://github.com/getsentry/relay/pull/1072))

**Internal**:

- Add new metrics on Relay's performance in dealing with buckets of metric aggregates, as well as the amount of aggregated buckets. ([#1070](https://github.com/getsentry/relay/pull/1070))
- Add the exclusive time of a span. ([#1061](https://github.com/getsentry/relay/pull/1061))
- Remove redundant dynamic sampling processing on fast path. ([#1084](https://github.com/getsentry/relay/pull/1084))

## 21.8.0

- No documented changes.

## 21.7.0

- No documented changes.

## 21.6.3

- No documented changes.

## 21.6.2

**Bug Fixes**:

- Remove connection metrics reported under `connector.*`. They have been fully disabled since version `21.3.0`. ([#1021](https://github.com/getsentry/relay/pull/1021))
- Remove error logs for "failed to extract event" and "failed to store session". ([#1032](https://github.com/getsentry/relay/pull/1032))

**Internal**:

- Assign a random Kafka partition key for session aggregates and metrics to distribute messages evenly. ([#1022](https://github.com/getsentry/relay/pull/1022))
- All fields in breakdown config should be camelCase, and rename the breakdown key name in project options. ([#1020](https://github.com/getsentry/relay/pull/1020))

## 21.6.1

- No documented changes.

## 21.6.0

**Features**:

- Support self-contained envelopes without authentication headers or query parameters. ([#1000](https://github.com/getsentry/relay/pull/1000))
- Support statically configured relays. ([#991](https://github.com/getsentry/relay/pull/991))
- Support namespaced event payloads in multipart minidump submission for Electron Framework. The field has to follow the format `sentry___<namespace>`. ([#1012](https://github.com/getsentry/relay/pull/1012))

**Bug Fixes**:

- Explicitly declare reprocessing context. ([#1009](https://github.com/getsentry/relay/pull/1009))
- Validate the environment attribute in sessions, and drop sessions with invalid releases. ([#1018](https://github.com/getsentry/relay/pull/1018))

**Internal**:

- Gather metrics for corrupted Events with unprintable fields. ([#1008](https://github.com/getsentry/relay/pull/1008))
- Remove project actors. ([#1025](https://github.com/getsentry/relay/pull/1025))

## 21.5.1

**Bug Fixes**:

- Do not leak resources when projects or DSNs are idle. ([#1003](https://github.com/getsentry/relay/pull/1003))

## 21.5.0

**Features**:

- Support the `frame.stack_start` field for chained async stack traces in Cocoa SDK v7. ([#981](https://github.com/getsentry/relay/pull/981))
- Rename configuration fields `cache.event_buffer_size` to `cache.envelope_buffer_size` and `cache.event_expiry` to `cache.envelope_expiry`. The former names are still supported by Relay. ([#985](https://github.com/getsentry/relay/pull/985))
- Add a configuraton flag `relay.ready: always` to mark Relay ready in healthchecks immediately after starting without requiring to authenticate. ([#989](https://github.com/getsentry/relay/pull/989))

**Bug Fixes**:

- Fix roundtrip error when PII selector starts with number. ([#982](https://github.com/getsentry/relay/pull/982))
- Avoid overflow panic for large retry-after durations. ([#992](https://github.com/getsentry/relay/pull/992))

**Internal**:

- Update internal representation of distribution metrics. ([#979](https://github.com/getsentry/relay/pull/979))
- Extract metrics for transaction breakdowns and sessions when the feature is enabled for the organizaiton. ([#986](https://github.com/getsentry/relay/pull/986))
- Assign explicit values to DataCategory enum. ([#987](https://github.com/getsentry/relay/pull/987))

## 21.4.1

**Bug Fixes**:

- Allow the `event_id` attribute on breadcrumbs to link between Sentry events. ([#977](https://github.com/getsentry/relay/pull/977))

## 21.4.0

**Bug Fixes**:

- Parse the Crashpad information extension stream from Minidumps with annotation objects correctly. ([#973](https://github.com/getsentry/relay/pull/973))

**Internal**:

- Emit outcomes for rate limited attachments. ([#951](https://github.com/getsentry/relay/pull/951))
- Remove timestamp from metrics text protocol. ([#972](https://github.com/getsentry/relay/pull/972))
- Add max, min, sum, and count to gauge metrics. ([#974](https://github.com/getsentry/relay/pull/974))

## 21.3.1

**Bug Fixes**:

- Make request url scrubbable. ([#955](https://github.com/getsentry/relay/pull/955))
- Remove dependent items from envelope when dropping transaction item. ([#960](https://github.com/getsentry/relay/pull/960))

**Internal**:

- Emit the `quantity` field for outcomes of events. This field describes the total size in bytes for attachments or the event count for all other categories. A separate outcome is emitted for attachments in a rejected envelope, if any, in addition to the event outcome. ([#942](https://github.com/getsentry/relay/pull/942))
- Add experimental metrics ingestion without bucketing or pre-aggregation. ([#948](https://github.com/getsentry/relay/pull/948))
- Skip serializing some null values in frames interface. ([#944](https://github.com/getsentry/relay/pull/944))
- Add experimental metrics ingestion with bucketing and pre-aggregation. ([#948](https://github.com/getsentry/relay/pull/948), [#952](https://github.com/getsentry/relay/pull/952), [#958](https://github.com/getsentry/relay/pull/958), [#966](https://github.com/getsentry/relay/pull/966), [#969](https://github.com/getsentry/relay/pull/969))
- Change HTTP response for upstream timeouts from 502 to 504. ([#859](https://github.com/getsentry/relay/pull/859))
- Add rule id to outcomes coming from transaction sampling. ([#953](https://github.com/getsentry/relay/pull/953))
- Add support for breakdowns ingestion. ([#934](https://github.com/getsentry/relay/pull/934))
- Ensure empty strings are invalid measurement names. ([#968](https://github.com/getsentry/relay/pull/968))

## 21.3.0

**Features**:

- Relay now picks up HTTP proxies from environment variables. This is made possible by switching to a different HTTP client library.

**Bug Fixes**:

- Deny backslashes in release names. ([#904](https://github.com/getsentry/relay/pull/904))
- Fix a problem with Data Scrubbing source names (PII selectors) that caused `$frame.abs_path` to match, but not `$frame.abs_path || **` or `$frame.abs_path && **`. ([#932](https://github.com/getsentry/relay/pull/932))
- Make username pii-strippable. ([#935](https://github.com/getsentry/relay/pull/935))
- Respond with `400 Bad Request` and an error message `"empty envelope"` instead of `429` when envelopes without items are sent to the envelope endpoint. ([#937](https://github.com/getsentry/relay/pull/937))
- Allow generic Slackbot ([#947](https://github.com/getsentry/relay/pull/947))

**Internal**:

- Emit the `category` field for outcomes of events. This field disambiguates error events, security events and transactions. As a side-effect, Relay no longer emits outcomes for broken JSON payloads or network errors. ([#931](https://github.com/getsentry/relay/pull/931))
- Add inbound filters functionality to dynamic sampling rules. ([#920](https://github.com/getsentry/relay/pull/920))
- The undocumented `http._client` option has been removed. ([#938](https://github.com/getsentry/relay/pull/938))
- Log old events and sessions in the `requests.timestamp_delay` metric. ([#933](https://github.com/getsentry/relay/pull/933))
- Add rule id to outcomes coming from event sampling. ([#943](https://github.com/getsentry/relay/pull/943))
- Fix a bug in rate limiting that leads to accepting all events in the last second of a rate limiting window, regardless of whether the rate limit applies. ([#946](https://github.com/getsentry/relay/pull/946))

## 21.2.0

**Features**:

- By adding `.no-cache` to the DSN key, Relay refreshes project configuration caches immediately. This allows to apply changed settings instantly, such as updates to data scrubbing or inbound filter rules. ([#911](https://github.com/getsentry/relay/pull/911))
- Add NSError to mechanism. ([#925](https://github.com/getsentry/relay/pull/925))
- Add snapshot to the stack trace interface. ([#927](https://github.com/getsentry/relay/pull/927))

**Bug Fixes**:

- Log on INFO level when recovering from network outages. ([#918](https://github.com/getsentry/relay/pull/918))
- Fix a panic in processing minidumps with invalid location descriptors. ([#919](https://github.com/getsentry/relay/pull/919))

**Internal**:

- Improve dynamic sampling rule configuration. ([#907](https://github.com/getsentry/relay/pull/907))
- Compatibility mode for pre-aggregated sessions was removed. The feature is now enabled by default in full fidelity. ([#913](https://github.com/getsentry/relay/pull/913))

## 21.1.0

**Features**:

- Support dynamic sampling for error events. ([#883](https://github.com/getsentry/relay/pull/883))

**Bug Fixes**:

- Make all fields but event-id optional to fix regressions in user feedback ingestion. ([#886](https://github.com/getsentry/relay/pull/886))
- Remove `kafka-ssl` feature because it breaks development workflow on macOS. ([#889](https://github.com/getsentry/relay/pull/889))
- Accept envelopes where their last item is empty and trailing newlines are omitted. This also fixes a panic in some cases. ([#894](https://github.com/getsentry/relay/pull/894))

**Internal**:

- Extract crashpad annotations into contexts. ([#892](https://github.com/getsentry/relay/pull/892))
- Normalize user reports during ingestion and create empty fields. ([#903](https://github.com/getsentry/relay/pull/903))
- Ingest and normalize sample rates from envelope item headers. ([#910](https://github.com/getsentry/relay/pull/910))

## 20.12.1

- No documented changes.

## 20.12.0

**Features**:

- Add `kafka-ssl` compilation feature that builds Kafka linked against OpenSSL. This feature is enabled in Docker containers only. This is only relevant for Relays running as part of on-premise Sentry. ([#881](https://github.com/getsentry/relay/pull/881))
- Relay is now able to ingest pre-aggregated sessions, which will make it possible to efficiently handle applications that produce thousands of sessions per second. ([#815](https://github.com/getsentry/relay/pull/815))
- Add protocol support for WASM. ([#852](https://github.com/getsentry/relay/pull/852))
- Add dynamic sampling for transactions. ([#835](https://github.com/getsentry/relay/pull/835))
- Send network outage metric on healthcheck endpoint hit. ([#856](https://github.com/getsentry/relay/pull/856))

**Bug Fixes**:

- Fix a long-standing bug where log messages were not addressible as `$string`. ([#882](https://github.com/getsentry/relay/pull/882))
- Allow params in content-type for security requests to support content types like `"application/expect-ct-report+json; charset=utf-8"`. ([#844](https://github.com/getsentry/relay/pull/844))
- Fix a panic in CSP filters. ([#848](https://github.com/getsentry/relay/pull/848))
- Do not drop sessions due to an invalid age constraint set to `0`. ([#855](https://github.com/getsentry/relay/pull/855))
- Do not emit outcomes after forwarding envelopes to the upstream, even if that envelope is rate limited, rejected, or dropped. Since the upstream logs an outcome, it would be a duplicate. ([#857](https://github.com/getsentry/relay/pull/857))
- Fix status code for security report. ([#864](https://github.com/getsentry/relay/pull/864))
- Add missing fields for Expect-CT reports. ([#865](https://github.com/getsentry/relay/pull/865))
- Support more directives in CSP reports, such as `block-all-mixed-content` and `require-trusted-types-for`. ([#876](https://github.com/getsentry/relay/pull/876))

**Internal**:

- Add _experimental_ support for picking up HTTP proxies from the regular environment variables. This feature needs to be enabled by setting `http: client: "reqwest"` in your `config.yml`. ([#839](https://github.com/getsentry/relay/pull/839))
- Refactor transparent request forwarding for unknown endpoints. Requests are now entirely buffered in memory and occupy the same queues and actors as other requests. This should not cause issues but may change behavior under load. ([#839](https://github.com/getsentry/relay/pull/839))
- Add reason codes to the `X-Sentry-Rate-Limits` header in store responses. This allows external Relays to emit outcomes with the proper reason codes. ([#850](https://github.com/getsentry/relay/pull/850))
- Emit metrics for outcomes in external relays. ([#851](https://github.com/getsentry/relay/pull/851))
- Make `$error.value` `pii=true`. ([#837](https://github.com/getsentry/relay/pull/837))
- Send `key_id` in partial project config. ([#854](https://github.com/getsentry/relay/pull/854))
- Add stack traces to Sentry error reports. ([#872](https://github.com/getsentry/relay/pull/872))

## 20.11.1

- No documented changes.

## 20.11.0

**Features**:

- Rename upstream retries histogram metric and add upstream requests duration metric. ([#816](https://github.com/getsentry/relay/pull/816))
- Add options for metrics buffering (`metrics.buffering`) and sampling (`metrics.sample_rate`). ([#821](https://github.com/getsentry/relay/pull/821))

**Bug Fixes**:

- Accept sessions with IP address set to `{{auto}}`. This was previously rejected and silently dropped. ([#827](https://github.com/getsentry/relay/pull/827))
- Fix an issue where every retry-after response would be too large by one minute. ([#829](https://github.com/getsentry/relay/pull/829))

**Internal**:

- Always apply cache debouncing for project states. This reduces pressure on the Redis and file system cache. ([#819](https://github.com/getsentry/relay/pull/819))
- Internal refactoring such that validating of characters in tags no longer uses regexes internally. ([#814](https://github.com/getsentry/relay/pull/814))
- Discard invalid user feedback sent as part of envelope. ([#823](https://github.com/getsentry/relay/pull/823))
- Emit event errors and normalization errors for unknown breadcrumb keys. ([#824](https://github.com/getsentry/relay/pull/824))
- Normalize `breadcrumb.ty` into `breadcrumb.type` for broken Python SDK versions. ([#824](https://github.com/getsentry/relay/pull/824))
- Add the client SDK interface for unreal crashes and set the name to `unreal.crashreporter`. ([#828](https://github.com/getsentry/relay/pull/828))
- Fine-tune the selectors for minidump PII scrubbing. ([#818](https://github.com/getsentry/relay/pull/818), [#830](https://github.com/getsentry/relay/pull/830))

## 20.10.1

**Internal**:

- Emit more useful normalization meta data for invalid tags. ([#808](https://github.com/getsentry/relay/pull/808))

## 20.10.0

**Features**:

- Add support for measurement ingestion. ([#724](https://github.com/getsentry/relay/pull/724), [#785](https://github.com/getsentry/relay/pull/785))
- Add support for scrubbing UTF-16 data in attachments ([#742](https://github.com/getsentry/relay/pull/742), [#784](https://github.com/getsentry/relay/pull/784), [#787](https://github.com/getsentry/relay/pull/787))
- Add upstream request metric. ([#793](https://github.com/getsentry/relay/pull/793))
- The padding character in attachment scrubbing has been changed to match the masking character, there is no usability benefit from them being different. ([#810](https://github.com/getsentry/relay/pull/810))

**Bug Fixes**:

- Fix issue where `$span` would not be recognized in Advanced Data Scrubbing. ([#781](https://github.com/getsentry/relay/pull/781))
- Accept big-endian minidumps. ([#789](https://github.com/getsentry/relay/pull/789))
- Detect network outages and retry sending events instead of dropping them. ([#788](https://github.com/getsentry/relay/pull/788))

**Internal**:

- Project states are now cached separately per DSN public key instead of per project ID. This means that there will be multiple separate cache entries for projects with more than one DSN. ([#778](https://github.com/getsentry/relay/pull/778))
- Relay no longer uses the Sentry endpoint to resolve project IDs by public key. Ingestion for the legacy store endpoint has been refactored to rely on key-based caches only. As a result, the legacy endpoint is supported only on managed Relays. ([#800](https://github.com/getsentry/relay/pull/800))
- Fix rate limit outcomes, now emitted only for error events but not transactions. ([#806](https://github.com/getsentry/relay/pull/806), [#809](https://github.com/getsentry/relay/pull/809))

## 20.9.0

**Features**:

- Add support for attaching Sentry event payloads in Unreal crash reports by adding `__sentry` game data entries. ([#715](https://github.com/getsentry/relay/pull/715))
- Support chunked form data keys for event payloads on the Minidump endpoint. Since crashpad has a limit for the length of custom attributes, the sentry event payload can be split up into `sentry__1`, `sentry__2`, etc. ([#721](https://github.com/getsentry/relay/pull/721))
- Periodically re-authenticate with the upstream server. Previously, there was only one initial authentication. ([#731](https://github.com/getsentry/relay/pull/731))
- The module attribute on stack frames (`$frame.module`) and the (usually server side generated) attribute `culprit` can now be scrubbed with advanced data scrubbing. ([#744](https://github.com/getsentry/relay/pull/744))
- Compress outgoing store requests for events and envelopes including attachements using `gzip` content encoding. ([#745](https://github.com/getsentry/relay/pull/745))
- Relay now buffers all requests until it has authenticated with the upstream. ([#747](//github.com/getsentry/relay/pull/747))
- Add a configuration option to change content encoding of upstream store requests. The default is `gzip`, and other options are `identity`, `deflate`, or `br`. ([#771](https://github.com/getsentry/relay/pull/771))

**Bug Fixes**:

- Send requests to the `/envelope/` endpoint instead of the older `/store/` endpoint. This particularly fixes spurious `413 Payload Too Large` errors returned when using Relay with Sentry SaaS. ([#746](https://github.com/getsentry/relay/pull/746))

**Internal**:

- Remove a temporary flag from attachment kafka messages indicating rate limited crash reports to Sentry. This is now enabled by default. ([#718](https://github.com/getsentry/relay/pull/718))
- Performance improvement of http requests to upstream, high priority messages are sent first. ([#678](https://github.com/getsentry/relay/pull/678))
- Experimental data scrubbing on minidumps([#682](https://github.com/getsentry/relay/pull/682))
- Move `generate-schema` from the Relay CLI into a standalone tool. ([#739](//github.com/getsentry/relay/pull/739))
- Move `process-event` from the Relay CLI into a standalone tool. ([#740](//github.com/getsentry/relay/pull/740))
- Add the client SDK to session kafka payloads. ([#751](https://github.com/getsentry/relay/pull/751))
- Add a standalone tool to document metrics in JSON or YAML. ([#752](https://github.com/getsentry/relay/pull/752))
- Emit `processing.event.produced` for user report and session Kafka messages. ([#757](https://github.com/getsentry/relay/pull/757))
- Improve performance of event processing by avoiding regex clone. ([#767](https://github.com/getsentry/relay/pull/767))
- Assign a default name for unnamed attachments, which prevented attachments from being stored in Sentry. ([#769](https://github.com/getsentry/relay/pull/769))
- Add Relay version version to challenge response. ([#758](https://github.com/getsentry/relay/pull/758))

## 20.8.0

**Features**:

- Add the `http.connection_timeout` configuration option to adjust the connection and SSL handshake timeout. The default connect timeout is now increased from 1s to 3s. ([#688](https://github.com/getsentry/relay/pull/688))
- Supply Relay's version during authentication and check if this Relay is still supported. An error message prompting to upgrade Relay will be supplied if Relay is unsupported. ([#697](https://github.com/getsentry/relay/pull/697))

**Bug Fixes**:

- Reuse connections for upstream event submission requests when the server supports connection keepalive. Relay did not consume the response body of all requests, which caused it to reopen a new connection for every event. ([#680](https://github.com/getsentry/relay/pull/680), [#695](https://github.com/getsentry/relay/pull/695))
- Fix hashing of user IP addresses in data scrubbing. Previously, this could create invalid IP addresses which were later rejected by Sentry. Now, the hashed IP address is moved to the `id` field. ([#692](https://github.com/getsentry/relay/pull/692))
- Do not retry authentication with the upstream when a client error is reported (status code 4XX). ([#696](https://github.com/getsentry/relay/pull/696))

**Internal**:

- Extract the event `timestamp` from Minidump files during event normalization. ([#662](https://github.com/getsentry/relay/pull/662))
- Retain the full span description in transaction events instead of trimming it. ([#674](https://github.com/getsentry/relay/pull/674))
- Report all Kafka producer errors to Sentry. Previously, only immediate errors were reported but not those during asynchronous flushing of messages. ([#677](https://github.com/getsentry/relay/pull/677))
- Add "HubSpot Crawler" to the list of web crawlers for inbound filters. ([#693](https://github.com/getsentry/relay/pull/693))
- Improved typing for span data of transaction events, no breaking changes. ([#713](https://github.com/getsentry/relay/pull/713))
- **Breaking change:** In PII configs, all options on hash and mask redactions (replacement characters, ignored characters, hash algorithm/key) are removed. If they still exist in the configuration, they are ignored. ([#760](https://github.com/getsentry/relay/pull/760))

## 20.7.2

**Features**:

- Report metrics for connections to the upstream. These metrics are reported under `connector.*` and include information on connection reuse, timeouts and errors. ([#669](https://github.com/getsentry/relay/pull/669))
- Increased the maximum size of attachments from _50MiB_ to _100MiB_. Most notably, this allows to upload larger minidumps. ([#671](https://github.com/getsentry/relay/pull/671))

**Internal**:

- Always create a spans array for transactions in normalization. This allows Sentry to render the spans UI even if the transaction is empty. ([#667](https://github.com/getsentry/relay/pull/667))

## 20.7.1

- No documented changes.

## 20.7.0

**Features**:

- Sessions and attachments can be rate limited now. These rate limits apply separately from error events, which means that you can continue to send Release Health sessions while you're out of quota with errors. ([#636](https://github.com/getsentry/relay/pull/636))

**Bug Fixes**:

- Outcomes from downstream relays were not forwarded upstream. ([#632](https://github.com/getsentry/relay/pull/632))
- Apply clock drift correction to Release Health sessions and validate timestamps. ([#633](https://github.com/getsentry/relay/pull/633))
- Apply clock drift correction for timestamps that are too far in the past or future. This fixes a bug where broken transaction timestamps would lead to negative durations. ([#634](https://github.com/getsentry/relay/pull/634), [#654](https://github.com/getsentry/relay/pull/654))
- Respond with status code `200 OK` to rate limited minidump and UE4 requests. Third party clients otherwise retry those requests, leading to even more load. ([#646](https://github.com/getsentry/relay/pull/646), [#647](https://github.com/getsentry/relay/pull/647))
- Ingested unreal crash reports no longer have a `misc_primary_cpu_brand` key with GPU information set in the Unreal context. ([#650](https://github.com/getsentry/relay/pull/650))
- Fix ingestion of forwarded outcomes in processing Relays. Previously, `emit_outcomes` had to be set explicitly to enable this. ([#653](https://github.com/getsentry/relay/pull/653))

**Internal**:

- Restructure the envelope and event ingestion paths into a pipeline and apply rate limits to all envelopes. ([#635](https://github.com/getsentry/relay/pull/635), [#636](https://github.com/getsentry/relay/pull/636))
- Pass the combined size of all attachments in an envelope to the Redis rate limiter as quantity to enforce attachment quotas. ([#639](https://github.com/getsentry/relay/pull/639))
- Emit flags for rate limited processing attachments and add a `size` field. ([#640](https://github.com/getsentry/relay/pull/640), [#644](https://github.com/getsentry/relay/pull/644))

## 20.6.0

We have switched to [CalVer](https://calver.org/)! Relay's version is always in line with the latest version of [Sentry](https://github.com/getsentry/sentry).

**Features**:

- Proxy and managed Relays now apply clock drift correction based on the `sent_at` header emitted by SDKs. ([#581](https://github.com/getsentry/relay/pull/581))
- Apply cached rate limits to attachments and sessions in the fast-path when parsing incoming requests. ([#618](https://github.com/getsentry/relay/pull/618))
- New config options `metrics.default_tags` and `metrics.hostname_tag`. ([#625](https://github.com/getsentry/relay/pull/625))

**Bug Fixes**:

- Clock drift correction no longer considers the transaction timestamp as baseline for SDKs using Envelopes. Instead, only the dedicated `sent_at` Envelope header is used. ([#580](https://github.com/getsentry/relay/pull/580))
- The `http.timeout` setting is now applied to all requests, including event submission. Previously, events were exempt. ([#588](https://github.com/getsentry/relay/pull/588))
- All endpoint metrics now report their proper `route` tag. This applies to `requests`, `requests.duration`, and `responses.status_codes`. Previously, some some endpoints reported an empty route. ([#595](https://github.com/getsentry/relay/pull/595))
- Properly refresh cached project states based on the configured intervals. Previously, Relay may have gone into an endless refresh cycle if the system clock not accurate, or the state had not been updated in the upstream. ([#596](https://github.com/getsentry/relay/pull/596))
- Respond with `403 Forbidden` when multiple authentication payloads are sent by the SDK. Previously, Relay would authenticate using one of the payloads and silently ignore the rest. ([#602](https://github.com/getsentry/relay/pull/602))
- Improve metrics documentation. ([#614](https://github.com/getsentry/relay/pull/614))
- Do not scrub event processing errors by default. ([#619](https://github.com/getsentry/relay/pull/619))

**Internal**:

- Add source (who emitted the outcome) to Outcome payload. ([#604](https://github.com/getsentry/relay/pull/604))
- Ignore non-Rust folders for faster rebuilding and testing. ([#578](https://github.com/getsentry/relay/pull/578))
- Invalid session payloads are now logged for SDK debugging. ([#584](https://github.com/getsentry/relay/pull/584), [#591](https://github.com/getsentry/relay/pull/591))
- Add support for Outcomes generation in external Relays. ([#592](https://github.com/getsentry/relay/pull/592))
- Remove unused `rev` from project state. ([#586](https://github.com/getsentry/relay/pull/586))
- Add an outcome endpoint for trusted Relays. ([#589](https://github.com/getsentry/relay/pull/589))
- Emit outcomes for event payloads submitted in attachment files. ([#609](https://github.com/getsentry/relay/pull/609))
- Split envelopes that contain sessions and other items and ingest them independently. ([#610](https://github.com/getsentry/relay/pull/610))
- Removed support for legacy per-key quotas. ([#616](https://github.com/getsentry/relay/pull/615))
- Security events (CSP, Expect-CT, Expect-Staple, and HPKP) are now placed into a dedicated `security` item in envelopes, rather than the generic event item. This allows for quick detection of the event type for rate limiting. ([#617](https://github.com/getsentry/relay/pull/617))

## 0.5.9

- Relay has a logo now!
- New explicit `envelope/` endpoint. Envelopes no longer need to be sent with the right `content-type` header (to cater to browser JS).
- Introduce an Envelope item type for transactions.
- Support environment variables and CLI arguments instead of command line parameters.
- Return status `415` on wrong content types.
- Normalize double-slashes in request URLs more aggressively.
- Add an option to generate credentials on stdout.

**Internal**:

- Serve project configs to downstream Relays with proper permission checking.
- PII: Make and/or selectors specific.
- Add a browser filter for IE 11.
- Changes to release parsing.
- PII: Expose event values as part of generated selector suggestions.

## 0.5.8

**Internal**:

- Fix a bug where exception values and the device name were not PII-strippable.

## 0.5.7

- Docker images are now also pushed to Docker Hub.
- New helper function to generate PII selectors from event data.

**Internal**:

- Release is now a required attribute for session data.
- `unknown` can now be used in place of `unknown_error` for span statuses. A future release will change the canonical format from `unknown_error` to `unknown`.

## 0.5.6

- Fix a bug where Relay would stop processing events if Sentry is down for only a short time.
- Improvements to architecture documentation.
- Initial support for rate limiting by event type ("scoped quotas")
- Fix a bug where `key_id` was omitted from outcomes created by Relay.
- Fix a bug where it was not permitted to send content-encoding as part of a CORS request to store.

**Internal**:

- PII processing: Aliases for value types (`$error` instead of `$exception` to be in sync with Discover column naming) and adding a default for replace-redactions.
- It is now valid to send transactions and spans without `op` set, in which case a default value will be inserted.

## 0.5.5

- Suppress verbose DNS lookup logs.

**Internal**:

- Small performance improvements in datascrubbing config converter.
- New, C-style selector syntax (old one still works)

## 0.5.4

**Internal**:

- Add event contexts to `pii=maybe`.
- Fix parsing of msgpack breadcrumbs in Rust store.
- Envelopes sent to Rust store can omit the DSN in headers.
- Ability to quote/escape special characters in selectors in PII configs.

## 0.5.3

- Properly strip the linux binary to reduce its size
- Allow base64 encoded JSON event payloads ([#466](https://github.com/getsentry/relay/pull/466))
- Fix multipart requests without trailing newline ([#465](https://github.com/getsentry/relay/pull/465))
- Support for ingesting session updates ([#449](https://github.com/getsentry/relay/pull/449))

**Internal**:

- Validate release names during event ingestion ([#479](https://github.com/getsentry/relay/pull/479))
- Add browser extension filter ([#470](https://github.com/getsentry/relay/pull/470))
- Add `pii=maybe`, a new kind of event schema field that can only be scrubbed if explicitly addressed.
- Add way to scrub filepaths in a way that does not break processing.

## 0.5.2

- Fix trivial Redis-related crash when running in non-processing mode.
- Limit the maximum retry-after of a rate limit. This is necessary because of the "Delete and ignore future events" feature in Sentry.
- Project caches are now evicted after `project_grace_period` has passed. If you have that parameter set to a high number you may see increased memory consumption.

**Internal**:

- Misc bugfixes in PII processor. Those bugs do not affect the legacy data scrubber exposed in Python.
- Polishing documentation around PII configuration format.
- Signal codes in mach mechanism are no longer required.

## 0.5.1

- Ability to fetch project configuration from Redis as additional caching layer.
- Fix a few bugs in release filters.
- Fix a few bugs in minidumps endpoint with processing enabled.

**Internal**:

- Fix a bug in the PII processor that would always remove the entire string on `pattern` rules.
- Ability to correct some clock drift and wrong system time in transaction events.

## 0.5.0

- The binary has been renamed to `relay`.
- Updated documentation for metrics.

**Internal**:

- The package is now called `sentry-relay`.
- Renamed all `Semaphore*` types to `Relay*`.
- Fixed memory leaks in processing functions.

## 0.4.65

- Implement the Minidump endpoint.
- Implement the Attachment endpoint.
- Implement the legacy Store endpoint.
- Support a plain `Authorization` header in addition to `X-Sentry-Auth`.
- Simplify the shutdown logic. Relay now always takes a fixed configurable time to shut down.
- Fix healthchecks in _Static_ mode.
- Fix internal handling of event attachments.
- Fix partial reads of request bodies resulting in a broken connection.
- Fix a crash when parsing User-Agent headers.
- Fix handling of events sent with `sentry_version=2.0` (Clojure SDK).
- Use _mmap_ to load the GeoIP database to improve the memory footprint.
- Revert back to the system memory allocator.

**Internal**:

- Preserve microsecond precision in all time stamps.
- Record event ids in all outcomes.
- Updates to event processing metrics.
- Add span status mapping from open telemetry.

## 0.4.64

- Switched to `jemalloc` as global allocator.
- Introduce separate outcome reason for invalid events.
- Always consume request bodies to the end.
- Implemented minidump ingestion.
- Increas precisions of timestamps in protocol.

## 0.4.63

- Refactor healthchecks into two: Liveness and readiness (see code comments for explanation for now).
- Allow multiple trailing slashes on store endpoint, e.g. `/api/42/store///`.
- Internal refactor to prepare for envelopes format.

**Internal**:

- Fix a bug where glob-matching in filters did not behave correctly when the to-be-matched string contained newlines.
- Add `moz-extension:` as scheme for browser extensions (filtering out Firefox addons).
- Raise a dedicated Python exception type for invalid transaction events. Also do not report that error to Sentry from Relay.

## 0.4.62

- Various performance improvements.

## 0.4.61

**Internal**:

- Add `thread.errored` attribute ([#306](https://github.com/getsentry/relay/pull/306)).

## 0.4.60

- License is now BSL instead of MIT ([#301](https://github.com/getsentry/relay/pull/301)).
- Improve internal metrics and logging ([#296](https://github.com/getsentry/relay/pull/296), [#297](https://github.com/getsentry/relay/pull/297), [#298](https://github.com/getsentry/relay/pull/298)).
- Fix unbounded requests to Sentry for project configs ([#295](https://github.com/getsentry/relay/pull/295), [#300](https://github.com/getsentry/relay/pull/300)).
- Fix rejected responses from Sentry due to size limit ([#303](https://github.com/getsentry/relay/pull/303)).
- Expose more options for configuring request concurrency limits ([#311](https://github.com/getsentry/relay/pull/311)).

**Internal**:

- Transaction events with negative duration are now rejected ([#291](https://github.com/getsentry/relay/pull/291)).
- Fix a panic when normalizing certain dates.

## 0.4.59

**Internal**:

- Fix: Normalize legacy stacktrace attributes ([#292](https://github.com/getsentry/relay/pull/292))
- Fix: Validate platform attributes in Relay ([#294](https://github.com/getsentry/relay/pull/294))
- Flip the flag that indicates Relay processing ([#293](https://github.com/getsentry/relay/pull/293))

## 0.4.58

- Evict project caches after some time ([#287](https://github.com/getsentry/relay/pull/287))
- Selectively log internal errors to stderr ([#285](https://github.com/getsentry/relay/pull/285))
- Add an error boundary to parsing project states ([#281](https://github.com/getsentry/relay/pull/281))

**Internal**:

- Add event size metrics ([#286](https://github.com/getsentry/relay/pull/286))
- Normalize before datascrubbing ([#290](https://github.com/getsentry/relay/pull/290))
- Add a config value for thread counts ([#283](https://github.com/getsentry/relay/pull/283))
- Refactor outcomes for parity with Sentry ([#282](https://github.com/getsentry/relay/pull/282))
- Add flag that relay processed an event ([#279](https://github.com/getsentry/relay/pull/279))

## 0.4.57

**Internal**:

- Stricter validation of transaction events.

## 0.4.56

**Internal**:

- Fix a panic in trimming.

## 0.4.55

**Internal**:

- Fix more bugs in datascrubbing converter.

## 0.4.54

**Internal**:

- Fix more bugs in datascrubbing converter.

## 0.4.53

**Internal**:

- Fix more bugs in datascrubbing converter.

## 0.4.52

**Internal**:

- Fix more bugs in datascrubbing converter.

## 0.4.51

**Internal**:

- Fix a few bugs in datascrubbing converter.
- Accept trailing slashes.

**Normalization**:

- Fix a panic on overflowing timestamps.

## 0.4.50

**Internal**:

- Fix bug where IP scrubbers were applied even when not enabled.

## 0.4.49

- Internal changes.

## 0.4.48

**Internal**:

- Fix various bugs in the datascrubber and PII processing code to get closer to behavior of the Python implementation.

## 0.4.47

**Internal**:

- Various work on re-implementing Sentry's `/api/X/store` endpoint in Relay. Relay can now apply rate limits based on Redis and emit the correct outcomes.

## 0.4.46

**Internal**:

- Resolved a regression in IP address normalization. The new behavior is closer to a line-by-line port of the old Python code.

## 0.4.45

**Normalization**:

- Resolved an issue where GEO IP data was not always infered.

## 0.4.44

**Normalization**:

- Only take the user IP address from the store request's IP for certain platforms. This restores the behavior of the old Python code.

## 0.4.43

**Normalization**:

- Bump size of breadcrumbs.
- Workaround for an issue where we would not parse OS information from User Agent when SDK had already sent OS information.
- Further work on Sentry-internal event ingestion.

## 0.4.42

**Normalization**:

- Fix normalization of version strings from user agents.

## 0.4.41

- Support extended project configuration.

**Internal**:

- Implement event filtering rules.
- Add basic support for Sentry-internal event ingestion.
- Parse and normalize user agent strings.

## 0.4.40

**Internal**:

- Restrict ranges of timestamps to prevent overflows in Python code and UI.

## 0.4.39

**Internal**:

- Fix a bug where stacktrace trimming was not applied during renormalization.

## 0.4.38

**Internal**:

- Added typed spans to Event.

## 0.4.37

**Internal**:

- Added `orig_in_app` to frame data.

## 0.4.36

**Internal**:

- Add new .NET versions for context normalization.

## 0.4.35

**Internal**:

- Fix bug where thread's stacktraces were not normalized.
- Fix bug where a string at max depth of a databag was stringified again.

## 0.4.34

**Internal**:

- Added `data` attribute to frames.
- Added a way to override other trimming behavior in Python normalizer binding.

## 0.4.33

**Internal**:

- Plugin-provided context types should now work properly again.

## 0.4.32

**Internal**:

- Removed `function_name` field from frame and added `raw_function`.

## 0.4.31

**Internal**:

- Add trace context type.

## 0.4.30

**Internal**:

- Make exception messages/values larger to allow for foreign stacktrace data to be attached.

## 0.4.29

**Internal**:

- Added `function_name` field to frame.

## 0.4.28

**Internal**:

- Add missing context type for sessionstack.

## 0.4.27

**Internal**:

- Increase frame vars size again! Byte size was fine, but max depth was way too small.

## 0.4.26

**Internal**:

- Reduce frame vars size.

## 0.4.25

**Internal**:

- Add missing trimming to frame vars.

## 0.4.24

**Internal**:

- Reject non-http/https `help_urls` in exception mechanisms.

## 0.4.23

**Internal**:

- Add basic truncation to event meta to prevent payload size from spiralling out of control.

## 0.4.22

**Internal**:

- Added grouping enhancements to protocol.

## 0.4.21

**Internal**:

- Updated debug image interface with more attributes.

## 0.4.20

**Internal**:

- Added support for `lang` frame and stacktrace attribute.

## 0.4.19

**Internal**:

- Slight changes to allow replacing more normalization code in Sentry with Rust.

## 0.4.18

**Internal**:

- Allow much larger payloads in the extra attribute.

## 0.4.17

**Internal**:

- Added support for protocol changes related to upcoming sentry SDK features. In particular the `none` event type was added.

## 0.4.16

For users of relay, nothing changed at all. This is a release to test embedding some Rust code in Sentry itself.

## 0.4.15

For users of relay, nothing changed at all. This is a release to test embedding some Rust code in Sentry itself.

## 0.4.14

For users of relay, nothing changed at all. This is a release to test embedding some Rust code in Sentry itself.

## 0.4.13

For users of relay, nothing changed at all. This is a release to test embedding some Rust code in Sentry itself.

## 0.4.12

For users of relay, nothing changed at all. This is a release to test embedding some Rust code in Sentry itself.

## 0.4.11

For users of relay, nothing changed at all. This is a release to test embedding some Rust code in Sentry itself.

## 0.4.10

For users of relay, nothing changed at all. This is a release to test embedding some Rust code in Sentry itself.

## 0.4.9

For users of relay, nothing changed at all. This is a release to test embedding some Rust code in Sentry itself.

## 0.4.8

For users of relay, nothing changed at all. This is a release to test embedding some Rust code in Sentry itself.

## 0.4.7

For users of relay, nothing changed at all. This is a release to test embedding some Rust code in Sentry itself.

## 0.4.6

For users of relay, nothing changed at all. This is a release to test embedding some Rust code in Sentry itself.

## 0.4.5

For users of relay, nothing changed at all. This is a release to test embedding some Rust code in Sentry itself.

## 0.4.4

For users of relay, nothing changed at all. This is a release to test embedding some Rust code in Sentry itself.

## 0.4.3

For users of relay, nothing changed at all. This is a release to test embedding some Rust code in Sentry itself.

## 0.4.2

For users of relay, nothing changed at all. This is a release to test embedding some Rust code in Sentry itself.

## 0.4.1

For users of relay, nothing changed at all. This is a release to test embedding some Rust code in Sentry itself.

## 0.4.0

Introducing new Relay modes:

- `proxy`: A proxy for all requests and events.
- `static`: Static configuration for known projects in the file system.
- `managed`: Fetch configurations dynamically from Sentry and update them.

The default Relay mode is `managed`. Users upgrading from previous versions will automatically activate the `managed` mode. To change this setting, add `relay.mode` to `config.yml` or run `semaphore config init` from the command line.

**Breaking Change**: If Relay was used without credentials, the mode needs to be set to `proxy`. The default `managed` mode requires credentials.

For more information on Relay modes, see the [documentation page](https://docs.sentry.io/data-management/relay/options/).

### Configuration Changes

- Added `cache.event_buffer_size` to control the maximum number of events that are buffered in case of network issues or high rates of incoming events.
- Added `limits.max_concurrent_requests` to limit the number of connections that this Relay will use to communicate with the upstream.
- Internal error reporting is now disabled by default. To opt in, set `sentry.enabled`.

### Bugfixes

- Fix a bug that caused events to get unconditionally dropped after five seconds, regardless of the `cache.event_expiry` configuration.
- Fix a memory leak in Relay's internal error reporting.

## 0.3.0

- Changed PII stripping rule format to permit path selectors when applying rules. This means that now `$string` refers to strings for instance and `user.id` refers to the `id` field in the `user` attribute of the event. Temporarily support for old rules is retained.

## 0.2.7

- store: Minor fixes to be closer to Python. Ability to disable trimming of objects, arrays and strings.

## 0.2.6

- Fix bug where PII stripping would remove containers without leaving any metadata about the retraction.
- Fix bug where old `redactPair` rules would stop working.

## 0.2.5

- Rewrite of PII stripping logic. This brings potentially breaking changes to the semantics of PII configs. Most importantly field types such as `"freeform"` and `"databag"` are gone, right now there is only `"container"` and `"text"`. All old field types should have become an alias for `"text"`, but take extra care in ensuring your PII rules still work.

- store: Minor fixes to be closer to Python.

## 0.2.4

For users of relay, nothing changed at all. This is a release to test embedding some Rust code in Sentry itself.

- store: Remove stray print statement.

## 0.2.3

For users of relay, nothing changed at all. This is a release to test embedding some Rust code in Sentry itself.

- store: Fix main performance issues.

## 0.2.2

For users of relay, nothing changed at all. This is a release to test embedding some Rust code in Sentry itself.

- store: Fix segfault when trying to process contexts.
- store: Fix trimming state "leaking" between interfaces, leading to excessive trimming.
- store: Don't serialize empty arrays and objects (with a few exceptions).

## 0.2.1

For users of relay, nothing changed at all. This is a release to test embedding some Rust code in Sentry itself.

- `libsemaphore`: Expose CABI for normalizing event data.

## 0.2.0

Our first major iteration on Relay has landed!

- User documentation is now hosted at <https://docs.sentry.io/relay/>.
- SSL support is now included by default. Just configure a [TLS identity](https://docs.sentry.io/relay/options/#relaytls_identity_path) and you're set.
- Updated event processing: Events from older SDKs are now supported. Also, we've fixed some bugs along the line.
- Introduced full support for PII stripping. See [PII Configuration](https://docs.sentry.io/relay/pii-config/) for instructions.
- Configure with static project settings. Relay will skip querying project states from Sentry and use your provided values instead. See [Project Configuration](https://docs.sentry.io/relay/project-config/) for a full guide.
- Relay now also acts as a proxy for certain API requests. This allows it to receive CSP reports and Minidump crash reports, among others. It also sets `X-Forwarded-For` and includes a Relay signature header.

Besides that, there are many technical changes, including:

- Major rewrite of the internals. Relay no longer requires a special endpoint for sending events to upstream Sentry and processes events individually with less delay than before.
- The executable will exit with a non-zero exit code on startup errors. This makes it easier to catch configuration errors.
- Removed `libsodium` as a production dependency, greatly simplifying requirements for the runtime environment.
- Greatly improved logging and metrics. Be careful with the `DEBUG` and `TRACE` levels, as they are **very** verbose now.
- Improved docker containers.

## 0.1.3

- Added support for metadata format

## 0.1.2

- JSON logging ([#32](https://github.com/getsentry/relay/pull/32))
- Update dependencies

## 0.1.1

- Rename "sentry-relay" to "semaphore"
- Use new features from Rust 1.26
- Prepare binary and Python builds ([#20](https://github.com/getsentry/relay/pull/20))
- Add Dockerfile ([#23](https://github.com/getsentry/relay/pull/23))

## 0.1.0

An initial release of the tool.<|MERGE_RESOLUTION|>--- conflicted
+++ resolved
@@ -12,15 +12,11 @@
 
 ## 25.1.0
 
-<<<<<<< HEAD
 **Features**:
 
 - Use a separate rate-limit enforcement category for replay-video envelope items. ([#4459](https://github.com/getsentry/relay/pull/4459))
 
-**Internal**
-=======
-**Internal**:
->>>>>>> d57a8486
+**Internal**:
 
 - Updates performance score calculation on spans and events to also store cdf values as measurements. ([#4438](https://github.com/getsentry/relay/pull/4438))
 
