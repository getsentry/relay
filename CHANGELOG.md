# Changelog

## Unreleased

<<<<<<< HEAD
**Features**:
- Add inbound filters functionality to dynamic sampling rules. ([#920](https://github.com/getsentry/relay/pull/920))
=======
**Bug Fixes**:

- Fix a problem with Data Scrubbing source names (PII selectors) that caused `$frame.abs_path` to match, but not `$frame.abs_path || **` or `$frame.abs_path && **`. ([#932](https://github.com/getsentry/relay/pull/932))
- Make username pii-strippable. ([#935](https://github.com/getsentry/relay/pull/935))
- Respond with `400 Bad Request` and an error message `"empty envelope"` instead of `429` when envelopes without items are sent to the envelope endpoint. ([#937](https://github.com/getsentry/relay/pull/937))

**Internal**:

- Emit the `category` field for outcomes of events. This field disambiguates error events, security events and transactions. As a side-effect, Relay no longer emits outcomes for broken JSON payloads or network errors. ([#931](https://github.com/getsentry/relay/pull/931))
>>>>>>> 5b3f321c

## 21.2.0

**Features**:

- By adding `.no-cache` to the DSN key, Relay refreshes project configuration caches immediately. This allows to apply changed settings instantly, such as updates to data scrubbing or inbound filter rules. ([#911](https://github.com/getsentry/relay/pull/911))
- Add NSError to mechanism. ([#925](https://github.com/getsentry/relay/pull/925))
- Add snapshot to the stack trace interface. ([#927](https://github.com/getsentry/relay/pull/927))

**Bug Fixes**:

- Log on INFO level when recovering from network outages. ([#918](https://github.com/getsentry/relay/pull/918))
- Fix a panic in processing minidumps with invalid location descriptors. ([#919](https://github.com/getsentry/relay/pull/919))

**Internal**:

- Improve dynamic sampling rule configuration. ([#907](https://github.com/getsentry/relay/pull/907))
- Compatibility mode for pre-aggregated sessions was removed. The feature is now enabled by default in full fidelity. ([#913](https://github.com/getsentry/relay/pull/913))

## 21.1.0

**Features**:

- Support dynamic sampling for error events. ([#883](https://github.com/getsentry/relay/pull/883))

**Bug Fixes**:

- Make all fields but event-id optional to fix regressions in user feedback ingestion. ([#886](https://github.com/getsentry/relay/pull/886))
- Remove `kafka-ssl` feature because it breaks development workflow on macOS. ([#889](https://github.com/getsentry/relay/pull/889))
- Accept envelopes where their last item is empty and trailing newlines are omitted. This also fixes a panic in some cases. ([#894](https://github.com/getsentry/relay/pull/894))

**Internal**:

- Extract crashpad annotations into contexts. ([#892](https://github.com/getsentry/relay/pull/892))
- Normalize user reports during ingestion and create empty fields. ([#903](https://github.com/getsentry/relay/pull/903))
- Ingest and normalize sample rates from envelope item headers. ([#910](https://github.com/getsentry/relay/pull/910))

## 20.12.1

- No documented changes.

## 20.12.0

**Features**:

- Add `kafka-ssl` compilation feature that builds Kafka linked against OpenSSL. This feature is enabled in Docker containers only. This is only relevant for Relays running as part of on-premise Sentry. ([#881](https://github.com/getsentry/relay/pull/881))
- Relay is now able to ingest pre-aggregated sessions, which will make it possible to efficiently handle applications that produce thousands of sessions per second. ([#815](https://github.com/getsentry/relay/pull/815))
- Add protocol support for WASM. ([#852](https://github.com/getsentry/relay/pull/852))
- Add dynamic sampling for transactions. ([#835](https://github.com/getsentry/relay/pull/835))
- Send network outage metric on healthcheck endpoint hit. ([#856](https://github.com/getsentry/relay/pull/856))

**Bug Fixes**:

- Fix a long-standing bug where log messages were not addressible as `$string`. ([#882](https://github.com/getsentry/relay/pull/882))
- Allow params in content-type for security requests to support content types like `"application/expect-ct-report+json; charset=utf-8"`. ([#844](https://github.com/getsentry/relay/pull/844))
- Fix a panic in CSP filters. ([#848](https://github.com/getsentry/relay/pull/848))
- Do not drop sessions due to an invalid age constraint set to `0`. ([#855](https://github.com/getsentry/relay/pull/855))
- Do not emit outcomes after forwarding envelopes to the upstream, even if that envelope is rate limited, rejected, or dropped. Since the upstream logs an outcome, it would be a duplicate. ([#857](https://github.com/getsentry/relay/pull/857))
- Fix status code for security report. ([#864](https://github.com/getsentry/relay/pull/864))
- Add missing fields for Expect-CT reports. ([#865](https://github.com/getsentry/relay/pull/865))
- Support more directives in CSP reports, such as `block-all-mixed-content` and `require-trusted-types-for`. ([#876](https://github.com/getsentry/relay/pull/876))

**Internal**:

- Add _experimental_ support for picking up HTTP proxies from the regular environment variables. This feature needs to be enabled by setting `http: client: "reqwest"` in your `config.yml`. ([#839](https://github.com/getsentry/relay/pull/839))
- Refactor transparent request forwarding for unknown endpoints. Requests are now entirely buffered in memory and occupy the same queues and actors as other requests. This should not cause issues but may change behavior under load. ([#839](https://github.com/getsentry/relay/pull/839))
- Add reason codes to the `X-Sentry-Rate-Limits` header in store responses. This allows external Relays to emit outcomes with the proper reason codes. ([#850](https://github.com/getsentry/relay/pull/850))
- Emit metrics for outcomes in external relays. ([#851](https://github.com/getsentry/relay/pull/851))
- Make `$error.value` `pii=true`. ([#837](https://github.com/getsentry/relay/pull/837))
- Send `key_id` in partial project config. ([#854](https://github.com/getsentry/relay/pull/854))
- Add stack traces to Sentry error reports. ([#872](https://github.com/getsentry/relay/pull/872))

## 20.11.1

- No documented changes.

## 20.11.0

**Features**:

- Rename upstream retries histogram metric and add upstream requests duration metric. ([#816](https://github.com/getsentry/relay/pull/816))
- Add options for metrics buffering (`metrics.buffering`) and sampling (`metrics.sample_rate`). ([#821](https://github.com/getsentry/relay/pull/821))

**Bug Fixes**:

- Accept sessions with IP address set to `{{auto}}`. This was previously rejected and silently dropped. ([#827](https://github.com/getsentry/relay/pull/827))
- Fix an issue where every retry-after response would be too large by one minute. ([#829](https://github.com/getsentry/relay/pull/829))

**Internal**:

- Always apply cache debouncing for project states. This reduces pressure on the Redis and file system cache. ([#819](https://github.com/getsentry/relay/pull/819))
- Internal refactoring such that validating of characters in tags no longer uses regexes internally. ([#814](https://github.com/getsentry/relay/pull/814))
- Discard invalid user feedback sent as part of envelope. ([#823](https://github.com/getsentry/relay/pull/823))
- Emit event errors and normalization errors for unknown breadcrumb keys. ([#824](https://github.com/getsentry/relay/pull/824))
- Normalize `breadcrumb.ty` into `breadcrumb.type` for broken Python SDK versions. ([#824](https://github.com/getsentry/relay/pull/824))
- Add the client SDK interface for unreal crashes and set the name to `unreal.crashreporter`. ([#828](https://github.com/getsentry/relay/pull/828))
- Fine-tune the selectors for minidump PII scrubbing. ([#818](https://github.com/getsentry/relay/pull/818), [#830](https://github.com/getsentry/relay/pull/830))

## 20.10.1

**Internal**:

- Emit more useful normalization meta data for invalid tags. ([#808](https://github.com/getsentry/relay/pull/808))

## 20.10.0

**Features**:

- Add support for measurement ingestion. ([#724](https://github.com/getsentry/relay/pull/724), [#785](https://github.com/getsentry/relay/pull/785))
- Add support for scrubbing UTF-16 data in attachments ([#742](https://github.com/getsentry/relay/pull/742), [#784](https://github.com/getsentry/relay/pull/784), [#787](https://github.com/getsentry/relay/pull/787))
- Add upstream request metric. ([#793](https://github.com/getsentry/relay/pull/793))
- The padding character in attachment scrubbing has been changed to match the masking character, there is no usability benefit from them being different. ([#810](https://github.com/getsentry/relay/pull/810))

**Bug Fixes**:

- Fix issue where `$span` would not be recognized in Advanced Data Scrubbing. ([#781](https://github.com/getsentry/relay/pull/781))
- Accept big-endian minidumps. ([#789](https://github.com/getsentry/relay/pull/789))
- Detect network outages and retry sending events instead of dropping them. ([#788](https://github.com/getsentry/relay/pull/788))

**Internal**:

- Project states are now cached separately per DSN public key instead of per project ID. This means that there will be multiple separate cache entries for projects with more than one DSN. ([#778](https://github.com/getsentry/relay/pull/778))
- Relay no longer uses the Sentry endpoint to resolve project IDs by public key. Ingestion for the legacy store endpoint has been refactored to rely on key-based caches only. As a result, the legacy endpoint is supported only on managed Relays. ([#800](https://github.com/getsentry/relay/pull/800))
- Fix rate limit outcomes, now emitted only for error events but not transactions. ([#806](https://github.com/getsentry/relay/pull/806), [#809](https://github.com/getsentry/relay/pull/809))

## 20.9.0

**Features**:

- Add support for attaching Sentry event payloads in Unreal crash reports by adding `__sentry` game data entries. ([#715](https://github.com/getsentry/relay/pull/715))
- Support chunked form data keys for event payloads on the Minidump endpoint. Since crashpad has a limit for the length of custom attributes, the sentry event payload can be split up into `sentry__1`, `sentry__2`, etc. ([#721](https://github.com/getsentry/relay/pull/721))
- Periodically re-authenticate with the upstream server. Previously, there was only one initial authentication. ([#731](https://github.com/getsentry/relay/pull/731))
- The module attribute on stack frames (`$frame.module`) and the (usually server side generated) attribute `culprit` can now be scrubbed with advanced data scrubbing. ([#744](https://github.com/getsentry/relay/pull/744))
- Compress outgoing store requests for events and envelopes including attachements using `gzip` content encoding. ([#745](https://github.com/getsentry/relay/pull/745))
- Relay now buffers all requests until it has authenticated with the upstream. ([#747](//github.com/getsentry/relay/pull/747))
- Add a configuration option to change content encoding of upstream store requests. The default is `gzip`, and other options are `identity`, `deflate`, or `br`. ([#771](https://github.com/getsentry/relay/pull/771))

**Bug Fixes**:

- Send requests to the `/envelope/` endpoint instead of the older `/store/` endpoint. This particularly fixes spurious `413 Payload Too Large` errors returned when using Relay with Sentry SaaS. ([#746](https://github.com/getsentry/relay/pull/746))

**Internal**:

- Remove a temporary flag from attachment kafka messages indicating rate limited crash reports to Sentry. This is now enabled by default. ([#718](https://github.com/getsentry/relay/pull/718))
- Performance improvement of http requests to upstream, high priority messages are sent first. ([#678](https://github.com/getsentry/relay/pull/678))
- Experimental data scrubbing on minidumps([#682](https://github.com/getsentry/relay/pull/682))
- Move `generate-schema` from the Relay CLI into a standalone tool. ([#739](//github.com/getsentry/relay/pull/739))
- Move `process-event` from the Relay CLI into a standalone tool. ([#740](//github.com/getsentry/relay/pull/740))
- Add the client SDK to session kafka payloads. ([#751](https://github.com/getsentry/relay/pull/751))
- Add a standalone tool to document metrics in JSON or YAML. ([#752](https://github.com/getsentry/relay/pull/752))
- Emit `processing.event.produced` for user report and session Kafka messages. ([#757](https://github.com/getsentry/relay/pull/757))
- Improve performance of event processing by avoiding regex clone. ([#767](https://github.com/getsentry/relay/pull/767))
- Assign a default name for unnamed attachments, which prevented attachments from being stored in Sentry. ([#769](https://github.com/getsentry/relay/pull/769))
- Add Relay version version to challenge response. ([#758](https://github.com/getsentry/relay/pull/758))

## 20.8.0

**Features**:

- Add the `http.connection_timeout` configuration option to adjust the connection and SSL handshake timeout. The default connect timeout is now increased from 1s to 3s. ([#688](https://github.com/getsentry/relay/pull/688))
- Supply Relay's version during authentication and check if this Relay is still supported. An error message prompting to upgrade Relay will be supplied if Relay is unsupported. ([#697](https://github.com/getsentry/relay/pull/697))

**Bug Fixes**:

- Reuse connections for upstream event submission requests when the server supports connection keepalive. Relay did not consume the response body of all requests, which caused it to reopen a new connection for every event. ([#680](https://github.com/getsentry/relay/pull/680), [#695](https://github.com/getsentry/relay/pull/695))
- Fix hashing of user IP addresses in data scrubbing. Previously, this could create invalid IP addresses which were later rejected by Sentry. Now, the hashed IP address is moved to the `id` field. ([#692](https://github.com/getsentry/relay/pull/692))
- Do not retry authentication with the upstream when a client error is reported (status code 4XX). ([#696](https://github.com/getsentry/relay/pull/696))

**Internal**:

- Extract the event `timestamp` from Minidump files during event normalization. ([#662](https://github.com/getsentry/relay/pull/662))
- Retain the full span description in transaction events instead of trimming it. ([#674](https://github.com/getsentry/relay/pull/674))
- Report all Kafka producer errors to Sentry. Previously, only immediate errors were reported but not those during asynchronous flushing of messages. ([#677](https://github.com/getsentry/relay/pull/677))
- Add "HubSpot Crawler" to the list of web crawlers for inbound filters. ([#693](https://github.com/getsentry/relay/pull/693))
- Improved typing for span data of transaction events, no breaking changes. ([#713](https://github.com/getsentry/relay/pull/713))
- **Breaking change:** In PII configs, all options on hash and mask redactions (replacement characters, ignored characters, hash algorithm/key) are removed. If they still exist in the configuration, they are ignored. ([#760](https://github.com/getsentry/relay/pull/760))

## 20.7.2

**Features**:

- Report metrics for connections to the upstream. These metrics are reported under `connector.*` and include information on connection reuse, timeouts and errors. ([#669](https://github.com/getsentry/relay/pull/669))
- Increased the maximum size of attachments from _50MiB_ to _100MiB_. Most notably, this allows to upload larger minidumps. ([#671](https://github.com/getsentry/relay/pull/671))

**Internal**:

- Always create a spans array for transactions in normalization. This allows Sentry to render the spans UI even if the transaction is empty. ([#667](https://github.com/getsentry/relay/pull/667))

## 20.7.1

- No documented changes.

## 20.7.0

**Features**:

- Sessions and attachments can be rate limited now. These rate limits apply separately from error events, which means that you can continue to send Release Health sessions while you're out of quota with errors. ([#636](https://github.com/getsentry/relay/pull/636))

**Bug Fixes**:

- Outcomes from downstream relays were not forwarded upstream. ([#632](https://github.com/getsentry/relay/pull/632))
- Apply clock drift correction to Release Health sessions and validate timestamps. ([#633](https://github.com/getsentry/relay/pull/633))
- Apply clock drift correction for timestamps that are too far in the past or future. This fixes a bug where broken transaction timestamps would lead to negative durations. ([#634](https://github.com/getsentry/relay/pull/634), [#654](https://github.com/getsentry/relay/pull/654))
- Respond with status code `200 OK` to rate limited minidump and UE4 requests. Third party clients otherwise retry those requests, leading to even more load. ([#646](https://github.com/getsentry/relay/pull/646), [#647](https://github.com/getsentry/relay/pull/647))
- Ingested unreal crash reports no longer have a `misc_primary_cpu_brand` key with GPU information set in the Unreal context. ([#650](https://github.com/getsentry/relay/pull/650))
- Fix ingestion of forwarded outcomes in processing Relays. Previously, `emit_outcomes` had to be set explicitly to enable this. ([#653](https://github.com/getsentry/relay/pull/653))

**Internal**:

- Restructure the envelope and event ingestion paths into a pipeline and apply rate limits to all envelopes. ([#635](https://github.com/getsentry/relay/pull/635), [#636](https://github.com/getsentry/relay/pull/636))
- Pass the combined size of all attachments in an envelope to the Redis rate limiter as quantity to enforce attachment quotas. ([#639](https://github.com/getsentry/relay/pull/639))
- Emit flags for rate limited processing attachments and add a `size` field. ([#640](https://github.com/getsentry/relay/pull/640), [#644](https://github.com/getsentry/relay/pull/644))

## 20.6.0

We have switched to [CalVer](https://calver.org/)! Relay's version is always in line with the latest version of [Sentry](https://github.com/getsentry/sentry).

**Features**:

- Proxy and managed Relays now apply clock drift correction based on the `sent_at` header emitted by SDKs. ([#581](https://github.com/getsentry/relay/pull/581))
- Apply cached rate limits to attachments and sessions in the fast-path when parsing incoming requests. ([#618](https://github.com/getsentry/relay/pull/618))
- New config options `metrics.default_tags` and `metrics.hostname_tag`. ([#625](https://github.com/getsentry/relay/pull/625))

**Bug Fixes**:

- Clock drift correction no longer considers the transaction timestamp as baseline for SDKs using Envelopes. Instead, only the dedicated `sent_at` Envelope header is used. ([#580](https://github.com/getsentry/relay/pull/580))
- The `http.timeout` setting is now applied to all requests, including event submission. Previously, events were exempt. ([#588](https://github.com/getsentry/relay/pull/588))
- All endpoint metrics now report their proper `route` tag. This applies to `requests`, `requests.duration`, and `responses.status_codes`. Previously, some some endpoints reported an empty route. ([#595](https://github.com/getsentry/relay/pull/595))
- Properly refresh cached project states based on the configured intervals. Previously, Relay may have gone into an endless refresh cycle if the system clock not accurate, or the state had not been updated in the upstream. ([#596](https://github.com/getsentry/relay/pull/596))
- Respond with `403 Forbidden` when multiple authentication payloads are sent by the SDK. Previously, Relay would authenticate using one of the payloads and silently ignore the rest. ([#602](https://github.com/getsentry/relay/pull/602))
- Improve metrics documentation. ([#614](https://github.com/getsentry/relay/pull/614))
- Do not scrub event processing errors by default. ([#619](https://github.com/getsentry/relay/pull/619))

**Internal**:

- Add source (who emitted the outcome) to Outcome payload. ([#604](https://github.com/getsentry/relay/pull/604))
- Ignore non-Rust folders for faster rebuilding and testing. ([#578](https://github.com/getsentry/relay/pull/578))
- Invalid session payloads are now logged for SDK debugging. ([#584](https://github.com/getsentry/relay/pull/584), [#591](https://github.com/getsentry/relay/pull/591))
- Add support for Outcomes generation in external Relays. ([#592](https://github.com/getsentry/relay/pull/592))
- Remove unused `rev` from project state. ([#586](https://github.com/getsentry/relay/pull/586))
- Add an outcome endpoint for trusted Relays. ([#589](https://github.com/getsentry/relay/pull/589))
- Emit outcomes for event payloads submitted in attachment files. ([#609](https://github.com/getsentry/relay/pull/609))
- Split envelopes that contain sessions and other items and ingest them independently. ([#610](https://github.com/getsentry/relay/pull/610))
- Removed support for legacy per-key quotas. ([#616](https://github.com/getsentry/relay/pull/615))
- Security events (CSP, Expect-CT, Expect-Staple, and HPKP) are now placed into a dedicated `security` item in envelopes, rather than the generic event item. This allows for quick detection of the event type for rate limiting. ([#617](https://github.com/getsentry/relay/pull/617))

## 0.5.9

- Relay has a logo now!
- New explicit `envelope/` endpoint. Envelopes no longer need to be sent with the right `content-type` header (to cater to browser JS).
- Introduce an Envelope item type for transactions.
- Support environment variables and CLI arguments instead of command line parameters.
- Return status `415` on wrong content types.
- Normalize double-slashes in request URLs more aggressively.
- Add an option to generate credentials on stdout.

**Internal**:

- Serve project configs to downstream Relays with proper permission checking.
- PII: Make and/or selectors specific.
- Add a browser filter for IE 11.
- Changes to release parsing.
- PII: Expose event values as part of generated selector suggestions.

## 0.5.8

**Internal**:

- Fix a bug where exception values and the device name were not PII-strippable.

## 0.5.7

- Docker images are now also pushed to Docker Hub.
- New helper function to generate PII selectors from event data.

**Internal**:

- Release is now a required attribute for session data.
- `unknown` can now be used in place of `unknown_error` for span statuses. A future release will change the canonical format from `unknown_error` to `unknown`.

## 0.5.6

- Fix a bug where Relay would stop processing events if Sentry is down for only a short time.
- Improvements to architecture documentation.
- Initial support for rate limiting by event type ("scoped quotas")
- Fix a bug where `key_id` was omitted from outcomes created by Relay.
- Fix a bug where it was not permitted to send content-encoding as part of a CORS request to store.

**Internal**:

- PII processing: Aliases for value types (`$error` instead of `$exception` to be in sync with Discover column naming) and adding a default for replace-redactions.
- It is now valid to send transactions and spans without `op` set, in which case a default value will be inserted.

## 0.5.5

- Suppress verbose DNS lookup logs.

**Internal**:

- Small performance improvements in datascrubbing config converter.
- New, C-style selector syntax (old one still works)

## 0.5.4

**Internal**:

- Add event contexts to `pii=maybe`.
- Fix parsing of msgpack breadcrumbs in Rust store.
- Envelopes sent to Rust store can omit the DSN in headers.
- Ability to quote/escape special characters in selectors in PII configs.

## 0.5.3

- Properly strip the linux binary to reduce its size
- Allow base64 encoded JSON event payloads ([#466](https://github.com/getsentry/relay/pull/466))
- Fix multipart requests without trailing newline ([#465](https://github.com/getsentry/relay/pull/465))
- Support for ingesting session updates ([#449](https://github.com/getsentry/relay/pull/449))

**Internal**:

- Validate release names during event ingestion ([#479](https://github.com/getsentry/relay/pull/479))
- Add browser extension filter ([#470](https://github.com/getsentry/relay/pull/470))
- Add `pii=maybe`, a new kind of event schema field that can only be scrubbed if explicitly addressed.
- Add way to scrub filepaths in a way that does not break processing.

## 0.5.2

- Fix trivial Redis-related crash when running in non-processing mode.
- Limit the maximum retry-after of a rate limit. This is necessary because of the "Delete and ignore future events" feature in Sentry.
- Project caches are now evicted after `project_grace_period` has passed. If you have that parameter set to a high number you may see increased memory consumption.

**Internal**:

- Misc bugfixes in PII processor. Those bugs do not affect the legacy data scrubber exposed in Python.
- Polishing documentation around PII configuration format.
- Signal codes in mach mechanism are no longer required.

## 0.5.1

- Ability to fetch project configuration from Redis as additional caching layer.
- Fix a few bugs in release filters.
- Fix a few bugs in minidumps endpoint with processing enabled.

**Internal**:

- Fix a bug in the PII processor that would always remove the entire string on `pattern` rules.
- Ability to correct some clock drift and wrong system time in transaction events.

## 0.5.0

- The binary has been renamed to `relay`.
- Updated documentation for metrics.

**Internal**:

- The package is now called `sentry-relay`.
- Renamed all `Semaphore*` types to `Relay*`.
- Fixed memory leaks in processing functions.

## 0.4.65

- Implement the Minidump endpoint.
- Implement the Attachment endpoint.
- Implement the legacy Store endpoint.
- Support a plain `Authorization` header in addition to `X-Sentry-Auth`.
- Simplify the shutdown logic. Relay now always takes a fixed configurable time to shut down.
- Fix healthchecks in _Static_ mode.
- Fix internal handling of event attachments.
- Fix partial reads of request bodies resulting in a broken connection.
- Fix a crash when parsing User-Agent headers.
- Fix handling of events sent with `sentry_version=2.0` (Clojure SDK).
- Use _mmap_ to load the GeoIP database to improve the memory footprint.
- Revert back to the system memory allocator.

**Internal**:

- Preserve microsecond precision in all time stamps.
- Record event ids in all outcomes.
- Updates to event processing metrics.
- Add span status mapping from open telemetry.

## 0.4.64

- Switched to `jemalloc` as global allocator.
- Introduce separate outcome reason for invalid events.
- Always consume request bodies to the end.
- Implemented minidump ingestion.
- Increas precisions of timestamps in protocol.

## 0.4.63

- Refactor healthchecks into two: Liveness and readiness (see code comments for explanation for now).
- Allow multiple trailing slashes on store endpoint, e.g. `/api/42/store///`.
- Internal refactor to prepare for envelopes format.

**Internal**:

- Fix a bug where glob-matching in filters did not behave correctly when the to-be-matched string contained newlines.
- Add `moz-extension:` as scheme for browser extensions (filtering out Firefox addons).
- Raise a dedicated Python exception type for invalid transaction events. Also do not report that error to Sentry from Relay.

## 0.4.62

- Various performance improvements.

## 0.4.61

**Internal**:

- Add `thread.errored` attribute ([#306](https://github.com/getsentry/relay/pull/306)).

## 0.4.60

- License is now BSL instead of MIT ([#301](https://github.com/getsentry/relay/pull/301)).
- Improve internal metrics and logging ([#296](https://github.com/getsentry/relay/pull/296), [#297](https://github.com/getsentry/relay/pull/297), [#298](https://github.com/getsentry/relay/pull/298)).
- Fix unbounded requests to Sentry for project configs ([#295](https://github.com/getsentry/relay/pull/295), [#300](https://github.com/getsentry/relay/pull/300)).
- Fix rejected responses from Sentry due to size limit ([#303](https://github.com/getsentry/relay/pull/303)).
- Expose more options for configuring request concurrency limits ([#311](https://github.com/getsentry/relay/pull/311)).

**Internal**:

- Transaction events with negative duration are now rejected ([#291](https://github.com/getsentry/relay/pull/291)).
- Fix a panic when normalizing certain dates.

## 0.4.59

**Internal**:

- Fix: Normalize legacy stacktrace attributes ([#292](https://github.com/getsentry/relay/pull/292))
- Fix: Validate platform attributes in Relay ([#294](https://github.com/getsentry/relay/pull/294))
- Flip the flag that indicates Relay processing ([#293](https://github.com/getsentry/relay/pull/293))

## 0.4.58

- Evict project caches after some time ([#287](https://github.com/getsentry/relay/pull/287))
- Selectively log internal errors to stderr ([#285](https://github.com/getsentry/relay/pull/285))
- Add an error boundary to parsing project states ([#281](https://github.com/getsentry/relay/pull/281))

**Internal**:

- Add event size metrics ([#286](https://github.com/getsentry/relay/pull/286))
- Normalize before datascrubbing ([#290](https://github.com/getsentry/relay/pull/290))
- Add a config value for thread counts ([#283](https://github.com/getsentry/relay/pull/283))
- Refactor outcomes for parity with Sentry ([#282](https://github.com/getsentry/relay/pull/282))
- Add flag that relay processed an event ([#279](https://github.com/getsentry/relay/pull/279))

## 0.4.57

**Internal**:

- Stricter validation of transaction events.

## 0.4.56

**Internal**:

- Fix a panic in trimming.

## 0.4.55

**Internal**:

- Fix more bugs in datascrubbing converter.

## 0.4.54

**Internal**:

- Fix more bugs in datascrubbing converter.

## 0.4.53

**Internal**:

- Fix more bugs in datascrubbing converter.

## 0.4.52

**Internal**:

- Fix more bugs in datascrubbing converter.

## 0.4.51

**Internal**:

- Fix a few bugs in datascrubbing converter.
- Accept trailing slashes.

**Normalization**:

- Fix a panic on overflowing timestamps.

## 0.4.50

**Internal**:

- Fix bug where IP scrubbers were applied even when not enabled.

## 0.4.49

- Internal changes.

## 0.4.48

**Internal**:

- Fix various bugs in the datascrubber and PII processing code to get closer to behavior of the Python implementation.

## 0.4.47

**Internal**:

- Various work on re-implementing Sentry's `/api/X/store` endpoint in Relay. Relay can now apply rate limits based on Redis and emit the correct outcomes.

## 0.4.46

**Internal**:

- Resolved a regression in IP address normalization. The new behavior is closer to a line-by-line port of the old Python code.

## 0.4.45

**Normalization**:

- Resolved an issue where GEO IP data was not always infered.

## 0.4.44

**Normalization**:

- Only take the user IP address from the store request's IP for certain platforms. This restores the behavior of the old Python code.

## 0.4.43

**Normalization**:

- Bump size of breadcrumbs.
- Workaround for an issue where we would not parse OS information from User Agent when SDK had already sent OS information.
- Further work on Sentry-internal event ingestion.

## 0.4.42

**Normalization**:

- Fix normalization of version strings from user agents.

## 0.4.41

- Support extended project configuration.

**Internal**:

- Implement event filtering rules.
- Add basic support for Sentry-internal event ingestion.
- Parse and normalize user agent strings.

## 0.4.40

**Internal**:

- Restrict ranges of timestamps to prevent overflows in Python code and UI.

## 0.4.39

**Internal**:

- Fix a bug where stacktrace trimming was not applied during renormalization.

## 0.4.38

**Internal**:

- Added typed spans to Event.

## 0.4.37

**Internal**:

- Added `orig_in_app` to frame data.

## 0.4.36

**Internal**:

- Add new .NET versions for context normalization.

## 0.4.35

**Internal**:

- Fix bug where thread's stacktraces were not normalized.
- Fix bug where a string at max depth of a databag was stringified again.

## 0.4.34

**Internal**:

- Added `data` attribute to frames.
- Added a way to override other trimming behavior in Python normalizer binding.

## 0.4.33

**Internal**:

- Plugin-provided context types should now work properly again.

## 0.4.32

**Internal**:

- Removed `function_name` field from frame and added `raw_function`.

## 0.4.31

**Internal**:

- Add trace context type.

## 0.4.30

**Internal**:

- Make exception messages/values larger to allow for foreign stacktrace data to be attached.

## 0.4.29

**Internal**:

- Added `function_name` field to frame.

## 0.4.28

**Internal**:

- Add missing context type for sessionstack.

## 0.4.27

**Internal**:

- Increase frame vars size again! Byte size was fine, but max depth was way too small.

## 0.4.26

**Internal**:

- Reduce frame vars size.

## 0.4.25

**Internal**:

- Add missing trimming to frame vars.

## 0.4.24

**Internal**:

- Reject non-http/https `help_urls` in exception mechanisms.

## 0.4.23

**Internal**:

- Add basic truncation to event meta to prevent payload size from spiralling out of control.

## 0.4.22

**Internal**:

- Added grouping enhancements to protocol.

## 0.4.21

**Internal**:

- Updated debug image interface with more attributes.

## 0.4.20

**Internal**:

- Added support for `lang` frame and stacktrace attribute.

## 0.4.19

**Internal**:

- Slight changes to allow replacing more normalization code in Sentry with Rust.

## 0.4.18

**Internal**:

- Allow much larger payloads in the extra attribute.

## 0.4.17

**Internal**:

- Added support for protocol changes related to upcoming sentry SDK features. In particular the `none` event type was added.

## 0.4.16

For users of relay, nothing changed at all. This is a release to test embedding some Rust code in Sentry itself.

## 0.4.15

For users of relay, nothing changed at all. This is a release to test embedding some Rust code in Sentry itself.

## 0.4.14

For users of relay, nothing changed at all. This is a release to test embedding some Rust code in Sentry itself.

## 0.4.13

For users of relay, nothing changed at all. This is a release to test embedding some Rust code in Sentry itself.

## 0.4.12

For users of relay, nothing changed at all. This is a release to test embedding some Rust code in Sentry itself.

## 0.4.11

For users of relay, nothing changed at all. This is a release to test embedding some Rust code in Sentry itself.

## 0.4.10

For users of relay, nothing changed at all. This is a release to test embedding some Rust code in Sentry itself.

## 0.4.9

For users of relay, nothing changed at all. This is a release to test embedding some Rust code in Sentry itself.

## 0.4.8

For users of relay, nothing changed at all. This is a release to test embedding some Rust code in Sentry itself.

## 0.4.7

For users of relay, nothing changed at all. This is a release to test embedding some Rust code in Sentry itself.

## 0.4.6

For users of relay, nothing changed at all. This is a release to test embedding some Rust code in Sentry itself.

## 0.4.5

For users of relay, nothing changed at all. This is a release to test embedding some Rust code in Sentry itself.

## 0.4.4

For users of relay, nothing changed at all. This is a release to test embedding some Rust code in Sentry itself.

## 0.4.3

For users of relay, nothing changed at all. This is a release to test embedding some Rust code in Sentry itself.

## 0.4.2

For users of relay, nothing changed at all. This is a release to test embedding some Rust code in Sentry itself.

## 0.4.1

For users of relay, nothing changed at all. This is a release to test embedding some Rust code in Sentry itself.

## 0.4.0

Introducing new Relay modes:

- `proxy`: A proxy for all requests and events.
- `static`: Static configuration for known projects in the file system.
- `managed`: Fetch configurations dynamically from Sentry and update them.

The default Relay mode is `managed`. Users upgrading from previous versions will automatically activate the `managed` mode. To change this setting, add `relay.mode` to `config.yml` or run `semaphore config init` from the command line.

**Breaking Change**: If Relay was used without credentials, the mode needs to be set to `proxy`. The default `managed` mode requires credentials.

For more information on Relay modes, see the [documentation page](https://docs.sentry.io/data-management/relay/options/).

### Configuration Changes

- Added `cache.event_buffer_size` to control the maximum number of events that are buffered in case of network issues or high rates of incoming events.
- Added `limits.max_concurrent_requests` to limit the number of connections that this Relay will use to communicate with the upstream.
- Internal error reporting is now disabled by default. To opt in, set `sentry.enabled`.

### Bugfixes

- Fix a bug that caused events to get unconditionally dropped after five seconds, regardless of the `cache.event_expiry` configuration.
- Fix a memory leak in Relay's internal error reporting.

## 0.3.0

- Changed PII stripping rule format to permit path selectors when applying rules. This means that now `$string` refers to strings for instance and `user.id` refers to the `id` field in the `user` attribute of the event. Temporarily support for old rules is retained.

## 0.2.7

- store: Minor fixes to be closer to Python. Ability to disable trimming of objects, arrays and strings.

## 0.2.6

- Fix bug where PII stripping would remove containers without leaving any metadata about the retraction.
- Fix bug where old `redactPair` rules would stop working.

## 0.2.5

- Rewrite of PII stripping logic. This brings potentially breaking changes to the semantics of PII configs. Most importantly field types such as `"freeform"` and `"databag"` are gone, right now there is only `"container"` and `"text"`. All old field types should have become an alias for `"text"`, but take extra care in ensuring your PII rules still work.

- store: Minor fixes to be closer to Python.

## 0.2.4

For users of relay, nothing changed at all. This is a release to test embedding some Rust code in Sentry itself.

- store: Remove stray print statement.

## 0.2.3

For users of relay, nothing changed at all. This is a release to test embedding some Rust code in Sentry itself.

- store: Fix main performance issues.

## 0.2.2

For users of relay, nothing changed at all. This is a release to test embedding some Rust code in Sentry itself.

- store: Fix segfault when trying to process contexts.
- store: Fix trimming state "leaking" between interfaces, leading to excessive trimming.
- store: Don't serialize empty arrays and objects (with a few exceptions).

## 0.2.1

For users of relay, nothing changed at all. This is a release to test embedding some Rust code in Sentry itself.

- `libsemaphore`: Expose CABI for normalizing event data.

## 0.2.0

Our first major iteration on Relay has landed!

- User documentation is now hosted at <https://docs.sentry.io/relay/>.
- SSL support is now included by default. Just configure a [TLS identity](https://docs.sentry.io/relay/options/#relaytls_identity_path) and you're set.
- Updated event processing: Events from older SDKs are now supported. Also, we've fixed some bugs along the line.
- Introduced full support for PII stripping. See [PII Configuration](https://docs.sentry.io/relay/pii-config/) for instructions.
- Configure with static project settings. Relay will skip querying project states from Sentry and use your provided values instead. See [Project Configuration](https://docs.sentry.io/relay/project-config/) for a full guide.
- Relay now also acts as a proxy for certain API requests. This allows it to receive CSP reports and Minidump crash reports, among others. It also sets `X-Forwarded-For` and includes a Relay signature header.

Besides that, there are many technical changes, including:

- Major rewrite of the internals. Relay no longer requires a special endpoint for sending events to upstream Sentry and processes events individually with less delay than before.
- The executable will exit with a non-zero exit code on startup errors. This makes it easier to catch configuration errors.
- Removed `libsodium` as a production dependency, greatly simplifying requirements for the runtime environment.
- Greatly improved logging and metrics. Be careful with the `DEBUG` and `TRACE` levels, as they are **very** verbose now.
- Improved docker containers.

## 0.1.3

- Added support for metadata format

## 0.1.2

- JSON logging ([#32](https://github.com/getsentry/relay/pull/32))
- Update dependencies

## 0.1.1

- Rename "sentry-relay" to "semaphore"
- Use new features from Rust 1.26
- Prepare binary and Python builds ([#20](https://github.com/getsentry/relay/pull/20))
- Add Dockerfile ([#23](https://github.com/getsentry/relay/pull/23))

## 0.1.0

An initial release of the tool.<|MERGE_RESOLUTION|>--- conflicted
+++ resolved
@@ -2,10 +2,9 @@
 
 ## Unreleased
 
-<<<<<<< HEAD
 **Features**:
 - Add inbound filters functionality to dynamic sampling rules. ([#920](https://github.com/getsentry/relay/pull/920))
-=======
+
 **Bug Fixes**:
 
 - Fix a problem with Data Scrubbing source names (PII selectors) that caused `$frame.abs_path` to match, but not `$frame.abs_path || **` or `$frame.abs_path && **`. ([#932](https://github.com/getsentry/relay/pull/932))
@@ -15,7 +14,6 @@
 **Internal**:
 
 - Emit the `category` field for outcomes of events. This field disambiguates error events, security events and transactions. As a side-effect, Relay no longer emits outcomes for broken JSON payloads or network errors. ([#931](https://github.com/getsentry/relay/pull/931))
->>>>>>> 5b3f321c
 
 ## 21.2.0
 
