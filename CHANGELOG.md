# Changelog

## Unreleased

<<<<<<< HEAD
**Features**:

- Handle empty span id and trace id in otel log transform. ([#5134](https://github.com/getsentry/relay/pull/5134))
=======
**Internal**:

- No longer writes Spans as trace items. ([#5152](https://github.com/getsentry/relay/pull/5152))

**Features**:

- Add Thread Pool Info context to event schema. ([#5153](https://github.com/getsentry/relay/pull/5153))
>>>>>>> b063cbb3

## 25.9.0

**Breaking Changes**:

- Removes support for the deprecated and early alpha only otel log item type. ([#5082](https://github.com/getsentry/relay/pull/5082))
- Remove static mode. ([#5108](https://github.com/getsentry/relay/pull/5108))

**Features**:

- Add InstallableBuild and SizeAnalysis data categories. ([#5084](https://github.com/getsentry/relay/pull/5084))
- Add dynamic PII derivation to `metastructure`. ([#5107](https://github.com/getsentry/relay/pull/5107))
- Detect PII status of attributes based on `sentry-conventions`. ([#5113](https://github.com/getsentry/relay/pull/5113))
- Add support for an OTLP `/v1/logs` endpoint. This endpoint is gated behind the `organizations:relay-otel-logs-endpoint` feature flag. ([#5130](https://github.com/getsentry/relay/pull/5130))

**Internal**:

- Disable PII scrubbing for gen ai operation name. ([#5064](https://github.com/getsentry/relay/pull/5064))
- Set the default log retention to 30 days for full fidelity and downsampled data. ([#5065](https://github.com/getsentry/relay/pull/5065))
- Improved PII Scrubbing for attributes / logs ([#5061](https://github.com/getsentry/relay/pull/5061)))
- Introduces a project scope sampling rule type. ([#5077](https://github.com/getsentry/relay/pull/5077)))
- Produce transactions on `transactions` Kafka topic, even if they have attachments. ([#5081](https://github.com/getsentry/relay/pull/5081))
- Removes metric stats from the codebase. ([#5097](https://github.com/getsentry/relay/pull/5097))
- Add option gating Snuba publishing to ingest-replay-events for Replays. ([#5088](https://github.com/getsentry/relay/pull/5088), [#5115](https://github.com/getsentry/relay/pull/5115))
- Add gen_ai_cost_total_tokens attribute and double write total tokens cost. ([#5121](https://github.com/getsentry/relay/pull/5121))
- Change mapping of incoming OTLP spans with `ERROR` status to Sentry's `internal_error` status. ([#5127](https://github.com/getsentry/relay/pull/5127))
- Change the feature flag for the alpha OTLP trace endpoint from `projects:relay-otel-endpoint` to `organizations:relay-otlp-trace-endpoint`. ([#5133](https://github.com/getsentry/relay/pull/5133))
- Add `ai_operation_type_map` to global config. ([#5125](https://github.com/getsentry/relay/pull/5125))
- Infer `gen_ai.operation.type` from `span.op`. ([#5129](https://github.com/getsentry/relay/pull/5129))

## 25.8.0

**Features**:

- Build and publish Relay containers with a distroless base image. ([#4940](https://github.com/getsentry/relay/pull/4940))
- Add `unhandled` status type for Release Health `session` and `sessions` envelopes. ([#4939](https://github.com/getsentry/relay/pull/4939))
- Implements basic inbound filters for logs. ([#5011](https://github.com/getsentry/relay/pull/5011))
- Always emit a span usage metric, independent of span feature flags. ([#4976](https://github.com/getsentry/relay/pull/4976))
- Improve PII scrubbing for `logentry.formatted` by ensuring only sensitive data is redacted, rather than replacing the entire field value. ([#4985](https://github.com/getsentry/relay/pull/4985))
- Add payload size as an attribute to logs. ([#5042](https://github.com/getsentry/relay/pull/5042))
- Pass `downsampled_event_retention` to `Traceitem` where appropriate. ([#5013](https://github.com/getsentry/relay/pull/5013), [#5041](https://github.com/getsentry/relay/pull/5041))
- Remove `RelayMode::Capture` and the associated logic. ([#5053](https://github.com/getsentry/relay/pull/5053))
- Add data categories for Prevent. ([#5052](https://github.com/getsentry/relay/pull/5052))

**Bug Fixes**:

- Normalize OS and Browser names in contexts when missing a version. ([#4957](https://github.com/getsentry/relay/pull/4957))
- Normalize AI pipeline name and streaming flag to `gen_ai.*` names. ([#4982](https://github.com/getsentry/relay/pull/4982))
- Deal with sub-microsecond floating point inaccuracies for logs and spans correctly. ([#5002](https://github.com/getsentry/relay/pull/5002))

**Internal**:

- Enforce span limits for transactions and vice versa. ([#4963](https://github.com/getsentry/relay/pull/4963))
- Emit outcomes for skipped large attachments on playstation crashes. ([#4862](https://github.com/getsentry/relay/pull/4862))
- Disable span metrics. ([#4931](https://github.com/getsentry/relay/pull/4931),[#4955](https://github.com/getsentry/relay/pull/4955))
- Deprecate old AI monitoring attributes. ([#4960](https://github.com/getsentry/relay/pull/4960))
- Normalize legacy `ai.*` attributes to `gen_ai.*` names. ([#4924](https://github.com/getsentry/relay/pull/4924))
- Force the routing key to be random instead of letting Kafka handle the randomization. ([#4974](https://github.com/getsentry/relay/pull/4974))
- Stop extracting the `sentry.severity_number` attribute for logs. ([#4989](https://github.com/getsentry/relay/pull/4989))
- Stop extracting the `sentry.trace_flags` attribute for logs. ([#4988](https://github.com/getsentry/relay/pull/4988))
- Add Jwm to the supported image types. ([#4975](https://github.com/getsentry/relay/pull/4975))
- Process logs in all non-proxy Relays. ([#4973](https://github.com/getsentry/relay/pull/4973))
- Add support for pre-hashed signatures. ([#5012](https://github.com/getsentry/relay/pull/5012))
- Add producer_name tag, and more rdkafka stats. ([#5031](https://github.com/getsentry/relay/pull/5031))
- Add `healthcheck` command to relay CLI, for self hosted. ([#5044](https://github.com/getsentry/relay/pull/5044))
- Change the default configuration to produce to `snuba-items`. ([#5055](https://github.com/getsentry/relay/pull/5055))
- Backfill client and server sample rates on spans. ([#5059](https://github.com/getsentry/relay/pull/5059))

## 25.7.0

**Features**:

- Add mechanism to allow ingestion only from trusted relays. ([#4772](https://github.com/getsentry/relay/pull/4772))
- Serialize OTEL span array attributes to JSON. ([#4930](https://github.com/getsentry/relay/pull/4930))

**Bug Fixes**:

- Preserve user specified event values in Unreal crash reports. ([#4882](https://github.com/getsentry/relay/pull/4882))
- OS name parsing of Unreal crash reports. ([#4854](https://github.com/getsentry/relay/pull/4854))
- Do not overwrite geo information if already set. ([#4888](https://github.com/getsentry/relay/pull/4888))
- The `type` fields of contexts are now enforced to be strings. Non-string values are replaced with the
  context's key. ([#4932](https://github.com/getsentry/relay/pull/4932))
- Do not drop custom measurements if no config is present. ([#4941](https://github.com/getsentry/relay/pull/4941))

**Internal**:

- No longer store debug symbols and the source in the docker image. ([#4942](https://github.com/getsentry/relay/pull/4942))
- Forward logs to Kafka directly instead of serialized as envelope. ([#4875](https://github.com/getsentry/relay/pull/4875))
- Remember accepted/ingested bytes for log outcomes. ([#4886](https://github.com/getsentry/relay/pull/4886))
- Add `gen_ai.response.tokens_per_second` span attribute on AI spans. ([#4883](https://github.com/getsentry/relay/pull/4883))
- Add support for playstation data requests. ([#4870](https://github.com/getsentry/relay/pull/4870))
- Expand the NEL attributes & others. ([#4874](https://github.com/getsentry/relay/pull/4874))
- Only emit indexed span outcomes when producing directly to Snuba. ([#4936](https://github.com/getsentry/relay/pull/4936))
- Normalize legacy AI agents attributes to OTel compatible names. ([#4916](https://github.com/getsentry/relay/pull/4916))
- Fix cost calculation for cached and reasoning tokens. ([#4922](https://github.com/getsentry/relay/pull/4922))
- Implement serialization of metadata for logs. ([#4929](https://github.com/getsentry/relay/pull/4929))

## 25.6.2

**Features**:

- Add configuration to allow high cardinality tags in metrics. ([#4805](https://github.com/getsentry/relay/pull/4805))
- Make client sdk mandatory for profile sample v2. ([#4853](https://github.com/getsentry/relay/pull/4853))
- Sharding into many topics based on partition key. ([#4861](https://github.com/getsentry/relay/pull/4861))
- Parse Chromium stability report from minidumps into context ([#4837](https://github.com/getsentry/relay/pull/4837))
- Add additional web crawlers for inbound filtering. ([#4865](https://github.com/getsentry/relay/pull/4865))

**Internal**:

- Introduces a new processing pipeline and implements it for logs. ([#4777](https://github.com/getsentry/relay/pull/4777))
- Produce spans to the items topic. ([#4735](https://github.com/getsentry/relay/pull/4735))
- Update opentelemetry-proto and sentry-protos dependencies. ([#4847](https://github.com/getsentry/relay/pull/4847))
- Take into account more types of tokens when doing AI cost calculation. ([#4840](https://github.com/getsentry/relay/pull/4840))
- Use the `FiniteF64` type for measurements. ([#4828](https://github.com/getsentry/relay/pull/4828))
- Derive a `sentry.description` attribute for V2 spans. ([#4832](https://github.com/getsentry/relay/pull/4832))
- Consider `gen_ai` also as AI span op prefix. ([#4859](https://github.com/getsentry/relay/pull/4859))
- Change pii scrubbing on some AI attributes to optional. ([#4860](https://github.com/getsentry/relay/pull/4860))
- Conditionally set `total_cost` and `total_tokens` attributes on AI spans. ([#4868](https://github.com/getsentry/relay/pull/4868))
- Write OTLP span status message to an attribute. ([#4876](https://github.com/getsentry/relay/pull/4876))

## 25.6.1

**Features**:

- Implements a minimum sample rate dynamic sampling rule. ([#4801](https://github.com/getsentry/relay/pull/4801))
- Convert NEL reports into logs. ([#4813](https://github.com/getsentry/relay/pull/4813))
- Add parsing for _Nintendo Switch_ to populate `os.name="Nintendo OS"`. ([#4821](https://github.com/getsentry/relay/pull/4821))

**Internal**:

- Always combine replay payloads and remove feature flag guarding it. ([#4812](https://github.com/getsentry/relay/pull/4812))
- Added version 2 of LLM cost specification. ([#4825](https://github.com/getsentry/relay/pull/4825))
- Send `tracing` events at or above `INFO` to Sentry as logs. ([#4820](https://github.com/getsentry/relay/pull/4820))

## 25.6.0

**Features**:

- Add logic to extract event json from userdata in prosperodumps. ([#4755](https://github.com/getsentry/relay/pull/4755))
- Add browser name/version to logs. ([#4757](https://github.com/getsentry/relay/pull/4757))
- Accept standalone spans in the V2 format. This feature is still highly experimental! ([#4771](https://github.com/getsentry/relay/pull/4771))
- Enable filtering sessions by IP address, release, and user agent. ([#4745](https://github.com/getsentry/relay/pull/4745))
- Allow pii scrubbing of the `source_file` field on Csp. ([#4806](https://github.com/getsentry/relay/pull/4806))

**Bug Fixes**:

- Use sentry prefix for browser name/version in logs. ([#4783](https://github.com/getsentry/relay/pull/4783))
- Do not overcount the number of bytes in logs. ([#4786](https://github.com/getsentry/relay/pull/4786))
- Record observed time for logs. ([#4795](https://github.com/getsentry/relay/pull/4795))

**Internal**:

- Remove the "unspecified" variant of `SpanKind`. ([#4774](https://github.com/getsentry/relay/pull/4774))
- Normalize AI data and measurements into new OTEL compatible fields and extracting metrics out of said fields. ([#4768](https://github.com/getsentry/relay/pull/4768))
- Switch `sysinfo` dependency back to upstream and update to 0.35.1. ([#4776](https://github.com/getsentry/relay/pull/4776))
- Consistently always emit session outcomes. ([#4798](https://github.com/getsentry/relay/pull/4798))
- Set default sdk name for playstation crashes. ([#4802](https://github.com/getsentry/relay/pull/4802))
- Skip large attachments on playstation crashes. ([#4793](https://github.com/getsentry/relay/pull/4793))
- Use the received timestamp as observed nanos for logs. ([#4810](https://github.com/getsentry/relay/pull/4810))
- Strip out profiler_id from profile context for short transactions. ([#4818](https://github.com/getsentry/relay/pull/4818))
- Derive a `sentry.op` attribute for V2 spans ([#4796](https://github.com/getsentry/relay/pull/4796))

## 25.5.1

**Features**:

- Cached projects can now be refreshed regularly, instead of only on demand. ([#4773](https://github.com/getsentry/relay/pull/4773))
- Allow environment references in Relay configuration. ([#4750](https://github.com/getsentry/relay/pull/4750))

**Internal**:

- Reduce warning logs, emit warnings to the configured Sentry instance. ([#4753](https://github.com/getsentry/relay/pull/4753))

## 25.5.0

**Features**:

- Custom attachment expansion for Switch. ([#4566](https://github.com/getsentry/relay/pull/4566))
- Add the type of the attachment that made the envelope too large to invalid outcomes. ([#4695](https://github.com/getsentry/relay/pull/4695))
- Add OTA Updates Event Context for Expo and other applications. ([#4690](https://github.com/getsentry/relay/pull/4690))
- Add data categories for Seer. ([#4692](https://github.com/getsentry/relay/pull/4692))
- Allow pii scrubbing of all span `sentry_tags` fields. ([#4698](https://github.com/getsentry/relay/pull/4698))
- Add experimental playstation processing logic. ([#4680](https://github.com/getsentry/relay/pull/4680))
- Add OTA Updates Event Context for Replay Events. ([#4711](https://github.com/getsentry/relay/pull/4711))
- Add partition key rate limiter. ([#4730](https://github.com/getsentry/relay/pull/4730))

**Bug Fixes**:

- Add `fenced-frame-src` to `CspDirective`. ([#4691](https://github.com/getsentry/relay/pull/4691))

**Internal**:

- Remove threads with 1 non-idle sample in profiling chunks. ([#4694](https://github.com/getsentry/relay/pull/4694))
- Migrate all Rust workspace crates to edition 2024. ([#4705](https://github.com/getsentry/relay/pull/4705))
- Produce logs to the items topic. ([#4707](https://github.com/getsentry/relay/pull/4707))

## 25.4.0

- Extract searchable context fields into sentry tags for segment spans. ([#4651](https://github.com/getsentry/relay/pull/4651))

**Features**:

- Add experimental playstation endpoint. ([#4555](https://github.com/getsentry/relay/pull/4555))
- Add naver.me / Yeti spider on the crawler filter list. ([#4602](https://github.com/getsentry/relay/pull/4602))
- Add the item type that made the envelope too large to invalid outcomes. ([#4558](https://github.com/getsentry/relay/pull/4558))
- Filter out certain AI crawlers. ([#4608](https://github.com/getsentry/relay/pull/4608))
- Update iOS chrome translation error regex. ([#4634](https://github.com/getsentry/relay/pull/4634))
- Infer the attachment type of view hierarchy items in multipart messages. ([#4624](https://github.com/getsentry/relay/pull/4624))
- Make default Apple device class high. ([#4609](https://github.com/getsentry/relay/pull/4609))

**Bug Fixes**:

- Separates profiles into backend and ui profiles. ([#4595](https://github.com/getsentry/relay/pull/4595))
- Normalize trace context information before writing it into transaction and span data. This ensures the correct sampling rates are stored for extrapolation in Sentry. ([#4625](https://github.com/getsentry/relay/pull/4625))
- Adds u16 validation to the replay protocol's segment_id field. ([#4635](https://github.com/getsentry/relay/pull/4635))
- Exposes all service utilization with instance labels instead of the last. ([#4654](https://github.com/getsentry/relay/pull/4654))
- Ensure that every span's parent exists. ([#4661](https://github.com/getsentry/relay/pull/4661))
- Serialize trace ids consistently in events. ([#4673](https://github.com/getsentry/relay/pull/4673))
- Add profile_chunk_ui as item type alias. ([#4697](https://github.com/getsentry/relay/pull/4697))

**Internal**:

- Add ui chunk profiling data category. ([#4593](https://github.com/getsentry/relay/pull/4593))
- Switch global rate limiter to a service. ([#4581](https://github.com/getsentry/relay/pull/4581))
- Always enforce cached rate limits in processor. ([#4603](https://github.com/getsentry/relay/pull/4603))
- Remove `parent_span_link` from `SpanLink` struct. ([#4594](https://github.com/getsentry/relay/pull/4594))
- Extract transaction breakdowns into measurements. ([#4600](https://github.com/getsentry/relay/pull/4600))
- Expose worker pool metrics in autoscaler endpoint. ([#4605](https://github.com/getsentry/relay/pull/4605))
- Expose runtime utilization metric in autoscaler endpoint. ([#4606](https://github.com/getsentry/relay/pull/4606))
- Bump the revision of `sysinfo` to the revision at `15b3be3273ba286740122fed7bb7dccd2a79dc8f`. ([#4613](https://github.com/getsentry/relay/pull/4613))
- Switch the processor and store to `async`. ([#4552](https://github.com/getsentry/relay/pull/4552))
- Validate the spooling memory configuration on startup. ([#4617](https://github.com/getsentry/relay/pull/4617))
- Rework currently unused 'log' protocol / envelope item type schema. ([#4592](https://github.com/getsentry/relay/pull/4592))
- Improve descriptiveness of autoscaling metric name. ([#4629](https://github.com/getsentry/relay/pull/4629))
- Serialize span's `_meta` information when producing to Kafka. ([#4646](https://github.com/getsentry/relay/pull/4646))
- Enable connection pooling for asynchronous Redis connections. ([#4622](https://github.com/getsentry/relay/pull/4622))
- Add the internal `_performance_issues_spans` field to control perf issue detection. ([#4652](https://github.com/getsentry/relay/pull/4652))
- Add `/v1/traces` (without a trailing slash) as a spec-compliant alternative for our OTLP traces endpoint. ([#4655](https://github.com/getsentry/relay/pull/4655))
- Improve handling of failed Redis connections. ([#4657](https://github.com/getsentry/relay/pull/4657))
- Expose new metrics from the async pool. ([#4658](https://github.com/getsentry/relay/pull/4658))
- Serialize span's `links` information when producing to Kafka. ([#4601](https://github.com/getsentry/relay/pull/4601))

## 25.3.0

**Features**:

- Tag images with release version. ([#4532](https://github.com/getsentry/relay/pull/4532))
- Switch default envelope compression from gzip to zstd. ([#4531](https://github.com/getsentry/relay/pull/4531))
- Update release to include an aarch64 binary. ([#4514](https://github.com/getsentry/relay/pull/4514))
- Support span `category` inference from span attributes. ([#4509](https://github.com/getsentry/relay/pull/4509))
- Add option to control ourlogs ingestion. ([#4518](https://github.com/getsentry/relay/pull/4518))
- Update Apple device model classes ([#4529](https://github.com/getsentry/relay/pull/4529))
- Remove separate quota and rate limit counting for replay videos ([#4554](https://github.com/getsentry/relay/pull/4554))
- Deprecate ReplayVideo data category ([#4560](https://github.com/getsentry/relay/pull/4560))
- Improve localhost detection by checking contained request headers in the error. ([#4580](https://github.com/getsentry/relay/pull/4580))
- Introduce SDK settings structure with `infer_ip` setting to explicitly control IP inference behaviour. ([#4623](https://github.com/getsentry/relay/pull/4623))

**Bug Fixes**:

- Prevent partial trims in indexed and queryable span data. ([#4557](https://github.com/getsentry/relay/pull/4557))
- Emit filtered/sampled outcomes for spans attached to a dropped transaction. ([#4569](https://github.com/getsentry/relay/pull/4569))
- Fix missing geo information for user when IP scrubbing was enabled. ([#4586](https://github.com/getsentry/relay/pull/4586))

**Internal**:

- Track an utilization metric for internal services. ([#4501](https://github.com/getsentry/relay/pull/4501))
- Add new `relay-threading` crate with asynchronous thread pool. ([#4500](https://github.com/getsentry/relay/pull/4500))
- Expose additional metrics through the internal relay metric endpoint. ([#4511](https://github.com/getsentry/relay/pull/4511))
- Write resource and instrumentation scope attributes as span attributes during OTLP ingestion. ([#4533](https://github.com/getsentry/relay/pull/4533))
- Remove unused capability to block metric names and tags. ([#4536](https://github.com/getsentry/relay/pull/4536))
- Adopt new `AsyncPool` for the `EnvelopeProcessorService` and `StoreService`. ([#4520](https://github.com/getsentry/relay/pull/4520))
- Write OTLP span kind to a new `kind` field on spans. ([#4540](https://github.com/getsentry/relay/pull/4540))
- Update mapping of OTLP spans to Sentry spans in the experimental OTL traces endpoint. ([#4505](https://github.com/getsentry/relay/pull/4505))
- Expose metrics for the `AsyncPool`. ([#4538](https://github.com/getsentry/relay/pull/4538))
- Expose service utilization metrics through the internal relay metric endpoint. ([#4543](https://github.com/getsentry/relay/pull/4543))
- Always set observed time for OTel logs in Relay. ([#4559](https://github.com/getsentry/relay/pull/4559))

## 25.2.0

- Allow log ingestion behind a flag, only for internal use currently. ([#4471](https://github.com/getsentry/relay/pull/4471))

**Features**:

- Add configuration option to limit the amount of concurrent http connections. ([#4453](https://github.com/getsentry/relay/pull/4453))
- Add flags context to event schema. ([#4458](https://github.com/getsentry/relay/pull/4458))
- Add support for view hierarchy attachment scrubbing. ([#4452](https://github.com/getsentry/relay/pull/4452))
- Allow configuration of Relay's log format via an environment variable. ([#4484](https://github.com/getsentry/relay/pull/4484))
- Add span links to event schema. ([#4486](https://github.com/getsentry/relay/pull/4486))
- Add `breadcrumb.origin` field to event schema. ([#4498](https://github.com/getsentry/relay/pull/4498))
- Add Spring context to event schema. ([#4502](https://github.com/getsentry/relay/pull/4502))

**Bug Fixes**:

- Fix a bug where parsing large unsigned integers would fail incorrectly. ([#4472](https://github.com/getsentry/relay/pull/4472))
- Set size limit for UserReport attachments so it gets properly reported as too large. ([#4482](https://github.com/getsentry/relay/pull/4482))
- Fix a bug where scrubbed IP addresses were derived again on certain platforms. ([#4491](https://github.com/getsentry/relay/pull/4491))
- Improve stripping of SQL comments during Insights query normalization. ([#4493](https://github.com/getsentry/relay/pull/4493))

**Internal**:

- Add data categories for LogItem and LogByte. ([#4455](https://github.com/getsentry/relay/pull/4455))
- Add option to drop transaction attachments. ([#4466](https://github.com/getsentry/relay/pull/4466))
- Add endpoint that exposes internally collected relay metrics. ([#4497](https://github.com/getsentry/relay/pull/4497))
- Add sub-millisecond precision to internal timer metrics. ([#4495](https://github.com/getsentry/relay/pull/4495))
- Partition spans by `trace_id` on the Kafka topic. ([#4503](https://github.com/getsentry/relay/pull/4503))

## 25.1.0

**Features**:

- Use a separate rate-limit enforcement category for replay-video envelope items. ([#4459](https://github.com/getsentry/relay/pull/4459))

**Internal**:

- Updates performance score calculation on spans and events to also store cdf values as measurements. ([#4438](https://github.com/getsentry/relay/pull/4438))

## 24.12.2

**Features**:

- Increase stacktrace function and symbol length limits to 512 chars. ([#4436](https://github.com/getsentry/relay/pull/4436))
- Scrub non-minidump attachments if there are explicit `$attachment` rules. ([#4415](https://github.com/getsentry/relay/pull/4415), [#4441](https://github.com/getsentry/relay/pull/4441))
- Include blocked domain in CSP reports as a tag. ([#4435](https://github.com/getsentry/relay/pull/4435))

**Internal**:

- Remove the `spool` command from Relay. ([#4423](https://github.com/getsentry/relay/pull/4423))
- Bump `sentry-native` to `0.7.17` and remove cross compilation in CI. ([#4427](https://github.com/getsentry/relay/pull/4427))
- Remove `form_data` envelope items from standalone envelopes. ([#4428](https://github.com/getsentry/relay/pull/4428))
- Remove use of legacy project cache. ([#4419](https://github.com/getsentry/relay/pull/4419))

## 24.12.1

**Bug Fixes**:

- Fix serialized name of `cache.hit` and `cache.key` span tags. ([#4408](https://github.com/getsentry/relay/pull/4408))

**Features**:

- Update Chrome inbound filter. ([#4381](https://github.com/getsentry/relay/pull/4381))

## 24.12.0

**Bug Fixes**:

- Update user agent parsing rules to fix some user agent identification issues. ([#4385](https://github.com/getsentry/relay/pull/4385))
- Stop collecting the `has_profile` metrics tag & reporting outcomes for it. ([#4365](https://github.com/getsentry/relay/pull/4365))
- Parse unreal logs into breadcrumbs from all attached log items not just the first. ([#4384](https://github.com/getsentry/relay/pull/4384))
- Normalize "Google Chrome" browser name to "Chrome". ([#4386](https://github.com/getsentry/relay/pull/4386))

**Features**:

- Add data categories for Uptime and Attachment Items. ([#4363](https://github.com/getsentry/relay/pull/4363), [#4374](https://github.com/getsentry/relay/pull/4374))
- Add ability to rate limit attachments by count (not just by the number of bytes). ([#4377](https://github.com/getsentry/relay/pull/4377))

**Internal**:

- Rework metrics aggregator to keep internal partitions. ([#4378](https://github.com/getsentry/relay/pull/4378))
- Remove support for metrics with profile namespace. ([#4391](https://github.com/getsentry/relay/pull/4391))

## 24.11.2

**Breaking Changes**:

- Remove `spool.envelopes.{min_connections,max_connections,unspool_interval,max_memory_size}` config options. ([#4303](https://github.com/getsentry/relay/pull/4303))
- Flatten Linux distribution fields into `os.context`. ([#4292](https://github.com/getsentry/relay/pull/4292))

**Bug Fixes**:

- Accept incoming requests even if there was an error fetching their project config. ([#4140](https://github.com/getsentry/relay/pull/4140))
- Rate limit profiles when transaction was sampled. ([#4195](https://github.com/getsentry/relay/pull/4195))
- Fix scrubbing user paths in minidump debug module names. ([#4351](https://github.com/getsentry/relay/pull/4351))
- Scrub user fields in span.sentry_tags. ([#4364](https://github.com/getsentry/relay/pull/4364)), ([#4370](https://github.com/getsentry/relay/pull/4370))
- Set `SO_REUSEPORT` to enable smooth restarts. ([#4375](https://github.com/getsentry/relay/pull/4375))

**Features**:

- Set `sdk.name` for events created from minidumps. ([#4313](https://github.com/getsentry/relay/pull/4313))
- Remove old disk spooling logic, default to new version. ([#4303](https://github.com/getsentry/relay/pull/4303))

**Internal**:

- Promote some `span.data` fields to the top level. ([#4298](https://github.com/getsentry/relay/pull/4298))
- Remove metrics summaries. ([#4278](https://github.com/getsentry/relay/pull/4278), [#4279](https://github.com/getsentry/relay/pull/4279), [#4296](https://github.com/getsentry/relay/pull/4296))
- Use async `redis` for `projectconfig`. ([#4284](https://github.com/getsentry/relay/pull/4284))
- Add config parameter to control metrics aggregation. ([#4376](https://github.com/getsentry/relay/pull/4376))

## 24.11.1

**Bug Fixes**:

- Terminate the process when one of the services crashes. ([#4249](https://github.com/getsentry/relay/pull/4249))
- Don't propagate trace sampling decisions from SDKs ([#4265](https://github.com/getsentry/relay/pull/4265))
- Rate limit profile chunks. ([#4270](https://github.com/getsentry/relay/pull/4270))

**Features**:

- Implement zstd http encoding for Relay to Relay communication. ([#4266](https://github.com/getsentry/relay/pull/4266))
- Support empty branches in Pattern alternations. ([#4283](https://github.com/getsentry/relay/pull/4283))
- Add support for partitioning of the `EnvelopeBufferService`. ([#4291](https://github.com/getsentry/relay/pull/4291))

## 24.11.0

**Breaking Changes**:

- Removes support for metric meta envelope items. ([#4152](https://github.com/getsentry/relay/pull/4152))
- Removes support for the project cache endpoint version 2 and before. ([#4147](https://github.com/getsentry/relay/pull/4147))

**Bug Fixes**:

- Allow profile chunks without release. ([#4155](https://github.com/getsentry/relay/pull/4155))

**Features**:

- Add check to ensure unreal user info is not empty. ([#4225](https://github.com/getsentry/relay/pull/4225))
- Retain empty string values in `span.data` and `event.contexts.trace.data`. ([#4174](https://github.com/getsentry/relay/pull/4174))
- Allow `sample_rate` to be float type when deserializing `DynamicSamplingContext`. ([#4181](https://github.com/getsentry/relay/pull/4181))
- Support inbound filters for profiles. ([#4176](https://github.com/getsentry/relay/pull/4176))
- Scrub lower-case redis commands. ([#4235](https://github.com/getsentry/relay/pull/4235))
- Make the maximum idle time of a HTTP connection configurable. ([#4248](https://github.com/getsentry/relay/pull/4248))
- Allow configuring a Sentry server name with an option or the `RELAY_SERVER_NAME` environment variable. ([#4251](https://github.com/getsentry/relay/pull/4251))

**Internal**:

- Add a metric that counts span volume in the root project for dynamic sampling (`c:spans/count_per_root_project@none`). ([#4134](https://github.com/getsentry/relay/pull/4134))
- Add a tag `target_project_id` to both root project metrics for dynamic sampling (`c:transactions/count_per_root_project@none` and `c:spans/count_per_root_project@none`) which shows the flow trace traffic from root to target projects. ([#4170](https://github.com/getsentry/relay/pull/4170))
- Remove `buffer` entries and scrub array contents from MongoDB queries. ([#4186](https://github.com/getsentry/relay/pull/4186))
- Use `DateTime<Utc>` instead of `Instant` for tracking the received time of the `Envelope`. ([#4184](https://github.com/getsentry/relay/pull/4184))
- Add a field to suggest consumers to ingest spans in EAP. ([#4206](https://github.com/getsentry/relay/pull/4206))
- Run internal worker threads with a lower priority. ([#4222](https://github.com/getsentry/relay/pull/4222))
- Add additional fields to the `Event` `Getter`. ([#4238](https://github.com/getsentry/relay/pull/4238))
- Replace u64 with `OrganizationId` new-type struct for organization id. ([#4159](https://github.com/getsentry/relay/pull/4159))
- Add computed contexts for `os`, `browser` and `runtime`. ([#4239](https://github.com/getsentry/relay/pull/4239))
- Add `CachingEnvelopeStack` strategy to the buffer. ([#4242](https://github.com/getsentry/relay/pull/4242))

## 24.10.0

**Breaking Changes**:

- Only allow processing enabled in managed mode. ([#4087](https://github.com/getsentry/relay/pull/4087))

**Bug Fixes**:

- Report invalid spans with appropriate outcome reason. ([#4051](https://github.com/getsentry/relay/pull/4051))
- Use the duration reported by the profiler instead of the transaction. ([#4058](https://github.com/getsentry/relay/pull/4058))
- Incorrect pattern matches involving adjacent any and wildcard matchers. ([#4072](https://github.com/getsentry/relay/pull/4072))

**Features**:

- Add a config option to add default tags to all Relay Sentry events. ([#3944](https://github.com/getsentry/relay/pull/3944))
- Automatically derive `client.address` and `user.geo` for standalone spans. ([#4047](https://github.com/getsentry/relay/pull/4047))
- Add support for uploading compressed (gzip, xz, zstd, bzip2) minidumps. ([#4029](https://github.com/getsentry/relay/pull/4029))
- Add user geo information to Replays. ([#4088](https://github.com/getsentry/relay/pull/4088))
- Configurable span.op inference. ([#4056](https://github.com/getsentry/relay/pull/4056))
- Enable support for zstd `Content-Encoding`. ([#4089](https://github.com/getsentry/relay/pull/4089))
- Accept profile chunks from Android. ([#4104](https://github.com/getsentry/relay/pull/4104))
- Add support for creating User from LoginId in Unreal Crash Context. ([#4093](https://github.com/getsentry/relay/pull/4093))
- Add multi-write Redis client. ([#4064](https://github.com/getsentry/relay/pull/4064))

**Internal**:

- Remove unused `cogs.enabled` configuration option. ([#4060](https://github.com/getsentry/relay/pull/4060))
- Add the dynamic sampling rate to standalone spans as a measurement so that it can be stored, queried, and used for extrapolation. ([#4063](https://github.com/getsentry/relay/pull/4063))
- Use custom wildcard matching instead of regular expressions. ([#4073](https://github.com/getsentry/relay/pull/4073))
- Allowlist the SentryUptimeBot user-agent. ([#4068](https://github.com/getsentry/relay/pull/4068))
- Feature flags of graduated features are now hard-coded in Relay so they can be removed from Sentry. ([#4076](https://github.com/getsentry/relay/pull/4076), [#4080](https://github.com/getsentry/relay/pull/4080))
- Add parallelization in Redis commands. ([#4118](https://github.com/getsentry/relay/pull/4118))
- Extract user ip for spans. ([#4144](https://github.com/getsentry/relay/pull/4144))
- Add support for an experimental OTLP `/v1/traces/` endpoint. The endpoint is disabled by default. ([#4223](https://github.com/getsentry/relay/pull/4223))

## 24.9.0

**Bug Fixes**:

- Use `matches_any_origin` to scrub HTTP hosts in spans. ([#3939](https://github.com/getsentry/relay/pull/3939)).
- Keep frames from both ends of the stacktrace when trimming frames. ([#3905](https://github.com/getsentry/relay/pull/3905))
- Use `UnixTimestamp` instead of `DateTime` when sorting envelopes from disk. ([#4025](https://github.com/getsentry/relay/pull/4025))

**Features**:

- Add configuration option to specify the instance type of Relay. ([#3938](https://github.com/getsentry/relay/pull/3938))
- Update definitions for user agent parsing. ([#3951](https://github.com/getsentry/relay/pull/3951))
- Extend project config API to be revision aware. ([#3947](https://github.com/getsentry/relay/pull/3947))
- Removes `processing.max_secs_in_past` from the main config in favor of event retention from the project config. ([#3958](https://github.com/getsentry/relay/pull/3958))

**Internal**:

- Record too long discard reason for session replays. ([#3950](https://github.com/getsentry/relay/pull/3950))
- Add `EnvelopeStore` trait and implement `DiskUsage` for tracking disk usage. ([#3925](https://github.com/getsentry/relay/pull/3925))
- Increase replay recording limit to two hours. ([#3961](https://github.com/getsentry/relay/pull/3961))
- Forward profiles of non-sampled transactions (with no options filtering). ([#3963](https://github.com/getsentry/relay/pull/3963))
- Make EnvelopeBuffer a Service. ([#3965](https://github.com/getsentry/relay/pull/3965))
- No longer send COGS data to dedicated Kafka topic. ([#3953](https://github.com/getsentry/relay/pull/3953))
- Remove support for extrapolation of metrics. ([#3969](https://github.com/getsentry/relay/pull/3969))
- Remove the internal dashboard that shows logs and metrics. ([#3970](https://github.com/getsentry/relay/pull/3970))
- Remove the OTEL spans endpoint in favor of Envelopes. ([#3973](https://github.com/getsentry/relay/pull/3973))
- Remove the `generate-schema` tool. Relay no longer exposes JSON schema for the event protocol. Consult the Rust type documentation of the `relay-event-schema` crate instead. ([#3974](https://github.com/getsentry/relay/pull/3974))
- Allow creation of `SqliteEnvelopeBuffer` from config, and load existing stacks from db on startup. ([#3967](https://github.com/getsentry/relay/pull/3967))
- Only tag `user.geo.subregion` on frontend and mobile projects. ([#4013](https://github.com/getsentry/relay/pull/4013), [#4023](https://github.com/getsentry/relay/pull/4023))
- Implement graceful shutdown mechanism in the `EnvelopeBuffer`. ([#3980](https://github.com/getsentry/relay/pull/3980))

## 24.8.0

**Bug Fixes**:

- Allow metrics summaries with only `count` (for sets). ([#3864](https://github.com/getsentry/relay/pull/3864))
- Do not trim any span field. Remove entire span instead. ([#3890](https://github.com/getsentry/relay/pull/3890))
- Do not drop replays, profiles and standalone spans in proxy Relays. ([#3888](https://github.com/getsentry/relay/pull/3888))
- Prevent an endless loop that causes high request volume and backlogs when certain large metric buckets are ingested or extrected. ([#3893](https://github.com/getsentry/relay/pull/3893))
- Extract set span metrics from numeric values. ([#3897](https://github.com/getsentry/relay/pull/3897))

**Internal**:

- Add experimental support for V2 envelope buffering. ([#3855](https://github.com/getsentry/relay/pull/3855), [#3863](https://github.com/getsentry/relay/pull/3863))
- Add `client_sample_rate` to spans, pulled from the trace context. ([#3872](https://github.com/getsentry/relay/pull/3872))
- Collect SDK information in profile chunks. ([#3882](https://github.com/getsentry/relay/pull/3882))
- Introduce `trim = "disabled"` type attribute to prevent trimming of spans. ([#3877](https://github.com/getsentry/relay/pull/3877))
- Make the tcp listen backlog configurable and raise the default to 1024. ([#3899](https://github.com/getsentry/relay/pull/3899))
- Add experimental support for MongoDB query normalization. ([#3912](https://github.com/getsentry/relay/pull/3912))
- Extract `user.geo.country_code` into span indexed. ([#3911](https://github.com/getsentry/relay/pull/3911))
- Add `span.system` tag to span metrics ([#3913](https://github.com/getsentry/relay/pull/3913))
- Switch glob implementations from `regex` to `regex-lite`. ([#3926](https://github.com/getsentry/relay/pull/3926))
- Disables unicode support in user agent regexes. ([#3929](https://github.com/getsentry/relay/pull/3929))
- Extract client sdk from transaction into profiles. ([#3915](https://github.com/getsentry/relay/pull/3915))
- Extract `user.geo.subregion` into span metrics/indexed. ([#3914](https://github.com/getsentry/relay/pull/3914))
- Add `last_peek` field to the `Priority` struct. ([#3922](https://github.com/getsentry/relay/pull/3922))
- Extract `user.geo.subregion` for mobile spans. ([#3927](https://github.com/getsentry/relay/pull/3927))
- Rename `Peek` to `EnvelopeBufferGuard`. ([#3930](https://github.com/getsentry/relay/pull/3930))
- Tag `user.geo.subregion` for resource metrics. ([#3934](https://github.com/getsentry/relay/pull/3934))

## 24.7.1

**Bug Fixes**:

- Do not drop envelopes for unparsable project configs. ([#3770](https://github.com/getsentry/relay/pull/3770))

**Features**:

- "Cardinality limit" outcomes now report which limit was exceeded. ([#3825](https://github.com/getsentry/relay/pull/3825))
- Derive span browser name from user agent. ([#3834](https://github.com/getsentry/relay/pull/3834))
- Redis pools for `project_configs`, `cardinality`, `quotas`, and `misc` usecases
  can now be configured individually. ([#3859](https://github.com/getsentry/relay/pull/3859))

**Internal**:

- Use a dedicated thread pool for CPU intensive workloads. ([#3833](https://github.com/getsentry/relay/pull/3833))
- Remove `BufferGuard` in favor of memory checks via `MemoryStat`. ([#3821](https://github.com/getsentry/relay/pull/3821))
- Add ReplayVideo entry to DataCategory. ([#3847](https://github.com/getsentry/relay/pull/3847))

## 24.7.0

**Bug Fixes**:

- Fixes raw OS description parsing for iOS and iPadOS originating from the Unity SDK. ([#3780](https://github.com/getsentry/relay/pull/3780))
- Fixes metrics dropped due to missing project state. ([#3553](https://github.com/getsentry/relay/issues/3553))
- Incorrect span outcomes when generated from a indexed transaction quota. ([#3793](https://github.com/getsentry/relay/pull/3793))
- Report outcomes for spans when transactions are rate limited. ([#3749](https://github.com/getsentry/relay/pull/3749))
- Only transfer valid profile ids. ([#3809](https://github.com/getsentry/relay/pull/3809))

**Features**:

- Allow list for excluding certain host/IPs from scrubbing in spans. ([#3813](https://github.com/getsentry/relay/pull/3813))

**Internal**:

- Aggregate metrics before rate limiting. ([#3746](https://github.com/getsentry/relay/pull/3746))
- Make sure outcomes for dropped profiles are consistent between indexed and non-indexed categories. ([#3767](https://github.com/getsentry/relay/pull/3767))
- Add web vitals support for mobile browsers. ([#3762](https://github.com/getsentry/relay/pull/3762))
- Ingest profiler_id in the profile context and in spans. ([#3714](https://github.com/getsentry/relay/pull/3714), [#3784](https://github.com/getsentry/relay/pull/3784))
- Support extrapolation of metrics extracted from sampled data, as long as the sample rate is set in the DynamicSamplingContext. ([#3753](https://github.com/getsentry/relay/pull/3753))
- Extract thread ID and name in spans. ([#3771](https://github.com/getsentry/relay/pull/3771))
- Compute metrics summary on the extracted custom metrics. ([#3769](https://github.com/getsentry/relay/pull/3769))
- Add support for `all` and `any` `RuleCondition`(s). ([#3791](https://github.com/getsentry/relay/pull/3791))
- Copy root span data from `contexts.trace.data` when converting transaction events into raw spans. ([#3790](https://github.com/getsentry/relay/pull/3790))
- Remove experimental double-write from spans to transactions. ([#3801](https://github.com/getsentry/relay/pull/3801))
- Add feature flag to disable replay-video events. ([#3803](https://github.com/getsentry/relay/pull/3803))
- Write the envelope's Dynamic Sampling Context (DSC) into event payloads for debugging. ([#3811](https://github.com/getsentry/relay/pull/3811))
- Decrease max allowed segment_id for replays to one hour. ([#3280](https://github.com/getsentry/relay/pull/3280))
- Extract a duration light metric for spans without a transaction name tag. ([#3772](https://github.com/getsentry/relay/pull/3772))

## 24.6.0

**Bug fixes**:

- Trim fields in replays to their defined maximum length. ([#3706](https://github.com/getsentry/relay/pull/3706))
- Emit span usage metric for every extracted or standalone span, even if common span metrics are disabled. ([#3719](https://github.com/getsentry/relay/pull/3719))
- Stop overwriting the level of user supplied errors in unreal crash reports. ([#3732](https://github.com/getsentry/relay/pull/3732))
- Apply rate limit on extracted spans when the transaction is rate limited. ([#3713](https://github.com/getsentry/relay/pull/3713))

**Internal**:

- Treat arrays of pairs as key-value mappings during PII scrubbing. ([#3639](https://github.com/getsentry/relay/pull/3639))
- Rate limit envelopes instead of metrics for sampled/indexed items. ([#3716](https://github.com/getsentry/relay/pull/3716))
- Improve flush time calculation in metrics aggregator. ([#3726](https://github.com/getsentry/relay/pull/3726))
- Default `client` of `RequestMeta` to `relay-http` for incoming monitor requests. ([#3739](https://github.com/getsentry/relay/pull/3739))
- Normalize events once in the ingestion pipeline, relying on item headers. ([#3730](https://github.com/getsentry/relay/pull/3730))
- Provide access to values in `span.tags.*` via `span.data.*`. This serves as an opaque fallback to consolidate data attributes. ([#3751](https://github.com/getsentry/relay/pull/3751))

## 24.5.1

**Bug fixes**:

- Apply globally defined metric tags to legacy transaction metrics. ([#3615](https://github.com/getsentry/relay/pull/3615))
- Limit the maximum size of spans in an transaction to 800 kib. ([#3645](https://github.com/getsentry/relay/pull/3645))
- Scrub identifiers in spans with `op:db` and `db_system:redis`. ([#3642](https://github.com/getsentry/relay/pull/3642))
- Stop trimming important span fields by marking them `trim = "false"`. ([#3670](https://github.com/getsentry/relay/pull/3670))

**Features**:

- Apply legacy inbound filters to standalone spans. ([#3552](https://github.com/getsentry/relay/pull/3552))
- Add separate feature flags for add-ons span metrics and indexed spans. ([#3633](https://github.com/getsentry/relay/pull/3633))

**Internal**:

- Send microsecond precision timestamps. ([#3613](https://github.com/getsentry/relay/pull/3613))
- Pull AI token counts from the 'data' section as well. ([#3630](https://github.com/getsentry/relay/pull/3630))
- Map outcome reasons for dynamic sampling to reduced set of values. ([#3623](https://github.com/getsentry/relay/pull/3623))
- Extract status for spans. ([#3606](https://github.com/getsentry/relay/pull/3606))
- Forward `received_at` timestamp for buckets sent to Kafka. ([#3561](https://github.com/getsentry/relay/pull/3561))
- Limit metric name to 150 characters. ([#3628](https://github.com/getsentry/relay/pull/3628))
- Add validation of Kafka topics on startup. ([#3543](https://github.com/getsentry/relay/pull/3543))
- Send `attachment` data inline when possible. ([#3654](https://github.com/getsentry/relay/pull/3654))
- Drops support for transaction metrics extraction versions < 3. ([#3672](https://github.com/getsentry/relay/pull/3672))
- Move partitioning into the `Aggregator` and add a new `Partition` bucket shift mode. ([#3661](https://github.com/getsentry/relay/pull/3661))
- Calculate group hash for function spans. ([#3697](https://github.com/getsentry/relay/pull/3697))

## 24.5.0

**Breaking Changes**:

- Remove the AWS lambda extension. ([#3568](https://github.com/getsentry/relay/pull/3568))

**Bug fixes**:

- Properly handle AI metrics from the Python SDK's `@ai_track` decorator. ([#3539](https://github.com/getsentry/relay/pull/3539))
- Mitigate occasional slowness and timeouts of the healthcheck endpoint. The endpoint will now respond promptly an unhealthy state. ([#3567](https://github.com/getsentry/relay/pull/3567))

**Features**:

- Apple trace-based sampling rules to standalone spans. ([#3476](https://github.com/getsentry/relay/pull/3476))
- Localhost inbound filter filters sudomains of localhost. ([#3608](https://github.com/getsentry/relay/pull/3608))

**Internal**:

- Add metrics extraction config to global config. ([#3490](https://github.com/getsentry/relay/pull/3490), [#3504](https://github.com/getsentry/relay/pull/3504))
- Adjust worker thread distribution of internal services. ([#3516](https://github.com/getsentry/relay/pull/3516))
- Extract `cache.item_size` from measurements instead of data. ([#3510](https://github.com/getsentry/relay/pull/3510))
- Collect `enviornment` tag as part of exclusive_time_light for cache spans. ([#3510](https://github.com/getsentry/relay/pull/3510))
- Forward `span.data` on the Kafka message. ([#3523](https://github.com/getsentry/relay/pull/3523))
- Tag span duration metric like exclusive time. ([#3524](https://github.com/getsentry/relay/pull/3524))
- Emit negative outcomes for denied metrics. ([#3508](https://github.com/getsentry/relay/pull/3508))
- Increase size limits for internal batch endpoints. ([#3562](https://github.com/getsentry/relay/pull/3562))
- Emit negative outcomes when metrics are rejected because of a disabled namespace. ([#3544](https://github.com/getsentry/relay/pull/3544))
- Add AI model costs to global config. ([#3579](https://github.com/getsentry/relay/pull/3579))
- Add support for `event.` in the `Span` `Getter` implementation. ([#3577](https://github.com/getsentry/relay/pull/3577))
- Ensure `chunk_id` and `profiler_id` are UUIDs and sort samples. ([#3588](https://github.com/getsentry/relay/pull/3588))
- Add a calculated measurement based on the AI model and the tokens used. ([#3554](https://github.com/getsentry/relay/pull/3554))
- Restrict usage of OTel endpoint. ([#3597](github.com/getsentry/relay/pull/3597))
- Support new cache span ops in metrics and tag extraction. ([#3598](https://github.com/getsentry/relay/pull/3598))
- Extract additional user fields for spans. ([#3599](https://github.com/getsentry/relay/pull/3599))
- Disable `db.redis` span metrics extraction. ([#3600](https://github.com/getsentry/relay/pull/3600))
- Extract status for spans. ([#3606](https://github.com/getsentry/relay/pull/3606))
- Extract cache key for spans. ([#3631](https://github.com/getsentry/relay/pull/3631))

## 24.4.2

**Breaking Changes**:

- Stop supporting dynamic sampling mode `"total"`, which adjusted for the client sample rate. ([#3474](https://github.com/getsentry/relay/pull/3474))

**Bug fixes**:

- Respect country code TLDs when scrubbing span tags. ([#3458](https://github.com/getsentry/relay/pull/3458))
- Extract HTTP status code from span data when sent as integers. ([#3491](https://github.com/getsentry/relay/pull/3491))

**Features**:

- Separate the logic for producing UserReportV2 events (user feedback) and handle attachments in the same envelope as feedback. ([#3403](https://github.com/getsentry/relay/pull/3403))
- Use same keys for OTel span attributes and Sentry span data. ([#3457](https://github.com/getsentry/relay/pull/3457))
- Support passing owner when upserting Monitors. ([#3468](https://github.com/getsentry/relay/pull/3468))
- Add `features` to ClientSDKInfo ([#3478](https://github.com/getsentry/relay/pull/3478)
- Extract `frames.slow`, `frames.frozen`, and `frames.total` metrics from mobile spans. ([#3473](https://github.com/getsentry/relay/pull/3473))
- Extract `frames.delay` metric from mobile spans. ([#3472](https://github.com/getsentry/relay/pull/3472))
- Consider "Bearer" (case-insensitive) a password. PII will scrub all strings matching that substring. ([#3484](https://github.com/getsentry/relay/pull/3484))
- Add support for `CF-Connecting-IP` header. ([#3496](https://github.com/getsentry/relay/pull/3496))
- Add `received_at` timestamp to `BucketMetadata` to measure the oldest received timestamp of the `Bucket`. ([#3488](https://github.com/getsentry/relay/pull/3488))
- Properly identify meta web crawlers when filtering out web crawlers. ([#4699](https://github.com/getsentry/relay/pull/4699))

**Internal**:

- Emit gauges for total and self times for spans. ([#3448](https://github.com/getsentry/relay/pull/3448))
- Collect exclusive_time_light metrics for `cache.*` spans. ([#3466](https://github.com/getsentry/relay/pull/3466))
- Build and publish ARM docker images for Relay. ([#3272](https://github.com/getsentry/relay/pull/3272)).
- Remove `MetricMeta` feature flag and use `CustomMetrics` instead. ([#3503](https://github.com/getsentry/relay/pull/3503))
- Collect `transaction.op` as tag for frame metrics. ([#3512](https://github.com/getsentry/relay/pull/3512))

## 24.4.1

**Features**:

- Add inbound filters for `Annotated<Replay>` types. ([#3420](https://github.com/getsentry/relay/pull/3420))
- Add Linux distributions to os context. ([#3443](https://github.com/getsentry/relay/pull/3443))

**Internal:**

- Emit negative outcomes in metric stats for metrics. ([#3436](https://github.com/getsentry/relay/pull/3436))
- Add new inbound filter: Permission denied to access property "x" ([#3442](https://github.com/getsentry/relay/pull/3442))
- Emit negative outcomes for metrics via metric stats in pop relays. ([#3452](https://github.com/getsentry/relay/pull/3452))
- Extract `ai` category and annotate metrics with it. ([#3449](https://github.com/getsentry/relay/pull/3449))

## 24.4.0

**Breaking changes**:

- Kafka topic configuration keys now support the default topic name. The previous aliases `metrics` and `metrics_transactions` are no longer supported if configuring topics manually. Use `ingest-metrics` or `metrics_sessions` instead of `metrics`, and `ingest-performance-metrics` or `metrics_generic` instead of `metrics_transactions`. ([#3361](https://github.com/getsentry/relay/pull/3361))
- Remove `ShardedProducer` and related code. The sharded configuration for Kafka is no longer supported. ([#3415](https://github.com/getsentry/relay/pull/3415))

**Bug fixes:**

- Fix performance regression in disk spooling by using page counts to estimate the spool size. ([#3379](https://github.com/getsentry/relay/pull/3379))
- Perform clock drift normalization only when `sent_at` is set in the `Envelope` headers. ([#3405](https://github.com/getsentry/relay/pull/3405))
- Do not overwrite `span.is_segment: true` if already set by SDK. ([#3411](https://github.com/getsentry/relay/pull/3411))

**Features**:

- Add support for continuous profiling. ([#3270](https://github.com/getsentry/relay/pull/3270))
- Add support for Reporting API for CSP reports ([#3277](https://github.com/getsentry/relay/pull/3277))
- Extract op and description while converting opentelemetry spans to sentry spans. ([#3287](https://github.com/getsentry/relay/pull/3287))
- Drop `event_id` and `remote_addr` from all outcomes. ([#3319](https://github.com/getsentry/relay/pull/3319))
- Support for AI token metrics ([#3250](https://github.com/getsentry/relay/pull/3250))
- Accept integers in `event.user.username`. ([#3328](https://github.com/getsentry/relay/pull/3328))
- Produce user feedback to ingest-feedback-events topic, with rollout rate. ([#3344](https://github.com/getsentry/relay/pull/3344))
- Extract `cache.item_size` and `cache.hit` data into span indexed ([#3367](https://github.com/getsentry/relay/pull/3367))
- Allow IP addresses in metrics domain tag. ([#3365](https://github.com/getsentry/relay/pull/3365))
- Support the full unicode character set via UTF-8 encoding for metric tags submitted via the statsd format. Certain restricted characters require escape sequences, see [docs](https://develop.sentry.dev/sdk/metrics/#normalization) for the precise rules. ([#3358](https://github.com/getsentry/relay/pull/3358))
- Stop extracting count_per_segment and count_per_op metrics. ([#3380](https://github.com/getsentry/relay/pull/3380))
- Add `cardinality_limited` outcome with id `6`. ([#3389](https://github.com/getsentry/relay/pull/3389))
- Extract `cache.item_size` and `cache.hit` metrics. ([#3371](https://github.com/getsentry/relay/pull/3371))
- Optionally convert segment spans to transactions for compatibility. ([#3375](https://github.com/getsentry/relay/pull/3375))
- Extract scrubbed IP addresses into the `span.domain` tag. ([#3383](https://github.com/getsentry/relay/pull/3383))

**Internal**:

- Enable `db.redis` span metrics extraction. ([#3283](https://github.com/getsentry/relay/pull/3283))
- Add data categories for continuous profiling. ([#3284](https://github.com/getsentry/relay/pull/3284), [#3303](https://github.com/getsentry/relay/pull/3303))
- Apply rate limits to span metrics. ([#3255](https://github.com/getsentry/relay/pull/3255))
- Extract metrics from transaction spans. ([#3273](https://github.com/getsentry/relay/pull/3273), [#3324](https://github.com/getsentry/relay/pull/3324))
- Implement volume metric stats. ([#3281](https://github.com/getsentry/relay/pull/3281))
- Implement cardinality metric stats. ([#3360](https://github.com/getsentry/relay/pull/3360))
- Scrub transactions before enforcing quotas. ([#3248](https://github.com/getsentry/relay/pull/3248))
- Implement metric name based cardinality limits. ([#3313](https://github.com/getsentry/relay/pull/3313))
- Kafka topic config supports default topic names as keys. ([#3282](https://github.com/getsentry/relay/pull/3282), [#3350](https://github.com/getsentry/relay/pull/3350))
- Extract `ai_total_tokens_used` metrics from spans. ([#3412](https://github.com/getsentry/relay/pull/3412), [#3440](https://github.com/getsentry/relay/pull/3440))
- Set all span tags on the transaction span. ([#3310](https://github.com/getsentry/relay/pull/3310))
- Emit outcomes for user feedback events. ([#3026](https://github.com/getsentry/relay/pull/3026))
- Collect duration for all spans. ([#3322](https://github.com/getsentry/relay/pull/3322))
- Add `project_id` as part of the span Kafka message headers. ([#3320](https://github.com/getsentry/relay/pull/3320))
- Stop producing to sessions topic, the feature is now fully migrated to metrics. ([#3271](https://github.com/getsentry/relay/pull/3271))
- Pass `retention_days` in the Kafka profile messages. ([#3362](https://github.com/getsentry/relay/pull/3362))
- Support and expose namespaces for metric rate limit propagation via the `x-sentry-rate-limits` header. ([#3347](https://github.com/getsentry/relay/pull/3347))
- Tag span duration metric by group for all ops supporting description scrubbing. ([#3370](https://github.com/getsentry/relay/pull/3370))
- Copy transaction tags to segment. ([#3386](https://github.com/getsentry/relay/pull/3386))
- Route spans according to trace_id. ([#3387](https://github.com/getsentry/relay/pull/3387))
- Log span when encountering a validation error. ([#3401](https://github.com/getsentry/relay/pull/3401))
- Optionally skip normalization. ([#3377](https://github.com/getsentry/relay/pull/3377))
- Scrub file extensions in file spans and tags. ([#3413](https://github.com/getsentry/relay/pull/3413))

## 24.3.0

**Features**:

- Extend GPU context with data for Unreal Engine crash reports. ([#3144](https://github.com/getsentry/relay/pull/3144))
- Implement base64 and zstd metric bucket encodings. ([#3218](https://github.com/getsentry/relay/pull/3218))
- Implement COGS measurements into Relay. ([#3157](https://github.com/getsentry/relay/pull/3157))
- Parametrize transaction in dynamic sampling context. ([#3141](https://github.com/getsentry/relay/pull/3141))
- Adds ReplayVideo envelope-item type. ([#3105](https://github.com/getsentry/relay/pull/3105))
- Parse & scrub span description for supabase. ([#3153](https://github.com/getsentry/relay/pull/3153), [#3156](https://github.com/getsentry/relay/pull/3156))
- Introduce generic filters in global configs. ([#3161](https://github.com/getsentry/relay/pull/3161))
- Individual cardinality limits can now be set into passive mode and not be enforced. ([#3199](https://github.com/getsentry/relay/pull/3199))
- Allow enabling SSL for Kafka. ([#3232](https://github.com/getsentry/relay/pull/3232))
- Enable HTTP compression for all APIs. ([#3233](https://github.com/getsentry/relay/pull/3233))
- Add `process.load` span to ingested mobile span ops. ([#3227](https://github.com/getsentry/relay/pull/3227))
- Track metric bucket metadata for Relay internal usage. ([#3254](https://github.com/getsentry/relay/pull/3254))
- Enforce rate limits for standalone spans. ([#3238](https://github.com/getsentry/relay/pull/3238))
- Extract `span.status_code` tag for HTTP spans. ([#3245](https://github.com/getsentry/relay/pull/3245))
- Add `version` property and set as event context when a performance profile has calculated data. ([#3249](https://github.com/getsentry/relay/pull/3249))

**Bug Fixes**:

- Forward metrics in proxy mode. ([#3106](https://github.com/getsentry/relay/pull/3106))
- Do not PII-scrub code locations by default. ([#3116](https://github.com/getsentry/relay/pull/3116))
- Accept transactions with unfinished spans. ([#3162](https://github.com/getsentry/relay/pull/3162))
- Don't run validation on renormalization, and don't normalize spans from librelay calls. ([#3214](https://github.com/getsentry/relay/pull/3214))
- Pass on multipart attachments without content type. ([#3225](https://github.com/getsentry/relay/pull/3225))

**Internal**:

- Add quotas to global config. ([#3086](https://github.com/getsentry/relay/pull/3086))
- Adds support for dynamic metric bucket encoding. ([#3137](https://github.com/getsentry/relay/pull/3137))
- Use statsdproxy to pre-aggregate metrics. ([#2425](https://github.com/getsentry/relay/pull/2425))
- Add SDK information to spans. ([#3178](https://github.com/getsentry/relay/pull/3178))
- Drop replay envelopes if any item fails. ([#3201](https://github.com/getsentry/relay/pull/3201))
- Filter null values from metrics summary tags. ([#3204](https://github.com/getsentry/relay/pull/3204))
- Emit a usage metric for every span seen. ([#3209](https://github.com/getsentry/relay/pull/3209))
- Add namespace for profile metrics. ([#3229](https://github.com/getsentry/relay/pull/3229))
- Collect exclusive time for all spans. ([#3268](https://github.com/getsentry/relay/pull/3268))
- Add segment_id to the profile. ([#3265](https://github.com/getsentry/relay/pull/3265))

## 24.2.0

**Bug Fixes**:

- Fix regression in SQL query scrubbing. ([#3091](https://github.com/getsentry/relay/pull/3091))
- Fix span metric ingestion for http spans. ([#3111](https://github.com/getsentry/relay/pull/3111))
- Normalize route in trace context data field. ([#3104](https://github.com/getsentry/relay/pull/3104))

**Features**:

- Add protobuf support for ingesting OpenTelemetry spans and use official `opentelemetry-proto` generated structs. ([#3044](https://github.com/getsentry/relay/pull/3044))

**Internal**:

- Add ability to use namespace in non-global quotas. ([#3090](https://github.com/getsentry/relay/pull/3090))
- Set the span op on segments. ([#3082](https://github.com/getsentry/relay/pull/3082))
- Skip profiles without required measurements. ([#3112](https://github.com/getsentry/relay/pull/3112))
- Push metrics summaries to their own topic. ([#3045](https://github.com/getsentry/relay/pull/3045))
- Add `user.sentry_user` computed field for the on demand metrics extraction pipeline. ([#3122](https://github.com/getsentry/relay/pull/3122))

## 24.1.2

**Features**:

- Add `raw_domain` tag to indexed spans. ([#2975](https://github.com/getsentry/relay/pull/2975))
- Obtain `span.domain` field from the span data's `url.scheme` and `server.address` properties when applicable. ([#2975](https://github.com/getsentry/relay/pull/2975))
- Do not truncate simplified SQL expressions. ([#3003](https://github.com/getsentry/relay/pull/3003))
- Add `app_start_type` as a tag for self time and duration for app start spans. ([#3027](https://github.com/getsentry/relay/pull/3027)), ([#3066](https://github.com/getsentry/relay/pull/3066))

**Internal**:

- Emit a usage metric for total spans. ([#3007](https://github.com/getsentry/relay/pull/3007))
- Drop timestamp from metrics partition key. ([#3025](https://github.com/getsentry/relay/pull/3025))
- Drop spans ending outside the valid timestamp range. ([#3013](https://github.com/getsentry/relay/pull/3013))
- Add support for combining replay envelope items. ([#3035](https://github.com/getsentry/relay/pull/3035))
- Extract INP metrics from spans. ([#2969](https://github.com/getsentry/relay/pull/2969), [#3041](https://github.com/getsentry/relay/pull/3041))
- Add ability to rate limit metric buckets by namespace. ([#2941](https://github.com/getsentry/relay/pull/2941))
- Upgrade sqlparser to 0.43.1.([#3057](https://github.com/getsentry/relay/pull/3057))
- Implement project scoped cardinality limits. ([#3071](https://github.com/getsentry/relay/pull/3071))

## 24.1.1

**Features**:

- Add new legacy browser filters. ([#2950](https://github.com/getsentry/relay/pull/2950))

**Internal**:

- Implement quota system for cardinality limiter. ([#2972](https://github.com/getsentry/relay/pull/2972))
- Use cardinality limits from project config instead of Relay config. ([#2990](https://github.com/getsentry/relay/pull/2990))
- Proactively move on-disk spool to memory. ([#2949](https://github.com/getsentry/relay/pull/2949))
- Default missing `Event.platform` and `Event.level` fields during light normalization. ([#2961](https://github.com/getsentry/relay/pull/2961))
- Copy event measurements to span & normalize span measurements. ([#2953](https://github.com/getsentry/relay/pull/2953))
- Add `allow_negative` to `BuiltinMeasurementKey`. Filter out negative BuiltinMeasurements if `allow_negative` is false. ([#2982](https://github.com/getsentry/relay/pull/2982))
- Add possiblity to block metrics or their tags with glob-patterns. ([#2954](https://github.com/getsentry/relay/pull/2954), [#2973](https://github.com/getsentry/relay/pull/2973))
- Forward profiles of non-sampled transactions. ([#2940](https://github.com/getsentry/relay/pull/2940))
- Enable throttled periodic unspool of the buffered envelopes. ([#2993](https://github.com/getsentry/relay/pull/2993))

**Bug Fixes**:

- Add automatic PII scrubbing to `logentry.params`. ([#2956](https://github.com/getsentry/relay/pull/2956))
- Avoid producing `null` values in metric data. These values were the result of Infinity or NaN values extracted from event data. The values are now discarded during extraction. ([#2958](https://github.com/getsentry/relay/pull/2958))
- Fix processing of user reports. ([#2981](https://github.com/getsentry/relay/pull/2981), [#2984](https://github.com/getsentry/relay/pull/2984))
- Fetch project config when metrics are received. ([#2987](https://github.com/getsentry/relay/pull/2987))

## 24.1.0

**Features**:

- Add a global throughput rate limiter for metric buckets. ([#2928](https://github.com/getsentry/relay/pull/2928))
- Group db spans with repeating logical conditions together. ([#2929](https://github.com/getsentry/relay/pull/2929))

**Bug Fixes**:

- Normalize event timestamps before validating them, fixing cases where Relay would drop valid events with reason "invalid_transaction". ([#2878](https://github.com/getsentry/relay/pull/2878))
- Resolve a division by zero in performance score computation that leads to dropped metrics for transactions. ([#2911](https://github.com/getsentry/relay/pull/2911))

**Internal**:

- Add `duration` metric for mobile app start spans. ([#2906](https://github.com/getsentry/relay/pull/2906))
- Introduce the configuration option `http.global_metrics`. When enabled, Relay submits metric buckets not through regular project-scoped Envelopes, but instead through the global endpoint. When this Relay serves a high number of projects, this can reduce the overall request volume. ([#2902](https://github.com/getsentry/relay/pull/2902))
- Record the size of global metrics requests in statsd as `upstream.metrics.body_size`. ([#2908](https://github.com/getsentry/relay/pull/2908))
- Make Kafka spans compatible with the Snuba span schema. ([#2917](https://github.com/getsentry/relay/pull/2917), [#2926](https://github.com/getsentry/relay/pull/2926))
- Only extract span metrics / tags when they are needed. ([#2907](https://github.com/getsentry/relay/pull/2907), [#2923](https://github.com/getsentry/relay/pull/2923), [#2924](https://github.com/getsentry/relay/pull/2924))
- Normalize metric resource identifiers in `event._metrics_summary` and `span._metrics_summary`. ([#2914](https://github.com/getsentry/relay/pull/2914))
- Send outcomes for spans. ([#2930](https://github.com/getsentry/relay/pull/2930))
- Validate error_id and trace_id vectors in replay deserializer. ([#2931](https://github.com/getsentry/relay/pull/2931))
- Add a data category for indexed spans. ([#2937](https://github.com/getsentry/relay/pull/2937))
- Add nested Android app start span ops to span ingestion ([#2927](https://github.com/getsentry/relay/pull/2927))
- Create rate limited outcomes for cardinality limited metrics ([#2947](https://github.com/getsentry/relay/pull/2947))

## 23.12.1

**Internal**:

- Use a Lua script and in-memory cache for the cardinality limiting to reduce load on Redis. ([#2849](https://github.com/getsentry/relay/pull/2849))
- Extract metrics for file spans. ([#2874](https://github.com/getsentry/relay/pull/2874))
- Add an internal endpoint that allows Relays to submit metrics from multiple projects in a single request. ([#2869](https://github.com/getsentry/relay/pull/2869))
- Emit a `processor.message.duration` metric to assess the throughput of the internal CPU pool. ([#2877](https://github.com/getsentry/relay/pull/2877))
- Add `transaction.op` to the duration light metric. ([#2881](https://github.com/getsentry/relay/pull/2881))

## 23.12.0

**Features**:

- Ingest OpenTelemetry and standalone Sentry spans via HTTP or an envelope. ([#2620](https://github.com/getsentry/relay/pull/2620))
- Partition and split metric buckets just before sending. Log outcomes for metrics. ([#2682](https://github.com/getsentry/relay/pull/2682))
- Support optional `PerformanceScoreWeightedComponent` in performance score processing. ([#2783](https://github.com/getsentry/relay/pull/2783))
- Return global config ready status to downstream relays. ([#2765](https://github.com/getsentry/relay/pull/2765))
- Add Mixed JS/Android Profiles events processing. ([#2706](https://github.com/getsentry/relay/pull/2706))
- Allow to ingest measurements on a span. ([#2792](https://github.com/getsentry/relay/pull/2792))
- Extract size metrics for all resource spans when permitted. ([#2805](https://github.com/getsentry/relay/pull/2805))
- Allow access to more fields in dynamic sampling and metric extraction. ([#2820](https://github.com/getsentry/relay/pull/2820))
- Add Redis set based cardinality limiter for metrics. ([#2745](https://github.com/getsentry/relay/pull/2745))
- Support issue thresholds for Cron Monitor configurations ([#2842](https://github.com/getsentry/relay/pull/2842))

**Bug Fixes**:

- In on-demand metric extraction, use the normalized URL instead of raw URLs sent by SDKs. This bug prevented metrics for certain dashboard queries from being extracted. ([#2819](https://github.com/getsentry/relay/pull/2819))
- Ignore whitespaces when parsing user reports. ([#2798](https://github.com/getsentry/relay/pull/2798))
- Fix parsing bug for SQL queries. ([#2846](https://github.com/getsentry/relay/pull/2846))

**Internal**:

- Support source context in metric code locations metadata entries. ([#2781](https://github.com/getsentry/relay/pull/2781))
- Temporarily add metric summaries on spans and top-level transaction events to link DDM with performance monitoring. ([#2757](https://github.com/getsentry/relay/pull/2757))
- Add size limits on metric related envelope items. ([#2800](https://github.com/getsentry/relay/pull/2800))
- Include the size offending item in the size limit error message. ([#2801](https://github.com/getsentry/relay/pull/2801))
- Allow ingestion of metrics summary on spans. ([#2823](https://github.com/getsentry/relay/pull/2823))
- Add metric_bucket data category. ([#2824](https://github.com/getsentry/relay/pull/2824))
- Org rate limit metrics per bucket. ([#2836](https://github.com/getsentry/relay/pull/2836))
- Emit image resource spans, grouped by domain and extension. ([#2826](https://github.com/getsentry/relay/pull/2826), [#2855](https://github.com/getsentry/relay/pull/2855))
- Parse timestamps from strings in span OpenTelemetry schema. ([#2857](https://github.com/getsentry/relay/pull/2857))

## 23.11.2

**Features**:

- Normalize invalid metric names. ([#2769](https://github.com/getsentry/relay/pull/2769))

**Internal**:

- Add support for metric metadata. ([#2751](https://github.com/getsentry/relay/pull/2751))
- `normalize_performance_score` now handles `PerformanceScoreProfile` configs with zero weight components and component weight sums of any number greater than 0. ([#2756](https://github.com/getsentry/relay/pull/2756))

## 23.11.1

**Features**:

- `normalize_performance_score` stores 0 to 1 cdf score instead of weighted score for each performance score component. ([#2734](https://github.com/getsentry/relay/pull/2734))
- Add Bytespider (Bytedance) to web crawler filter. ([#2747](https://github.com/getsentry/relay/pull/2747))

**Bug Fixes**:

- Fix bug introduced in 23.11.0 that broke profile-transaction association. ([#2733](https://github.com/getsentry/relay/pull/2733))

**Internal**:

- License is now FSL instead of BSL ([#2739](https://github.com/getsentry/relay/pull/2739))
- Support `device.model` in dynamic sampling and metric extraction. ([#2728](https://github.com/getsentry/relay/pull/2728))
- Support comparison operators (`>`, `>=`, `<`, `<=`) for strings in dynamic sampling and metric extraction rules. Previously, these comparisons were only possible on numbers. ([#2730](https://github.com/getsentry/relay/pull/2730))
- Postpone processing till the global config is available. ([#2697](https://github.com/getsentry/relay/pull/2697))
- Skip running `NormalizeProcessor` on renormalization. ([#2744](https://github.com/getsentry/relay/pull/2744))

## 23.11.0

**Features**:

- Add inbound filters option to filter legacy Edge browsers (i.e. versions 12-18 ) ([#2650](https://github.com/getsentry/relay/pull/2650))
- Add User Feedback Ingestion. ([#2604](https://github.com/getsentry/relay/pull/2604))
- Group resource spans by scrubbed domain and filename. ([#2654](https://github.com/getsentry/relay/pull/2654))
- Convert transactions to spans for all organizations. ([#2659](https://github.com/getsentry/relay/pull/2659))
- Filter outliers (>180s) for mobile measurements. ([#2649](https://github.com/getsentry/relay/pull/2649))
- Allow access to more context fields in dynamic sampling and metric extraction. ([#2607](https://github.com/getsentry/relay/pull/2607), [#2640](https://github.com/getsentry/relay/pull/2640), [#2675](https://github.com/getsentry/relay/pull/2675), [#2707](https://github.com/getsentry/relay/pull/2707), [#2715](https://github.com/getsentry/relay/pull/2715))
- Allow advanced scrubbing expressions for datascrubbing safe fields. ([#2670](https://github.com/getsentry/relay/pull/2670))
- Disable graphql scrubbing when datascrubbing is disabled. ([#2689](https://github.com/getsentry/relay/pull/2689))
- Track when a span was received. ([#2688](https://github.com/getsentry/relay/pull/2688))
- Add context for NEL (Network Error Logging) reports to the event schema. ([#2421](https://github.com/getsentry/relay/pull/2421))
- Add `validate_pii_selector` to CABI for safe fields validation. ([#2687](https://github.com/getsentry/relay/pull/2687))
- Do not scrub Prisma spans. ([#2711](https://github.com/getsentry/relay/pull/2711))
- Count spans by op. ([#2712](https://github.com/getsentry/relay/pull/2712))
- Extract resource spans & metrics regardless of feature flag. ([#2713](https://github.com/getsentry/relay/pull/2713))

**Bug Fixes**:

- Disable scrubbing for the User-Agent header. ([#2641](https://github.com/getsentry/relay/pull/2641))
- Fixes certain safe fields disabling data scrubbing for all string fields. ([#2701](https://github.com/getsentry/relay/pull/2701))

**Internal**:

- Disable resource link span ingestion. ([#2647](https://github.com/getsentry/relay/pull/2647))
- Collect `http.decoded_response_content_length`. ([#2638](https://github.com/getsentry/relay/pull/2638))
- Add TTID and TTFD tags to mobile spans. ([#2662](https://github.com/getsentry/relay/pull/2662))
- Validate span timestamps and IDs in light normalization on renormalization. ([#2679](https://github.com/getsentry/relay/pull/2679))
- Scrub all DB Core Data spans differently. ([#2686](https://github.com/getsentry/relay/pull/2686))
- Support generic metrics extraction version 2. ([#2692](https://github.com/getsentry/relay/pull/2692))
- Emit error on continued project config fetch failures after a time interval. ([#2700](https://github.com/getsentry/relay/pull/2700))

## 23.10.1

**Features**:

- Update Docker Debian image from 10 to 12. ([#2622](https://github.com/getsentry/relay/pull/2622))
- Remove event spans starting or ending before January 1, 1970 UTC. ([#2627](https://github.com/getsentry/relay/pull/2627))
- Remove event breadcrumbs dating before January 1, 1970 UTC. ([#2635](https://github.com/getsentry/relay/pull/2635))

**Internal**:

- Report global config fetch errors after interval of constant failures elapsed. ([#2628](https://github.com/getsentry/relay/pull/2628))
- Restrict resource spans to script and css only. ([#2623](https://github.com/getsentry/relay/pull/2623))
- Postpone metrics aggregation until we received the project state. ([#2588](https://github.com/getsentry/relay/pull/2588))
- Scrub random strings in resource span descriptions. ([#2614](https://github.com/getsentry/relay/pull/2614))
- Apply consistent rate-limiting prior to aggregation. ([#2652](https://github.com/getsentry/relay/pull/2652))

## 23.10.0

**Features**:

- Scrub span descriptions with encoded data images. ([#2560](https://github.com/getsentry/relay/pull/2560))
- Accept spans needed for the mobile Starfish module. ([#2570](https://github.com/getsentry/relay/pull/2570))
- Extract size metrics and blocking status tag for resource spans. ([#2578](https://github.com/getsentry/relay/pull/2578))
- Add a setting to rollout ingesting all resource spans. ([#2586](https://github.com/getsentry/relay/pull/2586))
- Drop events starting or ending before January 1, 1970 UTC. ([#2613](https://github.com/getsentry/relay/pull/2613))
- Add support for X-Sentry-Forwarded-For header. ([#2572](https://github.com/getsentry/relay/pull/2572))
- Add a generic way of configuring inbound filters via project configs. ([#2595](https://github.com/getsentry/relay/pull/2595))

**Bug Fixes**:

- Remove profile_id from context when no profile is in the envelope. ([#2523](https://github.com/getsentry/relay/pull/2523))
- Fix reporting of Relay's crashes to Sentry. The `crash-handler` feature did not enable the crash reporter and uploads of crashes were broken. ([#2532](https://github.com/getsentry/relay/pull/2532))
- Use correct field to pick SQL parser for span normalization. ([#2536](https://github.com/getsentry/relay/pull/2536))
- Prevent stack overflow on SQL serialization. ([#2538](https://github.com/getsentry/relay/pull/2538))
- Bind exclusively to the port for the HTTP server. ([#2582](https://github.com/getsentry/relay/pull/2582))
- Scrub resource spans even when there's no domain or extension or when the description is an image. ([#2591](https://github.com/getsentry/relay/pull/2591))

**Internal**:

- Exclude more spans fron metrics extraction. ([#2522](https://github.com/getsentry/relay/pull/2522)), [#2525](https://github.com/getsentry/relay/pull/2525), [#2545](https://github.com/getsentry/relay/pull/2545), [#2566](https://github.com/getsentry/relay/pull/2566))
- Remove filtering for Android events with missing close events. ([#2524](https://github.com/getsentry/relay/pull/2524))
- Fix hot-loop burning CPU when upstream service is unavailable. ([#2518](https://github.com/getsentry/relay/pull/2518))
- Extract new low-cardinality transaction duration metric for statistical detectors. ([#2513](https://github.com/getsentry/relay/pull/2513))
- Introduce reservoir sampling rule. ([#2550](https://github.com/getsentry/relay/pull/2550))
- Write span tags to `span.sentry_tags` instead of `span.data`. ([#2555](https://github.com/getsentry/relay/pull/2555), [#2598](https://github.com/getsentry/relay/pull/2598))
- Use JSON instead of MsgPack for Kafka spans. ([#2556](https://github.com/getsentry/relay/pull/2556))
- Add `profile_id` to spans. ([#2569](https://github.com/getsentry/relay/pull/2569))
- Introduce a dedicated usage metric for transactions that replaces the duration metric. ([#2571](https://github.com/getsentry/relay/pull/2571), [#2589](https://github.com/getsentry/relay/pull/2589))
- Restore the profiling killswitch. ([#2573](https://github.com/getsentry/relay/pull/2573))
- Add `scraping_attempts` field to the event schema. ([#2575](https://github.com/getsentry/relay/pull/2575))
- Move `condition.rs` from `relay-sampling` to `relay-protocol`. ([#2608](https://github.com/getsentry/relay/pull/2608))

## 23.9.1

- No documented changes.

## 23.9.0

**Features**:

- Add `view_names` to `AppContext` ([#2344](https://github.com/getsentry/relay/pull/2344))
- Tag keys in error events and transaction events can now be up to `200` ASCII characters long. Before, tag keys were limited to 32 characters. ([#2453](https://github.com/getsentry/relay/pull/2453))
- The Crons monitor check-in APIs have learned to accept JSON via POST. This allows for monitor upserts by specifying the `monitor_config` in the JSON body. ([#2448](https://github.com/getsentry/relay/pull/2448))
- Add an experimental web interface for local Relay deployments. ([#2422](https://github.com/getsentry/relay/pull/2422))

**Bug Fixes**:

- Filter out exceptions originating in Safari extensions. ([#2408](https://github.com/getsentry/relay/pull/2408))
- Fixes the `TraceContext.status` not being defaulted to `unknown` before the new metrics extraction pipeline. ([#2436](https://github.com/getsentry/relay/pull/2436))
- Support on-demand metrics for alerts and widgets in external Relays. ([#2440](https://github.com/getsentry/relay/pull/2440))
- Prevent sporadic data loss in `EnvelopeProcessorService`. ([#2454](https://github.com/getsentry/relay/pull/2454))
- Prevent panic when android trace contains invalid start time. ([#2457](https://github.com/getsentry/relay/pull/2457))

**Internal**:

- Use static global configuration if file is provided and not in managed mode. ([#2458](https://github.com/getsentry/relay/pull/2458))
- Add `MeasurementsConfig` to `GlobalConfig` and implement merging logic with project config. ([#2415](https://github.com/getsentry/relay/pull/2415))
- Support ingestion of custom metrics when the `organizations:custom-metrics` feature flag is enabled. ([#2443](https://github.com/getsentry/relay/pull/2443))
- Merge span metrics and standalone spans extraction options. ([#2447](https://github.com/getsentry/relay/pull/2447))
- Support parsing aggregated metric buckets directly from statsd payloads. ([#2468](https://github.com/getsentry/relay/pull/2468), [#2472](https://github.com/getsentry/relay/pull/2472))
- Improve performance when ingesting distribution metrics with a large number of data points. ([#2483](https://github.com/getsentry/relay/pull/2483))
- Improve documentation for metrics bucketing. ([#2503](https://github.com/getsentry/relay/pull/2503))
- Rename the envelope item type for StatsD payloads to "statsd". ([#2470](https://github.com/getsentry/relay/pull/2470))
- Add a nanojoule unit for profile measurements. ([#2478](https://github.com/getsentry/relay/pull/2478))
- Add a timestamp field to report profile's start time on Android. ([#2486](https://github.com/getsentry/relay/pull/2486))
- Filter span metrics extraction based on features. ([#2511](https://github.com/getsentry/relay/pull/2511), [#2520](https://github.com/getsentry/relay/pull/2520))
- Extract shared tags on the segment. ([#2512](https://github.com/getsentry/relay/pull/2512))

## 23.8.0

**Features**:

- Add `Cross-Origin-Resource-Policy` HTTP header to responses. ([#2394](https://github.com/getsentry/relay/pull/2394))

## 23.7.2

**Features**:

- Normalize old React Native SDK app start time measurements and spans. ([#2358](https://github.com/getsentry/relay/pull/2358))

**Bug Fixes**:

- Limit environment names on check-ins to 64 chars. ([#2309](https://github.com/getsentry/relay/pull/2309))

**Internal**:

- Add new service for fetching global configs. ([#2320](https://github.com/getsentry/relay/pull/2320))
- Feature-flagged extraction & publishing of spans from transactions. ([#2350](https://github.com/getsentry/relay/pull/2350))

## 23.7.1

**Bug Fixes**:

- Trim fields (e.g. `transaction`) before metrics extraction. ([#2342](https://github.com/getsentry/relay/pull/2342))
- Interpret `aggregator.max_tag_value_length` as characters instead of bytes. ([#2343](https://github.com/getsentry/relay/pull/2343))

**Internal**:

- Add capability to configure metrics aggregators per use case. ([#2341](https://github.com/getsentry/relay/pull/2341))
- Configurable flush time offsets for metrics buckets. ([#2349](https://github.com/getsentry/relay/pull/2349))

## 23.7.0

**Bug Fixes**:

- Filter idle samples at the edge per thread. ([#2321](https://github.com/getsentry/relay/pull/2321))

**Internal**:

- Add support for `sampled` field in the DSC and error tagging. ([#2290](https://github.com/getsentry/relay/pull/2290))
- Move span tag extraction from metrics to normalization. ([#2304](https://github.com/getsentry/relay/pull/2304))

## 23.6.2

**Features**:

- Add filter based on transaction names. ([#2118](https://github.com/getsentry/relay/pull/2118), [#2284](https://github.com/getsentry/relay/pull/2284))
- Use GeoIP lookup also in non-processing Relays. Lookup from now on will be also run in light normalization. ([#2229](https://github.com/getsentry/relay/pull/2229))
- Metrics extracted from transactions from old SDKs now get a useful `transaction` tag. ([#2250](https://github.com/getsentry/relay/pull/2250), [#2272](https://github.com/getsentry/relay/pull/2272)).

**Bug Fixes**:

- Skip dynamic sampling if relay doesn't support incoming metrics extraction version. ([#2273](https://github.com/getsentry/relay/pull/2273))
- Keep stack frames closest to crash when quantity exceeds limit. ([#2236](https://github.com/getsentry/relay/pull/2236))
- Drop profiles without a transaction in the same envelope. ([#2169](https://github.com/getsentry/relay/pull/2169))

**Internal**:

- Implement basic generic metrics extraction for transaction events. ([#2252](https://github.com/getsentry/relay/pull/2252), [#2257](https://github.com/getsentry/relay/pull/2257))
- Support more fields in dynamic sampling, metric extraction, and conditional tagging. The added fields are `dist`, `release.*`, `user.{email,ip_address,name}`, `breakdowns.*`, and `extra.*`. ([#2259](https://github.com/getsentry/relay/pull/2259), [#2276](https://github.com/getsentry/relay/pull/2276))

## 23.6.1

- No documented changes.

## 23.6.0

**Bug Fixes**:

- Make counting of total profiles consistent with total transactions. ([#2163](https://github.com/getsentry/relay/pull/2163))

**Features**:

- Add `data` and `api_target` fields to `ResponseContext` and scrub `graphql` bodies. ([#2141](https://github.com/getsentry/relay/pull/2141))
- Add support for X-Vercel-Forwarded-For header. ([#2124](https://github.com/getsentry/relay/pull/2124))
- Add `lock` attribute to the frame protocol. ([#2171](https://github.com/getsentry/relay/pull/2171))
- Reject profiles longer than 30s. ([#2168](https://github.com/getsentry/relay/pull/2168))
- Change default topic for transaction metrics to `ingest-performance-metrics`. ([#2180](https://github.com/getsentry/relay/pull/2180))
- Add Firefox "dead object" error to browser extension filter ([#2215](https://github.com/getsentry/relay/pull/2215))
- Add events whose `url` starts with `file://` to localhost inbound filter ([#2214](https://github.com/getsentry/relay/pull/2214))

**Internal**:

- Extract app identifier from app context for profiles. ([#2172](https://github.com/getsentry/relay/pull/2172))
- Mark all URL transactions as sanitized after applying rules. ([#2210](https://github.com/getsentry/relay/pull/2210))
- Add limited, experimental Sentry performance monitoring. ([#2157](https://github.com/getsentry/relay/pull/2157))

## 23.5.2

**Features**:

- Use different error message for empty strings in schema processing. ([#2151](https://github.com/getsentry/relay/pull/2151))
- Filter irrelevant webkit-issues. ([#2088](https://github.com/getsentry/relay/pull/2088))

- Relay now supports a simplified cron check-in API. ([#2153](https://github.com/getsentry/relay/pull/2153))

## 23.5.1

**Bug Fixes**:

- Sample only transaction events instead of sampling both transactions and errors. ([#2130](https://github.com/getsentry/relay/pull/2130))
- Fix tagging of incoming errors with `sampled` that was not done due to lack of sampling state. ([#2148](https://github.com/getsentry/relay/pull/2148))
- Remove profiling feature flag. ([#2146](https://github.com/getsentry/relay/pull/2146))

**Internal**:

- Mark all URL transactions as `sanitized` when `txNameReady` flag is set. ([#2128](https://github.com/getsentry/relay/pull/2128), [#2139](https://github.com/getsentry/relay/pull/2139))
- Tag incoming errors with the new `sampled` field in case their DSC is sampled. ([#2026](https://github.com/getsentry/relay/pull/2026))
- Enable PII scrubbing for urls field ([#2143](https://github.com/getsentry/relay/pull/2143))

## 23.5.0

**Bug Fixes**:

- Enforce rate limits for monitor check-ins. ([#2065](https://github.com/getsentry/relay/pull/2065))
- Allow rate limits greater than `u32::MAX`. ([#2079](https://github.com/getsentry/relay/pull/2079))
- Do not drop envelope when client closes connection. ([#2089](https://github.com/getsentry/relay/pull/2089))

**Features**:

- Scrub IBAN as pii. ([#2117](https://github.com/getsentry/relay/pull/2117))
- Scrub sensitive keys (`passwd`, `token`, ...) in Replay recording data. ([#2034](https://github.com/getsentry/relay/pull/2034))
- Add support for old 'violated-directive' CSP format. ([#2048](https://github.com/getsentry/relay/pull/2048))
- Add document_uri to csp filter. ([#2059](https://github.com/getsentry/relay/pull/2059))
- Store `geo.subdivision` of the end user location. ([#2058](https://github.com/getsentry/relay/pull/2058))
- Scrub URLs in span descriptions. ([#2095](https://github.com/getsentry/relay/pull/2095))

**Internal**:

- Remove transaction metrics allowlist. ([#2092](https://github.com/getsentry/relay/pull/2092))
- Include unknown feature flags in project config when serializing it. ([#2040](https://github.com/getsentry/relay/pull/2040))
- Copy transaction tags to the profile. ([#1982](https://github.com/getsentry/relay/pull/1982))
- Lower default max compressed replay recording segment size to 10 MiB. ([#2031](https://github.com/getsentry/relay/pull/2031))
- Increase chunking limit to 15MB for replay recordings. ([#2032](https://github.com/getsentry/relay/pull/2032))
- Add a data category for indexed profiles. ([#2051](https://github.com/getsentry/relay/pull/2051), [#2071](https://github.com/getsentry/relay/pull/2071))
- Differentiate between `Profile` and `ProfileIndexed` outcomes. ([#2054](https://github.com/getsentry/relay/pull/2054))
- Split dynamic sampling implementation before refactoring. ([#2047](https://github.com/getsentry/relay/pull/2047))
- Refactor dynamic sampling implementation across `relay-server` and `relay-sampling`. ([#2066](https://github.com/getsentry/relay/pull/2066))
- Adds support for `replay_id` field for the `DynamicSamplingContext`'s `FieldValueProvider`. ([#2070](https://github.com/getsentry/relay/pull/2070))
- On Linux, switch to `jemalloc` instead of the system memory allocator to reduce Relay's memory footprint. ([#2084](https://github.com/getsentry/relay/pull/2084))
- Scrub sensitive cookies `__session`. ([#2105](https://github.com/getsentry/relay/pull/2105)))
- Parse profiles' metadata to check if it should be marked as invalid. ([#2104](https://github.com/getsentry/relay/pull/2104))
- Set release as optional by defaulting to an empty string and add a dist field for profiles. ([#2098](https://github.com/getsentry/relay/pull/2098), [#2107](https://github.com/getsentry/relay/pull/2107))
- Accept source map debug images in debug meta for Profiling. ([#2097](https://github.com/getsentry/relay/pull/2097))

## 23.4.0

**Breaking Changes**:

This release contains major changes to the web layer, including TCP and HTTP handling as well as all web endpoint handlers. Due to these changes, some functionality was retired and Relay responds differently in specific cases.

Configuration:

- SSL support has been dropped. As per [official guidelines](https://docs.sentry.io/product/relay/operating-guidelines/), Relay should be operated behind a reverse proxy, which can perform SSL termination.
- Connection config options `max_connections`, `max_pending_connections`, and `max_connection_rate` no longer have an effect. Instead, configure the reverse proxy to handle connection concurrency as needed.

Endpoints:

- The security endpoint no longer forwards to upstream if the mime type doesn't match supported mime types. Instead, the request is rejected with a corresponding error.
- Passing store payloads as `?sentry_data=<base64>` query parameter is restricted to `GET` requests on the store endpoint. Other endpoints require the payload to be passed in the request body.
- Requests with an invalid `content-encoding` header will now be rejected. Exceptions to this are an empty string and `UTF-8`, which have been sent historically by some SDKs and are now treated as identity (no encoding). Previously, all unknown encodings were treated as identity.
- Temporarily, response bodies for some errors are rendered as plain text instead of JSON. This will be addressed in an upcoming release.

Metrics:

- The `route` tag of request metrics uses the route pattern instead of schematic names. There is an exact replacement for every previous route. For example, `"store-default"` is now tagged as `"/api/:project_id/store/"`.
- Statsd metrics `event.size_bytes.raw` and `event.size_bytes.uncompressed` have been removed.

**Features**:

- Allow monitor checkins to paass `monitor_config` for monitor upserts. ([#1962](https://github.com/getsentry/relay/pull/1962))
- Add replay_id onto event from dynamic sampling context. ([#1983](https://github.com/getsentry/relay/pull/1983))
- Add product-name for devices, derived from the android model. ([#2004](https://github.com/getsentry/relay/pull/2004))
- Changes how device class is determined for iPhone devices. Instead of checking processor frequency, the device model is mapped to a device class. ([#1970](https://github.com/getsentry/relay/pull/1970))
- Don't sanitize transactions if no clustering rules exist and no UUIDs were scrubbed. ([#1976](https://github.com/getsentry/relay/pull/1976))
- Add `thread.lock_mechanism` field to protocol. ([#1979](https://github.com/getsentry/relay/pull/1979))
- Add `origin` to trace context and span. ([#1984](https://github.com/getsentry/relay/pull/1984))
- Add `jvm` debug file type. ([#2002](https://github.com/getsentry/relay/pull/2002))
- Add new `mechanism` fields to protocol to support exception groups. ([#2020](https://github.com/getsentry/relay/pull/2020))
- Change `lock_reason` attribute to a `held_locks` dictionary in the `thread` interface. ([#2018](https://github.com/getsentry/relay/pull/2018))

**Internal**:

- Add BufferService with SQLite backend. ([#1920](https://github.com/getsentry/relay/pull/1920))
- Upgrade the web framework and related dependencies. ([#1938](https://github.com/getsentry/relay/pull/1938))
- Apply transaction clustering rules before UUID scrubbing rules. ([#1964](https://github.com/getsentry/relay/pull/1964))
- Use exposed device-class-synthesis feature flag to gate device.class synthesis in light normalization. ([#1974](https://github.com/getsentry/relay/pull/1974))
- Adds iPad support for device.class synthesis in light normalization. ([#2008](https://github.com/getsentry/relay/pull/2008))
- Pin schemars dependency to un-break schema docs generation. ([#2014](https://github.com/getsentry/relay/pull/2014))
- Remove global service registry. ([#2022](https://github.com/getsentry/relay/pull/2022))
- Apply schema validation to all topics in local development. ([#2013](https://github.com/getsentry/relay/pull/2013))

Monitors:

- Monitor check-ins may now specify an environment ([#2027](https://github.com/getsentry/relay/pull/2027))

## 23.3.1

**Features**:

- Indicate if OS-version may be frozen with '>=' prefix. ([#1945](https://github.com/getsentry/relay/pull/1945))
- Normalize monitor slug parameters into slugs. ([#1913](https://github.com/getsentry/relay/pull/1913))
- Smart trim loggers for Java platforms. ([#1941](https://github.com/getsentry/relay/pull/1941))

**Internal**:

- PII scrub `span.data` by default. ([#1953](https://github.com/getsentry/relay/pull/1953))
- Scrub sensitive cookies. ([#1951](https://github.com/getsentry/relay/pull/1951)))

## 23.3.0

**Features**:

- Extract attachments from transaction events and send them to kafka individually. ([#1844](https://github.com/getsentry/relay/pull/1844))
- Protocol validation for source map image type. ([#1869](https://github.com/getsentry/relay/pull/1869))
- Strip quotes from client hint values. ([#1874](https://github.com/getsentry/relay/pull/1874))
- Add Dotnet, Javascript and PHP support for profiling. ([#1871](https://github.com/getsentry/relay/pull/1871), [#1876](https://github.com/getsentry/relay/pull/1876), [#1885](https://github.com/getsentry/relay/pull/1885))
- Initial support for the Crons beta. ([#1886](https://github.com/getsentry/relay/pull/1886))
- Scrub `span.data.http.query` with default scrubbers. ([#1889](https://github.com/getsentry/relay/pull/1889))
- Synthesize new class attribute in device context using specs found on the device, such as processor_count, memory_size, etc. ([#1895](https://github.com/getsentry/relay/pull/1895))
- Add `thread.state` field to protocol. ([#1896](https://github.com/getsentry/relay/pull/1896))
- Move device.class from contexts to tags. ([#1911](https://github.com/getsentry/relay/pull/1911))
- Optionally mark scrubbed URL transactions as sanitized. ([#1917](https://github.com/getsentry/relay/pull/1917))
- Perform PII scrubbing on meta's original_value field. ([#1892](https://github.com/getsentry/relay/pull/1892))
- Add links to docs in YAML config file. ([#1923](https://github.com/getsentry/relay/pull/1923))
- For security reports, add the request's `origin` header to sentry events. ([#1934](https://github.com/getsentry/relay/pull/1934))

**Bug Fixes**:

- Enforce rate limits for session replays. ([#1877](https://github.com/getsentry/relay/pull/1877))

**Internal**:

- Revert back the addition of metric names as tag on Sentry errors when relay drops metrics. ([#1873](https://github.com/getsentry/relay/pull/1873))
- Tag the dynamic sampling decision on `count_per_root_project` to measure effective sample rates. ([#1870](https://github.com/getsentry/relay/pull/1870))
- Deprecate fields on the profiling sample format. ([#1878](https://github.com/getsentry/relay/pull/1878))
- Remove idle samples at the start and end of a profile and useless metadata. ([#1894](https://github.com/getsentry/relay/pull/1894))
- Move the pending envelopes buffering into the project cache. ([#1907](https://github.com/getsentry/relay/pull/1907))
- Remove platform validation for profiles. ([#1933](https://github.com/getsentry/relay/pull/1933))

## 23.2.0

**Features**:

- Use client hint headers instead of User-Agent when available. ([#1752](https://github.com/getsentry/relay/pull/1752), [#1802](https://github.com/getsentry/relay/pull/1802), [#1838](https://github.com/getsentry/relay/pull/1838))
- Apply all configured data scrubbing rules on Replays. ([#1731](https://github.com/getsentry/relay/pull/1731))
- Add count transactions toward root project. ([#1734](https://github.com/getsentry/relay/pull/1734))
- Add or remove the profile ID on the transaction's profiling context. ([#1801](https://github.com/getsentry/relay/pull/1801))
- Implement a new sampling algorithm with factors and multi-matching. ([#1790](https://github.com/getsentry/relay/pull/1790)
- Add Cloud Resource context. ([#1854](https://github.com/getsentry/relay/pull/1854))

**Bug Fixes**:

- Fix a bug where the replays ip-address normalization was not being applied when the user object was omitted. ([#1805](https://github.com/getsentry/relay/pull/1805))
- Improve performance for replays, especially memory usage during data scrubbing. ([#1800](https://github.com/getsentry/relay/pull/1800), [#1825](https://github.com/getsentry/relay/pull/1825))
- When a transaction is rate limited, also remove associated profiles. ([#1843](https://github.com/getsentry/relay/pull/1843))

**Internal**:

- Add metric name as tag on Sentry errors from relay dropping metrics. ([#1797](https://github.com/getsentry/relay/pull/1797))
- Make sure to scrub all the fields with PII. If the fields contain an object, the entire object will be removed. ([#1789](https://github.com/getsentry/relay/pull/1789))
- Keep meta for removed custom measurements. ([#1815](https://github.com/getsentry/relay/pull/1815))
- Drop replay recording payloads if they cannot be parsed or scrubbed. ([#1683](https://github.com/getsentry/relay/pull/1683))

## 23.1.1

**Features**:

- Add error and sample rate fields to the replay event parser. ([#1745](https://github.com/getsentry/relay/pull/1745))
- Add `instruction_addr_adjustment` field to `RawStacktrace`. ([#1716](https://github.com/getsentry/relay/pull/1716))
- Add SSL support to `relay-redis` crate. It is possible to use `rediss` scheme to connnect to Redis cluster using TLS. ([#1772](https://github.com/getsentry/relay/pull/1772))

**Internal**:

- Fix type errors in replay recording parsing. ([#1765](https://github.com/getsentry/relay/pull/1765))
- Remove error and session sample rate fields from replay-event parser. ([#1791](https://github.com/getsentry/relay/pull/1791))
- Scrub replay recording PII from mutation "texts" vector. ([#1796](https://github.com/getsentry/relay/pull/1796))

## 23.1.0

**Features**:

- Add support for `limits.keepalive_timeout` configuration. ([#1645](https://github.com/getsentry/relay/pull/1645))
- Add support for decaying functions in dynamic sampling rules. ([#1692](https://github.com/getsentry/relay/pull/1692))
- Stop extracting duration metric for session payloads. ([#1739](https://github.com/getsentry/relay/pull/1739))
- Add Profiling Context ([#1748](https://github.com/getsentry/relay/pull/1748))

**Internal**:

- Remove concurrent profiling. ([#1697](https://github.com/getsentry/relay/pull/1697))
- Use the main Sentry SDK to submit crash reports instead of a custom curl-based backend. This removes a dependency on `libcurl` and ensures compliance with latest TLS standards for crash uploads. Note that this only affects Relay if the hidden `_crash_db` option is used. ([#1707](https://github.com/getsentry/relay/pull/1707))
- Support transaction naming rules. ([#1695](https://github.com/getsentry/relay/pull/1695))
- Add PII scrubbing to URLs captured by replay recordings ([#1730](https://github.com/getsentry/relay/pull/1730))
- Add more measurement units for profiling. ([#1732](https://github.com/getsentry/relay/pull/1732))
- Add backoff mechanism for fetching projects from the project cache. ([#1726](https://github.com/getsentry/relay/pull/1726))

## 22.12.0

**Features**:

- The level of events created from Unreal Crash Reports now depends on whether it was an actual crash or an assert. ([#1677](https://github.com/getsentry/relay/pull/1677))
- Dynamic sampling is now based on the volume received by Relay by default and does not include the original volume dropped by client-side sampling in SDKs. This is required for the final dynamic sampling feature in the latest Sentry plans. ([#1591](https://github.com/getsentry/relay/pull/1591))
- Add OpenTelemetry Context. ([#1617](https://github.com/getsentry/relay/pull/1617))
- Add `app.in_foreground` and `thread.main` flag to protocol. ([#1578](https://github.com/getsentry/relay/pull/1578))
- Add support for View Hierarchy attachment_type. ([#1642](https://github.com/getsentry/relay/pull/1642))
- Add invalid replay recording outcome. ([#1684](https://github.com/getsentry/relay/pull/1684))
- Stop rejecting spans without a timestamp, instead giving them their respective event timestamp and setting their status to DeadlineExceeded. ([#1690](https://github.com/getsentry/relay/pull/1690))
- Add max replay size configuration parameter. ([#1694](https://github.com/getsentry/relay/pull/1694))
- Add nonchunked replay recording message type. ([#1653](https://github.com/getsentry/relay/pull/1653))
- Add `abnormal_mechanism` field to SessionUpdate protocol. ([#1665](https://github.com/getsentry/relay/pull/1665))
- Add replay-event normalization and PII scrubbing. ([#1582](https://github.com/getsentry/relay/pull/1582))
- Scrub all fields with IP addresses rather than only known IP address fields. ([#1725](https://github.com/getsentry/relay/pull/1725))

**Bug Fixes**:

- Make `attachment_type` on envelope items forward compatible by adding fallback variant. ([#1638](https://github.com/getsentry/relay/pull/1638))
- Relay no longer accepts transaction events older than 5 days. Previously the event was accepted and stored, but since metrics for such old transactions are not supported it did not show up in parts of Sentry such as the Performance landing page. ([#1663](https://github.com/getsentry/relay/pull/1663))
- Apply dynamic sampling to transactions from older SDKs and even in case Relay cannot load project information. This avoids accidentally storing 100% of transactions. ([#1667](https://github.com/getsentry/relay/pull/1667))
- Replay recording parser now uses the entire body rather than a subset. ([#1682](https://github.com/getsentry/relay/pull/1682))
- Fix a potential OOM in the Replay recording parser. ([#1691](https://github.com/getsentry/relay/pull/1691))
- Fix type error in replay recording parser. ([#1702](https://github.com/getsentry/relay/pull/1702))

**Internal**:

- Emit a `service.back_pressure` metric that measures internal back pressure by service. ([#1583](https://github.com/getsentry/relay/pull/1583))
- Track metrics for OpenTelemetry events. ([#1618](https://github.com/getsentry/relay/pull/1618))
- Normalize transaction name for URLs transaction source, by replacing UUIDs, SHAs and numerical IDs in transaction names by placeholders. ([#1621](https://github.com/getsentry/relay/pull/1621))
- Parse string as number to handle a release bug. ([#1637](https://github.com/getsentry/relay/pull/1637))
- Expand Profiling's discard reasons. ([#1661](https://github.com/getsentry/relay/pull/1661), [#1685](https://github.com/getsentry/relay/pull/1685))
- Allow to rate limit profiles on top of transactions. ([#1681](https://github.com/getsentry/relay/pull/1681))

## 22.11.0

**Features**:

- Add PII scrubber for replay recordings. ([#1545](https://github.com/getsentry/relay/pull/1545))
- Support decaying rules. Decaying rules are regular sampling rules, but they are only applicable in a specific time range. ([#1544](https://github.com/getsentry/relay/pull/1544))
- Disallow `-` in measurement and breakdown names. These items are converted to metrics, which do not allow `-` in their name. ([#1571](https://github.com/getsentry/relay/pull/1571))

**Bug Fixes**:

- Validate the distribution name in the event. ([#1556](https://github.com/getsentry/relay/pull/1556))
- Use correct meta object for logentry in light normalization. ([#1577](https://github.com/getsentry/relay/pull/1577))

**Internal**:

- Implement response context schema. ([#1529](https://github.com/getsentry/relay/pull/1529))
- Support dedicated quotas for storing transaction payloads ("indexed transactions") via the `transaction_indexed` data category if metrics extraction is enabled. ([#1537](https://github.com/getsentry/relay/pull/1537), [#1555](https://github.com/getsentry/relay/pull/1555))
- Report outcomes for dynamic sampling with the correct indexed transaction data category to restore correct totals. ([#1561](https://github.com/getsentry/relay/pull/1561))
- Add fields to the Frame object for the sample format. ([#1562](https://github.com/getsentry/relay/pull/1562))
- Move kafka related code into separate `relay-kafka` crate. ([#1563](https://github.com/getsentry/relay/pull/1563))

## 22.10.0

**Features**:

- Limit the number of custom measurements per event. ([#1483](https://github.com/getsentry/relay/pull/1483)))
- Add INP web vital as a measurement. ([#1487](https://github.com/getsentry/relay/pull/1487))
- Add .NET/Portable-PDB specific protocol fields. ([#1518](https://github.com/getsentry/relay/pull/1518))
- Enforce rate limits on metrics buckets using the transactions_processed quota. ([#1515](https://github.com/getsentry/relay/pull/1515))
- PII scrubbing now treats any key containing `token` as a password. ([#1527](https://github.com/getsentry/relay/pull/1527))

**Bug Fixes**:

- Make sure that non-processing Relays drop all invalid transactions. ([#1513](https://github.com/getsentry/relay/pull/1513))

**Internal**:

- Introduce a new profile format called `sample`. ([#1462](https://github.com/getsentry/relay/pull/1462))
- Generate a new profile ID when splitting a profile for multiple transactions. ([#1473](https://github.com/getsentry/relay/pull/1473))
- Pin Rust version to 1.63.0 in Dockerfile. ([#1482](https://github.com/getsentry/relay/pull/1482))
- Normalize measurement units in event payload. ([#1488](https://github.com/getsentry/relay/pull/1488))
- Remove long-running futures from metrics flush. ([#1492](https://github.com/getsentry/relay/pull/1492))
- Migrate to 2021 Rust edition. ([#1510](https://github.com/getsentry/relay/pull/1510))
- Make the profiling frame object compatible with the stacktrace frame object from event. ([#1512](https://github.com/getsentry/relay/pull/1512))
- Fix quota DataCategory::TransactionProcessed serialisation to match that of the CAPI. ([#1514](https://github.com/getsentry/relay/pull/1514))
- Support checking quotas in the Redis rate limiter without incrementing them. ([#1519](https://github.com/getsentry/relay/pull/1519))
- Update the internal service architecture for metrics aggregator service. ([#1508](https://github.com/getsentry/relay/pull/1508))
- Add data category for indexed transactions. This will come to represent stored transactions, while the existing category will represent transaction metrics. ([#1535](https://github.com/getsentry/relay/pull/1535))
- Adjust replay parser to be less strict and allow for larger segment-ids. ([#1551](https://github.com/getsentry/relay/pull/1551))

## 22.9.0

**Features**:

- Add user-agent parsing to Replays. ([#1420](https://github.com/getsentry/relay/pull/1420))
- Improve the release name used when reporting data to Sentry to include both the version and exact build. ([#1428](https://github.com/getsentry/relay/pull/1428))

**Bug Fixes**:

- Do not apply rate limits or reject data based on expired project configs. ([#1404](https://github.com/getsentry/relay/pull/1404))
- Process required stacktraces to fix filtering events originating from browser extensions. ([#1423](https://github.com/getsentry/relay/pull/1423))
- Fix error message filtering when formatting the message of logentry. ([#1442](https://github.com/getsentry/relay/pull/1442))
- Loosen type requirements for the `user.id` field in Replays. ([#1443](https://github.com/getsentry/relay/pull/1443))
- Fix panic in datascrubbing when number of sensitive fields was too large. ([#1474](https://github.com/getsentry/relay/pull/1474))

**Internal**:

- Make the Redis connection pool configurable. ([#1418](https://github.com/getsentry/relay/pull/1418))
- Add support for sharding Kafka producers across clusters. ([#1454](https://github.com/getsentry/relay/pull/1454))
- Speed up project cache eviction through a background thread. ([#1410](https://github.com/getsentry/relay/pull/1410))
- Batch metrics buckets into logical partitions before sending them as Envelopes. ([#1440](https://github.com/getsentry/relay/pull/1440))
- Filter single samples in cocoa profiles and events with no duration in Android profiles. ([#1445](https://github.com/getsentry/relay/pull/1445))
- Add a "invalid_replay" discard reason for invalid replay events. ([#1455](https://github.com/getsentry/relay/pull/1455))
- Add rate limiters for replays and replay recordings. ([#1456](https://github.com/getsentry/relay/pull/1456))
- Use the different configuration for billing outcomes when specified. ([#1461](https://github.com/getsentry/relay/pull/1461))
- Support profiles tagged for many transactions. ([#1444](https://github.com/getsentry/relay/pull/1444), [#1463](https://github.com/getsentry/relay/pull/1463), [#1464](https://github.com/getsentry/relay/pull/1464), [#1465](https://github.com/getsentry/relay/pull/1465))
- Track metrics for changes to the transaction name and DSC propagations. ([#1466](https://github.com/getsentry/relay/pull/1466))
- Simplify the ingestion path to reduce endpoint response times. ([#1416](https://github.com/getsentry/relay/issues/1416), [#1429](https://github.com/getsentry/relay/issues/1429), [#1431](https://github.com/getsentry/relay/issues/1431))
- Update the internal service architecture for the store, outcome, and processor services. ([#1405](https://github.com/getsentry/relay/pull/1405), [#1415](https://github.com/getsentry/relay/issues/1415), [#1421](https://github.com/getsentry/relay/issues/1421), [#1441](https://github.com/getsentry/relay/issues/1441), [#1457](https://github.com/getsentry/relay/issues/1457), [#1470](https://github.com/getsentry/relay/pull/1470))

## 22.8.0

**Features**:

- Remove timeout-based expiry of envelopes in Relay's internal buffers. The `cache.envelope_expiry` is now inactive. To control the size of the envelope buffer, use `cache.envelope_buffer_size` exclusively, instead. ([#1398](https://github.com/getsentry/relay/pull/1398))
- Parse sample rates as JSON. ([#1353](https://github.com/getsentry/relay/pull/1353))
- Filter events in external Relays, before extracting metrics. ([#1379](https://github.com/getsentry/relay/pull/1379))
- Add `privatekey` and `private_key` as secret key name to datascrubbers. ([#1376](https://github.com/getsentry/relay/pull/1376))
- Explain why we responded with 429. ([#1389](https://github.com/getsentry/relay/pull/1389))

**Bug Fixes**:

- Fix a bug where unreal crash reports were dropped when metrics extraction is enabled. ([#1355](https://github.com/getsentry/relay/pull/1355))
- Extract user from metrics with EventUser's priority. ([#1363](https://github.com/getsentry/relay/pull/1363))
- Honor `SentryConfig.enabled` and don't init SDK at all if it is false. ([#1380](https://github.com/getsentry/relay/pull/1380))
- The priority thread metadata on profiles is now optional, do not fail the profile if it's not present. ([#1392](https://github.com/getsentry/relay/pull/1392))

**Internal**:

- Support compressed project configs in redis cache. ([#1345](https://github.com/getsentry/relay/pull/1345))
- Refactor profile processing into its own crate. ([#1340](https://github.com/getsentry/relay/pull/1340))
- Treat "unknown" transaction source as low cardinality for safe SDKs. ([#1352](https://github.com/getsentry/relay/pull/1352), [#1356](https://github.com/getsentry/relay/pull/1356))
- Conditionally write a default transaction source to the transaction payload. ([#1354](https://github.com/getsentry/relay/pull/1354))
- Generate mobile measurements frames_frozen_rate, frames_slow_rate, stall_percentage. ([#1373](https://github.com/getsentry/relay/pull/1373))
- Change to the internals of the healthcheck endpoint. ([#1374](https://github.com/getsentry/relay/pull/1374), [#1377](https://github.com/getsentry/relay/pull/1377))
- Re-encode the Typescript payload to normalize. ([#1372](https://github.com/getsentry/relay/pull/1372))
- Partially normalize events before extracting metrics. ([#1366](https://github.com/getsentry/relay/pull/1366))
- Spawn more threads for CPU intensive work. ([#1378](https://github.com/getsentry/relay/pull/1378))
- Add missing fields to DeviceContext ([#1383](https://github.com/getsentry/relay/pull/1383))
- Improve performance of Redis accesses by not running `PING` everytime a connection is reused. ([#1394](https://github.com/getsentry/relay/pull/1394))
- Distinguish between various discard reasons for profiles. ([#1395](https://github.com/getsentry/relay/pull/1395))
- Add missing fields to GPUContext ([#1391](https://github.com/getsentry/relay/pull/1391))
- Store actor now uses Tokio for message handling instead of Actix. ([#1397](https://github.com/getsentry/relay/pull/1397))
- Add app_memory to AppContext struct. ([#1403](https://github.com/getsentry/relay/pull/1403))

## 22.7.0

**Features**:

- Adjust sample rate by envelope header's sample_rate. ([#1327](https://github.com/getsentry/relay/pull/1327))
- Support `transaction_info` on event payloads. ([#1330](https://github.com/getsentry/relay/pull/1330))
- Extract transaction metrics in external relays. ([#1344](https://github.com/getsentry/relay/pull/1344))

**Bug Fixes**:

- Parse custom units with length < 15 without crashing. ([#1312](https://github.com/getsentry/relay/pull/1312))
- Split large metrics requests into smaller batches. This avoids failed metrics submission and lost Release Health data due to `413 Payload Too Large` errors on the upstream. ([#1326](https://github.com/getsentry/relay/pull/1326))
- Metrics extraction: Map missing transaction status to "unknown". ([#1333](https://github.com/getsentry/relay/pull/1333))
- Fix [CVE-2022-2068](https://www.openssl.org/news/vulnerabilities.html#CVE-2022-2068) and [CVE-2022-2097](https://www.openssl.org/news/vulnerabilities.html#CVE-2022-2097) by updating to OpenSSL 1.1.1q. ([#1334](https://github.com/getsentry/relay/pull/1334))

**Internal**:

- Reduce number of metrics extracted for release health. ([#1316](https://github.com/getsentry/relay/pull/1316))
- Indicate with thread is the main thread in thread metadata for profiles. ([#1320](https://github.com/getsentry/relay/pull/1320))
- Increase profile maximum size by an order of magnitude. ([#1321](https://github.com/getsentry/relay/pull/1321))
- Add data category constant for processed transactions, encompassing all transactions that have been received and sent through dynamic sampling as well as metrics extraction. ([#1306](https://github.com/getsentry/relay/pull/1306))
- Extract metrics also from trace-sampled transactions. ([#1317](https://github.com/getsentry/relay/pull/1317))
- Extract metrics from a configurable amount of custom transaction measurements. ([#1324](https://github.com/getsentry/relay/pull/1324))
- Metrics: Drop transaction tag for high-cardinality sources. ([#1339](https://github.com/getsentry/relay/pull/1339))

## 22.6.0

**Compatibility:** This version of Relay requires Sentry server `22.6.0` or newer.

**Features**:

- Relay is now compatible with CentOS 7 and Red Hat Enterprise Linux 7 onward (kernel version _2.6.32_), depending on _glibc 2.17_ or newer. The `crash-handler` feature, which is currently enabled in the build published to DockerHub, additionally requires _curl 7.29_ or newer. ([#1279](https://github.com/getsentry/relay/pull/1279))
- Optionally start relay with `--upstream-dsn` to pass a Sentry DSN instead of the URL. This can be convenient when starting Relay in environments close to an SDK, where a DSN is already available. ([#1277](https://github.com/getsentry/relay/pull/1277))
- Add a new runtime mode `--aws-runtime-api=$AWS_LAMBDA_RUNTIME_API` that integrates Relay with the AWS Extensions API lifecycle. ([#1277](https://github.com/getsentry/relay/pull/1277))
- Add Replay ItemTypes. ([#1236](https://github.com/getsentry/relay/pull/1236), ([#1239](https://github.com/getsentry/relay/pull/1239))

**Bug Fixes**:

- Session metrics extraction: Count distinct_ids from all session updates to prevent undercounting users. ([#1275](https://github.com/getsentry/relay/pull/1275))
- Session metrics extraction: Count crashed+abnormal towards errored_preaggr. ([#1274](https://github.com/getsentry/relay/pull/1274))

**Internal**:

- Add version 3 to the project configs endpoint. This allows returning pending results which need to be polled later and avoids blocking batched requests on single slow entries. ([#1263](https://github.com/getsentry/relay/pull/1263))
- Emit specific event type tags for "processing.event.produced" metric. ([#1270](https://github.com/getsentry/relay/pull/1270))
- Add support for profile outcomes. ([#1272](https://github.com/getsentry/relay/pull/1272))
- Avoid potential panics when scrubbing minidumps. ([#1282](https://github.com/getsentry/relay/pull/1282))
- Fix typescript profile validation. ([#1283](https://github.com/getsentry/relay/pull/1283))
- Track memory footprint of metrics buckets. ([#1284](https://github.com/getsentry/relay/pull/1284), [#1287](https://github.com/getsentry/relay/pull/1287), [#1288](https://github.com/getsentry/relay/pull/1288))
- Support dedicated topics per metrics usecase, drop metrics from unknown usecases. ([#1285](https://github.com/getsentry/relay/pull/1285))
- Add support for Rust profiles ingestion ([#1296](https://github.com/getsentry/relay/pull/1296))

## 22.5.0

**Features**:

- Add platform, op, http.method and status tag to all extracted transaction metrics. ([#1227](https://github.com/getsentry/relay/pull/1227))
- Add units in built-in measurements. ([#1229](https://github.com/getsentry/relay/pull/1229))
- Add protocol support for custom units on transaction measurements. ([#1256](https://github.com/getsentry/relay/pull/1256))

**Bug Fixes**:

- fix(metrics): Enforce metric name length limit. ([#1238](https://github.com/getsentry/relay/pull/1238))
- Accept and forward unknown Envelope items. In processing mode, drop items individually rather than rejecting the entire request. This allows SDKs to send new data in combined Envelopes in the future. ([#1246](https://github.com/getsentry/relay/pull/1246))
- Stop extracting metrics with outdated names from sessions. ([#1251](https://github.com/getsentry/relay/pull/1251), [#1252](https://github.com/getsentry/relay/pull/1252))
- Update symbolic to pull in fixed Unreal parser that now correctly handles zero-length files. ([#1266](https://github.com/getsentry/relay/pull/1266))

**Internal**:

- Add sampling + tagging by event platform and transaction op. Some (unused) tagging rules from 22.4.0 have been renamed. ([#1231](https://github.com/getsentry/relay/pull/1231))
- Refactor aggregation error, recover from errors more gracefully. ([#1240](https://github.com/getsentry/relay/pull/1240))
- Remove/reject nul-bytes from metric strings. ([#1235](https://github.com/getsentry/relay/pull/1235))
- Remove the unused "internal" data category. ([#1245](https://github.com/getsentry/relay/pull/1245))
- Add the client and version as `sdk` tag to extracted session metrics in the format `name/version`. ([#1248](https://github.com/getsentry/relay/pull/1248))
- Expose `shutdown_timeout` in `OverridableConfig` ([#1247](https://github.com/getsentry/relay/pull/1247))
- Normalize all profiles and reject invalid ones. ([#1250](https://github.com/getsentry/relay/pull/1250))
- Raise a new InvalidCompression Outcome for invalid Unreal compression. ([#1237](https://github.com/getsentry/relay/pull/1237))
- Add a profile data category and count profiles in an envelope to apply rate limits. ([#1259](https://github.com/getsentry/relay/pull/1259))
- Support dynamic sampling by custom tags, operating system name and version, as well as device name and family. ([#1268](https://github.com/getsentry/relay/pull/1268))

## 22.4.0

**Features**:

- Map Windows version from raw_description to version name (XP, Vista, 11, ...). ([#1219](https://github.com/getsentry/relay/pull/1219))

**Bug Fixes**:

- Prevent potential OOM panics when handling corrupt Unreal Engine crashes. ([#1216](https://github.com/getsentry/relay/pull/1216))

**Internal**:

- Remove unused item types. ([#1211](https://github.com/getsentry/relay/pull/1211))
- Pin click dependency in requirements-dev.txt. ([#1214](https://github.com/getsentry/relay/pull/1214))
- Use fully qualified metric resource identifiers (MRI) for metrics ingestion. For example, the sessions duration is now called `d:sessions/duration@s`. ([#1215](https://github.com/getsentry/relay/pull/1215))
- Introduce metric units for rates and information, add support for custom user-declared units, and rename duration units to self-explanatory identifiers such as `second`. ([#1217](https://github.com/getsentry/relay/pull/1217))
- Increase the max profile size to accomodate a new platform. ([#1223](https://github.com/getsentry/relay/pull/1223))
- Set environment as optional when parsing a profile so we get a null value later on. ([#1224](https://github.com/getsentry/relay/pull/1224))
- Expose new tagging rules interface for metrics extracted from transactions. ([#1225](https://github.com/getsentry/relay/pull/1225))
- Return better BadStoreRequest for unreal events. ([#1226](https://github.com/getsentry/relay/pull/1226))

## 22.3.0

**Features**:

- Tag transaction metrics by user satisfaction. ([#1197](https://github.com/getsentry/relay/pull/1197))

**Bug Fixes**:

- CVE-2022-24713: Prevent denial of service through untrusted regular expressions used for PII scrubbing. ([#1207](https://github.com/getsentry/relay/pull/1207))
- Prevent dropping metrics during Relay shutdown if the project is outdated or not cached at time of the shutdown. ([#1205](https://github.com/getsentry/relay/pull/1205))
- Prevent a potential OOM when validating corrupted or exceptional minidumps. ([#1209](https://github.com/getsentry/relay/pull/1209))

**Internal**:

- Spread out metric aggregation over the aggregation window to avoid concentrated waves of metrics requests to the upstream every 10 seconds. Relay now applies jitter to `initial_delay` to spread out requests more evenly over time. ([#1185](https://github.com/getsentry/relay/pull/1185))
- Use a randomized Kafka partitioning key for sessions instead of the session ID. ([#1194](https://github.com/getsentry/relay/pull/1194))
- Add new statsd metrics for bucketing efficiency. ([#1199](https://github.com/getsentry/relay/pull/1199), [#1192](https://github.com/getsentry/relay/pull/1192), [#1200](https://github.com/getsentry/relay/pull/1200))
- Add a `Profile` `ItemType` to represent the profiling data sent from Sentry SDKs. ([#1179](https://github.com/getsentry/relay/pull/1179))

## 22.2.0

**Features**:

- Add the `relay.override_project_ids` configuration flag to support migrating projects from self-hosted to Sentry SaaS. ([#1175](https://github.com/getsentry/relay/pull/1175))

**Internal**:

- Add an option to dispatch billing outcomes to a dedicated topic. ([#1168](https://github.com/getsentry/relay/pull/1168))
- Add new `ItemType` to handle profiling data from Specto SDKs. ([#1170](https://github.com/getsentry/relay/pull/1170))

**Bug Fixes**:

- Fix regression in CSP report parsing. ([#1174](https://github.com/getsentry/relay/pull/1174))
- Ignore replacement_chunks when they aren't used. ([#1180](https://github.com/getsentry/relay/pull/1180))

## 22.1.0

**Features**:

- Flush metrics and outcome aggregators on graceful shutdown. ([#1159](https://github.com/getsentry/relay/pull/1159))
- Extract metrics from sampled transactions. ([#1161](https://github.com/getsentry/relay/pull/1161))

**Internal**:

- Extract normalized dist as metric. ([#1158](https://github.com/getsentry/relay/pull/1158))
- Extract transaction user as metric. ([#1164](https://github.com/getsentry/relay/pull/1164))

## 21.12.0

**Features**:

- Extract measurement ratings, port from frontend. ([#1130](https://github.com/getsentry/relay/pull/1130))
- External Relays perform dynamic sampling and emit outcomes as client reports. This feature is now enabled _by default_. ([#1119](https://github.com/getsentry/relay/pull/1119))
- Metrics extraction config, custom tags. ([#1141](https://github.com/getsentry/relay/pull/1141))
- Update the user agent parser (uap-core Feb 2020 to Nov 2021). This allows Relay and Sentry to infer more recent browsers, operating systems, and devices in events containing a user agent header. ([#1143](https://github.com/getsentry/relay/pull/1143), [#1145](https://github.com/getsentry/relay/pull/1145))
- Improvements to Unity OS context parsing ([#1150](https://github.com/getsentry/relay/pull/1150))

**Bug Fixes**:

- Support Unreal Engine 5 crash reports. ([#1132](https://github.com/getsentry/relay/pull/1132))
- Perform same validation for aggregate sessions as for individual sessions. ([#1140](https://github.com/getsentry/relay/pull/1140))
- Add missing .NET 4.8 release value. ([#1142](https://github.com/getsentry/relay/pull/1142))
- Properly document which timestamps are accepted. ([#1152](https://github.com/getsentry/relay/pull/1152))

**Internal**:

- Add more statsd metrics for relay metric bucketing. ([#1124](https://github.com/getsentry/relay/pull/1124), [#1128](https://github.com/getsentry/relay/pull/1128))
- Add an internal option to capture minidumps for hard crashes. This has to be enabled via the `sentry._crash_db` config parameter. ([#1127](https://github.com/getsentry/relay/pull/1127))
- Fold processing vs non-processing into single actor. ([#1133](https://github.com/getsentry/relay/pull/1133))
- Aggregate outcomes for dynamic sampling, invalid project ID, and rate limits. ([#1134](https://github.com/getsentry/relay/pull/1134))
- Extract session metrics from aggregate sessions. ([#1140](https://github.com/getsentry/relay/pull/1140))
- Prefix names of extracted metrics by `sentry.sessions.` or `sentry.transactions.`. ([#1147](https://github.com/getsentry/relay/pull/1147))
- Extract transaction duration as metric. ([#1148](https://github.com/getsentry/relay/pull/1148))

## 21.11.0

**Features**:

- Add bucket width to bucket protocol. ([#1103](https://github.com/getsentry/relay/pull/1103))
- Support multiple kafka cluster configurations. ([#1101](https://github.com/getsentry/relay/pull/1101))
- Tag metrics by transaction name. ([#1126](https://github.com/getsentry/relay/pull/1126))

**Bug Fixes**:

- Avoid unbounded decompression of encoded requests. A particular request crafted to inflate to large amounts of memory, such as a zip bomb, could put Relay out of memory. ([#1117](https://github.com/getsentry/relay/pull/1117), [#1122](https://github.com/getsentry/relay/pull/1122), [#1123](https://github.com/getsentry/relay/pull/1123))
- Avoid unbounded decompression of UE4 crash reports. Some crash reports could inflate to large amounts of memory before being checked for size, which could put Relay out of memory. ([#1121](https://github.com/getsentry/relay/pull/1121))

**Internal**:

- Aggregate client reports before sending them onwards. ([#1118](https://github.com/getsentry/relay/pull/1118))

## 21.10.0

**Bug Fixes**:

- Correctly validate timestamps for outcomes and sessions. ([#1086](https://github.com/getsentry/relay/pull/1086))
- Run compression on a thread pool when sending to upstream. ([#1085](https://github.com/getsentry/relay/pull/1085))
- Report proper status codes and error messages when sending invalid JSON payloads to an endpoint with a `X-Sentry-Relay-Signature` header. ([#1090](https://github.com/getsentry/relay/pull/1090))
- Enforce attachment and event size limits on UE4 crash reports. ([#1099](https://github.com/getsentry/relay/pull/1099))

**Internal**:

- Add the exclusive time of the transaction's root span. ([#1083](https://github.com/getsentry/relay/pull/1083))
- Add session.status tag to extracted session.duration metric. ([#1087](https://github.com/getsentry/relay/pull/1087))
- Serve project configs for batched requests where one of the project keys cannot be parsed. ([#1093](https://github.com/getsentry/relay/pull/1093))

## 21.9.0

**Features**:

- Add sampling based on transaction name. ([#1058](https://github.com/getsentry/relay/pull/1058))
- Support running Relay without config directory. The most important configuration, including Relay mode and credentials, can now be provided through commandline arguments or environment variables alone. ([#1055](https://github.com/getsentry/relay/pull/1055))
- Protocol support for client reports. ([#1081](https://github.com/getsentry/relay/pull/1081))
- Extract session metrics in non processing relays. ([#1073](https://github.com/getsentry/relay/pull/1073))

**Bug Fixes**:

- Use correct commandline argument name for setting Relay port. ([#1059](https://github.com/getsentry/relay/pull/1059))
- Retrieve OS Context for Unity Events. ([#1072](https://github.com/getsentry/relay/pull/1072))

**Internal**:

- Add new metrics on Relay's performance in dealing with buckets of metric aggregates, as well as the amount of aggregated buckets. ([#1070](https://github.com/getsentry/relay/pull/1070))
- Add the exclusive time of a span. ([#1061](https://github.com/getsentry/relay/pull/1061))
- Remove redundant dynamic sampling processing on fast path. ([#1084](https://github.com/getsentry/relay/pull/1084))

## 21.8.0

- No documented changes.

## 21.7.0

- No documented changes.

## 21.6.3

- No documented changes.

## 21.6.2

**Bug Fixes**:

- Remove connection metrics reported under `connector.*`. They have been fully disabled since version `21.3.0`. ([#1021](https://github.com/getsentry/relay/pull/1021))
- Remove error logs for "failed to extract event" and "failed to store session". ([#1032](https://github.com/getsentry/relay/pull/1032))

**Internal**:

- Assign a random Kafka partition key for session aggregates and metrics to distribute messages evenly. ([#1022](https://github.com/getsentry/relay/pull/1022))
- All fields in breakdown config should be camelCase, and rename the breakdown key name in project options. ([#1020](https://github.com/getsentry/relay/pull/1020))

## 21.6.1

- No documented changes.

## 21.6.0

**Features**:

- Support self-contained envelopes without authentication headers or query parameters. ([#1000](https://github.com/getsentry/relay/pull/1000))
- Support statically configured relays. ([#991](https://github.com/getsentry/relay/pull/991))
- Support namespaced event payloads in multipart minidump submission for Electron Framework. The field has to follow the format `sentry___<namespace>`. ([#1012](https://github.com/getsentry/relay/pull/1012))

**Bug Fixes**:

- Explicitly declare reprocessing context. ([#1009](https://github.com/getsentry/relay/pull/1009))
- Validate the environment attribute in sessions, and drop sessions with invalid releases. ([#1018](https://github.com/getsentry/relay/pull/1018))

**Internal**:

- Gather metrics for corrupted Events with unprintable fields. ([#1008](https://github.com/getsentry/relay/pull/1008))
- Remove project actors. ([#1025](https://github.com/getsentry/relay/pull/1025))

## 21.5.1

**Bug Fixes**:

- Do not leak resources when projects or DSNs are idle. ([#1003](https://github.com/getsentry/relay/pull/1003))

## 21.5.0

**Features**:

- Support the `frame.stack_start` field for chained async stack traces in Cocoa SDK v7. ([#981](https://github.com/getsentry/relay/pull/981))
- Rename configuration fields `cache.event_buffer_size` to `cache.envelope_buffer_size` and `cache.event_expiry` to `cache.envelope_expiry`. The former names are still supported by Relay. ([#985](https://github.com/getsentry/relay/pull/985))
- Add a configuraton flag `relay.ready: always` to mark Relay ready in healthchecks immediately after starting without requiring to authenticate. ([#989](https://github.com/getsentry/relay/pull/989))

**Bug Fixes**:

- Fix roundtrip error when PII selector starts with number. ([#982](https://github.com/getsentry/relay/pull/982))
- Avoid overflow panic for large retry-after durations. ([#992](https://github.com/getsentry/relay/pull/992))

**Internal**:

- Update internal representation of distribution metrics. ([#979](https://github.com/getsentry/relay/pull/979))
- Extract metrics for transaction breakdowns and sessions when the feature is enabled for the organizaiton. ([#986](https://github.com/getsentry/relay/pull/986))
- Assign explicit values to DataCategory enum. ([#987](https://github.com/getsentry/relay/pull/987))

## 21.4.1

**Bug Fixes**:

- Allow the `event_id` attribute on breadcrumbs to link between Sentry events. ([#977](https://github.com/getsentry/relay/pull/977))

## 21.4.0

**Bug Fixes**:

- Parse the Crashpad information extension stream from Minidumps with annotation objects correctly. ([#973](https://github.com/getsentry/relay/pull/973))

**Internal**:

- Emit outcomes for rate limited attachments. ([#951](https://github.com/getsentry/relay/pull/951))
- Remove timestamp from metrics text protocol. ([#972](https://github.com/getsentry/relay/pull/972))
- Add max, min, sum, and count to gauge metrics. ([#974](https://github.com/getsentry/relay/pull/974))

## 21.3.1

**Bug Fixes**:

- Make request url scrubbable. ([#955](https://github.com/getsentry/relay/pull/955))
- Remove dependent items from envelope when dropping transaction item. ([#960](https://github.com/getsentry/relay/pull/960))

**Internal**:

- Emit the `quantity` field for outcomes of events. This field describes the total size in bytes for attachments or the event count for all other categories. A separate outcome is emitted for attachments in a rejected envelope, if any, in addition to the event outcome. ([#942](https://github.com/getsentry/relay/pull/942))
- Add experimental metrics ingestion without bucketing or pre-aggregation. ([#948](https://github.com/getsentry/relay/pull/948))
- Skip serializing some null values in frames interface. ([#944](https://github.com/getsentry/relay/pull/944))
- Add experimental metrics ingestion with bucketing and pre-aggregation. ([#948](https://github.com/getsentry/relay/pull/948), [#952](https://github.com/getsentry/relay/pull/952), [#958](https://github.com/getsentry/relay/pull/958), [#966](https://github.com/getsentry/relay/pull/966), [#969](https://github.com/getsentry/relay/pull/969))
- Change HTTP response for upstream timeouts from 502 to 504. ([#859](https://github.com/getsentry/relay/pull/859))
- Add rule id to outcomes coming from transaction sampling. ([#953](https://github.com/getsentry/relay/pull/953))
- Add support for breakdowns ingestion. ([#934](https://github.com/getsentry/relay/pull/934))
- Ensure empty strings are invalid measurement names. ([#968](https://github.com/getsentry/relay/pull/968))

## 21.3.0

**Features**:

- Relay now picks up HTTP proxies from environment variables. This is made possible by switching to a different HTTP client library.

**Bug Fixes**:

- Deny backslashes in release names. ([#904](https://github.com/getsentry/relay/pull/904))
- Fix a problem with Data Scrubbing source names (PII selectors) that caused `$frame.abs_path` to match, but not `$frame.abs_path || **` or `$frame.abs_path && **`. ([#932](https://github.com/getsentry/relay/pull/932))
- Make username pii-strippable. ([#935](https://github.com/getsentry/relay/pull/935))
- Respond with `400 Bad Request` and an error message `"empty envelope"` instead of `429` when envelopes without items are sent to the envelope endpoint. ([#937](https://github.com/getsentry/relay/pull/937))
- Allow generic Slackbot ([#947](https://github.com/getsentry/relay/pull/947))

**Internal**:

- Emit the `category` field for outcomes of events. This field disambiguates error events, security events and transactions. As a side-effect, Relay no longer emits outcomes for broken JSON payloads or network errors. ([#931](https://github.com/getsentry/relay/pull/931))
- Add inbound filters functionality to dynamic sampling rules. ([#920](https://github.com/getsentry/relay/pull/920))
- The undocumented `http._client` option has been removed. ([#938](https://github.com/getsentry/relay/pull/938))
- Log old events and sessions in the `requests.timestamp_delay` metric. ([#933](https://github.com/getsentry/relay/pull/933))
- Add rule id to outcomes coming from event sampling. ([#943](https://github.com/getsentry/relay/pull/943))
- Fix a bug in rate limiting that leads to accepting all events in the last second of a rate limiting window, regardless of whether the rate limit applies. ([#946](https://github.com/getsentry/relay/pull/946))

## 21.2.0

**Features**:

- By adding `.no-cache` to the DSN key, Relay refreshes project configuration caches immediately. This allows to apply changed settings instantly, such as updates to data scrubbing or inbound filter rules. ([#911](https://github.com/getsentry/relay/pull/911))
- Add NSError to mechanism. ([#925](https://github.com/getsentry/relay/pull/925))
- Add snapshot to the stack trace interface. ([#927](https://github.com/getsentry/relay/pull/927))

**Bug Fixes**:

- Log on INFO level when recovering from network outages. ([#918](https://github.com/getsentry/relay/pull/918))
- Fix a panic in processing minidumps with invalid location descriptors. ([#919](https://github.com/getsentry/relay/pull/919))

**Internal**:

- Improve dynamic sampling rule configuration. ([#907](https://github.com/getsentry/relay/pull/907))
- Compatibility mode for pre-aggregated sessions was removed. The feature is now enabled by default in full fidelity. ([#913](https://github.com/getsentry/relay/pull/913))

## 21.1.0

**Features**:

- Support dynamic sampling for error events. ([#883](https://github.com/getsentry/relay/pull/883))

**Bug Fixes**:

- Make all fields but event-id optional to fix regressions in user feedback ingestion. ([#886](https://github.com/getsentry/relay/pull/886))
- Remove `kafka-ssl` feature because it breaks development workflow on macOS. ([#889](https://github.com/getsentry/relay/pull/889))
- Accept envelopes where their last item is empty and trailing newlines are omitted. This also fixes a panic in some cases. ([#894](https://github.com/getsentry/relay/pull/894))

**Internal**:

- Extract crashpad annotations into contexts. ([#892](https://github.com/getsentry/relay/pull/892))
- Normalize user reports during ingestion and create empty fields. ([#903](https://github.com/getsentry/relay/pull/903))
- Ingest and normalize sample rates from envelope item headers. ([#910](https://github.com/getsentry/relay/pull/910))

## 20.12.1

- No documented changes.

## 20.12.0

**Features**:

- Add `kafka-ssl` compilation feature that builds Kafka linked against OpenSSL. This feature is enabled in Docker containers only. This is only relevant for Relays running as part of on-premise Sentry. ([#881](https://github.com/getsentry/relay/pull/881))
- Relay is now able to ingest pre-aggregated sessions, which will make it possible to efficiently handle applications that produce thousands of sessions per second. ([#815](https://github.com/getsentry/relay/pull/815))
- Add protocol support for WASM. ([#852](https://github.com/getsentry/relay/pull/852))
- Add dynamic sampling for transactions. ([#835](https://github.com/getsentry/relay/pull/835))
- Send network outage metric on healthcheck endpoint hit. ([#856](https://github.com/getsentry/relay/pull/856))

**Bug Fixes**:

- Fix a long-standing bug where log messages were not addressible as `$string`. ([#882](https://github.com/getsentry/relay/pull/882))
- Allow params in content-type for security requests to support content types like `"application/expect-ct-report+json; charset=utf-8"`. ([#844](https://github.com/getsentry/relay/pull/844))
- Fix a panic in CSP filters. ([#848](https://github.com/getsentry/relay/pull/848))
- Do not drop sessions due to an invalid age constraint set to `0`. ([#855](https://github.com/getsentry/relay/pull/855))
- Do not emit outcomes after forwarding envelopes to the upstream, even if that envelope is rate limited, rejected, or dropped. Since the upstream logs an outcome, it would be a duplicate. ([#857](https://github.com/getsentry/relay/pull/857))
- Fix status code for security report. ([#864](https://github.com/getsentry/relay/pull/864))
- Add missing fields for Expect-CT reports. ([#865](https://github.com/getsentry/relay/pull/865))
- Support more directives in CSP reports, such as `block-all-mixed-content` and `require-trusted-types-for`. ([#876](https://github.com/getsentry/relay/pull/876))

**Internal**:

- Add _experimental_ support for picking up HTTP proxies from the regular environment variables. This feature needs to be enabled by setting `http: client: "reqwest"` in your `config.yml`. ([#839](https://github.com/getsentry/relay/pull/839))
- Refactor transparent request forwarding for unknown endpoints. Requests are now entirely buffered in memory and occupy the same queues and actors as other requests. This should not cause issues but may change behavior under load. ([#839](https://github.com/getsentry/relay/pull/839))
- Add reason codes to the `X-Sentry-Rate-Limits` header in store responses. This allows external Relays to emit outcomes with the proper reason codes. ([#850](https://github.com/getsentry/relay/pull/850))
- Emit metrics for outcomes in external relays. ([#851](https://github.com/getsentry/relay/pull/851))
- Make `$error.value` `pii=true`. ([#837](https://github.com/getsentry/relay/pull/837))
- Send `key_id` in partial project config. ([#854](https://github.com/getsentry/relay/pull/854))
- Add stack traces to Sentry error reports. ([#872](https://github.com/getsentry/relay/pull/872))

## 20.11.1

- No documented changes.

## 20.11.0

**Features**:

- Rename upstream retries histogram metric and add upstream requests duration metric. ([#816](https://github.com/getsentry/relay/pull/816))
- Add options for metrics buffering (`metrics.buffering`) and sampling (`metrics.sample_rate`). ([#821](https://github.com/getsentry/relay/pull/821))

**Bug Fixes**:

- Accept sessions with IP address set to `{{auto}}`. This was previously rejected and silently dropped. ([#827](https://github.com/getsentry/relay/pull/827))
- Fix an issue where every retry-after response would be too large by one minute. ([#829](https://github.com/getsentry/relay/pull/829))

**Internal**:

- Always apply cache debouncing for project states. This reduces pressure on the Redis and file system cache. ([#819](https://github.com/getsentry/relay/pull/819))
- Internal refactoring such that validating of characters in tags no longer uses regexes internally. ([#814](https://github.com/getsentry/relay/pull/814))
- Discard invalid user feedback sent as part of envelope. ([#823](https://github.com/getsentry/relay/pull/823))
- Emit event errors and normalization errors for unknown breadcrumb keys. ([#824](https://github.com/getsentry/relay/pull/824))
- Normalize `breadcrumb.ty` into `breadcrumb.type` for broken Python SDK versions. ([#824](https://github.com/getsentry/relay/pull/824))
- Add the client SDK interface for unreal crashes and set the name to `unreal.crashreporter`. ([#828](https://github.com/getsentry/relay/pull/828))
- Fine-tune the selectors for minidump PII scrubbing. ([#818](https://github.com/getsentry/relay/pull/818), [#830](https://github.com/getsentry/relay/pull/830))

## 20.10.1

**Internal**:

- Emit more useful normalization meta data for invalid tags. ([#808](https://github.com/getsentry/relay/pull/808))

## 20.10.0

**Features**:

- Add support for measurement ingestion. ([#724](https://github.com/getsentry/relay/pull/724), [#785](https://github.com/getsentry/relay/pull/785))
- Add support for scrubbing UTF-16 data in attachments ([#742](https://github.com/getsentry/relay/pull/742), [#784](https://github.com/getsentry/relay/pull/784), [#787](https://github.com/getsentry/relay/pull/787))
- Add upstream request metric. ([#793](https://github.com/getsentry/relay/pull/793))
- The padding character in attachment scrubbing has been changed to match the masking character, there is no usability benefit from them being different. ([#810](https://github.com/getsentry/relay/pull/810))

**Bug Fixes**:

- Fix issue where `$span` would not be recognized in Advanced Data Scrubbing. ([#781](https://github.com/getsentry/relay/pull/781))
- Accept big-endian minidumps. ([#789](https://github.com/getsentry/relay/pull/789))
- Detect network outages and retry sending events instead of dropping them. ([#788](https://github.com/getsentry/relay/pull/788))

**Internal**:

- Project states are now cached separately per DSN public key instead of per project ID. This means that there will be multiple separate cache entries for projects with more than one DSN. ([#778](https://github.com/getsentry/relay/pull/778))
- Relay no longer uses the Sentry endpoint to resolve project IDs by public key. Ingestion for the legacy store endpoint has been refactored to rely on key-based caches only. As a result, the legacy endpoint is supported only on managed Relays. ([#800](https://github.com/getsentry/relay/pull/800))
- Fix rate limit outcomes, now emitted only for error events but not transactions. ([#806](https://github.com/getsentry/relay/pull/806), [#809](https://github.com/getsentry/relay/pull/809))

## 20.9.0

**Features**:

- Add support for attaching Sentry event payloads in Unreal crash reports by adding `__sentry` game data entries. ([#715](https://github.com/getsentry/relay/pull/715))
- Support chunked form data keys for event payloads on the Minidump endpoint. Since crashpad has a limit for the length of custom attributes, the sentry event payload can be split up into `sentry__1`, `sentry__2`, etc. ([#721](https://github.com/getsentry/relay/pull/721))
- Periodically re-authenticate with the upstream server. Previously, there was only one initial authentication. ([#731](https://github.com/getsentry/relay/pull/731))
- The module attribute on stack frames (`$frame.module`) and the (usually server side generated) attribute `culprit` can now be scrubbed with advanced data scrubbing. ([#744](https://github.com/getsentry/relay/pull/744))
- Compress outgoing store requests for events and envelopes including attachements using `gzip` content encoding. ([#745](https://github.com/getsentry/relay/pull/745))
- Relay now buffers all requests until it has authenticated with the upstream. ([#747](//github.com/getsentry/relay/pull/747))
- Add a configuration option to change content encoding of upstream store requests. The default is `gzip`, and other options are `identity`, `deflate`, or `br`. ([#771](https://github.com/getsentry/relay/pull/771))

**Bug Fixes**:

- Send requests to the `/envelope/` endpoint instead of the older `/store/` endpoint. This particularly fixes spurious `413 Payload Too Large` errors returned when using Relay with Sentry SaaS. ([#746](https://github.com/getsentry/relay/pull/746))

**Internal**:

- Remove a temporary flag from attachment kafka messages indicating rate limited crash reports to Sentry. This is now enabled by default. ([#718](https://github.com/getsentry/relay/pull/718))
- Performance improvement of http requests to upstream, high priority messages are sent first. ([#678](https://github.com/getsentry/relay/pull/678))
- Experimental data scrubbing on minidumps([#682](https://github.com/getsentry/relay/pull/682))
- Move `generate-schema` from the Relay CLI into a standalone tool. ([#739](//github.com/getsentry/relay/pull/739))
- Move `process-event` from the Relay CLI into a standalone tool. ([#740](//github.com/getsentry/relay/pull/740))
- Add the client SDK to session kafka payloads. ([#751](https://github.com/getsentry/relay/pull/751))
- Add a standalone tool to document metrics in JSON or YAML. ([#752](https://github.com/getsentry/relay/pull/752))
- Emit `processing.event.produced` for user report and session Kafka messages. ([#757](https://github.com/getsentry/relay/pull/757))
- Improve performance of event processing by avoiding regex clone. ([#767](https://github.com/getsentry/relay/pull/767))
- Assign a default name for unnamed attachments, which prevented attachments from being stored in Sentry. ([#769](https://github.com/getsentry/relay/pull/769))
- Add Relay version version to challenge response. ([#758](https://github.com/getsentry/relay/pull/758))

## 20.8.0

**Features**:

- Add the `http.connection_timeout` configuration option to adjust the connection and SSL handshake timeout. The default connect timeout is now increased from 1s to 3s. ([#688](https://github.com/getsentry/relay/pull/688))
- Supply Relay's version during authentication and check if this Relay is still supported. An error message prompting to upgrade Relay will be supplied if Relay is unsupported. ([#697](https://github.com/getsentry/relay/pull/697))

**Bug Fixes**:

- Reuse connections for upstream event submission requests when the server supports connection keepalive. Relay did not consume the response body of all requests, which caused it to reopen a new connection for every event. ([#680](https://github.com/getsentry/relay/pull/680), [#695](https://github.com/getsentry/relay/pull/695))
- Fix hashing of user IP addresses in data scrubbing. Previously, this could create invalid IP addresses which were later rejected by Sentry. Now, the hashed IP address is moved to the `id` field. ([#692](https://github.com/getsentry/relay/pull/692))
- Do not retry authentication with the upstream when a client error is reported (status code 4XX). ([#696](https://github.com/getsentry/relay/pull/696))

**Internal**:

- Extract the event `timestamp` from Minidump files during event normalization. ([#662](https://github.com/getsentry/relay/pull/662))
- Retain the full span description in transaction events instead of trimming it. ([#674](https://github.com/getsentry/relay/pull/674))
- Report all Kafka producer errors to Sentry. Previously, only immediate errors were reported but not those during asynchronous flushing of messages. ([#677](https://github.com/getsentry/relay/pull/677))
- Add "HubSpot Crawler" to the list of web crawlers for inbound filters. ([#693](https://github.com/getsentry/relay/pull/693))
- Improved typing for span data of transaction events, no breaking changes. ([#713](https://github.com/getsentry/relay/pull/713))
- **Breaking change:** In PII configs, all options on hash and mask redactions (replacement characters, ignored characters, hash algorithm/key) are removed. If they still exist in the configuration, they are ignored. ([#760](https://github.com/getsentry/relay/pull/760))

## 20.7.2

**Features**:

- Report metrics for connections to the upstream. These metrics are reported under `connector.*` and include information on connection reuse, timeouts and errors. ([#669](https://github.com/getsentry/relay/pull/669))
- Increased the maximum size of attachments from _50MiB_ to _100MiB_. Most notably, this allows to upload larger minidumps. ([#671](https://github.com/getsentry/relay/pull/671))

**Internal**:

- Always create a spans array for transactions in normalization. This allows Sentry to render the spans UI even if the transaction is empty. ([#667](https://github.com/getsentry/relay/pull/667))

## 20.7.1

- No documented changes.

## 20.7.0

**Features**:

- Sessions and attachments can be rate limited now. These rate limits apply separately from error events, which means that you can continue to send Release Health sessions while you're out of quota with errors. ([#636](https://github.com/getsentry/relay/pull/636))

**Bug Fixes**:

- Outcomes from downstream relays were not forwarded upstream. ([#632](https://github.com/getsentry/relay/pull/632))
- Apply clock drift correction to Release Health sessions and validate timestamps. ([#633](https://github.com/getsentry/relay/pull/633))
- Apply clock drift correction for timestamps that are too far in the past or future. This fixes a bug where broken transaction timestamps would lead to negative durations. ([#634](https://github.com/getsentry/relay/pull/634), [#654](https://github.com/getsentry/relay/pull/654))
- Respond with status code `200 OK` to rate limited minidump and UE4 requests. Third party clients otherwise retry those requests, leading to even more load. ([#646](https://github.com/getsentry/relay/pull/646), [#647](https://github.com/getsentry/relay/pull/647))
- Ingested unreal crash reports no longer have a `misc_primary_cpu_brand` key with GPU information set in the Unreal context. ([#650](https://github.com/getsentry/relay/pull/650))
- Fix ingestion of forwarded outcomes in processing Relays. Previously, `emit_outcomes` had to be set explicitly to enable this. ([#653](https://github.com/getsentry/relay/pull/653))

**Internal**:

- Restructure the envelope and event ingestion paths into a pipeline and apply rate limits to all envelopes. ([#635](https://github.com/getsentry/relay/pull/635), [#636](https://github.com/getsentry/relay/pull/636))
- Pass the combined size of all attachments in an envelope to the Redis rate limiter as quantity to enforce attachment quotas. ([#639](https://github.com/getsentry/relay/pull/639))
- Emit flags for rate limited processing attachments and add a `size` field. ([#640](https://github.com/getsentry/relay/pull/640), [#644](https://github.com/getsentry/relay/pull/644))

## 20.6.0

We have switched to [CalVer](https://calver.org/)! Relay's version is always in line with the latest version of [Sentry](https://github.com/getsentry/sentry).

**Features**:

- Proxy and managed Relays now apply clock drift correction based on the `sent_at` header emitted by SDKs. ([#581](https://github.com/getsentry/relay/pull/581))
- Apply cached rate limits to attachments and sessions in the fast-path when parsing incoming requests. ([#618](https://github.com/getsentry/relay/pull/618))
- New config options `metrics.default_tags` and `metrics.hostname_tag`. ([#625](https://github.com/getsentry/relay/pull/625))

**Bug Fixes**:

- Clock drift correction no longer considers the transaction timestamp as baseline for SDKs using Envelopes. Instead, only the dedicated `sent_at` Envelope header is used. ([#580](https://github.com/getsentry/relay/pull/580))
- The `http.timeout` setting is now applied to all requests, including event submission. Previously, events were exempt. ([#588](https://github.com/getsentry/relay/pull/588))
- All endpoint metrics now report their proper `route` tag. This applies to `requests`, `requests.duration`, and `responses.status_codes`. Previously, some some endpoints reported an empty route. ([#595](https://github.com/getsentry/relay/pull/595))
- Properly refresh cached project states based on the configured intervals. Previously, Relay may have gone into an endless refresh cycle if the system clock not accurate, or the state had not been updated in the upstream. ([#596](https://github.com/getsentry/relay/pull/596))
- Respond with `403 Forbidden` when multiple authentication payloads are sent by the SDK. Previously, Relay would authenticate using one of the payloads and silently ignore the rest. ([#602](https://github.com/getsentry/relay/pull/602))
- Improve metrics documentation. ([#614](https://github.com/getsentry/relay/pull/614))
- Do not scrub event processing errors by default. ([#619](https://github.com/getsentry/relay/pull/619))

**Internal**:

- Add source (who emitted the outcome) to Outcome payload. ([#604](https://github.com/getsentry/relay/pull/604))
- Ignore non-Rust folders for faster rebuilding and testing. ([#578](https://github.com/getsentry/relay/pull/578))
- Invalid session payloads are now logged for SDK debugging. ([#584](https://github.com/getsentry/relay/pull/584), [#591](https://github.com/getsentry/relay/pull/591))
- Add support for Outcomes generation in external Relays. ([#592](https://github.com/getsentry/relay/pull/592))
- Remove unused `rev` from project state. ([#586](https://github.com/getsentry/relay/pull/586))
- Add an outcome endpoint for trusted Relays. ([#589](https://github.com/getsentry/relay/pull/589))
- Emit outcomes for event payloads submitted in attachment files. ([#609](https://github.com/getsentry/relay/pull/609))
- Split envelopes that contain sessions and other items and ingest them independently. ([#610](https://github.com/getsentry/relay/pull/610))
- Removed support for legacy per-key quotas. ([#616](https://github.com/getsentry/relay/pull/615))
- Security events (CSP, Expect-CT, Expect-Staple, and HPKP) are now placed into a dedicated `security` item in envelopes, rather than the generic event item. This allows for quick detection of the event type for rate limiting. ([#617](https://github.com/getsentry/relay/pull/617))

## 0.5.9

- Relay has a logo now!
- New explicit `envelope/` endpoint. Envelopes no longer need to be sent with the right `content-type` header (to cater to browser JS).
- Introduce an Envelope item type for transactions.
- Support environment variables and CLI arguments instead of command line parameters.
- Return status `415` on wrong content types.
- Normalize double-slashes in request URLs more aggressively.
- Add an option to generate credentials on stdout.

**Internal**:

- Serve project configs to downstream Relays with proper permission checking.
- PII: Make and/or selectors specific.
- Add a browser filter for IE 11.
- Changes to release parsing.
- PII: Expose event values as part of generated selector suggestions.

## 0.5.8

**Internal**:

- Fix a bug where exception values and the device name were not PII-strippable.

## 0.5.7

- Docker images are now also pushed to Docker Hub.
- New helper function to generate PII selectors from event data.

**Internal**:

- Release is now a required attribute for session data.
- `unknown` can now be used in place of `unknown_error` for span statuses. A future release will change the canonical format from `unknown_error` to `unknown`.

## 0.5.6

- Fix a bug where Relay would stop processing events if Sentry is down for only a short time.
- Improvements to architecture documentation.
- Initial support for rate limiting by event type ("scoped quotas")
- Fix a bug where `key_id` was omitted from outcomes created by Relay.
- Fix a bug where it was not permitted to send content-encoding as part of a CORS request to store.

**Internal**:

- PII processing: Aliases for value types (`$error` instead of `$exception` to be in sync with Discover column naming) and adding a default for replace-redactions.
- It is now valid to send transactions and spans without `op` set, in which case a default value will be inserted.

## 0.5.5

- Suppress verbose DNS lookup logs.

**Internal**:

- Small performance improvements in datascrubbing config converter.
- New, C-style selector syntax (old one still works)

## 0.5.4

**Internal**:

- Add event contexts to `pii=maybe`.
- Fix parsing of msgpack breadcrumbs in Rust store.
- Envelopes sent to Rust store can omit the DSN in headers.
- Ability to quote/escape special characters in selectors in PII configs.

## 0.5.3

- Properly strip the linux binary to reduce its size
- Allow base64 encoded JSON event payloads ([#466](https://github.com/getsentry/relay/pull/466))
- Fix multipart requests without trailing newline ([#465](https://github.com/getsentry/relay/pull/465))
- Support for ingesting session updates ([#449](https://github.com/getsentry/relay/pull/449))

**Internal**:

- Validate release names during event ingestion ([#479](https://github.com/getsentry/relay/pull/479))
- Add browser extension filter ([#470](https://github.com/getsentry/relay/pull/470))
- Add `pii=maybe`, a new kind of event schema field that can only be scrubbed if explicitly addressed.
- Add way to scrub filepaths in a way that does not break processing.

## 0.5.2

- Fix trivial Redis-related crash when running in non-processing mode.
- Limit the maximum retry-after of a rate limit. This is necessary because of the "Delete and ignore future events" feature in Sentry.
- Project caches are now evicted after `project_grace_period` has passed. If you have that parameter set to a high number you may see increased memory consumption.

**Internal**:

- Misc bugfixes in PII processor. Those bugs do not affect the legacy data scrubber exposed in Python.
- Polishing documentation around PII configuration format.
- Signal codes in mach mechanism are no longer required.

## 0.5.1

- Ability to fetch project configuration from Redis as additional caching layer.
- Fix a few bugs in release filters.
- Fix a few bugs in minidumps endpoint with processing enabled.

**Internal**:

- Fix a bug in the PII processor that would always remove the entire string on `pattern` rules.
- Ability to correct some clock drift and wrong system time in transaction events.

## 0.5.0

- The binary has been renamed to `relay`.
- Updated documentation for metrics.

**Internal**:

- The package is now called `sentry-relay`.
- Renamed all `Semaphore*` types to `Relay*`.
- Fixed memory leaks in processing functions.

## 0.4.65

- Implement the Minidump endpoint.
- Implement the Attachment endpoint.
- Implement the legacy Store endpoint.
- Support a plain `Authorization` header in addition to `X-Sentry-Auth`.
- Simplify the shutdown logic. Relay now always takes a fixed configurable time to shut down.
- Fix healthchecks in _Static_ mode.
- Fix internal handling of event attachments.
- Fix partial reads of request bodies resulting in a broken connection.
- Fix a crash when parsing User-Agent headers.
- Fix handling of events sent with `sentry_version=2.0` (Clojure SDK).
- Use _mmap_ to load the GeoIP database to improve the memory footprint.
- Revert back to the system memory allocator.

**Internal**:

- Preserve microsecond precision in all time stamps.
- Record event ids in all outcomes.
- Updates to event processing metrics.
- Add span status mapping from open telemetry.

## 0.4.64

- Switched to `jemalloc` as global allocator.
- Introduce separate outcome reason for invalid events.
- Always consume request bodies to the end.
- Implemented minidump ingestion.
- Increas precisions of timestamps in protocol.

## 0.4.63

- Refactor healthchecks into two: Liveness and readiness (see code comments for explanation for now).
- Allow multiple trailing slashes on store endpoint, e.g. `/api/42/store///`.
- Internal refactor to prepare for envelopes format.

**Internal**:

- Fix a bug where glob-matching in filters did not behave correctly when the to-be-matched string contained newlines.
- Add `moz-extension:` as scheme for browser extensions (filtering out Firefox addons).
- Raise a dedicated Python exception type for invalid transaction events. Also do not report that error to Sentry from Relay.

## 0.4.62

- Various performance improvements.

## 0.4.61

**Internal**:

- Add `thread.errored` attribute ([#306](https://github.com/getsentry/relay/pull/306)).

## 0.4.60

- License is now BSL instead of MIT ([#301](https://github.com/getsentry/relay/pull/301)).
- Improve internal metrics and logging ([#296](https://github.com/getsentry/relay/pull/296), [#297](https://github.com/getsentry/relay/pull/297), [#298](https://github.com/getsentry/relay/pull/298)).
- Fix unbounded requests to Sentry for project configs ([#295](https://github.com/getsentry/relay/pull/295), [#300](https://github.com/getsentry/relay/pull/300)).
- Fix rejected responses from Sentry due to size limit ([#303](https://github.com/getsentry/relay/pull/303)).
- Expose more options for configuring request concurrency limits ([#311](https://github.com/getsentry/relay/pull/311)).

**Internal**:

- Transaction events with negative duration are now rejected ([#291](https://github.com/getsentry/relay/pull/291)).
- Fix a panic when normalizing certain dates.

## 0.4.59

**Internal**:

- Fix: Normalize legacy stacktrace attributes ([#292](https://github.com/getsentry/relay/pull/292))
- Fix: Validate platform attributes in Relay ([#294](https://github.com/getsentry/relay/pull/294))
- Flip the flag that indicates Relay processing ([#293](https://github.com/getsentry/relay/pull/293))

## 0.4.58

- Evict project caches after some time ([#287](https://github.com/getsentry/relay/pull/287))
- Selectively log internal errors to stderr ([#285](https://github.com/getsentry/relay/pull/285))
- Add an error boundary to parsing project states ([#281](https://github.com/getsentry/relay/pull/281))

**Internal**:

- Add event size metrics ([#286](https://github.com/getsentry/relay/pull/286))
- Normalize before datascrubbing ([#290](https://github.com/getsentry/relay/pull/290))
- Add a config value for thread counts ([#283](https://github.com/getsentry/relay/pull/283))
- Refactor outcomes for parity with Sentry ([#282](https://github.com/getsentry/relay/pull/282))
- Add flag that relay processed an event ([#279](https://github.com/getsentry/relay/pull/279))

## 0.4.57

**Internal**:

- Stricter validation of transaction events.

## 0.4.56

**Internal**:

- Fix a panic in trimming.

## 0.4.55

**Internal**:

- Fix more bugs in datascrubbing converter.

## 0.4.54

**Internal**:

- Fix more bugs in datascrubbing converter.

## 0.4.53

**Internal**:

- Fix more bugs in datascrubbing converter.

## 0.4.52

**Internal**:

- Fix more bugs in datascrubbing converter.

## 0.4.51

**Internal**:

- Fix a few bugs in datascrubbing converter.
- Accept trailing slashes.

**Normalization**:

- Fix a panic on overflowing timestamps.

## 0.4.50

**Internal**:

- Fix bug where IP scrubbers were applied even when not enabled.

## 0.4.49

- Internal changes.

## 0.4.48

**Internal**:

- Fix various bugs in the datascrubber and PII processing code to get closer to behavior of the Python implementation.

## 0.4.47

**Internal**:

- Various work on re-implementing Sentry's `/api/X/store` endpoint in Relay. Relay can now apply rate limits based on Redis and emit the correct outcomes.

## 0.4.46

**Internal**:

- Resolved a regression in IP address normalization. The new behavior is closer to a line-by-line port of the old Python code.

## 0.4.45

**Normalization**:

- Resolved an issue where GEO IP data was not always infered.

## 0.4.44

**Normalization**:

- Only take the user IP address from the store request's IP for certain platforms. This restores the behavior of the old Python code.

## 0.4.43

**Normalization**:

- Bump size of breadcrumbs.
- Workaround for an issue where we would not parse OS information from User Agent when SDK had already sent OS information.
- Further work on Sentry-internal event ingestion.

## 0.4.42

**Normalization**:

- Fix normalization of version strings from user agents.

## 0.4.41

- Support extended project configuration.

**Internal**:

- Implement event filtering rules.
- Add basic support for Sentry-internal event ingestion.
- Parse and normalize user agent strings.

## 0.4.40

**Internal**:

- Restrict ranges of timestamps to prevent overflows in Python code and UI.

## 0.4.39

**Internal**:

- Fix a bug where stacktrace trimming was not applied during renormalization.

## 0.4.38

**Internal**:

- Added typed spans to Event.

## 0.4.37

**Internal**:

- Added `orig_in_app` to frame data.

## 0.4.36

**Internal**:

- Add new .NET versions for context normalization.

## 0.4.35

**Internal**:

- Fix bug where thread's stacktraces were not normalized.
- Fix bug where a string at max depth of a databag was stringified again.

## 0.4.34

**Internal**:

- Added `data` attribute to frames.
- Added a way to override other trimming behavior in Python normalizer binding.

## 0.4.33

**Internal**:

- Plugin-provided context types should now work properly again.

## 0.4.32

**Internal**:

- Removed `function_name` field from frame and added `raw_function`.

## 0.4.31

**Internal**:

- Add trace context type.

## 0.4.30

**Internal**:

- Make exception messages/values larger to allow for foreign stacktrace data to be attached.

## 0.4.29

**Internal**:

- Added `function_name` field to frame.

## 0.4.28

**Internal**:

- Add missing context type for sessionstack.

## 0.4.27

**Internal**:

- Increase frame vars size again! Byte size was fine, but max depth was way too small.

## 0.4.26

**Internal**:

- Reduce frame vars size.

## 0.4.25

**Internal**:

- Add missing trimming to frame vars.

## 0.4.24

**Internal**:

- Reject non-http/https `help_urls` in exception mechanisms.

## 0.4.23

**Internal**:

- Add basic truncation to event meta to prevent payload size from spiralling out of control.

## 0.4.22

**Internal**:

- Added grouping enhancements to protocol.

## 0.4.21

**Internal**:

- Updated debug image interface with more attributes.

## 0.4.20

**Internal**:

- Added support for `lang` frame and stacktrace attribute.

## 0.4.19

**Internal**:

- Slight changes to allow replacing more normalization code in Sentry with Rust.

## 0.4.18

**Internal**:

- Allow much larger payloads in the extra attribute.

## 0.4.17

**Internal**:

- Added support for protocol changes related to upcoming sentry SDK features. In particular the `none` event type was added.

## 0.4.16

For users of relay, nothing changed at all. This is a release to test embedding some Rust code in Sentry itself.

## 0.4.15

For users of relay, nothing changed at all. This is a release to test embedding some Rust code in Sentry itself.

## 0.4.14

For users of relay, nothing changed at all. This is a release to test embedding some Rust code in Sentry itself.

## 0.4.13

For users of relay, nothing changed at all. This is a release to test embedding some Rust code in Sentry itself.

## 0.4.12

For users of relay, nothing changed at all. This is a release to test embedding some Rust code in Sentry itself.

## 0.4.11

For users of relay, nothing changed at all. This is a release to test embedding some Rust code in Sentry itself.

## 0.4.10

For users of relay, nothing changed at all. This is a release to test embedding some Rust code in Sentry itself.

## 0.4.9

For users of relay, nothing changed at all. This is a release to test embedding some Rust code in Sentry itself.

## 0.4.8

For users of relay, nothing changed at all. This is a release to test embedding some Rust code in Sentry itself.

## 0.4.7

For users of relay, nothing changed at all. This is a release to test embedding some Rust code in Sentry itself.

## 0.4.6

For users of relay, nothing changed at all. This is a release to test embedding some Rust code in Sentry itself.

## 0.4.5

For users of relay, nothing changed at all. This is a release to test embedding some Rust code in Sentry itself.

## 0.4.4

For users of relay, nothing changed at all. This is a release to test embedding some Rust code in Sentry itself.

## 0.4.3

For users of relay, nothing changed at all. This is a release to test embedding some Rust code in Sentry itself.

## 0.4.2

For users of relay, nothing changed at all. This is a release to test embedding some Rust code in Sentry itself.

## 0.4.1

For users of relay, nothing changed at all. This is a release to test embedding some Rust code in Sentry itself.

## 0.4.0

Introducing new Relay modes:

- `proxy`: A proxy for all requests and events.
- `static`: Static configuration for known projects in the file system.
- `managed`: Fetch configurations dynamically from Sentry and update them.

The default Relay mode is `managed`. Users upgrading from previous versions will automatically activate the `managed` mode. To change this setting, add `relay.mode` to `config.yml` or run `semaphore config init` from the command line.

**Breaking Change**: If Relay was used without credentials, the mode needs to be set to `proxy`. The default `managed` mode requires credentials.

For more information on Relay modes, see the [documentation page](https://docs.sentry.io/data-management/relay/options/).

### Configuration Changes

- Added `cache.event_buffer_size` to control the maximum number of events that are buffered in case of network issues or high rates of incoming events.
- Added `limits.max_concurrent_requests` to limit the number of connections that this Relay will use to communicate with the upstream.
- Internal error reporting is now disabled by default. To opt in, set `sentry.enabled`.

### Bugfixes

- Fix a bug that caused events to get unconditionally dropped after five seconds, regardless of the `cache.event_expiry` configuration.
- Fix a memory leak in Relay's internal error reporting.

## 0.3.0

- Changed PII stripping rule format to permit path selectors when applying rules. This means that now `$string` refers to strings for instance and `user.id` refers to the `id` field in the `user` attribute of the event. Temporarily support for old rules is retained.

## 0.2.7

- store: Minor fixes to be closer to Python. Ability to disable trimming of objects, arrays and strings.

## 0.2.6

- Fix bug where PII stripping would remove containers without leaving any metadata about the retraction.
- Fix bug where old `redactPair` rules would stop working.

## 0.2.5

- Rewrite of PII stripping logic. This brings potentially breaking changes to the semantics of PII configs. Most importantly field types such as `"freeform"` and `"databag"` are gone, right now there is only `"container"` and `"text"`. All old field types should have become an alias for `"text"`, but take extra care in ensuring your PII rules still work.

- store: Minor fixes to be closer to Python.

## 0.2.4

For users of relay, nothing changed at all. This is a release to test embedding some Rust code in Sentry itself.

- store: Remove stray print statement.

## 0.2.3

For users of relay, nothing changed at all. This is a release to test embedding some Rust code in Sentry itself.

- store: Fix main performance issues.

## 0.2.2

For users of relay, nothing changed at all. This is a release to test embedding some Rust code in Sentry itself.

- store: Fix segfault when trying to process contexts.
- store: Fix trimming state "leaking" between interfaces, leading to excessive trimming.
- store: Don't serialize empty arrays and objects (with a few exceptions).

## 0.2.1

For users of relay, nothing changed at all. This is a release to test embedding some Rust code in Sentry itself.

- `libsemaphore`: Expose CABI for normalizing event data.

## 0.2.0

Our first major iteration on Relay has landed!

- User documentation is now hosted at <https://docs.sentry.io/relay/>.
- SSL support is now included by default. Just configure a [TLS identity](https://docs.sentry.io/relay/options/#relaytls_identity_path) and you're set.
- Updated event processing: Events from older SDKs are now supported. Also, we've fixed some bugs along the line.
- Introduced full support for PII stripping. See [PII Configuration](https://docs.sentry.io/relay/pii-config/) for instructions.
- Configure with static project settings. Relay will skip querying project states from Sentry and use your provided values instead. See [Project Configuration](https://docs.sentry.io/relay/project-config/) for a full guide.
- Relay now also acts as a proxy for certain API requests. This allows it to receive CSP reports and Minidump crash reports, among others. It also sets `X-Forwarded-For` and includes a Relay signature header.

Besides that, there are many technical changes, including:

- Major rewrite of the internals. Relay no longer requires a special endpoint for sending events to upstream Sentry and processes events individually with less delay than before.
- The executable will exit with a non-zero exit code on startup errors. This makes it easier to catch configuration errors.
- Removed `libsodium` as a production dependency, greatly simplifying requirements for the runtime environment.
- Greatly improved logging and metrics. Be careful with the `DEBUG` and `TRACE` levels, as they are **very** verbose now.
- Improved docker containers.

## 0.1.3

- Added support for metadata format

## 0.1.2

- JSON logging ([#32](https://github.com/getsentry/relay/pull/32))
- Update dependencies

## 0.1.1

- Rename "sentry-relay" to "semaphore"
- Use new features from Rust 1.26
- Prepare binary and Python builds ([#20](https://github.com/getsentry/relay/pull/20))
- Add Dockerfile ([#23](https://github.com/getsentry/relay/pull/23))

## 0.1.0

An initial release of the tool.<|MERGE_RESOLUTION|>--- conflicted
+++ resolved
@@ -2,19 +2,14 @@
 
 ## Unreleased
 
-<<<<<<< HEAD
-**Features**:
-
+**Internal**:
+
+- No longer writes Spans as trace items. ([#5152](https://github.com/getsentry/relay/pull/5152))
+
+**Features**:
+
+- Add Thread Pool Info context to event schema. ([#5153](https://github.com/getsentry/relay/pull/5153))
 - Handle empty span id and trace id in otel log transform. ([#5134](https://github.com/getsentry/relay/pull/5134))
-=======
-**Internal**:
-
-- No longer writes Spans as trace items. ([#5152](https://github.com/getsentry/relay/pull/5152))
-
-**Features**:
-
-- Add Thread Pool Info context to event schema. ([#5153](https://github.com/getsentry/relay/pull/5153))
->>>>>>> b063cbb3
 
 ## 25.9.0
 
