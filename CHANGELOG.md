# Changelog

## Unreleased

<<<<<<< HEAD
**Features**:

- Use same keys for Otel span attributes and Sentry span data. ([#3457](https://github.com/getsentry/relay/pull/3457))
=======
**Bug fixes:**

- Respect country code TLDs when scrubbing span tags. ([#3458](https://github.com/getsentry/relay/pull/3458))

**Features**:

- Use same keys for OTel span attributes and Sentry span data. ([#3457](https://github.com/getsentry/relay/pull/3457))

**Internal**:

- Emit gauges for total and self times for spans. ([#3448](https://github.com/getsentry/relay/pull/3448))
>>>>>>> 69874ae8

## 24.4.1

**Features**:

- Add inbound filters for `Annotated<Replay>` types. ([#3420](https://github.com/getsentry/relay/pull/3420))
- Add Linux distributions to os context. ([#3443](https://github.com/getsentry/relay/pull/3443))

**Internal:**

- Emit negative outcomes in metric stats for metrics. ([#3436](https://github.com/getsentry/relay/pull/3436))
- Add new inbound filter: Permission denied to access property "x" ([#3442](https://github.com/getsentry/relay/pull/3442))
- Emit negative outcomes for metrics via metric stats in pop relays. ([#3452](https://github.com/getsentry/relay/pull/3452))

## 24.4.0

**Bug fixes:**

- Fix performance regression in disk spooling by using page counts to estimate the spool size. ([#3379](https://github.com/getsentry/relay/pull/3379))
- Perform clock drift normalization only when `sent_at` is set in the `Envelope` headers. ([#3405](https://github.com/getsentry/relay/pull/3405))
- Do not overwrite `span.is_segment: true` if already set by SDK. ([#3411](https://github.com/getsentry/relay/pull/3411))

**Features**:

- **Breaking change:** Kafka topic configuration keys now support the default topic name. The previous aliases `metrics` and `metrics_transactions` are no longer supported if configuring topics manually. Use `ingest-metrics` or `metrics_sessions` instead of `metrics`, and `ingest-performance-metrics` or `metrics_generic` instead of `metrics_transactions`. ([#3361](https://github.com/getsentry/relay/pull/3361))
- **Breaking change:** Remove `ShardedProducer` and related code. The sharded configuration for Kafka is no longer supported. ([#3415](https://github.com/getsentry/relay/pull/3415))
- Add support for continuous profiling. ([#3270](https://github.com/getsentry/relay/pull/3270))
- Add support for Reporting API for CSP reports ([#3277](https://github.com/getsentry/relay/pull/3277))
- Extract op and description while converting opentelemetry spans to sentry spans. ([#3287](https://github.com/getsentry/relay/pull/3287))
- Drop `event_id` and `remote_addr` from all outcomes. ([#3319](https://github.com/getsentry/relay/pull/3319))
- Support for AI token metrics ([#3250](https://github.com/getsentry/relay/pull/3250))
- Accept integers in `event.user.username`. ([#3328](https://github.com/getsentry/relay/pull/3328))
- Produce user feedback to ingest-feedback-events topic, with rollout rate. ([#3344](https://github.com/getsentry/relay/pull/3344))
- Extract `cache.item_size` and `cache.hit` data into span indexed ([#3367]https://github.com/getsentry/relay/pull/3367)
- Allow IP addresses in metrics domain tag. ([#3365](https://github.com/getsentry/relay/pull/3365))
- Support the full unicode character set via UTF-8 encoding for metric tags submitted via the statsd format. Certain restricted characters require escape sequences, see [docs](https://develop.sentry.dev/sdk/metrics/#normalization) for the precise rules. ([#3358](https://github.com/getsentry/relay/pull/3358))
- Stop extracting count_per_segment and count_per_op metrics. ([#3380](https://github.com/getsentry/relay/pull/3380))
- Add `cardinality_limited` outcome with id `6`. ([#3389](https://github.com/getsentry/relay/pull/3389))
- Extract `cache.item_size` and `cache.hit` metrics. ([#3371]https://github.com/getsentry/relay/pull/3371)
- Optionally convert segment spans to transactions for compatibility. ([#3375](https://github.com/getsentry/relay/pull/3375))
- Extract scrubbed IP addresses into the `span.domain` tag. ([#3383](https://github.com/getsentry/relay/pull/3383))

**Internal**:

- Enable `db.redis` span metrics extraction. ([#3283](https://github.com/getsentry/relay/pull/3283))
- Add data categories for continuous profiling. ([#3284](https://github.com/getsentry/relay/pull/3284), [#3303](https://github.com/getsentry/relay/pull/3303))
- Apply rate limits to span metrics. ([#3255](https://github.com/getsentry/relay/pull/3255))
- Extract metrics from transaction spans. ([#3273](https://github.com/getsentry/relay/pull/3273), [#3324](https://github.com/getsentry/relay/pull/3324))
- Implement volume metric stats. ([#3281](https://github.com/getsentry/relay/pull/3281))
- Implement cardinality metric stats. ([#3360](https://github.com/getsentry/relay/pull/3360))
- Scrub transactions before enforcing quotas. ([#3248](https://github.com/getsentry/relay/pull/3248))
- Implement metric name based cardinality limits. ([#3313](https://github.com/getsentry/relay/pull/3313))
- Kafka topic config supports default topic names as keys. ([#3282](https://github.com/getsentry/relay/pull/3282), [#3350](https://github.com/getsentry/relay/pull/3350))
- Extract `ai_total_tokens_used` metrics from spans. ([#3412](https://github.com/getsentry/relay/pull/3412), [#3440](https://github.com/getsentry/relay/pull/3440))
- Set all span tags on the transaction span. ([#3310](https://github.com/getsentry/relay/pull/3310))
- Emit outcomes for user feedback events. ([#3026](https://github.com/getsentry/relay/pull/3026))
- Collect duration for all spans. ([#3322](https://github.com/getsentry/relay/pull/3322))
- Add `project_id` as part of the span Kafka message headers. ([#3320](https://github.com/getsentry/relay/pull/3320))
- Stop producing to sessions topic, the feature is now fully migrated to metrics. ([#3271](https://github.com/getsentry/relay/pull/3271))
- Pass `retention_days` in the Kafka profile messages. ([#3362](https://github.com/getsentry/relay/pull/3362))
- Support and expose namespaces for metric rate limit propagation via the `x-sentry-rate-limits` header. ([#3347](https://github.com/getsentry/relay/pull/3347))
- Tag span duration metric by group for all ops supporting description scrubbing. ([#3370](https://github.com/getsentry/relay/pull/3370))
- Copy transaction tags to segment. ([#3386](https://github.com/getsentry/relay/pull/3386))
- Route spans according to trace_id. ([#3387](https://github.com/getsentry/relay/pull/3387))
- Log span when encountering a validation error. ([#3401](https://github.com/getsentry/relay/pull/3401))
- Optionally skip normalization. ([#3377](https://github.com/getsentry/relay/pull/3377))
- Scrub file extensions in file spans and tags. ([#3413](https://github.com/getsentry/relay/pull/3413))

## 24.3.0

**Features**:

- Extend GPU context with data for Unreal Engine crash reports. ([#3144](https://github.com/getsentry/relay/pull/3144))
- Implement base64 and zstd metric bucket encodings. ([#3218](https://github.com/getsentry/relay/pull/3218))
- Implement COGS measurements into Relay. ([#3157](https://github.com/getsentry/relay/pull/3157))
- Parametrize transaction in dynamic sampling context. ([#3141](https://github.com/getsentry/relay/pull/3141))
- Adds ReplayVideo envelope-item type. ([#3105](https://github.com/getsentry/relay/pull/3105))
- Parse & scrub span description for supabase. ([#3153](https://github.com/getsentry/relay/pull/3153), [#3156](https://github.com/getsentry/relay/pull/3156))
- Introduce generic filters in global configs. ([#3161](https://github.com/getsentry/relay/pull/3161))
- Individual cardinality limits can now be set into passive mode and not be enforced. ([#3199](https://github.com/getsentry/relay/pull/3199))
- Allow enabling SSL for Kafka. ([#3232](https://github.com/getsentry/relay/pull/3232))
- Enable HTTP compression for all APIs. ([#3233](https://github.com/getsentry/relay/pull/3233))
- Add `process.load` span to ingested mobile span ops. ([#3227](https://github.com/getsentry/relay/pull/3227))
- Track metric bucket metadata for Relay internal usage. ([#3254](https://github.com/getsentry/relay/pull/3254))
- Enforce rate limits for standalone spans. ([#3238](https://github.com/getsentry/relay/pull/3238))
- Extract `span.status_code` tag for HTTP spans. ([#3245](https://github.com/getsentry/relay/pull/3245))
- Add `version` property and set as event context when a performance profile has calculated data. ([#3249](https://github.com/getsentry/relay/pull/3249))

**Bug Fixes**:

- Forward metrics in proxy mode. ([#3106](https://github.com/getsentry/relay/pull/3106))
- Do not PII-scrub code locations by default. ([#3116](https://github.com/getsentry/relay/pull/3116))
- Accept transactions with unfinished spans. ([#3162](https://github.com/getsentry/relay/pull/3162))
- Don't run validation on renormalization, and don't normalize spans from librelay calls. ([#3214](https://github.com/getsentry/relay/pull/3214))
- Pass on multipart attachments without content type. ([#3225](https://github.com/getsentry/relay/pull/3225))

**Internal**:

- Add quotas to global config. ([#3086](https://github.com/getsentry/relay/pull/3086))
- Adds support for dynamic metric bucket encoding. ([#3137](https://github.com/getsentry/relay/pull/3137))
- Use statsdproxy to pre-aggregate metrics. ([#2425](https://github.com/getsentry/relay/pull/2425))
- Add SDK information to spans. ([#3178](https://github.com/getsentry/relay/pull/3178))
- Drop replay envelopes if any item fails. ([#3201](https://github.com/getsentry/relay/pull/3201))
- Filter null values from metrics summary tags. ([#3204](https://github.com/getsentry/relay/pull/3204))
- Emit a usage metric for every span seen. ([#3209](https://github.com/getsentry/relay/pull/3209))
- Add namespace for profile metrics. ([#3229](https://github.com/getsentry/relay/pull/3229))
- Collect exclusive time for all spans. ([#3268](https://github.com/getsentry/relay/pull/3268))
- Add segment_id to the profile. ([#3265](https://github.com/getsentry/relay/pull/3265))

## 24.2.0

**Bug Fixes**:

- Fix regression in SQL query scrubbing. ([#3091](https://github.com/getsentry/relay/pull/3091))
- Fix span metric ingestion for http spans. ([#3111](https://github.com/getsentry/relay/pull/3111))
- Normalize route in trace context data field. ([#3104](https://github.com/getsentry/relay/pull/3104))

**Features**:

- Add protobuf support for ingesting OpenTelemetry spans and use official `opentelemetry-proto` generated structs. ([#3044](https://github.com/getsentry/relay/pull/3044))

**Internal**:

- Add ability to use namespace in non-global quotas. ([#3090](https://github.com/getsentry/relay/pull/3090))
- Set the span op on segments. ([#3082](https://github.com/getsentry/relay/pull/3082))
- Skip profiles without required measurements. ([#3112](https://github.com/getsentry/relay/pull/3112))
- Push metrics summaries to their own topic. ([#3045](https://github.com/getsentry/relay/pull/3045))
- Add `user.sentry_user` computed field for the on demand metrics extraction pipeline. ([#3122](https://github.com/getsentry/relay/pull/3122))

## 24.1.2

**Features**:

- Add `raw_domain` tag to indexed spans. ([#2975](https://github.com/getsentry/relay/pull/2975))
- Obtain `span.domain` field from the span data's `url.scheme` and `server.address` properties when applicable. ([#2975](https://github.com/getsentry/relay/pull/2975))
- Do not truncate simplified SQL expressions. ([#3003](https://github.com/getsentry/relay/pull/3003))
- Add `app_start_type` as a tag for self time and duration for app start spans. ([#3027](https://github.com/getsentry/relay/pull/3027)), ([#3066](https://github.com/getsentry/relay/pull/3066))

**Internal**:

- Emit a usage metric for total spans. ([#3007](https://github.com/getsentry/relay/pull/3007))
- Drop timestamp from metrics partition key. ([#3025](https://github.com/getsentry/relay/pull/3025))
- Drop spans ending outside the valid timestamp range. ([#3013](https://github.com/getsentry/relay/pull/3013))
- Add support for combining replay envelope items. ([#3035](https://github.com/getsentry/relay/pull/3035))
- Extract INP metrics from spans. ([#2969](https://github.com/getsentry/relay/pull/2969), [#3041](https://github.com/getsentry/relay/pull/3041))
- Add ability to rate limit metric buckets by namespace. ([#2941](https://github.com/getsentry/relay/pull/2941))
- Upgrade sqlparser to 0.43.1.([#3057](https://github.com/getsentry/relay/pull/3057))
- Implement project scoped cardinality limits. ([#3071](https://github.com/getsentry/relay/pull/3071))

## 24.1.1

**Features**:

- Add new legacy browser filters. ([#2950](https://github.com/getsentry/relay/pull/2950))

**Internal**:

- Implement quota system for cardinality limiter. ([#2972](https://github.com/getsentry/relay/pull/2972))
- Use cardinality limits from project config instead of Relay config. ([#2990](https://github.com/getsentry/relay/pull/2990))
- Proactively move on-disk spool to memory. ([#2949](https://github.com/getsentry/relay/pull/2949))
- Default missing `Event.platform` and `Event.level` fields during light normalization. ([#2961](https://github.com/getsentry/relay/pull/2961))
- Copy event measurements to span & normalize span measurements. ([#2953](https://github.com/getsentry/relay/pull/2953))
- Add `allow_negative` to `BuiltinMeasurementKey`. Filter out negative BuiltinMeasurements if `allow_negative` is false. ([#2982](https://github.com/getsentry/relay/pull/2982))
- Add possiblity to block metrics or their tags with glob-patterns. ([#2954](https://github.com/getsentry/relay/pull/2954), [#2973](https://github.com/getsentry/relay/pull/2973))
- Forward profiles of non-sampled transactions. ([#2940](https://github.com/getsentry/relay/pull/2940))
- Enable throttled periodic unspool of the buffered envelopes. ([#2993](https://github.com/getsentry/relay/pull/2993))

**Bug Fixes**:

- Add automatic PII scrubbing to `logentry.params`. ([#2956](https://github.com/getsentry/relay/pull/2956))
- Avoid producing `null` values in metric data. These values were the result of Infinity or NaN values extracted from event data. The values are now discarded during extraction. ([#2958](https://github.com/getsentry/relay/pull/2958))
- Fix processing of user reports. ([#2981](https://github.com/getsentry/relay/pull/2981), [#2984](https://github.com/getsentry/relay/pull/2984))
- Fetch project config when metrics are received. ([#2987](https://github.com/getsentry/relay/pull/2987))

## 24.1.0

**Features**:

- Add a global throughput rate limiter for metric buckets. ([#2928](https://github.com/getsentry/relay/pull/2928))
- Group db spans with repeating logical conditions together. ([#2929](https://github.com/getsentry/relay/pull/2929))

**Bug Fixes**:

- Normalize event timestamps before validating them, fixing cases where Relay would drop valid events with reason "invalid_transaction". ([#2878](https://github.com/getsentry/relay/pull/2878))
- Resolve a division by zero in performance score computation that leads to dropped metrics for transactions. ([#2911](https://github.com/getsentry/relay/pull/2911))

**Internal**:

- Add `duration` metric for mobile app start spans. ([#2906](https://github.com/getsentry/relay/pull/2906))
- Introduce the configuration option `http.global_metrics`. When enabled, Relay submits metric buckets not through regular project-scoped Envelopes, but instead through the global endpoint. When this Relay serves a high number of projects, this can reduce the overall request volume. ([#2902](https://github.com/getsentry/relay/pull/2902))
- Record the size of global metrics requests in statsd as `upstream.metrics.body_size`. ([#2908](https://github.com/getsentry/relay/pull/2908))
- Make Kafka spans compatible with the Snuba span schema. ([#2917](https://github.com/getsentry/relay/pull/2917), [#2926](https://github.com/getsentry/relay/pull/2926))
- Only extract span metrics / tags when they are needed. ([#2907](https://github.com/getsentry/relay/pull/2907), [#2923](https://github.com/getsentry/relay/pull/2923), [#2924](https://github.com/getsentry/relay/pull/2924))
- Normalize metric resource identifiers in `event._metrics_summary` and `span._metrics_summary`. ([#2914](https://github.com/getsentry/relay/pull/2914))
- Send outcomes for spans. ([#2930](https://github.com/getsentry/relay/pull/2930))
- Validate error_id and trace_id vectors in replay deserializer. ([#2931](https://github.com/getsentry/relay/pull/2931))
- Add a data category for indexed spans. ([#2937](https://github.com/getsentry/relay/pull/2937))
- Add nested Android app start span ops to span ingestion ([#2927](https://github.com/getsentry/relay/pull/2927))
- Create rate limited outcomes for cardinality limited metrics ([#2947](https://github.com/getsentry/relay/pull/2947))

## 23.12.1

**Internal**:

- Use a Lua script and in-memory cache for the cardinality limiting to reduce load on Redis. ([#2849](https://github.com/getsentry/relay/pull/2849))
- Extract metrics for file spans. ([#2874](https://github.com/getsentry/relay/pull/2874))
- Add an internal endpoint that allows Relays to submit metrics from multiple projects in a single request. ([#2869](https://github.com/getsentry/relay/pull/2869))
- Emit a `processor.message.duration` metric to assess the throughput of the internal CPU pool. ([#2877](https://github.com/getsentry/relay/pull/2877))
- Add `transaction.op` to the duration light metric. ([#2881](https://github.com/getsentry/relay/pull/2881))

## 23.12.0

**Features**:

- Ingest OpenTelemetry and standalone Sentry spans via HTTP or an envelope. ([#2620](https://github.com/getsentry/relay/pull/2620))
- Partition and split metric buckets just before sending. Log outcomes for metrics. ([#2682](https://github.com/getsentry/relay/pull/2682))
- Support optional `PerformanceScoreWeightedComponent` in performance score processing. ([#2783](https://github.com/getsentry/relay/pull/2783))
- Return global config ready status to downstream relays. ([#2765](https://github.com/getsentry/relay/pull/2765))
- Add Mixed JS/Android Profiles events processing. ([#2706](https://github.com/getsentry/relay/pull/2706))
- Allow to ingest measurements on a span. ([#2792](https://github.com/getsentry/relay/pull/2792))
- Extract size metrics for all resource spans when permitted. ([#2805](https://github.com/getsentry/relay/pull/2805))
- Allow access to more fields in dynamic sampling and metric extraction. ([#2820](https://github.com/getsentry/relay/pull/2820))
- Add Redis set based cardinality limiter for metrics. ([#2745](https://github.com/getsentry/relay/pull/2745))
- Support issue thresholds for Cron Monitor configurations ([#2842](https://github.com/getsentry/relay/pull/2842))

**Bug Fixes**:

- In on-demand metric extraction, use the normalized URL instead of raw URLs sent by SDKs. This bug prevented metrics for certain dashboard queries from being extracted. ([#2819](https://github.com/getsentry/relay/pull/2819))
- Ignore whitespaces when parsing user reports. ([#2798](https://github.com/getsentry/relay/pull/2798))
- Fix parsing bug for SQL queries. ([#2846](https://github.com/getsentry/relay/pull/2846))

**Internal**:

- Support source context in metric code locations metadata entries. ([#2781](https://github.com/getsentry/relay/pull/2781))
- Temporarily add metric summaries on spans and top-level transaction events to link DDM with performance monitoring. ([#2757](https://github.com/getsentry/relay/pull/2757))
- Add size limits on metric related envelope items. ([#2800](https://github.com/getsentry/relay/pull/2800))
- Include the size offending item in the size limit error message. ([#2801](https://github.com/getsentry/relay/pull/2801))
- Allow ingestion of metrics summary on spans. ([#2823](https://github.com/getsentry/relay/pull/2823))
- Add metric_bucket data category. ([#2824](https://github.com/getsentry/relay/pull/2824))
- Org rate limit metrics per bucket. ([#2836](https://github.com/getsentry/relay/pull/2836))
- Emit image resource spans, grouped by domain and extension. ([#2826](https://github.com/getsentry/relay/pull/2826), [#2855](https://github.com/getsentry/relay/pull/2855))
- Parse timestamps from strings in span OpenTelemetry schema. ([#2857](https://github.com/getsentry/relay/pull/2857))

## 23.11.2

**Features**:

- Normalize invalid metric names. ([#2769](https://github.com/getsentry/relay/pull/2769))

**Internal**:

- Add support for metric metadata. ([#2751](https://github.com/getsentry/relay/pull/2751))
- `normalize_performance_score` now handles `PerformanceScoreProfile` configs with zero weight components and component weight sums of any number greater than 0. ([#2756](https://github.com/getsentry/relay/pull/2756))

## 23.11.1

**Features**:

- `normalize_performance_score` stores 0 to 1 cdf score instead of weighted score for each performance score component. ([#2734](https://github.com/getsentry/relay/pull/2734))
- Add Bytespider (Bytedance) to web crawler filter. ([#2747](https://github.com/getsentry/relay/pull/2747))

**Bug Fixes**:

- Fix bug introduced in 23.11.0 that broke profile-transaction association. ([#2733](https://github.com/getsentry/relay/pull/2733))

**Internal**:

- License is now FSL instead of BSL ([#2739](https://github.com/getsentry/relay/pull/2739))
- Support `device.model` in dynamic sampling and metric extraction. ([#2728](https://github.com/getsentry/relay/pull/2728))
- Support comparison operators (`>`, `>=`, `<`, `<=`) for strings in dynamic sampling and metric extraction rules. Previously, these comparisons were only possible on numbers. ([#2730](https://github.com/getsentry/relay/pull/2730))
- Postpone processing till the global config is available. ([#2697](https://github.com/getsentry/relay/pull/2697))
- Skip running `NormalizeProcessor` on renormalization. ([#2744](https://github.com/getsentry/relay/pull/2744))

## 23.11.0

**Features**:

- Add inbound filters option to filter legacy Edge browsers (i.e. versions 12-18 ) ([#2650](https://github.com/getsentry/relay/pull/2650))
- Add User Feedback Ingestion. ([#2604](https://github.com/getsentry/relay/pull/2604))
- Group resource spans by scrubbed domain and filename. ([#2654](https://github.com/getsentry/relay/pull/2654))
- Convert transactions to spans for all organizations. ([#2659](https://github.com/getsentry/relay/pull/2659))
- Filter outliers (>180s) for mobile measurements. ([#2649](https://github.com/getsentry/relay/pull/2649))
- Allow access to more context fields in dynamic sampling and metric extraction. ([#2607](https://github.com/getsentry/relay/pull/2607), [#2640](https://github.com/getsentry/relay/pull/2640), [#2675](https://github.com/getsentry/relay/pull/2675), [#2707](https://github.com/getsentry/relay/pull/2707), [#2715](https://github.com/getsentry/relay/pull/2715))
- Allow advanced scrubbing expressions for datascrubbing safe fields. ([#2670](https://github.com/getsentry/relay/pull/2670))
- Disable graphql scrubbing when datascrubbing is disabled. ([#2689](https://github.com/getsentry/relay/pull/2689))
- Track when a span was received. ([#2688](https://github.com/getsentry/relay/pull/2688))
- Add context for NEL (Network Error Logging) reports to the event schema. ([#2421](https://github.com/getsentry/relay/pull/2421))
- Add `validate_pii_selector` to CABI for safe fields validation. ([#2687](https://github.com/getsentry/relay/pull/2687))
- Do not scrub Prisma spans. ([#2711](https://github.com/getsentry/relay/pull/2711))
- Count spans by op. ([#2712](https://github.com/getsentry/relay/pull/2712))
- Extract resource spans & metrics regardless of feature flag. ([#2713](https://github.com/getsentry/relay/pull/2713))

**Bug Fixes**:

- Disable scrubbing for the User-Agent header. ([#2641](https://github.com/getsentry/relay/pull/2641))
- Fixes certain safe fields disabling data scrubbing for all string fields. ([#2701](https://github.com/getsentry/relay/pull/2701))

**Internal**:

- Disable resource link span ingestion. ([#2647](https://github.com/getsentry/relay/pull/2647))
- Collect `http.decoded_response_content_length`. ([#2638](https://github.com/getsentry/relay/pull/2638))
- Add TTID and TTFD tags to mobile spans. ([#2662](https://github.com/getsentry/relay/pull/2662))
- Validate span timestamps and IDs in light normalization on renormalization. ([#2679](https://github.com/getsentry/relay/pull/2679))
- Scrub all DB Core Data spans differently. ([#2686](https://github.com/getsentry/relay/pull/2686))
- Support generic metrics extraction version 2. ([#2692](https://github.com/getsentry/relay/pull/2692))
- Emit error on continued project config fetch failures after a time interval. ([#2700](https://github.com/getsentry/relay/pull/2700))

## 23.10.1

**Features**:

- Update Docker Debian image from 10 to 12. ([#2622](https://github.com/getsentry/relay/pull/2622))
- Remove event spans starting or ending before January 1, 1970 UTC. ([#2627](https://github.com/getsentry/relay/pull/2627))
- Remove event breadcrumbs dating before January 1, 1970 UTC. ([#2635](https://github.com/getsentry/relay/pull/2635))

**Internal**:

- Report global config fetch errors after interval of constant failures elapsed. ([#2628](https://github.com/getsentry/relay/pull/2628))
- Restrict resource spans to script and css only. ([#2623](https://github.com/getsentry/relay/pull/2623))
- Postpone metrics aggregation until we received the project state. ([#2588](https://github.com/getsentry/relay/pull/2588))
- Scrub random strings in resource span descriptions. ([#2614](https://github.com/getsentry/relay/pull/2614))
- Apply consistent rate-limiting prior to aggregation. ([#2652](https://github.com/getsentry/relay/pull/2652))

## 23.10.0

**Features**:

- Scrub span descriptions with encoded data images. ([#2560](https://github.com/getsentry/relay/pull/2560))
- Accept spans needed for the mobile Starfish module. ([#2570](https://github.com/getsentry/relay/pull/2570))
- Extract size metrics and blocking status tag for resource spans. ([#2578](https://github.com/getsentry/relay/pull/2578))
- Add a setting to rollout ingesting all resource spans. ([#2586](https://github.com/getsentry/relay/pull/2586))
- Drop events starting or ending before January 1, 1970 UTC. ([#2613](https://github.com/getsentry/relay/pull/2613))
- Add support for X-Sentry-Forwarded-For header. ([#2572](https://github.com/getsentry/relay/pull/2572))
- Add a generic way of configuring inbound filters via project configs. ([#2595](https://github.com/getsentry/relay/pull/2595))

**Bug Fixes**:

- Remove profile_id from context when no profile is in the envelope. ([#2523](https://github.com/getsentry/relay/pull/2523))
- Fix reporting of Relay's crashes to Sentry. The `crash-handler` feature did not enable the crash reporter and uploads of crashes were broken. ([#2532](https://github.com/getsentry/relay/pull/2532))
- Use correct field to pick SQL parser for span normalization. ([#2536](https://github.com/getsentry/relay/pull/2536))
- Prevent stack overflow on SQL serialization. ([#2538](https://github.com/getsentry/relay/pull/2538))
- Bind exclusively to the port for the HTTP server. ([#2582](https://github.com/getsentry/relay/pull/2582))
- Scrub resource spans even when there's no domain or extension or when the description is an image. ([#2591](https://github.com/getsentry/relay/pull/2591))

**Internal**:

- Exclude more spans fron metrics extraction. ([#2522](https://github.com/getsentry/relay/pull/2522)), [#2525](https://github.com/getsentry/relay/pull/2525), [#2545](https://github.com/getsentry/relay/pull/2545), [#2566](https://github.com/getsentry/relay/pull/2566))
- Remove filtering for Android events with missing close events. ([#2524](https://github.com/getsentry/relay/pull/2524))
- Fix hot-loop burning CPU when upstream service is unavailable. ([#2518](https://github.com/getsentry/relay/pull/2518))
- Extract new low-cardinality transaction duration metric for statistical detectors. ([#2513](https://github.com/getsentry/relay/pull/2513))
- Introduce reservoir sampling rule. ([#2550](https://github.com/getsentry/relay/pull/2550))
- Write span tags to `span.sentry_tags` instead of `span.data`. ([#2555](https://github.com/getsentry/relay/pull/2555), [#2598](https://github.com/getsentry/relay/pull/2598))
- Use JSON instead of MsgPack for Kafka spans. ([#2556](https://github.com/getsentry/relay/pull/2556))
- Add `profile_id` to spans. ([#2569](https://github.com/getsentry/relay/pull/2569))
- Introduce a dedicated usage metric for transactions that replaces the duration metric. ([#2571](https://github.com/getsentry/relay/pull/2571), [#2589](https://github.com/getsentry/relay/pull/2589))
- Restore the profiling killswitch. ([#2573](https://github.com/getsentry/relay/pull/2573))
- Add `scraping_attempts` field to the event schema. ([#2575](https://github.com/getsentry/relay/pull/2575))
- Move `condition.rs` from `relay-sampling` to `relay-protocol`. ([#2608](https://github.com/getsentry/relay/pull/2608))

## 23.9.1

- No documented changes.

## 23.9.0

**Features**:

- Add `view_names` to `AppContext` ([#2344](https://github.com/getsentry/relay/pull/2344))
- Tag keys in error events and transaction events can now be up to `200` ASCII characters long. Before, tag keys were limited to 32 characters. ([#2453](https://github.com/getsentry/relay/pull/2453))
- The Crons monitor check-in APIs have learned to accept JSON via POST. This allows for monitor upserts by specifying the `monitor_config` in the JSON body. ([#2448](https://github.com/getsentry/relay/pull/2448))
- Add an experimental web interface for local Relay deployments. ([#2422](https://github.com/getsentry/relay/pull/2422))

**Bug Fixes**:

- Filter out exceptions originating in Safari extensions. ([#2408](https://github.com/getsentry/relay/pull/2408))
- Fixes the `TraceContext.status` not being defaulted to `unknown` before the new metrics extraction pipeline. ([#2436](https://github.com/getsentry/relay/pull/2436))
- Support on-demand metrics for alerts and widgets in external Relays. ([#2440](https://github.com/getsentry/relay/pull/2440))
- Prevent sporadic data loss in `EnvelopeProcessorService`. ([#2454](https://github.com/getsentry/relay/pull/2454))
- Prevent panic when android trace contains invalid start time. ([#2457](https://github.com/getsentry/relay/pull/2457))

**Internal**:

- Use static global configuration if file is provided and not in managed mode. ([#2458](https://github.com/getsentry/relay/pull/2458))
- Add `MeasurementsConfig` to `GlobalConfig` and implement merging logic with project config. ([#2415](https://github.com/getsentry/relay/pull/2415))
- Support ingestion of custom metrics when the `organizations:custom-metrics` feature flag is enabled. ([#2443](https://github.com/getsentry/relay/pull/2443))
- Merge span metrics and standalone spans extraction options. ([#2447](https://github.com/getsentry/relay/pull/2447))
- Support parsing aggregated metric buckets directly from statsd payloads. ([#2468](https://github.com/getsentry/relay/pull/2468), [#2472](https://github.com/getsentry/relay/pull/2472))
- Improve performance when ingesting distribution metrics with a large number of data points. ([#2483](https://github.com/getsentry/relay/pull/2483))
- Improve documentation for metrics bucketing. ([#2503](https://github.com/getsentry/relay/pull/2503))
- Rename the envelope item type for StatsD payloads to "statsd". ([#2470](https://github.com/getsentry/relay/pull/2470))
- Add a nanojoule unit for profile measurements. ([#2478](https://github.com/getsentry/relay/pull/2478))
- Add a timestamp field to report profile's start time on Android. ([#2486](https://github.com/getsentry/relay/pull/2486))
- Filter span metrics extraction based on features. ([#2511](https://github.com/getsentry/relay/pull/2511), [#2520](https://github.com/getsentry/relay/pull/2520))
- Extract shared tags on the segment. ([#2512](https://github.com/getsentry/relay/pull/2512))

## 23.8.0

**Features**:

- Add `Cross-Origin-Resource-Policy` HTTP header to responses. ([#2394](https://github.com/getsentry/relay/pull/2394))

## 23.7.2

**Features**:

- Normalize old React Native SDK app start time measurements and spans. ([#2358](https://github.com/getsentry/relay/pull/2358))

**Bug Fixes**:

- Limit environment names on check-ins to 64 chars. ([#2309](https://github.com/getsentry/relay/pull/2309))

**Internal**:

- Add new service for fetching global configs. ([#2320](https://github.com/getsentry/relay/pull/2320))
- Feature-flagged extraction & publishing of spans from transactions. ([#2350](https://github.com/getsentry/relay/pull/2350))

## 23.7.1

**Bug Fixes**:

- Trim fields (e.g. `transaction`) before metrics extraction. ([#2342](https://github.com/getsentry/relay/pull/2342))
- Interpret `aggregator.max_tag_value_length` as characters instead of bytes. ([#2343](https://github.com/getsentry/relay/pull/2343))

**Internal**:

- Add capability to configure metrics aggregators per use case. ([#2341](https://github.com/getsentry/relay/pull/2341))
- Configurable flush time offsets for metrics buckets. ([#2349](https://github.com/getsentry/relay/pull/2349))

## 23.7.0

**Bug Fixes**:

- Filter idle samples at the edge per thread. ([#2321](https://github.com/getsentry/relay/pull/2321))

**Internal**:

- Add support for `sampled` field in the DSC and error tagging. ([#2290](https://github.com/getsentry/relay/pull/2290))
- Move span tag extraction from metrics to normalization. ([#2304](https://github.com/getsentry/relay/pull/2304))

## 23.6.2

**Features**:

- Add filter based on transaction names. ([#2118](https://github.com/getsentry/relay/pull/2118), [#2284](https://github.com/getsentry/relay/pull/2284))
- Use GeoIP lookup also in non-processing Relays. Lookup from now on will be also run in light normalization. ([#2229](https://github.com/getsentry/relay/pull/2229))
- Metrics extracted from transactions from old SDKs now get a useful `transaction` tag. ([#2250](https://github.com/getsentry/relay/pull/2250), [#2272](https://github.com/getsentry/relay/pull/2272)).

**Bug Fixes**:

- Skip dynamic sampling if relay doesn't support incoming metrics extraction version. ([#2273](https://github.com/getsentry/relay/pull/2273))
- Keep stack frames closest to crash when quantity exceeds limit. ([#2236](https://github.com/getsentry/relay/pull/2236))
- Drop profiles without a transaction in the same envelope. ([#2169](https://github.com/getsentry/relay/pull/2169))

**Internal**:

- Implement basic generic metrics extraction for transaction events. ([#2252](https://github.com/getsentry/relay/pull/2252), [#2257](https://github.com/getsentry/relay/pull/2257))
- Support more fields in dynamic sampling, metric extraction, and conditional tagging. The added fields are `dist`, `release.*`, `user.{email,ip_address,name}`, `breakdowns.*`, and `extra.*`. ([#2259](https://github.com/getsentry/relay/pull/2259), [#2276](https://github.com/getsentry/relay/pull/2276))

## 23.6.1

- No documented changes.

## 23.6.0

**Bug Fixes**:

- Make counting of total profiles consistent with total transactions. ([#2163](https://github.com/getsentry/relay/pull/2163))

**Features**:

- Add `data` and `api_target` fields to `ResponseContext` and scrub `graphql` bodies. ([#2141](https://github.com/getsentry/relay/pull/2141))
- Add support for X-Vercel-Forwarded-For header. ([#2124](https://github.com/getsentry/relay/pull/2124))
- Add `lock` attribute to the frame protocol. ([#2171](https://github.com/getsentry/relay/pull/2171))
- Reject profiles longer than 30s. ([#2168](https://github.com/getsentry/relay/pull/2168))
- Change default topic for transaction metrics to `ingest-performance-metrics`. ([#2180](https://github.com/getsentry/relay/pull/2180))
- Add Firefox "dead object" error to browser extension filter ([#2215](https://github.com/getsentry/relay/pull/2215))
- Add events whose `url` starts with `file://` to localhost inbound filter ([#2214](https://github.com/getsentry/relay/pull/2214))

**Internal**:

- Extract app identifier from app context for profiles. ([#2172](https://github.com/getsentry/relay/pull/2172))
- Mark all URL transactions as sanitized after applying rules. ([#2210](https://github.com/getsentry/relay/pull/2210))
- Add limited, experimental Sentry performance monitoring. ([#2157](https://github.com/getsentry/relay/pull/2157))

## 23.5.2

**Features**:

- Use different error message for empty strings in schema processing. ([#2151](https://github.com/getsentry/relay/pull/2151))
- Filter irrelevant webkit-issues. ([#2088](https://github.com/getsentry/relay/pull/2088))

- Relay now supports a simplified cron check-in API. ([#2153](https://github.com/getsentry/relay/pull/2153))

## 23.5.1

**Bug Fixes**:

- Sample only transaction events instead of sampling both transactions and errors. ([#2130](https://github.com/getsentry/relay/pull/2130))
- Fix tagging of incoming errors with `sampled` that was not done due to lack of sampling state. ([#2148](https://github.com/getsentry/relay/pull/2148))
- Remove profiling feature flag. ([#2146](https://github.com/getsentry/relay/pull/2146))

**Internal**:

- Mark all URL transactions as `sanitized` when `txNameReady` flag is set. ([#2128](https://github.com/getsentry/relay/pull/2128), [#2139](https://github.com/getsentry/relay/pull/2139))
- Tag incoming errors with the new `sampled` field in case their DSC is sampled. ([#2026](https://github.com/getsentry/relay/pull/2026))
- Enable PII scrubbing for urls field ([#2143](https://github.com/getsentry/relay/pull/2143))

## 23.5.0

**Bug Fixes**:

- Enforce rate limits for monitor check-ins. ([#2065](https://github.com/getsentry/relay/pull/2065))
- Allow rate limits greater than `u32::MAX`. ([#2079](https://github.com/getsentry/relay/pull/2079))
- Do not drop envelope when client closes connection. ([#2089](https://github.com/getsentry/relay/pull/2089))

**Features**:

- Scrub IBAN as pii. ([#2117](https://github.com/getsentry/relay/pull/2117))
- Scrub sensitive keys (`passwd`, `token`, ...) in Replay recording data. ([#2034](https://github.com/getsentry/relay/pull/2034))
- Add support for old 'violated-directive' CSP format. ([#2048](https://github.com/getsentry/relay/pull/2048))
- Add document_uri to csp filter. ([#2059](https://github.com/getsentry/relay/pull/2059))
- Store `geo.subdivision` of the end user location. ([#2058](https://github.com/getsentry/relay/pull/2058))
- Scrub URLs in span descriptions. ([#2095](https://github.com/getsentry/relay/pull/2095))

**Internal**:

- Remove transaction metrics allowlist. ([#2092](https://github.com/getsentry/relay/pull/2092))
- Include unknown feature flags in project config when serializing it. ([#2040](https://github.com/getsentry/relay/pull/2040))
- Copy transaction tags to the profile. ([#1982](https://github.com/getsentry/relay/pull/1982))
- Lower default max compressed replay recording segment size to 10 MiB. ([#2031](https://github.com/getsentry/relay/pull/2031))
- Increase chunking limit to 15MB for replay recordings. ([#2032](https://github.com/getsentry/relay/pull/2032))
- Add a data category for indexed profiles. ([#2051](https://github.com/getsentry/relay/pull/2051), [#2071](https://github.com/getsentry/relay/pull/2071))
- Differentiate between `Profile` and `ProfileIndexed` outcomes. ([#2054](https://github.com/getsentry/relay/pull/2054))
- Split dynamic sampling implementation before refactoring. ([#2047](https://github.com/getsentry/relay/pull/2047))
- Refactor dynamic sampling implementation across `relay-server` and `relay-sampling`. ([#2066](https://github.com/getsentry/relay/pull/2066))
- Adds support for `replay_id` field for the `DynamicSamplingContext`'s `FieldValueProvider`. ([#2070](https://github.com/getsentry/relay/pull/2070))
- On Linux, switch to `jemalloc` instead of the system memory allocator to reduce Relay's memory footprint. ([#2084](https://github.com/getsentry/relay/pull/2084))
- Scrub sensitive cookies `__session`. ([#2105](https://github.com/getsentry/relay/pull/2105)))
- Parse profiles' metadata to check if it should be marked as invalid. ([#2104](https://github.com/getsentry/relay/pull/2104))
- Set release as optional by defaulting to an empty string and add a dist field for profiles. ([#2098](https://github.com/getsentry/relay/pull/2098), [#2107](https://github.com/getsentry/relay/pull/2107))
- Accept source map debug images in debug meta for Profiling. ([#2097](https://github.com/getsentry/relay/pull/2097))

## 23.4.0

**Breaking Changes**:

This release contains major changes to the web layer, including TCP and HTTP handling as well as all web endpoint handlers. Due to these changes, some functionality was retired and Relay responds differently in specific cases.

Configuration:

- SSL support has been dropped. As per [official guidelines](https://docs.sentry.io/product/relay/operating-guidelines/), Relay should be operated behind a reverse proxy, which can perform SSL termination.
- Connection config options `max_connections`, `max_pending_connections`, and `max_connection_rate` no longer have an effect. Instead, configure the reverse proxy to handle connection concurrency as needed.

Endpoints:

- The security endpoint no longer forwards to upstream if the mime type doesn't match supported mime types. Instead, the request is rejected with a corresponding error.
- Passing store payloads as `?sentry_data=<base64>` query parameter is restricted to `GET` requests on the store endpoint. Other endpoints require the payload to be passed in the request body.
- Requests with an invalid `content-encoding` header will now be rejected. Exceptions to this are an empty string and `UTF-8`, which have been sent historically by some SDKs and are now treated as identity (no encoding). Previously, all unknown encodings were treated as identity.
- Temporarily, response bodies for some errors are rendered as plain text instead of JSON. This will be addressed in an upcoming release.

Metrics:

- The `route` tag of request metrics uses the route pattern instead of schematic names. There is an exact replacement for every previous route. For example, `"store-default"` is now tagged as `"/api/:project_id/store/"`.
- Statsd metrics `event.size_bytes.raw` and `event.size_bytes.uncompressed` have been removed.

**Features**:

- Allow monitor checkins to paass `monitor_config` for monitor upserts. ([#1962](https://github.com/getsentry/relay/pull/1962))
- Add replay_id onto event from dynamic sampling context. ([#1983](https://github.com/getsentry/relay/pull/1983))
- Add product-name for devices, derived from the android model. ([#2004](https://github.com/getsentry/relay/pull/2004))
- Changes how device class is determined for iPhone devices. Instead of checking processor frequency, the device model is mapped to a device class. ([#1970](https://github.com/getsentry/relay/pull/1970))
- Don't sanitize transactions if no clustering rules exist and no UUIDs were scrubbed. ([#1976](https://github.com/getsentry/relay/pull/1976))
- Add `thread.lock_mechanism` field to protocol. ([#1979](https://github.com/getsentry/relay/pull/1979))
- Add `origin` to trace context and span. ([#1984](https://github.com/getsentry/relay/pull/1984))
- Add `jvm` debug file type. ([#2002](https://github.com/getsentry/relay/pull/2002))
- Add new `mechanism` fields to protocol to support exception groups. ([#2020](https://github.com/getsentry/relay/pull/2020))
- Change `lock_reason` attribute to a `held_locks` dictionary in the `thread` interface. ([#2018](https://github.com/getsentry/relay/pull/2018))

**Internal**:

- Add BufferService with SQLite backend. ([#1920](https://github.com/getsentry/relay/pull/1920))
- Upgrade the web framework and related dependencies. ([#1938](https://github.com/getsentry/relay/pull/1938))
- Apply transaction clustering rules before UUID scrubbing rules. ([#1964](https://github.com/getsentry/relay/pull/1964))
- Use exposed device-class-synthesis feature flag to gate device.class synthesis in light normalization. ([#1974](https://github.com/getsentry/relay/pull/1974))
- Adds iPad support for device.class synthesis in light normalization. ([#2008](https://github.com/getsentry/relay/pull/2008))
- Pin schemars dependency to un-break schema docs generation. ([#2014](https://github.com/getsentry/relay/pull/2014))
- Remove global service registry. ([#2022](https://github.com/getsentry/relay/pull/2022))
- Apply schema validation to all topics in local development. ([#2013](https://github.com/getsentry/relay/pull/2013))

Monitors:

- Monitor check-ins may now specify an environment ([#2027](https://github.com/getsentry/relay/pull/2027))

## 23.3.1

**Features**:

- Indicate if OS-version may be frozen with '>=' prefix. ([#1945](https://github.com/getsentry/relay/pull/1945))
- Normalize monitor slug parameters into slugs. ([#1913](https://github.com/getsentry/relay/pull/1913))
- Smart trim loggers for Java platforms. ([#1941](https://github.com/getsentry/relay/pull/1941))

**Internal**:

- PII scrub `span.data` by default. ([#1953](https://github.com/getsentry/relay/pull/1953))
- Scrub sensitive cookies. ([#1951](https://github.com/getsentry/relay/pull/1951)))

## 23.3.0

**Features**:

- Extract attachments from transaction events and send them to kafka individually. ([#1844](https://github.com/getsentry/relay/pull/1844))
- Protocol validation for source map image type. ([#1869](https://github.com/getsentry/relay/pull/1869))
- Strip quotes from client hint values. ([#1874](https://github.com/getsentry/relay/pull/1874))
- Add Dotnet, Javascript and PHP support for profiling. ([#1871](https://github.com/getsentry/relay/pull/1871), [#1876](https://github.com/getsentry/relay/pull/1876), [#1885](https://github.com/getsentry/relay/pull/1885))
- Initial support for the Crons beta. ([#1886](https://github.com/getsentry/relay/pull/1886))
- Scrub `span.data.http.query` with default scrubbers. ([#1889](https://github.com/getsentry/relay/pull/1889))
- Synthesize new class attribute in device context using specs found on the device, such as processor_count, memory_size, etc. ([#1895](https://github.com/getsentry/relay/pull/1895))
- Add `thread.state` field to protocol. ([#1896](https://github.com/getsentry/relay/pull/1896))
- Move device.class from contexts to tags. ([#1911](https://github.com/getsentry/relay/pull/1911))
- Optionally mark scrubbed URL transactions as sanitized. ([#1917](https://github.com/getsentry/relay/pull/1917))
- Perform PII scrubbing on meta's original_value field. ([#1892](https://github.com/getsentry/relay/pull/1892))
- Add links to docs in YAML config file. ([#1923](https://github.com/getsentry/relay/pull/1923))
- For security reports, add the request's `origin` header to sentry events. ([#1934](https://github.com/getsentry/relay/pull/1934))

**Bug Fixes**:

- Enforce rate limits for session replays. ([#1877](https://github.com/getsentry/relay/pull/1877))

**Internal**:

- Revert back the addition of metric names as tag on Sentry errors when relay drops metrics. ([#1873](https://github.com/getsentry/relay/pull/1873))
- Tag the dynamic sampling decision on `count_per_root_project` to measure effective sample rates. ([#1870](https://github.com/getsentry/relay/pull/1870))
- Deprecate fields on the profiling sample format. ([#1878](https://github.com/getsentry/relay/pull/1878))
- Remove idle samples at the start and end of a profile and useless metadata. ([#1894](https://github.com/getsentry/relay/pull/1894))
- Move the pending envelopes buffering into the project cache. ([#1907](https://github.com/getsentry/relay/pull/1907))
- Remove platform validation for profiles. ([#1933](https://github.com/getsentry/relay/pull/1933))

## 23.2.0

**Features**:

- Use client hint headers instead of User-Agent when available. ([#1752](https://github.com/getsentry/relay/pull/1752), [#1802](https://github.com/getsentry/relay/pull/1802), [#1838](https://github.com/getsentry/relay/pull/1838))
- Apply all configured data scrubbing rules on Replays. ([#1731](https://github.com/getsentry/relay/pull/1731))
- Add count transactions toward root project. ([#1734](https://github.com/getsentry/relay/pull/1734))
- Add or remove the profile ID on the transaction's profiling context. ([#1801](https://github.com/getsentry/relay/pull/1801))
- Implement a new sampling algorithm with factors and multi-matching. ([#1790](https://github.com/getsentry/relay/pull/1790)
- Add Cloud Resource context. ([#1854](https://github.com/getsentry/relay/pull/1854))

**Bug Fixes**:

- Fix a bug where the replays ip-address normalization was not being applied when the user object was omitted. ([#1805](https://github.com/getsentry/relay/pull/1805))
- Improve performance for replays, especially memory usage during data scrubbing. ([#1800](https://github.com/getsentry/relay/pull/1800), [#1825](https://github.com/getsentry/relay/pull/1825))
- When a transaction is rate limited, also remove associated profiles. ([#1843](https://github.com/getsentry/relay/pull/1843))

**Internal**:

- Add metric name as tag on Sentry errors from relay dropping metrics. ([#1797](https://github.com/getsentry/relay/pull/1797))
- Make sure to scrub all the fields with PII. If the fields contain an object, the entire object will be removed. ([#1789](https://github.com/getsentry/relay/pull/1789))
- Keep meta for removed custom measurements. ([#1815](https://github.com/getsentry/relay/pull/1815))
- Drop replay recording payloads if they cannot be parsed or scrubbed. ([#1683](https://github.com/getsentry/relay/pull/1683))

## 23.1.1

**Features**:

- Add error and sample rate fields to the replay event parser. ([#1745](https://github.com/getsentry/relay/pull/1745))
- Add `instruction_addr_adjustment` field to `RawStacktrace`. ([#1716](https://github.com/getsentry/relay/pull/1716))
- Add SSL support to `relay-redis` crate. It is possible to use `rediss` scheme to connnect to Redis cluster using TLS. ([#1772](https://github.com/getsentry/relay/pull/1772))

**Internal**:

- Fix type errors in replay recording parsing. ([#1765](https://github.com/getsentry/relay/pull/1765))
- Remove error and session sample rate fields from replay-event parser. ([#1791](https://github.com/getsentry/relay/pull/1791))
- Scrub replay recording PII from mutation "texts" vector. ([#1796](https://github.com/getsentry/relay/pull/1796))

## 23.1.0

**Features**:

- Add support for `limits.keepalive_timeout` configuration. ([#1645](https://github.com/getsentry/relay/pull/1645))
- Add support for decaying functions in dynamic sampling rules. ([#1692](https://github.com/getsentry/relay/pull/1692))
- Stop extracting duration metric for session payloads. ([#1739](https://github.com/getsentry/relay/pull/1739))
- Add Profiling Context ([#1748](https://github.com/getsentry/relay/pull/1748))

**Internal**:

- Remove concurrent profiling. ([#1697](https://github.com/getsentry/relay/pull/1697))
- Use the main Sentry SDK to submit crash reports instead of a custom curl-based backend. This removes a dependency on `libcurl` and ensures compliance with latest TLS standards for crash uploads. Note that this only affects Relay if the hidden `_crash_db` option is used. ([#1707](https://github.com/getsentry/relay/pull/1707))
- Support transaction naming rules. ([#1695](https://github.com/getsentry/relay/pull/1695))
- Add PII scrubbing to URLs captured by replay recordings ([#1730](https://github.com/getsentry/relay/pull/1730))
- Add more measurement units for profiling. ([#1732](https://github.com/getsentry/relay/pull/1732))
- Add backoff mechanism for fetching projects from the project cache. ([#1726](https://github.com/getsentry/relay/pull/1726))

## 22.12.0

**Features**:

- The level of events created from Unreal Crash Reports now depends on whether it was an actual crash or an assert. ([#1677](https://github.com/getsentry/relay/pull/1677))
- Dynamic sampling is now based on the volume received by Relay by default and does not include the original volume dropped by client-side sampling in SDKs. This is required for the final dynamic sampling feature in the latest Sentry plans. ([#1591](https://github.com/getsentry/relay/pull/1591))
- Add OpenTelemetry Context. ([#1617](https://github.com/getsentry/relay/pull/1617))
- Add `app.in_foreground` and `thread.main` flag to protocol. ([#1578](https://github.com/getsentry/relay/pull/1578))
- Add support for View Hierarchy attachment_type. ([#1642](https://github.com/getsentry/relay/pull/1642))
- Add invalid replay recording outcome. ([#1684](https://github.com/getsentry/relay/pull/1684))
- Stop rejecting spans without a timestamp, instead giving them their respective event timestamp and setting their status to DeadlineExceeded. ([#1690](https://github.com/getsentry/relay/pull/1690))
- Add max replay size configuration parameter. ([#1694](https://github.com/getsentry/relay/pull/1694))
- Add nonchunked replay recording message type. ([#1653](https://github.com/getsentry/relay/pull/1653))
- Add `abnormal_mechanism` field to SessionUpdate protocol. ([#1665](https://github.com/getsentry/relay/pull/1665))
- Add replay-event normalization and PII scrubbing. ([#1582](https://github.com/getsentry/relay/pull/1582))
- Scrub all fields with IP addresses rather than only known IP address fields. ([#1725](https://github.com/getsentry/relay/pull/1725))

**Bug Fixes**:

- Make `attachment_type` on envelope items forward compatible by adding fallback variant. ([#1638](https://github.com/getsentry/relay/pull/1638))
- Relay no longer accepts transaction events older than 5 days. Previously the event was accepted and stored, but since metrics for such old transactions are not supported it did not show up in parts of Sentry such as the Performance landing page. ([#1663](https://github.com/getsentry/relay/pull/1663))
- Apply dynamic sampling to transactions from older SDKs and even in case Relay cannot load project information. This avoids accidentally storing 100% of transactions. ([#1667](https://github.com/getsentry/relay/pull/1667))
- Replay recording parser now uses the entire body rather than a subset. ([#1682](https://github.com/getsentry/relay/pull/1682))
- Fix a potential OOM in the Replay recording parser. ([#1691](https://github.com/getsentry/relay/pull/1691))
- Fix type error in replay recording parser. ([#1702](https://github.com/getsentry/relay/pull/1702))

**Internal**:

- Emit a `service.back_pressure` metric that measures internal back pressure by service. ([#1583](https://github.com/getsentry/relay/pull/1583))
- Track metrics for OpenTelemetry events. ([#1618](https://github.com/getsentry/relay/pull/1618))
- Normalize transaction name for URLs transaction source, by replacing UUIDs, SHAs and numerical IDs in transaction names by placeholders. ([#1621](https://github.com/getsentry/relay/pull/1621))
- Parse string as number to handle a release bug. ([#1637](https://github.com/getsentry/relay/pull/1637))
- Expand Profiling's discard reasons. ([#1661](https://github.com/getsentry/relay/pull/1661), [#1685](https://github.com/getsentry/relay/pull/1685))
- Allow to rate limit profiles on top of transactions. ([#1681](https://github.com/getsentry/relay/pull/1681))

## 22.11.0

**Features**:

- Add PII scrubber for replay recordings. ([#1545](https://github.com/getsentry/relay/pull/1545))
- Support decaying rules. Decaying rules are regular sampling rules, but they are only applicable in a specific time range. ([#1544](https://github.com/getsentry/relay/pull/1544))
- Disallow `-` in measurement and breakdown names. These items are converted to metrics, which do not allow `-` in their name. ([#1571](https://github.com/getsentry/relay/pull/1571))

**Bug Fixes**:

- Validate the distribution name in the event. ([#1556](https://github.com/getsentry/relay/pull/1556))
- Use correct meta object for logentry in light normalization. ([#1577](https://github.com/getsentry/relay/pull/1577))

**Internal**:

- Implement response context schema. ([#1529](https://github.com/getsentry/relay/pull/1529))
- Support dedicated quotas for storing transaction payloads ("indexed transactions") via the `transaction_indexed` data category if metrics extraction is enabled. ([#1537](https://github.com/getsentry/relay/pull/1537), [#1555](https://github.com/getsentry/relay/pull/1555))
- Report outcomes for dynamic sampling with the correct indexed transaction data category to restore correct totals. ([#1561](https://github.com/getsentry/relay/pull/1561))
- Add fields to the Frame object for the sample format. ([#1562](https://github.com/getsentry/relay/pull/1562))
- Move kafka related code into separate `relay-kafka` crate. ([#1563](https://github.com/getsentry/relay/pull/1563))

## 22.10.0

**Features**:

- Limit the number of custom measurements per event. ([#1483](https://github.com/getsentry/relay/pull/1483)))
- Add INP web vital as a measurement. ([#1487](https://github.com/getsentry/relay/pull/1487))
- Add .NET/Portable-PDB specific protocol fields. ([#1518](https://github.com/getsentry/relay/pull/1518))
- Enforce rate limits on metrics buckets using the transactions_processed quota. ([#1515](https://github.com/getsentry/relay/pull/1515))
- PII scrubbing now treats any key containing `token` as a password. ([#1527](https://github.com/getsentry/relay/pull/1527))

**Bug Fixes**:

- Make sure that non-processing Relays drop all invalid transactions. ([#1513](https://github.com/getsentry/relay/pull/1513))

**Internal**:

- Introduce a new profile format called `sample`. ([#1462](https://github.com/getsentry/relay/pull/1462))
- Generate a new profile ID when splitting a profile for multiple transactions. ([#1473](https://github.com/getsentry/relay/pull/1473))
- Pin Rust version to 1.63.0 in Dockerfile. ([#1482](https://github.com/getsentry/relay/pull/1482))
- Normalize measurement units in event payload. ([#1488](https://github.com/getsentry/relay/pull/1488))
- Remove long-running futures from metrics flush. ([#1492](https://github.com/getsentry/relay/pull/1492))
- Migrate to 2021 Rust edition. ([#1510](https://github.com/getsentry/relay/pull/1510))
- Make the profiling frame object compatible with the stacktrace frame object from event. ([#1512](https://github.com/getsentry/relay/pull/1512))
- Fix quota DataCategory::TransactionProcessed serialisation to match that of the CAPI. ([#1514](https://github.com/getsentry/relay/pull/1514))
- Support checking quotas in the Redis rate limiter without incrementing them. ([#1519](https://github.com/getsentry/relay/pull/1519))
- Update the internal service architecture for metrics aggregator service. ([#1508](https://github.com/getsentry/relay/pull/1508))
- Add data category for indexed transactions. This will come to represent stored transactions, while the existing category will represent transaction metrics. ([#1535](https://github.com/getsentry/relay/pull/1535))
- Adjust replay parser to be less strict and allow for larger segment-ids. ([#1551](https://github.com/getsentry/relay/pull/1551))

## 22.9.0

**Features**:

- Add user-agent parsing to Replays. ([#1420](https://github.com/getsentry/relay/pull/1420))
- Improve the release name used when reporting data to Sentry to include both the version and exact build. ([#1428](https://github.com/getsentry/relay/pull/1428))

**Bug Fixes**:

- Do not apply rate limits or reject data based on expired project configs. ([#1404](https://github.com/getsentry/relay/pull/1404))
- Process required stacktraces to fix filtering events originating from browser extensions. ([#1423](https://github.com/getsentry/relay/pull/1423))
- Fix error message filtering when formatting the message of logentry. ([#1442](https://github.com/getsentry/relay/pull/1442))
- Loosen type requirements for the `user.id` field in Replays. ([#1443](https://github.com/getsentry/relay/pull/1443))
- Fix panic in datascrubbing when number of sensitive fields was too large. ([#1474](https://github.com/getsentry/relay/pull/1474))

**Internal**:

- Make the Redis connection pool configurable. ([#1418](https://github.com/getsentry/relay/pull/1418))
- Add support for sharding Kafka producers across clusters. ([#1454](https://github.com/getsentry/relay/pull/1454))
- Speed up project cache eviction through a background thread. ([#1410](https://github.com/getsentry/relay/pull/1410))
- Batch metrics buckets into logical partitions before sending them as Envelopes. ([#1440](https://github.com/getsentry/relay/pull/1440))
- Filter single samples in cocoa profiles and events with no duration in Android profiles. ([#1445](https://github.com/getsentry/relay/pull/1445))
- Add a "invalid_replay" discard reason for invalid replay events. ([#1455](https://github.com/getsentry/relay/pull/1455))
- Add rate limiters for replays and replay recordings. ([#1456](https://github.com/getsentry/relay/pull/1456))
- Use the different configuration for billing outcomes when specified. ([#1461](https://github.com/getsentry/relay/pull/1461))
- Support profiles tagged for many transactions. ([#1444](https://github.com/getsentry/relay/pull/1444), [#1463](https://github.com/getsentry/relay/pull/1463), [#1464](https://github.com/getsentry/relay/pull/1464), [#1465](https://github.com/getsentry/relay/pull/1465))
- Track metrics for changes to the transaction name and DSC propagations. ([#1466](https://github.com/getsentry/relay/pull/1466))
- Simplify the ingestion path to reduce endpoint response times. ([#1416](https://github.com/getsentry/relay/issues/1416), [#1429](https://github.com/getsentry/relay/issues/1429), [#1431](https://github.com/getsentry/relay/issues/1431))
- Update the internal service architecture for the store, outcome, and processor services. ([#1405](https://github.com/getsentry/relay/pull/1405), [#1415](https://github.com/getsentry/relay/issues/1415), [#1421](https://github.com/getsentry/relay/issues/1421), [#1441](https://github.com/getsentry/relay/issues/1441), [#1457](https://github.com/getsentry/relay/issues/1457), [#1470](https://github.com/getsentry/relay/pull/1470))

## 22.8.0

**Features**:

- Remove timeout-based expiry of envelopes in Relay's internal buffers. The `cache.envelope_expiry` is now inactive. To control the size of the envelope buffer, use `cache.envelope_buffer_size` exclusively, instead. ([#1398](https://github.com/getsentry/relay/pull/1398))
- Parse sample rates as JSON. ([#1353](https://github.com/getsentry/relay/pull/1353))
- Filter events in external Relays, before extracting metrics. ([#1379](https://github.com/getsentry/relay/pull/1379))
- Add `privatekey` and `private_key` as secret key name to datascrubbers. ([#1376](https://github.com/getsentry/relay/pull/1376))
- Explain why we responded with 429. ([#1389](https://github.com/getsentry/relay/pull/1389))

**Bug Fixes**:

- Fix a bug where unreal crash reports were dropped when metrics extraction is enabled. ([#1355](https://github.com/getsentry/relay/pull/1355))
- Extract user from metrics with EventUser's priority. ([#1363](https://github.com/getsentry/relay/pull/1363))
- Honor `SentryConfig.enabled` and don't init SDK at all if it is false. ([#1380](https://github.com/getsentry/relay/pull/1380))
- The priority thread metadata on profiles is now optional, do not fail the profile if it's not present. ([#1392](https://github.com/getsentry/relay/pull/1392))

**Internal**:

- Support compressed project configs in redis cache. ([#1345](https://github.com/getsentry/relay/pull/1345))
- Refactor profile processing into its own crate. ([#1340](https://github.com/getsentry/relay/pull/1340))
- Treat "unknown" transaction source as low cardinality for safe SDKs. ([#1352](https://github.com/getsentry/relay/pull/1352), [#1356](https://github.com/getsentry/relay/pull/1356))
- Conditionally write a default transaction source to the transaction payload. ([#1354](https://github.com/getsentry/relay/pull/1354))
- Generate mobile measurements frames_frozen_rate, frames_slow_rate, stall_percentage. ([#1373](https://github.com/getsentry/relay/pull/1373))
- Change to the internals of the healthcheck endpoint. ([#1374](https://github.com/getsentry/relay/pull/1374), [#1377](https://github.com/getsentry/relay/pull/1377))
- Re-encode the Typescript payload to normalize. ([#1372](https://github.com/getsentry/relay/pull/1372))
- Partially normalize events before extracting metrics. ([#1366](https://github.com/getsentry/relay/pull/1366))
- Spawn more threads for CPU intensive work. ([#1378](https://github.com/getsentry/relay/pull/1378))
- Add missing fields to DeviceContext ([#1383](https://github.com/getsentry/relay/pull/1383))
- Improve performance of Redis accesses by not running `PING` everytime a connection is reused. ([#1394](https://github.com/getsentry/relay/pull/1394))
- Distinguish between various discard reasons for profiles. ([#1395](https://github.com/getsentry/relay/pull/1395))
- Add missing fields to GPUContext ([#1391](https://github.com/getsentry/relay/pull/1391))
- Store actor now uses Tokio for message handling instead of Actix. ([#1397](https://github.com/getsentry/relay/pull/1397))
- Add app_memory to AppContext struct. ([#1403](https://github.com/getsentry/relay/pull/1403))

## 22.7.0

**Features**:

- Adjust sample rate by envelope header's sample_rate. ([#1327](https://github.com/getsentry/relay/pull/1327))
- Support `transaction_info` on event payloads. ([#1330](https://github.com/getsentry/relay/pull/1330))
- Extract transaction metrics in external relays. ([#1344](https://github.com/getsentry/relay/pull/1344))

**Bug Fixes**:

- Parse custom units with length < 15 without crashing. ([#1312](https://github.com/getsentry/relay/pull/1312))
- Split large metrics requests into smaller batches. This avoids failed metrics submission and lost Release Health data due to `413 Payload Too Large` errors on the upstream. ([#1326](https://github.com/getsentry/relay/pull/1326))
- Metrics extraction: Map missing transaction status to "unknown". ([#1333](https://github.com/getsentry/relay/pull/1333))
- Fix [CVE-2022-2068](https://www.openssl.org/news/vulnerabilities.html#CVE-2022-2068) and [CVE-2022-2097](https://www.openssl.org/news/vulnerabilities.html#CVE-2022-2097) by updating to OpenSSL 1.1.1q. ([#1334](https://github.com/getsentry/relay/pull/1334))

**Internal**:

- Reduce number of metrics extracted for release health. ([#1316](https://github.com/getsentry/relay/pull/1316))
- Indicate with thread is the main thread in thread metadata for profiles. ([#1320](https://github.com/getsentry/relay/pull/1320))
- Increase profile maximum size by an order of magnitude. ([#1321](https://github.com/getsentry/relay/pull/1321))
- Add data category constant for processed transactions, encompassing all transactions that have been received and sent through dynamic sampling as well as metrics extraction. ([#1306](https://github.com/getsentry/relay/pull/1306))
- Extract metrics also from trace-sampled transactions. ([#1317](https://github.com/getsentry/relay/pull/1317))
- Extract metrics from a configurable amount of custom transaction measurements. ([#1324](https://github.com/getsentry/relay/pull/1324))
- Metrics: Drop transaction tag for high-cardinality sources. ([#1339](https://github.com/getsentry/relay/pull/1339))

## 22.6.0

**Compatibility:** This version of Relay requires Sentry server `22.6.0` or newer.

**Features**:

- Relay is now compatible with CentOS 7 and Red Hat Enterprise Linux 7 onward (kernel version _2.6.32_), depending on _glibc 2.17_ or newer. The `crash-handler` feature, which is currently enabled in the build published to DockerHub, additionally requires _curl 7.29_ or newer. ([#1279](https://github.com/getsentry/relay/pull/1279))
- Optionally start relay with `--upstream-dsn` to pass a Sentry DSN instead of the URL. This can be convenient when starting Relay in environments close to an SDK, where a DSN is already available. ([#1277](https://github.com/getsentry/relay/pull/1277))
- Add a new runtime mode `--aws-runtime-api=$AWS_LAMBDA_RUNTIME_API` that integrates Relay with the AWS Extensions API lifecycle. ([#1277](https://github.com/getsentry/relay/pull/1277))
- Add Replay ItemTypes. ([#1236](https://github.com/getsentry/relay/pull/1236), ([#1239](https://github.com/getsentry/relay/pull/1239))

**Bug Fixes**:

- Session metrics extraction: Count distinct_ids from all session updates to prevent undercounting users. ([#1275](https://github.com/getsentry/relay/pull/1275))
- Session metrics extraction: Count crashed+abnormal towards errored_preaggr. ([#1274](https://github.com/getsentry/relay/pull/1274))

**Internal**:

- Add version 3 to the project configs endpoint. This allows returning pending results which need to be polled later and avoids blocking batched requests on single slow entries. ([#1263](https://github.com/getsentry/relay/pull/1263))
- Emit specific event type tags for "processing.event.produced" metric. ([#1270](https://github.com/getsentry/relay/pull/1270))
- Add support for profile outcomes. ([#1272](https://github.com/getsentry/relay/pull/1272))
- Avoid potential panics when scrubbing minidumps. ([#1282](https://github.com/getsentry/relay/pull/1282))
- Fix typescript profile validation. ([#1283](https://github.com/getsentry/relay/pull/1283))
- Track memory footprint of metrics buckets. ([#1284](https://github.com/getsentry/relay/pull/1284), [#1287](https://github.com/getsentry/relay/pull/1287), [#1288](https://github.com/getsentry/relay/pull/1288))
- Support dedicated topics per metrics usecase, drop metrics from unknown usecases. ([#1285](https://github.com/getsentry/relay/pull/1285))
- Add support for Rust profiles ingestion ([#1296](https://github.com/getsentry/relay/pull/1296))

## 22.5.0

**Features**:

- Add platform, op, http.method and status tag to all extracted transaction metrics. ([#1227](https://github.com/getsentry/relay/pull/1227))
- Add units in built-in measurements. ([#1229](https://github.com/getsentry/relay/pull/1229))
- Add protocol support for custom units on transaction measurements. ([#1256](https://github.com/getsentry/relay/pull/1256))

**Bug Fixes**:

- fix(metrics): Enforce metric name length limit. ([#1238](https://github.com/getsentry/relay/pull/1238))
- Accept and forward unknown Envelope items. In processing mode, drop items individually rather than rejecting the entire request. This allows SDKs to send new data in combined Envelopes in the future. ([#1246](https://github.com/getsentry/relay/pull/1246))
- Stop extracting metrics with outdated names from sessions. ([#1251](https://github.com/getsentry/relay/pull/1251), [#1252](https://github.com/getsentry/relay/pull/1252))
- Update symbolic to pull in fixed Unreal parser that now correctly handles zero-length files. ([#1266](https://github.com/getsentry/relay/pull/1266))

**Internal**:

- Add sampling + tagging by event platform and transaction op. Some (unused) tagging rules from 22.4.0 have been renamed. ([#1231](https://github.com/getsentry/relay/pull/1231))
- Refactor aggregation error, recover from errors more gracefully. ([#1240](https://github.com/getsentry/relay/pull/1240))
- Remove/reject nul-bytes from metric strings. ([#1235](https://github.com/getsentry/relay/pull/1235))
- Remove the unused "internal" data category. ([#1245](https://github.com/getsentry/relay/pull/1245))
- Add the client and version as `sdk` tag to extracted session metrics in the format `name/version`. ([#1248](https://github.com/getsentry/relay/pull/1248))
- Expose `shutdown_timeout` in `OverridableConfig` ([#1247](https://github.com/getsentry/relay/pull/1247))
- Normalize all profiles and reject invalid ones. ([#1250](https://github.com/getsentry/relay/pull/1250))
- Raise a new InvalidCompression Outcome for invalid Unreal compression. ([#1237](https://github.com/getsentry/relay/pull/1237))
- Add a profile data category and count profiles in an envelope to apply rate limits. ([#1259](https://github.com/getsentry/relay/pull/1259))
- Support dynamic sampling by custom tags, operating system name and version, as well as device name and family. ([#1268](https://github.com/getsentry/relay/pull/1268))

## 22.4.0

**Features**:

- Map Windows version from raw_description to version name (XP, Vista, 11, ...). ([#1219](https://github.com/getsentry/relay/pull/1219))

**Bug Fixes**:

- Prevent potential OOM panics when handling corrupt Unreal Engine crashes. ([#1216](https://github.com/getsentry/relay/pull/1216))

**Internal**:

- Remove unused item types. ([#1211](https://github.com/getsentry/relay/pull/1211))
- Pin click dependency in requirements-dev.txt. ([#1214](https://github.com/getsentry/relay/pull/1214))
- Use fully qualified metric resource identifiers (MRI) for metrics ingestion. For example, the sessions duration is now called `d:sessions/duration@s`. ([#1215](https://github.com/getsentry/relay/pull/1215))
- Introduce metric units for rates and information, add support for custom user-declared units, and rename duration units to self-explanatory identifiers such as `second`. ([#1217](https://github.com/getsentry/relay/pull/1217))
- Increase the max profile size to accomodate a new platform. ([#1223](https://github.com/getsentry/relay/pull/1223))
- Set environment as optional when parsing a profile so we get a null value later on. ([#1224](https://github.com/getsentry/relay/pull/1224))
- Expose new tagging rules interface for metrics extracted from transactions. ([#1225](https://github.com/getsentry/relay/pull/1225))
- Return better BadStoreRequest for unreal events. ([#1226](https://github.com/getsentry/relay/pull/1226))

## 22.3.0

**Features**:

- Tag transaction metrics by user satisfaction. ([#1197](https://github.com/getsentry/relay/pull/1197))

**Bug Fixes**:

- CVE-2022-24713: Prevent denial of service through untrusted regular expressions used for PII scrubbing. ([#1207](https://github.com/getsentry/relay/pull/1207))
- Prevent dropping metrics during Relay shutdown if the project is outdated or not cached at time of the shutdown. ([#1205](https://github.com/getsentry/relay/pull/1205))
- Prevent a potential OOM when validating corrupted or exceptional minidumps. ([#1209](https://github.com/getsentry/relay/pull/1209))

**Internal**:

- Spread out metric aggregation over the aggregation window to avoid concentrated waves of metrics requests to the upstream every 10 seconds. Relay now applies jitter to `initial_delay` to spread out requests more evenly over time. ([#1185](https://github.com/getsentry/relay/pull/1185))
- Use a randomized Kafka partitioning key for sessions instead of the session ID. ([#1194](https://github.com/getsentry/relay/pull/1194))
- Add new statsd metrics for bucketing efficiency. ([#1199](https://github.com/getsentry/relay/pull/1199), [#1192](https://github.com/getsentry/relay/pull/1192), [#1200](https://github.com/getsentry/relay/pull/1200))
- Add a `Profile` `ItemType` to represent the profiling data sent from Sentry SDKs. ([#1179](https://github.com/getsentry/relay/pull/1179))

## 22.2.0

**Features**:

- Add the `relay.override_project_ids` configuration flag to support migrating projects from self-hosted to Sentry SaaS. ([#1175](https://github.com/getsentry/relay/pull/1175))

**Internal**:

- Add an option to dispatch billing outcomes to a dedicated topic. ([#1168](https://github.com/getsentry/relay/pull/1168))
- Add new `ItemType` to handle profiling data from Specto SDKs. ([#1170](https://github.com/getsentry/relay/pull/1170))

**Bug Fixes**:

- Fix regression in CSP report parsing. ([#1174](https://github.com/getsentry/relay/pull/1174))
- Ignore replacement_chunks when they aren't used. ([#1180](https://github.com/getsentry/relay/pull/1180))

## 22.1.0

**Features**:

- Flush metrics and outcome aggregators on graceful shutdown. ([#1159](https://github.com/getsentry/relay/pull/1159))
- Extract metrics from sampled transactions. ([#1161](https://github.com/getsentry/relay/pull/1161))

**Internal**:

- Extract normalized dist as metric. ([#1158](https://github.com/getsentry/relay/pull/1158))
- Extract transaction user as metric. ([#1164](https://github.com/getsentry/relay/pull/1164))

## 21.12.0

**Features**:

- Extract measurement ratings, port from frontend. ([#1130](https://github.com/getsentry/relay/pull/1130))
- External Relays perform dynamic sampling and emit outcomes as client reports. This feature is now enabled _by default_. ([#1119](https://github.com/getsentry/relay/pull/1119))
- Metrics extraction config, custom tags. ([#1141](https://github.com/getsentry/relay/pull/1141))
- Update the user agent parser (uap-core Feb 2020 to Nov 2021). This allows Relay and Sentry to infer more recent browsers, operating systems, and devices in events containing a user agent header. ([#1143](https://github.com/getsentry/relay/pull/1143), [#1145](https://github.com/getsentry/relay/pull/1145))
- Improvements to Unity OS context parsing ([#1150](https://github.com/getsentry/relay/pull/1150))

**Bug Fixes**:

- Support Unreal Engine 5 crash reports. ([#1132](https://github.com/getsentry/relay/pull/1132))
- Perform same validation for aggregate sessions as for individual sessions. ([#1140](https://github.com/getsentry/relay/pull/1140))
- Add missing .NET 4.8 release value. ([#1142](https://github.com/getsentry/relay/pull/1142))
- Properly document which timestamps are accepted. ([#1152](https://github.com/getsentry/relay/pull/1152))

**Internal**:

- Add more statsd metrics for relay metric bucketing. ([#1124](https://github.com/getsentry/relay/pull/1124), [#1128](https://github.com/getsentry/relay/pull/1128))
- Add an internal option to capture minidumps for hard crashes. This has to be enabled via the `sentry._crash_db` config parameter. ([#1127](https://github.com/getsentry/relay/pull/1127))
- Fold processing vs non-processing into single actor. ([#1133](https://github.com/getsentry/relay/pull/1133))
- Aggregate outcomes for dynamic sampling, invalid project ID, and rate limits. ([#1134](https://github.com/getsentry/relay/pull/1134))
- Extract session metrics from aggregate sessions. ([#1140](https://github.com/getsentry/relay/pull/1140))
- Prefix names of extracted metrics by `sentry.sessions.` or `sentry.transactions.`. ([#1147](https://github.com/getsentry/relay/pull/1147))
- Extract transaction duration as metric. ([#1148](https://github.com/getsentry/relay/pull/1148))

## 21.11.0

**Features**:

- Add bucket width to bucket protocol. ([#1103](https://github.com/getsentry/relay/pull/1103))
- Support multiple kafka cluster configurations. ([#1101](https://github.com/getsentry/relay/pull/1101))
- Tag metrics by transaction name. ([#1126](https://github.com/getsentry/relay/pull/1126))

**Bug Fixes**:

- Avoid unbounded decompression of encoded requests. A particular request crafted to inflate to large amounts of memory, such as a zip bomb, could put Relay out of memory. ([#1117](https://github.com/getsentry/relay/pull/1117), [#1122](https://github.com/getsentry/relay/pull/1122), [#1123](https://github.com/getsentry/relay/pull/1123))
- Avoid unbounded decompression of UE4 crash reports. Some crash reports could inflate to large amounts of memory before being checked for size, which could put Relay out of memory. ([#1121](https://github.com/getsentry/relay/pull/1121))

**Internal**:

- Aggregate client reports before sending them onwards. ([#1118](https://github.com/getsentry/relay/pull/1118))

## 21.10.0

**Bug Fixes**:

- Correctly validate timestamps for outcomes and sessions. ([#1086](https://github.com/getsentry/relay/pull/1086))
- Run compression on a thread pool when sending to upstream. ([#1085](https://github.com/getsentry/relay/pull/1085))
- Report proper status codes and error messages when sending invalid JSON payloads to an endpoint with a `X-Sentry-Relay-Signature` header. ([#1090](https://github.com/getsentry/relay/pull/1090))
- Enforce attachment and event size limits on UE4 crash reports. ([#1099](https://github.com/getsentry/relay/pull/1099))

**Internal**:

- Add the exclusive time of the transaction's root span. ([#1083](https://github.com/getsentry/relay/pull/1083))
- Add session.status tag to extracted session.duration metric. ([#1087](https://github.com/getsentry/relay/pull/1087))
- Serve project configs for batched requests where one of the project keys cannot be parsed. ([#1093](https://github.com/getsentry/relay/pull/1093))

## 21.9.0

**Features**:

- Add sampling based on transaction name. ([#1058](https://github.com/getsentry/relay/pull/1058))
- Support running Relay without config directory. The most important configuration, including Relay mode and credentials, can now be provided through commandline arguments or environment variables alone. ([#1055](https://github.com/getsentry/relay/pull/1055))
- Protocol support for client reports. ([#1081](https://github.com/getsentry/relay/pull/1081))
- Extract session metrics in non processing relays. ([#1073](https://github.com/getsentry/relay/pull/1073))

**Bug Fixes**:

- Use correct commandline argument name for setting Relay port. ([#1059](https://github.com/getsentry/relay/pull/1059))
- Retrieve OS Context for Unity Events. ([#1072](https://github.com/getsentry/relay/pull/1072))

**Internal**:

- Add new metrics on Relay's performance in dealing with buckets of metric aggregates, as well as the amount of aggregated buckets. ([#1070](https://github.com/getsentry/relay/pull/1070))
- Add the exclusive time of a span. ([#1061](https://github.com/getsentry/relay/pull/1061))
- Remove redundant dynamic sampling processing on fast path. ([#1084](https://github.com/getsentry/relay/pull/1084))

## 21.8.0

- No documented changes.

## 21.7.0

- No documented changes.

## 21.6.3

- No documented changes.

## 21.6.2

**Bug Fixes**:

- Remove connection metrics reported under `connector.*`. They have been fully disabled since version `21.3.0`. ([#1021](https://github.com/getsentry/relay/pull/1021))
- Remove error logs for "failed to extract event" and "failed to store session". ([#1032](https://github.com/getsentry/relay/pull/1032))

**Internal**:

- Assign a random Kafka partition key for session aggregates and metrics to distribute messages evenly. ([#1022](https://github.com/getsentry/relay/pull/1022))
- All fields in breakdown config should be camelCase, and rename the breakdown key name in project options. ([#1020](https://github.com/getsentry/relay/pull/1020))

## 21.6.1

- No documented changes.

## 21.6.0

**Features**:

- Support self-contained envelopes without authentication headers or query parameters. ([#1000](https://github.com/getsentry/relay/pull/1000))
- Support statically configured relays. ([#991](https://github.com/getsentry/relay/pull/991))
- Support namespaced event payloads in multipart minidump submission for Electron Framework. The field has to follow the format `sentry___<namespace>`. ([#1012](https://github.com/getsentry/relay/pull/1012))

**Bug Fixes**:

- Explicitly declare reprocessing context. ([#1009](https://github.com/getsentry/relay/pull/1009))
- Validate the environment attribute in sessions, and drop sessions with invalid releases. ([#1018](https://github.com/getsentry/relay/pull/1018))

**Internal**:

- Gather metrics for corrupted Events with unprintable fields. ([#1008](https://github.com/getsentry/relay/pull/1008))
- Remove project actors. ([#1025](https://github.com/getsentry/relay/pull/1025))

## 21.5.1

**Bug Fixes**:

- Do not leak resources when projects or DSNs are idle. ([#1003](https://github.com/getsentry/relay/pull/1003))

## 21.5.0

**Features**:

- Support the `frame.stack_start` field for chained async stack traces in Cocoa SDK v7. ([#981](https://github.com/getsentry/relay/pull/981))
- Rename configuration fields `cache.event_buffer_size` to `cache.envelope_buffer_size` and `cache.event_expiry` to `cache.envelope_expiry`. The former names are still supported by Relay. ([#985](https://github.com/getsentry/relay/pull/985))
- Add a configuraton flag `relay.ready: always` to mark Relay ready in healthchecks immediately after starting without requiring to authenticate. ([#989](https://github.com/getsentry/relay/pull/989))

**Bug Fixes**:

- Fix roundtrip error when PII selector starts with number. ([#982](https://github.com/getsentry/relay/pull/982))
- Avoid overflow panic for large retry-after durations. ([#992](https://github.com/getsentry/relay/pull/992))

**Internal**:

- Update internal representation of distribution metrics. ([#979](https://github.com/getsentry/relay/pull/979))
- Extract metrics for transaction breakdowns and sessions when the feature is enabled for the organizaiton. ([#986](https://github.com/getsentry/relay/pull/986))
- Assign explicit values to DataCategory enum. ([#987](https://github.com/getsentry/relay/pull/987))

## 21.4.1

**Bug Fixes**:

- Allow the `event_id` attribute on breadcrumbs to link between Sentry events. ([#977](https://github.com/getsentry/relay/pull/977))

## 21.4.0

**Bug Fixes**:

- Parse the Crashpad information extension stream from Minidumps with annotation objects correctly. ([#973](https://github.com/getsentry/relay/pull/973))

**Internal**:

- Emit outcomes for rate limited attachments. ([#951](https://github.com/getsentry/relay/pull/951))
- Remove timestamp from metrics text protocol. ([#972](https://github.com/getsentry/relay/pull/972))
- Add max, min, sum, and count to gauge metrics. ([#974](https://github.com/getsentry/relay/pull/974))

## 21.3.1

**Bug Fixes**:

- Make request url scrubbable. ([#955](https://github.com/getsentry/relay/pull/955))
- Remove dependent items from envelope when dropping transaction item. ([#960](https://github.com/getsentry/relay/pull/960))

**Internal**:

- Emit the `quantity` field for outcomes of events. This field describes the total size in bytes for attachments or the event count for all other categories. A separate outcome is emitted for attachments in a rejected envelope, if any, in addition to the event outcome. ([#942](https://github.com/getsentry/relay/pull/942))
- Add experimental metrics ingestion without bucketing or pre-aggregation. ([#948](https://github.com/getsentry/relay/pull/948))
- Skip serializing some null values in frames interface. ([#944](https://github.com/getsentry/relay/pull/944))
- Add experimental metrics ingestion with bucketing and pre-aggregation. ([#948](https://github.com/getsentry/relay/pull/948), [#952](https://github.com/getsentry/relay/pull/952), [#958](https://github.com/getsentry/relay/pull/958), [#966](https://github.com/getsentry/relay/pull/966), [#969](https://github.com/getsentry/relay/pull/969))
- Change HTTP response for upstream timeouts from 502 to 504. ([#859](https://github.com/getsentry/relay/pull/859))
- Add rule id to outcomes coming from transaction sampling. ([#953](https://github.com/getsentry/relay/pull/953))
- Add support for breakdowns ingestion. ([#934](https://github.com/getsentry/relay/pull/934))
- Ensure empty strings are invalid measurement names. ([#968](https://github.com/getsentry/relay/pull/968))

## 21.3.0

**Features**:

- Relay now picks up HTTP proxies from environment variables. This is made possible by switching to a different HTTP client library.

**Bug Fixes**:

- Deny backslashes in release names. ([#904](https://github.com/getsentry/relay/pull/904))
- Fix a problem with Data Scrubbing source names (PII selectors) that caused `$frame.abs_path` to match, but not `$frame.abs_path || **` or `$frame.abs_path && **`. ([#932](https://github.com/getsentry/relay/pull/932))
- Make username pii-strippable. ([#935](https://github.com/getsentry/relay/pull/935))
- Respond with `400 Bad Request` and an error message `"empty envelope"` instead of `429` when envelopes without items are sent to the envelope endpoint. ([#937](https://github.com/getsentry/relay/pull/937))
- Allow generic Slackbot ([#947](https://github.com/getsentry/relay/pull/947))

**Internal**:

- Emit the `category` field for outcomes of events. This field disambiguates error events, security events and transactions. As a side-effect, Relay no longer emits outcomes for broken JSON payloads or network errors. ([#931](https://github.com/getsentry/relay/pull/931))
- Add inbound filters functionality to dynamic sampling rules. ([#920](https://github.com/getsentry/relay/pull/920))
- The undocumented `http._client` option has been removed. ([#938](https://github.com/getsentry/relay/pull/938))
- Log old events and sessions in the `requests.timestamp_delay` metric. ([#933](https://github.com/getsentry/relay/pull/933))
- Add rule id to outcomes coming from event sampling. ([#943](https://github.com/getsentry/relay/pull/943))
- Fix a bug in rate limiting that leads to accepting all events in the last second of a rate limiting window, regardless of whether the rate limit applies. ([#946](https://github.com/getsentry/relay/pull/946))

## 21.2.0

**Features**:

- By adding `.no-cache` to the DSN key, Relay refreshes project configuration caches immediately. This allows to apply changed settings instantly, such as updates to data scrubbing or inbound filter rules. ([#911](https://github.com/getsentry/relay/pull/911))
- Add NSError to mechanism. ([#925](https://github.com/getsentry/relay/pull/925))
- Add snapshot to the stack trace interface. ([#927](https://github.com/getsentry/relay/pull/927))

**Bug Fixes**:

- Log on INFO level when recovering from network outages. ([#918](https://github.com/getsentry/relay/pull/918))
- Fix a panic in processing minidumps with invalid location descriptors. ([#919](https://github.com/getsentry/relay/pull/919))

**Internal**:

- Improve dynamic sampling rule configuration. ([#907](https://github.com/getsentry/relay/pull/907))
- Compatibility mode for pre-aggregated sessions was removed. The feature is now enabled by default in full fidelity. ([#913](https://github.com/getsentry/relay/pull/913))

## 21.1.0

**Features**:

- Support dynamic sampling for error events. ([#883](https://github.com/getsentry/relay/pull/883))

**Bug Fixes**:

- Make all fields but event-id optional to fix regressions in user feedback ingestion. ([#886](https://github.com/getsentry/relay/pull/886))
- Remove `kafka-ssl` feature because it breaks development workflow on macOS. ([#889](https://github.com/getsentry/relay/pull/889))
- Accept envelopes where their last item is empty and trailing newlines are omitted. This also fixes a panic in some cases. ([#894](https://github.com/getsentry/relay/pull/894))

**Internal**:

- Extract crashpad annotations into contexts. ([#892](https://github.com/getsentry/relay/pull/892))
- Normalize user reports during ingestion and create empty fields. ([#903](https://github.com/getsentry/relay/pull/903))
- Ingest and normalize sample rates from envelope item headers. ([#910](https://github.com/getsentry/relay/pull/910))

## 20.12.1

- No documented changes.

## 20.12.0

**Features**:

- Add `kafka-ssl` compilation feature that builds Kafka linked against OpenSSL. This feature is enabled in Docker containers only. This is only relevant for Relays running as part of on-premise Sentry. ([#881](https://github.com/getsentry/relay/pull/881))
- Relay is now able to ingest pre-aggregated sessions, which will make it possible to efficiently handle applications that produce thousands of sessions per second. ([#815](https://github.com/getsentry/relay/pull/815))
- Add protocol support for WASM. ([#852](https://github.com/getsentry/relay/pull/852))
- Add dynamic sampling for transactions. ([#835](https://github.com/getsentry/relay/pull/835))
- Send network outage metric on healthcheck endpoint hit. ([#856](https://github.com/getsentry/relay/pull/856))

**Bug Fixes**:

- Fix a long-standing bug where log messages were not addressible as `$string`. ([#882](https://github.com/getsentry/relay/pull/882))
- Allow params in content-type for security requests to support content types like `"application/expect-ct-report+json; charset=utf-8"`. ([#844](https://github.com/getsentry/relay/pull/844))
- Fix a panic in CSP filters. ([#848](https://github.com/getsentry/relay/pull/848))
- Do not drop sessions due to an invalid age constraint set to `0`. ([#855](https://github.com/getsentry/relay/pull/855))
- Do not emit outcomes after forwarding envelopes to the upstream, even if that envelope is rate limited, rejected, or dropped. Since the upstream logs an outcome, it would be a duplicate. ([#857](https://github.com/getsentry/relay/pull/857))
- Fix status code for security report. ([#864](https://github.com/getsentry/relay/pull/864))
- Add missing fields for Expect-CT reports. ([#865](https://github.com/getsentry/relay/pull/865))
- Support more directives in CSP reports, such as `block-all-mixed-content` and `require-trusted-types-for`. ([#876](https://github.com/getsentry/relay/pull/876))

**Internal**:

- Add _experimental_ support for picking up HTTP proxies from the regular environment variables. This feature needs to be enabled by setting `http: client: "reqwest"` in your `config.yml`. ([#839](https://github.com/getsentry/relay/pull/839))
- Refactor transparent request forwarding for unknown endpoints. Requests are now entirely buffered in memory and occupy the same queues and actors as other requests. This should not cause issues but may change behavior under load. ([#839](https://github.com/getsentry/relay/pull/839))
- Add reason codes to the `X-Sentry-Rate-Limits` header in store responses. This allows external Relays to emit outcomes with the proper reason codes. ([#850](https://github.com/getsentry/relay/pull/850))
- Emit metrics for outcomes in external relays. ([#851](https://github.com/getsentry/relay/pull/851))
- Make `$error.value` `pii=true`. ([#837](https://github.com/getsentry/relay/pull/837))
- Send `key_id` in partial project config. ([#854](https://github.com/getsentry/relay/pull/854))
- Add stack traces to Sentry error reports. ([#872](https://github.com/getsentry/relay/pull/872))

## 20.11.1

- No documented changes.

## 20.11.0

**Features**:

- Rename upstream retries histogram metric and add upstream requests duration metric. ([#816](https://github.com/getsentry/relay/pull/816))
- Add options for metrics buffering (`metrics.buffering`) and sampling (`metrics.sample_rate`). ([#821](https://github.com/getsentry/relay/pull/821))

**Bug Fixes**:

- Accept sessions with IP address set to `{{auto}}`. This was previously rejected and silently dropped. ([#827](https://github.com/getsentry/relay/pull/827))
- Fix an issue where every retry-after response would be too large by one minute. ([#829](https://github.com/getsentry/relay/pull/829))

**Internal**:

- Always apply cache debouncing for project states. This reduces pressure on the Redis and file system cache. ([#819](https://github.com/getsentry/relay/pull/819))
- Internal refactoring such that validating of characters in tags no longer uses regexes internally. ([#814](https://github.com/getsentry/relay/pull/814))
- Discard invalid user feedback sent as part of envelope. ([#823](https://github.com/getsentry/relay/pull/823))
- Emit event errors and normalization errors for unknown breadcrumb keys. ([#824](https://github.com/getsentry/relay/pull/824))
- Normalize `breadcrumb.ty` into `breadcrumb.type` for broken Python SDK versions. ([#824](https://github.com/getsentry/relay/pull/824))
- Add the client SDK interface for unreal crashes and set the name to `unreal.crashreporter`. ([#828](https://github.com/getsentry/relay/pull/828))
- Fine-tune the selectors for minidump PII scrubbing. ([#818](https://github.com/getsentry/relay/pull/818), [#830](https://github.com/getsentry/relay/pull/830))

## 20.10.1

**Internal**:

- Emit more useful normalization meta data for invalid tags. ([#808](https://github.com/getsentry/relay/pull/808))

## 20.10.0

**Features**:

- Add support for measurement ingestion. ([#724](https://github.com/getsentry/relay/pull/724), [#785](https://github.com/getsentry/relay/pull/785))
- Add support for scrubbing UTF-16 data in attachments ([#742](https://github.com/getsentry/relay/pull/742), [#784](https://github.com/getsentry/relay/pull/784), [#787](https://github.com/getsentry/relay/pull/787))
- Add upstream request metric. ([#793](https://github.com/getsentry/relay/pull/793))
- The padding character in attachment scrubbing has been changed to match the masking character, there is no usability benefit from them being different. ([#810](https://github.com/getsentry/relay/pull/810))

**Bug Fixes**:

- Fix issue where `$span` would not be recognized in Advanced Data Scrubbing. ([#781](https://github.com/getsentry/relay/pull/781))
- Accept big-endian minidumps. ([#789](https://github.com/getsentry/relay/pull/789))
- Detect network outages and retry sending events instead of dropping them. ([#788](https://github.com/getsentry/relay/pull/788))

**Internal**:

- Project states are now cached separately per DSN public key instead of per project ID. This means that there will be multiple separate cache entries for projects with more than one DSN. ([#778](https://github.com/getsentry/relay/pull/778))
- Relay no longer uses the Sentry endpoint to resolve project IDs by public key. Ingestion for the legacy store endpoint has been refactored to rely on key-based caches only. As a result, the legacy endpoint is supported only on managed Relays. ([#800](https://github.com/getsentry/relay/pull/800))
- Fix rate limit outcomes, now emitted only for error events but not transactions. ([#806](https://github.com/getsentry/relay/pull/806), [#809](https://github.com/getsentry/relay/pull/809))

## 20.9.0

**Features**:

- Add support for attaching Sentry event payloads in Unreal crash reports by adding `__sentry` game data entries. ([#715](https://github.com/getsentry/relay/pull/715))
- Support chunked form data keys for event payloads on the Minidump endpoint. Since crashpad has a limit for the length of custom attributes, the sentry event payload can be split up into `sentry__1`, `sentry__2`, etc. ([#721](https://github.com/getsentry/relay/pull/721))
- Periodically re-authenticate with the upstream server. Previously, there was only one initial authentication. ([#731](https://github.com/getsentry/relay/pull/731))
- The module attribute on stack frames (`$frame.module`) and the (usually server side generated) attribute `culprit` can now be scrubbed with advanced data scrubbing. ([#744](https://github.com/getsentry/relay/pull/744))
- Compress outgoing store requests for events and envelopes including attachements using `gzip` content encoding. ([#745](https://github.com/getsentry/relay/pull/745))
- Relay now buffers all requests until it has authenticated with the upstream. ([#747](//github.com/getsentry/relay/pull/747))
- Add a configuration option to change content encoding of upstream store requests. The default is `gzip`, and other options are `identity`, `deflate`, or `br`. ([#771](https://github.com/getsentry/relay/pull/771))

**Bug Fixes**:

- Send requests to the `/envelope/` endpoint instead of the older `/store/` endpoint. This particularly fixes spurious `413 Payload Too Large` errors returned when using Relay with Sentry SaaS. ([#746](https://github.com/getsentry/relay/pull/746))

**Internal**:

- Remove a temporary flag from attachment kafka messages indicating rate limited crash reports to Sentry. This is now enabled by default. ([#718](https://github.com/getsentry/relay/pull/718))
- Performance improvement of http requests to upstream, high priority messages are sent first. ([#678](https://github.com/getsentry/relay/pull/678))
- Experimental data scrubbing on minidumps([#682](https://github.com/getsentry/relay/pull/682))
- Move `generate-schema` from the Relay CLI into a standalone tool. ([#739](//github.com/getsentry/relay/pull/739))
- Move `process-event` from the Relay CLI into a standalone tool. ([#740](//github.com/getsentry/relay/pull/740))
- Add the client SDK to session kafka payloads. ([#751](https://github.com/getsentry/relay/pull/751))
- Add a standalone tool to document metrics in JSON or YAML. ([#752](https://github.com/getsentry/relay/pull/752))
- Emit `processing.event.produced` for user report and session Kafka messages. ([#757](https://github.com/getsentry/relay/pull/757))
- Improve performance of event processing by avoiding regex clone. ([#767](https://github.com/getsentry/relay/pull/767))
- Assign a default name for unnamed attachments, which prevented attachments from being stored in Sentry. ([#769](https://github.com/getsentry/relay/pull/769))
- Add Relay version version to challenge response. ([#758](https://github.com/getsentry/relay/pull/758))

## 20.8.0

**Features**:

- Add the `http.connection_timeout` configuration option to adjust the connection and SSL handshake timeout. The default connect timeout is now increased from 1s to 3s. ([#688](https://github.com/getsentry/relay/pull/688))
- Supply Relay's version during authentication and check if this Relay is still supported. An error message prompting to upgrade Relay will be supplied if Relay is unsupported. ([#697](https://github.com/getsentry/relay/pull/697))

**Bug Fixes**:

- Reuse connections for upstream event submission requests when the server supports connection keepalive. Relay did not consume the response body of all requests, which caused it to reopen a new connection for every event. ([#680](https://github.com/getsentry/relay/pull/680), [#695](https://github.com/getsentry/relay/pull/695))
- Fix hashing of user IP addresses in data scrubbing. Previously, this could create invalid IP addresses which were later rejected by Sentry. Now, the hashed IP address is moved to the `id` field. ([#692](https://github.com/getsentry/relay/pull/692))
- Do not retry authentication with the upstream when a client error is reported (status code 4XX). ([#696](https://github.com/getsentry/relay/pull/696))

**Internal**:

- Extract the event `timestamp` from Minidump files during event normalization. ([#662](https://github.com/getsentry/relay/pull/662))
- Retain the full span description in transaction events instead of trimming it. ([#674](https://github.com/getsentry/relay/pull/674))
- Report all Kafka producer errors to Sentry. Previously, only immediate errors were reported but not those during asynchronous flushing of messages. ([#677](https://github.com/getsentry/relay/pull/677))
- Add "HubSpot Crawler" to the list of web crawlers for inbound filters. ([#693](https://github.com/getsentry/relay/pull/693))
- Improved typing for span data of transaction events, no breaking changes. ([#713](https://github.com/getsentry/relay/pull/713))
- **Breaking change:** In PII configs, all options on hash and mask redactions (replacement characters, ignored characters, hash algorithm/key) are removed. If they still exist in the configuration, they are ignored. ([#760](https://github.com/getsentry/relay/pull/760))

## 20.7.2

**Features**:

- Report metrics for connections to the upstream. These metrics are reported under `connector.*` and include information on connection reuse, timeouts and errors. ([#669](https://github.com/getsentry/relay/pull/669))
- Increased the maximum size of attachments from _50MiB_ to _100MiB_. Most notably, this allows to upload larger minidumps. ([#671](https://github.com/getsentry/relay/pull/671))

**Internal**:

- Always create a spans array for transactions in normalization. This allows Sentry to render the spans UI even if the transaction is empty. ([#667](https://github.com/getsentry/relay/pull/667))

## 20.7.1

- No documented changes.

## 20.7.0

**Features**:

- Sessions and attachments can be rate limited now. These rate limits apply separately from error events, which means that you can continue to send Release Health sessions while you're out of quota with errors. ([#636](https://github.com/getsentry/relay/pull/636))

**Bug Fixes**:

- Outcomes from downstream relays were not forwarded upstream. ([#632](https://github.com/getsentry/relay/pull/632))
- Apply clock drift correction to Release Health sessions and validate timestamps. ([#633](https://github.com/getsentry/relay/pull/633))
- Apply clock drift correction for timestamps that are too far in the past or future. This fixes a bug where broken transaction timestamps would lead to negative durations. ([#634](https://github.com/getsentry/relay/pull/634), [#654](https://github.com/getsentry/relay/pull/654))
- Respond with status code `200 OK` to rate limited minidump and UE4 requests. Third party clients otherwise retry those requests, leading to even more load. ([#646](https://github.com/getsentry/relay/pull/646), [#647](https://github.com/getsentry/relay/pull/647))
- Ingested unreal crash reports no longer have a `misc_primary_cpu_brand` key with GPU information set in the Unreal context. ([#650](https://github.com/getsentry/relay/pull/650))
- Fix ingestion of forwarded outcomes in processing Relays. Previously, `emit_outcomes` had to be set explicitly to enable this. ([#653](https://github.com/getsentry/relay/pull/653))

**Internal**:

- Restructure the envelope and event ingestion paths into a pipeline and apply rate limits to all envelopes. ([#635](https://github.com/getsentry/relay/pull/635), [#636](https://github.com/getsentry/relay/pull/636))
- Pass the combined size of all attachments in an envelope to the Redis rate limiter as quantity to enforce attachment quotas. ([#639](https://github.com/getsentry/relay/pull/639))
- Emit flags for rate limited processing attachments and add a `size` field. ([#640](https://github.com/getsentry/relay/pull/640), [#644](https://github.com/getsentry/relay/pull/644))

## 20.6.0

We have switched to [CalVer](https://calver.org/)! Relay's version is always in line with the latest version of [Sentry](https://github.com/getsentry/sentry).

**Features**:

- Proxy and managed Relays now apply clock drift correction based on the `sent_at` header emitted by SDKs. ([#581](https://github.com/getsentry/relay/pull/581))
- Apply cached rate limits to attachments and sessions in the fast-path when parsing incoming requests. ([#618](https://github.com/getsentry/relay/pull/618))
- New config options `metrics.default_tags` and `metrics.hostname_tag`. ([#625](https://github.com/getsentry/relay/pull/625))

**Bug Fixes**:

- Clock drift correction no longer considers the transaction timestamp as baseline for SDKs using Envelopes. Instead, only the dedicated `sent_at` Envelope header is used. ([#580](https://github.com/getsentry/relay/pull/580))
- The `http.timeout` setting is now applied to all requests, including event submission. Previously, events were exempt. ([#588](https://github.com/getsentry/relay/pull/588))
- All endpoint metrics now report their proper `route` tag. This applies to `requests`, `requests.duration`, and `responses.status_codes`. Previously, some some endpoints reported an empty route. ([#595](https://github.com/getsentry/relay/pull/595))
- Properly refresh cached project states based on the configured intervals. Previously, Relay may have gone into an endless refresh cycle if the system clock not accurate, or the state had not been updated in the upstream. ([#596](https://github.com/getsentry/relay/pull/596))
- Respond with `403 Forbidden` when multiple authentication payloads are sent by the SDK. Previously, Relay would authenticate using one of the payloads and silently ignore the rest. ([#602](https://github.com/getsentry/relay/pull/602))
- Improve metrics documentation. ([#614](https://github.com/getsentry/relay/pull/614))
- Do not scrub event processing errors by default. ([#619](https://github.com/getsentry/relay/pull/619))

**Internal**:

- Add source (who emitted the outcome) to Outcome payload. ([#604](https://github.com/getsentry/relay/pull/604))
- Ignore non-Rust folders for faster rebuilding and testing. ([#578](https://github.com/getsentry/relay/pull/578))
- Invalid session payloads are now logged for SDK debugging. ([#584](https://github.com/getsentry/relay/pull/584), [#591](https://github.com/getsentry/relay/pull/591))
- Add support for Outcomes generation in external Relays. ([#592](https://github.com/getsentry/relay/pull/592))
- Remove unused `rev` from project state. ([#586](https://github.com/getsentry/relay/pull/586))
- Add an outcome endpoint for trusted Relays. ([#589](https://github.com/getsentry/relay/pull/589))
- Emit outcomes for event payloads submitted in attachment files. ([#609](https://github.com/getsentry/relay/pull/609))
- Split envelopes that contain sessions and other items and ingest them independently. ([#610](https://github.com/getsentry/relay/pull/610))
- Removed support for legacy per-key quotas. ([#616](https://github.com/getsentry/relay/pull/615))
- Security events (CSP, Expect-CT, Expect-Staple, and HPKP) are now placed into a dedicated `security` item in envelopes, rather than the generic event item. This allows for quick detection of the event type for rate limiting. ([#617](https://github.com/getsentry/relay/pull/617))

## 0.5.9

- Relay has a logo now!
- New explicit `envelope/` endpoint. Envelopes no longer need to be sent with the right `content-type` header (to cater to browser JS).
- Introduce an Envelope item type for transactions.
- Support environment variables and CLI arguments instead of command line parameters.
- Return status `415` on wrong content types.
- Normalize double-slashes in request URLs more aggressively.
- Add an option to generate credentials on stdout.

**Internal**:

- Serve project configs to downstream Relays with proper permission checking.
- PII: Make and/or selectors specific.
- Add a browser filter for IE 11.
- Changes to release parsing.
- PII: Expose event values as part of generated selector suggestions.

## 0.5.8

**Internal**:

- Fix a bug where exception values and the device name were not PII-strippable.

## 0.5.7

- Docker images are now also pushed to Docker Hub.
- New helper function to generate PII selectors from event data.

**Internal**:

- Release is now a required attribute for session data.
- `unknown` can now be used in place of `unknown_error` for span statuses. A future release will change the canonical format from `unknown_error` to `unknown`.

## 0.5.6

- Fix a bug where Relay would stop processing events if Sentry is down for only a short time.
- Improvements to architecture documentation.
- Initial support for rate limiting by event type ("scoped quotas")
- Fix a bug where `key_id` was omitted from outcomes created by Relay.
- Fix a bug where it was not permitted to send content-encoding as part of a CORS request to store.

**Internal**:

- PII processing: Aliases for value types (`$error` instead of `$exception` to be in sync with Discover column naming) and adding a default for replace-redactions.
- It is now valid to send transactions and spans without `op` set, in which case a default value will be inserted.

## 0.5.5

- Suppress verbose DNS lookup logs.

**Internal**:

- Small performance improvements in datascrubbing config converter.
- New, C-style selector syntax (old one still works)

## 0.5.4

**Internal**:

- Add event contexts to `pii=maybe`.
- Fix parsing of msgpack breadcrumbs in Rust store.
- Envelopes sent to Rust store can omit the DSN in headers.
- Ability to quote/escape special characters in selectors in PII configs.

## 0.5.3

- Properly strip the linux binary to reduce its size
- Allow base64 encoded JSON event payloads ([#466](https://github.com/getsentry/relay/pull/466))
- Fix multipart requests without trailing newline ([#465](https://github.com/getsentry/relay/pull/465))
- Support for ingesting session updates ([#449](https://github.com/getsentry/relay/pull/449))

**Internal**:

- Validate release names during event ingestion ([#479](https://github.com/getsentry/relay/pull/479))
- Add browser extension filter ([#470](https://github.com/getsentry/relay/pull/470))
- Add `pii=maybe`, a new kind of event schema field that can only be scrubbed if explicitly addressed.
- Add way to scrub filepaths in a way that does not break processing.

## 0.5.2

- Fix trivial Redis-related crash when running in non-processing mode.
- Limit the maximum retry-after of a rate limit. This is necessary because of the "Delete and ignore future events" feature in Sentry.
- Project caches are now evicted after `project_grace_period` has passed. If you have that parameter set to a high number you may see increased memory consumption.

**Internal**:

- Misc bugfixes in PII processor. Those bugs do not affect the legacy data scrubber exposed in Python.
- Polishing documentation around PII configuration format.
- Signal codes in mach mechanism are no longer required.

## 0.5.1

- Ability to fetch project configuration from Redis as additional caching layer.
- Fix a few bugs in release filters.
- Fix a few bugs in minidumps endpoint with processing enabled.

**Internal**:

- Fix a bug in the PII processor that would always remove the entire string on `pattern` rules.
- Ability to correct some clock drift and wrong system time in transaction events.

## 0.5.0

- The binary has been renamed to `relay`.
- Updated documentation for metrics.

**Internal**:

- The package is now called `sentry-relay`.
- Renamed all `Semaphore*` types to `Relay*`.
- Fixed memory leaks in processing functions.

## 0.4.65

- Implement the Minidump endpoint.
- Implement the Attachment endpoint.
- Implement the legacy Store endpoint.
- Support a plain `Authorization` header in addition to `X-Sentry-Auth`.
- Simplify the shutdown logic. Relay now always takes a fixed configurable time to shut down.
- Fix healthchecks in _Static_ mode.
- Fix internal handling of event attachments.
- Fix partial reads of request bodies resulting in a broken connection.
- Fix a crash when parsing User-Agent headers.
- Fix handling of events sent with `sentry_version=2.0` (Clojure SDK).
- Use _mmap_ to load the GeoIP database to improve the memory footprint.
- Revert back to the system memory allocator.

**Internal**:

- Preserve microsecond precision in all time stamps.
- Record event ids in all outcomes.
- Updates to event processing metrics.
- Add span status mapping from open telemetry.

## 0.4.64

- Switched to `jemalloc` as global allocator.
- Introduce separate outcome reason for invalid events.
- Always consume request bodies to the end.
- Implemented minidump ingestion.
- Increas precisions of timestamps in protocol.

## 0.4.63

- Refactor healthchecks into two: Liveness and readiness (see code comments for explanation for now).
- Allow multiple trailing slashes on store endpoint, e.g. `/api/42/store///`.
- Internal refactor to prepare for envelopes format.

**Internal**:

- Fix a bug where glob-matching in filters did not behave correctly when the to-be-matched string contained newlines.
- Add `moz-extension:` as scheme for browser extensions (filtering out Firefox addons).
- Raise a dedicated Python exception type for invalid transaction events. Also do not report that error to Sentry from Relay.

## 0.4.62

- Various performance improvements.

## 0.4.61

**Internal**:

- Add `thread.errored` attribute ([#306](https://github.com/getsentry/relay/pull/306)).

## 0.4.60

- License is now BSL instead of MIT ([#301](https://github.com/getsentry/relay/pull/301)).
- Improve internal metrics and logging ([#296](https://github.com/getsentry/relay/pull/296), [#297](https://github.com/getsentry/relay/pull/297), [#298](https://github.com/getsentry/relay/pull/298)).
- Fix unbounded requests to Sentry for project configs ([#295](https://github.com/getsentry/relay/pull/295), [#300](https://github.com/getsentry/relay/pull/300)).
- Fix rejected responses from Sentry due to size limit ([#303](https://github.com/getsentry/relay/pull/303)).
- Expose more options for configuring request concurrency limits ([#311](https://github.com/getsentry/relay/pull/311)).

**Internal**:

- Transaction events with negative duration are now rejected ([#291](https://github.com/getsentry/relay/pull/291)).
- Fix a panic when normalizing certain dates.

## 0.4.59

**Internal**:

- Fix: Normalize legacy stacktrace attributes ([#292](https://github.com/getsentry/relay/pull/292))
- Fix: Validate platform attributes in Relay ([#294](https://github.com/getsentry/relay/pull/294))
- Flip the flag that indicates Relay processing ([#293](https://github.com/getsentry/relay/pull/293))

## 0.4.58

- Evict project caches after some time ([#287](https://github.com/getsentry/relay/pull/287))
- Selectively log internal errors to stderr ([#285](https://github.com/getsentry/relay/pull/285))
- Add an error boundary to parsing project states ([#281](https://github.com/getsentry/relay/pull/281))

**Internal**:

- Add event size metrics ([#286](https://github.com/getsentry/relay/pull/286))
- Normalize before datascrubbing ([#290](https://github.com/getsentry/relay/pull/290))
- Add a config value for thread counts ([#283](https://github.com/getsentry/relay/pull/283))
- Refactor outcomes for parity with Sentry ([#282](https://github.com/getsentry/relay/pull/282))
- Add flag that relay processed an event ([#279](https://github.com/getsentry/relay/pull/279))

## 0.4.57

**Internal**:

- Stricter validation of transaction events.

## 0.4.56

**Internal**:

- Fix a panic in trimming.

## 0.4.55

**Internal**:

- Fix more bugs in datascrubbing converter.

## 0.4.54

**Internal**:

- Fix more bugs in datascrubbing converter.

## 0.4.53

**Internal**:

- Fix more bugs in datascrubbing converter.

## 0.4.52

**Internal**:

- Fix more bugs in datascrubbing converter.

## 0.4.51

**Internal**:

- Fix a few bugs in datascrubbing converter.
- Accept trailing slashes.

**Normalization**:

- Fix a panic on overflowing timestamps.

## 0.4.50

**Internal**:

- Fix bug where IP scrubbers were applied even when not enabled.

## 0.4.49

- Internal changes.

## 0.4.48

**Internal**:

- Fix various bugs in the datascrubber and PII processing code to get closer to behavior of the Python implementation.

## 0.4.47

**Internal**:

- Various work on re-implementing Sentry's `/api/X/store` endpoint in Relay. Relay can now apply rate limits based on Redis and emit the correct outcomes.

## 0.4.46

**Internal**:

- Resolved a regression in IP address normalization. The new behavior is closer to a line-by-line port of the old Python code.

## 0.4.45

**Normalization**:

- Resolved an issue where GEO IP data was not always infered.

## 0.4.44

**Normalization**:

- Only take the user IP address from the store request's IP for certain platforms. This restores the behavior of the old Python code.

## 0.4.43

**Normalization**:

- Bump size of breadcrumbs.
- Workaround for an issue where we would not parse OS information from User Agent when SDK had already sent OS information.
- Further work on Sentry-internal event ingestion.

## 0.4.42

**Normalization**:

- Fix normalization of version strings from user agents.

## 0.4.41

- Support extended project configuration.

**Internal**:

- Implement event filtering rules.
- Add basic support for Sentry-internal event ingestion.
- Parse and normalize user agent strings.

## 0.4.40

**Internal**:

- Restrict ranges of timestamps to prevent overflows in Python code and UI.

## 0.4.39

**Internal**:

- Fix a bug where stacktrace trimming was not applied during renormalization.

## 0.4.38

**Internal**:

- Added typed spans to Event.

## 0.4.37

**Internal**:

- Added `orig_in_app` to frame data.

## 0.4.36

**Internal**:

- Add new .NET versions for context normalization.

## 0.4.35

**Internal**:

- Fix bug where thread's stacktraces were not normalized.
- Fix bug where a string at max depth of a databag was stringified again.

## 0.4.34

**Internal**:

- Added `data` attribute to frames.
- Added a way to override other trimming behavior in Python normalizer binding.

## 0.4.33

**Internal**:

- Plugin-provided context types should now work properly again.

## 0.4.32

**Internal**:

- Removed `function_name` field from frame and added `raw_function`.

## 0.4.31

**Internal**:

- Add trace context type.

## 0.4.30

**Internal**:

- Make exception messages/values larger to allow for foreign stacktrace data to be attached.

## 0.4.29

**Internal**:

- Added `function_name` field to frame.

## 0.4.28

**Internal**:

- Add missing context type for sessionstack.

## 0.4.27

**Internal**:

- Increase frame vars size again! Byte size was fine, but max depth was way too small.

## 0.4.26

**Internal**:

- Reduce frame vars size.

## 0.4.25

**Internal**:

- Add missing trimming to frame vars.

## 0.4.24

**Internal**:

- Reject non-http/https `help_urls` in exception mechanisms.

## 0.4.23

**Internal**:

- Add basic truncation to event meta to prevent payload size from spiralling out of control.

## 0.4.22

**Internal**:

- Added grouping enhancements to protocol.

## 0.4.21

**Internal**:

- Updated debug image interface with more attributes.

## 0.4.20

**Internal**:

- Added support for `lang` frame and stacktrace attribute.

## 0.4.19

**Internal**:

- Slight changes to allow replacing more normalization code in Sentry with Rust.

## 0.4.18

**Internal**:

- Allow much larger payloads in the extra attribute.

## 0.4.17

**Internal**:

- Added support for protocol changes related to upcoming sentry SDK features. In particular the `none` event type was added.

## 0.4.16

For users of relay, nothing changed at all. This is a release to test embedding some Rust code in Sentry itself.

## 0.4.15

For users of relay, nothing changed at all. This is a release to test embedding some Rust code in Sentry itself.

## 0.4.14

For users of relay, nothing changed at all. This is a release to test embedding some Rust code in Sentry itself.

## 0.4.13

For users of relay, nothing changed at all. This is a release to test embedding some Rust code in Sentry itself.

## 0.4.12

For users of relay, nothing changed at all. This is a release to test embedding some Rust code in Sentry itself.

## 0.4.11

For users of relay, nothing changed at all. This is a release to test embedding some Rust code in Sentry itself.

## 0.4.10

For users of relay, nothing changed at all. This is a release to test embedding some Rust code in Sentry itself.

## 0.4.9

For users of relay, nothing changed at all. This is a release to test embedding some Rust code in Sentry itself.

## 0.4.8

For users of relay, nothing changed at all. This is a release to test embedding some Rust code in Sentry itself.

## 0.4.7

For users of relay, nothing changed at all. This is a release to test embedding some Rust code in Sentry itself.

## 0.4.6

For users of relay, nothing changed at all. This is a release to test embedding some Rust code in Sentry itself.

## 0.4.5

For users of relay, nothing changed at all. This is a release to test embedding some Rust code in Sentry itself.

## 0.4.4

For users of relay, nothing changed at all. This is a release to test embedding some Rust code in Sentry itself.

## 0.4.3

For users of relay, nothing changed at all. This is a release to test embedding some Rust code in Sentry itself.

## 0.4.2

For users of relay, nothing changed at all. This is a release to test embedding some Rust code in Sentry itself.

## 0.4.1

For users of relay, nothing changed at all. This is a release to test embedding some Rust code in Sentry itself.

## 0.4.0

Introducing new Relay modes:

- `proxy`: A proxy for all requests and events.
- `static`: Static configuration for known projects in the file system.
- `managed`: Fetch configurations dynamically from Sentry and update them.

The default Relay mode is `managed`. Users upgrading from previous versions will automatically activate the `managed` mode. To change this setting, add `relay.mode` to `config.yml` or run `semaphore config init` from the command line.

**Breaking Change**: If Relay was used without credentials, the mode needs to be set to `proxy`. The default `managed` mode requires credentials.

For more information on Relay modes, see the [documentation page](https://docs.sentry.io/data-management/relay/options/).

### Configuration Changes

- Added `cache.event_buffer_size` to control the maximum number of events that are buffered in case of network issues or high rates of incoming events.
- Added `limits.max_concurrent_requests` to limit the number of connections that this Relay will use to communicate with the upstream.
- Internal error reporting is now disabled by default. To opt in, set `sentry.enabled`.

### Bugfixes

- Fix a bug that caused events to get unconditionally dropped after five seconds, regardless of the `cache.event_expiry` configuration.
- Fix a memory leak in Relay's internal error reporting.

## 0.3.0

- Changed PII stripping rule format to permit path selectors when applying rules. This means that now `$string` refers to strings for instance and `user.id` refers to the `id` field in the `user` attribute of the event. Temporarily support for old rules is retained.

## 0.2.7

- store: Minor fixes to be closer to Python. Ability to disable trimming of objects, arrays and strings.

## 0.2.6

- Fix bug where PII stripping would remove containers without leaving any metadata about the retraction.
- Fix bug where old `redactPair` rules would stop working.

## 0.2.5

- Rewrite of PII stripping logic. This brings potentially breaking changes to the semantics of PII configs. Most importantly field types such as `"freeform"` and `"databag"` are gone, right now there is only `"container"` and `"text"`. All old field types should have become an alias for `"text"`, but take extra care in ensuring your PII rules still work.

- store: Minor fixes to be closer to Python.

## 0.2.4

For users of relay, nothing changed at all. This is a release to test embedding some Rust code in Sentry itself.

- store: Remove stray print statement.

## 0.2.3

For users of relay, nothing changed at all. This is a release to test embedding some Rust code in Sentry itself.

- store: Fix main performance issues.

## 0.2.2

For users of relay, nothing changed at all. This is a release to test embedding some Rust code in Sentry itself.

- store: Fix segfault when trying to process contexts.
- store: Fix trimming state "leaking" between interfaces, leading to excessive trimming.
- store: Don't serialize empty arrays and objects (with a few exceptions).

## 0.2.1

For users of relay, nothing changed at all. This is a release to test embedding some Rust code in Sentry itself.

- `libsemaphore`: Expose CABI for normalizing event data.

## 0.2.0

Our first major iteration on Relay has landed!

- User documentation is now hosted at <https://docs.sentry.io/relay/>.
- SSL support is now included by default. Just configure a [TLS identity](https://docs.sentry.io/relay/options/#relaytls_identity_path) and you're set.
- Updated event processing: Events from older SDKs are now supported. Also, we've fixed some bugs along the line.
- Introduced full support for PII stripping. See [PII Configuration](https://docs.sentry.io/relay/pii-config/) for instructions.
- Configure with static project settings. Relay will skip querying project states from Sentry and use your provided values instead. See [Project Configuration](https://docs.sentry.io/relay/project-config/) for a full guide.
- Relay now also acts as a proxy for certain API requests. This allows it to receive CSP reports and Minidump crash reports, among others. It also sets `X-Forwarded-For` and includes a Relay signature header.

Besides that, there are many technical changes, including:

- Major rewrite of the internals. Relay no longer requires a special endpoint for sending events to upstream Sentry and processes events individually with less delay than before.
- The executable will exit with a non-zero exit code on startup errors. This makes it easier to catch configuration errors.
- Removed `libsodium` as a production dependency, greatly simplifying requirements for the runtime environment.
- Greatly improved logging and metrics. Be careful with the `DEBUG` and `TRACE` levels, as they are **very** verbose now.
- Improved docker containers.

## 0.1.3

- Added support for metadata format

## 0.1.2

- JSON logging ([#32](https://github.com/getsentry/relay/pull/32))
- Update dependencies

## 0.1.1

- Rename "sentry-relay" to "semaphore"
- Use new features from Rust 1.26
- Prepare binary and Python builds ([#20](https://github.com/getsentry/relay/pull/20))
- Add Dockerfile ([#23](https://github.com/getsentry/relay/pull/23))

## 0.1.0

An initial release of the tool.<|MERGE_RESOLUTION|>--- conflicted
+++ resolved
@@ -2,11 +2,6 @@
 
 ## Unreleased
 
-<<<<<<< HEAD
-**Features**:
-
-- Use same keys for Otel span attributes and Sentry span data. ([#3457](https://github.com/getsentry/relay/pull/3457))
-=======
 **Bug fixes:**
 
 - Respect country code TLDs when scrubbing span tags. ([#3458](https://github.com/getsentry/relay/pull/3458))
@@ -18,7 +13,6 @@
 **Internal**:
 
 - Emit gauges for total and self times for spans. ([#3448](https://github.com/getsentry/relay/pull/3448))
->>>>>>> 69874ae8
 
 ## 24.4.1
 
