--- conflicted
+++ resolved
@@ -5,11 +5,9 @@
 **Internal**:
 
 - Add support for `sampled` field in the DSC and error tagging. ([#2290](https://github.com/getsentry/relay/pull/2290))
-<<<<<<< HEAD
 - Skip dynamic sampling if relay doesn't support incoming metrics extraction version. ([#2273](https://github.com/getsentry/relay/pull/2273))
-=======
 - Move span tag extraction from metrics to normalization. ([#2304](https://github.com/getsentry/relay/pull/2304))
->>>>>>> 8014cd8d
+
 
 ## 23.6.2
 
