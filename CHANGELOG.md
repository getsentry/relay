# Changelog

## Unreleased

**Bug Fixes**:

- Prevent potential OOM panics when handling corrupt Unreal Engine crashes. ([#1216](https://github.com/getsentry/relay/pull/1216))

**Internal**:

- Remove unused item types. ([#1211](https://github.com/getsentry/relay/pull/1211))
- Pin click dependency in requirements-dev.txt. ([#1214](https://github.com/getsentry/relay/pull/1214))
- Use fully qualified metric resource identifiers (MRI) for metrics ingestion. For example, the sessions duration is now called `d:sessions/duration@s`. ([#1215](https://github.com/getsentry/relay/pull/1215))
- Introduce metric units for rates and information, add support for custom user-declared units, and rename duration units to self-explanatory identifiers such as `second`. ([#1217](https://github.com/getsentry/relay/pull/1217))
- Increase the max profile size to accomodate a new platform. ([#1223](https://github.com/getsentry/relay/pull/1223))
- Set environment as optional when parsing a profile so we get a null value later on. ([#1224](https://github.com/getsentry/relay/pull/1224))
<<<<<<< HEAD
- Expose new tagging rules interface for metrics extracted from transactions. ([#1225](https://github.com/getsentry/relay/pull/1225))
=======
- Return better BadStoreRequest for unreal events. ([#1226](https://github.com/getsentry/relay/pull/1226))
>>>>>>> 639f5e91

## 22.3.0

**Features**:

- Tag transaction metrics by user satisfaction. ([#1197](https://github.com/getsentry/relay/pull/1197))

**Bug Fixes**:

- CVE-2022-24713: Prevent denial of service through untrusted regular expressions used for PII scrubbing. ([#1207](https://github.com/getsentry/relay/pull/1207))
- Prevent dropping metrics during Relay shutdown if the project is outdated or not cached at time of the shutdown. ([#1205](https://github.com/getsentry/relay/pull/1205))
- Prevent a potential OOM when validating corrupted or exceptional minidumps. ([#1209](https://github.com/getsentry/relay/pull/1209))

**Internal**:

- Spread out metric aggregation over the aggregation window to avoid concentrated waves of metrics requests to the upstream every 10 seconds. Relay now applies jitter to `initial_delay` to spread out requests more evenly over time. ([#1185](https://github.com/getsentry/relay/pull/1185))
- Use a randomized Kafka partitioning key for sessions instead of the session ID. ([#1194](https://github.com/getsentry/relay/pull/1194))
- Add new statsd metrics for bucketing efficiency. ([#1199](https://github.com/getsentry/relay/pull/1199), [#1192](https://github.com/getsentry/relay/pull/1192), [#1200](https://github.com/getsentry/relay/pull/1200))
- Add a `Profile` `ItemType` to represent the profiling data sent from Sentry SDKs. ([#1179](https://github.com/getsentry/relay/pull/1179))

## 22.2.0

**Features**:

- Add the `relay.override_project_ids` configuration flag to support migrating projects from self-hosted to Sentry SaaS. ([#1175](https://github.com/getsentry/relay/pull/1175))

**Internal**:

- Add an option to dispatch billing outcomes to a dedicated topic. ([#1168](https://github.com/getsentry/relay/pull/1168))
- Add new `ItemType` to handle profiling data from Specto SDKs. ([#1170](https://github.com/getsentry/relay/pull/1170))

**Bug Fixes**:

- Fix regression in CSP report parsing. ([#1174](https://github.com/getsentry/relay/pull/1174))
- Ignore replacement_chunks when they aren't used. ([#1180](https://github.com/getsentry/relay/pull/1180))

## 22.1.0

**Features**:

- Flush metrics and outcome aggregators on graceful shutdown. ([#1159](https://github.com/getsentry/relay/pull/1159))
- Extract metrics from sampled transactions. ([#1161](https://github.com/getsentry/relay/pull/1161))

**Internal**:

- Extract normalized dist as metric. ([#1158](https://github.com/getsentry/relay/pull/1158))
- Extract transaction user as metric. ([#1164](https://github.com/getsentry/relay/pull/1164))

## 21.12.0

**Features**:

- Extract measurement ratings, port from frontend. ([#1130](https://github.com/getsentry/relay/pull/1130))
- External Relays perform dynamic sampling and emit outcomes as client reports. This feature is now enabled _by default_. ([#1119](https://github.com/getsentry/relay/pull/1119))
- Metrics extraction config, custom tags. ([#1141](https://github.com/getsentry/relay/pull/1141))
- Update the user agent parser (uap-core Feb 2020 to Nov 2021). This allows Relay and Sentry to infer more recent browsers, operating systems, and devices in events containing a user agent header. ([#1143](https://github.com/getsentry/relay/pull/1143), [#1145](https://github.com/getsentry/relay/pull/1145))
- Improvements to Unity OS context parsing ([#1150](https://github.com/getsentry/relay/pull/1150))

**Bug Fixes**:

- Support Unreal Engine 5 crash reports. ([#1132](https://github.com/getsentry/relay/pull/1132))
- Perform same validation for aggregate sessions as for individual sessions. ([#1140](https://github.com/getsentry/relay/pull/1140))
- Add missing .NET 4.8 release value. ([#1142](https://github.com/getsentry/relay/pull/1142))
- Properly document which timestamps are accepted. ([#1152](https://github.com/getsentry/relay/pull/1152))

**Internal**:

- Add more statsd metrics for relay metric bucketing. ([#1124](https://github.com/getsentry/relay/pull/1124), [#1128](https://github.com/getsentry/relay/pull/1128))
- Add an internal option to capture minidumps for hard crashes. This has to be enabled via the `sentry._crash_db` config parameter. ([#1127](https://github.com/getsentry/relay/pull/1127))
- Fold processing vs non-processing into single actor. ([#1133](https://github.com/getsentry/relay/pull/1133))
- Aggregate outcomes for dynamic sampling, invalid project ID, and rate limits. ([#1134](https://github.com/getsentry/relay/pull/1134))
- Extract session metrics from aggregate sessions. ([#1140](https://github.com/getsentry/relay/pull/1140))
- Prefix names of extracted metrics by `sentry.sessions.` or `sentry.transactions.`. ([#1147](https://github.com/getsentry/relay/pull/1147))
- Extract transaction duration as metric. ([#1148](https://github.com/getsentry/relay/pull/1148))

## 21.11.0

**Features**:

- Add bucket width to bucket protocol. ([#1103](https://github.com/getsentry/relay/pull/1103))
- Support multiple kafka cluster configurations. ([#1101](https://github.com/getsentry/relay/pull/1101))
- Tag metrics by transaction name. ([#1126](https://github.com/getsentry/relay/pull/1126))

**Bug Fixes**:

- Avoid unbounded decompression of encoded requests. A particular request crafted to inflate to large amounts of memory, such as a zip bomb, could put Relay out of memory. ([#1117](https://github.com/getsentry/relay/pull/1117), [#1122](https://github.com/getsentry/relay/pull/1122), [#1123](https://github.com/getsentry/relay/pull/1123))
- Avoid unbounded decompression of UE4 crash reports. Some crash reports could inflate to large amounts of memory before being checked for size, which could put Relay out of memory. ([#1121](https://github.com/getsentry/relay/pull/1121))

**Internal**:

- Aggregate client reports before sending them onwards. ([#1118](https://github.com/getsentry/relay/pull/1118))

## 21.10.0

**Bug Fixes**:

- Correctly validate timestamps for outcomes and sessions. ([#1086](https://github.com/getsentry/relay/pull/1086))
- Run compression on a thread pool when sending to upstream. ([#1085](https://github.com/getsentry/relay/pull/1085))
- Report proper status codes and error messages when sending invalid JSON payloads to an endpoint with a `X-Sentry-Relay-Signature` header. ([#1090](https://github.com/getsentry/relay/pull/1090))
- Enforce attachment and event size limits on UE4 crash reports. ([#1099](https://github.com/getsentry/relay/pull/1099))

**Internal**:

- Add the exclusive time of the transaction's root span. ([#1083](https://github.com/getsentry/relay/pull/1083))
- Add session.status tag to extracted session.duration metric. ([#1087](https://github.com/getsentry/relay/pull/1087))
- Serve project configs for batched requests where one of the project keys cannot be parsed. ([#1093](https://github.com/getsentry/relay/pull/1093))

## 21.9.0

**Features**:

- Add sampling based on transaction name. ([#1058](https://github.com/getsentry/relay/pull/1058))
- Support running Relay without config directory. The most important configuration, including Relay mode and credentials, can now be provided through commandline arguments or environment variables alone. ([#1055](https://github.com/getsentry/relay/pull/1055)
- Protocol support for client reports. ([#1081](https://github.com/getsentry/relay/pull/1081))
- Extract session metrics in non processing relays. ([#1073](https://github.com/getsentry/relay/pull/1073))

**Bug Fixes**:

- Use correct commandline argument name for setting Relay port. ([#1059](https://github.com/getsentry/relay/pull/1059))
- Retrieve OS Context for Unity Events. ([#1072](https://github.com/getsentry/relay/pull/1072))

**Internal**:

- Add new metrics on Relay's performance in dealing with buckets of metric aggregates, as well as the amount of aggregated buckets. ([#1070](https://github.com/getsentry/relay/pull/1070))
- Add the exclusive time of a span. ([#1061](https://github.com/getsentry/relay/pull/1061))
- Remove redundant dynamic sampling processing on fast path. ([#1084](https://github.com/getsentry/relay/pull/1084))

## 21.8.0

- No documented changes.

## 21.7.0

- No documented changes.

## 21.6.3

- No documented changes.

## 21.6.2

**Bug Fixes**:

- Remove connection metrics reported under `connector.*`. They have been fully disabled since version `21.3.0`. ([#1021](https://github.com/getsentry/relay/pull/1021))
- Remove error logs for "failed to extract event" and "failed to store session". ([#1032](https://github.com/getsentry/relay/pull/1032))

**Internal**:

- Assign a random Kafka partition key for session aggregates and metrics to distribute messages evenly. ([#1022](https://github.com/getsentry/relay/pull/1022))
- All fields in breakdown config should be camelCase, and rename the breakdown key name in project options. ([#1020](https://github.com/getsentry/relay/pull/1020))

## 21.6.1

- No documented changes.

## 21.6.0

**Features**:

- Support self-contained envelopes without authentication headers or query parameters. ([#1000](https://github.com/getsentry/relay/pull/1000))
- Support statically configured relays. ([#991](https://github.com/getsentry/relay/pull/991))
- Support namespaced event payloads in multipart minidump submission for Electron Framework. The field has to follow the format `sentry___<namespace>`. ([#1012](https://github.com/getsentry/relay/pull/1012))

**Bug Fixes**:

- Explicitly declare reprocessing context. ([#1009](https://github.com/getsentry/relay/pull/1009))
- Validate the environment attribute in sessions, and drop sessions with invalid releases. ([#1018](https://github.com/getsentry/relay/pull/1018))

**Internal**:

- Gather metrics for corrupted Events with unprintable fields. ([#1008](https://github.com/getsentry/relay/pull/1008))
- Remove project actors. ([#1025](https://github.com/getsentry/relay/pull/1025))

## 21.5.1

**Bug Fixes**:

- Do not leak resources when projects or DSNs are idle. ([#1003](https://github.com/getsentry/relay/pull/1003))

## 21.5.0

**Features**:

- Support the `frame.stack_start` field for chained async stack traces in Cocoa SDK v7. ([#981](https://github.com/getsentry/relay/pull/981))
- Rename configuration fields `cache.event_buffer_size` to `cache.envelope_buffer_size` and `cache.event_expiry` to `cache.envelope_expiry`. The former names are still supported by Relay. ([#985](https://github.com/getsentry/relay/pull/985))
- Add a configuraton flag `relay.ready: always` to mark Relay ready in healthchecks immediately after starting without requiring to authenticate. ([#989](https://github.com/getsentry/relay/pull/989))

**Bug Fixes**:

- Fix roundtrip error when PII selector starts with number. ([#982](https://github.com/getsentry/relay/pull/982))
- Avoid overflow panic for large retry-after durations. ([#992](https://github.com/getsentry/relay/pull/992))

**Internal**:

- Update internal representation of distribution metrics. ([#979](https://github.com/getsentry/relay/pull/979))
- Extract metrics for transaction breakdowns and sessions when the feature is enabled for the organizaiton. ([#986](https://github.com/getsentry/relay/pull/986))
- Assign explicit values to DataCategory enum. ([#987](https://github.com/getsentry/relay/pull/987))

## 21.4.1

**Bug Fixes**:

- Allow the `event_id` attribute on breadcrumbs to link between Sentry events. ([#977](https://github.com/getsentry/relay/pull/977))

## 21.4.0

**Bug Fixes**:

- Parse the Crashpad information extension stream from Minidumps with annotation objects correctly. ([#973](https://github.com/getsentry/relay/pull/973))

**Internal**:

- Emit outcomes for rate limited attachments. ([#951](https://github.com/getsentry/relay/pull/951))
- Remove timestamp from metrics text protocol. ([#972](https://github.com/getsentry/relay/pull/972))
- Add max, min, sum, and count to gauge metrics. ([#974](https://github.com/getsentry/relay/pull/974))

## 21.3.1

**Bug Fixes**:

- Make request url scrubbable. ([#955](https://github.com/getsentry/relay/pull/955))
- Remove dependent items from envelope when dropping transaction item. ([#960](https://github.com/getsentry/relay/pull/960))

**Internal**:

- Emit the `quantity` field for outcomes of events. This field describes the total size in bytes for attachments or the event count for all other categories. A separate outcome is emitted for attachments in a rejected envelope, if any, in addition to the event outcome. ([#942](https://github.com/getsentry/relay/pull/942))
- Add experimental metrics ingestion without bucketing or pre-aggregation. ([#948](https://github.com/getsentry/relay/pull/948))
- Skip serializing some null values in frames interface. ([#944](https://github.com/getsentry/relay/pull/944))
- Add experimental metrics ingestion with bucketing and pre-aggregation. ([#948](https://github.com/getsentry/relay/pull/948), [#952](https://github.com/getsentry/relay/pull/952), [#958](https://github.com/getsentry/relay/pull/958), [#966](https://github.com/getsentry/relay/pull/966), [#969](https://github.com/getsentry/relay/pull/969))
- Change HTTP response for upstream timeouts from 502 to 504. ([#859](https://github.com/getsentry/relay/pull/859))
- Add rule id to outcomes coming from transaction sampling. ([#953](https://github.com/getsentry/relay/pull/953))
- Add support for breakdowns ingestion. ([#934](https://github.com/getsentry/relay/pull/934))
- Ensure empty strings are invalid measurement names. ([#968](https://github.com/getsentry/relay/pull/968))

## 21.3.0

**Features**:

- Relay now picks up HTTP proxies from environment variables. This is made possible by switching to a different HTTP client library.

**Bug Fixes**:

- Deny backslashes in release names. ([#904](https://github.com/getsentry/relay/pull/904))
- Fix a problem with Data Scrubbing source names (PII selectors) that caused `$frame.abs_path` to match, but not `$frame.abs_path || **` or `$frame.abs_path && **`. ([#932](https://github.com/getsentry/relay/pull/932))
- Make username pii-strippable. ([#935](https://github.com/getsentry/relay/pull/935))
- Respond with `400 Bad Request` and an error message `"empty envelope"` instead of `429` when envelopes without items are sent to the envelope endpoint. ([#937](https://github.com/getsentry/relay/pull/937))
- Allow generic Slackbot ([#947](https://github.com/getsentry/relay/pull/947))

**Internal**:

- Emit the `category` field for outcomes of events. This field disambiguates error events, security events and transactions. As a side-effect, Relay no longer emits outcomes for broken JSON payloads or network errors. ([#931](https://github.com/getsentry/relay/pull/931))
- Add inbound filters functionality to dynamic sampling rules. ([#920](https://github.com/getsentry/relay/pull/920))
- The undocumented `http._client` option has been removed. ([#938](https://github.com/getsentry/relay/pull/938))
- Log old events and sessions in the `requests.timestamp_delay` metric. ([#933](https://github.com/getsentry/relay/pull/933))
- Add rule id to outcomes coming from event sampling. ([#943](https://github.com/getsentry/relay/pull/943))
- Fix a bug in rate limiting that leads to accepting all events in the last second of a rate limiting window, regardless of whether the rate limit applies. ([#946](https://github.com/getsentry/relay/pull/946))

## 21.2.0

**Features**:

- By adding `.no-cache` to the DSN key, Relay refreshes project configuration caches immediately. This allows to apply changed settings instantly, such as updates to data scrubbing or inbound filter rules. ([#911](https://github.com/getsentry/relay/pull/911))
- Add NSError to mechanism. ([#925](https://github.com/getsentry/relay/pull/925))
- Add snapshot to the stack trace interface. ([#927](https://github.com/getsentry/relay/pull/927))

**Bug Fixes**:

- Log on INFO level when recovering from network outages. ([#918](https://github.com/getsentry/relay/pull/918))
- Fix a panic in processing minidumps with invalid location descriptors. ([#919](https://github.com/getsentry/relay/pull/919))

**Internal**:

- Improve dynamic sampling rule configuration. ([#907](https://github.com/getsentry/relay/pull/907))
- Compatibility mode for pre-aggregated sessions was removed. The feature is now enabled by default in full fidelity. ([#913](https://github.com/getsentry/relay/pull/913))

## 21.1.0

**Features**:

- Support dynamic sampling for error events. ([#883](https://github.com/getsentry/relay/pull/883))

**Bug Fixes**:

- Make all fields but event-id optional to fix regressions in user feedback ingestion. ([#886](https://github.com/getsentry/relay/pull/886))
- Remove `kafka-ssl` feature because it breaks development workflow on macOS. ([#889](https://github.com/getsentry/relay/pull/889))
- Accept envelopes where their last item is empty and trailing newlines are omitted. This also fixes a panic in some cases. ([#894](https://github.com/getsentry/relay/pull/894))

**Internal**:

- Extract crashpad annotations into contexts. ([#892](https://github.com/getsentry/relay/pull/892))
- Normalize user reports during ingestion and create empty fields. ([#903](https://github.com/getsentry/relay/pull/903))
- Ingest and normalize sample rates from envelope item headers. ([#910](https://github.com/getsentry/relay/pull/910))

## 20.12.1

- No documented changes.

## 20.12.0

**Features**:

- Add `kafka-ssl` compilation feature that builds Kafka linked against OpenSSL. This feature is enabled in Docker containers only. This is only relevant for Relays running as part of on-premise Sentry. ([#881](https://github.com/getsentry/relay/pull/881))
- Relay is now able to ingest pre-aggregated sessions, which will make it possible to efficiently handle applications that produce thousands of sessions per second. ([#815](https://github.com/getsentry/relay/pull/815))
- Add protocol support for WASM. ([#852](https://github.com/getsentry/relay/pull/852))
- Add dynamic sampling for transactions. ([#835](https://github.com/getsentry/relay/pull/835))
- Send network outage metric on healthcheck endpoint hit. ([#856](https://github.com/getsentry/relay/pull/856))

**Bug Fixes**:

- Fix a long-standing bug where log messages were not addressible as `$string`. ([#882](https://github.com/getsentry/relay/pull/882))
- Allow params in content-type for security requests to support content types like `"application/expect-ct-report+json; charset=utf-8"`. ([#844](https://github.com/getsentry/relay/pull/844))
- Fix a panic in CSP filters. ([#848](https://github.com/getsentry/relay/pull/848))
- Do not drop sessions due to an invalid age constraint set to `0`. ([#855](https://github.com/getsentry/relay/pull/855))
- Do not emit outcomes after forwarding envelopes to the upstream, even if that envelope is rate limited, rejected, or dropped. Since the upstream logs an outcome, it would be a duplicate. ([#857](https://github.com/getsentry/relay/pull/857))
- Fix status code for security report. ([#864](https://github.com/getsentry/relay/pull/864))
- Add missing fields for Expect-CT reports. ([#865](https://github.com/getsentry/relay/pull/865))
- Support more directives in CSP reports, such as `block-all-mixed-content` and `require-trusted-types-for`. ([#876](https://github.com/getsentry/relay/pull/876))

**Internal**:

- Add _experimental_ support for picking up HTTP proxies from the regular environment variables. This feature needs to be enabled by setting `http: client: "reqwest"` in your `config.yml`. ([#839](https://github.com/getsentry/relay/pull/839))
- Refactor transparent request forwarding for unknown endpoints. Requests are now entirely buffered in memory and occupy the same queues and actors as other requests. This should not cause issues but may change behavior under load. ([#839](https://github.com/getsentry/relay/pull/839))
- Add reason codes to the `X-Sentry-Rate-Limits` header in store responses. This allows external Relays to emit outcomes with the proper reason codes. ([#850](https://github.com/getsentry/relay/pull/850))
- Emit metrics for outcomes in external relays. ([#851](https://github.com/getsentry/relay/pull/851))
- Make `$error.value` `pii=true`. ([#837](https://github.com/getsentry/relay/pull/837))
- Send `key_id` in partial project config. ([#854](https://github.com/getsentry/relay/pull/854))
- Add stack traces to Sentry error reports. ([#872](https://github.com/getsentry/relay/pull/872))

## 20.11.1

- No documented changes.

## 20.11.0

**Features**:

- Rename upstream retries histogram metric and add upstream requests duration metric. ([#816](https://github.com/getsentry/relay/pull/816))
- Add options for metrics buffering (`metrics.buffering`) and sampling (`metrics.sample_rate`). ([#821](https://github.com/getsentry/relay/pull/821))

**Bug Fixes**:

- Accept sessions with IP address set to `{{auto}}`. This was previously rejected and silently dropped. ([#827](https://github.com/getsentry/relay/pull/827))
- Fix an issue where every retry-after response would be too large by one minute. ([#829](https://github.com/getsentry/relay/pull/829))

**Internal**:

- Always apply cache debouncing for project states. This reduces pressure on the Redis and file system cache. ([#819](https://github.com/getsentry/relay/pull/819))
- Internal refactoring such that validating of characters in tags no longer uses regexes internally. ([#814](https://github.com/getsentry/relay/pull/814))
- Discard invalid user feedback sent as part of envelope. ([#823](https://github.com/getsentry/relay/pull/823))
- Emit event errors and normalization errors for unknown breadcrumb keys. ([#824](https://github.com/getsentry/relay/pull/824))
- Normalize `breadcrumb.ty` into `breadcrumb.type` for broken Python SDK versions. ([#824](https://github.com/getsentry/relay/pull/824))
- Add the client SDK interface for unreal crashes and set the name to `unreal.crashreporter`. ([#828](https://github.com/getsentry/relay/pull/828))
- Fine-tune the selectors for minidump PII scrubbing. ([#818](https://github.com/getsentry/relay/pull/818), [#830](https://github.com/getsentry/relay/pull/830))

## 20.10.1

**Internal**:

- Emit more useful normalization meta data for invalid tags. ([#808](https://github.com/getsentry/relay/pull/808))

## 20.10.0

**Features**:

- Add support for measurement ingestion. ([#724](https://github.com/getsentry/relay/pull/724), [#785](https://github.com/getsentry/relay/pull/785))
- Add support for scrubbing UTF-16 data in attachments ([#742](https://github.com/getsentry/relay/pull/742), [#784](https://github.com/getsentry/relay/pull/784), [#787](https://github.com/getsentry/relay/pull/787))
- Add upstream request metric. ([#793](https://github.com/getsentry/relay/pull/793))
- The padding character in attachment scrubbing has been changed to match the masking character, there is no usability benefit from them being different. ([#810](https://github.com/getsentry/relay/pull/810))

**Bug Fixes**:

- Fix issue where `$span` would not be recognized in Advanced Data Scrubbing. ([#781](https://github.com/getsentry/relay/pull/781))
- Accept big-endian minidumps. ([#789](https://github.com/getsentry/relay/pull/789))
- Detect network outages and retry sending events instead of dropping them. ([#788](https://github.com/getsentry/relay/pull/788))

**Internal**:

- Project states are now cached separately per DSN public key instead of per project ID. This means that there will be multiple separate cache entries for projects with more than one DSN. ([#778](https://github.com/getsentry/relay/pull/778))
- Relay no longer uses the Sentry endpoint to resolve project IDs by public key. Ingestion for the legacy store endpoint has been refactored to rely on key-based caches only. As a result, the legacy endpoint is supported only on managed Relays. ([#800](https://github.com/getsentry/relay/pull/800))
- Fix rate limit outcomes, now emitted only for error events but not transactions. ([#806](https://github.com/getsentry/relay/pull/806), [#809](https://github.com/getsentry/relay/pull/809))

## 20.9.0

**Features**:

- Add support for attaching Sentry event payloads in Unreal crash reports by adding `__sentry` game data entries. ([#715](https://github.com/getsentry/relay/pull/715))
- Support chunked form data keys for event payloads on the Minidump endpoint. Since crashpad has a limit for the length of custom attributes, the sentry event payload can be split up into `sentry__1`, `sentry__2`, etc. ([#721](https://github.com/getsentry/relay/pull/721))
- Periodically re-authenticate with the upstream server. Previously, there was only one initial authentication. ([#731](https://github.com/getsentry/relay/pull/731))
- The module attribute on stack frames (`$frame.module`) and the (usually server side generated) attribute `culprit` can now be scrubbed with advanced data scrubbing. ([#744](https://github.com/getsentry/relay/pull/744))
- Compress outgoing store requests for events and envelopes including attachements using `gzip` content encoding. ([#745](https://github.com/getsentry/relay/pull/745))
- Relay now buffers all requests until it has authenticated with the upstream. ([#747](//github.com/getsentry/relay/pull/747))
- Add a configuration option to change content encoding of upstream store requests. The default is `gzip`, and other options are `identity`, `deflate`, or `br`. ([#771](https://github.com/getsentry/relay/pull/771))

**Bug Fixes**:

- Send requests to the `/envelope/` endpoint instead of the older `/store/` endpoint. This particularly fixes spurious `413 Payload Too Large` errors returned when using Relay with Sentry SaaS. ([#746](https://github.com/getsentry/relay/pull/746))

**Internal**:

- Remove a temporary flag from attachment kafka messages indicating rate limited crash reports to Sentry. This is now enabled by default. ([#718](https://github.com/getsentry/relay/pull/718))
- Performance improvement of http requests to upstream, high priority messages are sent first. ([#678](https://github.com/getsentry/relay/pull/678))
- Experimental data scrubbing on minidumps([#682](https://github.com/getsentry/relay/pull/682))
- Move `generate-schema` from the Relay CLI into a standalone tool. ([#739](//github.com/getsentry/relay/pull/739))
- Move `process-event` from the Relay CLI into a standalone tool. ([#740](//github.com/getsentry/relay/pull/740))
- Add the client SDK to session kafka payloads. ([#751](https://github.com/getsentry/relay/pull/751))
- Add a standalone tool to document metrics in JSON or YAML. ([#752](https://github.com/getsentry/relay/pull/752))
- Emit `processing.event.produced` for user report and session Kafka messages. ([#757](https://github.com/getsentry/relay/pull/757))
- Improve performance of event processing by avoiding regex clone. ([#767](https://github.com/getsentry/relay/pull/767))
- Assign a default name for unnamed attachments, which prevented attachments from being stored in Sentry. ([#769](https://github.com/getsentry/relay/pull/769))
- Add Relay version version to challenge response. ([#758](https://github.com/getsentry/relay/pull/758))

## 20.8.0

**Features**:

- Add the `http.connection_timeout` configuration option to adjust the connection and SSL handshake timeout. The default connect timeout is now increased from 1s to 3s. ([#688](https://github.com/getsentry/relay/pull/688))
- Supply Relay's version during authentication and check if this Relay is still supported. An error message prompting to upgrade Relay will be supplied if Relay is unsupported. ([#697](https://github.com/getsentry/relay/pull/697))

**Bug Fixes**:

- Reuse connections for upstream event submission requests when the server supports connection keepalive. Relay did not consume the response body of all requests, which caused it to reopen a new connection for every event. ([#680](https://github.com/getsentry/relay/pull/680), [#695](https://github.com/getsentry/relay/pull/695))
- Fix hashing of user IP addresses in data scrubbing. Previously, this could create invalid IP addresses which were later rejected by Sentry. Now, the hashed IP address is moved to the `id` field. ([#692](https://github.com/getsentry/relay/pull/692))
- Do not retry authentication with the upstream when a client error is reported (status code 4XX). ([#696](https://github.com/getsentry/relay/pull/696))

**Internal**:

- Extract the event `timestamp` from Minidump files during event normalization. ([#662](https://github.com/getsentry/relay/pull/662))
- Retain the full span description in transaction events instead of trimming it. ([#674](https://github.com/getsentry/relay/pull/674))
- Report all Kafka producer errors to Sentry. Previously, only immediate errors were reported but not those during asynchronous flushing of messages. ([#677](https://github.com/getsentry/relay/pull/677))
- Add "HubSpot Crawler" to the list of web crawlers for inbound filters. ([#693](https://github.com/getsentry/relay/pull/693))
- Improved typing for span data of transaction events, no breaking changes. ([#713](https://github.com/getsentry/relay/pull/713))
- **Breaking change:** In PII configs, all options on hash and mask redactions (replacement characters, ignored characters, hash algorithm/key) are removed. If they still exist in the configuration, they are ignored. ([#760](https://github.com/getsentry/relay/pull/760))

## 20.7.2

**Features**:

- Report metrics for connections to the upstream. These metrics are reported under `connector.*` and include information on connection reuse, timeouts and errors. ([#669](https://github.com/getsentry/relay/pull/669))
- Increased the maximum size of attachments from _50MiB_ to _100MiB_. Most notably, this allows to upload larger minidumps. ([#671](https://github.com/getsentry/relay/pull/671))

**Internal**:

- Always create a spans array for transactions in normalization. This allows Sentry to render the spans UI even if the transaction is empty. ([#667](https://github.com/getsentry/relay/pull/667))

## 20.7.1

- No documented changes.

## 20.7.0

**Features**:

- Sessions and attachments can be rate limited now. These rate limits apply separately from error events, which means that you can continue to send Release Health sessions while you're out of quota with errors. ([#636](https://github.com/getsentry/relay/pull/636))

**Bug Fixes**:

- Outcomes from downstream relays were not forwarded upstream. ([#632](https://github.com/getsentry/relay/pull/632))
- Apply clock drift correction to Release Health sessions and validate timestamps. ([#633](https://github.com/getsentry/relay/pull/633))
- Apply clock drift correction for timestamps that are too far in the past or future. This fixes a bug where broken transaction timestamps would lead to negative durations. ([#634](https://github.com/getsentry/relay/pull/634), [#654](https://github.com/getsentry/relay/pull/654))
- Respond with status code `200 OK` to rate limited minidump and UE4 requests. Third party clients otherwise retry those requests, leading to even more load. ([#646](https://github.com/getsentry/relay/pull/646), [#647](https://github.com/getsentry/relay/pull/647))
- Ingested unreal crash reports no longer have a `misc_primary_cpu_brand` key with GPU information set in the Unreal context. ([#650](https://github.com/getsentry/relay/pull/650))
- Fix ingestion of forwarded outcomes in processing Relays. Previously, `emit_outcomes` had to be set explicitly to enable this. ([#653](https://github.com/getsentry/relay/pull/653))

**Internal**:

- Restructure the envelope and event ingestion paths into a pipeline and apply rate limits to all envelopes. ([#635](https://github.com/getsentry/relay/pull/635), [#636](https://github.com/getsentry/relay/pull/636))
- Pass the combined size of all attachments in an envelope to the Redis rate limiter as quantity to enforce attachment quotas. ([#639](https://github.com/getsentry/relay/pull/639))
- Emit flags for rate limited processing attachments and add a `size` field. ([#640](https://github.com/getsentry/relay/pull/640), [#644](https://github.com/getsentry/relay/pull/644))

## 20.6.0

We have switched to [CalVer](https://calver.org/)! Relay's version is always in line with the latest version of [Sentry](https://github.com/getsentry/sentry).

**Features**:

- Proxy and managed Relays now apply clock drift correction based on the `sent_at` header emitted by SDKs. ([#581](https://github.com/getsentry/relay/pull/581))
- Apply cached rate limits to attachments and sessions in the fast-path when parsing incoming requests. ([#618](https://github.com/getsentry/relay/pull/618))
- New config options `metrics.default_tags` and `metrics.hostname_tag`. ([#625](https://github.com/getsentry/relay/pull/625))

**Bug Fixes**:

- Clock drift correction no longer considers the transaction timestamp as baseline for SDKs using Envelopes. Instead, only the dedicated `sent_at` Envelope header is used. ([#580](https://github.com/getsentry/relay/pull/580))
- The `http.timeout` setting is now applied to all requests, including event submission. Previously, events were exempt. ([#588](https://github.com/getsentry/relay/pull/588))
- All endpoint metrics now report their proper `route` tag. This applies to `requests`, `requests.duration`, and `responses.status_codes`. Previously, some some endpoints reported an empty route. ([#595](https://github.com/getsentry/relay/pull/595))
- Properly refresh cached project states based on the configured intervals. Previously, Relay may have gone into an endless refresh cycle if the system clock not accurate, or the state had not been updated in the upstream. ([#596](https://github.com/getsentry/relay/pull/596))
- Respond with `403 Forbidden` when multiple authentication payloads are sent by the SDK. Previously, Relay would authenticate using one of the payloads and silently ignore the rest. ([#602](https://github.com/getsentry/relay/pull/602))
- Improve metrics documentation. ([#614](https://github.com/getsentry/relay/pull/614))
- Do not scrub event processing errors by default. ([#619](https://github.com/getsentry/relay/pull/619))

**Internal**:

- Add source (who emitted the outcome) to Outcome payload. ([#604](https://github.com/getsentry/relay/pull/604))
- Ignore non-Rust folders for faster rebuilding and testing. ([#578](https://github.com/getsentry/relay/pull/578))
- Invalid session payloads are now logged for SDK debugging. ([#584](https://github.com/getsentry/relay/pull/584), [#591](https://github.com/getsentry/relay/pull/591))
- Add support for Outcomes generation in external Relays. ([#592](https://github.com/getsentry/relay/pull/592))
- Remove unused `rev` from project state. ([#586](https://github.com/getsentry/relay/pull/586))
- Add an outcome endpoint for trusted Relays. ([#589](https://github.com/getsentry/relay/pull/589))
- Emit outcomes for event payloads submitted in attachment files. ([#609](https://github.com/getsentry/relay/pull/609))
- Split envelopes that contain sessions and other items and ingest them independently. ([#610](https://github.com/getsentry/relay/pull/610))
- Removed support for legacy per-key quotas. ([#616](https://github.com/getsentry/relay/pull/615))
- Security events (CSP, Expect-CT, Expect-Staple, and HPKP) are now placed into a dedicated `security` item in envelopes, rather than the generic event item. This allows for quick detection of the event type for rate limiting. ([#617](https://github.com/getsentry/relay/pull/617))

## 0.5.9

- Relay has a logo now!
- New explicit `envelope/` endpoint. Envelopes no longer need to be sent with the right `content-type` header (to cater to browser JS).
- Introduce an Envelope item type for transactions.
- Support environment variables and CLI arguments instead of command line parameters.
- Return status `415` on wrong content types.
- Normalize double-slashes in request URLs more aggressively.
- Add an option to generate credentials on stdout.

**Internal**:

- Serve project configs to downstream Relays with proper permission checking.
- PII: Make and/or selectors specific.
- Add a browser filter for IE 11.
- Changes to release parsing.
- PII: Expose event values as part of generated selector suggestions.

## 0.5.8

**Internal**:

- Fix a bug where exception values and the device name were not PII-strippable.

## 0.5.7

- Docker images are now also pushed to Docker Hub.
- New helper function to generate PII selectors from event data.

**Internal**:

- Release is now a required attribute for session data.
- `unknown` can now be used in place of `unknown_error` for span statuses. A future release will change the canonical format from `unknown_error` to `unknown`.

## 0.5.6

- Fix a bug where Relay would stop processing events if Sentry is down for only a short time.
- Improvements to architecture documentation.
- Initial support for rate limiting by event type ("scoped quotas")
- Fix a bug where `key_id` was omitted from outcomes created by Relay.
- Fix a bug where it was not permitted to send content-encoding as part of a CORS request to store.

**Internal**:

- PII processing: Aliases for value types (`$error` instead of `$exception` to be in sync with Discover column naming) and adding a default for replace-redactions.
- It is now valid to send transactions and spans without `op` set, in which case a default value will be inserted.

## 0.5.5

- Suppress verbose DNS lookup logs.

**Internal**:

- Small performance improvements in datascrubbing config converter.
- New, C-style selector syntax (old one still works)

## 0.5.4

**Internal**:

- Add event contexts to `pii=maybe`.
- Fix parsing of msgpack breadcrumbs in Rust store.
- Envelopes sent to Rust store can omit the DSN in headers.
- Ability to quote/escape special characters in selectors in PII configs.

## 0.5.3

- Properly strip the linux binary to reduce its size
- Allow base64 encoded JSON event payloads ([#466](https://github.com/getsentry/relay/pull/466))
- Fix multipart requests without trailing newline ([#465](https://github.com/getsentry/relay/pull/465))
- Support for ingesting session updates ([#449](https://github.com/getsentry/relay/pull/449))

**Internal**:

- Validate release names during event ingestion ([#479](https://github.com/getsentry/relay/pull/479))
- Add browser extension filter ([#470](https://github.com/getsentry/relay/pull/470))
- Add `pii=maybe`, a new kind of event schema field that can only be scrubbed if explicitly addressed.
- Add way to scrub filepaths in a way that does not break processing.

## 0.5.2

- Fix trivial Redis-related crash when running in non-processing mode.
- Limit the maximum retry-after of a rate limit. This is necessary because of the "Delete and ignore future events" feature in Sentry.
- Project caches are now evicted after `project_grace_period` has passed. If you have that parameter set to a high number you may see increased memory consumption.

**Internal**:

- Misc bugfixes in PII processor. Those bugs do not affect the legacy data scrubber exposed in Python.
- Polishing documentation around PII configuration format.
- Signal codes in mach mechanism are no longer required.

## 0.5.1

- Ability to fetch project configuration from Redis as additional caching layer.
- Fix a few bugs in release filters.
- Fix a few bugs in minidumps endpoint with processing enabled.

**Internal**:

- Fix a bug in the PII processor that would always remove the entire string on `pattern` rules.
- Ability to correct some clock drift and wrong system time in transaction events.

## 0.5.0

- The binary has been renamed to `relay`.
- Updated documentation for metrics.

**Internal**:

- The package is now called `sentry-relay`.
- Renamed all `Semaphore*` types to `Relay*`.
- Fixed memory leaks in processing functions.

## 0.4.65

- Implement the Minidump endpoint.
- Implement the Attachment endpoint.
- Implement the legacy Store endpoint.
- Support a plain `Authorization` header in addition to `X-Sentry-Auth`.
- Simplify the shutdown logic. Relay now always takes a fixed configurable time to shut down.
- Fix healthchecks in _Static_ mode.
- Fix internal handling of event attachments.
- Fix partial reads of request bodies resulting in a broken connection.
- Fix a crash when parsing User-Agent headers.
- Fix handling of events sent with `sentry_version=2.0` (Clojure SDK).
- Use _mmap_ to load the GeoIP database to improve the memory footprint.
- Revert back to the system memory allocator.

**Internal**:

- Preserve microsecond precision in all time stamps.
- Record event ids in all outcomes.
- Updates to event processing metrics.
- Add span status mapping from open telemetry.

## 0.4.64

- Switched to `jemalloc` as global allocator.
- Introduce separate outcome reason for invalid events.
- Always consume request bodies to the end.
- Implemented minidump ingestion.
- Increas precisions of timestamps in protocol.

## 0.4.63

- Refactor healthchecks into two: Liveness and readiness (see code comments for explanation for now).
- Allow multiple trailing slashes on store endpoint, e.g. `/api/42/store///`.
- Internal refactor to prepare for envelopes format.

**Internal**:

- Fix a bug where glob-matching in filters did not behave correctly when the to-be-matched string contained newlines.
- Add `moz-extension:` as scheme for browser extensions (filtering out Firefox addons).
- Raise a dedicated Python exception type for invalid transaction events. Also do not report that error to Sentry from Relay.

## 0.4.62

- Various performance improvements.

## 0.4.61

**Internal**:

- Add `thread.errored` attribute ([#306](https://github.com/getsentry/relay/pull/306)).

## 0.4.60

- License is now BSL instead of MIT ([#301](https://github.com/getsentry/relay/pull/301)).
- Improve internal metrics and logging ([#296](https://github.com/getsentry/relay/pull/296), [#297](https://github.com/getsentry/relay/pull/297), [#298](https://github.com/getsentry/relay/pull/298)).
- Fix unbounded requests to Sentry for project configs ([#295](https://github.com/getsentry/relay/pull/295), [#300](https://github.com/getsentry/relay/pull/300)).
- Fix rejected responses from Sentry due to size limit ([#303](https://github.com/getsentry/relay/pull/303)).
- Expose more options for configuring request concurrency limits ([#311](https://github.com/getsentry/relay/pull/311)).

**Internal**:

- Transaction events with negative duration are now rejected ([#291](https://github.com/getsentry/relay/pull/291)).
- Fix a panic when normalizing certain dates.

## 0.4.59

**Internal**:

- Fix: Normalize legacy stacktrace attributes ([#292](https://github.com/getsentry/relay/pull/292))
- Fix: Validate platform attributes in Relay ([#294](https://github.com/getsentry/relay/pull/294))
- Flip the flag that indicates Relay processing ([#293](https://github.com/getsentry/relay/pull/293))

## 0.4.58

- Evict project caches after some time ([#287](https://github.com/getsentry/relay/pull/287))
- Selectively log internal errors to stderr ([#285](https://github.com/getsentry/relay/pull/285))
- Add an error boundary to parsing project states ([#281](https://github.com/getsentry/relay/pull/281))

**Internal**:

- Add event size metrics ([#286](https://github.com/getsentry/relay/pull/286))
- Normalize before datascrubbing ([#290](https://github.com/getsentry/relay/pull/290))
- Add a config value for thread counts ([#283](https://github.com/getsentry/relay/pull/283))
- Refactor outcomes for parity with Sentry ([#282](https://github.com/getsentry/relay/pull/282))
- Add flag that relay processed an event ([#279](https://github.com/getsentry/relay/pull/279))

## 0.4.57

**Internal**:

- Stricter validation of transaction events.

## 0.4.56

**Internal**:

- Fix a panic in trimming.

## 0.4.55

**Internal**:

- Fix more bugs in datascrubbing converter.

## 0.4.54

**Internal**:

- Fix more bugs in datascrubbing converter.

## 0.4.53

**Internal**:

- Fix more bugs in datascrubbing converter.

## 0.4.52

**Internal**:

- Fix more bugs in datascrubbing converter.

## 0.4.51

**Internal**:

- Fix a few bugs in datascrubbing converter.
- Accept trailing slashes.

**Normalization**:

- Fix a panic on overflowing timestamps.

## 0.4.50

**Internal**:

- Fix bug where IP scrubbers were applied even when not enabled.

## 0.4.49

- Internal changes.

## 0.4.48

**Internal**:

- Fix various bugs in the datascrubber and PII processing code to get closer to behavior of the Python implementation.

## 0.4.47

**Internal**:

- Various work on re-implementing Sentry's `/api/X/store` endpoint in Relay. Relay can now apply rate limits based on Redis and emit the correct outcomes.

## 0.4.46

**Internal**:

- Resolved a regression in IP address normalization. The new behavior is closer to a line-by-line port of the old Python code.

## 0.4.45

**Normalization**:

- Resolved an issue where GEO IP data was not always infered.

## 0.4.44

**Normalization**:

- Only take the user IP address from the store request's IP for certain platforms. This restores the behavior of the old Python code.

## 0.4.43

**Normalization**:

- Bump size of breadcrumbs.
- Workaround for an issue where we would not parse OS information from User Agent when SDK had already sent OS information.
- Further work on Sentry-internal event ingestion.

## 0.4.42

**Normalization**:

- Fix normalization of version strings from user agents.

## 0.4.41

- Support extended project configuration.

**Internal**:

- Implement event filtering rules.
- Add basic support for Sentry-internal event ingestion.
- Parse and normalize user agent strings.

## 0.4.40

**Internal**:

- Restrict ranges of timestamps to prevent overflows in Python code and UI.

## 0.4.39

**Internal**:

- Fix a bug where stacktrace trimming was not applied during renormalization.

## 0.4.38

**Internal**:

- Added typed spans to Event.

## 0.4.37

**Internal**:

- Added `orig_in_app` to frame data.

## 0.4.36

**Internal**:

- Add new .NET versions for context normalization.

## 0.4.35

**Internal**:

- Fix bug where thread's stacktraces were not normalized.
- Fix bug where a string at max depth of a databag was stringified again.

## 0.4.34

**Internal**:

- Added `data` attribute to frames.
- Added a way to override other trimming behavior in Python normalizer binding.

## 0.4.33

**Internal**:

- Plugin-provided context types should now work properly again.

## 0.4.32

**Internal**:

- Removed `function_name` field from frame and added `raw_function`.

## 0.4.31

**Internal**:

- Add trace context type.

## 0.4.30

**Internal**:

- Make exception messages/values larger to allow for foreign stacktrace data to be attached.

## 0.4.29

**Internal**:

- Added `function_name` field to frame.

## 0.4.28

**Internal**:

- Add missing context type for sessionstack.

## 0.4.27

**Internal**:

- Increase frame vars size again! Byte size was fine, but max depth was way too small.

## 0.4.26

**Internal**:

- Reduce frame vars size.

## 0.4.25

**Internal**:

- Add missing trimming to frame vars.

## 0.4.24

**Internal**:

- Reject non-http/https `help_urls` in exception mechanisms.

## 0.4.23

**Internal**:

- Add basic truncation to event meta to prevent payload size from spiralling out of control.

## 0.4.22

**Internal**:

- Added grouping enhancements to protocol.

## 0.4.21

**Internal**:

- Updated debug image interface with more attributes.

## 0.4.20

**Internal**:

- Added support for `lang` frame and stacktrace attribute.

## 0.4.19

**Internal**:

- Slight changes to allow replacing more normalization code in Sentry with Rust.

## 0.4.18

**Internal**:

- Allow much larger payloads in the extra attribute.

## 0.4.17

**Internal**:

- Added support for protocol changes related to upcoming sentry SDK features. In particular the `none` event type was added.

## 0.4.16

For users of relay, nothing changed at all. This is a release to test embedding some Rust code in Sentry itself.

## 0.4.15

For users of relay, nothing changed at all. This is a release to test embedding some Rust code in Sentry itself.

## 0.4.14

For users of relay, nothing changed at all. This is a release to test embedding some Rust code in Sentry itself.

## 0.4.13

For users of relay, nothing changed at all. This is a release to test embedding some Rust code in Sentry itself.

## 0.4.12

For users of relay, nothing changed at all. This is a release to test embedding some Rust code in Sentry itself.

## 0.4.11

For users of relay, nothing changed at all. This is a release to test embedding some Rust code in Sentry itself.

## 0.4.10

For users of relay, nothing changed at all. This is a release to test embedding some Rust code in Sentry itself.

## 0.4.9

For users of relay, nothing changed at all. This is a release to test embedding some Rust code in Sentry itself.

## 0.4.8

For users of relay, nothing changed at all. This is a release to test embedding some Rust code in Sentry itself.

## 0.4.7

For users of relay, nothing changed at all. This is a release to test embedding some Rust code in Sentry itself.

## 0.4.6

For users of relay, nothing changed at all. This is a release to test embedding some Rust code in Sentry itself.

## 0.4.5

For users of relay, nothing changed at all. This is a release to test embedding some Rust code in Sentry itself.

## 0.4.4

For users of relay, nothing changed at all. This is a release to test embedding some Rust code in Sentry itself.

## 0.4.3

For users of relay, nothing changed at all. This is a release to test embedding some Rust code in Sentry itself.

## 0.4.2

For users of relay, nothing changed at all. This is a release to test embedding some Rust code in Sentry itself.

## 0.4.1

For users of relay, nothing changed at all. This is a release to test embedding some Rust code in Sentry itself.

## 0.4.0

Introducing new Relay modes:

- `proxy`: A proxy for all requests and events.
- `static`: Static configuration for known projects in the file system.
- `managed`: Fetch configurations dynamically from Sentry and update them.

The default Relay mode is `managed`. Users upgrading from previous versions will automatically activate the `managed` mode. To change this setting, add `relay.mode` to `config.yml` or run `semaphore config init` from the command line.

**Breaking Change**: If Relay was used without credentials, the mode needs to be set to `proxy`. The default `managed` mode requires credentials.

For more information on Relay modes, see the [documentation page](https://docs.sentry.io/data-management/relay/options/).

### Configuration Changes

- Added `cache.event_buffer_size` to control the maximum number of events that are buffered in case of network issues or high rates of incoming events.
- Added `limits.max_concurrent_requests` to limit the number of connections that this Relay will use to communicate with the upstream.
- Internal error reporting is now disabled by default. To opt in, set `sentry.enabled`.

### Bugfixes

- Fix a bug that caused events to get unconditionally dropped after five seconds, regardless of the `cache.event_expiry` configuration.
- Fix a memory leak in Relay's internal error reporting.

## 0.3.0

- Changed PII stripping rule format to permit path selectors when applying rules. This means that now `$string` refers to strings for instance and `user.id` refers to the `id` field in the `user` attribute of the event. Temporarily support for old rules is retained.

## 0.2.7

- store: Minor fixes to be closer to Python. Ability to disable trimming of objects, arrays and strings.

## 0.2.6

- Fix bug where PII stripping would remove containers without leaving any metadata about the retraction.
- Fix bug where old `redactPair` rules would stop working.

## 0.2.5

- Rewrite of PII stripping logic. This brings potentially breaking changes to the semantics of PII configs. Most importantly field types such as `"freeform"` and `"databag"` are gone, right now there is only `"container"` and `"text"`. All old field types should have become an alias for `"text"`, but take extra care in ensuring your PII rules still work.

- store: Minor fixes to be closer to Python.

## 0.2.4

For users of relay, nothing changed at all. This is a release to test embedding some Rust code in Sentry itself.

- store: Remove stray print statement.

## 0.2.3

For users of relay, nothing changed at all. This is a release to test embedding some Rust code in Sentry itself.

- store: Fix main performance issues.

## 0.2.2

For users of relay, nothing changed at all. This is a release to test embedding some Rust code in Sentry itself.

- store: Fix segfault when trying to process contexts.
- store: Fix trimming state "leaking" between interfaces, leading to excessive trimming.
- store: Don't serialize empty arrays and objects (with a few exceptions).

## 0.2.1

For users of relay, nothing changed at all. This is a release to test embedding some Rust code in Sentry itself.

- `libsemaphore`: Expose CABI for normalizing event data.

## 0.2.0

Our first major iteration on Relay has landed!

- User documentation is now hosted at <https://docs.sentry.io/relay/>.
- SSL support is now included by default. Just configure a [TLS identity](https://docs.sentry.io/relay/options/#relaytls_identity_path) and you're set.
- Updated event processing: Events from older SDKs are now supported. Also, we've fixed some bugs along the line.
- Introduced full support for PII stripping. See [PII Configuration](https://docs.sentry.io/relay/pii-config/) for instructions.
- Configure with static project settings. Relay will skip querying project states from Sentry and use your provided values instead. See [Project Configuration](https://docs.sentry.io/relay/project-config/) for a full guide.
- Relay now also acts as a proxy for certain API requests. This allows it to receive CSP reports and Minidump crash reports, among others. It also sets `X-Forwarded-For` and includes a Relay signature header.

Besides that, there are many technical changes, including:

- Major rewrite of the internals. Relay no longer requires a special endpoint for sending events to upstream Sentry and processes events individually with less delay than before.
- The executable will exit with a non-zero exit code on startup errors. This makes it easier to catch configuration errors.
- Removed `libsodium` as a production dependency, greatly simplifying requirements for the runtime environment.
- Greatly improved logging and metrics. Be careful with the `DEBUG` and `TRACE` levels, as they are **very** verbose now.
- Improved docker containers.

## 0.1.3

- Added support for metadata format

## 0.1.2

- JSON logging ([#32](https://github.com/getsentry/relay/pull/32))
- Update dependencies

## 0.1.1

- Rename "sentry-relay" to "semaphore"
- Use new features from Rust 1.26
- Prepare binary and Python builds ([#20](https://github.com/getsentry/relay/pull/20))
- Add Dockerfile ([#23](https://github.com/getsentry/relay/pull/23))

## 0.1.0

An initial release of the tool.<|MERGE_RESOLUTION|>--- conflicted
+++ resolved
@@ -14,11 +14,8 @@
 - Introduce metric units for rates and information, add support for custom user-declared units, and rename duration units to self-explanatory identifiers such as `second`. ([#1217](https://github.com/getsentry/relay/pull/1217))
 - Increase the max profile size to accomodate a new platform. ([#1223](https://github.com/getsentry/relay/pull/1223))
 - Set environment as optional when parsing a profile so we get a null value later on. ([#1224](https://github.com/getsentry/relay/pull/1224))
-<<<<<<< HEAD
 - Expose new tagging rules interface for metrics extracted from transactions. ([#1225](https://github.com/getsentry/relay/pull/1225))
-=======
 - Return better BadStoreRequest for unreal events. ([#1226](https://github.com/getsentry/relay/pull/1226))
->>>>>>> 639f5e91
 
 ## 22.3.0
 
