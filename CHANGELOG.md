--- conflicted
+++ resolved
@@ -6,16 +6,14 @@
 
 - Keep frames from both ends of the stacktrace when trimming frames. ([#3905](https://github.com/getsentry/relay/pull/3905))
 
-<<<<<<< HEAD
 **Internal**:
 
 - Record too long discard reason for session replays. ([#3950](https://github.com/getsentry/relay/pull/3950))
-=======
+
 **Features**:
 
 - Add configuration option to specify the instance type of Relay. ([#3938](https://github.com/getsentry/relay/pull/3938))
 - Update definitions for user agent parsing. ([#3951](https://github.com/getsentry/relay/pull/3951))
->>>>>>> cce218fc
 
 ## 24.8.0
 
