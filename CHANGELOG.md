# Changelog

## Unreleased

<<<<<<< HEAD
**Features**:


- Indicate if OS-version may be frozen with '>=' prefix. ([#1945](https://github.com/getsentry/relay/pull/1945))
=======
**Features**

- Normalize monitor slug parameters into slugs. ([#1913](https://github.com/getsentry/relay/pull/1913))
>>>>>>> 51be1276

## 23.3.0

**Features**:

- Extract attachments from transaction events and send them to kafka individually. ([#1844](https://github.com/getsentry/relay/pull/1844))
- Protocol validation for source map image type. ([#1869](https://github.com/getsentry/relay/pull/1869))
- Strip quotes from client hint values. ([#1874](https://github.com/getsentry/relay/pull/1874))
- Add Dotnet, Javascript and PHP support for profiling. ([#1871](https://github.com/getsentry/relay/pull/1871), [#1876](https://github.com/getsentry/relay/pull/1876), [#1885](https://github.com/getsentry/relay/pull/1885))
- Initial support for the Crons beta. ([#1886](https://github.com/getsentry/relay/pull/1886))
- Scrub `span.data.http.query` with default scrubbers. ([#1889](https://github.com/getsentry/relay/pull/1889))
- Synthesize new class attribute in device context using specs found on the device, such as processor_count, memory_size, etc. ([#1895](https://github.com/getsentry/relay/pull/1895))
- Add `thread.state` field to protocol. ([#1896](https://github.com/getsentry/relay/pull/1896))
- Move device.class from contexts to tags. ([#1911](https://github.com/getsentry/relay/pull/1911))
- Optionally mark scrubbed URL transactions as sanitized. ([#1917](https://github.com/getsentry/relay/pull/1917))
- Perform PII scrubbing on meta's original_value field. ([#1892](https://github.com/getsentry/relay/pull/1892))
- Add links to docs in YAML config file. ([#1923](https://github.com/getsentry/relay/pull/1923))
- For security reports, add the request's `origin` header to sentry events. ([#1934](https://github.com/getsentry/relay/pull/1934))

**Bug Fixes**:

- Enforce rate limits for session replays. ([#1877](https://github.com/getsentry/relay/pull/1877))

**Internal**:

- Revert back the addition of metric names as tag on Sentry errors when relay drops metrics. ([#1873](https://github.com/getsentry/relay/pull/1873))
- Tag the dynamic sampling decision on `count_per_root_project` to measure effective sample rates. ([#1870](https://github.com/getsentry/relay/pull/1870))
- Deprecate fields on the profiling sample format. ([#1878](https://github.com/getsentry/relay/pull/1878))
- Remove idle samples at the start and end of a profile and useless metadata. ([#1894](https://github.com/getsentry/relay/pull/1894))
- Move the pending envelopes buffering into the project cache. ([#1907](https://github.com/getsentry/relay/pull/1907))
- Remove platform validation for profiles. ([#1933](https://github.com/getsentry/relay/pull/1933))

## 23.2.0

**Features**:

- Use client hint headers instead of User-Agent when available. ([#1752](https://github.com/getsentry/relay/pull/1752), [#1802](https://github.com/getsentry/relay/pull/1802), [#1838](https://github.com/getsentry/relay/pull/1838))
- Apply all configured data scrubbing rules on Replays. ([#1731](https://github.com/getsentry/relay/pull/1731))
- Add count transactions toward root project. ([#1734](https://github.com/getsentry/relay/pull/1734))
- Add or remove the profile ID on the transaction's profiling context. ([#1801](https://github.com/getsentry/relay/pull/1801))
- Implement a new sampling algorithm with factors and multi-matching. ([#1790](https://github.com/getsentry/relay/pull/1790)
- Add Cloud Resource context. ([#1854](https://github.com/getsentry/relay/pull/1854))

**Bug Fixes**:

- Fix a bug where the replays ip-address normalization was not being applied when the user object was omitted. ([#1805](https://github.com/getsentry/relay/pull/1805))
- Improve performance for replays, especially memory usage during data scrubbing. ([#1800](https://github.com/getsentry/relay/pull/1800), [#1825](https://github.com/getsentry/relay/pull/1825))
- When a transaction is rate limited, also remove associated profiles. ([#1843](https://github.com/getsentry/relay/pull/1843))

**Internal**:

- Add metric name as tag on Sentry errors from relay dropping metrics. ([#1797](https://github.com/getsentry/relay/pull/1797))
- Make sure to scrub all the fields with PII. If the fields contain an object, the entire object will be removed. ([#1789](https://github.com/getsentry/relay/pull/1789))
- Keep meta for removed custom measurements. ([#1815](https://github.com/getsentry/relay/pull/1815))
- Drop replay recording payloads if they cannot be parsed or scrubbed. ([#1683](https://github.com/getsentry/relay/pull/1683))

## 23.1.1

**Features**:

- Add error and sample rate fields to the replay event parser. ([#1745](https://github.com/getsentry/relay/pull/1745))
- Add `instruction_addr_adjustment` field to `RawStacktrace`. ([#1716](https://github.com/getsentry/relay/pull/1716))
- Add SSL support to `relay-redis` crate. It is possible to use `rediss` scheme to connnect to Redis cluster using TLS. ([#1772](https://github.com/getsentry/relay/pull/1772))

**Internal**:

- Fix type errors in replay recording parsing. ([#1765](https://github.com/getsentry/relay/pull/1765))
- Remove error and session sample rate fields from replay-event parser. ([#1791](https://github.com/getsentry/relay/pull/1791))
- Scrub replay recording PII from mutation "texts" vector. ([#1796](https://github.com/getsentry/relay/pull/1796))

## 23.1.0

**Features**:

- Add support for `limits.keepalive_timeout` configuration. ([#1645](https://github.com/getsentry/relay/pull/1645))
- Add support for decaying functions in dynamic sampling rules. ([#1692](https://github.com/getsentry/relay/pull/1692))
- Stop extracting duration metric for session payloads. ([#1739](https://github.com/getsentry/relay/pull/1739))
- Add Profiling Context ([#1748](https://github.com/getsentry/relay/pull/1748))

**Internal**:

- Remove concurrent profiling. ([#1697](https://github.com/getsentry/relay/pull/1697))
- Use the main Sentry SDK to submit crash reports instead of a custom curl-based backend. This removes a dependency on `libcurl` and ensures compliance with latest TLS standards for crash uploads. Note that this only affects Relay if the hidden `_crash_db` option is used. ([#1707](https://github.com/getsentry/relay/pull/1707))
- Support transaction naming rules. ([#1695](https://github.com/getsentry/relay/pull/1695))
- Add PII scrubbing to URLs captured by replay recordings ([#1730](https://github.com/getsentry/relay/pull/1730))
- Add more measurement units for profiling. ([#1732](https://github.com/getsentry/relay/pull/1732))
- Add backoff mechanism for fetching projects from the project cache. ([#1726](https://github.com/getsentry/relay/pull/1726))

## 22.12.0

**Features**:

- The level of events created from Unreal Crash Reports now depends on whether it was an actual crash or an assert. ([#1677](https://github.com/getsentry/relay/pull/1677))
- Dynamic sampling is now based on the volume received by Relay by default and does not include the original volume dropped by client-side sampling in SDKs. This is required for the final dynamic sampling feature in the latest Sentry plans. ([#1591](https://github.com/getsentry/relay/pull/1591))
- Add OpenTelemetry Context. ([#1617](https://github.com/getsentry/relay/pull/1617))
- Add `app.in_foreground` and `thread.main` flag to protocol. ([#1578](https://github.com/getsentry/relay/pull/1578))
- Add support for View Hierarchy attachment_type. ([#1642](https://github.com/getsentry/relay/pull/1642))
- Add invalid replay recording outcome. ([#1684](https://github.com/getsentry/relay/pull/1684))
- Stop rejecting spans without a timestamp, instead giving them their respective event timestamp and setting their status to DeadlineExceeded. ([#1690](https://github.com/getsentry/relay/pull/1690))
- Add max replay size configuration parameter. ([#1694](https://github.com/getsentry/relay/pull/1694))
- Add nonchunked replay recording message type. ([#1653](https://github.com/getsentry/relay/pull/1653))
- Add `abnormal_mechanism` field to SessionUpdate protocol. ([#1665](https://github.com/getsentry/relay/pull/1665))
- Add replay-event normalization and PII scrubbing. ([#1582](https://github.com/getsentry/relay/pull/1582))
- Scrub all fields with IP addresses rather than only known IP address fields. ([#1725](https://github.com/getsentry/relay/pull/1725))

**Bug Fixes**:

- Make `attachment_type` on envelope items forward compatible by adding fallback variant. ([#1638](https://github.com/getsentry/relay/pull/1638))
- Relay no longer accepts transaction events older than 5 days. Previously the event was accepted and stored, but since metrics for such old transactions are not supported it did not show up in parts of Sentry such as the Performance landing page. ([#1663](https://github.com/getsentry/relay/pull/1663))
- Apply dynamic sampling to transactions from older SDKs and even in case Relay cannot load project information. This avoids accidentally storing 100% of transactions. ([#1667](https://github.com/getsentry/relay/pull/1667))
- Replay recording parser now uses the entire body rather than a subset. ([#1682](https://github.com/getsentry/relay/pull/1682))
- Fix a potential OOM in the Replay recording parser. ([#1691](https://github.com/getsentry/relay/pull/1691))
- Fix type error in replay recording parser. ([#1702](https://github.com/getsentry/relay/pull/1702))

**Internal**:

- Emit a `service.back_pressure` metric that measures internal back pressure by service. ([#1583](https://github.com/getsentry/relay/pull/1583))
- Track metrics for OpenTelemetry events. ([#1618](https://github.com/getsentry/relay/pull/1618))
- Normalize transaction name for URLs transaction source, by replacing UUIDs, SHAs and numerical IDs in transaction names by placeholders. ([#1621](https://github.com/getsentry/relay/pull/1621))
- Parse string as number to handle a release bug. ([#1637](https://github.com/getsentry/relay/pull/1637))
- Expand Profiling's discard reasons. ([#1661](https://github.com/getsentry/relay/pull/1661), [#1685](https://github.com/getsentry/relay/pull/1685))
- Allow to rate limit profiles on top of transactions. ([#1681](https://github.com/getsentry/relay/pull/1681))

## 22.11.0

**Features**:

- Add PII scrubber for replay recordings. ([#1545](https://github.com/getsentry/relay/pull/1545))
- Support decaying rules. Decaying rules are regular sampling rules, but they are only applicable in a specific time range. ([#1544](https://github.com/getsentry/relay/pull/1544))
- Disallow `-` in measurement and breakdown names. These items are converted to metrics, which do not allow `-` in their name. ([#1571](https://github.com/getsentry/relay/pull/1571))

**Bug Fixes**:

- Validate the distribution name in the event. ([#1556](https://github.com/getsentry/relay/pull/1556))
- Use correct meta object for logentry in light normalization. ([#1577](https://github.com/getsentry/relay/pull/1577))

**Internal**:

- Implement response context schema. ([#1529](https://github.com/getsentry/relay/pull/1529))
- Support dedicated quotas for storing transaction payloads ("indexed transactions") via the `transaction_indexed` data category if metrics extraction is enabled. ([#1537](https://github.com/getsentry/relay/pull/1537), [#1555](https://github.com/getsentry/relay/pull/1555))
- Report outcomes for dynamic sampling with the correct indexed transaction data category to restore correct totals. ([#1561](https://github.com/getsentry/relay/pull/1561))
- Add fields to the Frame object for the sample format. ([#1562](https://github.com/getsentry/relay/pull/1562))
- Move kafka related code into separate `relay-kafka` crate. ([#1563](https://github.com/getsentry/relay/pull/1563))

## 22.10.0

**Features**:

- Limit the number of custom measurements per event. ([#1483](https://github.com/getsentry/relay/pull/1483)))
- Add INP web vital as a measurement. ([#1487](https://github.com/getsentry/relay/pull/1487))
- Add .NET/Portable-PDB specific protocol fields. ([#1518](https://github.com/getsentry/relay/pull/1518))
- Enforce rate limits on metrics buckets using the transactions_processed quota. ([#1515](https://github.com/getsentry/relay/pull/1515))
- PII scrubbing now treats any key containing `token` as a password. ([#1527](https://github.com/getsentry/relay/pull/1527))

**Bug Fixes**:

- Make sure that non-processing Relays drop all invalid transactions. ([#1513](https://github.com/getsentry/relay/pull/1513))

**Internal**:

- Introduce a new profile format called `sample`. ([#1462](https://github.com/getsentry/relay/pull/1462))
- Generate a new profile ID when splitting a profile for multiple transactions. ([#1473](https://github.com/getsentry/relay/pull/1473))
- Pin Rust version to 1.63.0 in Dockerfile. ([#1482](https://github.com/getsentry/relay/pull/1482))
- Normalize measurement units in event payload. ([#1488](https://github.com/getsentry/relay/pull/1488))
- Remove long-running futures from metrics flush. ([#1492](https://github.com/getsentry/relay/pull/1492))
- Migrate to 2021 Rust edition. ([#1510](https://github.com/getsentry/relay/pull/1510))
- Make the profiling frame object compatible with the stacktrace frame object from event. ([#1512](https://github.com/getsentry/relay/pull/1512))
- Fix quota DataCategory::TransactionProcessed serialisation to match that of the CAPI. ([#1514](https://github.com/getsentry/relay/pull/1514))
- Support checking quotas in the Redis rate limiter without incrementing them. ([#1519](https://github.com/getsentry/relay/pull/1519))
- Update the internal service architecture for metrics aggregator service. ([#1508](https://github.com/getsentry/relay/pull/1508))
- Add data category for indexed transactions. This will come to represent stored transactions, while the existing category will represent transaction metrics. ([#1535](https://github.com/getsentry/relay/pull/1535))
- Adjust replay parser to be less strict and allow for larger segment-ids. ([#1551](https://github.com/getsentry/relay/pull/1551))

## 22.9.0

**Features**:

- Add user-agent parsing to Replays. ([#1420](https://github.com/getsentry/relay/pull/1420))
- Improve the release name used when reporting data to Sentry to include both the version and exact build. ([#1428](https://github.com/getsentry/relay/pull/1428))

**Bug Fixes**:

- Do not apply rate limits or reject data based on expired project configs. ([#1404](https://github.com/getsentry/relay/pull/1404))
- Process required stacktraces to fix filtering events originating from browser extensions. ([#1423](https://github.com/getsentry/relay/pull/1423))
- Fix error message filtering when formatting the message of logentry. ([#1442](https://github.com/getsentry/relay/pull/1442))
- Loosen type requirements for the `user.id` field in Replays. ([#1443](https://github.com/getsentry/relay/pull/1443))
- Fix panic in datascrubbing when number of sensitive fields was too large. ([#1474](https://github.com/getsentry/relay/pull/1474))

**Internal**:

- Make the Redis connection pool configurable. ([#1418](https://github.com/getsentry/relay/pull/1418))
- Add support for sharding Kafka producers across clusters. ([#1454](https://github.com/getsentry/relay/pull/1454))
- Speed up project cache eviction through a background thread. ([#1410](https://github.com/getsentry/relay/pull/1410))
- Batch metrics buckets into logical partitions before sending them as Envelopes. ([#1440](https://github.com/getsentry/relay/pull/1440))
- Filter single samples in cocoa profiles and events with no duration in Android profiles. ([#1445](https://github.com/getsentry/relay/pull/1445))
- Add a "invalid_replay" discard reason for invalid replay events. ([#1455](https://github.com/getsentry/relay/pull/1455))
- Add rate limiters for replays and replay recordings. ([#1456](https://github.com/getsentry/relay/pull/1456))
- Use the different configuration for billing outcomes when specified. ([#1461](https://github.com/getsentry/relay/pull/1461))
- Support profiles tagged for many transactions. ([#1444](https://github.com/getsentry/relay/pull/1444), [#1463](https://github.com/getsentry/relay/pull/1463), [#1464](https://github.com/getsentry/relay/pull/1464), [#1465](https://github.com/getsentry/relay/pull/1465))
- Track metrics for changes to the transaction name and DSC propagations. ([#1466](https://github.com/getsentry/relay/pull/1466))
- Simplify the ingestion path to reduce endpoint response times. ([#1416](https://github.com/getsentry/relay/issues/1416), [#1429](https://github.com/getsentry/relay/issues/1429), [#1431](https://github.com/getsentry/relay/issues/1431))
- Update the internal service architecture for the store, outcome, and processor services. ([#1405](https://github.com/getsentry/relay/pull/1405), [#1415](https://github.com/getsentry/relay/issues/1415), [#1421](https://github.com/getsentry/relay/issues/1421), [#1441](https://github.com/getsentry/relay/issues/1441), [#1457](https://github.com/getsentry/relay/issues/1457), [#1470](https://github.com/getsentry/relay/pull/1470))

## 22.8.0

**Features**:

- Remove timeout-based expiry of envelopes in Relay's internal buffers. The `cache.envelope_expiry` is now inactive. To control the size of the envelope buffer, use `cache.envelope_buffer_size` exclusively, instead. ([#1398](https://github.com/getsentry/relay/pull/1398))
- Parse sample rates as JSON. ([#1353](https://github.com/getsentry/relay/pull/1353))
- Filter events in external Relays, before extracting metrics. ([#1379](https://github.com/getsentry/relay/pull/1379))
- Add `privatekey` and `private_key` as secret key name to datascrubbers. ([#1376](https://github.com/getsentry/relay/pull/1376))
- Explain why we responded with 429. ([#1389](https://github.com/getsentry/relay/pull/1389))

**Bug Fixes**:

- Fix a bug where unreal crash reports were dropped when metrics extraction is enabled. ([#1355](https://github.com/getsentry/relay/pull/1355))
- Extract user from metrics with EventUser's priority. ([#1363](https://github.com/getsentry/relay/pull/1363))
- Honor `SentryConfig.enabled` and don't init SDK at all if it is false. ([#1380](https://github.com/getsentry/relay/pull/1380))
- The priority thread metadata on profiles is now optional, do not fail the profile if it's not present. ([#1392](https://github.com/getsentry/relay/pull/1392))

**Internal**:

- Support compressed project configs in redis cache. ([#1345](https://github.com/getsentry/relay/pull/1345))
- Refactor profile processing into its own crate. ([#1340](https://github.com/getsentry/relay/pull/1340))
- Treat "unknown" transaction source as low cardinality for safe SDKs. ([#1352](https://github.com/getsentry/relay/pull/1352), [#1356](https://github.com/getsentry/relay/pull/1356))
- Conditionally write a default transaction source to the transaction payload. ([#1354](https://github.com/getsentry/relay/pull/1354))
- Generate mobile measurements frames_frozen_rate, frames_slow_rate, stall_percentage. ([#1373](https://github.com/getsentry/relay/pull/1373))
- Change to the internals of the healthcheck endpoint. ([#1374](https://github.com/getsentry/relay/pull/1374), [#1377](https://github.com/getsentry/relay/pull/1377))
- Re-encode the Typescript payload to normalize. ([#1372](https://github.com/getsentry/relay/pull/1372))
- Partially normalize events before extracting metrics. ([#1366](https://github.com/getsentry/relay/pull/1366))
- Spawn more threads for CPU intensive work. ([#1378](https://github.com/getsentry/relay/pull/1378))
- Add missing fields to DeviceContext ([#1383](https://github.com/getsentry/relay/pull/1383))
- Improve performance of Redis accesses by not running `PING` everytime a connection is reused. ([#1394](https://github.com/getsentry/relay/pull/1394))
- Distinguish between various discard reasons for profiles. ([#1395](https://github.com/getsentry/relay/pull/1395))
- Add missing fields to GPUContext ([#1391](https://github.com/getsentry/relay/pull/1391))
- Store actor now uses Tokio for message handling instead of Actix. ([#1397](https://github.com/getsentry/relay/pull/1397))
- Add app_memory to AppContext struct. ([#1403](https://github.com/getsentry/relay/pull/1403))

## 22.7.0

**Features**:

- Adjust sample rate by envelope header's sample_rate. ([#1327](https://github.com/getsentry/relay/pull/1327))
- Support `transaction_info` on event payloads. ([#1330](https://github.com/getsentry/relay/pull/1330))
- Extract transaction metrics in external relays. ([#1344](https://github.com/getsentry/relay/pull/1344))

**Bug Fixes**:

- Parse custom units with length < 15 without crashing. ([#1312](https://github.com/getsentry/relay/pull/1312))
- Split large metrics requests into smaller batches. This avoids failed metrics submission and lost Release Health data due to `413 Payload Too Large` errors on the upstream. ([#1326](https://github.com/getsentry/relay/pull/1326))
- Metrics extraction: Map missing transaction status to "unknown". ([#1333](https://github.com/getsentry/relay/pull/1333))
- Fix [CVE-2022-2068](https://www.openssl.org/news/vulnerabilities.html#CVE-2022-2068) and [CVE-2022-2097](https://www.openssl.org/news/vulnerabilities.html#CVE-2022-2097) by updating to OpenSSL 1.1.1q. ([#1334](https://github.com/getsentry/relay/pull/1334))

**Internal**:

- Reduce number of metrics extracted for release health. ([#1316](https://github.com/getsentry/relay/pull/1316))
- Indicate with thread is the main thread in thread metadata for profiles. ([#1320](https://github.com/getsentry/relay/pull/1320))
- Increase profile maximum size by an order of magnitude. ([#1321](https://github.com/getsentry/relay/pull/1321))
- Add data category constant for processed transactions, encompassing all transactions that have been received and sent through dynamic sampling as well as metrics extraction. ([#1306](https://github.com/getsentry/relay/pull/1306))
- Extract metrics also from trace-sampled transactions. ([#1317](https://github.com/getsentry/relay/pull/1317))
- Extract metrics from a configurable amount of custom transaction measurements. ([#1324](https://github.com/getsentry/relay/pull/1324))
- Metrics: Drop transaction tag for high-cardinality sources. ([#1339](https://github.com/getsentry/relay/pull/1339))

## 22.6.0

**Compatibility:** This version of Relay requires Sentry server `22.6.0` or newer.

**Features**:

- Relay is now compatible with CentOS 7 and Red Hat Enterprise Linux 7 onward (kernel version _2.6.32_), depending on _glibc 2.17_ or newer. The `crash-handler` feature, which is currently enabled in the build published to DockerHub, additionally requires _curl 7.29_ or newer. ([#1279](https://github.com/getsentry/relay/pull/1279))
- Optionally start relay with `--upstream-dsn` to pass a Sentry DSN instead of the URL. This can be convenient when starting Relay in environments close to an SDK, where a DSN is already available. ([#1277](https://github.com/getsentry/relay/pull/1277))
- Add a new runtime mode `--aws-runtime-api=$AWS_LAMBDA_RUNTIME_API` that integrates Relay with the AWS Extensions API lifecycle. ([#1277](https://github.com/getsentry/relay/pull/1277))
- Add Replay ItemTypes. ([#1236](https://github.com/getsentry/relay/pull/1236), ([#1239](https://github.com/getsentry/relay/pull/1239))

**Bug Fixes**:

- Session metrics extraction: Count distinct_ids from all session updates to prevent undercounting users. ([#1275](https://github.com/getsentry/relay/pull/1275))
- Session metrics extraction: Count crashed+abnormal towards errored_preaggr. ([#1274](https://github.com/getsentry/relay/pull/1274))

**Internal**:

- Add version 3 to the project configs endpoint. This allows returning pending results which need to be polled later and avoids blocking batched requests on single slow entries. ([#1263](https://github.com/getsentry/relay/pull/1263))
- Emit specific event type tags for "processing.event.produced" metric. ([#1270](https://github.com/getsentry/relay/pull/1270))
- Add support for profile outcomes. ([#1272](https://github.com/getsentry/relay/pull/1272))
- Avoid potential panics when scrubbing minidumps. ([#1282](https://github.com/getsentry/relay/pull/1282))
- Fix typescript profile validation. ([#1283](https://github.com/getsentry/relay/pull/1283))
- Track memory footprint of metrics buckets. ([#1284](https://github.com/getsentry/relay/pull/1284), [#1287](https://github.com/getsentry/relay/pull/1287), [#1288](https://github.com/getsentry/relay/pull/1288))
- Support dedicated topics per metrics usecase, drop metrics from unknown usecases. ([#1285](https://github.com/getsentry/relay/pull/1285))
- Add support for Rust profiles ingestion ([#1296](https://github.com/getsentry/relay/pull/1296))

## 22.5.0

**Features**:

- Add platform, op, http.method and status tag to all extracted transaction metrics. ([#1227](https://github.com/getsentry/relay/pull/1227))
- Add units in built-in measurements. ([#1229](https://github.com/getsentry/relay/pull/1229))
- Add protocol support for custom units on transaction measurements. ([#1256](https://github.com/getsentry/relay/pull/1256))

**Bug Fixes**:

- fix(metrics): Enforce metric name length limit. ([#1238](https://github.com/getsentry/relay/pull/1238))
- Accept and forward unknown Envelope items. In processing mode, drop items individually rather than rejecting the entire request. This allows SDKs to send new data in combined Envelopes in the future. ([#1246](https://github.com/getsentry/relay/pull/1246))
- Stop extracting metrics with outdated names from sessions. ([#1251](https://github.com/getsentry/relay/pull/1251), [#1252](https://github.com/getsentry/relay/pull/1252))
- Update symbolic to pull in fixed Unreal parser that now correctly handles zero-length files. ([#1266](https://github.com/getsentry/relay/pull/1266))

**Internal**:

- Add sampling + tagging by event platform and transaction op. Some (unused) tagging rules from 22.4.0 have been renamed. ([#1231](https://github.com/getsentry/relay/pull/1231))
- Refactor aggregation error, recover from errors more gracefully. ([#1240](https://github.com/getsentry/relay/pull/1240))
- Remove/reject nul-bytes from metric strings. ([#1235](https://github.com/getsentry/relay/pull/1235))
- Remove the unused "internal" data category. ([#1245](https://github.com/getsentry/relay/pull/1245))
- Add the client and version as `sdk` tag to extracted session metrics in the format `name/version`. ([#1248](https://github.com/getsentry/relay/pull/1248))
- Expose `shutdown_timeout` in `OverridableConfig` ([#1247](https://github.com/getsentry/relay/pull/1247))
- Normalize all profiles and reject invalid ones. ([#1250](https://github.com/getsentry/relay/pull/1250))
- Raise a new InvalidCompression Outcome for invalid Unreal compression. ([#1237](https://github.com/getsentry/relay/pull/1237))
- Add a profile data category and count profiles in an envelope to apply rate limits. ([#1259](https://github.com/getsentry/relay/pull/1259))
- Support dynamic sampling by custom tags, operating system name and version, as well as device name and family. ([#1268](https://github.com/getsentry/relay/pull/1268))

## 22.4.0

**Features**:

- Map Windows version from raw_description to version name (XP, Vista, 11, ...). ([#1219](https://github.com/getsentry/relay/pull/1219))

**Bug Fixes**:

- Prevent potential OOM panics when handling corrupt Unreal Engine crashes. ([#1216](https://github.com/getsentry/relay/pull/1216))

**Internal**:

- Remove unused item types. ([#1211](https://github.com/getsentry/relay/pull/1211))
- Pin click dependency in requirements-dev.txt. ([#1214](https://github.com/getsentry/relay/pull/1214))
- Use fully qualified metric resource identifiers (MRI) for metrics ingestion. For example, the sessions duration is now called `d:sessions/duration@s`. ([#1215](https://github.com/getsentry/relay/pull/1215))
- Introduce metric units for rates and information, add support for custom user-declared units, and rename duration units to self-explanatory identifiers such as `second`. ([#1217](https://github.com/getsentry/relay/pull/1217))
- Increase the max profile size to accomodate a new platform. ([#1223](https://github.com/getsentry/relay/pull/1223))
- Set environment as optional when parsing a profile so we get a null value later on. ([#1224](https://github.com/getsentry/relay/pull/1224))
- Expose new tagging rules interface for metrics extracted from transactions. ([#1225](https://github.com/getsentry/relay/pull/1225))
- Return better BadStoreRequest for unreal events. ([#1226](https://github.com/getsentry/relay/pull/1226))

## 22.3.0

**Features**:

- Tag transaction metrics by user satisfaction. ([#1197](https://github.com/getsentry/relay/pull/1197))

**Bug Fixes**:

- CVE-2022-24713: Prevent denial of service through untrusted regular expressions used for PII scrubbing. ([#1207](https://github.com/getsentry/relay/pull/1207))
- Prevent dropping metrics during Relay shutdown if the project is outdated or not cached at time of the shutdown. ([#1205](https://github.com/getsentry/relay/pull/1205))
- Prevent a potential OOM when validating corrupted or exceptional minidumps. ([#1209](https://github.com/getsentry/relay/pull/1209))

**Internal**:

- Spread out metric aggregation over the aggregation window to avoid concentrated waves of metrics requests to the upstream every 10 seconds. Relay now applies jitter to `initial_delay` to spread out requests more evenly over time. ([#1185](https://github.com/getsentry/relay/pull/1185))
- Use a randomized Kafka partitioning key for sessions instead of the session ID. ([#1194](https://github.com/getsentry/relay/pull/1194))
- Add new statsd metrics for bucketing efficiency. ([#1199](https://github.com/getsentry/relay/pull/1199), [#1192](https://github.com/getsentry/relay/pull/1192), [#1200](https://github.com/getsentry/relay/pull/1200))
- Add a `Profile` `ItemType` to represent the profiling data sent from Sentry SDKs. ([#1179](https://github.com/getsentry/relay/pull/1179))

## 22.2.0

**Features**:

- Add the `relay.override_project_ids` configuration flag to support migrating projects from self-hosted to Sentry SaaS. ([#1175](https://github.com/getsentry/relay/pull/1175))

**Internal**:

- Add an option to dispatch billing outcomes to a dedicated topic. ([#1168](https://github.com/getsentry/relay/pull/1168))
- Add new `ItemType` to handle profiling data from Specto SDKs. ([#1170](https://github.com/getsentry/relay/pull/1170))

**Bug Fixes**:

- Fix regression in CSP report parsing. ([#1174](https://github.com/getsentry/relay/pull/1174))
- Ignore replacement_chunks when they aren't used. ([#1180](https://github.com/getsentry/relay/pull/1180))

## 22.1.0

**Features**:

- Flush metrics and outcome aggregators on graceful shutdown. ([#1159](https://github.com/getsentry/relay/pull/1159))
- Extract metrics from sampled transactions. ([#1161](https://github.com/getsentry/relay/pull/1161))

**Internal**:

- Extract normalized dist as metric. ([#1158](https://github.com/getsentry/relay/pull/1158))
- Extract transaction user as metric. ([#1164](https://github.com/getsentry/relay/pull/1164))

## 21.12.0

**Features**:

- Extract measurement ratings, port from frontend. ([#1130](https://github.com/getsentry/relay/pull/1130))
- External Relays perform dynamic sampling and emit outcomes as client reports. This feature is now enabled _by default_. ([#1119](https://github.com/getsentry/relay/pull/1119))
- Metrics extraction config, custom tags. ([#1141](https://github.com/getsentry/relay/pull/1141))
- Update the user agent parser (uap-core Feb 2020 to Nov 2021). This allows Relay and Sentry to infer more recent browsers, operating systems, and devices in events containing a user agent header. ([#1143](https://github.com/getsentry/relay/pull/1143), [#1145](https://github.com/getsentry/relay/pull/1145))
- Improvements to Unity OS context parsing ([#1150](https://github.com/getsentry/relay/pull/1150))

**Bug Fixes**:

- Support Unreal Engine 5 crash reports. ([#1132](https://github.com/getsentry/relay/pull/1132))
- Perform same validation for aggregate sessions as for individual sessions. ([#1140](https://github.com/getsentry/relay/pull/1140))
- Add missing .NET 4.8 release value. ([#1142](https://github.com/getsentry/relay/pull/1142))
- Properly document which timestamps are accepted. ([#1152](https://github.com/getsentry/relay/pull/1152))

**Internal**:

- Add more statsd metrics for relay metric bucketing. ([#1124](https://github.com/getsentry/relay/pull/1124), [#1128](https://github.com/getsentry/relay/pull/1128))
- Add an internal option to capture minidumps for hard crashes. This has to be enabled via the `sentry._crash_db` config parameter. ([#1127](https://github.com/getsentry/relay/pull/1127))
- Fold processing vs non-processing into single actor. ([#1133](https://github.com/getsentry/relay/pull/1133))
- Aggregate outcomes for dynamic sampling, invalid project ID, and rate limits. ([#1134](https://github.com/getsentry/relay/pull/1134))
- Extract session metrics from aggregate sessions. ([#1140](https://github.com/getsentry/relay/pull/1140))
- Prefix names of extracted metrics by `sentry.sessions.` or `sentry.transactions.`. ([#1147](https://github.com/getsentry/relay/pull/1147))
- Extract transaction duration as metric. ([#1148](https://github.com/getsentry/relay/pull/1148))

## 21.11.0

**Features**:

- Add bucket width to bucket protocol. ([#1103](https://github.com/getsentry/relay/pull/1103))
- Support multiple kafka cluster configurations. ([#1101](https://github.com/getsentry/relay/pull/1101))
- Tag metrics by transaction name. ([#1126](https://github.com/getsentry/relay/pull/1126))

**Bug Fixes**:

- Avoid unbounded decompression of encoded requests. A particular request crafted to inflate to large amounts of memory, such as a zip bomb, could put Relay out of memory. ([#1117](https://github.com/getsentry/relay/pull/1117), [#1122](https://github.com/getsentry/relay/pull/1122), [#1123](https://github.com/getsentry/relay/pull/1123))
- Avoid unbounded decompression of UE4 crash reports. Some crash reports could inflate to large amounts of memory before being checked for size, which could put Relay out of memory. ([#1121](https://github.com/getsentry/relay/pull/1121))

**Internal**:

- Aggregate client reports before sending them onwards. ([#1118](https://github.com/getsentry/relay/pull/1118))

## 21.10.0

**Bug Fixes**:

- Correctly validate timestamps for outcomes and sessions. ([#1086](https://github.com/getsentry/relay/pull/1086))
- Run compression on a thread pool when sending to upstream. ([#1085](https://github.com/getsentry/relay/pull/1085))
- Report proper status codes and error messages when sending invalid JSON payloads to an endpoint with a `X-Sentry-Relay-Signature` header. ([#1090](https://github.com/getsentry/relay/pull/1090))
- Enforce attachment and event size limits on UE4 crash reports. ([#1099](https://github.com/getsentry/relay/pull/1099))

**Internal**:

- Add the exclusive time of the transaction's root span. ([#1083](https://github.com/getsentry/relay/pull/1083))
- Add session.status tag to extracted session.duration metric. ([#1087](https://github.com/getsentry/relay/pull/1087))
- Serve project configs for batched requests where one of the project keys cannot be parsed. ([#1093](https://github.com/getsentry/relay/pull/1093))

## 21.9.0

**Features**:

- Add sampling based on transaction name. ([#1058](https://github.com/getsentry/relay/pull/1058))
- Support running Relay without config directory. The most important configuration, including Relay mode and credentials, can now be provided through commandline arguments or environment variables alone. ([#1055](https://github.com/getsentry/relay/pull/1055))
- Protocol support for client reports. ([#1081](https://github.com/getsentry/relay/pull/1081))
- Extract session metrics in non processing relays. ([#1073](https://github.com/getsentry/relay/pull/1073))

**Bug Fixes**:

- Use correct commandline argument name for setting Relay port. ([#1059](https://github.com/getsentry/relay/pull/1059))
- Retrieve OS Context for Unity Events. ([#1072](https://github.com/getsentry/relay/pull/1072))

**Internal**:

- Add new metrics on Relay's performance in dealing with buckets of metric aggregates, as well as the amount of aggregated buckets. ([#1070](https://github.com/getsentry/relay/pull/1070))
- Add the exclusive time of a span. ([#1061](https://github.com/getsentry/relay/pull/1061))
- Remove redundant dynamic sampling processing on fast path. ([#1084](https://github.com/getsentry/relay/pull/1084))

## 21.8.0

- No documented changes.

## 21.7.0

- No documented changes.

## 21.6.3

- No documented changes.

## 21.6.2

**Bug Fixes**:

- Remove connection metrics reported under `connector.*`. They have been fully disabled since version `21.3.0`. ([#1021](https://github.com/getsentry/relay/pull/1021))
- Remove error logs for "failed to extract event" and "failed to store session". ([#1032](https://github.com/getsentry/relay/pull/1032))

**Internal**:

- Assign a random Kafka partition key for session aggregates and metrics to distribute messages evenly. ([#1022](https://github.com/getsentry/relay/pull/1022))
- All fields in breakdown config should be camelCase, and rename the breakdown key name in project options. ([#1020](https://github.com/getsentry/relay/pull/1020))

## 21.6.1

- No documented changes.

## 21.6.0

**Features**:

- Support self-contained envelopes without authentication headers or query parameters. ([#1000](https://github.com/getsentry/relay/pull/1000))
- Support statically configured relays. ([#991](https://github.com/getsentry/relay/pull/991))
- Support namespaced event payloads in multipart minidump submission for Electron Framework. The field has to follow the format `sentry___<namespace>`. ([#1012](https://github.com/getsentry/relay/pull/1012))

**Bug Fixes**:

- Explicitly declare reprocessing context. ([#1009](https://github.com/getsentry/relay/pull/1009))
- Validate the environment attribute in sessions, and drop sessions with invalid releases. ([#1018](https://github.com/getsentry/relay/pull/1018))

**Internal**:

- Gather metrics for corrupted Events with unprintable fields. ([#1008](https://github.com/getsentry/relay/pull/1008))
- Remove project actors. ([#1025](https://github.com/getsentry/relay/pull/1025))

## 21.5.1

**Bug Fixes**:

- Do not leak resources when projects or DSNs are idle. ([#1003](https://github.com/getsentry/relay/pull/1003))

## 21.5.0

**Features**:

- Support the `frame.stack_start` field for chained async stack traces in Cocoa SDK v7. ([#981](https://github.com/getsentry/relay/pull/981))
- Rename configuration fields `cache.event_buffer_size` to `cache.envelope_buffer_size` and `cache.event_expiry` to `cache.envelope_expiry`. The former names are still supported by Relay. ([#985](https://github.com/getsentry/relay/pull/985))
- Add a configuraton flag `relay.ready: always` to mark Relay ready in healthchecks immediately after starting without requiring to authenticate. ([#989](https://github.com/getsentry/relay/pull/989))

**Bug Fixes**:

- Fix roundtrip error when PII selector starts with number. ([#982](https://github.com/getsentry/relay/pull/982))
- Avoid overflow panic for large retry-after durations. ([#992](https://github.com/getsentry/relay/pull/992))

**Internal**:

- Update internal representation of distribution metrics. ([#979](https://github.com/getsentry/relay/pull/979))
- Extract metrics for transaction breakdowns and sessions when the feature is enabled for the organizaiton. ([#986](https://github.com/getsentry/relay/pull/986))
- Assign explicit values to DataCategory enum. ([#987](https://github.com/getsentry/relay/pull/987))

## 21.4.1

**Bug Fixes**:

- Allow the `event_id` attribute on breadcrumbs to link between Sentry events. ([#977](https://github.com/getsentry/relay/pull/977))

## 21.4.0

**Bug Fixes**:

- Parse the Crashpad information extension stream from Minidumps with annotation objects correctly. ([#973](https://github.com/getsentry/relay/pull/973))

**Internal**:

- Emit outcomes for rate limited attachments. ([#951](https://github.com/getsentry/relay/pull/951))
- Remove timestamp from metrics text protocol. ([#972](https://github.com/getsentry/relay/pull/972))
- Add max, min, sum, and count to gauge metrics. ([#974](https://github.com/getsentry/relay/pull/974))

## 21.3.1

**Bug Fixes**:

- Make request url scrubbable. ([#955](https://github.com/getsentry/relay/pull/955))
- Remove dependent items from envelope when dropping transaction item. ([#960](https://github.com/getsentry/relay/pull/960))

**Internal**:

- Emit the `quantity` field for outcomes of events. This field describes the total size in bytes for attachments or the event count for all other categories. A separate outcome is emitted for attachments in a rejected envelope, if any, in addition to the event outcome. ([#942](https://github.com/getsentry/relay/pull/942))
- Add experimental metrics ingestion without bucketing or pre-aggregation. ([#948](https://github.com/getsentry/relay/pull/948))
- Skip serializing some null values in frames interface. ([#944](https://github.com/getsentry/relay/pull/944))
- Add experimental metrics ingestion with bucketing and pre-aggregation. ([#948](https://github.com/getsentry/relay/pull/948), [#952](https://github.com/getsentry/relay/pull/952), [#958](https://github.com/getsentry/relay/pull/958), [#966](https://github.com/getsentry/relay/pull/966), [#969](https://github.com/getsentry/relay/pull/969))
- Change HTTP response for upstream timeouts from 502 to 504. ([#859](https://github.com/getsentry/relay/pull/859))
- Add rule id to outcomes coming from transaction sampling. ([#953](https://github.com/getsentry/relay/pull/953))
- Add support for breakdowns ingestion. ([#934](https://github.com/getsentry/relay/pull/934))
- Ensure empty strings are invalid measurement names. ([#968](https://github.com/getsentry/relay/pull/968))

## 21.3.0

**Features**:

- Relay now picks up HTTP proxies from environment variables. This is made possible by switching to a different HTTP client library.

**Bug Fixes**:

- Deny backslashes in release names. ([#904](https://github.com/getsentry/relay/pull/904))
- Fix a problem with Data Scrubbing source names (PII selectors) that caused `$frame.abs_path` to match, but not `$frame.abs_path || **` or `$frame.abs_path && **`. ([#932](https://github.com/getsentry/relay/pull/932))
- Make username pii-strippable. ([#935](https://github.com/getsentry/relay/pull/935))
- Respond with `400 Bad Request` and an error message `"empty envelope"` instead of `429` when envelopes without items are sent to the envelope endpoint. ([#937](https://github.com/getsentry/relay/pull/937))
- Allow generic Slackbot ([#947](https://github.com/getsentry/relay/pull/947))

**Internal**:

- Emit the `category` field for outcomes of events. This field disambiguates error events, security events and transactions. As a side-effect, Relay no longer emits outcomes for broken JSON payloads or network errors. ([#931](https://github.com/getsentry/relay/pull/931))
- Add inbound filters functionality to dynamic sampling rules. ([#920](https://github.com/getsentry/relay/pull/920))
- The undocumented `http._client` option has been removed. ([#938](https://github.com/getsentry/relay/pull/938))
- Log old events and sessions in the `requests.timestamp_delay` metric. ([#933](https://github.com/getsentry/relay/pull/933))
- Add rule id to outcomes coming from event sampling. ([#943](https://github.com/getsentry/relay/pull/943))
- Fix a bug in rate limiting that leads to accepting all events in the last second of a rate limiting window, regardless of whether the rate limit applies. ([#946](https://github.com/getsentry/relay/pull/946))

## 21.2.0

**Features**:

- By adding `.no-cache` to the DSN key, Relay refreshes project configuration caches immediately. This allows to apply changed settings instantly, such as updates to data scrubbing or inbound filter rules. ([#911](https://github.com/getsentry/relay/pull/911))
- Add NSError to mechanism. ([#925](https://github.com/getsentry/relay/pull/925))
- Add snapshot to the stack trace interface. ([#927](https://github.com/getsentry/relay/pull/927))

**Bug Fixes**:

- Log on INFO level when recovering from network outages. ([#918](https://github.com/getsentry/relay/pull/918))
- Fix a panic in processing minidumps with invalid location descriptors. ([#919](https://github.com/getsentry/relay/pull/919))

**Internal**:

- Improve dynamic sampling rule configuration. ([#907](https://github.com/getsentry/relay/pull/907))
- Compatibility mode for pre-aggregated sessions was removed. The feature is now enabled by default in full fidelity. ([#913](https://github.com/getsentry/relay/pull/913))

## 21.1.0

**Features**:

- Support dynamic sampling for error events. ([#883](https://github.com/getsentry/relay/pull/883))

**Bug Fixes**:

- Make all fields but event-id optional to fix regressions in user feedback ingestion. ([#886](https://github.com/getsentry/relay/pull/886))
- Remove `kafka-ssl` feature because it breaks development workflow on macOS. ([#889](https://github.com/getsentry/relay/pull/889))
- Accept envelopes where their last item is empty and trailing newlines are omitted. This also fixes a panic in some cases. ([#894](https://github.com/getsentry/relay/pull/894))

**Internal**:

- Extract crashpad annotations into contexts. ([#892](https://github.com/getsentry/relay/pull/892))
- Normalize user reports during ingestion and create empty fields. ([#903](https://github.com/getsentry/relay/pull/903))
- Ingest and normalize sample rates from envelope item headers. ([#910](https://github.com/getsentry/relay/pull/910))

## 20.12.1

- No documented changes.

## 20.12.0

**Features**:

- Add `kafka-ssl` compilation feature that builds Kafka linked against OpenSSL. This feature is enabled in Docker containers only. This is only relevant for Relays running as part of on-premise Sentry. ([#881](https://github.com/getsentry/relay/pull/881))
- Relay is now able to ingest pre-aggregated sessions, which will make it possible to efficiently handle applications that produce thousands of sessions per second. ([#815](https://github.com/getsentry/relay/pull/815))
- Add protocol support for WASM. ([#852](https://github.com/getsentry/relay/pull/852))
- Add dynamic sampling for transactions. ([#835](https://github.com/getsentry/relay/pull/835))
- Send network outage metric on healthcheck endpoint hit. ([#856](https://github.com/getsentry/relay/pull/856))

**Bug Fixes**:

- Fix a long-standing bug where log messages were not addressible as `$string`. ([#882](https://github.com/getsentry/relay/pull/882))
- Allow params in content-type for security requests to support content types like `"application/expect-ct-report+json; charset=utf-8"`. ([#844](https://github.com/getsentry/relay/pull/844))
- Fix a panic in CSP filters. ([#848](https://github.com/getsentry/relay/pull/848))
- Do not drop sessions due to an invalid age constraint set to `0`. ([#855](https://github.com/getsentry/relay/pull/855))
- Do not emit outcomes after forwarding envelopes to the upstream, even if that envelope is rate limited, rejected, or dropped. Since the upstream logs an outcome, it would be a duplicate. ([#857](https://github.com/getsentry/relay/pull/857))
- Fix status code for security report. ([#864](https://github.com/getsentry/relay/pull/864))
- Add missing fields for Expect-CT reports. ([#865](https://github.com/getsentry/relay/pull/865))
- Support more directives in CSP reports, such as `block-all-mixed-content` and `require-trusted-types-for`. ([#876](https://github.com/getsentry/relay/pull/876))

**Internal**:

- Add _experimental_ support for picking up HTTP proxies from the regular environment variables. This feature needs to be enabled by setting `http: client: "reqwest"` in your `config.yml`. ([#839](https://github.com/getsentry/relay/pull/839))
- Refactor transparent request forwarding for unknown endpoints. Requests are now entirely buffered in memory and occupy the same queues and actors as other requests. This should not cause issues but may change behavior under load. ([#839](https://github.com/getsentry/relay/pull/839))
- Add reason codes to the `X-Sentry-Rate-Limits` header in store responses. This allows external Relays to emit outcomes with the proper reason codes. ([#850](https://github.com/getsentry/relay/pull/850))
- Emit metrics for outcomes in external relays. ([#851](https://github.com/getsentry/relay/pull/851))
- Make `$error.value` `pii=true`. ([#837](https://github.com/getsentry/relay/pull/837))
- Send `key_id` in partial project config. ([#854](https://github.com/getsentry/relay/pull/854))
- Add stack traces to Sentry error reports. ([#872](https://github.com/getsentry/relay/pull/872))

## 20.11.1

- No documented changes.

## 20.11.0

**Features**:

- Rename upstream retries histogram metric and add upstream requests duration metric. ([#816](https://github.com/getsentry/relay/pull/816))
- Add options for metrics buffering (`metrics.buffering`) and sampling (`metrics.sample_rate`). ([#821](https://github.com/getsentry/relay/pull/821))

**Bug Fixes**:

- Accept sessions with IP address set to `{{auto}}`. This was previously rejected and silently dropped. ([#827](https://github.com/getsentry/relay/pull/827))
- Fix an issue where every retry-after response would be too large by one minute. ([#829](https://github.com/getsentry/relay/pull/829))

**Internal**:

- Always apply cache debouncing for project states. This reduces pressure on the Redis and file system cache. ([#819](https://github.com/getsentry/relay/pull/819))
- Internal refactoring such that validating of characters in tags no longer uses regexes internally. ([#814](https://github.com/getsentry/relay/pull/814))
- Discard invalid user feedback sent as part of envelope. ([#823](https://github.com/getsentry/relay/pull/823))
- Emit event errors and normalization errors for unknown breadcrumb keys. ([#824](https://github.com/getsentry/relay/pull/824))
- Normalize `breadcrumb.ty` into `breadcrumb.type` for broken Python SDK versions. ([#824](https://github.com/getsentry/relay/pull/824))
- Add the client SDK interface for unreal crashes and set the name to `unreal.crashreporter`. ([#828](https://github.com/getsentry/relay/pull/828))
- Fine-tune the selectors for minidump PII scrubbing. ([#818](https://github.com/getsentry/relay/pull/818), [#830](https://github.com/getsentry/relay/pull/830))

## 20.10.1

**Internal**:

- Emit more useful normalization meta data for invalid tags. ([#808](https://github.com/getsentry/relay/pull/808))

## 20.10.0

**Features**:

- Add support for measurement ingestion. ([#724](https://github.com/getsentry/relay/pull/724), [#785](https://github.com/getsentry/relay/pull/785))
- Add support for scrubbing UTF-16 data in attachments ([#742](https://github.com/getsentry/relay/pull/742), [#784](https://github.com/getsentry/relay/pull/784), [#787](https://github.com/getsentry/relay/pull/787))
- Add upstream request metric. ([#793](https://github.com/getsentry/relay/pull/793))
- The padding character in attachment scrubbing has been changed to match the masking character, there is no usability benefit from them being different. ([#810](https://github.com/getsentry/relay/pull/810))

**Bug Fixes**:

- Fix issue where `$span` would not be recognized in Advanced Data Scrubbing. ([#781](https://github.com/getsentry/relay/pull/781))
- Accept big-endian minidumps. ([#789](https://github.com/getsentry/relay/pull/789))
- Detect network outages and retry sending events instead of dropping them. ([#788](https://github.com/getsentry/relay/pull/788))

**Internal**:

- Project states are now cached separately per DSN public key instead of per project ID. This means that there will be multiple separate cache entries for projects with more than one DSN. ([#778](https://github.com/getsentry/relay/pull/778))
- Relay no longer uses the Sentry endpoint to resolve project IDs by public key. Ingestion for the legacy store endpoint has been refactored to rely on key-based caches only. As a result, the legacy endpoint is supported only on managed Relays. ([#800](https://github.com/getsentry/relay/pull/800))
- Fix rate limit outcomes, now emitted only for error events but not transactions. ([#806](https://github.com/getsentry/relay/pull/806), [#809](https://github.com/getsentry/relay/pull/809))

## 20.9.0

**Features**:

- Add support for attaching Sentry event payloads in Unreal crash reports by adding `__sentry` game data entries. ([#715](https://github.com/getsentry/relay/pull/715))
- Support chunked form data keys for event payloads on the Minidump endpoint. Since crashpad has a limit for the length of custom attributes, the sentry event payload can be split up into `sentry__1`, `sentry__2`, etc. ([#721](https://github.com/getsentry/relay/pull/721))
- Periodically re-authenticate with the upstream server. Previously, there was only one initial authentication. ([#731](https://github.com/getsentry/relay/pull/731))
- The module attribute on stack frames (`$frame.module`) and the (usually server side generated) attribute `culprit` can now be scrubbed with advanced data scrubbing. ([#744](https://github.com/getsentry/relay/pull/744))
- Compress outgoing store requests for events and envelopes including attachements using `gzip` content encoding. ([#745](https://github.com/getsentry/relay/pull/745))
- Relay now buffers all requests until it has authenticated with the upstream. ([#747](//github.com/getsentry/relay/pull/747))
- Add a configuration option to change content encoding of upstream store requests. The default is `gzip`, and other options are `identity`, `deflate`, or `br`. ([#771](https://github.com/getsentry/relay/pull/771))

**Bug Fixes**:

- Send requests to the `/envelope/` endpoint instead of the older `/store/` endpoint. This particularly fixes spurious `413 Payload Too Large` errors returned when using Relay with Sentry SaaS. ([#746](https://github.com/getsentry/relay/pull/746))

**Internal**:

- Remove a temporary flag from attachment kafka messages indicating rate limited crash reports to Sentry. This is now enabled by default. ([#718](https://github.com/getsentry/relay/pull/718))
- Performance improvement of http requests to upstream, high priority messages are sent first. ([#678](https://github.com/getsentry/relay/pull/678))
- Experimental data scrubbing on minidumps([#682](https://github.com/getsentry/relay/pull/682))
- Move `generate-schema` from the Relay CLI into a standalone tool. ([#739](//github.com/getsentry/relay/pull/739))
- Move `process-event` from the Relay CLI into a standalone tool. ([#740](//github.com/getsentry/relay/pull/740))
- Add the client SDK to session kafka payloads. ([#751](https://github.com/getsentry/relay/pull/751))
- Add a standalone tool to document metrics in JSON or YAML. ([#752](https://github.com/getsentry/relay/pull/752))
- Emit `processing.event.produced` for user report and session Kafka messages. ([#757](https://github.com/getsentry/relay/pull/757))
- Improve performance of event processing by avoiding regex clone. ([#767](https://github.com/getsentry/relay/pull/767))
- Assign a default name for unnamed attachments, which prevented attachments from being stored in Sentry. ([#769](https://github.com/getsentry/relay/pull/769))
- Add Relay version version to challenge response. ([#758](https://github.com/getsentry/relay/pull/758))

## 20.8.0

**Features**:

- Add the `http.connection_timeout` configuration option to adjust the connection and SSL handshake timeout. The default connect timeout is now increased from 1s to 3s. ([#688](https://github.com/getsentry/relay/pull/688))
- Supply Relay's version during authentication and check if this Relay is still supported. An error message prompting to upgrade Relay will be supplied if Relay is unsupported. ([#697](https://github.com/getsentry/relay/pull/697))

**Bug Fixes**:

- Reuse connections for upstream event submission requests when the server supports connection keepalive. Relay did not consume the response body of all requests, which caused it to reopen a new connection for every event. ([#680](https://github.com/getsentry/relay/pull/680), [#695](https://github.com/getsentry/relay/pull/695))
- Fix hashing of user IP addresses in data scrubbing. Previously, this could create invalid IP addresses which were later rejected by Sentry. Now, the hashed IP address is moved to the `id` field. ([#692](https://github.com/getsentry/relay/pull/692))
- Do not retry authentication with the upstream when a client error is reported (status code 4XX). ([#696](https://github.com/getsentry/relay/pull/696))

**Internal**:

- Extract the event `timestamp` from Minidump files during event normalization. ([#662](https://github.com/getsentry/relay/pull/662))
- Retain the full span description in transaction events instead of trimming it. ([#674](https://github.com/getsentry/relay/pull/674))
- Report all Kafka producer errors to Sentry. Previously, only immediate errors were reported but not those during asynchronous flushing of messages. ([#677](https://github.com/getsentry/relay/pull/677))
- Add "HubSpot Crawler" to the list of web crawlers for inbound filters. ([#693](https://github.com/getsentry/relay/pull/693))
- Improved typing for span data of transaction events, no breaking changes. ([#713](https://github.com/getsentry/relay/pull/713))
- **Breaking change:** In PII configs, all options on hash and mask redactions (replacement characters, ignored characters, hash algorithm/key) are removed. If they still exist in the configuration, they are ignored. ([#760](https://github.com/getsentry/relay/pull/760))

## 20.7.2

**Features**:

- Report metrics for connections to the upstream. These metrics are reported under `connector.*` and include information on connection reuse, timeouts and errors. ([#669](https://github.com/getsentry/relay/pull/669))
- Increased the maximum size of attachments from _50MiB_ to _100MiB_. Most notably, this allows to upload larger minidumps. ([#671](https://github.com/getsentry/relay/pull/671))

**Internal**:

- Always create a spans array for transactions in normalization. This allows Sentry to render the spans UI even if the transaction is empty. ([#667](https://github.com/getsentry/relay/pull/667))

## 20.7.1

- No documented changes.

## 20.7.0

**Features**:

- Sessions and attachments can be rate limited now. These rate limits apply separately from error events, which means that you can continue to send Release Health sessions while you're out of quota with errors. ([#636](https://github.com/getsentry/relay/pull/636))

**Bug Fixes**:

- Outcomes from downstream relays were not forwarded upstream. ([#632](https://github.com/getsentry/relay/pull/632))
- Apply clock drift correction to Release Health sessions and validate timestamps. ([#633](https://github.com/getsentry/relay/pull/633))
- Apply clock drift correction for timestamps that are too far in the past or future. This fixes a bug where broken transaction timestamps would lead to negative durations. ([#634](https://github.com/getsentry/relay/pull/634), [#654](https://github.com/getsentry/relay/pull/654))
- Respond with status code `200 OK` to rate limited minidump and UE4 requests. Third party clients otherwise retry those requests, leading to even more load. ([#646](https://github.com/getsentry/relay/pull/646), [#647](https://github.com/getsentry/relay/pull/647))
- Ingested unreal crash reports no longer have a `misc_primary_cpu_brand` key with GPU information set in the Unreal context. ([#650](https://github.com/getsentry/relay/pull/650))
- Fix ingestion of forwarded outcomes in processing Relays. Previously, `emit_outcomes` had to be set explicitly to enable this. ([#653](https://github.com/getsentry/relay/pull/653))

**Internal**:

- Restructure the envelope and event ingestion paths into a pipeline and apply rate limits to all envelopes. ([#635](https://github.com/getsentry/relay/pull/635), [#636](https://github.com/getsentry/relay/pull/636))
- Pass the combined size of all attachments in an envelope to the Redis rate limiter as quantity to enforce attachment quotas. ([#639](https://github.com/getsentry/relay/pull/639))
- Emit flags for rate limited processing attachments and add a `size` field. ([#640](https://github.com/getsentry/relay/pull/640), [#644](https://github.com/getsentry/relay/pull/644))

## 20.6.0

We have switched to [CalVer](https://calver.org/)! Relay's version is always in line with the latest version of [Sentry](https://github.com/getsentry/sentry).

**Features**:

- Proxy and managed Relays now apply clock drift correction based on the `sent_at` header emitted by SDKs. ([#581](https://github.com/getsentry/relay/pull/581))
- Apply cached rate limits to attachments and sessions in the fast-path when parsing incoming requests. ([#618](https://github.com/getsentry/relay/pull/618))
- New config options `metrics.default_tags` and `metrics.hostname_tag`. ([#625](https://github.com/getsentry/relay/pull/625))

**Bug Fixes**:

- Clock drift correction no longer considers the transaction timestamp as baseline for SDKs using Envelopes. Instead, only the dedicated `sent_at` Envelope header is used. ([#580](https://github.com/getsentry/relay/pull/580))
- The `http.timeout` setting is now applied to all requests, including event submission. Previously, events were exempt. ([#588](https://github.com/getsentry/relay/pull/588))
- All endpoint metrics now report their proper `route` tag. This applies to `requests`, `requests.duration`, and `responses.status_codes`. Previously, some some endpoints reported an empty route. ([#595](https://github.com/getsentry/relay/pull/595))
- Properly refresh cached project states based on the configured intervals. Previously, Relay may have gone into an endless refresh cycle if the system clock not accurate, or the state had not been updated in the upstream. ([#596](https://github.com/getsentry/relay/pull/596))
- Respond with `403 Forbidden` when multiple authentication payloads are sent by the SDK. Previously, Relay would authenticate using one of the payloads and silently ignore the rest. ([#602](https://github.com/getsentry/relay/pull/602))
- Improve metrics documentation. ([#614](https://github.com/getsentry/relay/pull/614))
- Do not scrub event processing errors by default. ([#619](https://github.com/getsentry/relay/pull/619))

**Internal**:

- Add source (who emitted the outcome) to Outcome payload. ([#604](https://github.com/getsentry/relay/pull/604))
- Ignore non-Rust folders for faster rebuilding and testing. ([#578](https://github.com/getsentry/relay/pull/578))
- Invalid session payloads are now logged for SDK debugging. ([#584](https://github.com/getsentry/relay/pull/584), [#591](https://github.com/getsentry/relay/pull/591))
- Add support for Outcomes generation in external Relays. ([#592](https://github.com/getsentry/relay/pull/592))
- Remove unused `rev` from project state. ([#586](https://github.com/getsentry/relay/pull/586))
- Add an outcome endpoint for trusted Relays. ([#589](https://github.com/getsentry/relay/pull/589))
- Emit outcomes for event payloads submitted in attachment files. ([#609](https://github.com/getsentry/relay/pull/609))
- Split envelopes that contain sessions and other items and ingest them independently. ([#610](https://github.com/getsentry/relay/pull/610))
- Removed support for legacy per-key quotas. ([#616](https://github.com/getsentry/relay/pull/615))
- Security events (CSP, Expect-CT, Expect-Staple, and HPKP) are now placed into a dedicated `security` item in envelopes, rather than the generic event item. This allows for quick detection of the event type for rate limiting. ([#617](https://github.com/getsentry/relay/pull/617))

## 0.5.9

- Relay has a logo now!
- New explicit `envelope/` endpoint. Envelopes no longer need to be sent with the right `content-type` header (to cater to browser JS).
- Introduce an Envelope item type for transactions.
- Support environment variables and CLI arguments instead of command line parameters.
- Return status `415` on wrong content types.
- Normalize double-slashes in request URLs more aggressively.
- Add an option to generate credentials on stdout.

**Internal**:

- Serve project configs to downstream Relays with proper permission checking.
- PII: Make and/or selectors specific.
- Add a browser filter for IE 11.
- Changes to release parsing.
- PII: Expose event values as part of generated selector suggestions.

## 0.5.8

**Internal**:

- Fix a bug where exception values and the device name were not PII-strippable.

## 0.5.7

- Docker images are now also pushed to Docker Hub.
- New helper function to generate PII selectors from event data.

**Internal**:

- Release is now a required attribute for session data.
- `unknown` can now be used in place of `unknown_error` for span statuses. A future release will change the canonical format from `unknown_error` to `unknown`.

## 0.5.6

- Fix a bug where Relay would stop processing events if Sentry is down for only a short time.
- Improvements to architecture documentation.
- Initial support for rate limiting by event type ("scoped quotas")
- Fix a bug where `key_id` was omitted from outcomes created by Relay.
- Fix a bug where it was not permitted to send content-encoding as part of a CORS request to store.

**Internal**:

- PII processing: Aliases for value types (`$error` instead of `$exception` to be in sync with Discover column naming) and adding a default for replace-redactions.
- It is now valid to send transactions and spans without `op` set, in which case a default value will be inserted.

## 0.5.5

- Suppress verbose DNS lookup logs.

**Internal**:

- Small performance improvements in datascrubbing config converter.
- New, C-style selector syntax (old one still works)

## 0.5.4

**Internal**:

- Add event contexts to `pii=maybe`.
- Fix parsing of msgpack breadcrumbs in Rust store.
- Envelopes sent to Rust store can omit the DSN in headers.
- Ability to quote/escape special characters in selectors in PII configs.

## 0.5.3

- Properly strip the linux binary to reduce its size
- Allow base64 encoded JSON event payloads ([#466](https://github.com/getsentry/relay/pull/466))
- Fix multipart requests without trailing newline ([#465](https://github.com/getsentry/relay/pull/465))
- Support for ingesting session updates ([#449](https://github.com/getsentry/relay/pull/449))

**Internal**:

- Validate release names during event ingestion ([#479](https://github.com/getsentry/relay/pull/479))
- Add browser extension filter ([#470](https://github.com/getsentry/relay/pull/470))
- Add `pii=maybe`, a new kind of event schema field that can only be scrubbed if explicitly addressed.
- Add way to scrub filepaths in a way that does not break processing.

## 0.5.2

- Fix trivial Redis-related crash when running in non-processing mode.
- Limit the maximum retry-after of a rate limit. This is necessary because of the "Delete and ignore future events" feature in Sentry.
- Project caches are now evicted after `project_grace_period` has passed. If you have that parameter set to a high number you may see increased memory consumption.

**Internal**:

- Misc bugfixes in PII processor. Those bugs do not affect the legacy data scrubber exposed in Python.
- Polishing documentation around PII configuration format.
- Signal codes in mach mechanism are no longer required.

## 0.5.1

- Ability to fetch project configuration from Redis as additional caching layer.
- Fix a few bugs in release filters.
- Fix a few bugs in minidumps endpoint with processing enabled.

**Internal**:

- Fix a bug in the PII processor that would always remove the entire string on `pattern` rules.
- Ability to correct some clock drift and wrong system time in transaction events.

## 0.5.0

- The binary has been renamed to `relay`.
- Updated documentation for metrics.

**Internal**:

- The package is now called `sentry-relay`.
- Renamed all `Semaphore*` types to `Relay*`.
- Fixed memory leaks in processing functions.

## 0.4.65

- Implement the Minidump endpoint.
- Implement the Attachment endpoint.
- Implement the legacy Store endpoint.
- Support a plain `Authorization` header in addition to `X-Sentry-Auth`.
- Simplify the shutdown logic. Relay now always takes a fixed configurable time to shut down.
- Fix healthchecks in _Static_ mode.
- Fix internal handling of event attachments.
- Fix partial reads of request bodies resulting in a broken connection.
- Fix a crash when parsing User-Agent headers.
- Fix handling of events sent with `sentry_version=2.0` (Clojure SDK).
- Use _mmap_ to load the GeoIP database to improve the memory footprint.
- Revert back to the system memory allocator.

**Internal**:

- Preserve microsecond precision in all time stamps.
- Record event ids in all outcomes.
- Updates to event processing metrics.
- Add span status mapping from open telemetry.

## 0.4.64

- Switched to `jemalloc` as global allocator.
- Introduce separate outcome reason for invalid events.
- Always consume request bodies to the end.
- Implemented minidump ingestion.
- Increas precisions of timestamps in protocol.

## 0.4.63

- Refactor healthchecks into two: Liveness and readiness (see code comments for explanation for now).
- Allow multiple trailing slashes on store endpoint, e.g. `/api/42/store///`.
- Internal refactor to prepare for envelopes format.

**Internal**:

- Fix a bug where glob-matching in filters did not behave correctly when the to-be-matched string contained newlines.
- Add `moz-extension:` as scheme for browser extensions (filtering out Firefox addons).
- Raise a dedicated Python exception type for invalid transaction events. Also do not report that error to Sentry from Relay.

## 0.4.62

- Various performance improvements.

## 0.4.61

**Internal**:

- Add `thread.errored` attribute ([#306](https://github.com/getsentry/relay/pull/306)).

## 0.4.60

- License is now BSL instead of MIT ([#301](https://github.com/getsentry/relay/pull/301)).
- Improve internal metrics and logging ([#296](https://github.com/getsentry/relay/pull/296), [#297](https://github.com/getsentry/relay/pull/297), [#298](https://github.com/getsentry/relay/pull/298)).
- Fix unbounded requests to Sentry for project configs ([#295](https://github.com/getsentry/relay/pull/295), [#300](https://github.com/getsentry/relay/pull/300)).
- Fix rejected responses from Sentry due to size limit ([#303](https://github.com/getsentry/relay/pull/303)).
- Expose more options for configuring request concurrency limits ([#311](https://github.com/getsentry/relay/pull/311)).

**Internal**:

- Transaction events with negative duration are now rejected ([#291](https://github.com/getsentry/relay/pull/291)).
- Fix a panic when normalizing certain dates.

## 0.4.59

**Internal**:

- Fix: Normalize legacy stacktrace attributes ([#292](https://github.com/getsentry/relay/pull/292))
- Fix: Validate platform attributes in Relay ([#294](https://github.com/getsentry/relay/pull/294))
- Flip the flag that indicates Relay processing ([#293](https://github.com/getsentry/relay/pull/293))

## 0.4.58

- Evict project caches after some time ([#287](https://github.com/getsentry/relay/pull/287))
- Selectively log internal errors to stderr ([#285](https://github.com/getsentry/relay/pull/285))
- Add an error boundary to parsing project states ([#281](https://github.com/getsentry/relay/pull/281))

**Internal**:

- Add event size metrics ([#286](https://github.com/getsentry/relay/pull/286))
- Normalize before datascrubbing ([#290](https://github.com/getsentry/relay/pull/290))
- Add a config value for thread counts ([#283](https://github.com/getsentry/relay/pull/283))
- Refactor outcomes for parity with Sentry ([#282](https://github.com/getsentry/relay/pull/282))
- Add flag that relay processed an event ([#279](https://github.com/getsentry/relay/pull/279))

## 0.4.57

**Internal**:

- Stricter validation of transaction events.

## 0.4.56

**Internal**:

- Fix a panic in trimming.

## 0.4.55

**Internal**:

- Fix more bugs in datascrubbing converter.

## 0.4.54

**Internal**:

- Fix more bugs in datascrubbing converter.

## 0.4.53

**Internal**:

- Fix more bugs in datascrubbing converter.

## 0.4.52

**Internal**:

- Fix more bugs in datascrubbing converter.

## 0.4.51

**Internal**:

- Fix a few bugs in datascrubbing converter.
- Accept trailing slashes.

**Normalization**:

- Fix a panic on overflowing timestamps.

## 0.4.50

**Internal**:

- Fix bug where IP scrubbers were applied even when not enabled.

## 0.4.49

- Internal changes.

## 0.4.48

**Internal**:

- Fix various bugs in the datascrubber and PII processing code to get closer to behavior of the Python implementation.

## 0.4.47

**Internal**:

- Various work on re-implementing Sentry's `/api/X/store` endpoint in Relay. Relay can now apply rate limits based on Redis and emit the correct outcomes.

## 0.4.46

**Internal**:

- Resolved a regression in IP address normalization. The new behavior is closer to a line-by-line port of the old Python code.

## 0.4.45

**Normalization**:

- Resolved an issue where GEO IP data was not always infered.

## 0.4.44

**Normalization**:

- Only take the user IP address from the store request's IP for certain platforms. This restores the behavior of the old Python code.

## 0.4.43

**Normalization**:

- Bump size of breadcrumbs.
- Workaround for an issue where we would not parse OS information from User Agent when SDK had already sent OS information.
- Further work on Sentry-internal event ingestion.

## 0.4.42

**Normalization**:

- Fix normalization of version strings from user agents.

## 0.4.41

- Support extended project configuration.

**Internal**:

- Implement event filtering rules.
- Add basic support for Sentry-internal event ingestion.
- Parse and normalize user agent strings.

## 0.4.40

**Internal**:

- Restrict ranges of timestamps to prevent overflows in Python code and UI.

## 0.4.39

**Internal**:

- Fix a bug where stacktrace trimming was not applied during renormalization.

## 0.4.38

**Internal**:

- Added typed spans to Event.

## 0.4.37

**Internal**:

- Added `orig_in_app` to frame data.

## 0.4.36

**Internal**:

- Add new .NET versions for context normalization.

## 0.4.35

**Internal**:

- Fix bug where thread's stacktraces were not normalized.
- Fix bug where a string at max depth of a databag was stringified again.

## 0.4.34

**Internal**:

- Added `data` attribute to frames.
- Added a way to override other trimming behavior in Python normalizer binding.

## 0.4.33

**Internal**:

- Plugin-provided context types should now work properly again.

## 0.4.32

**Internal**:

- Removed `function_name` field from frame and added `raw_function`.

## 0.4.31

**Internal**:

- Add trace context type.

## 0.4.30

**Internal**:

- Make exception messages/values larger to allow for foreign stacktrace data to be attached.

## 0.4.29

**Internal**:

- Added `function_name` field to frame.

## 0.4.28

**Internal**:

- Add missing context type for sessionstack.

## 0.4.27

**Internal**:

- Increase frame vars size again! Byte size was fine, but max depth was way too small.

## 0.4.26

**Internal**:

- Reduce frame vars size.

## 0.4.25

**Internal**:

- Add missing trimming to frame vars.

## 0.4.24

**Internal**:

- Reject non-http/https `help_urls` in exception mechanisms.

## 0.4.23

**Internal**:

- Add basic truncation to event meta to prevent payload size from spiralling out of control.

## 0.4.22

**Internal**:

- Added grouping enhancements to protocol.

## 0.4.21

**Internal**:

- Updated debug image interface with more attributes.

## 0.4.20

**Internal**:

- Added support for `lang` frame and stacktrace attribute.

## 0.4.19

**Internal**:

- Slight changes to allow replacing more normalization code in Sentry with Rust.

## 0.4.18

**Internal**:

- Allow much larger payloads in the extra attribute.

## 0.4.17

**Internal**:

- Added support for protocol changes related to upcoming sentry SDK features. In particular the `none` event type was added.

## 0.4.16

For users of relay, nothing changed at all. This is a release to test embedding some Rust code in Sentry itself.

## 0.4.15

For users of relay, nothing changed at all. This is a release to test embedding some Rust code in Sentry itself.

## 0.4.14

For users of relay, nothing changed at all. This is a release to test embedding some Rust code in Sentry itself.

## 0.4.13

For users of relay, nothing changed at all. This is a release to test embedding some Rust code in Sentry itself.

## 0.4.12

For users of relay, nothing changed at all. This is a release to test embedding some Rust code in Sentry itself.

## 0.4.11

For users of relay, nothing changed at all. This is a release to test embedding some Rust code in Sentry itself.

## 0.4.10

For users of relay, nothing changed at all. This is a release to test embedding some Rust code in Sentry itself.

## 0.4.9

For users of relay, nothing changed at all. This is a release to test embedding some Rust code in Sentry itself.

## 0.4.8

For users of relay, nothing changed at all. This is a release to test embedding some Rust code in Sentry itself.

## 0.4.7

For users of relay, nothing changed at all. This is a release to test embedding some Rust code in Sentry itself.

## 0.4.6

For users of relay, nothing changed at all. This is a release to test embedding some Rust code in Sentry itself.

## 0.4.5

For users of relay, nothing changed at all. This is a release to test embedding some Rust code in Sentry itself.

## 0.4.4

For users of relay, nothing changed at all. This is a release to test embedding some Rust code in Sentry itself.

## 0.4.3

For users of relay, nothing changed at all. This is a release to test embedding some Rust code in Sentry itself.

## 0.4.2

For users of relay, nothing changed at all. This is a release to test embedding some Rust code in Sentry itself.

## 0.4.1

For users of relay, nothing changed at all. This is a release to test embedding some Rust code in Sentry itself.

## 0.4.0

Introducing new Relay modes:

- `proxy`: A proxy for all requests and events.
- `static`: Static configuration for known projects in the file system.
- `managed`: Fetch configurations dynamically from Sentry and update them.

The default Relay mode is `managed`. Users upgrading from previous versions will automatically activate the `managed` mode. To change this setting, add `relay.mode` to `config.yml` or run `semaphore config init` from the command line.

**Breaking Change**: If Relay was used without credentials, the mode needs to be set to `proxy`. The default `managed` mode requires credentials.

For more information on Relay modes, see the [documentation page](https://docs.sentry.io/data-management/relay/options/).

### Configuration Changes

- Added `cache.event_buffer_size` to control the maximum number of events that are buffered in case of network issues or high rates of incoming events.
- Added `limits.max_concurrent_requests` to limit the number of connections that this Relay will use to communicate with the upstream.
- Internal error reporting is now disabled by default. To opt in, set `sentry.enabled`.

### Bugfixes

- Fix a bug that caused events to get unconditionally dropped after five seconds, regardless of the `cache.event_expiry` configuration.
- Fix a memory leak in Relay's internal error reporting.

## 0.3.0

- Changed PII stripping rule format to permit path selectors when applying rules. This means that now `$string` refers to strings for instance and `user.id` refers to the `id` field in the `user` attribute of the event. Temporarily support for old rules is retained.

## 0.2.7

- store: Minor fixes to be closer to Python. Ability to disable trimming of objects, arrays and strings.

## 0.2.6

- Fix bug where PII stripping would remove containers without leaving any metadata about the retraction.
- Fix bug where old `redactPair` rules would stop working.

## 0.2.5

- Rewrite of PII stripping logic. This brings potentially breaking changes to the semantics of PII configs. Most importantly field types such as `"freeform"` and `"databag"` are gone, right now there is only `"container"` and `"text"`. All old field types should have become an alias for `"text"`, but take extra care in ensuring your PII rules still work.

- store: Minor fixes to be closer to Python.

## 0.2.4

For users of relay, nothing changed at all. This is a release to test embedding some Rust code in Sentry itself.

- store: Remove stray print statement.

## 0.2.3

For users of relay, nothing changed at all. This is a release to test embedding some Rust code in Sentry itself.

- store: Fix main performance issues.

## 0.2.2

For users of relay, nothing changed at all. This is a release to test embedding some Rust code in Sentry itself.

- store: Fix segfault when trying to process contexts.
- store: Fix trimming state "leaking" between interfaces, leading to excessive trimming.
- store: Don't serialize empty arrays and objects (with a few exceptions).

## 0.2.1

For users of relay, nothing changed at all. This is a release to test embedding some Rust code in Sentry itself.

- `libsemaphore`: Expose CABI for normalizing event data.

## 0.2.0

Our first major iteration on Relay has landed!

- User documentation is now hosted at <https://docs.sentry.io/relay/>.
- SSL support is now included by default. Just configure a [TLS identity](https://docs.sentry.io/relay/options/#relaytls_identity_path) and you're set.
- Updated event processing: Events from older SDKs are now supported. Also, we've fixed some bugs along the line.
- Introduced full support for PII stripping. See [PII Configuration](https://docs.sentry.io/relay/pii-config/) for instructions.
- Configure with static project settings. Relay will skip querying project states from Sentry and use your provided values instead. See [Project Configuration](https://docs.sentry.io/relay/project-config/) for a full guide.
- Relay now also acts as a proxy for certain API requests. This allows it to receive CSP reports and Minidump crash reports, among others. It also sets `X-Forwarded-For` and includes a Relay signature header.

Besides that, there are many technical changes, including:

- Major rewrite of the internals. Relay no longer requires a special endpoint for sending events to upstream Sentry and processes events individually with less delay than before.
- The executable will exit with a non-zero exit code on startup errors. This makes it easier to catch configuration errors.
- Removed `libsodium` as a production dependency, greatly simplifying requirements for the runtime environment.
- Greatly improved logging and metrics. Be careful with the `DEBUG` and `TRACE` levels, as they are **very** verbose now.
- Improved docker containers.

## 0.1.3

- Added support for metadata format

## 0.1.2

- JSON logging ([#32](https://github.com/getsentry/relay/pull/32))
- Update dependencies

## 0.1.1

- Rename "sentry-relay" to "semaphore"
- Use new features from Rust 1.26
- Prepare binary and Python builds ([#20](https://github.com/getsentry/relay/pull/20))
- Add Dockerfile ([#23](https://github.com/getsentry/relay/pull/23))

## 0.1.0

An initial release of the tool.<|MERGE_RESOLUTION|>--- conflicted
+++ resolved
@@ -2,16 +2,11 @@
 
 ## Unreleased
 
-<<<<<<< HEAD
-**Features**:
-
+**Features**:
 
 - Indicate if OS-version may be frozen with '>=' prefix. ([#1945](https://github.com/getsentry/relay/pull/1945))
-=======
-**Features**
-
 - Normalize monitor slug parameters into slugs. ([#1913](https://github.com/getsentry/relay/pull/1913))
->>>>>>> 51be1276
+
 
 ## 23.3.0
 
