# Changelog

## Unreleased

**Features**:

- Ingest OpenTelemetry and standalone Sentry spans via HTTP or an envelope. ([#2620](https://github.com/getsentry/relay/pull/2620))
- Partition and split metric buckets just before sending. Log outcomes for metrics. ([#2682](https://github.com/getsentry/relay/pull/2682))
- Support optional `PerformanceScoreWeightedComponent` in performance score processing. ([#2783](https://github.com/getsentry/relay/pull/2783))
- Return global config ready status to downstream relays. ([#2765](https://github.com/getsentry/relay/pull/2765))
- Add Mixed JS/Android Profiles events processing. ([#2706](https://github.com/getsentry/relay/pull/2706))
- Allow to ingest measurements on a span. ([#2792](https://github.com/getsentry/relay/pull/2792))
<<<<<<< HEAD
- Org rate limit metrics per batch. ([#2758](https://github.com/getsentry/relay/pull/2758))
- Add size limits on metric related envelope items. ([#2800](https://github.com/getsentry/relay/pull/2800))
- Include the size offending item in the size limit error message. ([#2801](https://github.com/getsentry/relay/pull/2801))
=======
- Extract size metrics for all resource spans when permitted. ([#2805](https://github.com/getsentry/relay/pull/2805))

**Bug Fixes**:

- In on-demand metric extraction, use the normalized URL instead of raw URLs sent by SDKs. This bug prevented metrics for certain dashboard queries from being extracted. ([#2819](https://github.com/getsentry/relay/pull/2819))
- Ignore whitespaces when parsing user reports. ([#2798](https://github.com/getsentry/relay/pull/2798))
>>>>>>> 1d7672dd

**Internal**:

- Support source context in metric code locations metadata entries. ([#2781](https://github.com/getsentry/relay/pull/2781))
- Temporarily add metric summaries on spans and top-level transaction events to link DDM with performance monitoring. ([#2757](https://github.com/getsentry/relay/pull/2757))
- Add size limits on metric related envelope items. ([#2800](https://github.com/getsentry/relay/pull/2800))
- Include the size offending item in the size limit error message. ([#2801](https://github.com/getsentry/relay/pull/2801))

## 23.11.2

**Features**:

- Normalize invalid metric names. ([#2769](https://github.com/getsentry/relay/pull/2769))

**Internal**:

- Add support for metric metadata. ([#2751](https://github.com/getsentry/relay/pull/2751))
- `normalize_performance_score` now handles `PerformanceScoreProfile` configs with zero weight components and component weight sums of any number greater than 0. ([#2756](https://github.com/getsentry/relay/pull/2756))

## 23.11.1

**Features**:

- `normalize_performance_score` stores 0 to 1 cdf score instead of weighted score for each performance score component. ([#2734](https://github.com/getsentry/relay/pull/2734))
- Add Bytespider (Bytedance) to web crawler filter. ([#2747](https://github.com/getsentry/relay/pull/2747))

**Bug Fixes**:

- Fix bug introduced in 23.11.0 that broke profile-transaction association. ([#2733](https://github.com/getsentry/relay/pull/2733))

**Internal**:

- License is now FSL instead of BSL ([#2739](https://github.com/getsentry/relay/pull/2739))
- Support `device.model` in dynamic sampling and metric extraction. ([#2728](https://github.com/getsentry/relay/pull/2728))
- Support comparison operators (`>`, `>=`, `<`, `<=`) for strings in dynamic sampling and metric extraction rules. Previously, these comparisons were only possible on numbers. ([#2730](https://github.com/getsentry/relay/pull/2730))
- Postpone processing till the global config is available. ([#2697](https://github.com/getsentry/relay/pull/2697))
- Skip running `NormalizeProcessor` on renormalization. ([#2744](https://github.com/getsentry/relay/pull/2744))

## 23.11.0

**Features**:

- Add inbound filters option to filter legacy Edge browsers (i.e. versions 12-18 ) ([#2650](https://github.com/getsentry/relay/pull/2650))
- Add User Feedback Ingestion. ([#2604](https://github.com/getsentry/relay/pull/2604))
- Group resource spans by scrubbed domain and filename. ([#2654](https://github.com/getsentry/relay/pull/2654))
- Convert transactions to spans for all organizations. ([#2659](https://github.com/getsentry/relay/pull/2659))
- Filter outliers (>180s) for mobile measurements. ([#2649](https://github.com/getsentry/relay/pull/2649))
- Allow access to more context fields in dynamic sampling and metric extraction. ([#2607](https://github.com/getsentry/relay/pull/2607), [#2640](https://github.com/getsentry/relay/pull/2640), [#2675](https://github.com/getsentry/relay/pull/2675), [#2707](https://github.com/getsentry/relay/pull/2707), [#2715](https://github.com/getsentry/relay/pull/2715))
- Allow advanced scrubbing expressions for datascrubbing safe fields. ([#2670](https://github.com/getsentry/relay/pull/2670))
- Disable graphql scrubbing when datascrubbing is disabled. ([#2689](https://github.com/getsentry/relay/pull/2689))
- Track when a span was received. ([#2688](https://github.com/getsentry/relay/pull/2688))
- Add context for NEL (Network Error Logging) reports to the event schema. ([#2421](https://github.com/getsentry/relay/pull/2421))
- Add `validate_pii_selector` to CABI for safe fields validation. ([#2687](https://github.com/getsentry/relay/pull/2687))
- Do not scrub Prisma spans. ([#2711](https://github.com/getsentry/relay/pull/2711))
- Count spans by op. ([#2712](https://github.com/getsentry/relay/pull/2712))
- Extract resource spans & metrics regardless of feature flag. ([#2713](https://github.com/getsentry/relay/pull/2713))

**Bug Fixes**:

- Disable scrubbing for the User-Agent header. ([#2641](https://github.com/getsentry/relay/pull/2641))
- Fixes certain safe fields disabling data scrubbing for all string fields. ([#2701](https://github.com/getsentry/relay/pull/2701))

**Internal**:

- Disable resource link span ingestion. ([#2647](https://github.com/getsentry/relay/pull/2647))
- Collect `http.decoded_response_content_length`. ([#2638](https://github.com/getsentry/relay/pull/2638))
- Add TTID and TTFD tags to mobile spans. ([#2662](https://github.com/getsentry/relay/pull/2662))
- Validate span timestamps and IDs in light normalization on renormalization. ([#2679](https://github.com/getsentry/relay/pull/2679))
- Scrub all DB Core Data spans differently. ([#2686](https://github.com/getsentry/relay/pull/2686))
- Support generic metrics extraction version 2. ([#2692](https://github.com/getsentry/relay/pull/2692))
- Emit error on continued project config fetch failures after a time interval. ([#2700](https://github.com/getsentry/relay/pull/2700))

## 23.10.1

**Features**:

- Update Docker Debian image from 10 to 12. ([#2622](https://github.com/getsentry/relay/pull/2622))
- Remove event spans starting or ending before January 1, 1970 UTC. ([#2627](https://github.com/getsentry/relay/pull/2627))
- Remove event breadcrumbs dating before January 1, 1970 UTC. ([#2635](https://github.com/getsentry/relay/pull/2635))

**Internal**:

- Report global config fetch errors after interval of constant failures elapsed. ([#2628](https://github.com/getsentry/relay/pull/2628))
- Restrict resource spans to script and css only. ([#2623](https://github.com/getsentry/relay/pull/2623))
- Postpone metrics aggregation until we received the project state. ([#2588](https://github.com/getsentry/relay/pull/2588))
- Scrub random strings in resource span descriptions. ([#2614](https://github.com/getsentry/relay/pull/2614))
- Apply consistent rate-limiting prior to aggregation. ([#2652](https://github.com/getsentry/relay/pull/2652))

## 23.10.0

**Features**:

- Scrub span descriptions with encoded data images. ([#2560](https://github.com/getsentry/relay/pull/2560))
- Accept spans needed for the mobile Starfish module. ([#2570](https://github.com/getsentry/relay/pull/2570))
- Extract size metrics and blocking status tag for resource spans. ([#2578](https://github.com/getsentry/relay/pull/2578))
- Add a setting to rollout ingesting all resource spans. ([#2586](https://github.com/getsentry/relay/pull/2586))
- Drop events starting or ending before January 1, 1970 UTC. ([#2613](https://github.com/getsentry/relay/pull/2613))
- Add support for X-Sentry-Forwarded-For header. ([#2572](https://github.com/getsentry/relay/pull/2572))
- Add a generic way of configuring inbound filters via project configs. ([#2595](https://github.com/getsentry/relay/pull/2595))

**Bug Fixes**:

- Remove profile_id from context when no profile is in the envelope. ([#2523](https://github.com/getsentry/relay/pull/2523))
- Fix reporting of Relay's crashes to Sentry. The `crash-handler` feature did not enable the crash reporter and uploads of crashes were broken. ([#2532](https://github.com/getsentry/relay/pull/2532))
- Use correct field to pick SQL parser for span normalization. ([#2536](https://github.com/getsentry/relay/pull/2536))
- Prevent stack overflow on SQL serialization. ([#2538](https://github.com/getsentry/relay/pull/2538))
- Bind exclusively to the port for the HTTP server. ([#2582](https://github.com/getsentry/relay/pull/2582))
- Scrub resource spans even when there's no domain or extension or when the description is an image. ([#2591](https://github.com/getsentry/relay/pull/2591))

**Internal**:

- Exclude more spans fron metrics extraction. ([#2522](https://github.com/getsentry/relay/pull/2522)), [#2525](https://github.com/getsentry/relay/pull/2525), [#2545](https://github.com/getsentry/relay/pull/2545), [#2566](https://github.com/getsentry/relay/pull/2566))
- Remove filtering for Android events with missing close events. ([#2524](https://github.com/getsentry/relay/pull/2524))
- Fix hot-loop burning CPU when upstream service is unavailable. ([#2518](https://github.com/getsentry/relay/pull/2518))
- Extract new low-cardinality transaction duration metric for statistical detectors. ([#2513](https://github.com/getsentry/relay/pull/2513))
- Introduce reservoir sampling rule. ([#2550](https://github.com/getsentry/relay/pull/2550))
- Write span tags to `span.sentry_tags` instead of `span.data`. ([#2555](https://github.com/getsentry/relay/pull/2555), [#2598](https://github.com/getsentry/relay/pull/2598))
- Use JSON instead of MsgPack for Kafka spans. ([#2556](https://github.com/getsentry/relay/pull/2556))
- Add `profile_id` to spans. ([#2569](https://github.com/getsentry/relay/pull/2569))
- Introduce a dedicated usage metric for transactions that replaces the duration metric. ([#2571](https://github.com/getsentry/relay/pull/2571), [#2589](https://github.com/getsentry/relay/pull/2589))
- Restore the profiling killswitch. ([#2573](https://github.com/getsentry/relay/pull/2573))
- Add `scraping_attempts` field to the event schema. ([#2575](https://github.com/getsentry/relay/pull/2575))
- Move `condition.rs` from `relay-sampling` to `relay-protocol`. ([#2608](https://github.com/getsentry/relay/pull/2608))

## 23.9.1

- No documented changes.

## 23.9.0

**Features**:

- Add `view_names` to `AppContext` ([#2344](https://github.com/getsentry/relay/pull/2344))
- Tag keys in error events and transaction events can now be up to `200` ASCII characters long. Before, tag keys were limited to 32 characters. ([#2453](https://github.com/getsentry/relay/pull/2453))
- The Crons monitor check-in APIs have learned to accept JSON via POST. This allows for monitor upserts by specifying the `monitor_config` in the JSON body. ([#2448](https://github.com/getsentry/relay/pull/2448))
- Add an experimental web interface for local Relay deployments. ([#2422](https://github.com/getsentry/relay/pull/2422))

**Bug Fixes**:

- Filter out exceptions originating in Safari extensions. ([#2408](https://github.com/getsentry/relay/pull/2408))
- Fixes the `TraceContext.status` not being defaulted to `unknown` before the new metrics extraction pipeline. ([#2436](https://github.com/getsentry/relay/pull/2436))
- Support on-demand metrics for alerts and widgets in external Relays. ([#2440](https://github.com/getsentry/relay/pull/2440))
- Prevent sporadic data loss in `EnvelopeProcessorService`. ([#2454](https://github.com/getsentry/relay/pull/2454))
- Prevent panic when android trace contains invalid start time. ([#2457](https://github.com/getsentry/relay/pull/2457))

**Internal**:

- Use static global configuration if file is provided and not in managed mode. ([#2458](https://github.com/getsentry/relay/pull/2458))
- Add `MeasurementsConfig` to `GlobalConfig` and implement merging logic with project config. ([#2415](https://github.com/getsentry/relay/pull/2415))
- Support ingestion of custom metrics when the `organizations:custom-metrics` feature flag is enabled. ([#2443](https://github.com/getsentry/relay/pull/2443))
- Merge span metrics and standalone spans extraction options. ([#2447](https://github.com/getsentry/relay/pull/2447))
- Support parsing aggregated metric buckets directly from statsd payloads. ([#2468](https://github.com/getsentry/relay/pull/2468), [#2472](https://github.com/getsentry/relay/pull/2472))
- Improve performance when ingesting distribution metrics with a large number of data points. ([#2483](https://github.com/getsentry/relay/pull/2483))
- Improve documentation for metrics bucketing. ([#2503](https://github.com/getsentry/relay/pull/2503))
- Rename the envelope item type for StatsD payloads to "statsd". ([#2470](https://github.com/getsentry/relay/pull/2470))
- Add a nanojoule unit for profile measurements. ([#2478](https://github.com/getsentry/relay/pull/2478))
- Add a timestamp field to report profile's start time on Android. ([#2486](https://github.com/getsentry/relay/pull/2486))
- Filter span metrics extraction based on features. ([#2511](https://github.com/getsentry/relay/pull/2511), [#2520](https://github.com/getsentry/relay/pull/2520))
- Extract shared tags on the segment. ([#2512](https://github.com/getsentry/relay/pull/2512))

## 23.8.0

**Features**:

- Add `Cross-Origin-Resource-Policy` HTTP header to responses. ([#2394](https://github.com/getsentry/relay/pull/2394))

## 23.7.2

**Features**:

- Normalize old React Native SDK app start time measurements and spans. ([#2358](https://github.com/getsentry/relay/pull/2358))

**Bug Fixes**:

- Limit environment names on check-ins to 64 chars. ([#2309](https://github.com/getsentry/relay/pull/2309))

**Internal**:

- Add new service for fetching global configs. ([#2320](https://github.com/getsentry/relay/pull/2320))
- Feature-flagged extraction & publishing of spans from transactions. ([#2350](https://github.com/getsentry/relay/pull/2350))

## 23.7.1

**Bug Fixes**:

- Trim fields (e.g. `transaction`) before metrics extraction. ([#2342](https://github.com/getsentry/relay/pull/2342))
- Interpret `aggregator.max_tag_value_length` as characters instead of bytes. ([#2343](https://github.com/getsentry/relay/pull/2343))

**Internal**:

- Add capability to configure metrics aggregators per use case. ([#2341](https://github.com/getsentry/relay/pull/2341))
- Configurable flush time offsets for metrics buckets. ([#2349](https://github.com/getsentry/relay/pull/2349))

## 23.7.0

**Bug Fixes**:

- Filter idle samples at the edge per thread. ([#2321](https://github.com/getsentry/relay/pull/2321))

**Internal**:

- Add support for `sampled` field in the DSC and error tagging. ([#2290](https://github.com/getsentry/relay/pull/2290))
- Move span tag extraction from metrics to normalization. ([#2304](https://github.com/getsentry/relay/pull/2304))

## 23.6.2

**Features**:

- Add filter based on transaction names. ([#2118](https://github.com/getsentry/relay/pull/2118), [#2284](https://github.com/getsentry/relay/pull/2284))
- Use GeoIP lookup also in non-processing Relays. Lookup from now on will be also run in light normalization. ([#2229](https://github.com/getsentry/relay/pull/2229))
- Metrics extracted from transactions from old SDKs now get a useful `transaction` tag. ([#2250](https://github.com/getsentry/relay/pull/2250), [#2272](https://github.com/getsentry/relay/pull/2272)).

**Bug Fixes**:

- Skip dynamic sampling if relay doesn't support incoming metrics extraction version. ([#2273](https://github.com/getsentry/relay/pull/2273))
- Keep stack frames closest to crash when quantity exceeds limit. ([#2236](https://github.com/getsentry/relay/pull/2236))
- Drop profiles without a transaction in the same envelope. ([#2169](https://github.com/getsentry/relay/pull/2169))

**Internal**:

- Implement basic generic metrics extraction for transaction events. ([#2252](https://github.com/getsentry/relay/pull/2252), [#2257](https://github.com/getsentry/relay/pull/2257))
- Support more fields in dynamic sampling, metric extraction, and conditional tagging. The added fields are `dist`, `release.*`, `user.{email,ip_address,name}`, `breakdowns.*`, and `extra.*`. ([#2259](https://github.com/getsentry/relay/pull/2259), [#2276](https://github.com/getsentry/relay/pull/2276))

## 23.6.1

- No documented changes.

## 23.6.0

**Bug Fixes**:

- Make counting of total profiles consistent with total transactions. ([#2163](https://github.com/getsentry/relay/pull/2163))

**Features**:

- Add `data` and `api_target` fields to `ResponseContext` and scrub `graphql` bodies. ([#2141](https://github.com/getsentry/relay/pull/2141))
- Add support for X-Vercel-Forwarded-For header. ([#2124](https://github.com/getsentry/relay/pull/2124))
- Add `lock` attribute to the frame protocol. ([#2171](https://github.com/getsentry/relay/pull/2171))
- Reject profiles longer than 30s. ([#2168](https://github.com/getsentry/relay/pull/2168))
- Change default topic for transaction metrics to `ingest-performance-metrics`. ([#2180](https://github.com/getsentry/relay/pull/2180))
- Add Firefox "dead object" error to browser extension filter ([#2215](https://github.com/getsentry/relay/pull/2215))
- Add events whose `url` starts with `file://` to localhost inbound filter ([#2214](https://github.com/getsentry/relay/pull/2214))

**Internal**:

- Extract app identifier from app context for profiles. ([#2172](https://github.com/getsentry/relay/pull/2172))
- Mark all URL transactions as sanitized after applying rules. ([#2210](https://github.com/getsentry/relay/pull/2210))
- Add limited, experimental Sentry performance monitoring. ([#2157](https://github.com/getsentry/relay/pull/2157))

## 23.5.2

**Features**:

- Use different error message for empty strings in schema processing. ([#2151](https://github.com/getsentry/relay/pull/2151))
- Filter irrelevant webkit-issues. ([#2088](https://github.com/getsentry/relay/pull/2088))

- Relay now supports a simplified cron check-in API. ([#2153](https://github.com/getsentry/relay/pull/2153))

## 23.5.1

**Bug Fixes**:

- Sample only transaction events instead of sampling both transactions and errors. ([#2130](https://github.com/getsentry/relay/pull/2130))
- Fix tagging of incoming errors with `sampled` that was not done due to lack of sampling state. ([#2148](https://github.com/getsentry/relay/pull/2148))
- Remove profiling feature flag. ([#2146](https://github.com/getsentry/relay/pull/2146))

**Internal**:

- Mark all URL transactions as `sanitized` when `txNameReady` flag is set. ([#2128](https://github.com/getsentry/relay/pull/2128), [#2139](https://github.com/getsentry/relay/pull/2139))
- Tag incoming errors with the new `sampled` field in case their DSC is sampled. ([#2026](https://github.com/getsentry/relay/pull/2026))
- Enable PII scrubbing for urls field ([#2143](https://github.com/getsentry/relay/pull/2143))

## 23.5.0

**Bug Fixes**:

- Enforce rate limits for monitor check-ins. ([#2065](https://github.com/getsentry/relay/pull/2065))
- Allow rate limits greater than `u32::MAX`. ([#2079](https://github.com/getsentry/relay/pull/2079))
- Do not drop envelope when client closes connection. ([#2089](https://github.com/getsentry/relay/pull/2089))

**Features**:

- Scrub IBAN as pii. ([#2117](https://github.com/getsentry/relay/pull/2117))
- Scrub sensitive keys (`passwd`, `token`, ...) in Replay recording data. ([#2034](https://github.com/getsentry/relay/pull/2034))
- Add support for old 'violated-directive' CSP format. ([#2048](https://github.com/getsentry/relay/pull/2048))
- Add document_uri to csp filter. ([#2059](https://github.com/getsentry/relay/pull/2059))
- Store `geo.subdivision` of the end user location. ([#2058](https://github.com/getsentry/relay/pull/2058))
- Scrub URLs in span descriptions. ([#2095](https://github.com/getsentry/relay/pull/2095))

**Internal**:

- Remove transaction metrics allowlist. ([#2092](https://github.com/getsentry/relay/pull/2092))
- Include unknown feature flags in project config when serializing it. ([#2040](https://github.com/getsentry/relay/pull/2040))
- Copy transaction tags to the profile. ([#1982](https://github.com/getsentry/relay/pull/1982))
- Lower default max compressed replay recording segment size to 10 MiB. ([#2031](https://github.com/getsentry/relay/pull/2031))
- Increase chunking limit to 15MB for replay recordings. ([#2032](https://github.com/getsentry/relay/pull/2032))
- Add a data category for indexed profiles. ([#2051](https://github.com/getsentry/relay/pull/2051), [#2071](https://github.com/getsentry/relay/pull/2071))
- Differentiate between `Profile` and `ProfileIndexed` outcomes. ([#2054](https://github.com/getsentry/relay/pull/2054))
- Split dynamic sampling implementation before refactoring. ([#2047](https://github.com/getsentry/relay/pull/2047))
- Refactor dynamic sampling implementation across `relay-server` and `relay-sampling`. ([#2066](https://github.com/getsentry/relay/pull/2066))
- Adds support for `replay_id` field for the `DynamicSamplingContext`'s `FieldValueProvider`. ([#2070](https://github.com/getsentry/relay/pull/2070))
- On Linux, switch to `jemalloc` instead of the system memory allocator to reduce Relay's memory footprint. ([#2084](https://github.com/getsentry/relay/pull/2084))
- Scrub sensitive cookies `__session`. ([#2105](https://github.com/getsentry/relay/pull/2105)))
- Parse profiles' metadata to check if it should be marked as invalid. ([#2104](https://github.com/getsentry/relay/pull/2104))
- Set release as optional by defaulting to an empty string and add a dist field for profiles. ([#2098](https://github.com/getsentry/relay/pull/2098), [#2107](https://github.com/getsentry/relay/pull/2107))
- Accept source map debug images in debug meta for Profiling. ([#2097](https://github.com/getsentry/relay/pull/2097))

## 23.4.0

**Breaking Changes**:

This release contains major changes to the web layer, including TCP and HTTP handling as well as all web endpoint handlers. Due to these changes, some functionality was retired and Relay responds differently in specific cases.

Configuration:

- SSL support has been dropped. As per [official guidelines](https://docs.sentry.io/product/relay/operating-guidelines/), Relay should be operated behind a reverse proxy, which can perform SSL termination.
- Connection config options `max_connections`, `max_pending_connections`, and `max_connection_rate` no longer have an effect. Instead, configure the reverse proxy to handle connection concurrency as needed.

Endpoints:

- The security endpoint no longer forwards to upstream if the mime type doesn't match supported mime types. Instead, the request is rejected with a corresponding error.
- Passing store payloads as `?sentry_data=<base64>` query parameter is restricted to `GET` requests on the store endpoint. Other endpoints require the payload to be passed in the request body.
- Requests with an invalid `content-encoding` header will now be rejected. Exceptions to this are an empty string and `UTF-8`, which have been sent historically by some SDKs and are now treated as identity (no encoding). Previously, all unknown encodings were treated as identity.
- Temporarily, response bodies for some errors are rendered as plain text instead of JSON. This will be addressed in an upcoming release.

Metrics:

- The `route` tag of request metrics uses the route pattern instead of schematic names. There is an exact replacement for every previous route. For example, `"store-default"` is now tagged as `"/api/:project_id/store/"`.
- Statsd metrics `event.size_bytes.raw` and `event.size_bytes.uncompressed` have been removed.

**Features**:

- Allow monitor checkins to paass `monitor_config` for monitor upserts. ([#1962](https://github.com/getsentry/relay/pull/1962))
- Add replay_id onto event from dynamic sampling context. ([#1983](https://github.com/getsentry/relay/pull/1983))
- Add product-name for devices, derived from the android model. ([#2004](https://github.com/getsentry/relay/pull/2004))
- Changes how device class is determined for iPhone devices. Instead of checking processor frequency, the device model is mapped to a device class. ([#1970](https://github.com/getsentry/relay/pull/1970))
- Don't sanitize transactions if no clustering rules exist and no UUIDs were scrubbed. ([#1976](https://github.com/getsentry/relay/pull/1976))
- Add `thread.lock_mechanism` field to protocol. ([#1979](https://github.com/getsentry/relay/pull/1979))
- Add `origin` to trace context and span. ([#1984](https://github.com/getsentry/relay/pull/1984))
- Add `jvm` debug file type. ([#2002](https://github.com/getsentry/relay/pull/2002))
- Add new `mechanism` fields to protocol to support exception groups. ([#2020](https://github.com/getsentry/relay/pull/2020))
- Change `lock_reason` attribute to a `held_locks` dictionary in the `thread` interface. ([#2018](https://github.com/getsentry/relay/pull/2018))

**Internal**:

- Add BufferService with SQLite backend. ([#1920](https://github.com/getsentry/relay/pull/1920))
- Upgrade the web framework and related dependencies. ([#1938](https://github.com/getsentry/relay/pull/1938))
- Apply transaction clustering rules before UUID scrubbing rules. ([#1964](https://github.com/getsentry/relay/pull/1964))
- Use exposed device-class-synthesis feature flag to gate device.class synthesis in light normalization. ([#1974](https://github.com/getsentry/relay/pull/1974))
- Adds iPad support for device.class synthesis in light normalization. ([#2008](https://github.com/getsentry/relay/pull/2008))
- Pin schemars dependency to un-break schema docs generation. ([#2014](https://github.com/getsentry/relay/pull/2014))
- Remove global service registry. ([#2022](https://github.com/getsentry/relay/pull/2022))
- Apply schema validation to all topics in local development. ([#2013](https://github.com/getsentry/relay/pull/2013))

Monitors:

- Monitor check-ins may now specify an environment ([#2027](https://github.com/getsentry/relay/pull/2027))

## 23.3.1

**Features**:

- Indicate if OS-version may be frozen with '>=' prefix. ([#1945](https://github.com/getsentry/relay/pull/1945))
- Normalize monitor slug parameters into slugs. ([#1913](https://github.com/getsentry/relay/pull/1913))
- Smart trim loggers for Java platforms. ([#1941](https://github.com/getsentry/relay/pull/1941))

**Internal**:

- PII scrub `span.data` by default. ([#1953](https://github.com/getsentry/relay/pull/1953))
- Scrub sensitive cookies. ([#1951](https://github.com/getsentry/relay/pull/1951)))

## 23.3.0

**Features**:

- Extract attachments from transaction events and send them to kafka individually. ([#1844](https://github.com/getsentry/relay/pull/1844))
- Protocol validation for source map image type. ([#1869](https://github.com/getsentry/relay/pull/1869))
- Strip quotes from client hint values. ([#1874](https://github.com/getsentry/relay/pull/1874))
- Add Dotnet, Javascript and PHP support for profiling. ([#1871](https://github.com/getsentry/relay/pull/1871), [#1876](https://github.com/getsentry/relay/pull/1876), [#1885](https://github.com/getsentry/relay/pull/1885))
- Initial support for the Crons beta. ([#1886](https://github.com/getsentry/relay/pull/1886))
- Scrub `span.data.http.query` with default scrubbers. ([#1889](https://github.com/getsentry/relay/pull/1889))
- Synthesize new class attribute in device context using specs found on the device, such as processor_count, memory_size, etc. ([#1895](https://github.com/getsentry/relay/pull/1895))
- Add `thread.state` field to protocol. ([#1896](https://github.com/getsentry/relay/pull/1896))
- Move device.class from contexts to tags. ([#1911](https://github.com/getsentry/relay/pull/1911))
- Optionally mark scrubbed URL transactions as sanitized. ([#1917](https://github.com/getsentry/relay/pull/1917))
- Perform PII scrubbing on meta's original_value field. ([#1892](https://github.com/getsentry/relay/pull/1892))
- Add links to docs in YAML config file. ([#1923](https://github.com/getsentry/relay/pull/1923))
- For security reports, add the request's `origin` header to sentry events. ([#1934](https://github.com/getsentry/relay/pull/1934))

**Bug Fixes**:

- Enforce rate limits for session replays. ([#1877](https://github.com/getsentry/relay/pull/1877))

**Internal**:

- Revert back the addition of metric names as tag on Sentry errors when relay drops metrics. ([#1873](https://github.com/getsentry/relay/pull/1873))
- Tag the dynamic sampling decision on `count_per_root_project` to measure effective sample rates. ([#1870](https://github.com/getsentry/relay/pull/1870))
- Deprecate fields on the profiling sample format. ([#1878](https://github.com/getsentry/relay/pull/1878))
- Remove idle samples at the start and end of a profile and useless metadata. ([#1894](https://github.com/getsentry/relay/pull/1894))
- Move the pending envelopes buffering into the project cache. ([#1907](https://github.com/getsentry/relay/pull/1907))
- Remove platform validation for profiles. ([#1933](https://github.com/getsentry/relay/pull/1933))

## 23.2.0

**Features**:

- Use client hint headers instead of User-Agent when available. ([#1752](https://github.com/getsentry/relay/pull/1752), [#1802](https://github.com/getsentry/relay/pull/1802), [#1838](https://github.com/getsentry/relay/pull/1838))
- Apply all configured data scrubbing rules on Replays. ([#1731](https://github.com/getsentry/relay/pull/1731))
- Add count transactions toward root project. ([#1734](https://github.com/getsentry/relay/pull/1734))
- Add or remove the profile ID on the transaction's profiling context. ([#1801](https://github.com/getsentry/relay/pull/1801))
- Implement a new sampling algorithm with factors and multi-matching. ([#1790](https://github.com/getsentry/relay/pull/1790)
- Add Cloud Resource context. ([#1854](https://github.com/getsentry/relay/pull/1854))

**Bug Fixes**:

- Fix a bug where the replays ip-address normalization was not being applied when the user object was omitted. ([#1805](https://github.com/getsentry/relay/pull/1805))
- Improve performance for replays, especially memory usage during data scrubbing. ([#1800](https://github.com/getsentry/relay/pull/1800), [#1825](https://github.com/getsentry/relay/pull/1825))
- When a transaction is rate limited, also remove associated profiles. ([#1843](https://github.com/getsentry/relay/pull/1843))

**Internal**:

- Add metric name as tag on Sentry errors from relay dropping metrics. ([#1797](https://github.com/getsentry/relay/pull/1797))
- Make sure to scrub all the fields with PII. If the fields contain an object, the entire object will be removed. ([#1789](https://github.com/getsentry/relay/pull/1789))
- Keep meta for removed custom measurements. ([#1815](https://github.com/getsentry/relay/pull/1815))
- Drop replay recording payloads if they cannot be parsed or scrubbed. ([#1683](https://github.com/getsentry/relay/pull/1683))

## 23.1.1

**Features**:

- Add error and sample rate fields to the replay event parser. ([#1745](https://github.com/getsentry/relay/pull/1745))
- Add `instruction_addr_adjustment` field to `RawStacktrace`. ([#1716](https://github.com/getsentry/relay/pull/1716))
- Add SSL support to `relay-redis` crate. It is possible to use `rediss` scheme to connnect to Redis cluster using TLS. ([#1772](https://github.com/getsentry/relay/pull/1772))

**Internal**:

- Fix type errors in replay recording parsing. ([#1765](https://github.com/getsentry/relay/pull/1765))
- Remove error and session sample rate fields from replay-event parser. ([#1791](https://github.com/getsentry/relay/pull/1791))
- Scrub replay recording PII from mutation "texts" vector. ([#1796](https://github.com/getsentry/relay/pull/1796))

## 23.1.0

**Features**:

- Add support for `limits.keepalive_timeout` configuration. ([#1645](https://github.com/getsentry/relay/pull/1645))
- Add support for decaying functions in dynamic sampling rules. ([#1692](https://github.com/getsentry/relay/pull/1692))
- Stop extracting duration metric for session payloads. ([#1739](https://github.com/getsentry/relay/pull/1739))
- Add Profiling Context ([#1748](https://github.com/getsentry/relay/pull/1748))

**Internal**:

- Remove concurrent profiling. ([#1697](https://github.com/getsentry/relay/pull/1697))
- Use the main Sentry SDK to submit crash reports instead of a custom curl-based backend. This removes a dependency on `libcurl` and ensures compliance with latest TLS standards for crash uploads. Note that this only affects Relay if the hidden `_crash_db` option is used. ([#1707](https://github.com/getsentry/relay/pull/1707))
- Support transaction naming rules. ([#1695](https://github.com/getsentry/relay/pull/1695))
- Add PII scrubbing to URLs captured by replay recordings ([#1730](https://github.com/getsentry/relay/pull/1730))
- Add more measurement units for profiling. ([#1732](https://github.com/getsentry/relay/pull/1732))
- Add backoff mechanism for fetching projects from the project cache. ([#1726](https://github.com/getsentry/relay/pull/1726))

## 22.12.0

**Features**:

- The level of events created from Unreal Crash Reports now depends on whether it was an actual crash or an assert. ([#1677](https://github.com/getsentry/relay/pull/1677))
- Dynamic sampling is now based on the volume received by Relay by default and does not include the original volume dropped by client-side sampling in SDKs. This is required for the final dynamic sampling feature in the latest Sentry plans. ([#1591](https://github.com/getsentry/relay/pull/1591))
- Add OpenTelemetry Context. ([#1617](https://github.com/getsentry/relay/pull/1617))
- Add `app.in_foreground` and `thread.main` flag to protocol. ([#1578](https://github.com/getsentry/relay/pull/1578))
- Add support for View Hierarchy attachment_type. ([#1642](https://github.com/getsentry/relay/pull/1642))
- Add invalid replay recording outcome. ([#1684](https://github.com/getsentry/relay/pull/1684))
- Stop rejecting spans without a timestamp, instead giving them their respective event timestamp and setting their status to DeadlineExceeded. ([#1690](https://github.com/getsentry/relay/pull/1690))
- Add max replay size configuration parameter. ([#1694](https://github.com/getsentry/relay/pull/1694))
- Add nonchunked replay recording message type. ([#1653](https://github.com/getsentry/relay/pull/1653))
- Add `abnormal_mechanism` field to SessionUpdate protocol. ([#1665](https://github.com/getsentry/relay/pull/1665))
- Add replay-event normalization and PII scrubbing. ([#1582](https://github.com/getsentry/relay/pull/1582))
- Scrub all fields with IP addresses rather than only known IP address fields. ([#1725](https://github.com/getsentry/relay/pull/1725))

**Bug Fixes**:

- Make `attachment_type` on envelope items forward compatible by adding fallback variant. ([#1638](https://github.com/getsentry/relay/pull/1638))
- Relay no longer accepts transaction events older than 5 days. Previously the event was accepted and stored, but since metrics for such old transactions are not supported it did not show up in parts of Sentry such as the Performance landing page. ([#1663](https://github.com/getsentry/relay/pull/1663))
- Apply dynamic sampling to transactions from older SDKs and even in case Relay cannot load project information. This avoids accidentally storing 100% of transactions. ([#1667](https://github.com/getsentry/relay/pull/1667))
- Replay recording parser now uses the entire body rather than a subset. ([#1682](https://github.com/getsentry/relay/pull/1682))
- Fix a potential OOM in the Replay recording parser. ([#1691](https://github.com/getsentry/relay/pull/1691))
- Fix type error in replay recording parser. ([#1702](https://github.com/getsentry/relay/pull/1702))

**Internal**:

- Emit a `service.back_pressure` metric that measures internal back pressure by service. ([#1583](https://github.com/getsentry/relay/pull/1583))
- Track metrics for OpenTelemetry events. ([#1618](https://github.com/getsentry/relay/pull/1618))
- Normalize transaction name for URLs transaction source, by replacing UUIDs, SHAs and numerical IDs in transaction names by placeholders. ([#1621](https://github.com/getsentry/relay/pull/1621))
- Parse string as number to handle a release bug. ([#1637](https://github.com/getsentry/relay/pull/1637))
- Expand Profiling's discard reasons. ([#1661](https://github.com/getsentry/relay/pull/1661), [#1685](https://github.com/getsentry/relay/pull/1685))
- Allow to rate limit profiles on top of transactions. ([#1681](https://github.com/getsentry/relay/pull/1681))

## 22.11.0

**Features**:

- Add PII scrubber for replay recordings. ([#1545](https://github.com/getsentry/relay/pull/1545))
- Support decaying rules. Decaying rules are regular sampling rules, but they are only applicable in a specific time range. ([#1544](https://github.com/getsentry/relay/pull/1544))
- Disallow `-` in measurement and breakdown names. These items are converted to metrics, which do not allow `-` in their name. ([#1571](https://github.com/getsentry/relay/pull/1571))

**Bug Fixes**:

- Validate the distribution name in the event. ([#1556](https://github.com/getsentry/relay/pull/1556))
- Use correct meta object for logentry in light normalization. ([#1577](https://github.com/getsentry/relay/pull/1577))

**Internal**:

- Implement response context schema. ([#1529](https://github.com/getsentry/relay/pull/1529))
- Support dedicated quotas for storing transaction payloads ("indexed transactions") via the `transaction_indexed` data category if metrics extraction is enabled. ([#1537](https://github.com/getsentry/relay/pull/1537), [#1555](https://github.com/getsentry/relay/pull/1555))
- Report outcomes for dynamic sampling with the correct indexed transaction data category to restore correct totals. ([#1561](https://github.com/getsentry/relay/pull/1561))
- Add fields to the Frame object for the sample format. ([#1562](https://github.com/getsentry/relay/pull/1562))
- Move kafka related code into separate `relay-kafka` crate. ([#1563](https://github.com/getsentry/relay/pull/1563))

## 22.10.0

**Features**:

- Limit the number of custom measurements per event. ([#1483](https://github.com/getsentry/relay/pull/1483)))
- Add INP web vital as a measurement. ([#1487](https://github.com/getsentry/relay/pull/1487))
- Add .NET/Portable-PDB specific protocol fields. ([#1518](https://github.com/getsentry/relay/pull/1518))
- Enforce rate limits on metrics buckets using the transactions_processed quota. ([#1515](https://github.com/getsentry/relay/pull/1515))
- PII scrubbing now treats any key containing `token` as a password. ([#1527](https://github.com/getsentry/relay/pull/1527))

**Bug Fixes**:

- Make sure that non-processing Relays drop all invalid transactions. ([#1513](https://github.com/getsentry/relay/pull/1513))

**Internal**:

- Introduce a new profile format called `sample`. ([#1462](https://github.com/getsentry/relay/pull/1462))
- Generate a new profile ID when splitting a profile for multiple transactions. ([#1473](https://github.com/getsentry/relay/pull/1473))
- Pin Rust version to 1.63.0 in Dockerfile. ([#1482](https://github.com/getsentry/relay/pull/1482))
- Normalize measurement units in event payload. ([#1488](https://github.com/getsentry/relay/pull/1488))
- Remove long-running futures from metrics flush. ([#1492](https://github.com/getsentry/relay/pull/1492))
- Migrate to 2021 Rust edition. ([#1510](https://github.com/getsentry/relay/pull/1510))
- Make the profiling frame object compatible with the stacktrace frame object from event. ([#1512](https://github.com/getsentry/relay/pull/1512))
- Fix quota DataCategory::TransactionProcessed serialisation to match that of the CAPI. ([#1514](https://github.com/getsentry/relay/pull/1514))
- Support checking quotas in the Redis rate limiter without incrementing them. ([#1519](https://github.com/getsentry/relay/pull/1519))
- Update the internal service architecture for metrics aggregator service. ([#1508](https://github.com/getsentry/relay/pull/1508))
- Add data category for indexed transactions. This will come to represent stored transactions, while the existing category will represent transaction metrics. ([#1535](https://github.com/getsentry/relay/pull/1535))
- Adjust replay parser to be less strict and allow for larger segment-ids. ([#1551](https://github.com/getsentry/relay/pull/1551))

## 22.9.0

**Features**:

- Add user-agent parsing to Replays. ([#1420](https://github.com/getsentry/relay/pull/1420))
- Improve the release name used when reporting data to Sentry to include both the version and exact build. ([#1428](https://github.com/getsentry/relay/pull/1428))

**Bug Fixes**:

- Do not apply rate limits or reject data based on expired project configs. ([#1404](https://github.com/getsentry/relay/pull/1404))
- Process required stacktraces to fix filtering events originating from browser extensions. ([#1423](https://github.com/getsentry/relay/pull/1423))
- Fix error message filtering when formatting the message of logentry. ([#1442](https://github.com/getsentry/relay/pull/1442))
- Loosen type requirements for the `user.id` field in Replays. ([#1443](https://github.com/getsentry/relay/pull/1443))
- Fix panic in datascrubbing when number of sensitive fields was too large. ([#1474](https://github.com/getsentry/relay/pull/1474))

**Internal**:

- Make the Redis connection pool configurable. ([#1418](https://github.com/getsentry/relay/pull/1418))
- Add support for sharding Kafka producers across clusters. ([#1454](https://github.com/getsentry/relay/pull/1454))
- Speed up project cache eviction through a background thread. ([#1410](https://github.com/getsentry/relay/pull/1410))
- Batch metrics buckets into logical partitions before sending them as Envelopes. ([#1440](https://github.com/getsentry/relay/pull/1440))
- Filter single samples in cocoa profiles and events with no duration in Android profiles. ([#1445](https://github.com/getsentry/relay/pull/1445))
- Add a "invalid_replay" discard reason for invalid replay events. ([#1455](https://github.com/getsentry/relay/pull/1455))
- Add rate limiters for replays and replay recordings. ([#1456](https://github.com/getsentry/relay/pull/1456))
- Use the different configuration for billing outcomes when specified. ([#1461](https://github.com/getsentry/relay/pull/1461))
- Support profiles tagged for many transactions. ([#1444](https://github.com/getsentry/relay/pull/1444), [#1463](https://github.com/getsentry/relay/pull/1463), [#1464](https://github.com/getsentry/relay/pull/1464), [#1465](https://github.com/getsentry/relay/pull/1465))
- Track metrics for changes to the transaction name and DSC propagations. ([#1466](https://github.com/getsentry/relay/pull/1466))
- Simplify the ingestion path to reduce endpoint response times. ([#1416](https://github.com/getsentry/relay/issues/1416), [#1429](https://github.com/getsentry/relay/issues/1429), [#1431](https://github.com/getsentry/relay/issues/1431))
- Update the internal service architecture for the store, outcome, and processor services. ([#1405](https://github.com/getsentry/relay/pull/1405), [#1415](https://github.com/getsentry/relay/issues/1415), [#1421](https://github.com/getsentry/relay/issues/1421), [#1441](https://github.com/getsentry/relay/issues/1441), [#1457](https://github.com/getsentry/relay/issues/1457), [#1470](https://github.com/getsentry/relay/pull/1470))

## 22.8.0

**Features**:

- Remove timeout-based expiry of envelopes in Relay's internal buffers. The `cache.envelope_expiry` is now inactive. To control the size of the envelope buffer, use `cache.envelope_buffer_size` exclusively, instead. ([#1398](https://github.com/getsentry/relay/pull/1398))
- Parse sample rates as JSON. ([#1353](https://github.com/getsentry/relay/pull/1353))
- Filter events in external Relays, before extracting metrics. ([#1379](https://github.com/getsentry/relay/pull/1379))
- Add `privatekey` and `private_key` as secret key name to datascrubbers. ([#1376](https://github.com/getsentry/relay/pull/1376))
- Explain why we responded with 429. ([#1389](https://github.com/getsentry/relay/pull/1389))

**Bug Fixes**:

- Fix a bug where unreal crash reports were dropped when metrics extraction is enabled. ([#1355](https://github.com/getsentry/relay/pull/1355))
- Extract user from metrics with EventUser's priority. ([#1363](https://github.com/getsentry/relay/pull/1363))
- Honor `SentryConfig.enabled` and don't init SDK at all if it is false. ([#1380](https://github.com/getsentry/relay/pull/1380))
- The priority thread metadata on profiles is now optional, do not fail the profile if it's not present. ([#1392](https://github.com/getsentry/relay/pull/1392))

**Internal**:

- Support compressed project configs in redis cache. ([#1345](https://github.com/getsentry/relay/pull/1345))
- Refactor profile processing into its own crate. ([#1340](https://github.com/getsentry/relay/pull/1340))
- Treat "unknown" transaction source as low cardinality for safe SDKs. ([#1352](https://github.com/getsentry/relay/pull/1352), [#1356](https://github.com/getsentry/relay/pull/1356))
- Conditionally write a default transaction source to the transaction payload. ([#1354](https://github.com/getsentry/relay/pull/1354))
- Generate mobile measurements frames_frozen_rate, frames_slow_rate, stall_percentage. ([#1373](https://github.com/getsentry/relay/pull/1373))
- Change to the internals of the healthcheck endpoint. ([#1374](https://github.com/getsentry/relay/pull/1374), [#1377](https://github.com/getsentry/relay/pull/1377))
- Re-encode the Typescript payload to normalize. ([#1372](https://github.com/getsentry/relay/pull/1372))
- Partially normalize events before extracting metrics. ([#1366](https://github.com/getsentry/relay/pull/1366))
- Spawn more threads for CPU intensive work. ([#1378](https://github.com/getsentry/relay/pull/1378))
- Add missing fields to DeviceContext ([#1383](https://github.com/getsentry/relay/pull/1383))
- Improve performance of Redis accesses by not running `PING` everytime a connection is reused. ([#1394](https://github.com/getsentry/relay/pull/1394))
- Distinguish between various discard reasons for profiles. ([#1395](https://github.com/getsentry/relay/pull/1395))
- Add missing fields to GPUContext ([#1391](https://github.com/getsentry/relay/pull/1391))
- Store actor now uses Tokio for message handling instead of Actix. ([#1397](https://github.com/getsentry/relay/pull/1397))
- Add app_memory to AppContext struct. ([#1403](https://github.com/getsentry/relay/pull/1403))

## 22.7.0

**Features**:

- Adjust sample rate by envelope header's sample_rate. ([#1327](https://github.com/getsentry/relay/pull/1327))
- Support `transaction_info` on event payloads. ([#1330](https://github.com/getsentry/relay/pull/1330))
- Extract transaction metrics in external relays. ([#1344](https://github.com/getsentry/relay/pull/1344))

**Bug Fixes**:

- Parse custom units with length < 15 without crashing. ([#1312](https://github.com/getsentry/relay/pull/1312))
- Split large metrics requests into smaller batches. This avoids failed metrics submission and lost Release Health data due to `413 Payload Too Large` errors on the upstream. ([#1326](https://github.com/getsentry/relay/pull/1326))
- Metrics extraction: Map missing transaction status to "unknown". ([#1333](https://github.com/getsentry/relay/pull/1333))
- Fix [CVE-2022-2068](https://www.openssl.org/news/vulnerabilities.html#CVE-2022-2068) and [CVE-2022-2097](https://www.openssl.org/news/vulnerabilities.html#CVE-2022-2097) by updating to OpenSSL 1.1.1q. ([#1334](https://github.com/getsentry/relay/pull/1334))

**Internal**:

- Reduce number of metrics extracted for release health. ([#1316](https://github.com/getsentry/relay/pull/1316))
- Indicate with thread is the main thread in thread metadata for profiles. ([#1320](https://github.com/getsentry/relay/pull/1320))
- Increase profile maximum size by an order of magnitude. ([#1321](https://github.com/getsentry/relay/pull/1321))
- Add data category constant for processed transactions, encompassing all transactions that have been received and sent through dynamic sampling as well as metrics extraction. ([#1306](https://github.com/getsentry/relay/pull/1306))
- Extract metrics also from trace-sampled transactions. ([#1317](https://github.com/getsentry/relay/pull/1317))
- Extract metrics from a configurable amount of custom transaction measurements. ([#1324](https://github.com/getsentry/relay/pull/1324))
- Metrics: Drop transaction tag for high-cardinality sources. ([#1339](https://github.com/getsentry/relay/pull/1339))

## 22.6.0

**Compatibility:** This version of Relay requires Sentry server `22.6.0` or newer.

**Features**:

- Relay is now compatible with CentOS 7 and Red Hat Enterprise Linux 7 onward (kernel version _2.6.32_), depending on _glibc 2.17_ or newer. The `crash-handler` feature, which is currently enabled in the build published to DockerHub, additionally requires _curl 7.29_ or newer. ([#1279](https://github.com/getsentry/relay/pull/1279))
- Optionally start relay with `--upstream-dsn` to pass a Sentry DSN instead of the URL. This can be convenient when starting Relay in environments close to an SDK, where a DSN is already available. ([#1277](https://github.com/getsentry/relay/pull/1277))
- Add a new runtime mode `--aws-runtime-api=$AWS_LAMBDA_RUNTIME_API` that integrates Relay with the AWS Extensions API lifecycle. ([#1277](https://github.com/getsentry/relay/pull/1277))
- Add Replay ItemTypes. ([#1236](https://github.com/getsentry/relay/pull/1236), ([#1239](https://github.com/getsentry/relay/pull/1239))

**Bug Fixes**:

- Session metrics extraction: Count distinct_ids from all session updates to prevent undercounting users. ([#1275](https://github.com/getsentry/relay/pull/1275))
- Session metrics extraction: Count crashed+abnormal towards errored_preaggr. ([#1274](https://github.com/getsentry/relay/pull/1274))

**Internal**:

- Add version 3 to the project configs endpoint. This allows returning pending results which need to be polled later and avoids blocking batched requests on single slow entries. ([#1263](https://github.com/getsentry/relay/pull/1263))
- Emit specific event type tags for "processing.event.produced" metric. ([#1270](https://github.com/getsentry/relay/pull/1270))
- Add support for profile outcomes. ([#1272](https://github.com/getsentry/relay/pull/1272))
- Avoid potential panics when scrubbing minidumps. ([#1282](https://github.com/getsentry/relay/pull/1282))
- Fix typescript profile validation. ([#1283](https://github.com/getsentry/relay/pull/1283))
- Track memory footprint of metrics buckets. ([#1284](https://github.com/getsentry/relay/pull/1284), [#1287](https://github.com/getsentry/relay/pull/1287), [#1288](https://github.com/getsentry/relay/pull/1288))
- Support dedicated topics per metrics usecase, drop metrics from unknown usecases. ([#1285](https://github.com/getsentry/relay/pull/1285))
- Add support for Rust profiles ingestion ([#1296](https://github.com/getsentry/relay/pull/1296))

## 22.5.0

**Features**:

- Add platform, op, http.method and status tag to all extracted transaction metrics. ([#1227](https://github.com/getsentry/relay/pull/1227))
- Add units in built-in measurements. ([#1229](https://github.com/getsentry/relay/pull/1229))
- Add protocol support for custom units on transaction measurements. ([#1256](https://github.com/getsentry/relay/pull/1256))

**Bug Fixes**:

- fix(metrics): Enforce metric name length limit. ([#1238](https://github.com/getsentry/relay/pull/1238))
- Accept and forward unknown Envelope items. In processing mode, drop items individually rather than rejecting the entire request. This allows SDKs to send new data in combined Envelopes in the future. ([#1246](https://github.com/getsentry/relay/pull/1246))
- Stop extracting metrics with outdated names from sessions. ([#1251](https://github.com/getsentry/relay/pull/1251), [#1252](https://github.com/getsentry/relay/pull/1252))
- Update symbolic to pull in fixed Unreal parser that now correctly handles zero-length files. ([#1266](https://github.com/getsentry/relay/pull/1266))

**Internal**:

- Add sampling + tagging by event platform and transaction op. Some (unused) tagging rules from 22.4.0 have been renamed. ([#1231](https://github.com/getsentry/relay/pull/1231))
- Refactor aggregation error, recover from errors more gracefully. ([#1240](https://github.com/getsentry/relay/pull/1240))
- Remove/reject nul-bytes from metric strings. ([#1235](https://github.com/getsentry/relay/pull/1235))
- Remove the unused "internal" data category. ([#1245](https://github.com/getsentry/relay/pull/1245))
- Add the client and version as `sdk` tag to extracted session metrics in the format `name/version`. ([#1248](https://github.com/getsentry/relay/pull/1248))
- Expose `shutdown_timeout` in `OverridableConfig` ([#1247](https://github.com/getsentry/relay/pull/1247))
- Normalize all profiles and reject invalid ones. ([#1250](https://github.com/getsentry/relay/pull/1250))
- Raise a new InvalidCompression Outcome for invalid Unreal compression. ([#1237](https://github.com/getsentry/relay/pull/1237))
- Add a profile data category and count profiles in an envelope to apply rate limits. ([#1259](https://github.com/getsentry/relay/pull/1259))
- Support dynamic sampling by custom tags, operating system name and version, as well as device name and family. ([#1268](https://github.com/getsentry/relay/pull/1268))

## 22.4.0

**Features**:

- Map Windows version from raw_description to version name (XP, Vista, 11, ...). ([#1219](https://github.com/getsentry/relay/pull/1219))

**Bug Fixes**:

- Prevent potential OOM panics when handling corrupt Unreal Engine crashes. ([#1216](https://github.com/getsentry/relay/pull/1216))

**Internal**:

- Remove unused item types. ([#1211](https://github.com/getsentry/relay/pull/1211))
- Pin click dependency in requirements-dev.txt. ([#1214](https://github.com/getsentry/relay/pull/1214))
- Use fully qualified metric resource identifiers (MRI) for metrics ingestion. For example, the sessions duration is now called `d:sessions/duration@s`. ([#1215](https://github.com/getsentry/relay/pull/1215))
- Introduce metric units for rates and information, add support for custom user-declared units, and rename duration units to self-explanatory identifiers such as `second`. ([#1217](https://github.com/getsentry/relay/pull/1217))
- Increase the max profile size to accomodate a new platform. ([#1223](https://github.com/getsentry/relay/pull/1223))
- Set environment as optional when parsing a profile so we get a null value later on. ([#1224](https://github.com/getsentry/relay/pull/1224))
- Expose new tagging rules interface for metrics extracted from transactions. ([#1225](https://github.com/getsentry/relay/pull/1225))
- Return better BadStoreRequest for unreal events. ([#1226](https://github.com/getsentry/relay/pull/1226))

## 22.3.0

**Features**:

- Tag transaction metrics by user satisfaction. ([#1197](https://github.com/getsentry/relay/pull/1197))

**Bug Fixes**:

- CVE-2022-24713: Prevent denial of service through untrusted regular expressions used for PII scrubbing. ([#1207](https://github.com/getsentry/relay/pull/1207))
- Prevent dropping metrics during Relay shutdown if the project is outdated or not cached at time of the shutdown. ([#1205](https://github.com/getsentry/relay/pull/1205))
- Prevent a potential OOM when validating corrupted or exceptional minidumps. ([#1209](https://github.com/getsentry/relay/pull/1209))

**Internal**:

- Spread out metric aggregation over the aggregation window to avoid concentrated waves of metrics requests to the upstream every 10 seconds. Relay now applies jitter to `initial_delay` to spread out requests more evenly over time. ([#1185](https://github.com/getsentry/relay/pull/1185))
- Use a randomized Kafka partitioning key for sessions instead of the session ID. ([#1194](https://github.com/getsentry/relay/pull/1194))
- Add new statsd metrics for bucketing efficiency. ([#1199](https://github.com/getsentry/relay/pull/1199), [#1192](https://github.com/getsentry/relay/pull/1192), [#1200](https://github.com/getsentry/relay/pull/1200))
- Add a `Profile` `ItemType` to represent the profiling data sent from Sentry SDKs. ([#1179](https://github.com/getsentry/relay/pull/1179))

## 22.2.0

**Features**:

- Add the `relay.override_project_ids` configuration flag to support migrating projects from self-hosted to Sentry SaaS. ([#1175](https://github.com/getsentry/relay/pull/1175))

**Internal**:

- Add an option to dispatch billing outcomes to a dedicated topic. ([#1168](https://github.com/getsentry/relay/pull/1168))
- Add new `ItemType` to handle profiling data from Specto SDKs. ([#1170](https://github.com/getsentry/relay/pull/1170))

**Bug Fixes**:

- Fix regression in CSP report parsing. ([#1174](https://github.com/getsentry/relay/pull/1174))
- Ignore replacement_chunks when they aren't used. ([#1180](https://github.com/getsentry/relay/pull/1180))

## 22.1.0

**Features**:

- Flush metrics and outcome aggregators on graceful shutdown. ([#1159](https://github.com/getsentry/relay/pull/1159))
- Extract metrics from sampled transactions. ([#1161](https://github.com/getsentry/relay/pull/1161))

**Internal**:

- Extract normalized dist as metric. ([#1158](https://github.com/getsentry/relay/pull/1158))
- Extract transaction user as metric. ([#1164](https://github.com/getsentry/relay/pull/1164))

## 21.12.0

**Features**:

- Extract measurement ratings, port from frontend. ([#1130](https://github.com/getsentry/relay/pull/1130))
- External Relays perform dynamic sampling and emit outcomes as client reports. This feature is now enabled _by default_. ([#1119](https://github.com/getsentry/relay/pull/1119))
- Metrics extraction config, custom tags. ([#1141](https://github.com/getsentry/relay/pull/1141))
- Update the user agent parser (uap-core Feb 2020 to Nov 2021). This allows Relay and Sentry to infer more recent browsers, operating systems, and devices in events containing a user agent header. ([#1143](https://github.com/getsentry/relay/pull/1143), [#1145](https://github.com/getsentry/relay/pull/1145))
- Improvements to Unity OS context parsing ([#1150](https://github.com/getsentry/relay/pull/1150))

**Bug Fixes**:

- Support Unreal Engine 5 crash reports. ([#1132](https://github.com/getsentry/relay/pull/1132))
- Perform same validation for aggregate sessions as for individual sessions. ([#1140](https://github.com/getsentry/relay/pull/1140))
- Add missing .NET 4.8 release value. ([#1142](https://github.com/getsentry/relay/pull/1142))
- Properly document which timestamps are accepted. ([#1152](https://github.com/getsentry/relay/pull/1152))

**Internal**:

- Add more statsd metrics for relay metric bucketing. ([#1124](https://github.com/getsentry/relay/pull/1124), [#1128](https://github.com/getsentry/relay/pull/1128))
- Add an internal option to capture minidumps for hard crashes. This has to be enabled via the `sentry._crash_db` config parameter. ([#1127](https://github.com/getsentry/relay/pull/1127))
- Fold processing vs non-processing into single actor. ([#1133](https://github.com/getsentry/relay/pull/1133))
- Aggregate outcomes for dynamic sampling, invalid project ID, and rate limits. ([#1134](https://github.com/getsentry/relay/pull/1134))
- Extract session metrics from aggregate sessions. ([#1140](https://github.com/getsentry/relay/pull/1140))
- Prefix names of extracted metrics by `sentry.sessions.` or `sentry.transactions.`. ([#1147](https://github.com/getsentry/relay/pull/1147))
- Extract transaction duration as metric. ([#1148](https://github.com/getsentry/relay/pull/1148))

## 21.11.0

**Features**:

- Add bucket width to bucket protocol. ([#1103](https://github.com/getsentry/relay/pull/1103))
- Support multiple kafka cluster configurations. ([#1101](https://github.com/getsentry/relay/pull/1101))
- Tag metrics by transaction name. ([#1126](https://github.com/getsentry/relay/pull/1126))

**Bug Fixes**:

- Avoid unbounded decompression of encoded requests. A particular request crafted to inflate to large amounts of memory, such as a zip bomb, could put Relay out of memory. ([#1117](https://github.com/getsentry/relay/pull/1117), [#1122](https://github.com/getsentry/relay/pull/1122), [#1123](https://github.com/getsentry/relay/pull/1123))
- Avoid unbounded decompression of UE4 crash reports. Some crash reports could inflate to large amounts of memory before being checked for size, which could put Relay out of memory. ([#1121](https://github.com/getsentry/relay/pull/1121))

**Internal**:

- Aggregate client reports before sending them onwards. ([#1118](https://github.com/getsentry/relay/pull/1118))

## 21.10.0

**Bug Fixes**:

- Correctly validate timestamps for outcomes and sessions. ([#1086](https://github.com/getsentry/relay/pull/1086))
- Run compression on a thread pool when sending to upstream. ([#1085](https://github.com/getsentry/relay/pull/1085))
- Report proper status codes and error messages when sending invalid JSON payloads to an endpoint with a `X-Sentry-Relay-Signature` header. ([#1090](https://github.com/getsentry/relay/pull/1090))
- Enforce attachment and event size limits on UE4 crash reports. ([#1099](https://github.com/getsentry/relay/pull/1099))

**Internal**:

- Add the exclusive time of the transaction's root span. ([#1083](https://github.com/getsentry/relay/pull/1083))
- Add session.status tag to extracted session.duration metric. ([#1087](https://github.com/getsentry/relay/pull/1087))
- Serve project configs for batched requests where one of the project keys cannot be parsed. ([#1093](https://github.com/getsentry/relay/pull/1093))

## 21.9.0

**Features**:

- Add sampling based on transaction name. ([#1058](https://github.com/getsentry/relay/pull/1058))
- Support running Relay without config directory. The most important configuration, including Relay mode and credentials, can now be provided through commandline arguments or environment variables alone. ([#1055](https://github.com/getsentry/relay/pull/1055))
- Protocol support for client reports. ([#1081](https://github.com/getsentry/relay/pull/1081))
- Extract session metrics in non processing relays. ([#1073](https://github.com/getsentry/relay/pull/1073))

**Bug Fixes**:

- Use correct commandline argument name for setting Relay port. ([#1059](https://github.com/getsentry/relay/pull/1059))
- Retrieve OS Context for Unity Events. ([#1072](https://github.com/getsentry/relay/pull/1072))

**Internal**:

- Add new metrics on Relay's performance in dealing with buckets of metric aggregates, as well as the amount of aggregated buckets. ([#1070](https://github.com/getsentry/relay/pull/1070))
- Add the exclusive time of a span. ([#1061](https://github.com/getsentry/relay/pull/1061))
- Remove redundant dynamic sampling processing on fast path. ([#1084](https://github.com/getsentry/relay/pull/1084))

## 21.8.0

- No documented changes.

## 21.7.0

- No documented changes.

## 21.6.3

- No documented changes.

## 21.6.2

**Bug Fixes**:

- Remove connection metrics reported under `connector.*`. They have been fully disabled since version `21.3.0`. ([#1021](https://github.com/getsentry/relay/pull/1021))
- Remove error logs for "failed to extract event" and "failed to store session". ([#1032](https://github.com/getsentry/relay/pull/1032))

**Internal**:

- Assign a random Kafka partition key for session aggregates and metrics to distribute messages evenly. ([#1022](https://github.com/getsentry/relay/pull/1022))
- All fields in breakdown config should be camelCase, and rename the breakdown key name in project options. ([#1020](https://github.com/getsentry/relay/pull/1020))

## 21.6.1

- No documented changes.

## 21.6.0

**Features**:

- Support self-contained envelopes without authentication headers or query parameters. ([#1000](https://github.com/getsentry/relay/pull/1000))
- Support statically configured relays. ([#991](https://github.com/getsentry/relay/pull/991))
- Support namespaced event payloads in multipart minidump submission for Electron Framework. The field has to follow the format `sentry___<namespace>`. ([#1012](https://github.com/getsentry/relay/pull/1012))

**Bug Fixes**:

- Explicitly declare reprocessing context. ([#1009](https://github.com/getsentry/relay/pull/1009))
- Validate the environment attribute in sessions, and drop sessions with invalid releases. ([#1018](https://github.com/getsentry/relay/pull/1018))

**Internal**:

- Gather metrics for corrupted Events with unprintable fields. ([#1008](https://github.com/getsentry/relay/pull/1008))
- Remove project actors. ([#1025](https://github.com/getsentry/relay/pull/1025))

## 21.5.1

**Bug Fixes**:

- Do not leak resources when projects or DSNs are idle. ([#1003](https://github.com/getsentry/relay/pull/1003))

## 21.5.0

**Features**:

- Support the `frame.stack_start` field for chained async stack traces in Cocoa SDK v7. ([#981](https://github.com/getsentry/relay/pull/981))
- Rename configuration fields `cache.event_buffer_size` to `cache.envelope_buffer_size` and `cache.event_expiry` to `cache.envelope_expiry`. The former names are still supported by Relay. ([#985](https://github.com/getsentry/relay/pull/985))
- Add a configuraton flag `relay.ready: always` to mark Relay ready in healthchecks immediately after starting without requiring to authenticate. ([#989](https://github.com/getsentry/relay/pull/989))

**Bug Fixes**:

- Fix roundtrip error when PII selector starts with number. ([#982](https://github.com/getsentry/relay/pull/982))
- Avoid overflow panic for large retry-after durations. ([#992](https://github.com/getsentry/relay/pull/992))

**Internal**:

- Update internal representation of distribution metrics. ([#979](https://github.com/getsentry/relay/pull/979))
- Extract metrics for transaction breakdowns and sessions when the feature is enabled for the organizaiton. ([#986](https://github.com/getsentry/relay/pull/986))
- Assign explicit values to DataCategory enum. ([#987](https://github.com/getsentry/relay/pull/987))

## 21.4.1

**Bug Fixes**:

- Allow the `event_id` attribute on breadcrumbs to link between Sentry events. ([#977](https://github.com/getsentry/relay/pull/977))

## 21.4.0

**Bug Fixes**:

- Parse the Crashpad information extension stream from Minidumps with annotation objects correctly. ([#973](https://github.com/getsentry/relay/pull/973))

**Internal**:

- Emit outcomes for rate limited attachments. ([#951](https://github.com/getsentry/relay/pull/951))
- Remove timestamp from metrics text protocol. ([#972](https://github.com/getsentry/relay/pull/972))
- Add max, min, sum, and count to gauge metrics. ([#974](https://github.com/getsentry/relay/pull/974))

## 21.3.1

**Bug Fixes**:

- Make request url scrubbable. ([#955](https://github.com/getsentry/relay/pull/955))
- Remove dependent items from envelope when dropping transaction item. ([#960](https://github.com/getsentry/relay/pull/960))

**Internal**:

- Emit the `quantity` field for outcomes of events. This field describes the total size in bytes for attachments or the event count for all other categories. A separate outcome is emitted for attachments in a rejected envelope, if any, in addition to the event outcome. ([#942](https://github.com/getsentry/relay/pull/942))
- Add experimental metrics ingestion without bucketing or pre-aggregation. ([#948](https://github.com/getsentry/relay/pull/948))
- Skip serializing some null values in frames interface. ([#944](https://github.com/getsentry/relay/pull/944))
- Add experimental metrics ingestion with bucketing and pre-aggregation. ([#948](https://github.com/getsentry/relay/pull/948), [#952](https://github.com/getsentry/relay/pull/952), [#958](https://github.com/getsentry/relay/pull/958), [#966](https://github.com/getsentry/relay/pull/966), [#969](https://github.com/getsentry/relay/pull/969))
- Change HTTP response for upstream timeouts from 502 to 504. ([#859](https://github.com/getsentry/relay/pull/859))
- Add rule id to outcomes coming from transaction sampling. ([#953](https://github.com/getsentry/relay/pull/953))
- Add support for breakdowns ingestion. ([#934](https://github.com/getsentry/relay/pull/934))
- Ensure empty strings are invalid measurement names. ([#968](https://github.com/getsentry/relay/pull/968))

## 21.3.0

**Features**:

- Relay now picks up HTTP proxies from environment variables. This is made possible by switching to a different HTTP client library.

**Bug Fixes**:

- Deny backslashes in release names. ([#904](https://github.com/getsentry/relay/pull/904))
- Fix a problem with Data Scrubbing source names (PII selectors) that caused `$frame.abs_path` to match, but not `$frame.abs_path || **` or `$frame.abs_path && **`. ([#932](https://github.com/getsentry/relay/pull/932))
- Make username pii-strippable. ([#935](https://github.com/getsentry/relay/pull/935))
- Respond with `400 Bad Request` and an error message `"empty envelope"` instead of `429` when envelopes without items are sent to the envelope endpoint. ([#937](https://github.com/getsentry/relay/pull/937))
- Allow generic Slackbot ([#947](https://github.com/getsentry/relay/pull/947))

**Internal**:

- Emit the `category` field for outcomes of events. This field disambiguates error events, security events and transactions. As a side-effect, Relay no longer emits outcomes for broken JSON payloads or network errors. ([#931](https://github.com/getsentry/relay/pull/931))
- Add inbound filters functionality to dynamic sampling rules. ([#920](https://github.com/getsentry/relay/pull/920))
- The undocumented `http._client` option has been removed. ([#938](https://github.com/getsentry/relay/pull/938))
- Log old events and sessions in the `requests.timestamp_delay` metric. ([#933](https://github.com/getsentry/relay/pull/933))
- Add rule id to outcomes coming from event sampling. ([#943](https://github.com/getsentry/relay/pull/943))
- Fix a bug in rate limiting that leads to accepting all events in the last second of a rate limiting window, regardless of whether the rate limit applies. ([#946](https://github.com/getsentry/relay/pull/946))

## 21.2.0

**Features**:

- By adding `.no-cache` to the DSN key, Relay refreshes project configuration caches immediately. This allows to apply changed settings instantly, such as updates to data scrubbing or inbound filter rules. ([#911](https://github.com/getsentry/relay/pull/911))
- Add NSError to mechanism. ([#925](https://github.com/getsentry/relay/pull/925))
- Add snapshot to the stack trace interface. ([#927](https://github.com/getsentry/relay/pull/927))

**Bug Fixes**:

- Log on INFO level when recovering from network outages. ([#918](https://github.com/getsentry/relay/pull/918))
- Fix a panic in processing minidumps with invalid location descriptors. ([#919](https://github.com/getsentry/relay/pull/919))

**Internal**:

- Improve dynamic sampling rule configuration. ([#907](https://github.com/getsentry/relay/pull/907))
- Compatibility mode for pre-aggregated sessions was removed. The feature is now enabled by default in full fidelity. ([#913](https://github.com/getsentry/relay/pull/913))

## 21.1.0

**Features**:

- Support dynamic sampling for error events. ([#883](https://github.com/getsentry/relay/pull/883))

**Bug Fixes**:

- Make all fields but event-id optional to fix regressions in user feedback ingestion. ([#886](https://github.com/getsentry/relay/pull/886))
- Remove `kafka-ssl` feature because it breaks development workflow on macOS. ([#889](https://github.com/getsentry/relay/pull/889))
- Accept envelopes where their last item is empty and trailing newlines are omitted. This also fixes a panic in some cases. ([#894](https://github.com/getsentry/relay/pull/894))

**Internal**:

- Extract crashpad annotations into contexts. ([#892](https://github.com/getsentry/relay/pull/892))
- Normalize user reports during ingestion and create empty fields. ([#903](https://github.com/getsentry/relay/pull/903))
- Ingest and normalize sample rates from envelope item headers. ([#910](https://github.com/getsentry/relay/pull/910))

## 20.12.1

- No documented changes.

## 20.12.0

**Features**:

- Add `kafka-ssl` compilation feature that builds Kafka linked against OpenSSL. This feature is enabled in Docker containers only. This is only relevant for Relays running as part of on-premise Sentry. ([#881](https://github.com/getsentry/relay/pull/881))
- Relay is now able to ingest pre-aggregated sessions, which will make it possible to efficiently handle applications that produce thousands of sessions per second. ([#815](https://github.com/getsentry/relay/pull/815))
- Add protocol support for WASM. ([#852](https://github.com/getsentry/relay/pull/852))
- Add dynamic sampling for transactions. ([#835](https://github.com/getsentry/relay/pull/835))
- Send network outage metric on healthcheck endpoint hit. ([#856](https://github.com/getsentry/relay/pull/856))

**Bug Fixes**:

- Fix a long-standing bug where log messages were not addressible as `$string`. ([#882](https://github.com/getsentry/relay/pull/882))
- Allow params in content-type for security requests to support content types like `"application/expect-ct-report+json; charset=utf-8"`. ([#844](https://github.com/getsentry/relay/pull/844))
- Fix a panic in CSP filters. ([#848](https://github.com/getsentry/relay/pull/848))
- Do not drop sessions due to an invalid age constraint set to `0`. ([#855](https://github.com/getsentry/relay/pull/855))
- Do not emit outcomes after forwarding envelopes to the upstream, even if that envelope is rate limited, rejected, or dropped. Since the upstream logs an outcome, it would be a duplicate. ([#857](https://github.com/getsentry/relay/pull/857))
- Fix status code for security report. ([#864](https://github.com/getsentry/relay/pull/864))
- Add missing fields for Expect-CT reports. ([#865](https://github.com/getsentry/relay/pull/865))
- Support more directives in CSP reports, such as `block-all-mixed-content` and `require-trusted-types-for`. ([#876](https://github.com/getsentry/relay/pull/876))

**Internal**:

- Add _experimental_ support for picking up HTTP proxies from the regular environment variables. This feature needs to be enabled by setting `http: client: "reqwest"` in your `config.yml`. ([#839](https://github.com/getsentry/relay/pull/839))
- Refactor transparent request forwarding for unknown endpoints. Requests are now entirely buffered in memory and occupy the same queues and actors as other requests. This should not cause issues but may change behavior under load. ([#839](https://github.com/getsentry/relay/pull/839))
- Add reason codes to the `X-Sentry-Rate-Limits` header in store responses. This allows external Relays to emit outcomes with the proper reason codes. ([#850](https://github.com/getsentry/relay/pull/850))
- Emit metrics for outcomes in external relays. ([#851](https://github.com/getsentry/relay/pull/851))
- Make `$error.value` `pii=true`. ([#837](https://github.com/getsentry/relay/pull/837))
- Send `key_id` in partial project config. ([#854](https://github.com/getsentry/relay/pull/854))
- Add stack traces to Sentry error reports. ([#872](https://github.com/getsentry/relay/pull/872))

## 20.11.1

- No documented changes.

## 20.11.0

**Features**:

- Rename upstream retries histogram metric and add upstream requests duration metric. ([#816](https://github.com/getsentry/relay/pull/816))
- Add options for metrics buffering (`metrics.buffering`) and sampling (`metrics.sample_rate`). ([#821](https://github.com/getsentry/relay/pull/821))

**Bug Fixes**:

- Accept sessions with IP address set to `{{auto}}`. This was previously rejected and silently dropped. ([#827](https://github.com/getsentry/relay/pull/827))
- Fix an issue where every retry-after response would be too large by one minute. ([#829](https://github.com/getsentry/relay/pull/829))

**Internal**:

- Always apply cache debouncing for project states. This reduces pressure on the Redis and file system cache. ([#819](https://github.com/getsentry/relay/pull/819))
- Internal refactoring such that validating of characters in tags no longer uses regexes internally. ([#814](https://github.com/getsentry/relay/pull/814))
- Discard invalid user feedback sent as part of envelope. ([#823](https://github.com/getsentry/relay/pull/823))
- Emit event errors and normalization errors for unknown breadcrumb keys. ([#824](https://github.com/getsentry/relay/pull/824))
- Normalize `breadcrumb.ty` into `breadcrumb.type` for broken Python SDK versions. ([#824](https://github.com/getsentry/relay/pull/824))
- Add the client SDK interface for unreal crashes and set the name to `unreal.crashreporter`. ([#828](https://github.com/getsentry/relay/pull/828))
- Fine-tune the selectors for minidump PII scrubbing. ([#818](https://github.com/getsentry/relay/pull/818), [#830](https://github.com/getsentry/relay/pull/830))

## 20.10.1

**Internal**:

- Emit more useful normalization meta data for invalid tags. ([#808](https://github.com/getsentry/relay/pull/808))

## 20.10.0

**Features**:

- Add support for measurement ingestion. ([#724](https://github.com/getsentry/relay/pull/724), [#785](https://github.com/getsentry/relay/pull/785))
- Add support for scrubbing UTF-16 data in attachments ([#742](https://github.com/getsentry/relay/pull/742), [#784](https://github.com/getsentry/relay/pull/784), [#787](https://github.com/getsentry/relay/pull/787))
- Add upstream request metric. ([#793](https://github.com/getsentry/relay/pull/793))
- The padding character in attachment scrubbing has been changed to match the masking character, there is no usability benefit from them being different. ([#810](https://github.com/getsentry/relay/pull/810))

**Bug Fixes**:

- Fix issue where `$span` would not be recognized in Advanced Data Scrubbing. ([#781](https://github.com/getsentry/relay/pull/781))
- Accept big-endian minidumps. ([#789](https://github.com/getsentry/relay/pull/789))
- Detect network outages and retry sending events instead of dropping them. ([#788](https://github.com/getsentry/relay/pull/788))

**Internal**:

- Project states are now cached separately per DSN public key instead of per project ID. This means that there will be multiple separate cache entries for projects with more than one DSN. ([#778](https://github.com/getsentry/relay/pull/778))
- Relay no longer uses the Sentry endpoint to resolve project IDs by public key. Ingestion for the legacy store endpoint has been refactored to rely on key-based caches only. As a result, the legacy endpoint is supported only on managed Relays. ([#800](https://github.com/getsentry/relay/pull/800))
- Fix rate limit outcomes, now emitted only for error events but not transactions. ([#806](https://github.com/getsentry/relay/pull/806), [#809](https://github.com/getsentry/relay/pull/809))

## 20.9.0

**Features**:

- Add support for attaching Sentry event payloads in Unreal crash reports by adding `__sentry` game data entries. ([#715](https://github.com/getsentry/relay/pull/715))
- Support chunked form data keys for event payloads on the Minidump endpoint. Since crashpad has a limit for the length of custom attributes, the sentry event payload can be split up into `sentry__1`, `sentry__2`, etc. ([#721](https://github.com/getsentry/relay/pull/721))
- Periodically re-authenticate with the upstream server. Previously, there was only one initial authentication. ([#731](https://github.com/getsentry/relay/pull/731))
- The module attribute on stack frames (`$frame.module`) and the (usually server side generated) attribute `culprit` can now be scrubbed with advanced data scrubbing. ([#744](https://github.com/getsentry/relay/pull/744))
- Compress outgoing store requests for events and envelopes including attachements using `gzip` content encoding. ([#745](https://github.com/getsentry/relay/pull/745))
- Relay now buffers all requests until it has authenticated with the upstream. ([#747](//github.com/getsentry/relay/pull/747))
- Add a configuration option to change content encoding of upstream store requests. The default is `gzip`, and other options are `identity`, `deflate`, or `br`. ([#771](https://github.com/getsentry/relay/pull/771))

**Bug Fixes**:

- Send requests to the `/envelope/` endpoint instead of the older `/store/` endpoint. This particularly fixes spurious `413 Payload Too Large` errors returned when using Relay with Sentry SaaS. ([#746](https://github.com/getsentry/relay/pull/746))

**Internal**:

- Remove a temporary flag from attachment kafka messages indicating rate limited crash reports to Sentry. This is now enabled by default. ([#718](https://github.com/getsentry/relay/pull/718))
- Performance improvement of http requests to upstream, high priority messages are sent first. ([#678](https://github.com/getsentry/relay/pull/678))
- Experimental data scrubbing on minidumps([#682](https://github.com/getsentry/relay/pull/682))
- Move `generate-schema` from the Relay CLI into a standalone tool. ([#739](//github.com/getsentry/relay/pull/739))
- Move `process-event` from the Relay CLI into a standalone tool. ([#740](//github.com/getsentry/relay/pull/740))
- Add the client SDK to session kafka payloads. ([#751](https://github.com/getsentry/relay/pull/751))
- Add a standalone tool to document metrics in JSON or YAML. ([#752](https://github.com/getsentry/relay/pull/752))
- Emit `processing.event.produced` for user report and session Kafka messages. ([#757](https://github.com/getsentry/relay/pull/757))
- Improve performance of event processing by avoiding regex clone. ([#767](https://github.com/getsentry/relay/pull/767))
- Assign a default name for unnamed attachments, which prevented attachments from being stored in Sentry. ([#769](https://github.com/getsentry/relay/pull/769))
- Add Relay version version to challenge response. ([#758](https://github.com/getsentry/relay/pull/758))

## 20.8.0

**Features**:

- Add the `http.connection_timeout` configuration option to adjust the connection and SSL handshake timeout. The default connect timeout is now increased from 1s to 3s. ([#688](https://github.com/getsentry/relay/pull/688))
- Supply Relay's version during authentication and check if this Relay is still supported. An error message prompting to upgrade Relay will be supplied if Relay is unsupported. ([#697](https://github.com/getsentry/relay/pull/697))

**Bug Fixes**:

- Reuse connections for upstream event submission requests when the server supports connection keepalive. Relay did not consume the response body of all requests, which caused it to reopen a new connection for every event. ([#680](https://github.com/getsentry/relay/pull/680), [#695](https://github.com/getsentry/relay/pull/695))
- Fix hashing of user IP addresses in data scrubbing. Previously, this could create invalid IP addresses which were later rejected by Sentry. Now, the hashed IP address is moved to the `id` field. ([#692](https://github.com/getsentry/relay/pull/692))
- Do not retry authentication with the upstream when a client error is reported (status code 4XX). ([#696](https://github.com/getsentry/relay/pull/696))

**Internal**:

- Extract the event `timestamp` from Minidump files during event normalization. ([#662](https://github.com/getsentry/relay/pull/662))
- Retain the full span description in transaction events instead of trimming it. ([#674](https://github.com/getsentry/relay/pull/674))
- Report all Kafka producer errors to Sentry. Previously, only immediate errors were reported but not those during asynchronous flushing of messages. ([#677](https://github.com/getsentry/relay/pull/677))
- Add "HubSpot Crawler" to the list of web crawlers for inbound filters. ([#693](https://github.com/getsentry/relay/pull/693))
- Improved typing for span data of transaction events, no breaking changes. ([#713](https://github.com/getsentry/relay/pull/713))
- **Breaking change:** In PII configs, all options on hash and mask redactions (replacement characters, ignored characters, hash algorithm/key) are removed. If they still exist in the configuration, they are ignored. ([#760](https://github.com/getsentry/relay/pull/760))

## 20.7.2

**Features**:

- Report metrics for connections to the upstream. These metrics are reported under `connector.*` and include information on connection reuse, timeouts and errors. ([#669](https://github.com/getsentry/relay/pull/669))
- Increased the maximum size of attachments from _50MiB_ to _100MiB_. Most notably, this allows to upload larger minidumps. ([#671](https://github.com/getsentry/relay/pull/671))

**Internal**:

- Always create a spans array for transactions in normalization. This allows Sentry to render the spans UI even if the transaction is empty. ([#667](https://github.com/getsentry/relay/pull/667))

## 20.7.1

- No documented changes.

## 20.7.0

**Features**:

- Sessions and attachments can be rate limited now. These rate limits apply separately from error events, which means that you can continue to send Release Health sessions while you're out of quota with errors. ([#636](https://github.com/getsentry/relay/pull/636))

**Bug Fixes**:

- Outcomes from downstream relays were not forwarded upstream. ([#632](https://github.com/getsentry/relay/pull/632))
- Apply clock drift correction to Release Health sessions and validate timestamps. ([#633](https://github.com/getsentry/relay/pull/633))
- Apply clock drift correction for timestamps that are too far in the past or future. This fixes a bug where broken transaction timestamps would lead to negative durations. ([#634](https://github.com/getsentry/relay/pull/634), [#654](https://github.com/getsentry/relay/pull/654))
- Respond with status code `200 OK` to rate limited minidump and UE4 requests. Third party clients otherwise retry those requests, leading to even more load. ([#646](https://github.com/getsentry/relay/pull/646), [#647](https://github.com/getsentry/relay/pull/647))
- Ingested unreal crash reports no longer have a `misc_primary_cpu_brand` key with GPU information set in the Unreal context. ([#650](https://github.com/getsentry/relay/pull/650))
- Fix ingestion of forwarded outcomes in processing Relays. Previously, `emit_outcomes` had to be set explicitly to enable this. ([#653](https://github.com/getsentry/relay/pull/653))

**Internal**:

- Restructure the envelope and event ingestion paths into a pipeline and apply rate limits to all envelopes. ([#635](https://github.com/getsentry/relay/pull/635), [#636](https://github.com/getsentry/relay/pull/636))
- Pass the combined size of all attachments in an envelope to the Redis rate limiter as quantity to enforce attachment quotas. ([#639](https://github.com/getsentry/relay/pull/639))
- Emit flags for rate limited processing attachments and add a `size` field. ([#640](https://github.com/getsentry/relay/pull/640), [#644](https://github.com/getsentry/relay/pull/644))

## 20.6.0

We have switched to [CalVer](https://calver.org/)! Relay's version is always in line with the latest version of [Sentry](https://github.com/getsentry/sentry).

**Features**:

- Proxy and managed Relays now apply clock drift correction based on the `sent_at` header emitted by SDKs. ([#581](https://github.com/getsentry/relay/pull/581))
- Apply cached rate limits to attachments and sessions in the fast-path when parsing incoming requests. ([#618](https://github.com/getsentry/relay/pull/618))
- New config options `metrics.default_tags` and `metrics.hostname_tag`. ([#625](https://github.com/getsentry/relay/pull/625))

**Bug Fixes**:

- Clock drift correction no longer considers the transaction timestamp as baseline for SDKs using Envelopes. Instead, only the dedicated `sent_at` Envelope header is used. ([#580](https://github.com/getsentry/relay/pull/580))
- The `http.timeout` setting is now applied to all requests, including event submission. Previously, events were exempt. ([#588](https://github.com/getsentry/relay/pull/588))
- All endpoint metrics now report their proper `route` tag. This applies to `requests`, `requests.duration`, and `responses.status_codes`. Previously, some some endpoints reported an empty route. ([#595](https://github.com/getsentry/relay/pull/595))
- Properly refresh cached project states based on the configured intervals. Previously, Relay may have gone into an endless refresh cycle if the system clock not accurate, or the state had not been updated in the upstream. ([#596](https://github.com/getsentry/relay/pull/596))
- Respond with `403 Forbidden` when multiple authentication payloads are sent by the SDK. Previously, Relay would authenticate using one of the payloads and silently ignore the rest. ([#602](https://github.com/getsentry/relay/pull/602))
- Improve metrics documentation. ([#614](https://github.com/getsentry/relay/pull/614))
- Do not scrub event processing errors by default. ([#619](https://github.com/getsentry/relay/pull/619))

**Internal**:

- Add source (who emitted the outcome) to Outcome payload. ([#604](https://github.com/getsentry/relay/pull/604))
- Ignore non-Rust folders for faster rebuilding and testing. ([#578](https://github.com/getsentry/relay/pull/578))
- Invalid session payloads are now logged for SDK debugging. ([#584](https://github.com/getsentry/relay/pull/584), [#591](https://github.com/getsentry/relay/pull/591))
- Add support for Outcomes generation in external Relays. ([#592](https://github.com/getsentry/relay/pull/592))
- Remove unused `rev` from project state. ([#586](https://github.com/getsentry/relay/pull/586))
- Add an outcome endpoint for trusted Relays. ([#589](https://github.com/getsentry/relay/pull/589))
- Emit outcomes for event payloads submitted in attachment files. ([#609](https://github.com/getsentry/relay/pull/609))
- Split envelopes that contain sessions and other items and ingest them independently. ([#610](https://github.com/getsentry/relay/pull/610))
- Removed support for legacy per-key quotas. ([#616](https://github.com/getsentry/relay/pull/615))
- Security events (CSP, Expect-CT, Expect-Staple, and HPKP) are now placed into a dedicated `security` item in envelopes, rather than the generic event item. This allows for quick detection of the event type for rate limiting. ([#617](https://github.com/getsentry/relay/pull/617))

## 0.5.9

- Relay has a logo now!
- New explicit `envelope/` endpoint. Envelopes no longer need to be sent with the right `content-type` header (to cater to browser JS).
- Introduce an Envelope item type for transactions.
- Support environment variables and CLI arguments instead of command line parameters.
- Return status `415` on wrong content types.
- Normalize double-slashes in request URLs more aggressively.
- Add an option to generate credentials on stdout.

**Internal**:

- Serve project configs to downstream Relays with proper permission checking.
- PII: Make and/or selectors specific.
- Add a browser filter for IE 11.
- Changes to release parsing.
- PII: Expose event values as part of generated selector suggestions.

## 0.5.8

**Internal**:

- Fix a bug where exception values and the device name were not PII-strippable.

## 0.5.7

- Docker images are now also pushed to Docker Hub.
- New helper function to generate PII selectors from event data.

**Internal**:

- Release is now a required attribute for session data.
- `unknown` can now be used in place of `unknown_error` for span statuses. A future release will change the canonical format from `unknown_error` to `unknown`.

## 0.5.6

- Fix a bug where Relay would stop processing events if Sentry is down for only a short time.
- Improvements to architecture documentation.
- Initial support for rate limiting by event type ("scoped quotas")
- Fix a bug where `key_id` was omitted from outcomes created by Relay.
- Fix a bug where it was not permitted to send content-encoding as part of a CORS request to store.

**Internal**:

- PII processing: Aliases for value types (`$error` instead of `$exception` to be in sync with Discover column naming) and adding a default for replace-redactions.
- It is now valid to send transactions and spans without `op` set, in which case a default value will be inserted.

## 0.5.5

- Suppress verbose DNS lookup logs.

**Internal**:

- Small performance improvements in datascrubbing config converter.
- New, C-style selector syntax (old one still works)

## 0.5.4

**Internal**:

- Add event contexts to `pii=maybe`.
- Fix parsing of msgpack breadcrumbs in Rust store.
- Envelopes sent to Rust store can omit the DSN in headers.
- Ability to quote/escape special characters in selectors in PII configs.

## 0.5.3

- Properly strip the linux binary to reduce its size
- Allow base64 encoded JSON event payloads ([#466](https://github.com/getsentry/relay/pull/466))
- Fix multipart requests without trailing newline ([#465](https://github.com/getsentry/relay/pull/465))
- Support for ingesting session updates ([#449](https://github.com/getsentry/relay/pull/449))

**Internal**:

- Validate release names during event ingestion ([#479](https://github.com/getsentry/relay/pull/479))
- Add browser extension filter ([#470](https://github.com/getsentry/relay/pull/470))
- Add `pii=maybe`, a new kind of event schema field that can only be scrubbed if explicitly addressed.
- Add way to scrub filepaths in a way that does not break processing.

## 0.5.2

- Fix trivial Redis-related crash when running in non-processing mode.
- Limit the maximum retry-after of a rate limit. This is necessary because of the "Delete and ignore future events" feature in Sentry.
- Project caches are now evicted after `project_grace_period` has passed. If you have that parameter set to a high number you may see increased memory consumption.

**Internal**:

- Misc bugfixes in PII processor. Those bugs do not affect the legacy data scrubber exposed in Python.
- Polishing documentation around PII configuration format.
- Signal codes in mach mechanism are no longer required.

## 0.5.1

- Ability to fetch project configuration from Redis as additional caching layer.
- Fix a few bugs in release filters.
- Fix a few bugs in minidumps endpoint with processing enabled.

**Internal**:

- Fix a bug in the PII processor that would always remove the entire string on `pattern` rules.
- Ability to correct some clock drift and wrong system time in transaction events.

## 0.5.0

- The binary has been renamed to `relay`.
- Updated documentation for metrics.

**Internal**:

- The package is now called `sentry-relay`.
- Renamed all `Semaphore*` types to `Relay*`.
- Fixed memory leaks in processing functions.

## 0.4.65

- Implement the Minidump endpoint.
- Implement the Attachment endpoint.
- Implement the legacy Store endpoint.
- Support a plain `Authorization` header in addition to `X-Sentry-Auth`.
- Simplify the shutdown logic. Relay now always takes a fixed configurable time to shut down.
- Fix healthchecks in _Static_ mode.
- Fix internal handling of event attachments.
- Fix partial reads of request bodies resulting in a broken connection.
- Fix a crash when parsing User-Agent headers.
- Fix handling of events sent with `sentry_version=2.0` (Clojure SDK).
- Use _mmap_ to load the GeoIP database to improve the memory footprint.
- Revert back to the system memory allocator.

**Internal**:

- Preserve microsecond precision in all time stamps.
- Record event ids in all outcomes.
- Updates to event processing metrics.
- Add span status mapping from open telemetry.

## 0.4.64

- Switched to `jemalloc` as global allocator.
- Introduce separate outcome reason for invalid events.
- Always consume request bodies to the end.
- Implemented minidump ingestion.
- Increas precisions of timestamps in protocol.

## 0.4.63

- Refactor healthchecks into two: Liveness and readiness (see code comments for explanation for now).
- Allow multiple trailing slashes on store endpoint, e.g. `/api/42/store///`.
- Internal refactor to prepare for envelopes format.

**Internal**:

- Fix a bug where glob-matching in filters did not behave correctly when the to-be-matched string contained newlines.
- Add `moz-extension:` as scheme for browser extensions (filtering out Firefox addons).
- Raise a dedicated Python exception type for invalid transaction events. Also do not report that error to Sentry from Relay.

## 0.4.62

- Various performance improvements.

## 0.4.61

**Internal**:

- Add `thread.errored` attribute ([#306](https://github.com/getsentry/relay/pull/306)).

## 0.4.60

- License is now BSL instead of MIT ([#301](https://github.com/getsentry/relay/pull/301)).
- Improve internal metrics and logging ([#296](https://github.com/getsentry/relay/pull/296), [#297](https://github.com/getsentry/relay/pull/297), [#298](https://github.com/getsentry/relay/pull/298)).
- Fix unbounded requests to Sentry for project configs ([#295](https://github.com/getsentry/relay/pull/295), [#300](https://github.com/getsentry/relay/pull/300)).
- Fix rejected responses from Sentry due to size limit ([#303](https://github.com/getsentry/relay/pull/303)).
- Expose more options for configuring request concurrency limits ([#311](https://github.com/getsentry/relay/pull/311)).

**Internal**:

- Transaction events with negative duration are now rejected ([#291](https://github.com/getsentry/relay/pull/291)).
- Fix a panic when normalizing certain dates.

## 0.4.59

**Internal**:

- Fix: Normalize legacy stacktrace attributes ([#292](https://github.com/getsentry/relay/pull/292))
- Fix: Validate platform attributes in Relay ([#294](https://github.com/getsentry/relay/pull/294))
- Flip the flag that indicates Relay processing ([#293](https://github.com/getsentry/relay/pull/293))

## 0.4.58

- Evict project caches after some time ([#287](https://github.com/getsentry/relay/pull/287))
- Selectively log internal errors to stderr ([#285](https://github.com/getsentry/relay/pull/285))
- Add an error boundary to parsing project states ([#281](https://github.com/getsentry/relay/pull/281))

**Internal**:

- Add event size metrics ([#286](https://github.com/getsentry/relay/pull/286))
- Normalize before datascrubbing ([#290](https://github.com/getsentry/relay/pull/290))
- Add a config value for thread counts ([#283](https://github.com/getsentry/relay/pull/283))
- Refactor outcomes for parity with Sentry ([#282](https://github.com/getsentry/relay/pull/282))
- Add flag that relay processed an event ([#279](https://github.com/getsentry/relay/pull/279))

## 0.4.57

**Internal**:

- Stricter validation of transaction events.

## 0.4.56

**Internal**:

- Fix a panic in trimming.

## 0.4.55

**Internal**:

- Fix more bugs in datascrubbing converter.

## 0.4.54

**Internal**:

- Fix more bugs in datascrubbing converter.

## 0.4.53

**Internal**:

- Fix more bugs in datascrubbing converter.

## 0.4.52

**Internal**:

- Fix more bugs in datascrubbing converter.

## 0.4.51

**Internal**:

- Fix a few bugs in datascrubbing converter.
- Accept trailing slashes.

**Normalization**:

- Fix a panic on overflowing timestamps.

## 0.4.50

**Internal**:

- Fix bug where IP scrubbers were applied even when not enabled.

## 0.4.49

- Internal changes.

## 0.4.48

**Internal**:

- Fix various bugs in the datascrubber and PII processing code to get closer to behavior of the Python implementation.

## 0.4.47

**Internal**:

- Various work on re-implementing Sentry's `/api/X/store` endpoint in Relay. Relay can now apply rate limits based on Redis and emit the correct outcomes.

## 0.4.46

**Internal**:

- Resolved a regression in IP address normalization. The new behavior is closer to a line-by-line port of the old Python code.

## 0.4.45

**Normalization**:

- Resolved an issue where GEO IP data was not always infered.

## 0.4.44

**Normalization**:

- Only take the user IP address from the store request's IP for certain platforms. This restores the behavior of the old Python code.

## 0.4.43

**Normalization**:

- Bump size of breadcrumbs.
- Workaround for an issue where we would not parse OS information from User Agent when SDK had already sent OS information.
- Further work on Sentry-internal event ingestion.

## 0.4.42

**Normalization**:

- Fix normalization of version strings from user agents.

## 0.4.41

- Support extended project configuration.

**Internal**:

- Implement event filtering rules.
- Add basic support for Sentry-internal event ingestion.
- Parse and normalize user agent strings.

## 0.4.40

**Internal**:

- Restrict ranges of timestamps to prevent overflows in Python code and UI.

## 0.4.39

**Internal**:

- Fix a bug where stacktrace trimming was not applied during renormalization.

## 0.4.38

**Internal**:

- Added typed spans to Event.

## 0.4.37

**Internal**:

- Added `orig_in_app` to frame data.

## 0.4.36

**Internal**:

- Add new .NET versions for context normalization.

## 0.4.35

**Internal**:

- Fix bug where thread's stacktraces were not normalized.
- Fix bug where a string at max depth of a databag was stringified again.

## 0.4.34

**Internal**:

- Added `data` attribute to frames.
- Added a way to override other trimming behavior in Python normalizer binding.

## 0.4.33

**Internal**:

- Plugin-provided context types should now work properly again.

## 0.4.32

**Internal**:

- Removed `function_name` field from frame and added `raw_function`.

## 0.4.31

**Internal**:

- Add trace context type.

## 0.4.30

**Internal**:

- Make exception messages/values larger to allow for foreign stacktrace data to be attached.

## 0.4.29

**Internal**:

- Added `function_name` field to frame.

## 0.4.28

**Internal**:

- Add missing context type for sessionstack.

## 0.4.27

**Internal**:

- Increase frame vars size again! Byte size was fine, but max depth was way too small.

## 0.4.26

**Internal**:

- Reduce frame vars size.

## 0.4.25

**Internal**:

- Add missing trimming to frame vars.

## 0.4.24

**Internal**:

- Reject non-http/https `help_urls` in exception mechanisms.

## 0.4.23

**Internal**:

- Add basic truncation to event meta to prevent payload size from spiralling out of control.

## 0.4.22

**Internal**:

- Added grouping enhancements to protocol.

## 0.4.21

**Internal**:

- Updated debug image interface with more attributes.

## 0.4.20

**Internal**:

- Added support for `lang` frame and stacktrace attribute.

## 0.4.19

**Internal**:

- Slight changes to allow replacing more normalization code in Sentry with Rust.

## 0.4.18

**Internal**:

- Allow much larger payloads in the extra attribute.

## 0.4.17

**Internal**:

- Added support for protocol changes related to upcoming sentry SDK features. In particular the `none` event type was added.

## 0.4.16

For users of relay, nothing changed at all. This is a release to test embedding some Rust code in Sentry itself.

## 0.4.15

For users of relay, nothing changed at all. This is a release to test embedding some Rust code in Sentry itself.

## 0.4.14

For users of relay, nothing changed at all. This is a release to test embedding some Rust code in Sentry itself.

## 0.4.13

For users of relay, nothing changed at all. This is a release to test embedding some Rust code in Sentry itself.

## 0.4.12

For users of relay, nothing changed at all. This is a release to test embedding some Rust code in Sentry itself.

## 0.4.11

For users of relay, nothing changed at all. This is a release to test embedding some Rust code in Sentry itself.

## 0.4.10

For users of relay, nothing changed at all. This is a release to test embedding some Rust code in Sentry itself.

## 0.4.9

For users of relay, nothing changed at all. This is a release to test embedding some Rust code in Sentry itself.

## 0.4.8

For users of relay, nothing changed at all. This is a release to test embedding some Rust code in Sentry itself.

## 0.4.7

For users of relay, nothing changed at all. This is a release to test embedding some Rust code in Sentry itself.

## 0.4.6

For users of relay, nothing changed at all. This is a release to test embedding some Rust code in Sentry itself.

## 0.4.5

For users of relay, nothing changed at all. This is a release to test embedding some Rust code in Sentry itself.

## 0.4.4

For users of relay, nothing changed at all. This is a release to test embedding some Rust code in Sentry itself.

## 0.4.3

For users of relay, nothing changed at all. This is a release to test embedding some Rust code in Sentry itself.

## 0.4.2

For users of relay, nothing changed at all. This is a release to test embedding some Rust code in Sentry itself.

## 0.4.1

For users of relay, nothing changed at all. This is a release to test embedding some Rust code in Sentry itself.

## 0.4.0

Introducing new Relay modes:

- `proxy`: A proxy for all requests and events.
- `static`: Static configuration for known projects in the file system.
- `managed`: Fetch configurations dynamically from Sentry and update them.

The default Relay mode is `managed`. Users upgrading from previous versions will automatically activate the `managed` mode. To change this setting, add `relay.mode` to `config.yml` or run `semaphore config init` from the command line.

**Breaking Change**: If Relay was used without credentials, the mode needs to be set to `proxy`. The default `managed` mode requires credentials.

For more information on Relay modes, see the [documentation page](https://docs.sentry.io/data-management/relay/options/).

### Configuration Changes

- Added `cache.event_buffer_size` to control the maximum number of events that are buffered in case of network issues or high rates of incoming events.
- Added `limits.max_concurrent_requests` to limit the number of connections that this Relay will use to communicate with the upstream.
- Internal error reporting is now disabled by default. To opt in, set `sentry.enabled`.

### Bugfixes

- Fix a bug that caused events to get unconditionally dropped after five seconds, regardless of the `cache.event_expiry` configuration.
- Fix a memory leak in Relay's internal error reporting.

## 0.3.0

- Changed PII stripping rule format to permit path selectors when applying rules. This means that now `$string` refers to strings for instance and `user.id` refers to the `id` field in the `user` attribute of the event. Temporarily support for old rules is retained.

## 0.2.7

- store: Minor fixes to be closer to Python. Ability to disable trimming of objects, arrays and strings.

## 0.2.6

- Fix bug where PII stripping would remove containers without leaving any metadata about the retraction.
- Fix bug where old `redactPair` rules would stop working.

## 0.2.5

- Rewrite of PII stripping logic. This brings potentially breaking changes to the semantics of PII configs. Most importantly field types such as `"freeform"` and `"databag"` are gone, right now there is only `"container"` and `"text"`. All old field types should have become an alias for `"text"`, but take extra care in ensuring your PII rules still work.

- store: Minor fixes to be closer to Python.

## 0.2.4

For users of relay, nothing changed at all. This is a release to test embedding some Rust code in Sentry itself.

- store: Remove stray print statement.

## 0.2.3

For users of relay, nothing changed at all. This is a release to test embedding some Rust code in Sentry itself.

- store: Fix main performance issues.

## 0.2.2

For users of relay, nothing changed at all. This is a release to test embedding some Rust code in Sentry itself.

- store: Fix segfault when trying to process contexts.
- store: Fix trimming state "leaking" between interfaces, leading to excessive trimming.
- store: Don't serialize empty arrays and objects (with a few exceptions).

## 0.2.1

For users of relay, nothing changed at all. This is a release to test embedding some Rust code in Sentry itself.

- `libsemaphore`: Expose CABI for normalizing event data.

## 0.2.0

Our first major iteration on Relay has landed!

- User documentation is now hosted at <https://docs.sentry.io/relay/>.
- SSL support is now included by default. Just configure a [TLS identity](https://docs.sentry.io/relay/options/#relaytls_identity_path) and you're set.
- Updated event processing: Events from older SDKs are now supported. Also, we've fixed some bugs along the line.
- Introduced full support for PII stripping. See [PII Configuration](https://docs.sentry.io/relay/pii-config/) for instructions.
- Configure with static project settings. Relay will skip querying project states from Sentry and use your provided values instead. See [Project Configuration](https://docs.sentry.io/relay/project-config/) for a full guide.
- Relay now also acts as a proxy for certain API requests. This allows it to receive CSP reports and Minidump crash reports, among others. It also sets `X-Forwarded-For` and includes a Relay signature header.

Besides that, there are many technical changes, including:

- Major rewrite of the internals. Relay no longer requires a special endpoint for sending events to upstream Sentry and processes events individually with less delay than before.
- The executable will exit with a non-zero exit code on startup errors. This makes it easier to catch configuration errors.
- Removed `libsodium` as a production dependency, greatly simplifying requirements for the runtime environment.
- Greatly improved logging and metrics. Be careful with the `DEBUG` and `TRACE` levels, as they are **very** verbose now.
- Improved docker containers.

## 0.1.3

- Added support for metadata format

## 0.1.2

- JSON logging ([#32](https://github.com/getsentry/relay/pull/32))
- Update dependencies

## 0.1.1

- Rename "sentry-relay" to "semaphore"
- Use new features from Rust 1.26
- Prepare binary and Python builds ([#20](https://github.com/getsentry/relay/pull/20))
- Add Dockerfile ([#23](https://github.com/getsentry/relay/pull/23))

## 0.1.0

An initial release of the tool.<|MERGE_RESOLUTION|>--- conflicted
+++ resolved
@@ -10,18 +10,14 @@
 - Return global config ready status to downstream relays. ([#2765](https://github.com/getsentry/relay/pull/2765))
 - Add Mixed JS/Android Profiles events processing. ([#2706](https://github.com/getsentry/relay/pull/2706))
 - Allow to ingest measurements on a span. ([#2792](https://github.com/getsentry/relay/pull/2792))
-<<<<<<< HEAD
-- Org rate limit metrics per batch. ([#2758](https://github.com/getsentry/relay/pull/2758))
 - Add size limits on metric related envelope items. ([#2800](https://github.com/getsentry/relay/pull/2800))
 - Include the size offending item in the size limit error message. ([#2801](https://github.com/getsentry/relay/pull/2801))
-=======
 - Extract size metrics for all resource spans when permitted. ([#2805](https://github.com/getsentry/relay/pull/2805))
 
 **Bug Fixes**:
 
 - In on-demand metric extraction, use the normalized URL instead of raw URLs sent by SDKs. This bug prevented metrics for certain dashboard queries from being extracted. ([#2819](https://github.com/getsentry/relay/pull/2819))
 - Ignore whitespaces when parsing user reports. ([#2798](https://github.com/getsentry/relay/pull/2798))
->>>>>>> 1d7672dd
 
 **Internal**:
 
@@ -29,6 +25,8 @@
 - Temporarily add metric summaries on spans and top-level transaction events to link DDM with performance monitoring. ([#2757](https://github.com/getsentry/relay/pull/2757))
 - Add size limits on metric related envelope items. ([#2800](https://github.com/getsentry/relay/pull/2800))
 - Include the size offending item in the size limit error message. ([#2801](https://github.com/getsentry/relay/pull/2801))
+- Org rate limit metrics per bucket. ([#2758](https://github.com/getsentry/relay/pull/2758))
+
 
 ## 23.11.2
 
