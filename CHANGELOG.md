# Changelog

## Unreleased

<<<<<<< HEAD
**Internal**:

- Internal refactoring such that validating of characters in tags no longer uses regexes internally. ([#814](https://github.com/getsentry/relay/pull/814))
=======
**Features**:

- Rename upstream retries histogram metric and add upstream requests duration metric. ([#816](https://github.com/getsentry/relay/pull/816))
- Add options for metrics buffering (`metrics.buffering`) and sampling (`metrics.sample_rate`). ([#821](https://github.com/getsentry/relay/pull/821))

**Internal**:

- Always apply cache debouncing for project states. This reduces pressure on the Redis and file system cache. ([#819](https://github.com/getsentry/relay/pull/819))
>>>>>>> 268d027a

## 20.10.1

**Internal**:

- Emit more useful normalization meta data for invalid tags. ([#808](https://github.com/getsentry/relay/pull/808))

## 20.10.0

**Features**:

- Add support for measurement ingestion. ([#724](https://github.com/getsentry/relay/pull/724), [#785](https://github.com/getsentry/relay/pull/785))
- Add support for scrubbing UTF-16 data in attachments ([#742](https://github.com/getsentry/relay/pull/742), [#784](https://github.com/getsentry/relay/pull/784), [#787](https://github.com/getsentry/relay/pull/787))
- Add upstream request metric. ([#793](https://github.com/getsentry/relay/pull/793))
- The padding character in attachment scrubbing has been changed to match the masking character, there is no usability benefit from them being different. ([#810](https://github.com/getsentry/relay/pull/810))

**Bug Fixes**:

- Fix issue where `$span` would not be recognized in Advanced Data Scrubbing. ([#781](https://github.com/getsentry/relay/pull/781))
- Accept big-endian minidumps. ([#789](https://github.com/getsentry/relay/pull/789))
- Detect network outages and retry sending events instead of dropping them. ([#788](https://github.com/getsentry/relay/pull/788))

**Internal**:

- Project states are now cached separately per DSN public key instead of per project ID. This means that there will be multiple separate cache entries for projects with more than one DSN. ([#778](https://github.com/getsentry/relay/pull/778))
- Relay no longer uses the Sentry endpoint to resolve project IDs by public key. Ingestion for the legacy store endpoint has been refactored to rely on key-based caches only. As a result, the legacy endpoint is supported only on managed Relays. ([#800](https://github.com/getsentry/relay/pull/800))
- Fix rate limit outcomes, now emitted only for error events but not transactions. ([#806](https://github.com/getsentry/relay/pull/806), [#809](https://github.com/getsentry/relay/pull/809))

## 20.9.0

**Features**:

- Add support for attaching Sentry event payloads in Unreal crash reports by adding `__sentry` game data entries. ([#715](https://github.com/getsentry/relay/pull/715))
- Support chunked form data keys for event payloads on the Minidump endpoint. Since crashpad has a limit for the length of custom attributes, the sentry event payload can be split up into `sentry__1`, `sentry__2`, etc. ([#721](https://github.com/getsentry/relay/pull/721))
- Periodically re-authenticate with the upstream server. Previously, there was only one initial authentication. ([#731](https://github.com/getsentry/relay/pull/731))
- The module attribute on stack frames (`$frame.module`) and the (usually server side generated) attribute `culprit` can now be scrubbed with advanced data scrubbing. ([#744](https://github.com/getsentry/relay/pull/744))
- Compress outgoing store requests for events and envelopes including attachements using `gzip` content encoding. ([#745](https://github.com/getsentry/relay/pull/745))
- Relay now buffers all requests until it has authenticated with the upstream. ([#747](//github.com/getsentry/relay/pull/747))
- Add a configuration option to change content encoding of upstream store requests. The default is `gzip`, and other options are `identity`, `deflate`, or `br`. ([#771](https://github.com/getsentry/relay/pull/771))

**Bug Fixes**:

- Send requests to the `/envelope/` endpoint instead of the older `/store/` endpoint. This particularly fixes spurious `413 Payload Too Large` errors returned when using Relay with Sentry SaaS. ([#746](https://github.com/getsentry/relay/pull/746))

**Internal**:

- Remove a temporary flag from attachment kafka messages indicating rate limited crash reports to Sentry. This is now enabled by default. ([#718](https://github.com/getsentry/relay/pull/718))
- Performance improvement of http requests to upstream, high priority messages are sent first. ([#678](https://github.com/getsentry/relay/pull/678))
- Experimental data scrubbing on minidumps([#682](https://github.com/getsentry/relay/pull/682))
- Move `generate-schema` from the Relay CLI into a standalone tool. ([#739](//github.com/getsentry/relay/pull/739))
- Move `process-event` from the Relay CLI into a standalone tool. ([#740](//github.com/getsentry/relay/pull/740))
- Add the client SDK to session kafka payloads. ([#751](https://github.com/getsentry/relay/pull/751))
- Add a standalone tool to document metrics in JSON or YAML. ([#752](https://github.com/getsentry/relay/pull/752))
- Emit `processing.event.produced` for user report and session Kafka messages. ([#757](https://github.com/getsentry/relay/pull/757))
- Improve performance of event processing by avoiding regex clone. ([#767](https://github.com/getsentry/relay/pull/767))
- Assign a default name for unnamed attachments, which prevented attachments from being stored in Sentry. ([#769](https://github.com/getsentry/relay/pull/769))
- Add Relay version version to challenge response. ([#758](https://github.com/getsentry/relay/pull/758))

## 20.8.0

**Features**:

- Add the `http.connection_timeout` configuration option to adjust the connection and SSL handshake timeout. The default connect timeout is now increased from 1s to 3s. ([#688](https://github.com/getsentry/relay/pull/688))
- Supply Relay's version during authentication and check if this Relay is still supported. An error message prompting to upgrade Relay will be supplied if Relay is unsupported. ([#697](https://github.com/getsentry/relay/pull/697))

**Bug Fixes**:

- Reuse connections for upstream event submission requests when the server supports connection keepalive. Relay did not consume the response body of all requests, which caused it to reopen a new connection for every event. ([#680](https://github.com/getsentry/relay/pull/680), [#695](https://github.com/getsentry/relay/pull/695))
- Fix hashing of user IP addresses in data scrubbing. Previously, this could create invalid IP addresses which were later rejected by Sentry. Now, the hashed IP address is moved to the `id` field. ([#692](https://github.com/getsentry/relay/pull/692))
- Do not retry authentication with the upstream when a client error is reported (status code 4XX). ([#696](https://github.com/getsentry/relay/pull/696))

**Internal**:

- Extract the event `timestamp` from Minidump files during event normalization. ([#662](https://github.com/getsentry/relay/pull/662))
- Retain the full span description in transaction events instead of trimming it. ([#674](https://github.com/getsentry/relay/pull/674))
- Report all Kafka producer errors to Sentry. Previously, only immediate errors were reported but not those during asynchronous flushing of messages. ([#677](https://github.com/getsentry/relay/pull/677))
- Add "HubSpot Crawler" to the list of web crawlers for inbound filters. ([#693](https://github.com/getsentry/relay/pull/693))
- Improved typing for span data of transaction events, no breaking changes. ([#713](https://github.com/getsentry/relay/pull/713))
- **Breaking change:** In PII configs, all options on hash and mask redactions (replacement characters, ignored characters, hash algorithm/key) are removed. If they still exist in the configuration, they are ignored. ([#760](https://github.com/getsentry/relay/pull/760))

## 20.7.2

**Features**:

- Report metrics for connections to the upstream. These metrics are reported under `connector.*` and include information on connection reuse, timeouts and errors. ([#669](https://github.com/getsentry/relay/pull/669))
- Increased the maximum size of attachments from _50MiB_ to _100MiB_. Most notably, this allows to upload larger minidumps. ([#671](https://github.com/getsentry/relay/pull/671))

**Internal**:

- Always create a spans array for transactions in normalization. This allows Sentry to render the spans UI even if the transaction is empty. ([#667](https://github.com/getsentry/relay/pull/667))

## 20.7.1

- No documented changes.

## 20.7.0

**Features**:

- Sessions and attachments can be rate limited now. These rate limits apply separately from error events, which means that you can continue to send Release Health sessions while you're out of quota with errors. ([#636](https://github.com/getsentry/relay/pull/636))

**Bug Fixes**:

- Outcomes from downstream relays were not forwarded upstream. ([#632](https://github.com/getsentry/relay/pull/632))
- Apply clock drift correction to Release Health sessions and validate timestamps. ([#633](https://github.com/getsentry/relay/pull/633))
- Apply clock drift correction for timestamps that are too far in the past or future. This fixes a bug where broken transaction timestamps would lead to negative durations. ([#634](https://github.com/getsentry/relay/pull/634), [#654](https://github.com/getsentry/relay/pull/654))
- Respond with status code `200 OK` to rate limited minidump and UE4 requests. Third party clients otherwise retry those requests, leading to even more load. ([#646](https://github.com/getsentry/relay/pull/646), [#647](https://github.com/getsentry/relay/pull/647))
- Ingested unreal crash reports no longer have a `misc_primary_cpu_brand` key with GPU information set in the Unreal context. ([#650](https://github.com/getsentry/relay/pull/650))
- Fix ingestion of forwarded outcomes in processing Relays. Previously, `emit_outcomes` had to be set explicitly to enable this. ([#653](https://github.com/getsentry/relay/pull/653))

**Internal**:

- Restructure the envelope and event ingestion paths into a pipeline and apply rate limits to all envelopes. ([#635](https://github.com/getsentry/relay/pull/635), [#636](https://github.com/getsentry/relay/pull/636))
- Pass the combined size of all attachments in an envelope to the Redis rate limiter as quantity to enforce attachment quotas. ([#639](https://github.com/getsentry/relay/pull/639))
- Emit flags for rate limited processing attachments and add a `size` field. ([#640](https://github.com/getsentry/relay/pull/640), [#644](https://github.com/getsentry/relay/pull/644))

## 20.6.0

We have switched to [CalVer](https://calver.org/)! Relay's version is always in line with the latest version of [Sentry](https://github.com/getsentry/sentry).

**Features**:

- Proxy and managed Relays now apply clock drift correction based on the `sent_at` header emitted by SDKs. ([#581](https://github.com/getsentry/relay/pull/581))
- Apply cached rate limits to attachments and sessions in the fast-path when parsing incoming requests. ([#618](https://github.com/getsentry/relay/pull/618))
- New config options `metrics.default_tags` and `metrics.hostname_tag`. ([#625](https://github.com/getsentry/relay/pull/625))

**Bug Fixes**:

- Clock drift correction no longer considers the transaction timestamp as baseline for SDKs using Envelopes. Instead, only the dedicated `sent_at` Envelope header is used. ([#580](https://github.com/getsentry/relay/pull/580))
- The `http.timeout` setting is now applied to all requests, including event submission. Previously, events were exempt. ([#588](https://github.com/getsentry/relay/pull/588))
- All endpoint metrics now report their proper `route` tag. This applies to `requests`, `requests.duration`, and `responses.status_codes`. Previously, some some endpoints reported an empty route. ([#595](https://github.com/getsentry/relay/pull/595))
- Properly refresh cached project states based on the configured intervals. Previously, Relay may have gone into an endless refresh cycle if the system clock not accurate, or the state had not been updated in the upstream. ([#596](https://github.com/getsentry/relay/pull/596))
- Respond with `403 Forbidden` when multiple authentication payloads are sent by the SDK. Previously, Relay would authenticate using one of the payloads and silently ignore the rest. ([#602](https://github.com/getsentry/relay/pull/602))
- Improve metrics documentation. ([#614](https://github.com/getsentry/relay/pull/614))
- Do not scrub event processing errors by default. ([#619](https://github.com/getsentry/relay/pull/619))

**Internal**:

- Add source (who emitted the outcome) to Outcome payload. ([#604](https://github.com/getsentry/relay/pull/604))
- Ignore non-Rust folders for faster rebuilding and testing. ([#578](https://github.com/getsentry/relay/pull/578))
- Invalid session payloads are now logged for SDK debugging. ([#584](https://github.com/getsentry/relay/pull/584), [#591](https://github.com/getsentry/relay/pull/591))
- Add support for Outcomes generation in external Relays. ([#592](https://github.com/getsentry/relay/pull/592))
- Remove unused `rev` from project state. ([#586](https://github.com/getsentry/relay/pull/586))
- Add an outcome endpoint for trusted Relays. ([#589](https://github.com/getsentry/relay/pull/589))
- Emit outcomes for event payloads submitted in attachment files. ([#609](https://github.com/getsentry/relay/pull/609))
- Split envelopes that contain sessions and other items and ingest them independently. ([#610](https://github.com/getsentry/relay/pull/610))
- Removed support for legacy per-key quotas. ([#616](https://github.com/getsentry/relay/pull/615))
- Security events (CSP, Expect-CT, Expect-Staple, and HPKP) are now placed into a dedicated `security` item in envelopes, rather than the generic event item. This allows for quick detection of the event type for rate limiting. ([#617](https://github.com/getsentry/relay/pull/617))

## 0.5.9

- Relay has a logo now!
- New explicit `envelope/` endpoint. Envelopes no longer need to be sent with the right `content-type` header (to cater to browser JS).
- Introduce an Envelope item type for transactions.
- Support environment variables and CLI arguments instead of command line parameters.
- Return status `415` on wrong content types.
- Normalize double-slashes in request URLs more aggressively.
- Add an option to generate credentials on stdout.

**Internal**:

- Serve project configs to downstream Relays with proper permission checking.
- PII: Make and/or selectors specific.
- Add a browser filter for IE 11.
- Changes to release parsing.
- PII: Expose event values as part of generated selector suggestions.

## 0.5.8

**Internal**:

- Fix a bug where exception values and the device name were not PII-strippable.

## 0.5.7

- Docker images are now also pushed to Docker Hub.
- New helper function to generate PII selectors from event data.

**Internal**:

- Release is now a required attribute for session data.
- `unknown` can now be used in place of `unknown_error` for span statuses. A future release will change the canonical format from `unknown_error` to `unknown`.

## 0.5.6

- Fix a bug where Relay would stop processing events if Sentry is down for only a short time.
- Improvements to architecture documentation.
- Initial support for rate limiting by event type ("scoped quotas")
- Fix a bug where `key_id` was omitted from outcomes created by Relay.
- Fix a bug where it was not permitted to send content-encoding as part of a CORS request to store.

**Internal**:

- PII processing: Aliases for value types (`$error` instead of `$exception` to be in sync with Discover column naming) and adding a default for replace-redactions.
- It is now valid to send transactions and spans without `op` set, in which case a default value will be inserted.

## 0.5.5

- Suppress verbose DNS lookup logs.

**Internal**:

- Small performance improvements in datascrubbing config converter.
- New, C-style selector syntax (old one still works)

## 0.5.4

**Internal**:

- Add event contexts to `pii=maybe`.
- Fix parsing of msgpack breadcrumbs in Rust store.
- Envelopes sent to Rust store can omit the DSN in headers.
- Ability to quote/escape special characters in selectors in PII configs.

## 0.5.3

- Properly strip the linux binary to reduce its size
- Allow base64 encoded JSON event payloads ([#466](https://github.com/getsentry/relay/pull/466))
- Fix multipart requests without trailing newline ([#465](https://github.com/getsentry/relay/pull/465))
- Support for ingesting session updates ([#449](https://github.com/getsentry/relay/pull/449))

**Internal**:

- Validate release names during event ingestion ([#479](https://github.com/getsentry/relay/pull/479))
- Add browser extension filter ([#470](https://github.com/getsentry/relay/pull/470))
- Add `pii=maybe`, a new kind of event schema field that can only be scrubbed if explicitly addressed.
- Add way to scrub filepaths in a way that does not break processing.

## 0.5.2

- Fix trivial Redis-related crash when running in non-processing mode.
- Limit the maximum retry-after of a rate limit. This is necessary because of the "Delete and ignore future events" feature in Sentry.
- Project caches are now evicted after `project_grace_period` has passed. If you have that parameter set to a high number you may see increased memory consumption.

**Internal**:

- Misc bugfixes in PII processor. Those bugs do not affect the legacy data scrubber exposed in Python.
- Polishing documentation around PII configuration format.
- Signal codes in mach mechanism are no longer required.

## 0.5.1

- Ability to fetch project configuration from Redis as additional caching layer.
- Fix a few bugs in release filters.
- Fix a few bugs in minidumps endpoint with processing enabled.

**Internal**:

- Fix a bug in the PII processor that would always remove the entire string on `pattern` rules.
- Ability to correct some clock drift and wrong system time in transaction events.

## 0.5.0

- The binary has been renamed to `relay`.
- Updated documentation for metrics.

**Internal**:

- The package is now called `sentry-relay`.
- Renamed all `Semaphore*` types to `Relay*`.
- Fixed memory leaks in processing functions.

## 0.4.65

- Implement the Minidump endpoint.
- Implement the Attachment endpoint.
- Implement the legacy Store endpoint.
- Support a plain `Authorization` header in addition to `X-Sentry-Auth`.
- Simplify the shutdown logic. Relay now always takes a fixed configurable time to shut down.
- Fix healthchecks in _Static_ mode.
- Fix internal handling of event attachments.
- Fix partial reads of request bodies resulting in a broken connection.
- Fix a crash when parsing User-Agent headers.
- Fix handling of events sent with `sentry_version=2.0` (Clojure SDK).
- Use _mmap_ to load the GeoIP database to improve the memory footprint.
- Revert back to the system memory allocator.

**Internal**:

- Preserve microsecond precision in all time stamps.
- Record event ids in all outcomes.
- Updates to event processing metrics.
- Add span status mapping from open telemetry.

## 0.4.64

- Switched to `jemalloc` as global allocator.
- Introduce separate outcome reason for invalid events.
- Always consume request bodies to the end.
- Implemented minidump ingestion.
- Increas precisions of timestamps in protocol.

## 0.4.63

- Refactor healthchecks into two: Liveness and readiness (see code comments for explanation for now).
- Allow multiple trailing slashes on store endpoint, e.g. `/api/42/store///`.
- Internal refactor to prepare for envelopes format.

**Internal**:

- Fix a bug where glob-matching in filters did not behave correctly when the to-be-matched string contained newlines.
- Add `moz-extension:` as scheme for browser extensions (filtering out Firefox addons).
- Raise a dedicated Python exception type for invalid transaction events. Also do not report that error to Sentry from Relay.

## 0.4.62

- Various performance improvements.

## 0.4.61

**Internal**:

- Add `thread.errored` attribute ([#306](https://github.com/getsentry/relay/pull/306)).

## 0.4.60

- License is now BSL instead of MIT ([#301](https://github.com/getsentry/relay/pull/301)).
- Improve internal metrics and logging ([#296](https://github.com/getsentry/relay/pull/296), [#297](https://github.com/getsentry/relay/pull/297), [#298](https://github.com/getsentry/relay/pull/298)).
- Fix unbounded requests to Sentry for project configs ([#295](https://github.com/getsentry/relay/pull/295), [#300](https://github.com/getsentry/relay/pull/300)).
- Fix rejected responses from Sentry due to size limit ([#303](https://github.com/getsentry/relay/pull/303)).
- Expose more options for configuring request concurrency limits ([#311](https://github.com/getsentry/relay/pull/311)).

**Internal**:

- Transaction events with negative duration are now rejected ([#291](https://github.com/getsentry/relay/pull/291)).
- Fix a panic when normalizing certain dates.

## 0.4.59

**Internal**:

- Fix: Normalize legacy stacktrace attributes ([#292](https://github.com/getsentry/relay/pull/292))
- Fix: Validate platform attributes in Relay ([#294](https://github.com/getsentry/relay/pull/294))
- Flip the flag that indicates Relay processing ([#293](https://github.com/getsentry/relay/pull/293))

## 0.4.58

- Evict project caches after some time ([#287](https://github.com/getsentry/relay/pull/287))
- Selectively log internal errors to stderr ([#285](https://github.com/getsentry/relay/pull/285))
- Add an error boundary to parsing project states ([#281](https://github.com/getsentry/relay/pull/281))

**Internal**:

- Add event size metrics ([#286](https://github.com/getsentry/relay/pull/286))
- Normalize before datascrubbing ([#290](https://github.com/getsentry/relay/pull/290))
- Add a config value for thread counts ([#283](https://github.com/getsentry/relay/pull/283))
- Refactor outcomes for parity with Sentry ([#282](https://github.com/getsentry/relay/pull/282))
- Add flag that relay processed an event ([#279](https://github.com/getsentry/relay/pull/279))

## 0.4.57

**Internal**:

- Stricter validation of transaction events.

## 0.4.56

**Internal**:

- Fix a panic in trimming.

## 0.4.55

**Internal**:

- Fix more bugs in datascrubbing converter.

## 0.4.54

**Internal**:

- Fix more bugs in datascrubbing converter.

## 0.4.53

**Internal**:

- Fix more bugs in datascrubbing converter.

## 0.4.52

**Internal**:

- Fix more bugs in datascrubbing converter.

## 0.4.51

**Internal**:

- Fix a few bugs in datascrubbing converter.
- Accept trailing slashes.

**Normalization**:

- Fix a panic on overflowing timestamps.

## 0.4.50

**Internal**:

- Fix bug where IP scrubbers were applied even when not enabled.

## 0.4.49

- Internal changes.

## 0.4.48

**Internal**:

- Fix various bugs in the datascrubber and PII processing code to get closer to behavior of the Python implementation.

## 0.4.47

**Internal**:

- Various work on re-implementing Sentry's `/api/X/store` endpoint in Relay. Relay can now apply rate limits based on Redis and emit the correct outcomes.

## 0.4.46

**Internal**:

- Resolved a regression in IP address normalization. The new behavior is closer to a line-by-line port of the old Python code.

## 0.4.45

**Normalization**:

- Resolved an issue where GEO IP data was not always infered.

## 0.4.44

**Normalization**:

- Only take the user IP address from the store request's IP for certain platforms. This restores the behavior of the old Python code.

## 0.4.43

**Normalization**:

- Bump size of breadcrumbs.
- Workaround for an issue where we would not parse OS information from User Agent when SDK had already sent OS information.
- Further work on Sentry-internal event ingestion.

## 0.4.42

**Normalization**:

- Fix normalization of version strings from user agents.

## 0.4.41

- Support extended project configuration.

**Internal**:

- Implement event filtering rules.
- Add basic support for Sentry-internal event ingestion.
- Parse and normalize user agent strings.

## 0.4.40

**Internal**:

- Restrict ranges of timestamps to prevent overflows in Python code and UI.

## 0.4.39

**Internal**:

- Fix a bug where stacktrace trimming was not applied during renormalization.

## 0.4.38

**Internal**:

- Added typed spans to Event.

## 0.4.37

**Internal**:

- Added `orig_in_app` to frame data.

## 0.4.36

**Internal**:

- Add new .NET versions for context normalization.

## 0.4.35

**Internal**:

- Fix bug where thread's stacktraces were not normalized.
- Fix bug where a string at max depth of a databag was stringified again.

## 0.4.34

**Internal**:

- Added `data` attribute to frames.
- Added a way to override other trimming behavior in Python normalizer binding.

## 0.4.33

**Internal**:

- Plugin-provided context types should now work properly again.

## 0.4.32

**Internal**:

- Removed `function_name` field from frame and added `raw_function`.

## 0.4.31

**Internal**:

- Add trace context type.

## 0.4.30

**Internal**:

- Make exception messages/values larger to allow for foreign stacktrace data to be attached.

## 0.4.29

**Internal**:

- Added `function_name` field to frame.

## 0.4.28

**Internal**:

- Add missing context type for sessionstack.

## 0.4.27

**Internal**:

- Increase frame vars size again! Byte size was fine, but max depth was way too small.

## 0.4.26

**Internal**:

- Reduce frame vars size.

## 0.4.25

**Internal**:

- Add missing trimming to frame vars.

## 0.4.24

**Internal**:

- Reject non-http/https `help_urls` in exception mechanisms.

## 0.4.23

**Internal**:

- Add basic truncation to event meta to prevent payload size from spiralling out of control.

## 0.4.22

**Internal**:

- Added grouping enhancements to protocol.

## 0.4.21

**Internal**:

- Updated debug image interface with more attributes.

## 0.4.20

**Internal**:

- Added support for `lang` frame and stacktrace attribute.

## 0.4.19

**Internal**:

- Slight changes to allow replacing more normalization code in Sentry with Rust.

## 0.4.18

**Internal**:

- Allow much larger payloads in the extra attribute.

## 0.4.17

**Internal**:

- Added support for protocol changes related to upcoming sentry SDK features. In particular the `none` event type was added.

## 0.4.16

For users of relay, nothing changed at all. This is a release to test embedding some Rust code in Sentry itself.

## 0.4.15

For users of relay, nothing changed at all. This is a release to test embedding some Rust code in Sentry itself.

## 0.4.14

For users of relay, nothing changed at all. This is a release to test embedding some Rust code in Sentry itself.

## 0.4.13

For users of relay, nothing changed at all. This is a release to test embedding some Rust code in Sentry itself.

## 0.4.12

For users of relay, nothing changed at all. This is a release to test embedding some Rust code in Sentry itself.

## 0.4.11

For users of relay, nothing changed at all. This is a release to test embedding some Rust code in Sentry itself.

## 0.4.10

For users of relay, nothing changed at all. This is a release to test embedding some Rust code in Sentry itself.

## 0.4.9

For users of relay, nothing changed at all. This is a release to test embedding some Rust code in Sentry itself.

## 0.4.8

For users of relay, nothing changed at all. This is a release to test embedding some Rust code in Sentry itself.

## 0.4.7

For users of relay, nothing changed at all. This is a release to test embedding some Rust code in Sentry itself.

## 0.4.6

For users of relay, nothing changed at all. This is a release to test embedding some Rust code in Sentry itself.

## 0.4.5

For users of relay, nothing changed at all. This is a release to test embedding some Rust code in Sentry itself.

## 0.4.4

For users of relay, nothing changed at all. This is a release to test embedding some Rust code in Sentry itself.

## 0.4.3

For users of relay, nothing changed at all. This is a release to test embedding some Rust code in Sentry itself.

## 0.4.2

For users of relay, nothing changed at all. This is a release to test embedding some Rust code in Sentry itself.

## 0.4.1

For users of relay, nothing changed at all. This is a release to test embedding some Rust code in Sentry itself.

## 0.4.0

Introducing new Relay modes:

- `proxy`: A proxy for all requests and events.
- `static`: Static configuration for known projects in the file system.
- `managed`: Fetch configurations dynamically from Sentry and update them.

The default Relay mode is `managed`. Users upgrading from previous versions will automatically activate the `managed` mode. To change this setting, add `relay.mode` to `config.yml` or run `semaphore config init` from the command line.

**Breaking Change**: If Relay was used without credentials, the mode needs to be set to `proxy`. The default `managed` mode requires credentials.

For more information on Relay modes, see the [documentation page](https://docs.sentry.io/data-management/relay/options/).

### Configuration Changes

- Added `cache.event_buffer_size` to control the maximum number of events that are buffered in case of network issues or high rates of incoming events.
- Added `limits.max_concurrent_requests` to limit the number of connections that this Relay will use to communicate with the upstream.
- Internal error reporting is now disabled by default. To opt in, set `sentry.enabled`.

### Bugfixes

- Fix a bug that caused events to get unconditionally dropped after five seconds, regardless of the `cache.event_expiry` configuration.
- Fix a memory leak in Relay's internal error reporting.

## 0.3.0

- Changed PII stripping rule format to permit path selectors when applying rules. This means that now `$string` refers to strings for instance and `user.id` refers to the `id` field in the `user` attribute of the event. Temporarily support for old rules is retained.

## 0.2.7

- store: Minor fixes to be closer to Python. Ability to disable trimming of objects, arrays and strings.

## 0.2.6

- Fix bug where PII stripping would remove containers without leaving any metadata about the retraction.
- Fix bug where old `redactPair` rules would stop working.

## 0.2.5

- Rewrite of PII stripping logic. This brings potentially breaking changes to the semantics of PII configs. Most importantly field types such as `"freeform"` and `"databag"` are gone, right now there is only `"container"` and `"text"`. All old field types should have become an alias for `"text"`, but take extra care in ensuring your PII rules still work.

- store: Minor fixes to be closer to Python.

## 0.2.4

For users of relay, nothing changed at all. This is a release to test embedding some Rust code in Sentry itself.

- store: Remove stray print statement.

## 0.2.3

For users of relay, nothing changed at all. This is a release to test embedding some Rust code in Sentry itself.

- store: Fix main performance issues.

## 0.2.2

For users of relay, nothing changed at all. This is a release to test embedding some Rust code in Sentry itself.

- store: Fix segfault when trying to process contexts.
- store: Fix trimming state "leaking" between interfaces, leading to excessive trimming.
- store: Don't serialize empty arrays and objects (with a few exceptions).

## 0.2.1

For users of relay, nothing changed at all. This is a release to test embedding some Rust code in Sentry itself.

- `libsemaphore`: Expose CABI for normalizing event data.

## 0.2.0

Our first major iteration on Relay has landed!

- User documentation is now hosted at <https://docs.sentry.io/relay/>.
- SSL support is now included by default. Just configure a [TLS identity](https://docs.sentry.io/relay/options/#relaytls_identity_path) and you're set.
- Updated event processing: Events from older SDKs are now supported. Also, we've fixed some bugs along the line.
- Introduced full support for PII stripping. See [PII Configuration](https://docs.sentry.io/relay/pii-config/) for instructions.
- Configure with static project settings. Relay will skip querying project states from Sentry and use your provided values instead. See [Project Configuration](https://docs.sentry.io/relay/project-config/) for a full guide.
- Relay now also acts as a proxy for certain API requests. This allows it to receive CSP reports and Minidump crash reports, among others. It also sets `X-Forwarded-For` and includes a Relay signature header.

Besides that, there are many technical changes, including:

- Major rewrite of the internals. Relay no longer requires a special endpoint for sending events to upstream Sentry and processes events individually with less delay than before.
- The executable will exit with a non-zero exit code on startup errors. This makes it easier to catch configuration errors.
- Removed `libsodium` as a production dependency, greatly simplifying requirements for the runtime environment.
- Greatly improved logging and metrics. Be careful with the `DEBUG` and `TRACE` levels, as they are **very** verbose now.
- Improved docker containers.

## 0.1.3

- Added support for metadata format

## 0.1.2

- JSON logging ([#32](https://github.com/getsentry/relay/pull/32))
- Update dependencies

## 0.1.1

- Rename "sentry-relay" to "semaphore"
- Use new features from Rust 1.26
- Prepare binary and Python builds ([#20](https://github.com/getsentry/relay/pull/20))
- Add Dockerfile ([#23](https://github.com/getsentry/relay/pull/23))

## 0.1.0

An initial release of the tool.<|MERGE_RESOLUTION|>--- conflicted
+++ resolved
@@ -2,11 +2,6 @@
 
 ## Unreleased
 
-<<<<<<< HEAD
-**Internal**:
-
-- Internal refactoring such that validating of characters in tags no longer uses regexes internally. ([#814](https://github.com/getsentry/relay/pull/814))
-=======
 **Features**:
 
 - Rename upstream retries histogram metric and add upstream requests duration metric. ([#816](https://github.com/getsentry/relay/pull/816))
@@ -15,7 +10,7 @@
 **Internal**:
 
 - Always apply cache debouncing for project states. This reduces pressure on the Redis and file system cache. ([#819](https://github.com/getsentry/relay/pull/819))
->>>>>>> 268d027a
+- Internal refactoring such that validating of characters in tags no longer uses regexes internally. ([#814](https://github.com/getsentry/relay/pull/814))
 
 ## 20.10.1
 
