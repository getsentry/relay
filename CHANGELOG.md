--- conflicted
+++ resolved
@@ -2,15 +2,13 @@
 
 ## Unreleased
 
-<<<<<<< HEAD
 **Breaking Changes**:
 
 - Simplify proxy mode to forward without processing. ([#5165](https://github.com/getsentry/relay/pull/5165))
-=======
+
 **Bug Fixes**:
 
 - Make referer optional in Vercel Log Drain Transform. ([#5273](https://github.com/getsentry/relay/pull/5273))
->>>>>>> 549cdd44
 
 **Internal**:
 
