# Changelog

## Unreleased

<<<<<<< HEAD
**Features**:

- Add configuration to allow high cardinality tags in metrics. ([#4805](https://github.com/getsentry/relay/pull/4805))
=======
**Internal**:

- Produce spans to the items topic. ([#4735](https://github.com/getsentry/relay/pull/4735))
>>>>>>> 83f16fe7

## 25.6.1

**Features**:

- Implements a minimum sample rate dynamic sampling rule. ([#4801](https://github.com/getsentry/relay/pull/4801))
- Convert NEL reports into logs. ([#4813](https://github.com/getsentry/relay/pull/4813)
- Add parsing for _Nintendo Switch_ to populate `os.name="Nintendo OS"`. ([#4821](https://github.com/getsentry/relay/pull/4821))

**Internal**:

- Always combine replay payloads and remove feature flag guarding it. ([#4812](https://github.com/getsentry/relay/pull/4812))
- Added version 2 of LLM cost specification. ([#4825](https://github.com/getsentry/relay/pull/4825))
- Send `tracing` events at or above `INFO` to Sentry as logs. ([#4820](https://github.com/getsentry/relay/pull/4820))

## 25.6.0

**Features**:

- Add logic to extract event json from userdata in prosperodumps. ([#4755](https://github.com/getsentry/relay/pull/4755))
- Add browser name/version to logs. ([#4757](https://github.com/getsentry/relay/pull/4757))
- Accept standalone spans in the V2 format. This feature is still highly experimental! ([#4771](https://github.com/getsentry/relay/pull/4771))
- Enable filtering sessions by IP address, release, and user agent. ([#4745](https://github.com/getsentry/relay/pull/4745))
- Allow pii scrubbing of the `source_file` field on Csp. ([#4806](https://github.com/getsentry/relay/pull/4806))

**Bug Fixes**:

- Use sentry prefix for browser name/version in logs. ([#4783](https://github.com/getsentry/relay/pull/4783))
- Do not overcount the number of bytes in logs. ([#4786](https://github.com/getsentry/relay/pull/4786))
- Record observed time for logs. ([#4795](https://github.com/getsentry/relay/pull/4795))

**Internal**:

- Remove the "unspecified" variant of `SpanKind`. ([#4774](https://github.com/getsentry/relay/pull/4774))
- Normalize AI data and measurements into new OTEL compatible fields and extracting metrics out of said fields. ([#4768](https://github.com/getsentry/relay/pull/4768))
- Switch `sysinfo` dependency back to upstream and update to 0.35.1. ([#4776](https://github.com/getsentry/relay/pull/4776))
- Consistently always emit session outcomes. ([#4798](https://github.com/getsentry/relay/pull/4798))
- Set default sdk name for playstation crashes. ([#4802](https://github.com/getsentry/relay/pull/4802))
- Skip large attachments on playstation crashes. ([#4793](https://github.com/getsentry/relay/pull/4793))
- Use the received timestamp as observed nanos for logs. ([#4810](https://github.com/getsentry/relay/pull/4810))
- Strip out profiler_id from profile context for short transactions. ([#4818](https://github.com/getsentry/relay/pull/4818))
- Derive a `sentry.op` attribute for V2 spans ([#4796](https://github.com/getsentry/relay/pull/4796))

## 25.5.1

**Features**:

- Cached projects can now be refreshed regularly, instead of only on demand. ([#4773](https://github.com/getsentry/relay/pull/4773))
- Allow environment references in Relay configuration. ([#4750](https://github.com/getsentry/relay/pull/4750))

**Internal**:

- Reduce warning logs, emit warnings to the configured Sentry instance. ([#4753](https://github.com/getsentry/relay/pull/4753))

## 25.5.0

**Features**:

- Custom attachment expansion for Switch. ([#4566](https://github.com/getsentry/relay/pull/4566))
- Add the type of the attachment that made the envelope too large to invalid outcomes. ([#4695](https://github.com/getsentry/relay/pull/4695))
- Add OTA Updates Event Context for Expo and other applications. ([#4690](https://github.com/getsentry/relay/pull/4690))
- Add data categories for Seer. ([#4692](https://github.com/getsentry/relay/pull/4692))
- Allow pii scrubbing of all span `sentry_tags` fields. ([#4698](https://github.com/getsentry/relay/pull/4698))
- Add experimental playstation processing logic. ([#4680](https://github.com/getsentry/relay/pull/4680))
- Add OTA Updates Event Context for Replay Events. ([#4711](https://github.com/getsentry/relay/pull/4711))
- Add partition key rate limiter. ([#4730](https://github.com/getsentry/relay/pull/4730))

**Bug Fixes**:

- Add `fenced-frame-src` to `CspDirective`. ([#4691](https://github.com/getsentry/relay/pull/4691))

**Internal**:

- Remove threads with 1 non-idle sample in profiling chunks. ([#4694](https://github.com/getsentry/relay/pull/4694))
- Migrate all Rust workspace crates to edition 2024. ([#4705](https://github.com/getsentry/relay/pull/4705))
- Produce logs to the items topic. ([#4707](https://github.com/getsentry/relay/pull/4707))

## 25.4.0

- Extract searchable context fields into sentry tags for segment spans. ([#4651](https://github.com/getsentry/relay/pull/4651))

**Features**:

- Add experimental playstation endpoint. ([#4555](https://github.com/getsentry/relay/pull/4555))
- Add naver.me / Yeti spider on the crawler filter list. ([#4602](https://github.com/getsentry/relay/pull/4602))
- Add the item type that made the envelope too large to invalid outcomes. ([#4558](https://github.com/getsentry/relay/pull/4558))
- Filter out certain AI crawlers. ([#4608](https://github.com/getsentry/relay/pull/4608))
- Update iOS chrome translation error regex. ([#4634](https://github.com/getsentry/relay/pull/4634))
- Infer the attachment type of view hierarchy items in multipart messages. ([#4624](https://github.com/getsentry/relay/pull/4624))
- Make default Apple device class high. ([#4609](https://github.com/getsentry/relay/pull/4609))

**Bug Fixes**:

- Separates profiles into backend and ui profiles. ([#4595](https://github.com/getsentry/relay/pull/4595))
- Normalize trace context information before writing it into transaction and span data. This ensures the correct sampling rates are stored for extrapolation in Sentry. ([#4625](https://github.com/getsentry/relay/pull/4625))
- Adds u16 validation to the replay protocol's segment_id field. ([#4635](https://github.com/getsentry/relay/pull/4635))
- Exposes all service utilization with instance labels instead of the last. ([#4654](https://github.com/getsentry/relay/pull/4654))
- Ensure that every span's parent exists. ([#4661](https://github.com/getsentry/relay/pull/4661))
- Serialize trace ids consistently in events. ([#4673](https://github.com/getsentry/relay/pull/4673))
- Add profile_chunk_ui as item type alias. ([#4697](https://github.com/getsentry/relay/pull/4697))

**Internal**:

- Add ui chunk profiling data category. ([#4593](https://github.com/getsentry/relay/pull/4593))
- Switch global rate limiter to a service. ([#4581](https://github.com/getsentry/relay/pull/4581))
- Always enforce cached rate limits in processor. ([#4603](https://github.com/getsentry/relay/pull/4603))
- Remove `parent_span_link` from `SpanLink` struct. ([#4594](https://github.com/getsentry/relay/pull/4594))
- Extract transaction breakdowns into measurements. ([#4600](https://github.com/getsentry/relay/pull/4600))
- Expose worker pool metrics in autoscaler endpoint. ([#4605](https://github.com/getsentry/relay/pull/4605))
- Expose runtime utilization metric in autoscaler endpoint. ([#4606](https://github.com/getsentry/relay/pull/4606))
- Bump the revision of `sysinfo` to the revision at `15b3be3273ba286740122fed7bb7dccd2a79dc8f`. ([#4613](https://github.com/getsentry/relay/pull/4613))
- Switch the processor and store to `async`. ([#4552](https://github.com/getsentry/relay/pull/4552))
- Validate the spooling memory configuration on startup. ([#4617](https://github.com/getsentry/relay/pull/4617))
- Rework currently unused 'log' protocol / envelope item type schema. ([#4592](https://github.com/getsentry/relay/pull/4592))
- Improve descriptiveness of autoscaling metric name. ([#4629](https://github.com/getsentry/relay/pull/4629))
- Serialize span's `_meta` information when producing to Kafka. ([#4646](https://github.com/getsentry/relay/pull/4646))
- Enable connection pooling for asynchronous Redis connections. ([#4622](https://github.com/getsentry/relay/pull/4622))
- Add the internal `_performance_issues_spans` field to control perf issue detection. ([#4652](https://github.com/getsentry/relay/pull/4652))
- Add `/v1/traces` (without a trailing slash) as a spec-compliant alternative for our OTLP traces endpoint. ([#4655](https://github.com/getsentry/relay/pull/4655))
- Improve handling of failed Redis connections. ([#4657](https://github.com/getsentry/relay/pull/4657))
- Expose new metrics from the async pool. ([#4658](https://github.com/getsentry/relay/pull/4658))
- Serialize span's `links` information when producing to Kafka. ([#4601](https://github.com/getsentry/relay/pull/4601))

## 25.3.0

**Features**:

- Tag images with release version. ([#4532](https://github.com/getsentry/relay/pull/4532))
- Switch default envelope compression from gzip to zstd. ([#4531](https://github.com/getsentry/relay/pull/4531))
- Update release to include an aarch64 binary. ([#4514](https://github.com/getsentry/relay/pull/4514))
- Support span `category` inference from span attributes. ([#4509](https://github.com/getsentry/relay/pull/4509))
- Add option to control ourlogs ingestion. ([#4518](https://github.com/getsentry/relay/pull/4518))
- Update Apple device model classes ([#4529](https://github.com/getsentry/relay/pull/4529))
- Remove separate quota and rate limit counting for replay videos ([#4554](https://github.com/getsentry/relay/pull/4554))
- Deprecate ReplayVideo data category ([#4560](https://github.com/getsentry/relay/pull/4560))
- Improve localhost detection by checking contained request headers in the error. ([#4580](https://github.com/getsentry/relay/pull/4580))
- Introduce SDK settings structure with `infer_ip` setting to explicitly control IP inference behaviour. ([#4623](https://github.com/getsentry/relay/pull/4623))

**Bug Fixes**:

- Prevent partial trims in indexed and queryable span data. ([#4557](https://github.com/getsentry/relay/pull/4557))
- Emit filtered/sampled outcomes for spans attached to a dropped transaction. ([#4569](https://github.com/getsentry/relay/pull/4569))
- Fix missing geo information for user when IP scrubbing was enabled. ([#4586](https://github.com/getsentry/relay/pull/4586))

**Internal**:

- Track an utilization metric for internal services. ([#4501](https://github.com/getsentry/relay/pull/4501))
- Add new `relay-threading` crate with asynchronous thread pool. ([#4500](https://github.com/getsentry/relay/pull/4500))
- Expose additional metrics through the internal relay metric endpoint. ([#4511](https://github.com/getsentry/relay/pull/4511))
- Write resource and instrumentation scope attributes as span attributes during OTLP ingestion. ([#4533](https://github.com/getsentry/relay/pull/4533))
- Remove unused capability to block metric names and tags. ([#4536](https://github.com/getsentry/relay/pull/4536))
- Adopt new `AsyncPool` for the `EnvelopeProcessorService` and `StoreService`. ([#4520](https://github.com/getsentry/relay/pull/4520))
- Write OTLP span kind to a new `kind` field on spans. ([#4540](https://github.com/getsentry/relay/pull/4540))
- Update mapping of OTLP spans to Sentry spans in the experimental OTL traces endpoint. ([#4505](https://github.com/getsentry/relay/pull/4505))
- Expose metrics for the `AsyncPool`. ([#4538](https://github.com/getsentry/relay/pull/4538))
- Expose service utilization metrics through the internal relay metric endpoint. ([#4543](https://github.com/getsentry/relay/pull/4543))
- Always set observed time for OTel logs in Relay. ([#4559](https://github.com/getsentry/relay/pull/4559))

## 25.2.0

- Allow log ingestion behind a flag, only for internal use currently. ([#4471](https://github.com/getsentry/relay/pull/4471))

**Features**:

- Add configuration option to limit the amount of concurrent http connections. ([#4453](https://github.com/getsentry/relay/pull/4453))
- Add flags context to event schema. ([#4458](https://github.com/getsentry/relay/pull/4458))
- Add support for view hierarchy attachment scrubbing. ([#4452](https://github.com/getsentry/relay/pull/4452))
- Allow configuration of Relay's log format via an environment variable. ([#4484](https://github.com/getsentry/relay/pull/4484))
- Add span links to event schema. ([#4486](https://github.com/getsentry/relay/pull/4486))
- Add `breadcrumb.origin` field to event schema. ([#4498](https://github.com/getsentry/relay/pull/4498))
- Add Spring context to event schema. ([#4502](https://github.com/getsentry/relay/pull/4502))

**Bug Fixes**:

- Fix a bug where parsing large unsigned integers would fail incorrectly. ([#4472](https://github.com/getsentry/relay/pull/4472))
- Set size limit for UserReport attachments so it gets properly reported as too large. ([#4482](https://github.com/getsentry/relay/pull/4482))
- Fix a bug where scrubbed IP addresses were derived again on certain platforms. ([#4491](https://github.com/getsentry/relay/pull/4491))
- Improve stripping of SQL comments during Insights query normalization. ([#4493](https://github.com/getsentry/relay/pull/4493))

**Internal**:

- Add data categories for LogItem and LogByte. ([#4455](https://github.com/getsentry/relay/pull/4455))
- Add option to drop transaction attachments. ([#4466](https://github.com/getsentry/relay/pull/4466))
- Add endpoint that exposes internally collected relay metrics. ([#4497](https://github.com/getsentry/relay/pull/4497))
- Add sub-millisecond precision to internal timer metrics. ([#4495](https://github.com/getsentry/relay/pull/4495))
- Partition spans by `trace_id` on the Kafka topic. ([#4503](https://github.com/getsentry/relay/pull/4503))

## 25.1.0

**Features**:

- Use a separate rate-limit enforcement category for replay-video envelope items. ([#4459](https://github.com/getsentry/relay/pull/4459))

**Internal**:

- Updates performance score calculation on spans and events to also store cdf values as measurements. ([#4438](https://github.com/getsentry/relay/pull/4438))

## 24.12.2

**Features**:

- Increase stacktrace function and symbol length limits to 512 chars. ([#4436](https://github.com/getsentry/relay/pull/4436))
- Scrub non-minidump attachments if there are explicit `$attachment` rules. ([#4415](https://github.com/getsentry/relay/pull/4415), [#4441](https://github.com/getsentry/relay/pull/4441))
- Include blocked domain in CSP reports as a tag. ([#4435](https://github.com/getsentry/relay/pull/4435))

**Internal**:

- Remove the `spool` command from Relay. ([#4423](https://github.com/getsentry/relay/pull/4423))
- Bump `sentry-native` to `0.7.17` and remove cross compilation in CI. ([#4427](https://github.com/getsentry/relay/pull/4427))
- Remove `form_data` envelope items from standalone envelopes. ([#4428](https://github.com/getsentry/relay/pull/4428))
- Remove use of legacy project cache. ([#4419](https://github.com/getsentry/relay/pull/4419))

## 24.12.1

**Bug Fixes**:

- Fix serialized name of `cache.hit` and `cache.key` span tags. ([#4408](https://github.com/getsentry/relay/pull/4408))

**Features**:

- Update Chrome inbound filter. ([#4381](https://github.com/getsentry/relay/pull/4381))

## 24.12.0

**Bug Fixes**:

- Update user agent parsing rules to fix some user agent identification issues. ([#4385](https://github.com/getsentry/relay/pull/4385))
- Stop collecting the `has_profile` metrics tag & reporting outcomes for it. ([#4365](https://github.com/getsentry/relay/pull/4365))
- Parse unreal logs into breadcrumbs from all attached log items not just the first. ([#4384](https://github.com/getsentry/relay/pull/4384))
- Normalize "Google Chrome" browser name to "Chrome". ([#4386](https://github.com/getsentry/relay/pull/4386))

**Features**:

- Add data categories for Uptime and Attachment Items. ([#4363](https://github.com/getsentry/relay/pull/4363), [#4374](https://github.com/getsentry/relay/pull/4374))
- Add ability to rate limit attachments by count (not just by the number of bytes). ([#4377](https://github.com/getsentry/relay/pull/4377))

**Internal**:

- Rework metrics aggregator to keep internal partitions. ([#4378](https://github.com/getsentry/relay/pull/4378))
- Remove support for metrics with profile namespace. ([#4391](https://github.com/getsentry/relay/pull/4391))

## 24.11.2

**Breaking Changes**:

- Remove `spool.envelopes.{min_connections,max_connections,unspool_interval,max_memory_size}` config options. ([#4303](https://github.com/getsentry/relay/pull/4303))
- Flatten Linux distribution fields into `os.context`. ([#4292](https://github.com/getsentry/relay/pull/4292))

**Bug Fixes**:

- Accept incoming requests even if there was an error fetching their project config. ([#4140](https://github.com/getsentry/relay/pull/4140))
- Rate limit profiles when transaction was sampled. ([#4195](https://github.com/getsentry/relay/pull/4195))
- Fix scrubbing user paths in minidump debug module names. ([#4351](https://github.com/getsentry/relay/pull/4351))
- Scrub user fields in span.sentry_tags. ([#4364](https://github.com/getsentry/relay/pull/4364)), ([#4370](https://github.com/getsentry/relay/pull/4370))
- Set `SO_REUSEPORT` to enable smooth restarts. ([#4375](https://github.com/getsentry/relay/pull/4375))

**Features**:

- Set `sdk.name` for events created from minidumps. ([#4313](https://github.com/getsentry/relay/pull/4313))
- Remove old disk spooling logic, default to new version. ([#4303](https://github.com/getsentry/relay/pull/4303))

**Internal**:

- Promote some `span.data` fields to the top level. ([#4298](https://github.com/getsentry/relay/pull/4298))
- Remove metrics summaries. ([#4278](https://github.com/getsentry/relay/pull/4278), [#4279](https://github.com/getsentry/relay/pull/4279), [#4296](https://github.com/getsentry/relay/pull/4296))
- Use async `redis` for `projectconfig`. ([#4284](https://github.com/getsentry/relay/pull/4284))
- Add config parameter to control metrics aggregation. ([#4376](https://github.com/getsentry/relay/pull/4376))

## 24.11.1

**Bug Fixes**:

- Terminate the process when one of the services crashes. ([#4249](https://github.com/getsentry/relay/pull/4249))
- Don't propagate trace sampling decisions from SDKs ([#4265](https://github.com/getsentry/relay/pull/4265))
- Rate limit profile chunks. ([#4270](https://github.com/getsentry/relay/pull/4270))

**Features**:

- Implement zstd http encoding for Relay to Relay communication. ([#4266](https://github.com/getsentry/relay/pull/4266))
- Support empty branches in Pattern alternations. ([#4283](https://github.com/getsentry/relay/pull/4283))
- Add support for partitioning of the `EnvelopeBufferService`. ([#4291](https://github.com/getsentry/relay/pull/4291))

## 24.11.0

**Breaking Changes**:

- Removes support for metric meta envelope items. ([#4152](https://github.com/getsentry/relay/pull/4152))
- Removes support for the project cache endpoint version 2 and before. ([#4147](https://github.com/getsentry/relay/pull/4147))

**Bug Fixes**:

- Allow profile chunks without release. ([#4155](https://github.com/getsentry/relay/pull/4155))

**Features**:

- Add check to ensure unreal user info is not empty. ([#4225](https://github.com/getsentry/relay/pull/4225))
- Retain empty string values in `span.data` and `event.contexts.trace.data`. ([#4174](https://github.com/getsentry/relay/pull/4174))
- Allow `sample_rate` to be float type when deserializing `DynamicSamplingContext`. ([#4181](https://github.com/getsentry/relay/pull/4181))
- Support inbound filters for profiles. ([#4176](https://github.com/getsentry/relay/pull/4176))
- Scrub lower-case redis commands. ([#4235](https://github.com/getsentry/relay/pull/4235))
- Make the maximum idle time of a HTTP connection configurable. ([#4248](https://github.com/getsentry/relay/pull/4248))
- Allow configuring a Sentry server name with an option or the `RELAY_SERVER_NAME` environment variable. ([#4251](https://github.com/getsentry/relay/pull/4251))

**Internal**:

- Add a metric that counts span volume in the root project for dynamic sampling (`c:spans/count_per_root_project@none`). ([#4134](https://github.com/getsentry/relay/pull/4134))
- Add a tag `target_project_id` to both root project metrics for dynamic sampling (`c:transactions/count_per_root_project@none` and `c:spans/count_per_root_project@none`) which shows the flow trace traffic from root to target projects. ([#4170](https://github.com/getsentry/relay/pull/4170))
- Remove `buffer` entries and scrub array contents from MongoDB queries. ([#4186](https://github.com/getsentry/relay/pull/4186))
- Use `DateTime<Utc>` instead of `Instant` for tracking the received time of the `Envelope`. ([#4184](https://github.com/getsentry/relay/pull/4184))
- Add a field to suggest consumers to ingest spans in EAP. ([#4206](https://github.com/getsentry/relay/pull/4206))
- Run internal worker threads with a lower priority. ([#4222](https://github.com/getsentry/relay/pull/4222))
- Add additional fields to the `Event` `Getter`. ([#4238](https://github.com/getsentry/relay/pull/4238))
- Replace u64 with `OrganizationId` new-type struct for organization id. ([#4159](https://github.com/getsentry/relay/pull/4159))
- Add computed contexts for `os`, `browser` and `runtime`. ([#4239](https://github.com/getsentry/relay/pull/4239))
- Add `CachingEnvelopeStack` strategy to the buffer. ([#4242](https://github.com/getsentry/relay/pull/4242))

## 24.10.0

**Breaking Changes**:

- Only allow processing enabled in managed mode. ([#4087](https://github.com/getsentry/relay/pull/4087))

**Bug Fixes**:

- Report invalid spans with appropriate outcome reason. ([#4051](https://github.com/getsentry/relay/pull/4051))
- Use the duration reported by the profiler instead of the transaction. ([#4058](https://github.com/getsentry/relay/pull/4058))
- Incorrect pattern matches involving adjacent any and wildcard matchers. ([#4072](https://github.com/getsentry/relay/pull/4072))

**Features**:

- Add a config option to add default tags to all Relay Sentry events. ([#3944](https://github.com/getsentry/relay/pull/3944))
- Automatically derive `client.address` and `user.geo` for standalone spans. ([#4047](https://github.com/getsentry/relay/pull/4047))
- Add support for uploading compressed (gzip, xz, zstd, bzip2) minidumps. ([#4029](https://github.com/getsentry/relay/pull/4029))
- Add user geo information to Replays. ([#4088](https://github.com/getsentry/relay/pull/4088))
- Configurable span.op inference. ([#4056](https://github.com/getsentry/relay/pull/4056))
- Enable support for zstd `Content-Encoding`. ([#4089](https://github.com/getsentry/relay/pull/4089))
- Accept profile chunks from Android. ([#4104](https://github.com/getsentry/relay/pull/4104))
- Add support for creating User from LoginId in Unreal Crash Context. ([#4093](https://github.com/getsentry/relay/pull/4093))
- Add multi-write Redis client. ([#4064](https://github.com/getsentry/relay/pull/4064))

**Internal**:

- Remove unused `cogs.enabled` configuration option. ([#4060](https://github.com/getsentry/relay/pull/4060))
- Add the dynamic sampling rate to standalone spans as a measurement so that it can be stored, queried, and used for extrapolation. ([#4063](https://github.com/getsentry/relay/pull/4063))
- Use custom wildcard matching instead of regular expressions. ([#4073](https://github.com/getsentry/relay/pull/4073))
- Allowlist the SentryUptimeBot user-agent. ([#4068](https://github.com/getsentry/relay/pull/4068))
- Feature flags of graduated features are now hard-coded in Relay so they can be removed from Sentry. ([#4076](https://github.com/getsentry/relay/pull/4076), [#4080](https://github.com/getsentry/relay/pull/4080))
- Add parallelization in Redis commands. ([#4118](https://github.com/getsentry/relay/pull/4118))
- Extract user ip for spans. ([#4144](https://github.com/getsentry/relay/pull/4144))
- Add support for an experimental OTLP `/v1/traces/` endpoint. The endpoint is disabled by default. ([#4223](https://github.com/getsentry/relay/pull/4223))

## 24.9.0

**Bug Fixes**:

- Use `matches_any_origin` to scrub HTTP hosts in spans. ([#3939](https://github.com/getsentry/relay/pull/3939)).
- Keep frames from both ends of the stacktrace when trimming frames. ([#3905](https://github.com/getsentry/relay/pull/3905))
- Use `UnixTimestamp` instead of `DateTime` when sorting envelopes from disk. ([#4025](https://github.com/getsentry/relay/pull/4025))

**Features**:

- Add configuration option to specify the instance type of Relay. ([#3938](https://github.com/getsentry/relay/pull/3938))
- Update definitions for user agent parsing. ([#3951](https://github.com/getsentry/relay/pull/3951))
- Extend project config API to be revision aware. ([#3947](https://github.com/getsentry/relay/pull/3947))
- Removes `processing.max_secs_in_past` from the main config in favor of event retention from the project config. ([#3958](https://github.com/getsentry/relay/pull/3958))

**Internal**:

- Record too long discard reason for session replays. ([#3950](https://github.com/getsentry/relay/pull/3950))
- Add `EnvelopeStore` trait and implement `DiskUsage` for tracking disk usage. ([#3925](https://github.com/getsentry/relay/pull/3925))
- Increase replay recording limit to two hours. ([#3961](https://github.com/getsentry/relay/pull/3961))
- Forward profiles of non-sampled transactions (with no options filtering). ([#3963](https://github.com/getsentry/relay/pull/3963))
- Make EnvelopeBuffer a Service. ([#3965](https://github.com/getsentry/relay/pull/3965))
- No longer send COGS data to dedicated Kafka topic. ([#3953](https://github.com/getsentry/relay/pull/3953))
- Remove support for extrapolation of metrics. ([#3969](https://github.com/getsentry/relay/pull/3969))
- Remove the internal dashboard that shows logs and metrics. ([#3970](https://github.com/getsentry/relay/pull/3970))
- Remove the OTEL spans endpoint in favor of Envelopes. ([#3973](https://github.com/getsentry/relay/pull/3973))
- Remove the `generate-schema` tool. Relay no longer exposes JSON schema for the event protocol. Consult the Rust type documentation of the `relay-event-schema` crate instead. ([#3974](https://github.com/getsentry/relay/pull/3974))
- Allow creation of `SqliteEnvelopeBuffer` from config, and load existing stacks from db on startup. ([#3967](https://github.com/getsentry/relay/pull/3967))
- Only tag `user.geo.subregion` on frontend and mobile projects. ([#4013](https://github.com/getsentry/relay/pull/4013), [#4023](https://github.com/getsentry/relay/pull/4023))
- Implement graceful shutdown mechanism in the `EnvelopeBuffer`. ([#3980](https://github.com/getsentry/relay/pull/3980))

## 24.8.0

**Bug Fixes**:

- Allow metrics summaries with only `count` (for sets). ([#3864](https://github.com/getsentry/relay/pull/3864))
- Do not trim any span field. Remove entire span instead. ([#3890](https://github.com/getsentry/relay/pull/3890))
- Do not drop replays, profiles and standalone spans in proxy Relays. ([#3888](https://github.com/getsentry/relay/pull/3888))
- Prevent an endless loop that causes high request volume and backlogs when certain large metric buckets are ingested or extrected. ([#3893](https://github.com/getsentry/relay/pull/3893))
- Extract set span metrics from numeric values. ([#3897](https://github.com/getsentry/relay/pull/3897))

**Internal**:

- Add experimental support for V2 envelope buffering. ([#3855](https://github.com/getsentry/relay/pull/3855), [#3863](https://github.com/getsentry/relay/pull/3863))
- Add `client_sample_rate` to spans, pulled from the trace context. ([#3872](https://github.com/getsentry/relay/pull/3872))
- Collect SDK information in profile chunks. ([#3882](https://github.com/getsentry/relay/pull/3882))
- Introduce `trim = "disabled"` type attribute to prevent trimming of spans. ([#3877](https://github.com/getsentry/relay/pull/3877))
- Make the tcp listen backlog configurable and raise the default to 1024. ([#3899](https://github.com/getsentry/relay/pull/3899))
- Add experimental support for MongoDB query normalization. ([#3912](https://github.com/getsentry/relay/pull/3912))
- Extract `user.geo.country_code` into span indexed. ([#3911](https://github.com/getsentry/relay/pull/3911))
- Add `span.system` tag to span metrics ([#3913](https://github.com/getsentry/relay/pull/3913))
- Switch glob implementations from `regex` to `regex-lite`. ([#3926](https://github.com/getsentry/relay/pull/3926))
- Disables unicode support in user agent regexes. ([#3929](https://github.com/getsentry/relay/pull/3929))
- Extract client sdk from transaction into profiles. ([#3915](https://github.com/getsentry/relay/pull/3915))
- Extract `user.geo.subregion` into span metrics/indexed. ([#3914](https://github.com/getsentry/relay/pull/3914))
- Add `last_peek` field to the `Priority` struct. ([#3922](https://github.com/getsentry/relay/pull/3922))
- Extract `user.geo.subregion` for mobile spans. ([#3927](https://github.com/getsentry/relay/pull/3927))
- Rename `Peek` to `EnvelopeBufferGuard`. ([#3930](https://github.com/getsentry/relay/pull/3930))
- Tag `user.geo.subregion` for resource metrics. ([#3934](https://github.com/getsentry/relay/pull/3934))

## 24.7.1

**Bug Fixes**:

- Do not drop envelopes for unparsable project configs. ([#3770](https://github.com/getsentry/relay/pull/3770))

**Features**:

- "Cardinality limit" outcomes now report which limit was exceeded. ([#3825](https://github.com/getsentry/relay/pull/3825))
- Derive span browser name from user agent. ([#3834](https://github.com/getsentry/relay/pull/3834))
- Redis pools for `project_configs`, `cardinality`, `quotas`, and `misc` usecases
  can now be configured individually. ([#3859](https://github.com/getsentry/relay/pull/3859))

**Internal**:

- Use a dedicated thread pool for CPU intensive workloads. ([#3833](https://github.com/getsentry/relay/pull/3833))
- Remove `BufferGuard` in favor of memory checks via `MemoryStat`. ([#3821](https://github.com/getsentry/relay/pull/3821))
- Add ReplayVideo entry to DataCategory. ([#3847](https://github.com/getsentry/relay/pull/3847))

## 24.7.0

**Bug Fixes**:

- Fixes raw OS description parsing for iOS and iPadOS originating from the Unity SDK. ([#3780](https://github.com/getsentry/relay/pull/3780))
- Fixes metrics dropped due to missing project state. ([#3553](https://github.com/getsentry/relay/issues/3553))
- Incorrect span outcomes when generated from a indexed transaction quota. ([#3793](https://github.com/getsentry/relay/pull/3793))
- Report outcomes for spans when transactions are rate limited. ([#3749](https://github.com/getsentry/relay/pull/3749))
- Only transfer valid profile ids. ([#3809](https://github.com/getsentry/relay/pull/3809))

**Features**:

- Allow list for excluding certain host/IPs from scrubbing in spans. ([#3813](https://github.com/getsentry/relay/pull/3813))

**Internal**:

- Aggregate metrics before rate limiting. ([#3746](https://github.com/getsentry/relay/pull/3746))
- Make sure outcomes for dropped profiles are consistent between indexed and non-indexed categories. ([#3767](https://github.com/getsentry/relay/pull/3767))
- Add web vitals support for mobile browsers. ([#3762](https://github.com/getsentry/relay/pull/3762))
- Ingest profiler_id in the profile context and in spans. ([#3714](https://github.com/getsentry/relay/pull/3714), [#3784](https://github.com/getsentry/relay/pull/3784))
- Support extrapolation of metrics extracted from sampled data, as long as the sample rate is set in the DynamicSamplingContext. ([#3753](https://github.com/getsentry/relay/pull/3753))
- Extract thread ID and name in spans. ([#3771](https://github.com/getsentry/relay/pull/3771))
- Compute metrics summary on the extracted custom metrics. ([#3769](https://github.com/getsentry/relay/pull/3769))
- Add support for `all` and `any` `RuleCondition`(s). ([#3791](https://github.com/getsentry/relay/pull/3791))
- Copy root span data from `contexts.trace.data` when converting transaction events into raw spans. ([#3790](https://github.com/getsentry/relay/pull/3790))
- Remove experimental double-write from spans to transactions. ([#3801](https://github.com/getsentry/relay/pull/3801))
- Add feature flag to disable replay-video events. ([#3803](https://github.com/getsentry/relay/pull/3803))
- Write the envelope's Dynamic Sampling Context (DSC) into event payloads for debugging. ([#3811](https://github.com/getsentry/relay/pull/3811))
- Decrease max allowed segment_id for replays to one hour. ([#3280](https://github.com/getsentry/relay/pull/3280))
- Extract a duration light metric for spans without a transaction name tag. ([#3772](https://github.com/getsentry/relay/pull/3772))

## 24.6.0

**Bug fixes**:

- Trim fields in replays to their defined maximum length. ([#3706](https://github.com/getsentry/relay/pull/3706))
- Emit span usage metric for every extracted or standalone span, even if common span metrics are disabled. ([#3719](https://github.com/getsentry/relay/pull/3719))
- Stop overwriting the level of user supplied errors in unreal crash reports. ([#3732](https://github.com/getsentry/relay/pull/3732))
- Apply rate limit on extracted spans when the transaction is rate limited. ([#3713](https://github.com/getsentry/relay/pull/3713))

**Internal**:

- Treat arrays of pairs as key-value mappings during PII scrubbing. ([#3639](https://github.com/getsentry/relay/pull/3639))
- Rate limit envelopes instead of metrics for sampled/indexed items. ([#3716](https://github.com/getsentry/relay/pull/3716))
- Improve flush time calculation in metrics aggregator. ([#3726](https://github.com/getsentry/relay/pull/3726))
- Default `client` of `RequestMeta` to `relay-http` for incoming monitor requests. ([#3739](https://github.com/getsentry/relay/pull/3739))
- Normalize events once in the ingestion pipeline, relying on item headers. ([#3730](https://github.com/getsentry/relay/pull/3730))
- Provide access to values in `span.tags.*` via `span.data.*`. This serves as an opaque fallback to consolidate data attributes. ([#3751](https://github.com/getsentry/relay/pull/3751))

## 24.5.1

**Bug fixes**:

- Apply globally defined metric tags to legacy transaction metrics. ([#3615](https://github.com/getsentry/relay/pull/3615))
- Limit the maximum size of spans in an transaction to 800 kib. ([#3645](https://github.com/getsentry/relay/pull/3645))
- Scrub identifiers in spans with `op:db` and `db_system:redis`. ([#3642](https://github.com/getsentry/relay/pull/3642))
- Stop trimming important span fields by marking them `trim = "false"`. ([#3670](https://github.com/getsentry/relay/pull/3670))

**Features**:

- Apply legacy inbound filters to standalone spans. ([#3552](https://github.com/getsentry/relay/pull/3552))
- Add separate feature flags for add-ons span metrics and indexed spans. ([#3633](https://github.com/getsentry/relay/pull/3633))

**Internal**:

- Send microsecond precision timestamps. ([#3613](https://github.com/getsentry/relay/pull/3613))
- Pull AI token counts from the 'data' section as well. ([#3630](https://github.com/getsentry/relay/pull/3630))
- Map outcome reasons for dynamic sampling to reduced set of values. ([#3623](https://github.com/getsentry/relay/pull/3623))
- Extract status for spans. ([#3606](https://github.com/getsentry/relay/pull/3606))
- Forward `received_at` timestamp for buckets sent to Kafka. ([#3561](https://github.com/getsentry/relay/pull/3561))
- Limit metric name to 150 characters. ([#3628](https://github.com/getsentry/relay/pull/3628))
- Add validation of Kafka topics on startup. ([#3543](https://github.com/getsentry/relay/pull/3543))
- Send `attachment` data inline when possible. ([#3654](https://github.com/getsentry/relay/pull/3654))
- Drops support for transaction metrics extraction versions < 3. ([#3672](https://github.com/getsentry/relay/pull/3672))
- Move partitioning into the `Aggregator` and add a new `Partition` bucket shift mode. ([#3661](https://github.com/getsentry/relay/pull/3661))
- Calculate group hash for function spans. ([#3697](https://github.com/getsentry/relay/pull/3697))

## 24.5.0

**Breaking Changes**:

- Remove the AWS lambda extension. ([#3568](https://github.com/getsentry/relay/pull/3568))

**Bug fixes**:

- Properly handle AI metrics from the Python SDK's `@ai_track` decorator. ([#3539](https://github.com/getsentry/relay/pull/3539))
- Mitigate occasional slowness and timeouts of the healthcheck endpoint. The endpoint will now respond promptly an unhealthy state. ([#3567](https://github.com/getsentry/relay/pull/3567))

**Features**:

- Apple trace-based sampling rules to standalone spans. ([#3476](https://github.com/getsentry/relay/pull/3476))
- Localhost inbound filter filters sudomains of localhost. ([#3608](https://github.com/getsentry/relay/pull/3608))

**Internal**:

- Add metrics extraction config to global config. ([#3490](https://github.com/getsentry/relay/pull/3490), [#3504](https://github.com/getsentry/relay/pull/3504))
- Adjust worker thread distribution of internal services. ([#3516](https://github.com/getsentry/relay/pull/3516))
- Extract `cache.item_size` from measurements instead of data. ([#3510](https://github.com/getsentry/relay/pull/3510))
- Collect `enviornment` tag as part of exclusive_time_light for cache spans. ([#3510](https://github.com/getsentry/relay/pull/3510))
- Forward `span.data` on the Kafka message. ([#3523](https://github.com/getsentry/relay/pull/3523))
- Tag span duration metric like exclusive time. ([#3524](https://github.com/getsentry/relay/pull/3524))
- Emit negative outcomes for denied metrics. ([#3508](https://github.com/getsentry/relay/pull/3508))
- Increase size limits for internal batch endpoints. ([#3562](https://github.com/getsentry/relay/pull/3562))
- Emit negative outcomes when metrics are rejected because of a disabled namespace. ([#3544](https://github.com/getsentry/relay/pull/3544))
- Add AI model costs to global config. ([#3579](https://github.com/getsentry/relay/pull/3579))
- Add support for `event.` in the `Span` `Getter` implementation. ([#3577](https://github.com/getsentry/relay/pull/3577))
- Ensure `chunk_id` and `profiler_id` are UUIDs and sort samples. ([#3588](https://github.com/getsentry/relay/pull/3588))
- Add a calculated measurement based on the AI model and the tokens used. ([#3554](https://github.com/getsentry/relay/pull/3554))
- Restrict usage of OTel endpoint. ([#3597](github.com/getsentry/relay/pull/3597))
- Support new cache span ops in metrics and tag extraction. ([#3598](https://github.com/getsentry/relay/pull/3598))
- Extract additional user fields for spans. ([#3599](https://github.com/getsentry/relay/pull/3599))
- Disable `db.redis` span metrics extraction. ([#3600](https://github.com/getsentry/relay/pull/3600))
- Extract status for spans. ([#3606](https://github.com/getsentry/relay/pull/3606))
- Extract cache key for spans. ([#3631](https://github.com/getsentry/relay/pull/3631))

## 24.4.2

**Breaking Changes**:

- Stop supporting dynamic sampling mode `"total"`, which adjusted for the client sample rate. ([#3474](https://github.com/getsentry/relay/pull/3474))

**Bug fixes**:

- Respect country code TLDs when scrubbing span tags. ([#3458](https://github.com/getsentry/relay/pull/3458))
- Extract HTTP status code from span data when sent as integers. ([#3491](https://github.com/getsentry/relay/pull/3491))

**Features**:

- Separate the logic for producing UserReportV2 events (user feedback) and handle attachments in the same envelope as feedback. ([#3403](https://github.com/getsentry/relay/pull/3403))
- Use same keys for OTel span attributes and Sentry span data. ([#3457](https://github.com/getsentry/relay/pull/3457))
- Support passing owner when upserting Monitors. ([#3468](https://github.com/getsentry/relay/pull/3468))
- Add `features` to ClientSDKInfo ([#3478](https://github.com/getsentry/relay/pull/3478)
- Extract `frames.slow`, `frames.frozen`, and `frames.total` metrics from mobile spans. ([#3473](https://github.com/getsentry/relay/pull/3473))
- Extract `frames.delay` metric from mobile spans. ([#3472](https://github.com/getsentry/relay/pull/3472))
- Consider "Bearer" (case-insensitive) a password. PII will scrub all strings matching that substring. ([#3484](https://github.com/getsentry/relay/pull/3484))
- Add support for `CF-Connecting-IP` header. ([#3496](https://github.com/getsentry/relay/pull/3496))
- Add `received_at` timestamp to `BucketMetadata` to measure the oldest received timestamp of the `Bucket`. ([#3488](https://github.com/getsentry/relay/pull/3488))
- Properly identify meta web crawlers when filtering out web crawlers. ([#4699](https://github.com/getsentry/relay/pull/4699))

**Internal**:

- Emit gauges for total and self times for spans. ([#3448](https://github.com/getsentry/relay/pull/3448))
- Collect exclusive_time_light metrics for `cache.*` spans. ([#3466](https://github.com/getsentry/relay/pull/3466))
- Build and publish ARM docker images for Relay. ([#3272](https://github.com/getsentry/relay/pull/3272)).
- Remove `MetricMeta` feature flag and use `CustomMetrics` instead. ([#3503](https://github.com/getsentry/relay/pull/3503))
- Collect `transaction.op` as tag for frame metrics. ([#3512](https://github.com/getsentry/relay/pull/3512))

## 24.4.1

**Features**:

- Add inbound filters for `Annotated<Replay>` types. ([#3420](https://github.com/getsentry/relay/pull/3420))
- Add Linux distributions to os context. ([#3443](https://github.com/getsentry/relay/pull/3443))

**Internal:**

- Emit negative outcomes in metric stats for metrics. ([#3436](https://github.com/getsentry/relay/pull/3436))
- Add new inbound filter: Permission denied to access property "x" ([#3442](https://github.com/getsentry/relay/pull/3442))
- Emit negative outcomes for metrics via metric stats in pop relays. ([#3452](https://github.com/getsentry/relay/pull/3452))
- Extract `ai` category and annotate metrics with it. ([#3449](https://github.com/getsentry/relay/pull/3449))

## 24.4.0

**Breaking changes**:

- Kafka topic configuration keys now support the default topic name. The previous aliases `metrics` and `metrics_transactions` are no longer supported if configuring topics manually. Use `ingest-metrics` or `metrics_sessions` instead of `metrics`, and `ingest-performance-metrics` or `metrics_generic` instead of `metrics_transactions`. ([#3361](https://github.com/getsentry/relay/pull/3361))
- Remove `ShardedProducer` and related code. The sharded configuration for Kafka is no longer supported. ([#3415](https://github.com/getsentry/relay/pull/3415))

**Bug fixes:**

- Fix performance regression in disk spooling by using page counts to estimate the spool size. ([#3379](https://github.com/getsentry/relay/pull/3379))
- Perform clock drift normalization only when `sent_at` is set in the `Envelope` headers. ([#3405](https://github.com/getsentry/relay/pull/3405))
- Do not overwrite `span.is_segment: true` if already set by SDK. ([#3411](https://github.com/getsentry/relay/pull/3411))

**Features**:

- Add support for continuous profiling. ([#3270](https://github.com/getsentry/relay/pull/3270))
- Add support for Reporting API for CSP reports ([#3277](https://github.com/getsentry/relay/pull/3277))
- Extract op and description while converting opentelemetry spans to sentry spans. ([#3287](https://github.com/getsentry/relay/pull/3287))
- Drop `event_id` and `remote_addr` from all outcomes. ([#3319](https://github.com/getsentry/relay/pull/3319))
- Support for AI token metrics ([#3250](https://github.com/getsentry/relay/pull/3250))
- Accept integers in `event.user.username`. ([#3328](https://github.com/getsentry/relay/pull/3328))
- Produce user feedback to ingest-feedback-events topic, with rollout rate. ([#3344](https://github.com/getsentry/relay/pull/3344))
- Extract `cache.item_size` and `cache.hit` data into span indexed ([#3367](https://github.com/getsentry/relay/pull/3367))
- Allow IP addresses in metrics domain tag. ([#3365](https://github.com/getsentry/relay/pull/3365))
- Support the full unicode character set via UTF-8 encoding for metric tags submitted via the statsd format. Certain restricted characters require escape sequences, see [docs](https://develop.sentry.dev/sdk/metrics/#normalization) for the precise rules. ([#3358](https://github.com/getsentry/relay/pull/3358))
- Stop extracting count_per_segment and count_per_op metrics. ([#3380](https://github.com/getsentry/relay/pull/3380))
- Add `cardinality_limited` outcome with id `6`. ([#3389](https://github.com/getsentry/relay/pull/3389))
- Extract `cache.item_size` and `cache.hit` metrics. ([#3371](https://github.com/getsentry/relay/pull/3371))
- Optionally convert segment spans to transactions for compatibility. ([#3375](https://github.com/getsentry/relay/pull/3375))
- Extract scrubbed IP addresses into the `span.domain` tag. ([#3383](https://github.com/getsentry/relay/pull/3383))

**Internal**:

- Enable `db.redis` span metrics extraction. ([#3283](https://github.com/getsentry/relay/pull/3283))
- Add data categories for continuous profiling. ([#3284](https://github.com/getsentry/relay/pull/3284), [#3303](https://github.com/getsentry/relay/pull/3303))
- Apply rate limits to span metrics. ([#3255](https://github.com/getsentry/relay/pull/3255))
- Extract metrics from transaction spans. ([#3273](https://github.com/getsentry/relay/pull/3273), [#3324](https://github.com/getsentry/relay/pull/3324))
- Implement volume metric stats. ([#3281](https://github.com/getsentry/relay/pull/3281))
- Implement cardinality metric stats. ([#3360](https://github.com/getsentry/relay/pull/3360))
- Scrub transactions before enforcing quotas. ([#3248](https://github.com/getsentry/relay/pull/3248))
- Implement metric name based cardinality limits. ([#3313](https://github.com/getsentry/relay/pull/3313))
- Kafka topic config supports default topic names as keys. ([#3282](https://github.com/getsentry/relay/pull/3282), [#3350](https://github.com/getsentry/relay/pull/3350))
- Extract `ai_total_tokens_used` metrics from spans. ([#3412](https://github.com/getsentry/relay/pull/3412), [#3440](https://github.com/getsentry/relay/pull/3440))
- Set all span tags on the transaction span. ([#3310](https://github.com/getsentry/relay/pull/3310))
- Emit outcomes for user feedback events. ([#3026](https://github.com/getsentry/relay/pull/3026))
- Collect duration for all spans. ([#3322](https://github.com/getsentry/relay/pull/3322))
- Add `project_id` as part of the span Kafka message headers. ([#3320](https://github.com/getsentry/relay/pull/3320))
- Stop producing to sessions topic, the feature is now fully migrated to metrics. ([#3271](https://github.com/getsentry/relay/pull/3271))
- Pass `retention_days` in the Kafka profile messages. ([#3362](https://github.com/getsentry/relay/pull/3362))
- Support and expose namespaces for metric rate limit propagation via the `x-sentry-rate-limits` header. ([#3347](https://github.com/getsentry/relay/pull/3347))
- Tag span duration metric by group for all ops supporting description scrubbing. ([#3370](https://github.com/getsentry/relay/pull/3370))
- Copy transaction tags to segment. ([#3386](https://github.com/getsentry/relay/pull/3386))
- Route spans according to trace_id. ([#3387](https://github.com/getsentry/relay/pull/3387))
- Log span when encountering a validation error. ([#3401](https://github.com/getsentry/relay/pull/3401))
- Optionally skip normalization. ([#3377](https://github.com/getsentry/relay/pull/3377))
- Scrub file extensions in file spans and tags. ([#3413](https://github.com/getsentry/relay/pull/3413))

## 24.3.0

**Features**:

- Extend GPU context with data for Unreal Engine crash reports. ([#3144](https://github.com/getsentry/relay/pull/3144))
- Implement base64 and zstd metric bucket encodings. ([#3218](https://github.com/getsentry/relay/pull/3218))
- Implement COGS measurements into Relay. ([#3157](https://github.com/getsentry/relay/pull/3157))
- Parametrize transaction in dynamic sampling context. ([#3141](https://github.com/getsentry/relay/pull/3141))
- Adds ReplayVideo envelope-item type. ([#3105](https://github.com/getsentry/relay/pull/3105))
- Parse & scrub span description for supabase. ([#3153](https://github.com/getsentry/relay/pull/3153), [#3156](https://github.com/getsentry/relay/pull/3156))
- Introduce generic filters in global configs. ([#3161](https://github.com/getsentry/relay/pull/3161))
- Individual cardinality limits can now be set into passive mode and not be enforced. ([#3199](https://github.com/getsentry/relay/pull/3199))
- Allow enabling SSL for Kafka. ([#3232](https://github.com/getsentry/relay/pull/3232))
- Enable HTTP compression for all APIs. ([#3233](https://github.com/getsentry/relay/pull/3233))
- Add `process.load` span to ingested mobile span ops. ([#3227](https://github.com/getsentry/relay/pull/3227))
- Track metric bucket metadata for Relay internal usage. ([#3254](https://github.com/getsentry/relay/pull/3254))
- Enforce rate limits for standalone spans. ([#3238](https://github.com/getsentry/relay/pull/3238))
- Extract `span.status_code` tag for HTTP spans. ([#3245](https://github.com/getsentry/relay/pull/3245))
- Add `version` property and set as event context when a performance profile has calculated data. ([#3249](https://github.com/getsentry/relay/pull/3249))

**Bug Fixes**:

- Forward metrics in proxy mode. ([#3106](https://github.com/getsentry/relay/pull/3106))
- Do not PII-scrub code locations by default. ([#3116](https://github.com/getsentry/relay/pull/3116))
- Accept transactions with unfinished spans. ([#3162](https://github.com/getsentry/relay/pull/3162))
- Don't run validation on renormalization, and don't normalize spans from librelay calls. ([#3214](https://github.com/getsentry/relay/pull/3214))
- Pass on multipart attachments without content type. ([#3225](https://github.com/getsentry/relay/pull/3225))

**Internal**:

- Add quotas to global config. ([#3086](https://github.com/getsentry/relay/pull/3086))
- Adds support for dynamic metric bucket encoding. ([#3137](https://github.com/getsentry/relay/pull/3137))
- Use statsdproxy to pre-aggregate metrics. ([#2425](https://github.com/getsentry/relay/pull/2425))
- Add SDK information to spans. ([#3178](https://github.com/getsentry/relay/pull/3178))
- Drop replay envelopes if any item fails. ([#3201](https://github.com/getsentry/relay/pull/3201))
- Filter null values from metrics summary tags. ([#3204](https://github.com/getsentry/relay/pull/3204))
- Emit a usage metric for every span seen. ([#3209](https://github.com/getsentry/relay/pull/3209))
- Add namespace for profile metrics. ([#3229](https://github.com/getsentry/relay/pull/3229))
- Collect exclusive time for all spans. ([#3268](https://github.com/getsentry/relay/pull/3268))
- Add segment_id to the profile. ([#3265](https://github.com/getsentry/relay/pull/3265))

## 24.2.0

**Bug Fixes**:

- Fix regression in SQL query scrubbing. ([#3091](https://github.com/getsentry/relay/pull/3091))
- Fix span metric ingestion for http spans. ([#3111](https://github.com/getsentry/relay/pull/3111))
- Normalize route in trace context data field. ([#3104](https://github.com/getsentry/relay/pull/3104))

**Features**:

- Add protobuf support for ingesting OpenTelemetry spans and use official `opentelemetry-proto` generated structs. ([#3044](https://github.com/getsentry/relay/pull/3044))

**Internal**:

- Add ability to use namespace in non-global quotas. ([#3090](https://github.com/getsentry/relay/pull/3090))
- Set the span op on segments. ([#3082](https://github.com/getsentry/relay/pull/3082))
- Skip profiles without required measurements. ([#3112](https://github.com/getsentry/relay/pull/3112))
- Push metrics summaries to their own topic. ([#3045](https://github.com/getsentry/relay/pull/3045))
- Add `user.sentry_user` computed field for the on demand metrics extraction pipeline. ([#3122](https://github.com/getsentry/relay/pull/3122))

## 24.1.2

**Features**:

- Add `raw_domain` tag to indexed spans. ([#2975](https://github.com/getsentry/relay/pull/2975))
- Obtain `span.domain` field from the span data's `url.scheme` and `server.address` properties when applicable. ([#2975](https://github.com/getsentry/relay/pull/2975))
- Do not truncate simplified SQL expressions. ([#3003](https://github.com/getsentry/relay/pull/3003))
- Add `app_start_type` as a tag for self time and duration for app start spans. ([#3027](https://github.com/getsentry/relay/pull/3027)), ([#3066](https://github.com/getsentry/relay/pull/3066))

**Internal**:

- Emit a usage metric for total spans. ([#3007](https://github.com/getsentry/relay/pull/3007))
- Drop timestamp from metrics partition key. ([#3025](https://github.com/getsentry/relay/pull/3025))
- Drop spans ending outside the valid timestamp range. ([#3013](https://github.com/getsentry/relay/pull/3013))
- Add support for combining replay envelope items. ([#3035](https://github.com/getsentry/relay/pull/3035))
- Extract INP metrics from spans. ([#2969](https://github.com/getsentry/relay/pull/2969), [#3041](https://github.com/getsentry/relay/pull/3041))
- Add ability to rate limit metric buckets by namespace. ([#2941](https://github.com/getsentry/relay/pull/2941))
- Upgrade sqlparser to 0.43.1.([#3057](https://github.com/getsentry/relay/pull/3057))
- Implement project scoped cardinality limits. ([#3071](https://github.com/getsentry/relay/pull/3071))

## 24.1.1

**Features**:

- Add new legacy browser filters. ([#2950](https://github.com/getsentry/relay/pull/2950))

**Internal**:

- Implement quota system for cardinality limiter. ([#2972](https://github.com/getsentry/relay/pull/2972))
- Use cardinality limits from project config instead of Relay config. ([#2990](https://github.com/getsentry/relay/pull/2990))
- Proactively move on-disk spool to memory. ([#2949](https://github.com/getsentry/relay/pull/2949))
- Default missing `Event.platform` and `Event.level` fields during light normalization. ([#2961](https://github.com/getsentry/relay/pull/2961))
- Copy event measurements to span & normalize span measurements. ([#2953](https://github.com/getsentry/relay/pull/2953))
- Add `allow_negative` to `BuiltinMeasurementKey`. Filter out negative BuiltinMeasurements if `allow_negative` is false. ([#2982](https://github.com/getsentry/relay/pull/2982))
- Add possiblity to block metrics or their tags with glob-patterns. ([#2954](https://github.com/getsentry/relay/pull/2954), [#2973](https://github.com/getsentry/relay/pull/2973))
- Forward profiles of non-sampled transactions. ([#2940](https://github.com/getsentry/relay/pull/2940))
- Enable throttled periodic unspool of the buffered envelopes. ([#2993](https://github.com/getsentry/relay/pull/2993))

**Bug Fixes**:

- Add automatic PII scrubbing to `logentry.params`. ([#2956](https://github.com/getsentry/relay/pull/2956))
- Avoid producing `null` values in metric data. These values were the result of Infinity or NaN values extracted from event data. The values are now discarded during extraction. ([#2958](https://github.com/getsentry/relay/pull/2958))
- Fix processing of user reports. ([#2981](https://github.com/getsentry/relay/pull/2981), [#2984](https://github.com/getsentry/relay/pull/2984))
- Fetch project config when metrics are received. ([#2987](https://github.com/getsentry/relay/pull/2987))

## 24.1.0

**Features**:

- Add a global throughput rate limiter for metric buckets. ([#2928](https://github.com/getsentry/relay/pull/2928))
- Group db spans with repeating logical conditions together. ([#2929](https://github.com/getsentry/relay/pull/2929))

**Bug Fixes**:

- Normalize event timestamps before validating them, fixing cases where Relay would drop valid events with reason "invalid_transaction". ([#2878](https://github.com/getsentry/relay/pull/2878))
- Resolve a division by zero in performance score computation that leads to dropped metrics for transactions. ([#2911](https://github.com/getsentry/relay/pull/2911))

**Internal**:

- Add `duration` metric for mobile app start spans. ([#2906](https://github.com/getsentry/relay/pull/2906))
- Introduce the configuration option `http.global_metrics`. When enabled, Relay submits metric buckets not through regular project-scoped Envelopes, but instead through the global endpoint. When this Relay serves a high number of projects, this can reduce the overall request volume. ([#2902](https://github.com/getsentry/relay/pull/2902))
- Record the size of global metrics requests in statsd as `upstream.metrics.body_size`. ([#2908](https://github.com/getsentry/relay/pull/2908))
- Make Kafka spans compatible with the Snuba span schema. ([#2917](https://github.com/getsentry/relay/pull/2917), [#2926](https://github.com/getsentry/relay/pull/2926))
- Only extract span metrics / tags when they are needed. ([#2907](https://github.com/getsentry/relay/pull/2907), [#2923](https://github.com/getsentry/relay/pull/2923), [#2924](https://github.com/getsentry/relay/pull/2924))
- Normalize metric resource identifiers in `event._metrics_summary` and `span._metrics_summary`. ([#2914](https://github.com/getsentry/relay/pull/2914))
- Send outcomes for spans. ([#2930](https://github.com/getsentry/relay/pull/2930))
- Validate error_id and trace_id vectors in replay deserializer. ([#2931](https://github.com/getsentry/relay/pull/2931))
- Add a data category for indexed spans. ([#2937](https://github.com/getsentry/relay/pull/2937))
- Add nested Android app start span ops to span ingestion ([#2927](https://github.com/getsentry/relay/pull/2927))
- Create rate limited outcomes for cardinality limited metrics ([#2947](https://github.com/getsentry/relay/pull/2947))

## 23.12.1

**Internal**:

- Use a Lua script and in-memory cache for the cardinality limiting to reduce load on Redis. ([#2849](https://github.com/getsentry/relay/pull/2849))
- Extract metrics for file spans. ([#2874](https://github.com/getsentry/relay/pull/2874))
- Add an internal endpoint that allows Relays to submit metrics from multiple projects in a single request. ([#2869](https://github.com/getsentry/relay/pull/2869))
- Emit a `processor.message.duration` metric to assess the throughput of the internal CPU pool. ([#2877](https://github.com/getsentry/relay/pull/2877))
- Add `transaction.op` to the duration light metric. ([#2881](https://github.com/getsentry/relay/pull/2881))

## 23.12.0

**Features**:

- Ingest OpenTelemetry and standalone Sentry spans via HTTP or an envelope. ([#2620](https://github.com/getsentry/relay/pull/2620))
- Partition and split metric buckets just before sending. Log outcomes for metrics. ([#2682](https://github.com/getsentry/relay/pull/2682))
- Support optional `PerformanceScoreWeightedComponent` in performance score processing. ([#2783](https://github.com/getsentry/relay/pull/2783))
- Return global config ready status to downstream relays. ([#2765](https://github.com/getsentry/relay/pull/2765))
- Add Mixed JS/Android Profiles events processing. ([#2706](https://github.com/getsentry/relay/pull/2706))
- Allow to ingest measurements on a span. ([#2792](https://github.com/getsentry/relay/pull/2792))
- Extract size metrics for all resource spans when permitted. ([#2805](https://github.com/getsentry/relay/pull/2805))
- Allow access to more fields in dynamic sampling and metric extraction. ([#2820](https://github.com/getsentry/relay/pull/2820))
- Add Redis set based cardinality limiter for metrics. ([#2745](https://github.com/getsentry/relay/pull/2745))
- Support issue thresholds for Cron Monitor configurations ([#2842](https://github.com/getsentry/relay/pull/2842))

**Bug Fixes**:

- In on-demand metric extraction, use the normalized URL instead of raw URLs sent by SDKs. This bug prevented metrics for certain dashboard queries from being extracted. ([#2819](https://github.com/getsentry/relay/pull/2819))
- Ignore whitespaces when parsing user reports. ([#2798](https://github.com/getsentry/relay/pull/2798))
- Fix parsing bug for SQL queries. ([#2846](https://github.com/getsentry/relay/pull/2846))

**Internal**:

- Support source context in metric code locations metadata entries. ([#2781](https://github.com/getsentry/relay/pull/2781))
- Temporarily add metric summaries on spans and top-level transaction events to link DDM with performance monitoring. ([#2757](https://github.com/getsentry/relay/pull/2757))
- Add size limits on metric related envelope items. ([#2800](https://github.com/getsentry/relay/pull/2800))
- Include the size offending item in the size limit error message. ([#2801](https://github.com/getsentry/relay/pull/2801))
- Allow ingestion of metrics summary on spans. ([#2823](https://github.com/getsentry/relay/pull/2823))
- Add metric_bucket data category. ([#2824](https://github.com/getsentry/relay/pull/2824))
- Org rate limit metrics per bucket. ([#2836](https://github.com/getsentry/relay/pull/2836))
- Emit image resource spans, grouped by domain and extension. ([#2826](https://github.com/getsentry/relay/pull/2826), [#2855](https://github.com/getsentry/relay/pull/2855))
- Parse timestamps from strings in span OpenTelemetry schema. ([#2857](https://github.com/getsentry/relay/pull/2857))

## 23.11.2

**Features**:

- Normalize invalid metric names. ([#2769](https://github.com/getsentry/relay/pull/2769))

**Internal**:

- Add support for metric metadata. ([#2751](https://github.com/getsentry/relay/pull/2751))
- `normalize_performance_score` now handles `PerformanceScoreProfile` configs with zero weight components and component weight sums of any number greater than 0. ([#2756](https://github.com/getsentry/relay/pull/2756))

## 23.11.1

**Features**:

- `normalize_performance_score` stores 0 to 1 cdf score instead of weighted score for each performance score component. ([#2734](https://github.com/getsentry/relay/pull/2734))
- Add Bytespider (Bytedance) to web crawler filter. ([#2747](https://github.com/getsentry/relay/pull/2747))

**Bug Fixes**:

- Fix bug introduced in 23.11.0 that broke profile-transaction association. ([#2733](https://github.com/getsentry/relay/pull/2733))

**Internal**:

- License is now FSL instead of BSL ([#2739](https://github.com/getsentry/relay/pull/2739))
- Support `device.model` in dynamic sampling and metric extraction. ([#2728](https://github.com/getsentry/relay/pull/2728))
- Support comparison operators (`>`, `>=`, `<`, `<=`) for strings in dynamic sampling and metric extraction rules. Previously, these comparisons were only possible on numbers. ([#2730](https://github.com/getsentry/relay/pull/2730))
- Postpone processing till the global config is available. ([#2697](https://github.com/getsentry/relay/pull/2697))
- Skip running `NormalizeProcessor` on renormalization. ([#2744](https://github.com/getsentry/relay/pull/2744))

## 23.11.0

**Features**:

- Add inbound filters option to filter legacy Edge browsers (i.e. versions 12-18 ) ([#2650](https://github.com/getsentry/relay/pull/2650))
- Add User Feedback Ingestion. ([#2604](https://github.com/getsentry/relay/pull/2604))
- Group resource spans by scrubbed domain and filename. ([#2654](https://github.com/getsentry/relay/pull/2654))
- Convert transactions to spans for all organizations. ([#2659](https://github.com/getsentry/relay/pull/2659))
- Filter outliers (>180s) for mobile measurements. ([#2649](https://github.com/getsentry/relay/pull/2649))
- Allow access to more context fields in dynamic sampling and metric extraction. ([#2607](https://github.com/getsentry/relay/pull/2607), [#2640](https://github.com/getsentry/relay/pull/2640), [#2675](https://github.com/getsentry/relay/pull/2675), [#2707](https://github.com/getsentry/relay/pull/2707), [#2715](https://github.com/getsentry/relay/pull/2715))
- Allow advanced scrubbing expressions for datascrubbing safe fields. ([#2670](https://github.com/getsentry/relay/pull/2670))
- Disable graphql scrubbing when datascrubbing is disabled. ([#2689](https://github.com/getsentry/relay/pull/2689))
- Track when a span was received. ([#2688](https://github.com/getsentry/relay/pull/2688))
- Add context for NEL (Network Error Logging) reports to the event schema. ([#2421](https://github.com/getsentry/relay/pull/2421))
- Add `validate_pii_selector` to CABI for safe fields validation. ([#2687](https://github.com/getsentry/relay/pull/2687))
- Do not scrub Prisma spans. ([#2711](https://github.com/getsentry/relay/pull/2711))
- Count spans by op. ([#2712](https://github.com/getsentry/relay/pull/2712))
- Extract resource spans & metrics regardless of feature flag. ([#2713](https://github.com/getsentry/relay/pull/2713))

**Bug Fixes**:

- Disable scrubbing for the User-Agent header. ([#2641](https://github.com/getsentry/relay/pull/2641))
- Fixes certain safe fields disabling data scrubbing for all string fields. ([#2701](https://github.com/getsentry/relay/pull/2701))

**Internal**:

- Disable resource link span ingestion. ([#2647](https://github.com/getsentry/relay/pull/2647))
- Collect `http.decoded_response_content_length`. ([#2638](https://github.com/getsentry/relay/pull/2638))
- Add TTID and TTFD tags to mobile spans. ([#2662](https://github.com/getsentry/relay/pull/2662))
- Validate span timestamps and IDs in light normalization on renormalization. ([#2679](https://github.com/getsentry/relay/pull/2679))
- Scrub all DB Core Data spans differently. ([#2686](https://github.com/getsentry/relay/pull/2686))
- Support generic metrics extraction version 2. ([#2692](https://github.com/getsentry/relay/pull/2692))
- Emit error on continued project config fetch failures after a time interval. ([#2700](https://github.com/getsentry/relay/pull/2700))

## 23.10.1

**Features**:

- Update Docker Debian image from 10 to 12. ([#2622](https://github.com/getsentry/relay/pull/2622))
- Remove event spans starting or ending before January 1, 1970 UTC. ([#2627](https://github.com/getsentry/relay/pull/2627))
- Remove event breadcrumbs dating before January 1, 1970 UTC. ([#2635](https://github.com/getsentry/relay/pull/2635))

**Internal**:

- Report global config fetch errors after interval of constant failures elapsed. ([#2628](https://github.com/getsentry/relay/pull/2628))
- Restrict resource spans to script and css only. ([#2623](https://github.com/getsentry/relay/pull/2623))
- Postpone metrics aggregation until we received the project state. ([#2588](https://github.com/getsentry/relay/pull/2588))
- Scrub random strings in resource span descriptions. ([#2614](https://github.com/getsentry/relay/pull/2614))
- Apply consistent rate-limiting prior to aggregation. ([#2652](https://github.com/getsentry/relay/pull/2652))

## 23.10.0

**Features**:

- Scrub span descriptions with encoded data images. ([#2560](https://github.com/getsentry/relay/pull/2560))
- Accept spans needed for the mobile Starfish module. ([#2570](https://github.com/getsentry/relay/pull/2570))
- Extract size metrics and blocking status tag for resource spans. ([#2578](https://github.com/getsentry/relay/pull/2578))
- Add a setting to rollout ingesting all resource spans. ([#2586](https://github.com/getsentry/relay/pull/2586))
- Drop events starting or ending before January 1, 1970 UTC. ([#2613](https://github.com/getsentry/relay/pull/2613))
- Add support for X-Sentry-Forwarded-For header. ([#2572](https://github.com/getsentry/relay/pull/2572))
- Add a generic way of configuring inbound filters via project configs. ([#2595](https://github.com/getsentry/relay/pull/2595))

**Bug Fixes**:

- Remove profile_id from context when no profile is in the envelope. ([#2523](https://github.com/getsentry/relay/pull/2523))
- Fix reporting of Relay's crashes to Sentry. The `crash-handler` feature did not enable the crash reporter and uploads of crashes were broken. ([#2532](https://github.com/getsentry/relay/pull/2532))
- Use correct field to pick SQL parser for span normalization. ([#2536](https://github.com/getsentry/relay/pull/2536))
- Prevent stack overflow on SQL serialization. ([#2538](https://github.com/getsentry/relay/pull/2538))
- Bind exclusively to the port for the HTTP server. ([#2582](https://github.com/getsentry/relay/pull/2582))
- Scrub resource spans even when there's no domain or extension or when the description is an image. ([#2591](https://github.com/getsentry/relay/pull/2591))

**Internal**:

- Exclude more spans fron metrics extraction. ([#2522](https://github.com/getsentry/relay/pull/2522)), [#2525](https://github.com/getsentry/relay/pull/2525), [#2545](https://github.com/getsentry/relay/pull/2545), [#2566](https://github.com/getsentry/relay/pull/2566))
- Remove filtering for Android events with missing close events. ([#2524](https://github.com/getsentry/relay/pull/2524))
- Fix hot-loop burning CPU when upstream service is unavailable. ([#2518](https://github.com/getsentry/relay/pull/2518))
- Extract new low-cardinality transaction duration metric for statistical detectors. ([#2513](https://github.com/getsentry/relay/pull/2513))
- Introduce reservoir sampling rule. ([#2550](https://github.com/getsentry/relay/pull/2550))
- Write span tags to `span.sentry_tags` instead of `span.data`. ([#2555](https://github.com/getsentry/relay/pull/2555), [#2598](https://github.com/getsentry/relay/pull/2598))
- Use JSON instead of MsgPack for Kafka spans. ([#2556](https://github.com/getsentry/relay/pull/2556))
- Add `profile_id` to spans. ([#2569](https://github.com/getsentry/relay/pull/2569))
- Introduce a dedicated usage metric for transactions that replaces the duration metric. ([#2571](https://github.com/getsentry/relay/pull/2571), [#2589](https://github.com/getsentry/relay/pull/2589))
- Restore the profiling killswitch. ([#2573](https://github.com/getsentry/relay/pull/2573))
- Add `scraping_attempts` field to the event schema. ([#2575](https://github.com/getsentry/relay/pull/2575))
- Move `condition.rs` from `relay-sampling` to `relay-protocol`. ([#2608](https://github.com/getsentry/relay/pull/2608))

## 23.9.1

- No documented changes.

## 23.9.0

**Features**:

- Add `view_names` to `AppContext` ([#2344](https://github.com/getsentry/relay/pull/2344))
- Tag keys in error events and transaction events can now be up to `200` ASCII characters long. Before, tag keys were limited to 32 characters. ([#2453](https://github.com/getsentry/relay/pull/2453))
- The Crons monitor check-in APIs have learned to accept JSON via POST. This allows for monitor upserts by specifying the `monitor_config` in the JSON body. ([#2448](https://github.com/getsentry/relay/pull/2448))
- Add an experimental web interface for local Relay deployments. ([#2422](https://github.com/getsentry/relay/pull/2422))

**Bug Fixes**:

- Filter out exceptions originating in Safari extensions. ([#2408](https://github.com/getsentry/relay/pull/2408))
- Fixes the `TraceContext.status` not being defaulted to `unknown` before the new metrics extraction pipeline. ([#2436](https://github.com/getsentry/relay/pull/2436))
- Support on-demand metrics for alerts and widgets in external Relays. ([#2440](https://github.com/getsentry/relay/pull/2440))
- Prevent sporadic data loss in `EnvelopeProcessorService`. ([#2454](https://github.com/getsentry/relay/pull/2454))
- Prevent panic when android trace contains invalid start time. ([#2457](https://github.com/getsentry/relay/pull/2457))

**Internal**:

- Use static global configuration if file is provided and not in managed mode. ([#2458](https://github.com/getsentry/relay/pull/2458))
- Add `MeasurementsConfig` to `GlobalConfig` and implement merging logic with project config. ([#2415](https://github.com/getsentry/relay/pull/2415))
- Support ingestion of custom metrics when the `organizations:custom-metrics` feature flag is enabled. ([#2443](https://github.com/getsentry/relay/pull/2443))
- Merge span metrics and standalone spans extraction options. ([#2447](https://github.com/getsentry/relay/pull/2447))
- Support parsing aggregated metric buckets directly from statsd payloads. ([#2468](https://github.com/getsentry/relay/pull/2468), [#2472](https://github.com/getsentry/relay/pull/2472))
- Improve performance when ingesting distribution metrics with a large number of data points. ([#2483](https://github.com/getsentry/relay/pull/2483))
- Improve documentation for metrics bucketing. ([#2503](https://github.com/getsentry/relay/pull/2503))
- Rename the envelope item type for StatsD payloads to "statsd". ([#2470](https://github.com/getsentry/relay/pull/2470))
- Add a nanojoule unit for profile measurements. ([#2478](https://github.com/getsentry/relay/pull/2478))
- Add a timestamp field to report profile's start time on Android. ([#2486](https://github.com/getsentry/relay/pull/2486))
- Filter span metrics extraction based on features. ([#2511](https://github.com/getsentry/relay/pull/2511), [#2520](https://github.com/getsentry/relay/pull/2520))
- Extract shared tags on the segment. ([#2512](https://github.com/getsentry/relay/pull/2512))

## 23.8.0

**Features**:

- Add `Cross-Origin-Resource-Policy` HTTP header to responses. ([#2394](https://github.com/getsentry/relay/pull/2394))

## 23.7.2

**Features**:

- Normalize old React Native SDK app start time measurements and spans. ([#2358](https://github.com/getsentry/relay/pull/2358))

**Bug Fixes**:

- Limit environment names on check-ins to 64 chars. ([#2309](https://github.com/getsentry/relay/pull/2309))

**Internal**:

- Add new service for fetching global configs. ([#2320](https://github.com/getsentry/relay/pull/2320))
- Feature-flagged extraction & publishing of spans from transactions. ([#2350](https://github.com/getsentry/relay/pull/2350))

## 23.7.1

**Bug Fixes**:

- Trim fields (e.g. `transaction`) before metrics extraction. ([#2342](https://github.com/getsentry/relay/pull/2342))
- Interpret `aggregator.max_tag_value_length` as characters instead of bytes. ([#2343](https://github.com/getsentry/relay/pull/2343))

**Internal**:

- Add capability to configure metrics aggregators per use case. ([#2341](https://github.com/getsentry/relay/pull/2341))
- Configurable flush time offsets for metrics buckets. ([#2349](https://github.com/getsentry/relay/pull/2349))

## 23.7.0

**Bug Fixes**:

- Filter idle samples at the edge per thread. ([#2321](https://github.com/getsentry/relay/pull/2321))

**Internal**:

- Add support for `sampled` field in the DSC and error tagging. ([#2290](https://github.com/getsentry/relay/pull/2290))
- Move span tag extraction from metrics to normalization. ([#2304](https://github.com/getsentry/relay/pull/2304))

## 23.6.2

**Features**:

- Add filter based on transaction names. ([#2118](https://github.com/getsentry/relay/pull/2118), [#2284](https://github.com/getsentry/relay/pull/2284))
- Use GeoIP lookup also in non-processing Relays. Lookup from now on will be also run in light normalization. ([#2229](https://github.com/getsentry/relay/pull/2229))
- Metrics extracted from transactions from old SDKs now get a useful `transaction` tag. ([#2250](https://github.com/getsentry/relay/pull/2250), [#2272](https://github.com/getsentry/relay/pull/2272)).

**Bug Fixes**:

- Skip dynamic sampling if relay doesn't support incoming metrics extraction version. ([#2273](https://github.com/getsentry/relay/pull/2273))
- Keep stack frames closest to crash when quantity exceeds limit. ([#2236](https://github.com/getsentry/relay/pull/2236))
- Drop profiles without a transaction in the same envelope. ([#2169](https://github.com/getsentry/relay/pull/2169))

**Internal**:

- Implement basic generic metrics extraction for transaction events. ([#2252](https://github.com/getsentry/relay/pull/2252), [#2257](https://github.com/getsentry/relay/pull/2257))
- Support more fields in dynamic sampling, metric extraction, and conditional tagging. The added fields are `dist`, `release.*`, `user.{email,ip_address,name}`, `breakdowns.*`, and `extra.*`. ([#2259](https://github.com/getsentry/relay/pull/2259), [#2276](https://github.com/getsentry/relay/pull/2276))

## 23.6.1

- No documented changes.

## 23.6.0

**Bug Fixes**:

- Make counting of total profiles consistent with total transactions. ([#2163](https://github.com/getsentry/relay/pull/2163))

**Features**:

- Add `data` and `api_target` fields to `ResponseContext` and scrub `graphql` bodies. ([#2141](https://github.com/getsentry/relay/pull/2141))
- Add support for X-Vercel-Forwarded-For header. ([#2124](https://github.com/getsentry/relay/pull/2124))
- Add `lock` attribute to the frame protocol. ([#2171](https://github.com/getsentry/relay/pull/2171))
- Reject profiles longer than 30s. ([#2168](https://github.com/getsentry/relay/pull/2168))
- Change default topic for transaction metrics to `ingest-performance-metrics`. ([#2180](https://github.com/getsentry/relay/pull/2180))
- Add Firefox "dead object" error to browser extension filter ([#2215](https://github.com/getsentry/relay/pull/2215))
- Add events whose `url` starts with `file://` to localhost inbound filter ([#2214](https://github.com/getsentry/relay/pull/2214))

**Internal**:

- Extract app identifier from app context for profiles. ([#2172](https://github.com/getsentry/relay/pull/2172))
- Mark all URL transactions as sanitized after applying rules. ([#2210](https://github.com/getsentry/relay/pull/2210))
- Add limited, experimental Sentry performance monitoring. ([#2157](https://github.com/getsentry/relay/pull/2157))

## 23.5.2

**Features**:

- Use different error message for empty strings in schema processing. ([#2151](https://github.com/getsentry/relay/pull/2151))
- Filter irrelevant webkit-issues. ([#2088](https://github.com/getsentry/relay/pull/2088))

- Relay now supports a simplified cron check-in API. ([#2153](https://github.com/getsentry/relay/pull/2153))

## 23.5.1

**Bug Fixes**:

- Sample only transaction events instead of sampling both transactions and errors. ([#2130](https://github.com/getsentry/relay/pull/2130))
- Fix tagging of incoming errors with `sampled` that was not done due to lack of sampling state. ([#2148](https://github.com/getsentry/relay/pull/2148))
- Remove profiling feature flag. ([#2146](https://github.com/getsentry/relay/pull/2146))

**Internal**:

- Mark all URL transactions as `sanitized` when `txNameReady` flag is set. ([#2128](https://github.com/getsentry/relay/pull/2128), [#2139](https://github.com/getsentry/relay/pull/2139))
- Tag incoming errors with the new `sampled` field in case their DSC is sampled. ([#2026](https://github.com/getsentry/relay/pull/2026))
- Enable PII scrubbing for urls field ([#2143](https://github.com/getsentry/relay/pull/2143))

## 23.5.0

**Bug Fixes**:

- Enforce rate limits for monitor check-ins. ([#2065](https://github.com/getsentry/relay/pull/2065))
- Allow rate limits greater than `u32::MAX`. ([#2079](https://github.com/getsentry/relay/pull/2079))
- Do not drop envelope when client closes connection. ([#2089](https://github.com/getsentry/relay/pull/2089))

**Features**:

- Scrub IBAN as pii. ([#2117](https://github.com/getsentry/relay/pull/2117))
- Scrub sensitive keys (`passwd`, `token`, ...) in Replay recording data. ([#2034](https://github.com/getsentry/relay/pull/2034))
- Add support for old 'violated-directive' CSP format. ([#2048](https://github.com/getsentry/relay/pull/2048))
- Add document_uri to csp filter. ([#2059](https://github.com/getsentry/relay/pull/2059))
- Store `geo.subdivision` of the end user location. ([#2058](https://github.com/getsentry/relay/pull/2058))
- Scrub URLs in span descriptions. ([#2095](https://github.com/getsentry/relay/pull/2095))

**Internal**:

- Remove transaction metrics allowlist. ([#2092](https://github.com/getsentry/relay/pull/2092))
- Include unknown feature flags in project config when serializing it. ([#2040](https://github.com/getsentry/relay/pull/2040))
- Copy transaction tags to the profile. ([#1982](https://github.com/getsentry/relay/pull/1982))
- Lower default max compressed replay recording segment size to 10 MiB. ([#2031](https://github.com/getsentry/relay/pull/2031))
- Increase chunking limit to 15MB for replay recordings. ([#2032](https://github.com/getsentry/relay/pull/2032))
- Add a data category for indexed profiles. ([#2051](https://github.com/getsentry/relay/pull/2051), [#2071](https://github.com/getsentry/relay/pull/2071))
- Differentiate between `Profile` and `ProfileIndexed` outcomes. ([#2054](https://github.com/getsentry/relay/pull/2054))
- Split dynamic sampling implementation before refactoring. ([#2047](https://github.com/getsentry/relay/pull/2047))
- Refactor dynamic sampling implementation across `relay-server` and `relay-sampling`. ([#2066](https://github.com/getsentry/relay/pull/2066))
- Adds support for `replay_id` field for the `DynamicSamplingContext`'s `FieldValueProvider`. ([#2070](https://github.com/getsentry/relay/pull/2070))
- On Linux, switch to `jemalloc` instead of the system memory allocator to reduce Relay's memory footprint. ([#2084](https://github.com/getsentry/relay/pull/2084))
- Scrub sensitive cookies `__session`. ([#2105](https://github.com/getsentry/relay/pull/2105)))
- Parse profiles' metadata to check if it should be marked as invalid. ([#2104](https://github.com/getsentry/relay/pull/2104))
- Set release as optional by defaulting to an empty string and add a dist field for profiles. ([#2098](https://github.com/getsentry/relay/pull/2098), [#2107](https://github.com/getsentry/relay/pull/2107))
- Accept source map debug images in debug meta for Profiling. ([#2097](https://github.com/getsentry/relay/pull/2097))

## 23.4.0

**Breaking Changes**:

This release contains major changes to the web layer, including TCP and HTTP handling as well as all web endpoint handlers. Due to these changes, some functionality was retired and Relay responds differently in specific cases.

Configuration:

- SSL support has been dropped. As per [official guidelines](https://docs.sentry.io/product/relay/operating-guidelines/), Relay should be operated behind a reverse proxy, which can perform SSL termination.
- Connection config options `max_connections`, `max_pending_connections`, and `max_connection_rate` no longer have an effect. Instead, configure the reverse proxy to handle connection concurrency as needed.

Endpoints:

- The security endpoint no longer forwards to upstream if the mime type doesn't match supported mime types. Instead, the request is rejected with a corresponding error.
- Passing store payloads as `?sentry_data=<base64>` query parameter is restricted to `GET` requests on the store endpoint. Other endpoints require the payload to be passed in the request body.
- Requests with an invalid `content-encoding` header will now be rejected. Exceptions to this are an empty string and `UTF-8`, which have been sent historically by some SDKs and are now treated as identity (no encoding). Previously, all unknown encodings were treated as identity.
- Temporarily, response bodies for some errors are rendered as plain text instead of JSON. This will be addressed in an upcoming release.

Metrics:

- The `route` tag of request metrics uses the route pattern instead of schematic names. There is an exact replacement for every previous route. For example, `"store-default"` is now tagged as `"/api/:project_id/store/"`.
- Statsd metrics `event.size_bytes.raw` and `event.size_bytes.uncompressed` have been removed.

**Features**:

- Allow monitor checkins to paass `monitor_config` for monitor upserts. ([#1962](https://github.com/getsentry/relay/pull/1962))
- Add replay_id onto event from dynamic sampling context. ([#1983](https://github.com/getsentry/relay/pull/1983))
- Add product-name for devices, derived from the android model. ([#2004](https://github.com/getsentry/relay/pull/2004))
- Changes how device class is determined for iPhone devices. Instead of checking processor frequency, the device model is mapped to a device class. ([#1970](https://github.com/getsentry/relay/pull/1970))
- Don't sanitize transactions if no clustering rules exist and no UUIDs were scrubbed. ([#1976](https://github.com/getsentry/relay/pull/1976))
- Add `thread.lock_mechanism` field to protocol. ([#1979](https://github.com/getsentry/relay/pull/1979))
- Add `origin` to trace context and span. ([#1984](https://github.com/getsentry/relay/pull/1984))
- Add `jvm` debug file type. ([#2002](https://github.com/getsentry/relay/pull/2002))
- Add new `mechanism` fields to protocol to support exception groups. ([#2020](https://github.com/getsentry/relay/pull/2020))
- Change `lock_reason` attribute to a `held_locks` dictionary in the `thread` interface. ([#2018](https://github.com/getsentry/relay/pull/2018))

**Internal**:

- Add BufferService with SQLite backend. ([#1920](https://github.com/getsentry/relay/pull/1920))
- Upgrade the web framework and related dependencies. ([#1938](https://github.com/getsentry/relay/pull/1938))
- Apply transaction clustering rules before UUID scrubbing rules. ([#1964](https://github.com/getsentry/relay/pull/1964))
- Use exposed device-class-synthesis feature flag to gate device.class synthesis in light normalization. ([#1974](https://github.com/getsentry/relay/pull/1974))
- Adds iPad support for device.class synthesis in light normalization. ([#2008](https://github.com/getsentry/relay/pull/2008))
- Pin schemars dependency to un-break schema docs generation. ([#2014](https://github.com/getsentry/relay/pull/2014))
- Remove global service registry. ([#2022](https://github.com/getsentry/relay/pull/2022))
- Apply schema validation to all topics in local development. ([#2013](https://github.com/getsentry/relay/pull/2013))

Monitors:

- Monitor check-ins may now specify an environment ([#2027](https://github.com/getsentry/relay/pull/2027))

## 23.3.1

**Features**:

- Indicate if OS-version may be frozen with '>=' prefix. ([#1945](https://github.com/getsentry/relay/pull/1945))
- Normalize monitor slug parameters into slugs. ([#1913](https://github.com/getsentry/relay/pull/1913))
- Smart trim loggers for Java platforms. ([#1941](https://github.com/getsentry/relay/pull/1941))

**Internal**:

- PII scrub `span.data` by default. ([#1953](https://github.com/getsentry/relay/pull/1953))
- Scrub sensitive cookies. ([#1951](https://github.com/getsentry/relay/pull/1951)))

## 23.3.0

**Features**:

- Extract attachments from transaction events and send them to kafka individually. ([#1844](https://github.com/getsentry/relay/pull/1844))
- Protocol validation for source map image type. ([#1869](https://github.com/getsentry/relay/pull/1869))
- Strip quotes from client hint values. ([#1874](https://github.com/getsentry/relay/pull/1874))
- Add Dotnet, Javascript and PHP support for profiling. ([#1871](https://github.com/getsentry/relay/pull/1871), [#1876](https://github.com/getsentry/relay/pull/1876), [#1885](https://github.com/getsentry/relay/pull/1885))
- Initial support for the Crons beta. ([#1886](https://github.com/getsentry/relay/pull/1886))
- Scrub `span.data.http.query` with default scrubbers. ([#1889](https://github.com/getsentry/relay/pull/1889))
- Synthesize new class attribute in device context using specs found on the device, such as processor_count, memory_size, etc. ([#1895](https://github.com/getsentry/relay/pull/1895))
- Add `thread.state` field to protocol. ([#1896](https://github.com/getsentry/relay/pull/1896))
- Move device.class from contexts to tags. ([#1911](https://github.com/getsentry/relay/pull/1911))
- Optionally mark scrubbed URL transactions as sanitized. ([#1917](https://github.com/getsentry/relay/pull/1917))
- Perform PII scrubbing on meta's original_value field. ([#1892](https://github.com/getsentry/relay/pull/1892))
- Add links to docs in YAML config file. ([#1923](https://github.com/getsentry/relay/pull/1923))
- For security reports, add the request's `origin` header to sentry events. ([#1934](https://github.com/getsentry/relay/pull/1934))

**Bug Fixes**:

- Enforce rate limits for session replays. ([#1877](https://github.com/getsentry/relay/pull/1877))

**Internal**:

- Revert back the addition of metric names as tag on Sentry errors when relay drops metrics. ([#1873](https://github.com/getsentry/relay/pull/1873))
- Tag the dynamic sampling decision on `count_per_root_project` to measure effective sample rates. ([#1870](https://github.com/getsentry/relay/pull/1870))
- Deprecate fields on the profiling sample format. ([#1878](https://github.com/getsentry/relay/pull/1878))
- Remove idle samples at the start and end of a profile and useless metadata. ([#1894](https://github.com/getsentry/relay/pull/1894))
- Move the pending envelopes buffering into the project cache. ([#1907](https://github.com/getsentry/relay/pull/1907))
- Remove platform validation for profiles. ([#1933](https://github.com/getsentry/relay/pull/1933))

## 23.2.0

**Features**:

- Use client hint headers instead of User-Agent when available. ([#1752](https://github.com/getsentry/relay/pull/1752), [#1802](https://github.com/getsentry/relay/pull/1802), [#1838](https://github.com/getsentry/relay/pull/1838))
- Apply all configured data scrubbing rules on Replays. ([#1731](https://github.com/getsentry/relay/pull/1731))
- Add count transactions toward root project. ([#1734](https://github.com/getsentry/relay/pull/1734))
- Add or remove the profile ID on the transaction's profiling context. ([#1801](https://github.com/getsentry/relay/pull/1801))
- Implement a new sampling algorithm with factors and multi-matching. ([#1790](https://github.com/getsentry/relay/pull/1790)
- Add Cloud Resource context. ([#1854](https://github.com/getsentry/relay/pull/1854))

**Bug Fixes**:

- Fix a bug where the replays ip-address normalization was not being applied when the user object was omitted. ([#1805](https://github.com/getsentry/relay/pull/1805))
- Improve performance for replays, especially memory usage during data scrubbing. ([#1800](https://github.com/getsentry/relay/pull/1800), [#1825](https://github.com/getsentry/relay/pull/1825))
- When a transaction is rate limited, also remove associated profiles. ([#1843](https://github.com/getsentry/relay/pull/1843))

**Internal**:

- Add metric name as tag on Sentry errors from relay dropping metrics. ([#1797](https://github.com/getsentry/relay/pull/1797))
- Make sure to scrub all the fields with PII. If the fields contain an object, the entire object will be removed. ([#1789](https://github.com/getsentry/relay/pull/1789))
- Keep meta for removed custom measurements. ([#1815](https://github.com/getsentry/relay/pull/1815))
- Drop replay recording payloads if they cannot be parsed or scrubbed. ([#1683](https://github.com/getsentry/relay/pull/1683))

## 23.1.1

**Features**:

- Add error and sample rate fields to the replay event parser. ([#1745](https://github.com/getsentry/relay/pull/1745))
- Add `instruction_addr_adjustment` field to `RawStacktrace`. ([#1716](https://github.com/getsentry/relay/pull/1716))
- Add SSL support to `relay-redis` crate. It is possible to use `rediss` scheme to connnect to Redis cluster using TLS. ([#1772](https://github.com/getsentry/relay/pull/1772))

**Internal**:

- Fix type errors in replay recording parsing. ([#1765](https://github.com/getsentry/relay/pull/1765))
- Remove error and session sample rate fields from replay-event parser. ([#1791](https://github.com/getsentry/relay/pull/1791))
- Scrub replay recording PII from mutation "texts" vector. ([#1796](https://github.com/getsentry/relay/pull/1796))

## 23.1.0

**Features**:

- Add support for `limits.keepalive_timeout` configuration. ([#1645](https://github.com/getsentry/relay/pull/1645))
- Add support for decaying functions in dynamic sampling rules. ([#1692](https://github.com/getsentry/relay/pull/1692))
- Stop extracting duration metric for session payloads. ([#1739](https://github.com/getsentry/relay/pull/1739))
- Add Profiling Context ([#1748](https://github.com/getsentry/relay/pull/1748))

**Internal**:

- Remove concurrent profiling. ([#1697](https://github.com/getsentry/relay/pull/1697))
- Use the main Sentry SDK to submit crash reports instead of a custom curl-based backend. This removes a dependency on `libcurl` and ensures compliance with latest TLS standards for crash uploads. Note that this only affects Relay if the hidden `_crash_db` option is used. ([#1707](https://github.com/getsentry/relay/pull/1707))
- Support transaction naming rules. ([#1695](https://github.com/getsentry/relay/pull/1695))
- Add PII scrubbing to URLs captured by replay recordings ([#1730](https://github.com/getsentry/relay/pull/1730))
- Add more measurement units for profiling. ([#1732](https://github.com/getsentry/relay/pull/1732))
- Add backoff mechanism for fetching projects from the project cache. ([#1726](https://github.com/getsentry/relay/pull/1726))

## 22.12.0

**Features**:

- The level of events created from Unreal Crash Reports now depends on whether it was an actual crash or an assert. ([#1677](https://github.com/getsentry/relay/pull/1677))
- Dynamic sampling is now based on the volume received by Relay by default and does not include the original volume dropped by client-side sampling in SDKs. This is required for the final dynamic sampling feature in the latest Sentry plans. ([#1591](https://github.com/getsentry/relay/pull/1591))
- Add OpenTelemetry Context. ([#1617](https://github.com/getsentry/relay/pull/1617))
- Add `app.in_foreground` and `thread.main` flag to protocol. ([#1578](https://github.com/getsentry/relay/pull/1578))
- Add support for View Hierarchy attachment_type. ([#1642](https://github.com/getsentry/relay/pull/1642))
- Add invalid replay recording outcome. ([#1684](https://github.com/getsentry/relay/pull/1684))
- Stop rejecting spans without a timestamp, instead giving them their respective event timestamp and setting their status to DeadlineExceeded. ([#1690](https://github.com/getsentry/relay/pull/1690))
- Add max replay size configuration parameter. ([#1694](https://github.com/getsentry/relay/pull/1694))
- Add nonchunked replay recording message type. ([#1653](https://github.com/getsentry/relay/pull/1653))
- Add `abnormal_mechanism` field to SessionUpdate protocol. ([#1665](https://github.com/getsentry/relay/pull/1665))
- Add replay-event normalization and PII scrubbing. ([#1582](https://github.com/getsentry/relay/pull/1582))
- Scrub all fields with IP addresses rather than only known IP address fields. ([#1725](https://github.com/getsentry/relay/pull/1725))

**Bug Fixes**:

- Make `attachment_type` on envelope items forward compatible by adding fallback variant. ([#1638](https://github.com/getsentry/relay/pull/1638))
- Relay no longer accepts transaction events older than 5 days. Previously the event was accepted and stored, but since metrics for such old transactions are not supported it did not show up in parts of Sentry such as the Performance landing page. ([#1663](https://github.com/getsentry/relay/pull/1663))
- Apply dynamic sampling to transactions from older SDKs and even in case Relay cannot load project information. This avoids accidentally storing 100% of transactions. ([#1667](https://github.com/getsentry/relay/pull/1667))
- Replay recording parser now uses the entire body rather than a subset. ([#1682](https://github.com/getsentry/relay/pull/1682))
- Fix a potential OOM in the Replay recording parser. ([#1691](https://github.com/getsentry/relay/pull/1691))
- Fix type error in replay recording parser. ([#1702](https://github.com/getsentry/relay/pull/1702))

**Internal**:

- Emit a `service.back_pressure` metric that measures internal back pressure by service. ([#1583](https://github.com/getsentry/relay/pull/1583))
- Track metrics for OpenTelemetry events. ([#1618](https://github.com/getsentry/relay/pull/1618))
- Normalize transaction name for URLs transaction source, by replacing UUIDs, SHAs and numerical IDs in transaction names by placeholders. ([#1621](https://github.com/getsentry/relay/pull/1621))
- Parse string as number to handle a release bug. ([#1637](https://github.com/getsentry/relay/pull/1637))
- Expand Profiling's discard reasons. ([#1661](https://github.com/getsentry/relay/pull/1661), [#1685](https://github.com/getsentry/relay/pull/1685))
- Allow to rate limit profiles on top of transactions. ([#1681](https://github.com/getsentry/relay/pull/1681))

## 22.11.0

**Features**:

- Add PII scrubber for replay recordings. ([#1545](https://github.com/getsentry/relay/pull/1545))
- Support decaying rules. Decaying rules are regular sampling rules, but they are only applicable in a specific time range. ([#1544](https://github.com/getsentry/relay/pull/1544))
- Disallow `-` in measurement and breakdown names. These items are converted to metrics, which do not allow `-` in their name. ([#1571](https://github.com/getsentry/relay/pull/1571))

**Bug Fixes**:

- Validate the distribution name in the event. ([#1556](https://github.com/getsentry/relay/pull/1556))
- Use correct meta object for logentry in light normalization. ([#1577](https://github.com/getsentry/relay/pull/1577))

**Internal**:

- Implement response context schema. ([#1529](https://github.com/getsentry/relay/pull/1529))
- Support dedicated quotas for storing transaction payloads ("indexed transactions") via the `transaction_indexed` data category if metrics extraction is enabled. ([#1537](https://github.com/getsentry/relay/pull/1537), [#1555](https://github.com/getsentry/relay/pull/1555))
- Report outcomes for dynamic sampling with the correct indexed transaction data category to restore correct totals. ([#1561](https://github.com/getsentry/relay/pull/1561))
- Add fields to the Frame object for the sample format. ([#1562](https://github.com/getsentry/relay/pull/1562))
- Move kafka related code into separate `relay-kafka` crate. ([#1563](https://github.com/getsentry/relay/pull/1563))

## 22.10.0

**Features**:

- Limit the number of custom measurements per event. ([#1483](https://github.com/getsentry/relay/pull/1483)))
- Add INP web vital as a measurement. ([#1487](https://github.com/getsentry/relay/pull/1487))
- Add .NET/Portable-PDB specific protocol fields. ([#1518](https://github.com/getsentry/relay/pull/1518))
- Enforce rate limits on metrics buckets using the transactions_processed quota. ([#1515](https://github.com/getsentry/relay/pull/1515))
- PII scrubbing now treats any key containing `token` as a password. ([#1527](https://github.com/getsentry/relay/pull/1527))

**Bug Fixes**:

- Make sure that non-processing Relays drop all invalid transactions. ([#1513](https://github.com/getsentry/relay/pull/1513))

**Internal**:

- Introduce a new profile format called `sample`. ([#1462](https://github.com/getsentry/relay/pull/1462))
- Generate a new profile ID when splitting a profile for multiple transactions. ([#1473](https://github.com/getsentry/relay/pull/1473))
- Pin Rust version to 1.63.0 in Dockerfile. ([#1482](https://github.com/getsentry/relay/pull/1482))
- Normalize measurement units in event payload. ([#1488](https://github.com/getsentry/relay/pull/1488))
- Remove long-running futures from metrics flush. ([#1492](https://github.com/getsentry/relay/pull/1492))
- Migrate to 2021 Rust edition. ([#1510](https://github.com/getsentry/relay/pull/1510))
- Make the profiling frame object compatible with the stacktrace frame object from event. ([#1512](https://github.com/getsentry/relay/pull/1512))
- Fix quota DataCategory::TransactionProcessed serialisation to match that of the CAPI. ([#1514](https://github.com/getsentry/relay/pull/1514))
- Support checking quotas in the Redis rate limiter without incrementing them. ([#1519](https://github.com/getsentry/relay/pull/1519))
- Update the internal service architecture for metrics aggregator service. ([#1508](https://github.com/getsentry/relay/pull/1508))
- Add data category for indexed transactions. This will come to represent stored transactions, while the existing category will represent transaction metrics. ([#1535](https://github.com/getsentry/relay/pull/1535))
- Adjust replay parser to be less strict and allow for larger segment-ids. ([#1551](https://github.com/getsentry/relay/pull/1551))

## 22.9.0

**Features**:

- Add user-agent parsing to Replays. ([#1420](https://github.com/getsentry/relay/pull/1420))
- Improve the release name used when reporting data to Sentry to include both the version and exact build. ([#1428](https://github.com/getsentry/relay/pull/1428))

**Bug Fixes**:

- Do not apply rate limits or reject data based on expired project configs. ([#1404](https://github.com/getsentry/relay/pull/1404))
- Process required stacktraces to fix filtering events originating from browser extensions. ([#1423](https://github.com/getsentry/relay/pull/1423))
- Fix error message filtering when formatting the message of logentry. ([#1442](https://github.com/getsentry/relay/pull/1442))
- Loosen type requirements for the `user.id` field in Replays. ([#1443](https://github.com/getsentry/relay/pull/1443))
- Fix panic in datascrubbing when number of sensitive fields was too large. ([#1474](https://github.com/getsentry/relay/pull/1474))

**Internal**:

- Make the Redis connection pool configurable. ([#1418](https://github.com/getsentry/relay/pull/1418))
- Add support for sharding Kafka producers across clusters. ([#1454](https://github.com/getsentry/relay/pull/1454))
- Speed up project cache eviction through a background thread. ([#1410](https://github.com/getsentry/relay/pull/1410))
- Batch metrics buckets into logical partitions before sending them as Envelopes. ([#1440](https://github.com/getsentry/relay/pull/1440))
- Filter single samples in cocoa profiles and events with no duration in Android profiles. ([#1445](https://github.com/getsentry/relay/pull/1445))
- Add a "invalid_replay" discard reason for invalid replay events. ([#1455](https://github.com/getsentry/relay/pull/1455))
- Add rate limiters for replays and replay recordings. ([#1456](https://github.com/getsentry/relay/pull/1456))
- Use the different configuration for billing outcomes when specified. ([#1461](https://github.com/getsentry/relay/pull/1461))
- Support profiles tagged for many transactions. ([#1444](https://github.com/getsentry/relay/pull/1444), [#1463](https://github.com/getsentry/relay/pull/1463), [#1464](https://github.com/getsentry/relay/pull/1464), [#1465](https://github.com/getsentry/relay/pull/1465))
- Track metrics for changes to the transaction name and DSC propagations. ([#1466](https://github.com/getsentry/relay/pull/1466))
- Simplify the ingestion path to reduce endpoint response times. ([#1416](https://github.com/getsentry/relay/issues/1416), [#1429](https://github.com/getsentry/relay/issues/1429), [#1431](https://github.com/getsentry/relay/issues/1431))
- Update the internal service architecture for the store, outcome, and processor services. ([#1405](https://github.com/getsentry/relay/pull/1405), [#1415](https://github.com/getsentry/relay/issues/1415), [#1421](https://github.com/getsentry/relay/issues/1421), [#1441](https://github.com/getsentry/relay/issues/1441), [#1457](https://github.com/getsentry/relay/issues/1457), [#1470](https://github.com/getsentry/relay/pull/1470))

## 22.8.0

**Features**:

- Remove timeout-based expiry of envelopes in Relay's internal buffers. The `cache.envelope_expiry` is now inactive. To control the size of the envelope buffer, use `cache.envelope_buffer_size` exclusively, instead. ([#1398](https://github.com/getsentry/relay/pull/1398))
- Parse sample rates as JSON. ([#1353](https://github.com/getsentry/relay/pull/1353))
- Filter events in external Relays, before extracting metrics. ([#1379](https://github.com/getsentry/relay/pull/1379))
- Add `privatekey` and `private_key` as secret key name to datascrubbers. ([#1376](https://github.com/getsentry/relay/pull/1376))
- Explain why we responded with 429. ([#1389](https://github.com/getsentry/relay/pull/1389))

**Bug Fixes**:

- Fix a bug where unreal crash reports were dropped when metrics extraction is enabled. ([#1355](https://github.com/getsentry/relay/pull/1355))
- Extract user from metrics with EventUser's priority. ([#1363](https://github.com/getsentry/relay/pull/1363))
- Honor `SentryConfig.enabled` and don't init SDK at all if it is false. ([#1380](https://github.com/getsentry/relay/pull/1380))
- The priority thread metadata on profiles is now optional, do not fail the profile if it's not present. ([#1392](https://github.com/getsentry/relay/pull/1392))

**Internal**:

- Support compressed project configs in redis cache. ([#1345](https://github.com/getsentry/relay/pull/1345))
- Refactor profile processing into its own crate. ([#1340](https://github.com/getsentry/relay/pull/1340))
- Treat "unknown" transaction source as low cardinality for safe SDKs. ([#1352](https://github.com/getsentry/relay/pull/1352), [#1356](https://github.com/getsentry/relay/pull/1356))
- Conditionally write a default transaction source to the transaction payload. ([#1354](https://github.com/getsentry/relay/pull/1354))
- Generate mobile measurements frames_frozen_rate, frames_slow_rate, stall_percentage. ([#1373](https://github.com/getsentry/relay/pull/1373))
- Change to the internals of the healthcheck endpoint. ([#1374](https://github.com/getsentry/relay/pull/1374), [#1377](https://github.com/getsentry/relay/pull/1377))
- Re-encode the Typescript payload to normalize. ([#1372](https://github.com/getsentry/relay/pull/1372))
- Partially normalize events before extracting metrics. ([#1366](https://github.com/getsentry/relay/pull/1366))
- Spawn more threads for CPU intensive work. ([#1378](https://github.com/getsentry/relay/pull/1378))
- Add missing fields to DeviceContext ([#1383](https://github.com/getsentry/relay/pull/1383))
- Improve performance of Redis accesses by not running `PING` everytime a connection is reused. ([#1394](https://github.com/getsentry/relay/pull/1394))
- Distinguish between various discard reasons for profiles. ([#1395](https://github.com/getsentry/relay/pull/1395))
- Add missing fields to GPUContext ([#1391](https://github.com/getsentry/relay/pull/1391))
- Store actor now uses Tokio for message handling instead of Actix. ([#1397](https://github.com/getsentry/relay/pull/1397))
- Add app_memory to AppContext struct. ([#1403](https://github.com/getsentry/relay/pull/1403))

## 22.7.0

**Features**:

- Adjust sample rate by envelope header's sample_rate. ([#1327](https://github.com/getsentry/relay/pull/1327))
- Support `transaction_info` on event payloads. ([#1330](https://github.com/getsentry/relay/pull/1330))
- Extract transaction metrics in external relays. ([#1344](https://github.com/getsentry/relay/pull/1344))

**Bug Fixes**:

- Parse custom units with length < 15 without crashing. ([#1312](https://github.com/getsentry/relay/pull/1312))
- Split large metrics requests into smaller batches. This avoids failed metrics submission and lost Release Health data due to `413 Payload Too Large` errors on the upstream. ([#1326](https://github.com/getsentry/relay/pull/1326))
- Metrics extraction: Map missing transaction status to "unknown". ([#1333](https://github.com/getsentry/relay/pull/1333))
- Fix [CVE-2022-2068](https://www.openssl.org/news/vulnerabilities.html#CVE-2022-2068) and [CVE-2022-2097](https://www.openssl.org/news/vulnerabilities.html#CVE-2022-2097) by updating to OpenSSL 1.1.1q. ([#1334](https://github.com/getsentry/relay/pull/1334))

**Internal**:

- Reduce number of metrics extracted for release health. ([#1316](https://github.com/getsentry/relay/pull/1316))
- Indicate with thread is the main thread in thread metadata for profiles. ([#1320](https://github.com/getsentry/relay/pull/1320))
- Increase profile maximum size by an order of magnitude. ([#1321](https://github.com/getsentry/relay/pull/1321))
- Add data category constant for processed transactions, encompassing all transactions that have been received and sent through dynamic sampling as well as metrics extraction. ([#1306](https://github.com/getsentry/relay/pull/1306))
- Extract metrics also from trace-sampled transactions. ([#1317](https://github.com/getsentry/relay/pull/1317))
- Extract metrics from a configurable amount of custom transaction measurements. ([#1324](https://github.com/getsentry/relay/pull/1324))
- Metrics: Drop transaction tag for high-cardinality sources. ([#1339](https://github.com/getsentry/relay/pull/1339))

## 22.6.0

**Compatibility:** This version of Relay requires Sentry server `22.6.0` or newer.

**Features**:

- Relay is now compatible with CentOS 7 and Red Hat Enterprise Linux 7 onward (kernel version _2.6.32_), depending on _glibc 2.17_ or newer. The `crash-handler` feature, which is currently enabled in the build published to DockerHub, additionally requires _curl 7.29_ or newer. ([#1279](https://github.com/getsentry/relay/pull/1279))
- Optionally start relay with `--upstream-dsn` to pass a Sentry DSN instead of the URL. This can be convenient when starting Relay in environments close to an SDK, where a DSN is already available. ([#1277](https://github.com/getsentry/relay/pull/1277))
- Add a new runtime mode `--aws-runtime-api=$AWS_LAMBDA_RUNTIME_API` that integrates Relay with the AWS Extensions API lifecycle. ([#1277](https://github.com/getsentry/relay/pull/1277))
- Add Replay ItemTypes. ([#1236](https://github.com/getsentry/relay/pull/1236), ([#1239](https://github.com/getsentry/relay/pull/1239))

**Bug Fixes**:

- Session metrics extraction: Count distinct_ids from all session updates to prevent undercounting users. ([#1275](https://github.com/getsentry/relay/pull/1275))
- Session metrics extraction: Count crashed+abnormal towards errored_preaggr. ([#1274](https://github.com/getsentry/relay/pull/1274))

**Internal**:

- Add version 3 to the project configs endpoint. This allows returning pending results which need to be polled later and avoids blocking batched requests on single slow entries. ([#1263](https://github.com/getsentry/relay/pull/1263))
- Emit specific event type tags for "processing.event.produced" metric. ([#1270](https://github.com/getsentry/relay/pull/1270))
- Add support for profile outcomes. ([#1272](https://github.com/getsentry/relay/pull/1272))
- Avoid potential panics when scrubbing minidumps. ([#1282](https://github.com/getsentry/relay/pull/1282))
- Fix typescript profile validation. ([#1283](https://github.com/getsentry/relay/pull/1283))
- Track memory footprint of metrics buckets. ([#1284](https://github.com/getsentry/relay/pull/1284), [#1287](https://github.com/getsentry/relay/pull/1287), [#1288](https://github.com/getsentry/relay/pull/1288))
- Support dedicated topics per metrics usecase, drop metrics from unknown usecases. ([#1285](https://github.com/getsentry/relay/pull/1285))
- Add support for Rust profiles ingestion ([#1296](https://github.com/getsentry/relay/pull/1296))

## 22.5.0

**Features**:

- Add platform, op, http.method and status tag to all extracted transaction metrics. ([#1227](https://github.com/getsentry/relay/pull/1227))
- Add units in built-in measurements. ([#1229](https://github.com/getsentry/relay/pull/1229))
- Add protocol support for custom units on transaction measurements. ([#1256](https://github.com/getsentry/relay/pull/1256))

**Bug Fixes**:

- fix(metrics): Enforce metric name length limit. ([#1238](https://github.com/getsentry/relay/pull/1238))
- Accept and forward unknown Envelope items. In processing mode, drop items individually rather than rejecting the entire request. This allows SDKs to send new data in combined Envelopes in the future. ([#1246](https://github.com/getsentry/relay/pull/1246))
- Stop extracting metrics with outdated names from sessions. ([#1251](https://github.com/getsentry/relay/pull/1251), [#1252](https://github.com/getsentry/relay/pull/1252))
- Update symbolic to pull in fixed Unreal parser that now correctly handles zero-length files. ([#1266](https://github.com/getsentry/relay/pull/1266))

**Internal**:

- Add sampling + tagging by event platform and transaction op. Some (unused) tagging rules from 22.4.0 have been renamed. ([#1231](https://github.com/getsentry/relay/pull/1231))
- Refactor aggregation error, recover from errors more gracefully. ([#1240](https://github.com/getsentry/relay/pull/1240))
- Remove/reject nul-bytes from metric strings. ([#1235](https://github.com/getsentry/relay/pull/1235))
- Remove the unused "internal" data category. ([#1245](https://github.com/getsentry/relay/pull/1245))
- Add the client and version as `sdk` tag to extracted session metrics in the format `name/version`. ([#1248](https://github.com/getsentry/relay/pull/1248))
- Expose `shutdown_timeout` in `OverridableConfig` ([#1247](https://github.com/getsentry/relay/pull/1247))
- Normalize all profiles and reject invalid ones. ([#1250](https://github.com/getsentry/relay/pull/1250))
- Raise a new InvalidCompression Outcome for invalid Unreal compression. ([#1237](https://github.com/getsentry/relay/pull/1237))
- Add a profile data category and count profiles in an envelope to apply rate limits. ([#1259](https://github.com/getsentry/relay/pull/1259))
- Support dynamic sampling by custom tags, operating system name and version, as well as device name and family. ([#1268](https://github.com/getsentry/relay/pull/1268))

## 22.4.0

**Features**:

- Map Windows version from raw_description to version name (XP, Vista, 11, ...). ([#1219](https://github.com/getsentry/relay/pull/1219))

**Bug Fixes**:

- Prevent potential OOM panics when handling corrupt Unreal Engine crashes. ([#1216](https://github.com/getsentry/relay/pull/1216))

**Internal**:

- Remove unused item types. ([#1211](https://github.com/getsentry/relay/pull/1211))
- Pin click dependency in requirements-dev.txt. ([#1214](https://github.com/getsentry/relay/pull/1214))
- Use fully qualified metric resource identifiers (MRI) for metrics ingestion. For example, the sessions duration is now called `d:sessions/duration@s`. ([#1215](https://github.com/getsentry/relay/pull/1215))
- Introduce metric units for rates and information, add support for custom user-declared units, and rename duration units to self-explanatory identifiers such as `second`. ([#1217](https://github.com/getsentry/relay/pull/1217))
- Increase the max profile size to accomodate a new platform. ([#1223](https://github.com/getsentry/relay/pull/1223))
- Set environment as optional when parsing a profile so we get a null value later on. ([#1224](https://github.com/getsentry/relay/pull/1224))
- Expose new tagging rules interface for metrics extracted from transactions. ([#1225](https://github.com/getsentry/relay/pull/1225))
- Return better BadStoreRequest for unreal events. ([#1226](https://github.com/getsentry/relay/pull/1226))

## 22.3.0

**Features**:

- Tag transaction metrics by user satisfaction. ([#1197](https://github.com/getsentry/relay/pull/1197))

**Bug Fixes**:

- CVE-2022-24713: Prevent denial of service through untrusted regular expressions used for PII scrubbing. ([#1207](https://github.com/getsentry/relay/pull/1207))
- Prevent dropping metrics during Relay shutdown if the project is outdated or not cached at time of the shutdown. ([#1205](https://github.com/getsentry/relay/pull/1205))
- Prevent a potential OOM when validating corrupted or exceptional minidumps. ([#1209](https://github.com/getsentry/relay/pull/1209))

**Internal**:

- Spread out metric aggregation over the aggregation window to avoid concentrated waves of metrics requests to the upstream every 10 seconds. Relay now applies jitter to `initial_delay` to spread out requests more evenly over time. ([#1185](https://github.com/getsentry/relay/pull/1185))
- Use a randomized Kafka partitioning key for sessions instead of the session ID. ([#1194](https://github.com/getsentry/relay/pull/1194))
- Add new statsd metrics for bucketing efficiency. ([#1199](https://github.com/getsentry/relay/pull/1199), [#1192](https://github.com/getsentry/relay/pull/1192), [#1200](https://github.com/getsentry/relay/pull/1200))
- Add a `Profile` `ItemType` to represent the profiling data sent from Sentry SDKs. ([#1179](https://github.com/getsentry/relay/pull/1179))

## 22.2.0

**Features**:

- Add the `relay.override_project_ids` configuration flag to support migrating projects from self-hosted to Sentry SaaS. ([#1175](https://github.com/getsentry/relay/pull/1175))

**Internal**:

- Add an option to dispatch billing outcomes to a dedicated topic. ([#1168](https://github.com/getsentry/relay/pull/1168))
- Add new `ItemType` to handle profiling data from Specto SDKs. ([#1170](https://github.com/getsentry/relay/pull/1170))

**Bug Fixes**:

- Fix regression in CSP report parsing. ([#1174](https://github.com/getsentry/relay/pull/1174))
- Ignore replacement_chunks when they aren't used. ([#1180](https://github.com/getsentry/relay/pull/1180))

## 22.1.0

**Features**:

- Flush metrics and outcome aggregators on graceful shutdown. ([#1159](https://github.com/getsentry/relay/pull/1159))
- Extract metrics from sampled transactions. ([#1161](https://github.com/getsentry/relay/pull/1161))

**Internal**:

- Extract normalized dist as metric. ([#1158](https://github.com/getsentry/relay/pull/1158))
- Extract transaction user as metric. ([#1164](https://github.com/getsentry/relay/pull/1164))

## 21.12.0

**Features**:

- Extract measurement ratings, port from frontend. ([#1130](https://github.com/getsentry/relay/pull/1130))
- External Relays perform dynamic sampling and emit outcomes as client reports. This feature is now enabled _by default_. ([#1119](https://github.com/getsentry/relay/pull/1119))
- Metrics extraction config, custom tags. ([#1141](https://github.com/getsentry/relay/pull/1141))
- Update the user agent parser (uap-core Feb 2020 to Nov 2021). This allows Relay and Sentry to infer more recent browsers, operating systems, and devices in events containing a user agent header. ([#1143](https://github.com/getsentry/relay/pull/1143), [#1145](https://github.com/getsentry/relay/pull/1145))
- Improvements to Unity OS context parsing ([#1150](https://github.com/getsentry/relay/pull/1150))

**Bug Fixes**:

- Support Unreal Engine 5 crash reports. ([#1132](https://github.com/getsentry/relay/pull/1132))
- Perform same validation for aggregate sessions as for individual sessions. ([#1140](https://github.com/getsentry/relay/pull/1140))
- Add missing .NET 4.8 release value. ([#1142](https://github.com/getsentry/relay/pull/1142))
- Properly document which timestamps are accepted. ([#1152](https://github.com/getsentry/relay/pull/1152))

**Internal**:

- Add more statsd metrics for relay metric bucketing. ([#1124](https://github.com/getsentry/relay/pull/1124), [#1128](https://github.com/getsentry/relay/pull/1128))
- Add an internal option to capture minidumps for hard crashes. This has to be enabled via the `sentry._crash_db` config parameter. ([#1127](https://github.com/getsentry/relay/pull/1127))
- Fold processing vs non-processing into single actor. ([#1133](https://github.com/getsentry/relay/pull/1133))
- Aggregate outcomes for dynamic sampling, invalid project ID, and rate limits. ([#1134](https://github.com/getsentry/relay/pull/1134))
- Extract session metrics from aggregate sessions. ([#1140](https://github.com/getsentry/relay/pull/1140))
- Prefix names of extracted metrics by `sentry.sessions.` or `sentry.transactions.`. ([#1147](https://github.com/getsentry/relay/pull/1147))
- Extract transaction duration as metric. ([#1148](https://github.com/getsentry/relay/pull/1148))

## 21.11.0

**Features**:

- Add bucket width to bucket protocol. ([#1103](https://github.com/getsentry/relay/pull/1103))
- Support multiple kafka cluster configurations. ([#1101](https://github.com/getsentry/relay/pull/1101))
- Tag metrics by transaction name. ([#1126](https://github.com/getsentry/relay/pull/1126))

**Bug Fixes**:

- Avoid unbounded decompression of encoded requests. A particular request crafted to inflate to large amounts of memory, such as a zip bomb, could put Relay out of memory. ([#1117](https://github.com/getsentry/relay/pull/1117), [#1122](https://github.com/getsentry/relay/pull/1122), [#1123](https://github.com/getsentry/relay/pull/1123))
- Avoid unbounded decompression of UE4 crash reports. Some crash reports could inflate to large amounts of memory before being checked for size, which could put Relay out of memory. ([#1121](https://github.com/getsentry/relay/pull/1121))

**Internal**:

- Aggregate client reports before sending them onwards. ([#1118](https://github.com/getsentry/relay/pull/1118))

## 21.10.0

**Bug Fixes**:

- Correctly validate timestamps for outcomes and sessions. ([#1086](https://github.com/getsentry/relay/pull/1086))
- Run compression on a thread pool when sending to upstream. ([#1085](https://github.com/getsentry/relay/pull/1085))
- Report proper status codes and error messages when sending invalid JSON payloads to an endpoint with a `X-Sentry-Relay-Signature` header. ([#1090](https://github.com/getsentry/relay/pull/1090))
- Enforce attachment and event size limits on UE4 crash reports. ([#1099](https://github.com/getsentry/relay/pull/1099))

**Internal**:

- Add the exclusive time of the transaction's root span. ([#1083](https://github.com/getsentry/relay/pull/1083))
- Add session.status tag to extracted session.duration metric. ([#1087](https://github.com/getsentry/relay/pull/1087))
- Serve project configs for batched requests where one of the project keys cannot be parsed. ([#1093](https://github.com/getsentry/relay/pull/1093))

## 21.9.0

**Features**:

- Add sampling based on transaction name. ([#1058](https://github.com/getsentry/relay/pull/1058))
- Support running Relay without config directory. The most important configuration, including Relay mode and credentials, can now be provided through commandline arguments or environment variables alone. ([#1055](https://github.com/getsentry/relay/pull/1055))
- Protocol support for client reports. ([#1081](https://github.com/getsentry/relay/pull/1081))
- Extract session metrics in non processing relays. ([#1073](https://github.com/getsentry/relay/pull/1073))

**Bug Fixes**:

- Use correct commandline argument name for setting Relay port. ([#1059](https://github.com/getsentry/relay/pull/1059))
- Retrieve OS Context for Unity Events. ([#1072](https://github.com/getsentry/relay/pull/1072))

**Internal**:

- Add new metrics on Relay's performance in dealing with buckets of metric aggregates, as well as the amount of aggregated buckets. ([#1070](https://github.com/getsentry/relay/pull/1070))
- Add the exclusive time of a span. ([#1061](https://github.com/getsentry/relay/pull/1061))
- Remove redundant dynamic sampling processing on fast path. ([#1084](https://github.com/getsentry/relay/pull/1084))

## 21.8.0

- No documented changes.

## 21.7.0

- No documented changes.

## 21.6.3

- No documented changes.

## 21.6.2

**Bug Fixes**:

- Remove connection metrics reported under `connector.*`. They have been fully disabled since version `21.3.0`. ([#1021](https://github.com/getsentry/relay/pull/1021))
- Remove error logs for "failed to extract event" and "failed to store session". ([#1032](https://github.com/getsentry/relay/pull/1032))

**Internal**:

- Assign a random Kafka partition key for session aggregates and metrics to distribute messages evenly. ([#1022](https://github.com/getsentry/relay/pull/1022))
- All fields in breakdown config should be camelCase, and rename the breakdown key name in project options. ([#1020](https://github.com/getsentry/relay/pull/1020))

## 21.6.1

- No documented changes.

## 21.6.0

**Features**:

- Support self-contained envelopes without authentication headers or query parameters. ([#1000](https://github.com/getsentry/relay/pull/1000))
- Support statically configured relays. ([#991](https://github.com/getsentry/relay/pull/991))
- Support namespaced event payloads in multipart minidump submission for Electron Framework. The field has to follow the format `sentry___<namespace>`. ([#1012](https://github.com/getsentry/relay/pull/1012))

**Bug Fixes**:

- Explicitly declare reprocessing context. ([#1009](https://github.com/getsentry/relay/pull/1009))
- Validate the environment attribute in sessions, and drop sessions with invalid releases. ([#1018](https://github.com/getsentry/relay/pull/1018))

**Internal**:

- Gather metrics for corrupted Events with unprintable fields. ([#1008](https://github.com/getsentry/relay/pull/1008))
- Remove project actors. ([#1025](https://github.com/getsentry/relay/pull/1025))

## 21.5.1

**Bug Fixes**:

- Do not leak resources when projects or DSNs are idle. ([#1003](https://github.com/getsentry/relay/pull/1003))

## 21.5.0

**Features**:

- Support the `frame.stack_start` field for chained async stack traces in Cocoa SDK v7. ([#981](https://github.com/getsentry/relay/pull/981))
- Rename configuration fields `cache.event_buffer_size` to `cache.envelope_buffer_size` and `cache.event_expiry` to `cache.envelope_expiry`. The former names are still supported by Relay. ([#985](https://github.com/getsentry/relay/pull/985))
- Add a configuraton flag `relay.ready: always` to mark Relay ready in healthchecks immediately after starting without requiring to authenticate. ([#989](https://github.com/getsentry/relay/pull/989))

**Bug Fixes**:

- Fix roundtrip error when PII selector starts with number. ([#982](https://github.com/getsentry/relay/pull/982))
- Avoid overflow panic for large retry-after durations. ([#992](https://github.com/getsentry/relay/pull/992))

**Internal**:

- Update internal representation of distribution metrics. ([#979](https://github.com/getsentry/relay/pull/979))
- Extract metrics for transaction breakdowns and sessions when the feature is enabled for the organizaiton. ([#986](https://github.com/getsentry/relay/pull/986))
- Assign explicit values to DataCategory enum. ([#987](https://github.com/getsentry/relay/pull/987))

## 21.4.1

**Bug Fixes**:

- Allow the `event_id` attribute on breadcrumbs to link between Sentry events. ([#977](https://github.com/getsentry/relay/pull/977))

## 21.4.0

**Bug Fixes**:

- Parse the Crashpad information extension stream from Minidumps with annotation objects correctly. ([#973](https://github.com/getsentry/relay/pull/973))

**Internal**:

- Emit outcomes for rate limited attachments. ([#951](https://github.com/getsentry/relay/pull/951))
- Remove timestamp from metrics text protocol. ([#972](https://github.com/getsentry/relay/pull/972))
- Add max, min, sum, and count to gauge metrics. ([#974](https://github.com/getsentry/relay/pull/974))

## 21.3.1

**Bug Fixes**:

- Make request url scrubbable. ([#955](https://github.com/getsentry/relay/pull/955))
- Remove dependent items from envelope when dropping transaction item. ([#960](https://github.com/getsentry/relay/pull/960))

**Internal**:

- Emit the `quantity` field for outcomes of events. This field describes the total size in bytes for attachments or the event count for all other categories. A separate outcome is emitted for attachments in a rejected envelope, if any, in addition to the event outcome. ([#942](https://github.com/getsentry/relay/pull/942))
- Add experimental metrics ingestion without bucketing or pre-aggregation. ([#948](https://github.com/getsentry/relay/pull/948))
- Skip serializing some null values in frames interface. ([#944](https://github.com/getsentry/relay/pull/944))
- Add experimental metrics ingestion with bucketing and pre-aggregation. ([#948](https://github.com/getsentry/relay/pull/948), [#952](https://github.com/getsentry/relay/pull/952), [#958](https://github.com/getsentry/relay/pull/958), [#966](https://github.com/getsentry/relay/pull/966), [#969](https://github.com/getsentry/relay/pull/969))
- Change HTTP response for upstream timeouts from 502 to 504. ([#859](https://github.com/getsentry/relay/pull/859))
- Add rule id to outcomes coming from transaction sampling. ([#953](https://github.com/getsentry/relay/pull/953))
- Add support for breakdowns ingestion. ([#934](https://github.com/getsentry/relay/pull/934))
- Ensure empty strings are invalid measurement names. ([#968](https://github.com/getsentry/relay/pull/968))

## 21.3.0

**Features**:

- Relay now picks up HTTP proxies from environment variables. This is made possible by switching to a different HTTP client library.

**Bug Fixes**:

- Deny backslashes in release names. ([#904](https://github.com/getsentry/relay/pull/904))
- Fix a problem with Data Scrubbing source names (PII selectors) that caused `$frame.abs_path` to match, but not `$frame.abs_path || **` or `$frame.abs_path && **`. ([#932](https://github.com/getsentry/relay/pull/932))
- Make username pii-strippable. ([#935](https://github.com/getsentry/relay/pull/935))
- Respond with `400 Bad Request` and an error message `"empty envelope"` instead of `429` when envelopes without items are sent to the envelope endpoint. ([#937](https://github.com/getsentry/relay/pull/937))
- Allow generic Slackbot ([#947](https://github.com/getsentry/relay/pull/947))

**Internal**:

- Emit the `category` field for outcomes of events. This field disambiguates error events, security events and transactions. As a side-effect, Relay no longer emits outcomes for broken JSON payloads or network errors. ([#931](https://github.com/getsentry/relay/pull/931))
- Add inbound filters functionality to dynamic sampling rules. ([#920](https://github.com/getsentry/relay/pull/920))
- The undocumented `http._client` option has been removed. ([#938](https://github.com/getsentry/relay/pull/938))
- Log old events and sessions in the `requests.timestamp_delay` metric. ([#933](https://github.com/getsentry/relay/pull/933))
- Add rule id to outcomes coming from event sampling. ([#943](https://github.com/getsentry/relay/pull/943))
- Fix a bug in rate limiting that leads to accepting all events in the last second of a rate limiting window, regardless of whether the rate limit applies. ([#946](https://github.com/getsentry/relay/pull/946))

## 21.2.0

**Features**:

- By adding `.no-cache` to the DSN key, Relay refreshes project configuration caches immediately. This allows to apply changed settings instantly, such as updates to data scrubbing or inbound filter rules. ([#911](https://github.com/getsentry/relay/pull/911))
- Add NSError to mechanism. ([#925](https://github.com/getsentry/relay/pull/925))
- Add snapshot to the stack trace interface. ([#927](https://github.com/getsentry/relay/pull/927))

**Bug Fixes**:

- Log on INFO level when recovering from network outages. ([#918](https://github.com/getsentry/relay/pull/918))
- Fix a panic in processing minidumps with invalid location descriptors. ([#919](https://github.com/getsentry/relay/pull/919))

**Internal**:

- Improve dynamic sampling rule configuration. ([#907](https://github.com/getsentry/relay/pull/907))
- Compatibility mode for pre-aggregated sessions was removed. The feature is now enabled by default in full fidelity. ([#913](https://github.com/getsentry/relay/pull/913))

## 21.1.0

**Features**:

- Support dynamic sampling for error events. ([#883](https://github.com/getsentry/relay/pull/883))

**Bug Fixes**:

- Make all fields but event-id optional to fix regressions in user feedback ingestion. ([#886](https://github.com/getsentry/relay/pull/886))
- Remove `kafka-ssl` feature because it breaks development workflow on macOS. ([#889](https://github.com/getsentry/relay/pull/889))
- Accept envelopes where their last item is empty and trailing newlines are omitted. This also fixes a panic in some cases. ([#894](https://github.com/getsentry/relay/pull/894))

**Internal**:

- Extract crashpad annotations into contexts. ([#892](https://github.com/getsentry/relay/pull/892))
- Normalize user reports during ingestion and create empty fields. ([#903](https://github.com/getsentry/relay/pull/903))
- Ingest and normalize sample rates from envelope item headers. ([#910](https://github.com/getsentry/relay/pull/910))

## 20.12.1

- No documented changes.

## 20.12.0

**Features**:

- Add `kafka-ssl` compilation feature that builds Kafka linked against OpenSSL. This feature is enabled in Docker containers only. This is only relevant for Relays running as part of on-premise Sentry. ([#881](https://github.com/getsentry/relay/pull/881))
- Relay is now able to ingest pre-aggregated sessions, which will make it possible to efficiently handle applications that produce thousands of sessions per second. ([#815](https://github.com/getsentry/relay/pull/815))
- Add protocol support for WASM. ([#852](https://github.com/getsentry/relay/pull/852))
- Add dynamic sampling for transactions. ([#835](https://github.com/getsentry/relay/pull/835))
- Send network outage metric on healthcheck endpoint hit. ([#856](https://github.com/getsentry/relay/pull/856))

**Bug Fixes**:

- Fix a long-standing bug where log messages were not addressible as `$string`. ([#882](https://github.com/getsentry/relay/pull/882))
- Allow params in content-type for security requests to support content types like `"application/expect-ct-report+json; charset=utf-8"`. ([#844](https://github.com/getsentry/relay/pull/844))
- Fix a panic in CSP filters. ([#848](https://github.com/getsentry/relay/pull/848))
- Do not drop sessions due to an invalid age constraint set to `0`. ([#855](https://github.com/getsentry/relay/pull/855))
- Do not emit outcomes after forwarding envelopes to the upstream, even if that envelope is rate limited, rejected, or dropped. Since the upstream logs an outcome, it would be a duplicate. ([#857](https://github.com/getsentry/relay/pull/857))
- Fix status code for security report. ([#864](https://github.com/getsentry/relay/pull/864))
- Add missing fields for Expect-CT reports. ([#865](https://github.com/getsentry/relay/pull/865))
- Support more directives in CSP reports, such as `block-all-mixed-content` and `require-trusted-types-for`. ([#876](https://github.com/getsentry/relay/pull/876))

**Internal**:

- Add _experimental_ support for picking up HTTP proxies from the regular environment variables. This feature needs to be enabled by setting `http: client: "reqwest"` in your `config.yml`. ([#839](https://github.com/getsentry/relay/pull/839))
- Refactor transparent request forwarding for unknown endpoints. Requests are now entirely buffered in memory and occupy the same queues and actors as other requests. This should not cause issues but may change behavior under load. ([#839](https://github.com/getsentry/relay/pull/839))
- Add reason codes to the `X-Sentry-Rate-Limits` header in store responses. This allows external Relays to emit outcomes with the proper reason codes. ([#850](https://github.com/getsentry/relay/pull/850))
- Emit metrics for outcomes in external relays. ([#851](https://github.com/getsentry/relay/pull/851))
- Make `$error.value` `pii=true`. ([#837](https://github.com/getsentry/relay/pull/837))
- Send `key_id` in partial project config. ([#854](https://github.com/getsentry/relay/pull/854))
- Add stack traces to Sentry error reports. ([#872](https://github.com/getsentry/relay/pull/872))

## 20.11.1

- No documented changes.

## 20.11.0

**Features**:

- Rename upstream retries histogram metric and add upstream requests duration metric. ([#816](https://github.com/getsentry/relay/pull/816))
- Add options for metrics buffering (`metrics.buffering`) and sampling (`metrics.sample_rate`). ([#821](https://github.com/getsentry/relay/pull/821))

**Bug Fixes**:

- Accept sessions with IP address set to `{{auto}}`. This was previously rejected and silently dropped. ([#827](https://github.com/getsentry/relay/pull/827))
- Fix an issue where every retry-after response would be too large by one minute. ([#829](https://github.com/getsentry/relay/pull/829))

**Internal**:

- Always apply cache debouncing for project states. This reduces pressure on the Redis and file system cache. ([#819](https://github.com/getsentry/relay/pull/819))
- Internal refactoring such that validating of characters in tags no longer uses regexes internally. ([#814](https://github.com/getsentry/relay/pull/814))
- Discard invalid user feedback sent as part of envelope. ([#823](https://github.com/getsentry/relay/pull/823))
- Emit event errors and normalization errors for unknown breadcrumb keys. ([#824](https://github.com/getsentry/relay/pull/824))
- Normalize `breadcrumb.ty` into `breadcrumb.type` for broken Python SDK versions. ([#824](https://github.com/getsentry/relay/pull/824))
- Add the client SDK interface for unreal crashes and set the name to `unreal.crashreporter`. ([#828](https://github.com/getsentry/relay/pull/828))
- Fine-tune the selectors for minidump PII scrubbing. ([#818](https://github.com/getsentry/relay/pull/818), [#830](https://github.com/getsentry/relay/pull/830))

## 20.10.1

**Internal**:

- Emit more useful normalization meta data for invalid tags. ([#808](https://github.com/getsentry/relay/pull/808))

## 20.10.0

**Features**:

- Add support for measurement ingestion. ([#724](https://github.com/getsentry/relay/pull/724), [#785](https://github.com/getsentry/relay/pull/785))
- Add support for scrubbing UTF-16 data in attachments ([#742](https://github.com/getsentry/relay/pull/742), [#784](https://github.com/getsentry/relay/pull/784), [#787](https://github.com/getsentry/relay/pull/787))
- Add upstream request metric. ([#793](https://github.com/getsentry/relay/pull/793))
- The padding character in attachment scrubbing has been changed to match the masking character, there is no usability benefit from them being different. ([#810](https://github.com/getsentry/relay/pull/810))

**Bug Fixes**:

- Fix issue where `$span` would not be recognized in Advanced Data Scrubbing. ([#781](https://github.com/getsentry/relay/pull/781))
- Accept big-endian minidumps. ([#789](https://github.com/getsentry/relay/pull/789))
- Detect network outages and retry sending events instead of dropping them. ([#788](https://github.com/getsentry/relay/pull/788))

**Internal**:

- Project states are now cached separately per DSN public key instead of per project ID. This means that there will be multiple separate cache entries for projects with more than one DSN. ([#778](https://github.com/getsentry/relay/pull/778))
- Relay no longer uses the Sentry endpoint to resolve project IDs by public key. Ingestion for the legacy store endpoint has been refactored to rely on key-based caches only. As a result, the legacy endpoint is supported only on managed Relays. ([#800](https://github.com/getsentry/relay/pull/800))
- Fix rate limit outcomes, now emitted only for error events but not transactions. ([#806](https://github.com/getsentry/relay/pull/806), [#809](https://github.com/getsentry/relay/pull/809))

## 20.9.0

**Features**:

- Add support for attaching Sentry event payloads in Unreal crash reports by adding `__sentry` game data entries. ([#715](https://github.com/getsentry/relay/pull/715))
- Support chunked form data keys for event payloads on the Minidump endpoint. Since crashpad has a limit for the length of custom attributes, the sentry event payload can be split up into `sentry__1`, `sentry__2`, etc. ([#721](https://github.com/getsentry/relay/pull/721))
- Periodically re-authenticate with the upstream server. Previously, there was only one initial authentication. ([#731](https://github.com/getsentry/relay/pull/731))
- The module attribute on stack frames (`$frame.module`) and the (usually server side generated) attribute `culprit` can now be scrubbed with advanced data scrubbing. ([#744](https://github.com/getsentry/relay/pull/744))
- Compress outgoing store requests for events and envelopes including attachements using `gzip` content encoding. ([#745](https://github.com/getsentry/relay/pull/745))
- Relay now buffers all requests until it has authenticated with the upstream. ([#747](//github.com/getsentry/relay/pull/747))
- Add a configuration option to change content encoding of upstream store requests. The default is `gzip`, and other options are `identity`, `deflate`, or `br`. ([#771](https://github.com/getsentry/relay/pull/771))

**Bug Fixes**:

- Send requests to the `/envelope/` endpoint instead of the older `/store/` endpoint. This particularly fixes spurious `413 Payload Too Large` errors returned when using Relay with Sentry SaaS. ([#746](https://github.com/getsentry/relay/pull/746))

**Internal**:

- Remove a temporary flag from attachment kafka messages indicating rate limited crash reports to Sentry. This is now enabled by default. ([#718](https://github.com/getsentry/relay/pull/718))
- Performance improvement of http requests to upstream, high priority messages are sent first. ([#678](https://github.com/getsentry/relay/pull/678))
- Experimental data scrubbing on minidumps([#682](https://github.com/getsentry/relay/pull/682))
- Move `generate-schema` from the Relay CLI into a standalone tool. ([#739](//github.com/getsentry/relay/pull/739))
- Move `process-event` from the Relay CLI into a standalone tool. ([#740](//github.com/getsentry/relay/pull/740))
- Add the client SDK to session kafka payloads. ([#751](https://github.com/getsentry/relay/pull/751))
- Add a standalone tool to document metrics in JSON or YAML. ([#752](https://github.com/getsentry/relay/pull/752))
- Emit `processing.event.produced` for user report and session Kafka messages. ([#757](https://github.com/getsentry/relay/pull/757))
- Improve performance of event processing by avoiding regex clone. ([#767](https://github.com/getsentry/relay/pull/767))
- Assign a default name for unnamed attachments, which prevented attachments from being stored in Sentry. ([#769](https://github.com/getsentry/relay/pull/769))
- Add Relay version version to challenge response. ([#758](https://github.com/getsentry/relay/pull/758))

## 20.8.0

**Features**:

- Add the `http.connection_timeout` configuration option to adjust the connection and SSL handshake timeout. The default connect timeout is now increased from 1s to 3s. ([#688](https://github.com/getsentry/relay/pull/688))
- Supply Relay's version during authentication and check if this Relay is still supported. An error message prompting to upgrade Relay will be supplied if Relay is unsupported. ([#697](https://github.com/getsentry/relay/pull/697))

**Bug Fixes**:

- Reuse connections for upstream event submission requests when the server supports connection keepalive. Relay did not consume the response body of all requests, which caused it to reopen a new connection for every event. ([#680](https://github.com/getsentry/relay/pull/680), [#695](https://github.com/getsentry/relay/pull/695))
- Fix hashing of user IP addresses in data scrubbing. Previously, this could create invalid IP addresses which were later rejected by Sentry. Now, the hashed IP address is moved to the `id` field. ([#692](https://github.com/getsentry/relay/pull/692))
- Do not retry authentication with the upstream when a client error is reported (status code 4XX). ([#696](https://github.com/getsentry/relay/pull/696))

**Internal**:

- Extract the event `timestamp` from Minidump files during event normalization. ([#662](https://github.com/getsentry/relay/pull/662))
- Retain the full span description in transaction events instead of trimming it. ([#674](https://github.com/getsentry/relay/pull/674))
- Report all Kafka producer errors to Sentry. Previously, only immediate errors were reported but not those during asynchronous flushing of messages. ([#677](https://github.com/getsentry/relay/pull/677))
- Add "HubSpot Crawler" to the list of web crawlers for inbound filters. ([#693](https://github.com/getsentry/relay/pull/693))
- Improved typing for span data of transaction events, no breaking changes. ([#713](https://github.com/getsentry/relay/pull/713))
- **Breaking change:** In PII configs, all options on hash and mask redactions (replacement characters, ignored characters, hash algorithm/key) are removed. If they still exist in the configuration, they are ignored. ([#760](https://github.com/getsentry/relay/pull/760))

## 20.7.2

**Features**:

- Report metrics for connections to the upstream. These metrics are reported under `connector.*` and include information on connection reuse, timeouts and errors. ([#669](https://github.com/getsentry/relay/pull/669))
- Increased the maximum size of attachments from _50MiB_ to _100MiB_. Most notably, this allows to upload larger minidumps. ([#671](https://github.com/getsentry/relay/pull/671))

**Internal**:

- Always create a spans array for transactions in normalization. This allows Sentry to render the spans UI even if the transaction is empty. ([#667](https://github.com/getsentry/relay/pull/667))

## 20.7.1

- No documented changes.

## 20.7.0

**Features**:

- Sessions and attachments can be rate limited now. These rate limits apply separately from error events, which means that you can continue to send Release Health sessions while you're out of quota with errors. ([#636](https://github.com/getsentry/relay/pull/636))

**Bug Fixes**:

- Outcomes from downstream relays were not forwarded upstream. ([#632](https://github.com/getsentry/relay/pull/632))
- Apply clock drift correction to Release Health sessions and validate timestamps. ([#633](https://github.com/getsentry/relay/pull/633))
- Apply clock drift correction for timestamps that are too far in the past or future. This fixes a bug where broken transaction timestamps would lead to negative durations. ([#634](https://github.com/getsentry/relay/pull/634), [#654](https://github.com/getsentry/relay/pull/654))
- Respond with status code `200 OK` to rate limited minidump and UE4 requests. Third party clients otherwise retry those requests, leading to even more load. ([#646](https://github.com/getsentry/relay/pull/646), [#647](https://github.com/getsentry/relay/pull/647))
- Ingested unreal crash reports no longer have a `misc_primary_cpu_brand` key with GPU information set in the Unreal context. ([#650](https://github.com/getsentry/relay/pull/650))
- Fix ingestion of forwarded outcomes in processing Relays. Previously, `emit_outcomes` had to be set explicitly to enable this. ([#653](https://github.com/getsentry/relay/pull/653))

**Internal**:

- Restructure the envelope and event ingestion paths into a pipeline and apply rate limits to all envelopes. ([#635](https://github.com/getsentry/relay/pull/635), [#636](https://github.com/getsentry/relay/pull/636))
- Pass the combined size of all attachments in an envelope to the Redis rate limiter as quantity to enforce attachment quotas. ([#639](https://github.com/getsentry/relay/pull/639))
- Emit flags for rate limited processing attachments and add a `size` field. ([#640](https://github.com/getsentry/relay/pull/640), [#644](https://github.com/getsentry/relay/pull/644))

## 20.6.0

We have switched to [CalVer](https://calver.org/)! Relay's version is always in line with the latest version of [Sentry](https://github.com/getsentry/sentry).

**Features**:

- Proxy and managed Relays now apply clock drift correction based on the `sent_at` header emitted by SDKs. ([#581](https://github.com/getsentry/relay/pull/581))
- Apply cached rate limits to attachments and sessions in the fast-path when parsing incoming requests. ([#618](https://github.com/getsentry/relay/pull/618))
- New config options `metrics.default_tags` and `metrics.hostname_tag`. ([#625](https://github.com/getsentry/relay/pull/625))

**Bug Fixes**:

- Clock drift correction no longer considers the transaction timestamp as baseline for SDKs using Envelopes. Instead, only the dedicated `sent_at` Envelope header is used. ([#580](https://github.com/getsentry/relay/pull/580))
- The `http.timeout` setting is now applied to all requests, including event submission. Previously, events were exempt. ([#588](https://github.com/getsentry/relay/pull/588))
- All endpoint metrics now report their proper `route` tag. This applies to `requests`, `requests.duration`, and `responses.status_codes`. Previously, some some endpoints reported an empty route. ([#595](https://github.com/getsentry/relay/pull/595))
- Properly refresh cached project states based on the configured intervals. Previously, Relay may have gone into an endless refresh cycle if the system clock not accurate, or the state had not been updated in the upstream. ([#596](https://github.com/getsentry/relay/pull/596))
- Respond with `403 Forbidden` when multiple authentication payloads are sent by the SDK. Previously, Relay would authenticate using one of the payloads and silently ignore the rest. ([#602](https://github.com/getsentry/relay/pull/602))
- Improve metrics documentation. ([#614](https://github.com/getsentry/relay/pull/614))
- Do not scrub event processing errors by default. ([#619](https://github.com/getsentry/relay/pull/619))

**Internal**:

- Add source (who emitted the outcome) to Outcome payload. ([#604](https://github.com/getsentry/relay/pull/604))
- Ignore non-Rust folders for faster rebuilding and testing. ([#578](https://github.com/getsentry/relay/pull/578))
- Invalid session payloads are now logged for SDK debugging. ([#584](https://github.com/getsentry/relay/pull/584), [#591](https://github.com/getsentry/relay/pull/591))
- Add support for Outcomes generation in external Relays. ([#592](https://github.com/getsentry/relay/pull/592))
- Remove unused `rev` from project state. ([#586](https://github.com/getsentry/relay/pull/586))
- Add an outcome endpoint for trusted Relays. ([#589](https://github.com/getsentry/relay/pull/589))
- Emit outcomes for event payloads submitted in attachment files. ([#609](https://github.com/getsentry/relay/pull/609))
- Split envelopes that contain sessions and other items and ingest them independently. ([#610](https://github.com/getsentry/relay/pull/610))
- Removed support for legacy per-key quotas. ([#616](https://github.com/getsentry/relay/pull/615))
- Security events (CSP, Expect-CT, Expect-Staple, and HPKP) are now placed into a dedicated `security` item in envelopes, rather than the generic event item. This allows for quick detection of the event type for rate limiting. ([#617](https://github.com/getsentry/relay/pull/617))

## 0.5.9

- Relay has a logo now!
- New explicit `envelope/` endpoint. Envelopes no longer need to be sent with the right `content-type` header (to cater to browser JS).
- Introduce an Envelope item type for transactions.
- Support environment variables and CLI arguments instead of command line parameters.
- Return status `415` on wrong content types.
- Normalize double-slashes in request URLs more aggressively.
- Add an option to generate credentials on stdout.

**Internal**:

- Serve project configs to downstream Relays with proper permission checking.
- PII: Make and/or selectors specific.
- Add a browser filter for IE 11.
- Changes to release parsing.
- PII: Expose event values as part of generated selector suggestions.

## 0.5.8

**Internal**:

- Fix a bug where exception values and the device name were not PII-strippable.

## 0.5.7

- Docker images are now also pushed to Docker Hub.
- New helper function to generate PII selectors from event data.

**Internal**:

- Release is now a required attribute for session data.
- `unknown` can now be used in place of `unknown_error` for span statuses. A future release will change the canonical format from `unknown_error` to `unknown`.

## 0.5.6

- Fix a bug where Relay would stop processing events if Sentry is down for only a short time.
- Improvements to architecture documentation.
- Initial support for rate limiting by event type ("scoped quotas")
- Fix a bug where `key_id` was omitted from outcomes created by Relay.
- Fix a bug where it was not permitted to send content-encoding as part of a CORS request to store.

**Internal**:

- PII processing: Aliases for value types (`$error` instead of `$exception` to be in sync with Discover column naming) and adding a default for replace-redactions.
- It is now valid to send transactions and spans without `op` set, in which case a default value will be inserted.

## 0.5.5

- Suppress verbose DNS lookup logs.

**Internal**:

- Small performance improvements in datascrubbing config converter.
- New, C-style selector syntax (old one still works)

## 0.5.4

**Internal**:

- Add event contexts to `pii=maybe`.
- Fix parsing of msgpack breadcrumbs in Rust store.
- Envelopes sent to Rust store can omit the DSN in headers.
- Ability to quote/escape special characters in selectors in PII configs.

## 0.5.3

- Properly strip the linux binary to reduce its size
- Allow base64 encoded JSON event payloads ([#466](https://github.com/getsentry/relay/pull/466))
- Fix multipart requests without trailing newline ([#465](https://github.com/getsentry/relay/pull/465))
- Support for ingesting session updates ([#449](https://github.com/getsentry/relay/pull/449))

**Internal**:

- Validate release names during event ingestion ([#479](https://github.com/getsentry/relay/pull/479))
- Add browser extension filter ([#470](https://github.com/getsentry/relay/pull/470))
- Add `pii=maybe`, a new kind of event schema field that can only be scrubbed if explicitly addressed.
- Add way to scrub filepaths in a way that does not break processing.

## 0.5.2

- Fix trivial Redis-related crash when running in non-processing mode.
- Limit the maximum retry-after of a rate limit. This is necessary because of the "Delete and ignore future events" feature in Sentry.
- Project caches are now evicted after `project_grace_period` has passed. If you have that parameter set to a high number you may see increased memory consumption.

**Internal**:

- Misc bugfixes in PII processor. Those bugs do not affect the legacy data scrubber exposed in Python.
- Polishing documentation around PII configuration format.
- Signal codes in mach mechanism are no longer required.

## 0.5.1

- Ability to fetch project configuration from Redis as additional caching layer.
- Fix a few bugs in release filters.
- Fix a few bugs in minidumps endpoint with processing enabled.

**Internal**:

- Fix a bug in the PII processor that would always remove the entire string on `pattern` rules.
- Ability to correct some clock drift and wrong system time in transaction events.

## 0.5.0

- The binary has been renamed to `relay`.
- Updated documentation for metrics.

**Internal**:

- The package is now called `sentry-relay`.
- Renamed all `Semaphore*` types to `Relay*`.
- Fixed memory leaks in processing functions.

## 0.4.65

- Implement the Minidump endpoint.
- Implement the Attachment endpoint.
- Implement the legacy Store endpoint.
- Support a plain `Authorization` header in addition to `X-Sentry-Auth`.
- Simplify the shutdown logic. Relay now always takes a fixed configurable time to shut down.
- Fix healthchecks in _Static_ mode.
- Fix internal handling of event attachments.
- Fix partial reads of request bodies resulting in a broken connection.
- Fix a crash when parsing User-Agent headers.
- Fix handling of events sent with `sentry_version=2.0` (Clojure SDK).
- Use _mmap_ to load the GeoIP database to improve the memory footprint.
- Revert back to the system memory allocator.

**Internal**:

- Preserve microsecond precision in all time stamps.
- Record event ids in all outcomes.
- Updates to event processing metrics.
- Add span status mapping from open telemetry.

## 0.4.64

- Switched to `jemalloc` as global allocator.
- Introduce separate outcome reason for invalid events.
- Always consume request bodies to the end.
- Implemented minidump ingestion.
- Increas precisions of timestamps in protocol.

## 0.4.63

- Refactor healthchecks into two: Liveness and readiness (see code comments for explanation for now).
- Allow multiple trailing slashes on store endpoint, e.g. `/api/42/store///`.
- Internal refactor to prepare for envelopes format.

**Internal**:

- Fix a bug where glob-matching in filters did not behave correctly when the to-be-matched string contained newlines.
- Add `moz-extension:` as scheme for browser extensions (filtering out Firefox addons).
- Raise a dedicated Python exception type for invalid transaction events. Also do not report that error to Sentry from Relay.

## 0.4.62

- Various performance improvements.

## 0.4.61

**Internal**:

- Add `thread.errored` attribute ([#306](https://github.com/getsentry/relay/pull/306)).

## 0.4.60

- License is now BSL instead of MIT ([#301](https://github.com/getsentry/relay/pull/301)).
- Improve internal metrics and logging ([#296](https://github.com/getsentry/relay/pull/296), [#297](https://github.com/getsentry/relay/pull/297), [#298](https://github.com/getsentry/relay/pull/298)).
- Fix unbounded requests to Sentry for project configs ([#295](https://github.com/getsentry/relay/pull/295), [#300](https://github.com/getsentry/relay/pull/300)).
- Fix rejected responses from Sentry due to size limit ([#303](https://github.com/getsentry/relay/pull/303)).
- Expose more options for configuring request concurrency limits ([#311](https://github.com/getsentry/relay/pull/311)).

**Internal**:

- Transaction events with negative duration are now rejected ([#291](https://github.com/getsentry/relay/pull/291)).
- Fix a panic when normalizing certain dates.

## 0.4.59

**Internal**:

- Fix: Normalize legacy stacktrace attributes ([#292](https://github.com/getsentry/relay/pull/292))
- Fix: Validate platform attributes in Relay ([#294](https://github.com/getsentry/relay/pull/294))
- Flip the flag that indicates Relay processing ([#293](https://github.com/getsentry/relay/pull/293))

## 0.4.58

- Evict project caches after some time ([#287](https://github.com/getsentry/relay/pull/287))
- Selectively log internal errors to stderr ([#285](https://github.com/getsentry/relay/pull/285))
- Add an error boundary to parsing project states ([#281](https://github.com/getsentry/relay/pull/281))

**Internal**:

- Add event size metrics ([#286](https://github.com/getsentry/relay/pull/286))
- Normalize before datascrubbing ([#290](https://github.com/getsentry/relay/pull/290))
- Add a config value for thread counts ([#283](https://github.com/getsentry/relay/pull/283))
- Refactor outcomes for parity with Sentry ([#282](https://github.com/getsentry/relay/pull/282))
- Add flag that relay processed an event ([#279](https://github.com/getsentry/relay/pull/279))

## 0.4.57

**Internal**:

- Stricter validation of transaction events.

## 0.4.56

**Internal**:

- Fix a panic in trimming.

## 0.4.55

**Internal**:

- Fix more bugs in datascrubbing converter.

## 0.4.54

**Internal**:

- Fix more bugs in datascrubbing converter.

## 0.4.53

**Internal**:

- Fix more bugs in datascrubbing converter.

## 0.4.52

**Internal**:

- Fix more bugs in datascrubbing converter.

## 0.4.51

**Internal**:

- Fix a few bugs in datascrubbing converter.
- Accept trailing slashes.

**Normalization**:

- Fix a panic on overflowing timestamps.

## 0.4.50

**Internal**:

- Fix bug where IP scrubbers were applied even when not enabled.

## 0.4.49

- Internal changes.

## 0.4.48

**Internal**:

- Fix various bugs in the datascrubber and PII processing code to get closer to behavior of the Python implementation.

## 0.4.47

**Internal**:

- Various work on re-implementing Sentry's `/api/X/store` endpoint in Relay. Relay can now apply rate limits based on Redis and emit the correct outcomes.

## 0.4.46

**Internal**:

- Resolved a regression in IP address normalization. The new behavior is closer to a line-by-line port of the old Python code.

## 0.4.45

**Normalization**:

- Resolved an issue where GEO IP data was not always infered.

## 0.4.44

**Normalization**:

- Only take the user IP address from the store request's IP for certain platforms. This restores the behavior of the old Python code.

## 0.4.43

**Normalization**:

- Bump size of breadcrumbs.
- Workaround for an issue where we would not parse OS information from User Agent when SDK had already sent OS information.
- Further work on Sentry-internal event ingestion.

## 0.4.42

**Normalization**:

- Fix normalization of version strings from user agents.

## 0.4.41

- Support extended project configuration.

**Internal**:

- Implement event filtering rules.
- Add basic support for Sentry-internal event ingestion.
- Parse and normalize user agent strings.

## 0.4.40

**Internal**:

- Restrict ranges of timestamps to prevent overflows in Python code and UI.

## 0.4.39

**Internal**:

- Fix a bug where stacktrace trimming was not applied during renormalization.

## 0.4.38

**Internal**:

- Added typed spans to Event.

## 0.4.37

**Internal**:

- Added `orig_in_app` to frame data.

## 0.4.36

**Internal**:

- Add new .NET versions for context normalization.

## 0.4.35

**Internal**:

- Fix bug where thread's stacktraces were not normalized.
- Fix bug where a string at max depth of a databag was stringified again.

## 0.4.34

**Internal**:

- Added `data` attribute to frames.
- Added a way to override other trimming behavior in Python normalizer binding.

## 0.4.33

**Internal**:

- Plugin-provided context types should now work properly again.

## 0.4.32

**Internal**:

- Removed `function_name` field from frame and added `raw_function`.

## 0.4.31

**Internal**:

- Add trace context type.

## 0.4.30

**Internal**:

- Make exception messages/values larger to allow for foreign stacktrace data to be attached.

## 0.4.29

**Internal**:

- Added `function_name` field to frame.

## 0.4.28

**Internal**:

- Add missing context type for sessionstack.

## 0.4.27

**Internal**:

- Increase frame vars size again! Byte size was fine, but max depth was way too small.

## 0.4.26

**Internal**:

- Reduce frame vars size.

## 0.4.25

**Internal**:

- Add missing trimming to frame vars.

## 0.4.24

**Internal**:

- Reject non-http/https `help_urls` in exception mechanisms.

## 0.4.23

**Internal**:

- Add basic truncation to event meta to prevent payload size from spiralling out of control.

## 0.4.22

**Internal**:

- Added grouping enhancements to protocol.

## 0.4.21

**Internal**:

- Updated debug image interface with more attributes.

## 0.4.20

**Internal**:

- Added support for `lang` frame and stacktrace attribute.

## 0.4.19

**Internal**:

- Slight changes to allow replacing more normalization code in Sentry with Rust.

## 0.4.18

**Internal**:

- Allow much larger payloads in the extra attribute.

## 0.4.17

**Internal**:

- Added support for protocol changes related to upcoming sentry SDK features. In particular the `none` event type was added.

## 0.4.16

For users of relay, nothing changed at all. This is a release to test embedding some Rust code in Sentry itself.

## 0.4.15

For users of relay, nothing changed at all. This is a release to test embedding some Rust code in Sentry itself.

## 0.4.14

For users of relay, nothing changed at all. This is a release to test embedding some Rust code in Sentry itself.

## 0.4.13

For users of relay, nothing changed at all. This is a release to test embedding some Rust code in Sentry itself.

## 0.4.12

For users of relay, nothing changed at all. This is a release to test embedding some Rust code in Sentry itself.

## 0.4.11

For users of relay, nothing changed at all. This is a release to test embedding some Rust code in Sentry itself.

## 0.4.10

For users of relay, nothing changed at all. This is a release to test embedding some Rust code in Sentry itself.

## 0.4.9

For users of relay, nothing changed at all. This is a release to test embedding some Rust code in Sentry itself.

## 0.4.8

For users of relay, nothing changed at all. This is a release to test embedding some Rust code in Sentry itself.

## 0.4.7

For users of relay, nothing changed at all. This is a release to test embedding some Rust code in Sentry itself.

## 0.4.6

For users of relay, nothing changed at all. This is a release to test embedding some Rust code in Sentry itself.

## 0.4.5

For users of relay, nothing changed at all. This is a release to test embedding some Rust code in Sentry itself.

## 0.4.4

For users of relay, nothing changed at all. This is a release to test embedding some Rust code in Sentry itself.

## 0.4.3

For users of relay, nothing changed at all. This is a release to test embedding some Rust code in Sentry itself.

## 0.4.2

For users of relay, nothing changed at all. This is a release to test embedding some Rust code in Sentry itself.

## 0.4.1

For users of relay, nothing changed at all. This is a release to test embedding some Rust code in Sentry itself.

## 0.4.0

Introducing new Relay modes:

- `proxy`: A proxy for all requests and events.
- `static`: Static configuration for known projects in the file system.
- `managed`: Fetch configurations dynamically from Sentry and update them.

The default Relay mode is `managed`. Users upgrading from previous versions will automatically activate the `managed` mode. To change this setting, add `relay.mode` to `config.yml` or run `semaphore config init` from the command line.

**Breaking Change**: If Relay was used without credentials, the mode needs to be set to `proxy`. The default `managed` mode requires credentials.

For more information on Relay modes, see the [documentation page](https://docs.sentry.io/data-management/relay/options/).

### Configuration Changes

- Added `cache.event_buffer_size` to control the maximum number of events that are buffered in case of network issues or high rates of incoming events.
- Added `limits.max_concurrent_requests` to limit the number of connections that this Relay will use to communicate with the upstream.
- Internal error reporting is now disabled by default. To opt in, set `sentry.enabled`.

### Bugfixes

- Fix a bug that caused events to get unconditionally dropped after five seconds, regardless of the `cache.event_expiry` configuration.
- Fix a memory leak in Relay's internal error reporting.

## 0.3.0

- Changed PII stripping rule format to permit path selectors when applying rules. This means that now `$string` refers to strings for instance and `user.id` refers to the `id` field in the `user` attribute of the event. Temporarily support for old rules is retained.

## 0.2.7

- store: Minor fixes to be closer to Python. Ability to disable trimming of objects, arrays and strings.

## 0.2.6

- Fix bug where PII stripping would remove containers without leaving any metadata about the retraction.
- Fix bug where old `redactPair` rules would stop working.

## 0.2.5

- Rewrite of PII stripping logic. This brings potentially breaking changes to the semantics of PII configs. Most importantly field types such as `"freeform"` and `"databag"` are gone, right now there is only `"container"` and `"text"`. All old field types should have become an alias for `"text"`, but take extra care in ensuring your PII rules still work.

- store: Minor fixes to be closer to Python.

## 0.2.4

For users of relay, nothing changed at all. This is a release to test embedding some Rust code in Sentry itself.

- store: Remove stray print statement.

## 0.2.3

For users of relay, nothing changed at all. This is a release to test embedding some Rust code in Sentry itself.

- store: Fix main performance issues.

## 0.2.2

For users of relay, nothing changed at all. This is a release to test embedding some Rust code in Sentry itself.

- store: Fix segfault when trying to process contexts.
- store: Fix trimming state "leaking" between interfaces, leading to excessive trimming.
- store: Don't serialize empty arrays and objects (with a few exceptions).

## 0.2.1

For users of relay, nothing changed at all. This is a release to test embedding some Rust code in Sentry itself.

- `libsemaphore`: Expose CABI for normalizing event data.

## 0.2.0

Our first major iteration on Relay has landed!

- User documentation is now hosted at <https://docs.sentry.io/relay/>.
- SSL support is now included by default. Just configure a [TLS identity](https://docs.sentry.io/relay/options/#relaytls_identity_path) and you're set.
- Updated event processing: Events from older SDKs are now supported. Also, we've fixed some bugs along the line.
- Introduced full support for PII stripping. See [PII Configuration](https://docs.sentry.io/relay/pii-config/) for instructions.
- Configure with static project settings. Relay will skip querying project states from Sentry and use your provided values instead. See [Project Configuration](https://docs.sentry.io/relay/project-config/) for a full guide.
- Relay now also acts as a proxy for certain API requests. This allows it to receive CSP reports and Minidump crash reports, among others. It also sets `X-Forwarded-For` and includes a Relay signature header.

Besides that, there are many technical changes, including:

- Major rewrite of the internals. Relay no longer requires a special endpoint for sending events to upstream Sentry and processes events individually with less delay than before.
- The executable will exit with a non-zero exit code on startup errors. This makes it easier to catch configuration errors.
- Removed `libsodium` as a production dependency, greatly simplifying requirements for the runtime environment.
- Greatly improved logging and metrics. Be careful with the `DEBUG` and `TRACE` levels, as they are **very** verbose now.
- Improved docker containers.

## 0.1.3

- Added support for metadata format

## 0.1.2

- JSON logging ([#32](https://github.com/getsentry/relay/pull/32))
- Update dependencies

## 0.1.1

- Rename "sentry-relay" to "semaphore"
- Use new features from Rust 1.26
- Prepare binary and Python builds ([#20](https://github.com/getsentry/relay/pull/20))
- Add Dockerfile ([#23](https://github.com/getsentry/relay/pull/23))

## 0.1.0

An initial release of the tool.<|MERGE_RESOLUTION|>--- conflicted
+++ resolved
@@ -2,15 +2,13 @@
 
 ## Unreleased
 
-<<<<<<< HEAD
 **Features**:
 
 - Add configuration to allow high cardinality tags in metrics. ([#4805](https://github.com/getsentry/relay/pull/4805))
-=======
+
 **Internal**:
 
 - Produce spans to the items topic. ([#4735](https://github.com/getsentry/relay/pull/4735))
->>>>>>> 83f16fe7
 
 ## 25.6.1
 
