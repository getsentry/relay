--- conflicted
+++ resolved
@@ -13,13 +13,10 @@
 
 **Internal**:
 
-<<<<<<< HEAD
 - Add *experimental* support for picking up HTTP proxies from the regular environment variables. This feature needs to be enabled by setting `http: client: "reqwest"` in your `config.yml`. ([#839](https://github.com/getsentry/relay/pull/839))
 - Refactor transparent request forwarding for unknown endpoints. Requests are now entirely buffered in memory and occupy the same queues and actors as other requests. This should not cause issues but may change behavior under load. ([#839](https://github.com/getsentry/relay/pull/839))
-=======
 - Add reason codes to the `X-Sentry-Rate-Limits` header in store responses. This allows external Relays to emit outcomes with the proper reason codes. ([#850](https://github.com/getsentry/relay/pull/850))
 - Emit metrics for outcomes in external relays. ([#851](https://github.com/getsentry/relay/pull/851))
->>>>>>> 7a5d4366
 
 ## 20.11.1
 
