# Changelog

## 23.7.0

<<<<<<< HEAD
**Unreleased**:

- Limit environment names on check-ins to 64 chars. ([#2309](https://github.com/getsentry/relay/pull/2309))

=======
**Bug Fixes**:

- Filter idle samples at the edge per thread. ([#2321](https://github.com/getsentry/relay/pull/2321))
>>>>>>> 491a9b96

**Internal**:

- Add support for `sampled` field in the DSC and error tagging. ([#2290](https://github.com/getsentry/relay/pull/2290))
- Move span tag extraction from metrics to normalization. ([#2304](https://github.com/getsentry/relay/pull/2304))

## 23.6.2

**Features**:

- Add filter based on transaction names. ([#2118](https://github.com/getsentry/relay/pull/2118), [#2284](https://github.com/getsentry/relay/pull/2284))
- Use GeoIP lookup also in non-processing Relays. Lookup from now on will be also run in light normalization. ([#2229](https://github.com/getsentry/relay/pull/2229))
- Metrics extracted from transactions from old SDKs now get a useful `transaction` tag. ([#2250](https://github.com/getsentry/relay/pull/2250), [#2272](https://github.com/getsentry/relay/pull/2272)).

**Bug Fixes**:

- Keep stack frames closest to crash when quantity exceeds limit. ([#2236](https://github.com/getsentry/relay/pull/2236))
- Drop profiles without a transaction in the same envelope. ([#2169](https://github.com/getsentry/relay/pull/2169))

**Internal**:

- Implement basic generic metrics extraction for transaction events. ([#2252](https://github.com/getsentry/relay/pull/2252), [#2257](https://github.com/getsentry/relay/pull/2257))
- Support more fields in dynamic sampling, metric extraction, and conditional tagging. The added fields are `dist`, `release.*`, `user.{email,ip_address,name}`, `breakdowns.*`, and `extra.*`. ([#2259](https://github.com/getsentry/relay/pull/2259), [#2276](https://github.com/getsentry/relay/pull/2276))

## 23.6.1

- No documented changes.

## 23.6.0

**Bug Fixes**:

- Make counting of total profiles consistent with total transactions. ([#2163](https://github.com/getsentry/relay/pull/2163))

**Features**:

- Add `data` and `api_target` fields to `ResponseContext` and scrub `graphql` bodies. ([#2141](https://github.com/getsentry/relay/pull/2141))
- Add support for X-Vercel-Forwarded-For header. ([#2124](https://github.com/getsentry/relay/pull/2124))
- Add `lock` attribute to the frame protocol. ([#2171](https://github.com/getsentry/relay/pull/2171))
- Reject profiles longer than 30s. ([#2168](https://github.com/getsentry/relay/pull/2168))
- Change default topic for transaction metrics to `ingest-performance-metrics`. ([#2180](https://github.com/getsentry/relay/pull/2180))
- Add Firefox "dead object" error to browser extension filter ([#2215](https://github.com/getsentry/relay/pull/2215))
- Add events whose `url` starts with `file://` to localhost inbound filter ([#2214](https://github.com/getsentry/relay/pull/2214))

**Internal**:

- Extract app identifier from app context for profiles. ([#2172](https://github.com/getsentry/relay/pull/2172))
- Mark all URL transactions as sanitized after applying rules. ([#2210](https://github.com/getsentry/relay/pull/2210))
- Add limited, experimental Sentry performance monitoring. ([#2157](https://github.com/getsentry/relay/pull/2157))

## 23.5.2

**Features**:

- Use different error message for empty strings in schema processing. ([#2151](https://github.com/getsentry/relay/pull/2151))
- Filter irrelevant webkit-issues. ([#2088](https://github.com/getsentry/relay/pull/2088))

- Relay now supports a simplified cron check-in API.  ([#2153](https://github.com/getsentry/relay/pull/2153))

## 23.5.1

**Bug Fixes**:

- Sample only transaction events instead of sampling both transactions and errors. ([#2130](https://github.com/getsentry/relay/pull/2130))
- Fix tagging of incoming errors with `sampled` that was not done due to lack of sampling state. ([#2148](https://github.com/getsentry/relay/pull/2148))
- Remove profiling feature flag. ([#2146](https://github.com/getsentry/relay/pull/2146))

**Internal**:

- Mark all URL transactions as `sanitized` when `txNameReady` flag is set. ([#2128](https://github.com/getsentry/relay/pull/2128), [#2139](https://github.com/getsentry/relay/pull/2139))
- Tag incoming errors with the new `sampled` field in case their DSC is sampled. ([#2026](https://github.com/getsentry/relay/pull/2026))
- Enable PII scrubbing for urls field ([#2143](https://github.com/getsentry/relay/pull/2143))

## 23.5.0

**Bug Fixes**:

- Enforce rate limits for monitor check-ins. ([#2065](https://github.com/getsentry/relay/pull/2065))
- Allow rate limits greater than `u32::MAX`. ([#2079](https://github.com/getsentry/relay/pull/2079))
- Do not drop envelope when client closes connection. ([#2089](https://github.com/getsentry/relay/pull/2089))

**Features**:

- Scrub IBAN as pii. ([#2117](https://github.com/getsentry/relay/pull/2117))
- Scrub sensitive keys (`passwd`, `token`, ...) in Replay recording data. ([#2034](https://github.com/getsentry/relay/pull/2034))
- Add support for old 'violated-directive' CSP format. ([#2048](https://github.com/getsentry/relay/pull/2048))
- Add document_uri to csp filter. ([#2059](https://github.com/getsentry/relay/pull/2059))
- Store `geo.subdivision` of the end user location. ([#2058](https://github.com/getsentry/relay/pull/2058))
- Scrub URLs in span descriptions. ([#2095](https://github.com/getsentry/relay/pull/2095))

**Internal**:

- Remove transaction metrics allowlist. ([#2092](https://github.com/getsentry/relay/pull/2092))
- Include unknown feature flags in project config when serializing it. ([#2040](https://github.com/getsentry/relay/pull/2040))
- Copy transaction tags to the profile. ([#1982](https://github.com/getsentry/relay/pull/1982))
- Lower default max compressed replay recording segment size to 10 MiB. ([#2031](https://github.com/getsentry/relay/pull/2031))
- Increase chunking limit to 15MB for replay recordings. ([#2032](https://github.com/getsentry/relay/pull/2032))
- Add a data category for indexed profiles. ([#2051](https://github.com/getsentry/relay/pull/2051), [#2071](https://github.com/getsentry/relay/pull/2071))
- Differentiate between `Profile` and `ProfileIndexed` outcomes. ([#2054](https://github.com/getsentry/relay/pull/2054))
- Split dynamic sampling implementation before refactoring. ([#2047](https://github.com/getsentry/relay/pull/2047))
- Refactor dynamic sampling implementation across `relay-server` and `relay-sampling`. ([#2066](https://github.com/getsentry/relay/pull/2066))
- Adds support for `replay_id` field for the `DynamicSamplingContext`'s `FieldValueProvider`. ([#2070](https://github.com/getsentry/relay/pull/2070))
- On Linux, switch to `jemalloc` instead of the system memory allocator to reduce Relay's memory footprint. ([#2084](https://github.com/getsentry/relay/pull/2084))
- Scrub sensitive cookies `__session`. ([#2105](https://github.com/getsentry/relay/pull/2105)))
- Parse profiles' metadata to check if it should be marked as invalid. ([#2104](https://github.com/getsentry/relay/pull/2104))
- Set release as optional by defaulting to an empty string and add a dist field for profiles. ([#2098](https://github.com/getsentry/relay/pull/2098), [#2107](https://github.com/getsentry/relay/pull/2107))
- Accept source map debug images in debug meta for Profiling. ([#2097](https://github.com/getsentry/relay/pull/2097))

## 23.4.0

**Breaking Changes**:

This release contains major changes to the web layer, including TCP and HTTP handling as well as all web endpoint handlers. Due to these changes, some functionality was retired and Relay responds differently in specific cases.

Configuration:

- SSL support has been dropped. As per [official guidelines](https://docs.sentry.io/product/relay/operating-guidelines/), Relay should be operated behind a reverse proxy, which can perform SSL termination.
- Connection config options `max_connections`, `max_pending_connections`, and `max_connection_rate` no longer have an effect. Instead, configure the reverse proxy to handle connection concurrency as needed.

Endpoints:

- The security endpoint no longer forwards to upstream if the mime type doesn't match supported mime types. Instead, the request is rejected with a corresponding error.
- Passing store payloads as `?sentry_data=<base64>` query parameter is restricted to `GET` requests on the store endpoint. Other endpoints require the payload to be passed in the request body.
- Requests with an invalid `content-encoding` header will now be rejected. Exceptions to this are an empty string and `UTF-8`, which have been sent historically by some SDKs and are now treated as identity (no encoding). Previously, all unknown encodings were treated as identity.
- Temporarily, response bodies for some errors are rendered as plain text instead of JSON. This will be addressed in an upcoming release.

Metrics:

- The `route` tag of request metrics uses the route pattern instead of schematic names. There is an exact replacement for every previous route. For example, `"store-default"` is now tagged as `"/api/:project_id/store/"`.
- Statsd metrics `event.size_bytes.raw` and `event.size_bytes.uncompressed` have been removed.

**Features**:

- Allow monitor checkins to paass `monitor_config` for monitor upserts. ([#1962](https://github.com/getsentry/relay/pull/1962))
- Add replay_id onto event from dynamic sampling context. ([#1983](https://github.com/getsentry/relay/pull/1983))
- Add product-name for devices, derived from the android model. ([#2004](https://github.com/getsentry/relay/pull/2004))
- Changes how device class is determined for iPhone devices. Instead of checking processor frequency, the device model is mapped to a device class. ([#1970](https://github.com/getsentry/relay/pull/1970))
- Don't sanitize transactions if no clustering rules exist and no UUIDs were scrubbed. ([#1976](https://github.com/getsentry/relay/pull/1976))
- Add `thread.lock_mechanism` field to protocol. ([#1979](https://github.com/getsentry/relay/pull/1979))
- Add `origin` to trace context and span. ([#1984](https://github.com/getsentry/relay/pull/1984))
- Add `jvm` debug file type. ([#2002](https://github.com/getsentry/relay/pull/2002))
- Add new `mechanism` fields to protocol to support exception groups. ([#2020](https://github.com/getsentry/relay/pull/2020))
- Change `lock_reason` attribute to a `held_locks` dictionary in the `thread` interface. ([#2018](https://github.com/getsentry/relay/pull/2018))

**Internal**:

- Add BufferService with SQLite backend. ([#1920](https://github.com/getsentry/relay/pull/1920))
- Upgrade the web framework and related dependencies. ([#1938](https://github.com/getsentry/relay/pull/1938))
- Apply transaction clustering rules before UUID scrubbing rules. ([#1964](https://github.com/getsentry/relay/pull/1964))
- Use exposed device-class-synthesis feature flag to gate device.class synthesis in light normalization. ([#1974](https://github.com/getsentry/relay/pull/1974))
- Adds iPad support for device.class synthesis in light normalization. ([#2008](https://github.com/getsentry/relay/pull/2008))
- Pin schemars dependency to un-break schema docs generation. ([#2014](https://github.com/getsentry/relay/pull/2014))
- Remove global service registry. ([#2022](https://github.com/getsentry/relay/pull/2022))
- Apply schema validation to all topics in local development. ([#2013](https://github.com/getsentry/relay/pull/2013))

Monitors:

- Monitor check-ins may now specify an environment ([#2027](https://github.com/getsentry/relay/pull/2027))

## 23.3.1

**Features**:

- Indicate if OS-version may be frozen with '>=' prefix. ([#1945](https://github.com/getsentry/relay/pull/1945))
- Normalize monitor slug parameters into slugs. ([#1913](https://github.com/getsentry/relay/pull/1913))
- Smart trim loggers for Java platforms. ([#1941](https://github.com/getsentry/relay/pull/1941))

**Internal**:

- PII scrub `span.data` by default. ([#1953](https://github.com/getsentry/relay/pull/1953))
- Scrub sensitive cookies. ([#1951](https://github.com/getsentry/relay/pull/1951)))

## 23.3.0

**Features**:

- Extract attachments from transaction events and send them to kafka individually. ([#1844](https://github.com/getsentry/relay/pull/1844))
- Protocol validation for source map image type. ([#1869](https://github.com/getsentry/relay/pull/1869))
- Strip quotes from client hint values. ([#1874](https://github.com/getsentry/relay/pull/1874))
- Add Dotnet, Javascript and PHP support for profiling. ([#1871](https://github.com/getsentry/relay/pull/1871), [#1876](https://github.com/getsentry/relay/pull/1876), [#1885](https://github.com/getsentry/relay/pull/1885))
- Initial support for the Crons beta. ([#1886](https://github.com/getsentry/relay/pull/1886))
- Scrub `span.data.http.query` with default scrubbers. ([#1889](https://github.com/getsentry/relay/pull/1889))
- Synthesize new class attribute in device context using specs found on the device, such as processor_count, memory_size, etc. ([#1895](https://github.com/getsentry/relay/pull/1895))
- Add `thread.state` field to protocol. ([#1896](https://github.com/getsentry/relay/pull/1896))
- Move device.class from contexts to tags. ([#1911](https://github.com/getsentry/relay/pull/1911))
- Optionally mark scrubbed URL transactions as sanitized. ([#1917](https://github.com/getsentry/relay/pull/1917))
- Perform PII scrubbing on meta's original_value field. ([#1892](https://github.com/getsentry/relay/pull/1892))
- Add links to docs in YAML config file. ([#1923](https://github.com/getsentry/relay/pull/1923))
- For security reports, add the request's `origin` header to sentry events. ([#1934](https://github.com/getsentry/relay/pull/1934))

**Bug Fixes**:

- Enforce rate limits for session replays. ([#1877](https://github.com/getsentry/relay/pull/1877))

**Internal**:

- Revert back the addition of metric names as tag on Sentry errors when relay drops metrics. ([#1873](https://github.com/getsentry/relay/pull/1873))
- Tag the dynamic sampling decision on `count_per_root_project` to measure effective sample rates. ([#1870](https://github.com/getsentry/relay/pull/1870))
- Deprecate fields on the profiling sample format. ([#1878](https://github.com/getsentry/relay/pull/1878))
- Remove idle samples at the start and end of a profile and useless metadata. ([#1894](https://github.com/getsentry/relay/pull/1894))
- Move the pending envelopes buffering into the project cache. ([#1907](https://github.com/getsentry/relay/pull/1907))
- Remove platform validation for profiles. ([#1933](https://github.com/getsentry/relay/pull/1933))

## 23.2.0

**Features**:

- Use client hint headers instead of User-Agent when available. ([#1752](https://github.com/getsentry/relay/pull/1752), [#1802](https://github.com/getsentry/relay/pull/1802), [#1838](https://github.com/getsentry/relay/pull/1838))
- Apply all configured data scrubbing rules on Replays. ([#1731](https://github.com/getsentry/relay/pull/1731))
- Add count transactions toward root project. ([#1734](https://github.com/getsentry/relay/pull/1734))
- Add or remove the profile ID on the transaction's profiling context. ([#1801](https://github.com/getsentry/relay/pull/1801))
- Implement a new sampling algorithm with factors and multi-matching. ([#1790](https://github.com/getsentry/relay/pull/1790)
- Add Cloud Resource context. ([#1854](https://github.com/getsentry/relay/pull/1854))

**Bug Fixes**:

- Fix a bug where the replays ip-address normalization was not being applied when the user object was omitted. ([#1805](https://github.com/getsentry/relay/pull/1805))
- Improve performance for replays, especially memory usage during data scrubbing. ([#1800](https://github.com/getsentry/relay/pull/1800), [#1825](https://github.com/getsentry/relay/pull/1825))
- When a transaction is rate limited, also remove associated profiles. ([#1843](https://github.com/getsentry/relay/pull/1843))

**Internal**:

- Add metric name as tag on Sentry errors from relay dropping metrics. ([#1797](https://github.com/getsentry/relay/pull/1797))
- Make sure to scrub all the fields with PII. If the fields contain an object, the entire object will be removed. ([#1789](https://github.com/getsentry/relay/pull/1789))
- Keep meta for removed custom measurements. ([#1815](https://github.com/getsentry/relay/pull/1815))
- Drop replay recording payloads if they cannot be parsed or scrubbed. ([#1683](https://github.com/getsentry/relay/pull/1683))

## 23.1.1

**Features**:

- Add error and sample rate fields to the replay event parser. ([#1745](https://github.com/getsentry/relay/pull/1745))
- Add `instruction_addr_adjustment` field to `RawStacktrace`. ([#1716](https://github.com/getsentry/relay/pull/1716))
- Add SSL support to `relay-redis` crate. It is possible to use `rediss` scheme to connnect to Redis cluster using TLS. ([#1772](https://github.com/getsentry/relay/pull/1772))

**Internal**:

- Fix type errors in replay recording parsing. ([#1765](https://github.com/getsentry/relay/pull/1765))
- Remove error and session sample rate fields from replay-event parser. ([#1791](https://github.com/getsentry/relay/pull/1791))
- Scrub replay recording PII from mutation "texts" vector. ([#1796](https://github.com/getsentry/relay/pull/1796))

## 23.1.0

**Features**:

- Add support for `limits.keepalive_timeout` configuration. ([#1645](https://github.com/getsentry/relay/pull/1645))
- Add support for decaying functions in dynamic sampling rules. ([#1692](https://github.com/getsentry/relay/pull/1692))
- Stop extracting duration metric for session payloads. ([#1739](https://github.com/getsentry/relay/pull/1739))
- Add Profiling Context ([#1748](https://github.com/getsentry/relay/pull/1748))

**Internal**:

- Remove concurrent profiling. ([#1697](https://github.com/getsentry/relay/pull/1697))
- Use the main Sentry SDK to submit crash reports instead of a custom curl-based backend. This removes a dependency on `libcurl` and ensures compliance with latest TLS standards for crash uploads. Note that this only affects Relay if the hidden `_crash_db` option is used. ([#1707](https://github.com/getsentry/relay/pull/1707))
- Support transaction naming rules. ([#1695](https://github.com/getsentry/relay/pull/1695))
- Add PII scrubbing to URLs captured by replay recordings ([#1730](https://github.com/getsentry/relay/pull/1730))
- Add more measurement units for profiling. ([#1732](https://github.com/getsentry/relay/pull/1732))
- Add backoff mechanism for fetching projects from the project cache. ([#1726](https://github.com/getsentry/relay/pull/1726))

## 22.12.0

**Features**:

- The level of events created from Unreal Crash Reports now depends on whether it was an actual crash or an assert. ([#1677](https://github.com/getsentry/relay/pull/1677))
- Dynamic sampling is now based on the volume received by Relay by default and does not include the original volume dropped by client-side sampling in SDKs. This is required for the final dynamic sampling feature in the latest Sentry plans. ([#1591](https://github.com/getsentry/relay/pull/1591))
- Add OpenTelemetry Context. ([#1617](https://github.com/getsentry/relay/pull/1617))
- Add `app.in_foreground` and `thread.main` flag to protocol. ([#1578](https://github.com/getsentry/relay/pull/1578))
- Add support for View Hierarchy attachment_type. ([#1642](https://github.com/getsentry/relay/pull/1642))
- Add invalid replay recording outcome. ([#1684](https://github.com/getsentry/relay/pull/1684))
- Stop rejecting spans without a timestamp, instead giving them their respective event timestamp and setting their status to DeadlineExceeded. ([#1690](https://github.com/getsentry/relay/pull/1690))
- Add max replay size configuration parameter. ([#1694](https://github.com/getsentry/relay/pull/1694))
- Add nonchunked replay recording message type. ([#1653](https://github.com/getsentry/relay/pull/1653))
- Add `abnormal_mechanism` field to SessionUpdate protocol. ([#1665](https://github.com/getsentry/relay/pull/1665))
- Add replay-event normalization and PII scrubbing. ([#1582](https://github.com/getsentry/relay/pull/1582))
- Scrub all fields with IP addresses rather than only known IP address fields. ([#1725](https://github.com/getsentry/relay/pull/1725))

**Bug Fixes**:

- Make `attachment_type` on envelope items forward compatible by adding fallback variant. ([#1638](https://github.com/getsentry/relay/pull/1638))
- Relay no longer accepts transaction events older than 5 days. Previously the event was accepted and stored, but since metrics for such old transactions are not supported it did not show up in parts of Sentry such as the Performance landing page. ([#1663](https://github.com/getsentry/relay/pull/1663))
- Apply dynamic sampling to transactions from older SDKs and even in case Relay cannot load project information. This avoids accidentally storing 100% of transactions. ([#1667](https://github.com/getsentry/relay/pull/1667))
- Replay recording parser now uses the entire body rather than a subset. ([#1682](https://github.com/getsentry/relay/pull/1682))
- Fix a potential OOM in the Replay recording parser. ([#1691](https://github.com/getsentry/relay/pull/1691))
- Fix type error in replay recording parser. ([#1702](https://github.com/getsentry/relay/pull/1702))

**Internal**:

- Emit a `service.back_pressure` metric that measures internal back pressure by service. ([#1583](https://github.com/getsentry/relay/pull/1583))
- Track metrics for OpenTelemetry events. ([#1618](https://github.com/getsentry/relay/pull/1618))
- Normalize transaction name for URLs transaction source, by replacing UUIDs, SHAs and numerical IDs in transaction names by placeholders. ([#1621](https://github.com/getsentry/relay/pull/1621))
- Parse string as number to handle a release bug. ([#1637](https://github.com/getsentry/relay/pull/1637))
- Expand Profiling's discard reasons. ([#1661](https://github.com/getsentry/relay/pull/1661), [#1685](https://github.com/getsentry/relay/pull/1685))
- Allow to rate limit profiles on top of transactions. ([#1681](https://github.com/getsentry/relay/pull/1681))

## 22.11.0

**Features**:

- Add PII scrubber for replay recordings. ([#1545](https://github.com/getsentry/relay/pull/1545))
- Support decaying rules. Decaying rules are regular sampling rules, but they are only applicable in a specific time range. ([#1544](https://github.com/getsentry/relay/pull/1544))
- Disallow `-` in measurement and breakdown names. These items are converted to metrics, which do not allow `-` in their name. ([#1571](https://github.com/getsentry/relay/pull/1571))

**Bug Fixes**:

- Validate the distribution name in the event. ([#1556](https://github.com/getsentry/relay/pull/1556))
- Use correct meta object for logentry in light normalization. ([#1577](https://github.com/getsentry/relay/pull/1577))

**Internal**:

- Implement response context schema. ([#1529](https://github.com/getsentry/relay/pull/1529))
- Support dedicated quotas for storing transaction payloads ("indexed transactions") via the `transaction_indexed` data category if metrics extraction is enabled. ([#1537](https://github.com/getsentry/relay/pull/1537), [#1555](https://github.com/getsentry/relay/pull/1555))
- Report outcomes for dynamic sampling with the correct indexed transaction data category to restore correct totals. ([#1561](https://github.com/getsentry/relay/pull/1561))
- Add fields to the Frame object for the sample format. ([#1562](https://github.com/getsentry/relay/pull/1562))
- Move kafka related code into separate `relay-kafka` crate. ([#1563](https://github.com/getsentry/relay/pull/1563))

## 22.10.0

**Features**:

- Limit the number of custom measurements per event. ([#1483](https://github.com/getsentry/relay/pull/1483)))
- Add INP web vital as a measurement. ([#1487](https://github.com/getsentry/relay/pull/1487))
- Add .NET/Portable-PDB specific protocol fields. ([#1518](https://github.com/getsentry/relay/pull/1518))
- Enforce rate limits on metrics buckets using the transactions_processed quota. ([#1515](https://github.com/getsentry/relay/pull/1515))
- PII scrubbing now treats any key containing `token` as a password. ([#1527](https://github.com/getsentry/relay/pull/1527))

**Bug Fixes**:

- Make sure that non-processing Relays drop all invalid transactions. ([#1513](https://github.com/getsentry/relay/pull/1513))

**Internal**:

- Introduce a new profile format called `sample`. ([#1462](https://github.com/getsentry/relay/pull/1462))
- Generate a new profile ID when splitting a profile for multiple transactions. ([#1473](https://github.com/getsentry/relay/pull/1473))
- Pin Rust version to 1.63.0 in Dockerfile. ([#1482](https://github.com/getsentry/relay/pull/1482))
- Normalize measurement units in event payload. ([#1488](https://github.com/getsentry/relay/pull/1488))
- Remove long-running futures from metrics flush. ([#1492](https://github.com/getsentry/relay/pull/1492))
- Migrate to 2021 Rust edition. ([#1510](https://github.com/getsentry/relay/pull/1510))
- Make the profiling frame object compatible with the stacktrace frame object from event. ([#1512](https://github.com/getsentry/relay/pull/1512))
- Fix quota DataCategory::TransactionProcessed serialisation to match that of the CAPI. ([#1514](https://github.com/getsentry/relay/pull/1514))
- Support checking quotas in the Redis rate limiter without incrementing them. ([#1519](https://github.com/getsentry/relay/pull/1519))
- Update the internal service architecture for metrics aggregator service. ([#1508](https://github.com/getsentry/relay/pull/1508))
- Add data category for indexed transactions. This will come to represent stored transactions, while the existing category will represent transaction metrics. ([#1535](https://github.com/getsentry/relay/pull/1535))
- Adjust replay parser to be less strict and allow for larger segment-ids. ([#1551](https://github.com/getsentry/relay/pull/1551))

## 22.9.0

**Features**:

- Add user-agent parsing to Replays. ([#1420](https://github.com/getsentry/relay/pull/1420))
- Improve the release name used when reporting data to Sentry to include both the version and exact build. ([#1428](https://github.com/getsentry/relay/pull/1428))

**Bug Fixes**:

- Do not apply rate limits or reject data based on expired project configs. ([#1404](https://github.com/getsentry/relay/pull/1404))
- Process required stacktraces to fix filtering events originating from browser extensions. ([#1423](https://github.com/getsentry/relay/pull/1423))
- Fix error message filtering when formatting the message of logentry. ([#1442](https://github.com/getsentry/relay/pull/1442))
- Loosen type requirements for the `user.id` field in Replays. ([#1443](https://github.com/getsentry/relay/pull/1443))
- Fix panic in datascrubbing when number of sensitive fields was too large. ([#1474](https://github.com/getsentry/relay/pull/1474))

**Internal**:

- Make the Redis connection pool configurable. ([#1418](https://github.com/getsentry/relay/pull/1418))
- Add support for sharding Kafka producers across clusters. ([#1454](https://github.com/getsentry/relay/pull/1454))
- Speed up project cache eviction through a background thread. ([#1410](https://github.com/getsentry/relay/pull/1410))
- Batch metrics buckets into logical partitions before sending them as Envelopes. ([#1440](https://github.com/getsentry/relay/pull/1440))
- Filter single samples in cocoa profiles and events with no duration in Android profiles. ([#1445](https://github.com/getsentry/relay/pull/1445))
- Add a "invalid_replay" discard reason for invalid replay events. ([#1455](https://github.com/getsentry/relay/pull/1455))
- Add rate limiters for replays and replay recordings. ([#1456](https://github.com/getsentry/relay/pull/1456))
- Use the different configuration for billing outcomes when specified. ([#1461](https://github.com/getsentry/relay/pull/1461))
- Support profiles tagged for many transactions. ([#1444](https://github.com/getsentry/relay/pull/1444), [#1463](https://github.com/getsentry/relay/pull/1463), [#1464](https://github.com/getsentry/relay/pull/1464), [#1465](https://github.com/getsentry/relay/pull/1465))
- Track metrics for changes to the transaction name and DSC propagations. ([#1466](https://github.com/getsentry/relay/pull/1466))
- Simplify the ingestion path to reduce endpoint response times. ([#1416](https://github.com/getsentry/relay/issues/1416), [#1429](https://github.com/getsentry/relay/issues/1429), [#1431](https://github.com/getsentry/relay/issues/1431))
- Update the internal service architecture for the store, outcome, and processor services. ([#1405](https://github.com/getsentry/relay/pull/1405), [#1415](https://github.com/getsentry/relay/issues/1415), [#1421](https://github.com/getsentry/relay/issues/1421), [#1441](https://github.com/getsentry/relay/issues/1441), [#1457](https://github.com/getsentry/relay/issues/1457), [#1470](https://github.com/getsentry/relay/pull/1470))

## 22.8.0

**Features**:

- Remove timeout-based expiry of envelopes in Relay's internal buffers. The `cache.envelope_expiry` is now inactive. To control the size of the envelope buffer, use `cache.envelope_buffer_size` exclusively, instead. ([#1398](https://github.com/getsentry/relay/pull/1398))
- Parse sample rates as JSON. ([#1353](https://github.com/getsentry/relay/pull/1353))
- Filter events in external Relays, before extracting metrics. ([#1379](https://github.com/getsentry/relay/pull/1379))
- Add `privatekey` and `private_key` as secret key name to datascrubbers. ([#1376](https://github.com/getsentry/relay/pull/1376))
- Explain why we responded with 429. ([#1389](https://github.com/getsentry/relay/pull/1389))

**Bug Fixes**:

- Fix a bug where unreal crash reports were dropped when metrics extraction is enabled. ([#1355](https://github.com/getsentry/relay/pull/1355))
- Extract user from metrics with EventUser's priority. ([#1363](https://github.com/getsentry/relay/pull/1363))
- Honor `SentryConfig.enabled` and don't init SDK at all if it is false. ([#1380](https://github.com/getsentry/relay/pull/1380))
- The priority thread metadata on profiles is now optional, do not fail the profile if it's not present. ([#1392](https://github.com/getsentry/relay/pull/1392))

**Internal**:

- Support compressed project configs in redis cache. ([#1345](https://github.com/getsentry/relay/pull/1345))
- Refactor profile processing into its own crate. ([#1340](https://github.com/getsentry/relay/pull/1340))
- Treat "unknown" transaction source as low cardinality for safe SDKs. ([#1352](https://github.com/getsentry/relay/pull/1352), [#1356](https://github.com/getsentry/relay/pull/1356))
- Conditionally write a default transaction source to the transaction payload. ([#1354](https://github.com/getsentry/relay/pull/1354))
- Generate mobile measurements frames_frozen_rate, frames_slow_rate, stall_percentage. ([#1373](https://github.com/getsentry/relay/pull/1373))
- Change to the internals of the healthcheck endpoint. ([#1374](https://github.com/getsentry/relay/pull/1374), [#1377](https://github.com/getsentry/relay/pull/1377))
- Re-encode the Typescript payload to normalize. ([#1372](https://github.com/getsentry/relay/pull/1372))
- Partially normalize events before extracting metrics. ([#1366](https://github.com/getsentry/relay/pull/1366))
- Spawn more threads for CPU intensive work. ([#1378](https://github.com/getsentry/relay/pull/1378))
- Add missing fields to DeviceContext ([#1383](https://github.com/getsentry/relay/pull/1383))
- Improve performance of Redis accesses by not running `PING` everytime a connection is reused. ([#1394](https://github.com/getsentry/relay/pull/1394))
- Distinguish between various discard reasons for profiles. ([#1395](https://github.com/getsentry/relay/pull/1395))
- Add missing fields to GPUContext ([#1391](https://github.com/getsentry/relay/pull/1391))
- Store actor now uses Tokio for message handling instead of Actix. ([#1397](https://github.com/getsentry/relay/pull/1397))
- Add app_memory to AppContext struct. ([#1403](https://github.com/getsentry/relay/pull/1403))

## 22.7.0

**Features**:

- Adjust sample rate by envelope header's sample_rate. ([#1327](https://github.com/getsentry/relay/pull/1327))
- Support `transaction_info` on event payloads. ([#1330](https://github.com/getsentry/relay/pull/1330))
- Extract transaction metrics in external relays. ([#1344](https://github.com/getsentry/relay/pull/1344))

**Bug Fixes**:

- Parse custom units with length < 15 without crashing. ([#1312](https://github.com/getsentry/relay/pull/1312))
- Split large metrics requests into smaller batches. This avoids failed metrics submission and lost Release Health data due to `413 Payload Too Large` errors on the upstream. ([#1326](https://github.com/getsentry/relay/pull/1326))
- Metrics extraction: Map missing transaction status to "unknown". ([#1333](https://github.com/getsentry/relay/pull/1333))
- Fix [CVE-2022-2068](https://www.openssl.org/news/vulnerabilities.html#CVE-2022-2068) and [CVE-2022-2097](https://www.openssl.org/news/vulnerabilities.html#CVE-2022-2097) by updating to OpenSSL 1.1.1q. ([#1334](https://github.com/getsentry/relay/pull/1334))

**Internal**:

- Reduce number of metrics extracted for release health. ([#1316](https://github.com/getsentry/relay/pull/1316))
- Indicate with thread is the main thread in thread metadata for profiles. ([#1320](https://github.com/getsentry/relay/pull/1320))
- Increase profile maximum size by an order of magnitude. ([#1321](https://github.com/getsentry/relay/pull/1321))
- Add data category constant for processed transactions, encompassing all transactions that have been received and sent through dynamic sampling as well as metrics extraction. ([#1306](https://github.com/getsentry/relay/pull/1306))
- Extract metrics also from trace-sampled transactions. ([#1317](https://github.com/getsentry/relay/pull/1317))
- Extract metrics from a configurable amount of custom transaction measurements. ([#1324](https://github.com/getsentry/relay/pull/1324))
- Metrics: Drop transaction tag for high-cardinality sources. ([#1339](https://github.com/getsentry/relay/pull/1339))

## 22.6.0

**Compatibility:** This version of Relay requires Sentry server `22.6.0` or newer.

**Features**:

- Relay is now compatible with CentOS 7 and Red Hat Enterprise Linux 7 onward (kernel version _2.6.32_), depending on _glibc 2.17_ or newer. The `crash-handler` feature, which is currently enabled in the build published to DockerHub, additionally requires _curl 7.29_ or newer. ([#1279](https://github.com/getsentry/relay/pull/1279))
- Optionally start relay with `--upstream-dsn` to pass a Sentry DSN instead of the URL. This can be convenient when starting Relay in environments close to an SDK, where a DSN is already available. ([#1277](https://github.com/getsentry/relay/pull/1277))
- Add a new runtime mode `--aws-runtime-api=$AWS_LAMBDA_RUNTIME_API` that integrates Relay with the AWS Extensions API lifecycle. ([#1277](https://github.com/getsentry/relay/pull/1277))
- Add Replay ItemTypes. ([#1236](https://github.com/getsentry/relay/pull/1236), ([#1239](https://github.com/getsentry/relay/pull/1239))

**Bug Fixes**:

- Session metrics extraction: Count distinct_ids from all session updates to prevent undercounting users. ([#1275](https://github.com/getsentry/relay/pull/1275))
- Session metrics extraction: Count crashed+abnormal towards errored_preaggr. ([#1274](https://github.com/getsentry/relay/pull/1274))

**Internal**:

- Add version 3 to the project configs endpoint. This allows returning pending results which need to be polled later and avoids blocking batched requests on single slow entries. ([#1263](https://github.com/getsentry/relay/pull/1263))
- Emit specific event type tags for "processing.event.produced" metric. ([#1270](https://github.com/getsentry/relay/pull/1270))
- Add support for profile outcomes. ([#1272](https://github.com/getsentry/relay/pull/1272))
- Avoid potential panics when scrubbing minidumps. ([#1282](https://github.com/getsentry/relay/pull/1282))
- Fix typescript profile validation. ([#1283](https://github.com/getsentry/relay/pull/1283))
- Track memory footprint of metrics buckets. ([#1284](https://github.com/getsentry/relay/pull/1284), [#1287](https://github.com/getsentry/relay/pull/1287), [#1288](https://github.com/getsentry/relay/pull/1288))
- Support dedicated topics per metrics usecase, drop metrics from unknown usecases. ([#1285](https://github.com/getsentry/relay/pull/1285))
- Add support for Rust profiles ingestion ([#1296](https://github.com/getsentry/relay/pull/1296))

## 22.5.0

**Features**:

- Add platform, op, http.method and status tag to all extracted transaction metrics. ([#1227](https://github.com/getsentry/relay/pull/1227))
- Add units in built-in measurements. ([#1229](https://github.com/getsentry/relay/pull/1229))
- Add protocol support for custom units on transaction measurements. ([#1256](https://github.com/getsentry/relay/pull/1256))

**Bug Fixes**:

- fix(metrics): Enforce metric name length limit. ([#1238](https://github.com/getsentry/relay/pull/1238))
- Accept and forward unknown Envelope items. In processing mode, drop items individually rather than rejecting the entire request. This allows SDKs to send new data in combined Envelopes in the future. ([#1246](https://github.com/getsentry/relay/pull/1246))
- Stop extracting metrics with outdated names from sessions. ([#1251](https://github.com/getsentry/relay/pull/1251), [#1252](https://github.com/getsentry/relay/pull/1252))
- Update symbolic to pull in fixed Unreal parser that now correctly handles zero-length files. ([#1266](https://github.com/getsentry/relay/pull/1266))

**Internal**:

- Add sampling + tagging by event platform and transaction op. Some (unused) tagging rules from 22.4.0 have been renamed. ([#1231](https://github.com/getsentry/relay/pull/1231))
- Refactor aggregation error, recover from errors more gracefully. ([#1240](https://github.com/getsentry/relay/pull/1240))
- Remove/reject nul-bytes from metric strings. ([#1235](https://github.com/getsentry/relay/pull/1235))
- Remove the unused "internal" data category. ([#1245](https://github.com/getsentry/relay/pull/1245))
- Add the client and version as `sdk` tag to extracted session metrics in the format `name/version`. ([#1248](https://github.com/getsentry/relay/pull/1248))
- Expose `shutdown_timeout` in `OverridableConfig` ([#1247](https://github.com/getsentry/relay/pull/1247))
- Normalize all profiles and reject invalid ones. ([#1250](https://github.com/getsentry/relay/pull/1250))
- Raise a new InvalidCompression Outcome for invalid Unreal compression. ([#1237](https://github.com/getsentry/relay/pull/1237))
- Add a profile data category and count profiles in an envelope to apply rate limits. ([#1259](https://github.com/getsentry/relay/pull/1259))
- Support dynamic sampling by custom tags, operating system name and version, as well as device name and family. ([#1268](https://github.com/getsentry/relay/pull/1268))

## 22.4.0

**Features**:

- Map Windows version from raw_description to version name (XP, Vista, 11, ...). ([#1219](https://github.com/getsentry/relay/pull/1219))

**Bug Fixes**:

- Prevent potential OOM panics when handling corrupt Unreal Engine crashes. ([#1216](https://github.com/getsentry/relay/pull/1216))

**Internal**:

- Remove unused item types. ([#1211](https://github.com/getsentry/relay/pull/1211))
- Pin click dependency in requirements-dev.txt. ([#1214](https://github.com/getsentry/relay/pull/1214))
- Use fully qualified metric resource identifiers (MRI) for metrics ingestion. For example, the sessions duration is now called `d:sessions/duration@s`. ([#1215](https://github.com/getsentry/relay/pull/1215))
- Introduce metric units for rates and information, add support for custom user-declared units, and rename duration units to self-explanatory identifiers such as `second`. ([#1217](https://github.com/getsentry/relay/pull/1217))
- Increase the max profile size to accomodate a new platform. ([#1223](https://github.com/getsentry/relay/pull/1223))
- Set environment as optional when parsing a profile so we get a null value later on. ([#1224](https://github.com/getsentry/relay/pull/1224))
- Expose new tagging rules interface for metrics extracted from transactions. ([#1225](https://github.com/getsentry/relay/pull/1225))
- Return better BadStoreRequest for unreal events. ([#1226](https://github.com/getsentry/relay/pull/1226))

## 22.3.0

**Features**:

- Tag transaction metrics by user satisfaction. ([#1197](https://github.com/getsentry/relay/pull/1197))

**Bug Fixes**:

- CVE-2022-24713: Prevent denial of service through untrusted regular expressions used for PII scrubbing. ([#1207](https://github.com/getsentry/relay/pull/1207))
- Prevent dropping metrics during Relay shutdown if the project is outdated or not cached at time of the shutdown. ([#1205](https://github.com/getsentry/relay/pull/1205))
- Prevent a potential OOM when validating corrupted or exceptional minidumps. ([#1209](https://github.com/getsentry/relay/pull/1209))

**Internal**:

- Spread out metric aggregation over the aggregation window to avoid concentrated waves of metrics requests to the upstream every 10 seconds. Relay now applies jitter to `initial_delay` to spread out requests more evenly over time. ([#1185](https://github.com/getsentry/relay/pull/1185))
- Use a randomized Kafka partitioning key for sessions instead of the session ID. ([#1194](https://github.com/getsentry/relay/pull/1194))
- Add new statsd metrics for bucketing efficiency. ([#1199](https://github.com/getsentry/relay/pull/1199), [#1192](https://github.com/getsentry/relay/pull/1192), [#1200](https://github.com/getsentry/relay/pull/1200))
- Add a `Profile` `ItemType` to represent the profiling data sent from Sentry SDKs. ([#1179](https://github.com/getsentry/relay/pull/1179))

## 22.2.0

**Features**:

- Add the `relay.override_project_ids` configuration flag to support migrating projects from self-hosted to Sentry SaaS. ([#1175](https://github.com/getsentry/relay/pull/1175))

**Internal**:

- Add an option to dispatch billing outcomes to a dedicated topic. ([#1168](https://github.com/getsentry/relay/pull/1168))
- Add new `ItemType` to handle profiling data from Specto SDKs. ([#1170](https://github.com/getsentry/relay/pull/1170))

**Bug Fixes**:

- Fix regression in CSP report parsing. ([#1174](https://github.com/getsentry/relay/pull/1174))
- Ignore replacement_chunks when they aren't used. ([#1180](https://github.com/getsentry/relay/pull/1180))

## 22.1.0

**Features**:

- Flush metrics and outcome aggregators on graceful shutdown. ([#1159](https://github.com/getsentry/relay/pull/1159))
- Extract metrics from sampled transactions. ([#1161](https://github.com/getsentry/relay/pull/1161))

**Internal**:

- Extract normalized dist as metric. ([#1158](https://github.com/getsentry/relay/pull/1158))
- Extract transaction user as metric. ([#1164](https://github.com/getsentry/relay/pull/1164))

## 21.12.0

**Features**:

- Extract measurement ratings, port from frontend. ([#1130](https://github.com/getsentry/relay/pull/1130))
- External Relays perform dynamic sampling and emit outcomes as client reports. This feature is now enabled _by default_. ([#1119](https://github.com/getsentry/relay/pull/1119))
- Metrics extraction config, custom tags. ([#1141](https://github.com/getsentry/relay/pull/1141))
- Update the user agent parser (uap-core Feb 2020 to Nov 2021). This allows Relay and Sentry to infer more recent browsers, operating systems, and devices in events containing a user agent header. ([#1143](https://github.com/getsentry/relay/pull/1143), [#1145](https://github.com/getsentry/relay/pull/1145))
- Improvements to Unity OS context parsing ([#1150](https://github.com/getsentry/relay/pull/1150))

**Bug Fixes**:

- Support Unreal Engine 5 crash reports. ([#1132](https://github.com/getsentry/relay/pull/1132))
- Perform same validation for aggregate sessions as for individual sessions. ([#1140](https://github.com/getsentry/relay/pull/1140))
- Add missing .NET 4.8 release value. ([#1142](https://github.com/getsentry/relay/pull/1142))
- Properly document which timestamps are accepted. ([#1152](https://github.com/getsentry/relay/pull/1152))

**Internal**:

- Add more statsd metrics for relay metric bucketing. ([#1124](https://github.com/getsentry/relay/pull/1124), [#1128](https://github.com/getsentry/relay/pull/1128))
- Add an internal option to capture minidumps for hard crashes. This has to be enabled via the `sentry._crash_db` config parameter. ([#1127](https://github.com/getsentry/relay/pull/1127))
- Fold processing vs non-processing into single actor. ([#1133](https://github.com/getsentry/relay/pull/1133))
- Aggregate outcomes for dynamic sampling, invalid project ID, and rate limits. ([#1134](https://github.com/getsentry/relay/pull/1134))
- Extract session metrics from aggregate sessions. ([#1140](https://github.com/getsentry/relay/pull/1140))
- Prefix names of extracted metrics by `sentry.sessions.` or `sentry.transactions.`. ([#1147](https://github.com/getsentry/relay/pull/1147))
- Extract transaction duration as metric. ([#1148](https://github.com/getsentry/relay/pull/1148))

## 21.11.0

**Features**:

- Add bucket width to bucket protocol. ([#1103](https://github.com/getsentry/relay/pull/1103))
- Support multiple kafka cluster configurations. ([#1101](https://github.com/getsentry/relay/pull/1101))
- Tag metrics by transaction name. ([#1126](https://github.com/getsentry/relay/pull/1126))

**Bug Fixes**:

- Avoid unbounded decompression of encoded requests. A particular request crafted to inflate to large amounts of memory, such as a zip bomb, could put Relay out of memory. ([#1117](https://github.com/getsentry/relay/pull/1117), [#1122](https://github.com/getsentry/relay/pull/1122), [#1123](https://github.com/getsentry/relay/pull/1123))
- Avoid unbounded decompression of UE4 crash reports. Some crash reports could inflate to large amounts of memory before being checked for size, which could put Relay out of memory. ([#1121](https://github.com/getsentry/relay/pull/1121))

**Internal**:

- Aggregate client reports before sending them onwards. ([#1118](https://github.com/getsentry/relay/pull/1118))

## 21.10.0

**Bug Fixes**:

- Correctly validate timestamps for outcomes and sessions. ([#1086](https://github.com/getsentry/relay/pull/1086))
- Run compression on a thread pool when sending to upstream. ([#1085](https://github.com/getsentry/relay/pull/1085))
- Report proper status codes and error messages when sending invalid JSON payloads to an endpoint with a `X-Sentry-Relay-Signature` header. ([#1090](https://github.com/getsentry/relay/pull/1090))
- Enforce attachment and event size limits on UE4 crash reports. ([#1099](https://github.com/getsentry/relay/pull/1099))

**Internal**:

- Add the exclusive time of the transaction's root span. ([#1083](https://github.com/getsentry/relay/pull/1083))
- Add session.status tag to extracted session.duration metric. ([#1087](https://github.com/getsentry/relay/pull/1087))
- Serve project configs for batched requests where one of the project keys cannot be parsed. ([#1093](https://github.com/getsentry/relay/pull/1093))

## 21.9.0

**Features**:

- Add sampling based on transaction name. ([#1058](https://github.com/getsentry/relay/pull/1058))
- Support running Relay without config directory. The most important configuration, including Relay mode and credentials, can now be provided through commandline arguments or environment variables alone. ([#1055](https://github.com/getsentry/relay/pull/1055))
- Protocol support for client reports. ([#1081](https://github.com/getsentry/relay/pull/1081))
- Extract session metrics in non processing relays. ([#1073](https://github.com/getsentry/relay/pull/1073))

**Bug Fixes**:

- Use correct commandline argument name for setting Relay port. ([#1059](https://github.com/getsentry/relay/pull/1059))
- Retrieve OS Context for Unity Events. ([#1072](https://github.com/getsentry/relay/pull/1072))

**Internal**:

- Add new metrics on Relay's performance in dealing with buckets of metric aggregates, as well as the amount of aggregated buckets. ([#1070](https://github.com/getsentry/relay/pull/1070))
- Add the exclusive time of a span. ([#1061](https://github.com/getsentry/relay/pull/1061))
- Remove redundant dynamic sampling processing on fast path. ([#1084](https://github.com/getsentry/relay/pull/1084))

## 21.8.0

- No documented changes.

## 21.7.0

- No documented changes.

## 21.6.3

- No documented changes.

## 21.6.2

**Bug Fixes**:

- Remove connection metrics reported under `connector.*`. They have been fully disabled since version `21.3.0`. ([#1021](https://github.com/getsentry/relay/pull/1021))
- Remove error logs for "failed to extract event" and "failed to store session". ([#1032](https://github.com/getsentry/relay/pull/1032))

**Internal**:

- Assign a random Kafka partition key for session aggregates and metrics to distribute messages evenly. ([#1022](https://github.com/getsentry/relay/pull/1022))
- All fields in breakdown config should be camelCase, and rename the breakdown key name in project options. ([#1020](https://github.com/getsentry/relay/pull/1020))

## 21.6.1

- No documented changes.

## 21.6.0

**Features**:

- Support self-contained envelopes without authentication headers or query parameters. ([#1000](https://github.com/getsentry/relay/pull/1000))
- Support statically configured relays. ([#991](https://github.com/getsentry/relay/pull/991))
- Support namespaced event payloads in multipart minidump submission for Electron Framework. The field has to follow the format `sentry___<namespace>`. ([#1012](https://github.com/getsentry/relay/pull/1012))

**Bug Fixes**:

- Explicitly declare reprocessing context. ([#1009](https://github.com/getsentry/relay/pull/1009))
- Validate the environment attribute in sessions, and drop sessions with invalid releases. ([#1018](https://github.com/getsentry/relay/pull/1018))

**Internal**:

- Gather metrics for corrupted Events with unprintable fields. ([#1008](https://github.com/getsentry/relay/pull/1008))
- Remove project actors. ([#1025](https://github.com/getsentry/relay/pull/1025))

## 21.5.1

**Bug Fixes**:

- Do not leak resources when projects or DSNs are idle. ([#1003](https://github.com/getsentry/relay/pull/1003))

## 21.5.0

**Features**:

- Support the `frame.stack_start` field for chained async stack traces in Cocoa SDK v7. ([#981](https://github.com/getsentry/relay/pull/981))
- Rename configuration fields `cache.event_buffer_size` to `cache.envelope_buffer_size` and `cache.event_expiry` to `cache.envelope_expiry`. The former names are still supported by Relay. ([#985](https://github.com/getsentry/relay/pull/985))
- Add a configuraton flag `relay.ready: always` to mark Relay ready in healthchecks immediately after starting without requiring to authenticate. ([#989](https://github.com/getsentry/relay/pull/989))

**Bug Fixes**:

- Fix roundtrip error when PII selector starts with number. ([#982](https://github.com/getsentry/relay/pull/982))
- Avoid overflow panic for large retry-after durations. ([#992](https://github.com/getsentry/relay/pull/992))

**Internal**:

- Update internal representation of distribution metrics. ([#979](https://github.com/getsentry/relay/pull/979))
- Extract metrics for transaction breakdowns and sessions when the feature is enabled for the organizaiton. ([#986](https://github.com/getsentry/relay/pull/986))
- Assign explicit values to DataCategory enum. ([#987](https://github.com/getsentry/relay/pull/987))

## 21.4.1

**Bug Fixes**:

- Allow the `event_id` attribute on breadcrumbs to link between Sentry events. ([#977](https://github.com/getsentry/relay/pull/977))

## 21.4.0

**Bug Fixes**:

- Parse the Crashpad information extension stream from Minidumps with annotation objects correctly. ([#973](https://github.com/getsentry/relay/pull/973))

**Internal**:

- Emit outcomes for rate limited attachments. ([#951](https://github.com/getsentry/relay/pull/951))
- Remove timestamp from metrics text protocol. ([#972](https://github.com/getsentry/relay/pull/972))
- Add max, min, sum, and count to gauge metrics. ([#974](https://github.com/getsentry/relay/pull/974))

## 21.3.1

**Bug Fixes**:

- Make request url scrubbable. ([#955](https://github.com/getsentry/relay/pull/955))
- Remove dependent items from envelope when dropping transaction item. ([#960](https://github.com/getsentry/relay/pull/960))

**Internal**:

- Emit the `quantity` field for outcomes of events. This field describes the total size in bytes for attachments or the event count for all other categories. A separate outcome is emitted for attachments in a rejected envelope, if any, in addition to the event outcome. ([#942](https://github.com/getsentry/relay/pull/942))
- Add experimental metrics ingestion without bucketing or pre-aggregation. ([#948](https://github.com/getsentry/relay/pull/948))
- Skip serializing some null values in frames interface. ([#944](https://github.com/getsentry/relay/pull/944))
- Add experimental metrics ingestion with bucketing and pre-aggregation. ([#948](https://github.com/getsentry/relay/pull/948), [#952](https://github.com/getsentry/relay/pull/952), [#958](https://github.com/getsentry/relay/pull/958), [#966](https://github.com/getsentry/relay/pull/966), [#969](https://github.com/getsentry/relay/pull/969))
- Change HTTP response for upstream timeouts from 502 to 504. ([#859](https://github.com/getsentry/relay/pull/859))
- Add rule id to outcomes coming from transaction sampling. ([#953](https://github.com/getsentry/relay/pull/953))
- Add support for breakdowns ingestion. ([#934](https://github.com/getsentry/relay/pull/934))
- Ensure empty strings are invalid measurement names. ([#968](https://github.com/getsentry/relay/pull/968))

## 21.3.0

**Features**:

- Relay now picks up HTTP proxies from environment variables. This is made possible by switching to a different HTTP client library.

**Bug Fixes**:

- Deny backslashes in release names. ([#904](https://github.com/getsentry/relay/pull/904))
- Fix a problem with Data Scrubbing source names (PII selectors) that caused `$frame.abs_path` to match, but not `$frame.abs_path || **` or `$frame.abs_path && **`. ([#932](https://github.com/getsentry/relay/pull/932))
- Make username pii-strippable. ([#935](https://github.com/getsentry/relay/pull/935))
- Respond with `400 Bad Request` and an error message `"empty envelope"` instead of `429` when envelopes without items are sent to the envelope endpoint. ([#937](https://github.com/getsentry/relay/pull/937))
- Allow generic Slackbot ([#947](https://github.com/getsentry/relay/pull/947))

**Internal**:

- Emit the `category` field for outcomes of events. This field disambiguates error events, security events and transactions. As a side-effect, Relay no longer emits outcomes for broken JSON payloads or network errors. ([#931](https://github.com/getsentry/relay/pull/931))
- Add inbound filters functionality to dynamic sampling rules. ([#920](https://github.com/getsentry/relay/pull/920))
- The undocumented `http._client` option has been removed. ([#938](https://github.com/getsentry/relay/pull/938))
- Log old events and sessions in the `requests.timestamp_delay` metric. ([#933](https://github.com/getsentry/relay/pull/933))
- Add rule id to outcomes coming from event sampling. ([#943](https://github.com/getsentry/relay/pull/943))
- Fix a bug in rate limiting that leads to accepting all events in the last second of a rate limiting window, regardless of whether the rate limit applies. ([#946](https://github.com/getsentry/relay/pull/946))

## 21.2.0

**Features**:

- By adding `.no-cache` to the DSN key, Relay refreshes project configuration caches immediately. This allows to apply changed settings instantly, such as updates to data scrubbing or inbound filter rules. ([#911](https://github.com/getsentry/relay/pull/911))
- Add NSError to mechanism. ([#925](https://github.com/getsentry/relay/pull/925))
- Add snapshot to the stack trace interface. ([#927](https://github.com/getsentry/relay/pull/927))

**Bug Fixes**:

- Log on INFO level when recovering from network outages. ([#918](https://github.com/getsentry/relay/pull/918))
- Fix a panic in processing minidumps with invalid location descriptors. ([#919](https://github.com/getsentry/relay/pull/919))

**Internal**:

- Improve dynamic sampling rule configuration. ([#907](https://github.com/getsentry/relay/pull/907))
- Compatibility mode for pre-aggregated sessions was removed. The feature is now enabled by default in full fidelity. ([#913](https://github.com/getsentry/relay/pull/913))

## 21.1.0

**Features**:

- Support dynamic sampling for error events. ([#883](https://github.com/getsentry/relay/pull/883))

**Bug Fixes**:

- Make all fields but event-id optional to fix regressions in user feedback ingestion. ([#886](https://github.com/getsentry/relay/pull/886))
- Remove `kafka-ssl` feature because it breaks development workflow on macOS. ([#889](https://github.com/getsentry/relay/pull/889))
- Accept envelopes where their last item is empty and trailing newlines are omitted. This also fixes a panic in some cases. ([#894](https://github.com/getsentry/relay/pull/894))

**Internal**:

- Extract crashpad annotations into contexts. ([#892](https://github.com/getsentry/relay/pull/892))
- Normalize user reports during ingestion and create empty fields. ([#903](https://github.com/getsentry/relay/pull/903))
- Ingest and normalize sample rates from envelope item headers. ([#910](https://github.com/getsentry/relay/pull/910))

## 20.12.1

- No documented changes.

## 20.12.0

**Features**:

- Add `kafka-ssl` compilation feature that builds Kafka linked against OpenSSL. This feature is enabled in Docker containers only. This is only relevant for Relays running as part of on-premise Sentry. ([#881](https://github.com/getsentry/relay/pull/881))
- Relay is now able to ingest pre-aggregated sessions, which will make it possible to efficiently handle applications that produce thousands of sessions per second. ([#815](https://github.com/getsentry/relay/pull/815))
- Add protocol support for WASM. ([#852](https://github.com/getsentry/relay/pull/852))
- Add dynamic sampling for transactions. ([#835](https://github.com/getsentry/relay/pull/835))
- Send network outage metric on healthcheck endpoint hit. ([#856](https://github.com/getsentry/relay/pull/856))

**Bug Fixes**:

- Fix a long-standing bug where log messages were not addressible as `$string`. ([#882](https://github.com/getsentry/relay/pull/882))
- Allow params in content-type for security requests to support content types like `"application/expect-ct-report+json; charset=utf-8"`. ([#844](https://github.com/getsentry/relay/pull/844))
- Fix a panic in CSP filters. ([#848](https://github.com/getsentry/relay/pull/848))
- Do not drop sessions due to an invalid age constraint set to `0`. ([#855](https://github.com/getsentry/relay/pull/855))
- Do not emit outcomes after forwarding envelopes to the upstream, even if that envelope is rate limited, rejected, or dropped. Since the upstream logs an outcome, it would be a duplicate. ([#857](https://github.com/getsentry/relay/pull/857))
- Fix status code for security report. ([#864](https://github.com/getsentry/relay/pull/864))
- Add missing fields for Expect-CT reports. ([#865](https://github.com/getsentry/relay/pull/865))
- Support more directives in CSP reports, such as `block-all-mixed-content` and `require-trusted-types-for`. ([#876](https://github.com/getsentry/relay/pull/876))

**Internal**:

- Add _experimental_ support for picking up HTTP proxies from the regular environment variables. This feature needs to be enabled by setting `http: client: "reqwest"` in your `config.yml`. ([#839](https://github.com/getsentry/relay/pull/839))
- Refactor transparent request forwarding for unknown endpoints. Requests are now entirely buffered in memory and occupy the same queues and actors as other requests. This should not cause issues but may change behavior under load. ([#839](https://github.com/getsentry/relay/pull/839))
- Add reason codes to the `X-Sentry-Rate-Limits` header in store responses. This allows external Relays to emit outcomes with the proper reason codes. ([#850](https://github.com/getsentry/relay/pull/850))
- Emit metrics for outcomes in external relays. ([#851](https://github.com/getsentry/relay/pull/851))
- Make `$error.value` `pii=true`. ([#837](https://github.com/getsentry/relay/pull/837))
- Send `key_id` in partial project config. ([#854](https://github.com/getsentry/relay/pull/854))
- Add stack traces to Sentry error reports. ([#872](https://github.com/getsentry/relay/pull/872))

## 20.11.1

- No documented changes.

## 20.11.0

**Features**:

- Rename upstream retries histogram metric and add upstream requests duration metric. ([#816](https://github.com/getsentry/relay/pull/816))
- Add options for metrics buffering (`metrics.buffering`) and sampling (`metrics.sample_rate`). ([#821](https://github.com/getsentry/relay/pull/821))

**Bug Fixes**:

- Accept sessions with IP address set to `{{auto}}`. This was previously rejected and silently dropped. ([#827](https://github.com/getsentry/relay/pull/827))
- Fix an issue where every retry-after response would be too large by one minute. ([#829](https://github.com/getsentry/relay/pull/829))

**Internal**:

- Always apply cache debouncing for project states. This reduces pressure on the Redis and file system cache. ([#819](https://github.com/getsentry/relay/pull/819))
- Internal refactoring such that validating of characters in tags no longer uses regexes internally. ([#814](https://github.com/getsentry/relay/pull/814))
- Discard invalid user feedback sent as part of envelope. ([#823](https://github.com/getsentry/relay/pull/823))
- Emit event errors and normalization errors for unknown breadcrumb keys. ([#824](https://github.com/getsentry/relay/pull/824))
- Normalize `breadcrumb.ty` into `breadcrumb.type` for broken Python SDK versions. ([#824](https://github.com/getsentry/relay/pull/824))
- Add the client SDK interface for unreal crashes and set the name to `unreal.crashreporter`. ([#828](https://github.com/getsentry/relay/pull/828))
- Fine-tune the selectors for minidump PII scrubbing. ([#818](https://github.com/getsentry/relay/pull/818), [#830](https://github.com/getsentry/relay/pull/830))

## 20.10.1

**Internal**:

- Emit more useful normalization meta data for invalid tags. ([#808](https://github.com/getsentry/relay/pull/808))

## 20.10.0

**Features**:

- Add support for measurement ingestion. ([#724](https://github.com/getsentry/relay/pull/724), [#785](https://github.com/getsentry/relay/pull/785))
- Add support for scrubbing UTF-16 data in attachments ([#742](https://github.com/getsentry/relay/pull/742), [#784](https://github.com/getsentry/relay/pull/784), [#787](https://github.com/getsentry/relay/pull/787))
- Add upstream request metric. ([#793](https://github.com/getsentry/relay/pull/793))
- The padding character in attachment scrubbing has been changed to match the masking character, there is no usability benefit from them being different. ([#810](https://github.com/getsentry/relay/pull/810))

**Bug Fixes**:

- Fix issue where `$span` would not be recognized in Advanced Data Scrubbing. ([#781](https://github.com/getsentry/relay/pull/781))
- Accept big-endian minidumps. ([#789](https://github.com/getsentry/relay/pull/789))
- Detect network outages and retry sending events instead of dropping them. ([#788](https://github.com/getsentry/relay/pull/788))

**Internal**:

- Project states are now cached separately per DSN public key instead of per project ID. This means that there will be multiple separate cache entries for projects with more than one DSN. ([#778](https://github.com/getsentry/relay/pull/778))
- Relay no longer uses the Sentry endpoint to resolve project IDs by public key. Ingestion for the legacy store endpoint has been refactored to rely on key-based caches only. As a result, the legacy endpoint is supported only on managed Relays. ([#800](https://github.com/getsentry/relay/pull/800))
- Fix rate limit outcomes, now emitted only for error events but not transactions. ([#806](https://github.com/getsentry/relay/pull/806), [#809](https://github.com/getsentry/relay/pull/809))

## 20.9.0

**Features**:

- Add support for attaching Sentry event payloads in Unreal crash reports by adding `__sentry` game data entries. ([#715](https://github.com/getsentry/relay/pull/715))
- Support chunked form data keys for event payloads on the Minidump endpoint. Since crashpad has a limit for the length of custom attributes, the sentry event payload can be split up into `sentry__1`, `sentry__2`, etc. ([#721](https://github.com/getsentry/relay/pull/721))
- Periodically re-authenticate with the upstream server. Previously, there was only one initial authentication. ([#731](https://github.com/getsentry/relay/pull/731))
- The module attribute on stack frames (`$frame.module`) and the (usually server side generated) attribute `culprit` can now be scrubbed with advanced data scrubbing. ([#744](https://github.com/getsentry/relay/pull/744))
- Compress outgoing store requests for events and envelopes including attachements using `gzip` content encoding. ([#745](https://github.com/getsentry/relay/pull/745))
- Relay now buffers all requests until it has authenticated with the upstream. ([#747](//github.com/getsentry/relay/pull/747))
- Add a configuration option to change content encoding of upstream store requests. The default is `gzip`, and other options are `identity`, `deflate`, or `br`. ([#771](https://github.com/getsentry/relay/pull/771))

**Bug Fixes**:

- Send requests to the `/envelope/` endpoint instead of the older `/store/` endpoint. This particularly fixes spurious `413 Payload Too Large` errors returned when using Relay with Sentry SaaS. ([#746](https://github.com/getsentry/relay/pull/746))

**Internal**:

- Remove a temporary flag from attachment kafka messages indicating rate limited crash reports to Sentry. This is now enabled by default. ([#718](https://github.com/getsentry/relay/pull/718))
- Performance improvement of http requests to upstream, high priority messages are sent first. ([#678](https://github.com/getsentry/relay/pull/678))
- Experimental data scrubbing on minidumps([#682](https://github.com/getsentry/relay/pull/682))
- Move `generate-schema` from the Relay CLI into a standalone tool. ([#739](//github.com/getsentry/relay/pull/739))
- Move `process-event` from the Relay CLI into a standalone tool. ([#740](//github.com/getsentry/relay/pull/740))
- Add the client SDK to session kafka payloads. ([#751](https://github.com/getsentry/relay/pull/751))
- Add a standalone tool to document metrics in JSON or YAML. ([#752](https://github.com/getsentry/relay/pull/752))
- Emit `processing.event.produced` for user report and session Kafka messages. ([#757](https://github.com/getsentry/relay/pull/757))
- Improve performance of event processing by avoiding regex clone. ([#767](https://github.com/getsentry/relay/pull/767))
- Assign a default name for unnamed attachments, which prevented attachments from being stored in Sentry. ([#769](https://github.com/getsentry/relay/pull/769))
- Add Relay version version to challenge response. ([#758](https://github.com/getsentry/relay/pull/758))

## 20.8.0

**Features**:

- Add the `http.connection_timeout` configuration option to adjust the connection and SSL handshake timeout. The default connect timeout is now increased from 1s to 3s. ([#688](https://github.com/getsentry/relay/pull/688))
- Supply Relay's version during authentication and check if this Relay is still supported. An error message prompting to upgrade Relay will be supplied if Relay is unsupported. ([#697](https://github.com/getsentry/relay/pull/697))

**Bug Fixes**:

- Reuse connections for upstream event submission requests when the server supports connection keepalive. Relay did not consume the response body of all requests, which caused it to reopen a new connection for every event. ([#680](https://github.com/getsentry/relay/pull/680), [#695](https://github.com/getsentry/relay/pull/695))
- Fix hashing of user IP addresses in data scrubbing. Previously, this could create invalid IP addresses which were later rejected by Sentry. Now, the hashed IP address is moved to the `id` field. ([#692](https://github.com/getsentry/relay/pull/692))
- Do not retry authentication with the upstream when a client error is reported (status code 4XX). ([#696](https://github.com/getsentry/relay/pull/696))

**Internal**:

- Extract the event `timestamp` from Minidump files during event normalization. ([#662](https://github.com/getsentry/relay/pull/662))
- Retain the full span description in transaction events instead of trimming it. ([#674](https://github.com/getsentry/relay/pull/674))
- Report all Kafka producer errors to Sentry. Previously, only immediate errors were reported but not those during asynchronous flushing of messages. ([#677](https://github.com/getsentry/relay/pull/677))
- Add "HubSpot Crawler" to the list of web crawlers for inbound filters. ([#693](https://github.com/getsentry/relay/pull/693))
- Improved typing for span data of transaction events, no breaking changes. ([#713](https://github.com/getsentry/relay/pull/713))
- **Breaking change:** In PII configs, all options on hash and mask redactions (replacement characters, ignored characters, hash algorithm/key) are removed. If they still exist in the configuration, they are ignored. ([#760](https://github.com/getsentry/relay/pull/760))

## 20.7.2

**Features**:

- Report metrics for connections to the upstream. These metrics are reported under `connector.*` and include information on connection reuse, timeouts and errors. ([#669](https://github.com/getsentry/relay/pull/669))
- Increased the maximum size of attachments from _50MiB_ to _100MiB_. Most notably, this allows to upload larger minidumps. ([#671](https://github.com/getsentry/relay/pull/671))

**Internal**:

- Always create a spans array for transactions in normalization. This allows Sentry to render the spans UI even if the transaction is empty. ([#667](https://github.com/getsentry/relay/pull/667))

## 20.7.1

- No documented changes.

## 20.7.0

**Features**:

- Sessions and attachments can be rate limited now. These rate limits apply separately from error events, which means that you can continue to send Release Health sessions while you're out of quota with errors. ([#636](https://github.com/getsentry/relay/pull/636))

**Bug Fixes**:

- Outcomes from downstream relays were not forwarded upstream. ([#632](https://github.com/getsentry/relay/pull/632))
- Apply clock drift correction to Release Health sessions and validate timestamps. ([#633](https://github.com/getsentry/relay/pull/633))
- Apply clock drift correction for timestamps that are too far in the past or future. This fixes a bug where broken transaction timestamps would lead to negative durations. ([#634](https://github.com/getsentry/relay/pull/634), [#654](https://github.com/getsentry/relay/pull/654))
- Respond with status code `200 OK` to rate limited minidump and UE4 requests. Third party clients otherwise retry those requests, leading to even more load. ([#646](https://github.com/getsentry/relay/pull/646), [#647](https://github.com/getsentry/relay/pull/647))
- Ingested unreal crash reports no longer have a `misc_primary_cpu_brand` key with GPU information set in the Unreal context. ([#650](https://github.com/getsentry/relay/pull/650))
- Fix ingestion of forwarded outcomes in processing Relays. Previously, `emit_outcomes` had to be set explicitly to enable this. ([#653](https://github.com/getsentry/relay/pull/653))

**Internal**:

- Restructure the envelope and event ingestion paths into a pipeline and apply rate limits to all envelopes. ([#635](https://github.com/getsentry/relay/pull/635), [#636](https://github.com/getsentry/relay/pull/636))
- Pass the combined size of all attachments in an envelope to the Redis rate limiter as quantity to enforce attachment quotas. ([#639](https://github.com/getsentry/relay/pull/639))
- Emit flags for rate limited processing attachments and add a `size` field. ([#640](https://github.com/getsentry/relay/pull/640), [#644](https://github.com/getsentry/relay/pull/644))

## 20.6.0

We have switched to [CalVer](https://calver.org/)! Relay's version is always in line with the latest version of [Sentry](https://github.com/getsentry/sentry).

**Features**:

- Proxy and managed Relays now apply clock drift correction based on the `sent_at` header emitted by SDKs. ([#581](https://github.com/getsentry/relay/pull/581))
- Apply cached rate limits to attachments and sessions in the fast-path when parsing incoming requests. ([#618](https://github.com/getsentry/relay/pull/618))
- New config options `metrics.default_tags` and `metrics.hostname_tag`. ([#625](https://github.com/getsentry/relay/pull/625))

**Bug Fixes**:

- Clock drift correction no longer considers the transaction timestamp as baseline for SDKs using Envelopes. Instead, only the dedicated `sent_at` Envelope header is used. ([#580](https://github.com/getsentry/relay/pull/580))
- The `http.timeout` setting is now applied to all requests, including event submission. Previously, events were exempt. ([#588](https://github.com/getsentry/relay/pull/588))
- All endpoint metrics now report their proper `route` tag. This applies to `requests`, `requests.duration`, and `responses.status_codes`. Previously, some some endpoints reported an empty route. ([#595](https://github.com/getsentry/relay/pull/595))
- Properly refresh cached project states based on the configured intervals. Previously, Relay may have gone into an endless refresh cycle if the system clock not accurate, or the state had not been updated in the upstream. ([#596](https://github.com/getsentry/relay/pull/596))
- Respond with `403 Forbidden` when multiple authentication payloads are sent by the SDK. Previously, Relay would authenticate using one of the payloads and silently ignore the rest. ([#602](https://github.com/getsentry/relay/pull/602))
- Improve metrics documentation. ([#614](https://github.com/getsentry/relay/pull/614))
- Do not scrub event processing errors by default. ([#619](https://github.com/getsentry/relay/pull/619))

**Internal**:

- Add source (who emitted the outcome) to Outcome payload. ([#604](https://github.com/getsentry/relay/pull/604))
- Ignore non-Rust folders for faster rebuilding and testing. ([#578](https://github.com/getsentry/relay/pull/578))
- Invalid session payloads are now logged for SDK debugging. ([#584](https://github.com/getsentry/relay/pull/584), [#591](https://github.com/getsentry/relay/pull/591))
- Add support for Outcomes generation in external Relays. ([#592](https://github.com/getsentry/relay/pull/592))
- Remove unused `rev` from project state. ([#586](https://github.com/getsentry/relay/pull/586))
- Add an outcome endpoint for trusted Relays. ([#589](https://github.com/getsentry/relay/pull/589))
- Emit outcomes for event payloads submitted in attachment files. ([#609](https://github.com/getsentry/relay/pull/609))
- Split envelopes that contain sessions and other items and ingest them independently. ([#610](https://github.com/getsentry/relay/pull/610))
- Removed support for legacy per-key quotas. ([#616](https://github.com/getsentry/relay/pull/615))
- Security events (CSP, Expect-CT, Expect-Staple, and HPKP) are now placed into a dedicated `security` item in envelopes, rather than the generic event item. This allows for quick detection of the event type for rate limiting. ([#617](https://github.com/getsentry/relay/pull/617))

## 0.5.9

- Relay has a logo now!
- New explicit `envelope/` endpoint. Envelopes no longer need to be sent with the right `content-type` header (to cater to browser JS).
- Introduce an Envelope item type for transactions.
- Support environment variables and CLI arguments instead of command line parameters.
- Return status `415` on wrong content types.
- Normalize double-slashes in request URLs more aggressively.
- Add an option to generate credentials on stdout.

**Internal**:

- Serve project configs to downstream Relays with proper permission checking.
- PII: Make and/or selectors specific.
- Add a browser filter for IE 11.
- Changes to release parsing.
- PII: Expose event values as part of generated selector suggestions.

## 0.5.8

**Internal**:

- Fix a bug where exception values and the device name were not PII-strippable.

## 0.5.7

- Docker images are now also pushed to Docker Hub.
- New helper function to generate PII selectors from event data.

**Internal**:

- Release is now a required attribute for session data.
- `unknown` can now be used in place of `unknown_error` for span statuses. A future release will change the canonical format from `unknown_error` to `unknown`.

## 0.5.6

- Fix a bug where Relay would stop processing events if Sentry is down for only a short time.
- Improvements to architecture documentation.
- Initial support for rate limiting by event type ("scoped quotas")
- Fix a bug where `key_id` was omitted from outcomes created by Relay.
- Fix a bug where it was not permitted to send content-encoding as part of a CORS request to store.

**Internal**:

- PII processing: Aliases for value types (`$error` instead of `$exception` to be in sync with Discover column naming) and adding a default for replace-redactions.
- It is now valid to send transactions and spans without `op` set, in which case a default value will be inserted.

## 0.5.5

- Suppress verbose DNS lookup logs.

**Internal**:

- Small performance improvements in datascrubbing config converter.
- New, C-style selector syntax (old one still works)

## 0.5.4

**Internal**:

- Add event contexts to `pii=maybe`.
- Fix parsing of msgpack breadcrumbs in Rust store.
- Envelopes sent to Rust store can omit the DSN in headers.
- Ability to quote/escape special characters in selectors in PII configs.

## 0.5.3

- Properly strip the linux binary to reduce its size
- Allow base64 encoded JSON event payloads ([#466](https://github.com/getsentry/relay/pull/466))
- Fix multipart requests without trailing newline ([#465](https://github.com/getsentry/relay/pull/465))
- Support for ingesting session updates ([#449](https://github.com/getsentry/relay/pull/449))

**Internal**:

- Validate release names during event ingestion ([#479](https://github.com/getsentry/relay/pull/479))
- Add browser extension filter ([#470](https://github.com/getsentry/relay/pull/470))
- Add `pii=maybe`, a new kind of event schema field that can only be scrubbed if explicitly addressed.
- Add way to scrub filepaths in a way that does not break processing.

## 0.5.2

- Fix trivial Redis-related crash when running in non-processing mode.
- Limit the maximum retry-after of a rate limit. This is necessary because of the "Delete and ignore future events" feature in Sentry.
- Project caches are now evicted after `project_grace_period` has passed. If you have that parameter set to a high number you may see increased memory consumption.

**Internal**:

- Misc bugfixes in PII processor. Those bugs do not affect the legacy data scrubber exposed in Python.
- Polishing documentation around PII configuration format.
- Signal codes in mach mechanism are no longer required.

## 0.5.1

- Ability to fetch project configuration from Redis as additional caching layer.
- Fix a few bugs in release filters.
- Fix a few bugs in minidumps endpoint with processing enabled.

**Internal**:

- Fix a bug in the PII processor that would always remove the entire string on `pattern` rules.
- Ability to correct some clock drift and wrong system time in transaction events.

## 0.5.0

- The binary has been renamed to `relay`.
- Updated documentation for metrics.

**Internal**:

- The package is now called `sentry-relay`.
- Renamed all `Semaphore*` types to `Relay*`.
- Fixed memory leaks in processing functions.

## 0.4.65

- Implement the Minidump endpoint.
- Implement the Attachment endpoint.
- Implement the legacy Store endpoint.
- Support a plain `Authorization` header in addition to `X-Sentry-Auth`.
- Simplify the shutdown logic. Relay now always takes a fixed configurable time to shut down.
- Fix healthchecks in _Static_ mode.
- Fix internal handling of event attachments.
- Fix partial reads of request bodies resulting in a broken connection.
- Fix a crash when parsing User-Agent headers.
- Fix handling of events sent with `sentry_version=2.0` (Clojure SDK).
- Use _mmap_ to load the GeoIP database to improve the memory footprint.
- Revert back to the system memory allocator.

**Internal**:

- Preserve microsecond precision in all time stamps.
- Record event ids in all outcomes.
- Updates to event processing metrics.
- Add span status mapping from open telemetry.

## 0.4.64

- Switched to `jemalloc` as global allocator.
- Introduce separate outcome reason for invalid events.
- Always consume request bodies to the end.
- Implemented minidump ingestion.
- Increas precisions of timestamps in protocol.

## 0.4.63

- Refactor healthchecks into two: Liveness and readiness (see code comments for explanation for now).
- Allow multiple trailing slashes on store endpoint, e.g. `/api/42/store///`.
- Internal refactor to prepare for envelopes format.

**Internal**:

- Fix a bug where glob-matching in filters did not behave correctly when the to-be-matched string contained newlines.
- Add `moz-extension:` as scheme for browser extensions (filtering out Firefox addons).
- Raise a dedicated Python exception type for invalid transaction events. Also do not report that error to Sentry from Relay.

## 0.4.62

- Various performance improvements.

## 0.4.61

**Internal**:

- Add `thread.errored` attribute ([#306](https://github.com/getsentry/relay/pull/306)).

## 0.4.60

- License is now BSL instead of MIT ([#301](https://github.com/getsentry/relay/pull/301)).
- Improve internal metrics and logging ([#296](https://github.com/getsentry/relay/pull/296), [#297](https://github.com/getsentry/relay/pull/297), [#298](https://github.com/getsentry/relay/pull/298)).
- Fix unbounded requests to Sentry for project configs ([#295](https://github.com/getsentry/relay/pull/295), [#300](https://github.com/getsentry/relay/pull/300)).
- Fix rejected responses from Sentry due to size limit ([#303](https://github.com/getsentry/relay/pull/303)).
- Expose more options for configuring request concurrency limits ([#311](https://github.com/getsentry/relay/pull/311)).

**Internal**:

- Transaction events with negative duration are now rejected ([#291](https://github.com/getsentry/relay/pull/291)).
- Fix a panic when normalizing certain dates.

## 0.4.59

**Internal**:

- Fix: Normalize legacy stacktrace attributes ([#292](https://github.com/getsentry/relay/pull/292))
- Fix: Validate platform attributes in Relay ([#294](https://github.com/getsentry/relay/pull/294))
- Flip the flag that indicates Relay processing ([#293](https://github.com/getsentry/relay/pull/293))

## 0.4.58

- Evict project caches after some time ([#287](https://github.com/getsentry/relay/pull/287))
- Selectively log internal errors to stderr ([#285](https://github.com/getsentry/relay/pull/285))
- Add an error boundary to parsing project states ([#281](https://github.com/getsentry/relay/pull/281))

**Internal**:

- Add event size metrics ([#286](https://github.com/getsentry/relay/pull/286))
- Normalize before datascrubbing ([#290](https://github.com/getsentry/relay/pull/290))
- Add a config value for thread counts ([#283](https://github.com/getsentry/relay/pull/283))
- Refactor outcomes for parity with Sentry ([#282](https://github.com/getsentry/relay/pull/282))
- Add flag that relay processed an event ([#279](https://github.com/getsentry/relay/pull/279))

## 0.4.57

**Internal**:

- Stricter validation of transaction events.

## 0.4.56

**Internal**:

- Fix a panic in trimming.

## 0.4.55

**Internal**:

- Fix more bugs in datascrubbing converter.

## 0.4.54

**Internal**:

- Fix more bugs in datascrubbing converter.

## 0.4.53

**Internal**:

- Fix more bugs in datascrubbing converter.

## 0.4.52

**Internal**:

- Fix more bugs in datascrubbing converter.

## 0.4.51

**Internal**:

- Fix a few bugs in datascrubbing converter.
- Accept trailing slashes.

**Normalization**:

- Fix a panic on overflowing timestamps.

## 0.4.50

**Internal**:

- Fix bug where IP scrubbers were applied even when not enabled.

## 0.4.49

- Internal changes.

## 0.4.48

**Internal**:

- Fix various bugs in the datascrubber and PII processing code to get closer to behavior of the Python implementation.

## 0.4.47

**Internal**:

- Various work on re-implementing Sentry's `/api/X/store` endpoint in Relay. Relay can now apply rate limits based on Redis and emit the correct outcomes.

## 0.4.46

**Internal**:

- Resolved a regression in IP address normalization. The new behavior is closer to a line-by-line port of the old Python code.

## 0.4.45

**Normalization**:

- Resolved an issue where GEO IP data was not always infered.

## 0.4.44

**Normalization**:

- Only take the user IP address from the store request's IP for certain platforms. This restores the behavior of the old Python code.

## 0.4.43

**Normalization**:

- Bump size of breadcrumbs.
- Workaround for an issue where we would not parse OS information from User Agent when SDK had already sent OS information.
- Further work on Sentry-internal event ingestion.

## 0.4.42

**Normalization**:

- Fix normalization of version strings from user agents.

## 0.4.41

- Support extended project configuration.

**Internal**:

- Implement event filtering rules.
- Add basic support for Sentry-internal event ingestion.
- Parse and normalize user agent strings.

## 0.4.40

**Internal**:

- Restrict ranges of timestamps to prevent overflows in Python code and UI.

## 0.4.39

**Internal**:

- Fix a bug where stacktrace trimming was not applied during renormalization.

## 0.4.38

**Internal**:

- Added typed spans to Event.

## 0.4.37

**Internal**:

- Added `orig_in_app` to frame data.

## 0.4.36

**Internal**:

- Add new .NET versions for context normalization.

## 0.4.35

**Internal**:

- Fix bug where thread's stacktraces were not normalized.
- Fix bug where a string at max depth of a databag was stringified again.

## 0.4.34

**Internal**:

- Added `data` attribute to frames.
- Added a way to override other trimming behavior in Python normalizer binding.

## 0.4.33

**Internal**:

- Plugin-provided context types should now work properly again.

## 0.4.32

**Internal**:

- Removed `function_name` field from frame and added `raw_function`.

## 0.4.31

**Internal**:

- Add trace context type.

## 0.4.30

**Internal**:

- Make exception messages/values larger to allow for foreign stacktrace data to be attached.

## 0.4.29

**Internal**:

- Added `function_name` field to frame.

## 0.4.28

**Internal**:

- Add missing context type for sessionstack.

## 0.4.27

**Internal**:

- Increase frame vars size again! Byte size was fine, but max depth was way too small.

## 0.4.26

**Internal**:

- Reduce frame vars size.

## 0.4.25

**Internal**:

- Add missing trimming to frame vars.

## 0.4.24

**Internal**:

- Reject non-http/https `help_urls` in exception mechanisms.

## 0.4.23

**Internal**:

- Add basic truncation to event meta to prevent payload size from spiralling out of control.

## 0.4.22

**Internal**:

- Added grouping enhancements to protocol.

## 0.4.21

**Internal**:

- Updated debug image interface with more attributes.

## 0.4.20

**Internal**:

- Added support for `lang` frame and stacktrace attribute.

## 0.4.19

**Internal**:

- Slight changes to allow replacing more normalization code in Sentry with Rust.

## 0.4.18

**Internal**:

- Allow much larger payloads in the extra attribute.

## 0.4.17

**Internal**:

- Added support for protocol changes related to upcoming sentry SDK features. In particular the `none` event type was added.

## 0.4.16

For users of relay, nothing changed at all. This is a release to test embedding some Rust code in Sentry itself.

## 0.4.15

For users of relay, nothing changed at all. This is a release to test embedding some Rust code in Sentry itself.

## 0.4.14

For users of relay, nothing changed at all. This is a release to test embedding some Rust code in Sentry itself.

## 0.4.13

For users of relay, nothing changed at all. This is a release to test embedding some Rust code in Sentry itself.

## 0.4.12

For users of relay, nothing changed at all. This is a release to test embedding some Rust code in Sentry itself.

## 0.4.11

For users of relay, nothing changed at all. This is a release to test embedding some Rust code in Sentry itself.

## 0.4.10

For users of relay, nothing changed at all. This is a release to test embedding some Rust code in Sentry itself.

## 0.4.9

For users of relay, nothing changed at all. This is a release to test embedding some Rust code in Sentry itself.

## 0.4.8

For users of relay, nothing changed at all. This is a release to test embedding some Rust code in Sentry itself.

## 0.4.7

For users of relay, nothing changed at all. This is a release to test embedding some Rust code in Sentry itself.

## 0.4.6

For users of relay, nothing changed at all. This is a release to test embedding some Rust code in Sentry itself.

## 0.4.5

For users of relay, nothing changed at all. This is a release to test embedding some Rust code in Sentry itself.

## 0.4.4

For users of relay, nothing changed at all. This is a release to test embedding some Rust code in Sentry itself.

## 0.4.3

For users of relay, nothing changed at all. This is a release to test embedding some Rust code in Sentry itself.

## 0.4.2

For users of relay, nothing changed at all. This is a release to test embedding some Rust code in Sentry itself.

## 0.4.1

For users of relay, nothing changed at all. This is a release to test embedding some Rust code in Sentry itself.

## 0.4.0

Introducing new Relay modes:

- `proxy`: A proxy for all requests and events.
- `static`: Static configuration for known projects in the file system.
- `managed`: Fetch configurations dynamically from Sentry and update them.

The default Relay mode is `managed`. Users upgrading from previous versions will automatically activate the `managed` mode. To change this setting, add `relay.mode` to `config.yml` or run `semaphore config init` from the command line.

**Breaking Change**: If Relay was used without credentials, the mode needs to be set to `proxy`. The default `managed` mode requires credentials.

For more information on Relay modes, see the [documentation page](https://docs.sentry.io/data-management/relay/options/).

### Configuration Changes

- Added `cache.event_buffer_size` to control the maximum number of events that are buffered in case of network issues or high rates of incoming events.
- Added `limits.max_concurrent_requests` to limit the number of connections that this Relay will use to communicate with the upstream.
- Internal error reporting is now disabled by default. To opt in, set `sentry.enabled`.

### Bugfixes

- Fix a bug that caused events to get unconditionally dropped after five seconds, regardless of the `cache.event_expiry` configuration.
- Fix a memory leak in Relay's internal error reporting.

## 0.3.0

- Changed PII stripping rule format to permit path selectors when applying rules. This means that now `$string` refers to strings for instance and `user.id` refers to the `id` field in the `user` attribute of the event. Temporarily support for old rules is retained.

## 0.2.7

- store: Minor fixes to be closer to Python. Ability to disable trimming of objects, arrays and strings.

## 0.2.6

- Fix bug where PII stripping would remove containers without leaving any metadata about the retraction.
- Fix bug where old `redactPair` rules would stop working.

## 0.2.5

- Rewrite of PII stripping logic. This brings potentially breaking changes to the semantics of PII configs. Most importantly field types such as `"freeform"` and `"databag"` are gone, right now there is only `"container"` and `"text"`. All old field types should have become an alias for `"text"`, but take extra care in ensuring your PII rules still work.

- store: Minor fixes to be closer to Python.

## 0.2.4

For users of relay, nothing changed at all. This is a release to test embedding some Rust code in Sentry itself.

- store: Remove stray print statement.

## 0.2.3

For users of relay, nothing changed at all. This is a release to test embedding some Rust code in Sentry itself.

- store: Fix main performance issues.

## 0.2.2

For users of relay, nothing changed at all. This is a release to test embedding some Rust code in Sentry itself.

- store: Fix segfault when trying to process contexts.
- store: Fix trimming state "leaking" between interfaces, leading to excessive trimming.
- store: Don't serialize empty arrays and objects (with a few exceptions).

## 0.2.1

For users of relay, nothing changed at all. This is a release to test embedding some Rust code in Sentry itself.

- `libsemaphore`: Expose CABI for normalizing event data.

## 0.2.0

Our first major iteration on Relay has landed!

- User documentation is now hosted at <https://docs.sentry.io/relay/>.
- SSL support is now included by default. Just configure a [TLS identity](https://docs.sentry.io/relay/options/#relaytls_identity_path) and you're set.
- Updated event processing: Events from older SDKs are now supported. Also, we've fixed some bugs along the line.
- Introduced full support for PII stripping. See [PII Configuration](https://docs.sentry.io/relay/pii-config/) for instructions.
- Configure with static project settings. Relay will skip querying project states from Sentry and use your provided values instead. See [Project Configuration](https://docs.sentry.io/relay/project-config/) for a full guide.
- Relay now also acts as a proxy for certain API requests. This allows it to receive CSP reports and Minidump crash reports, among others. It also sets `X-Forwarded-For` and includes a Relay signature header.

Besides that, there are many technical changes, including:

- Major rewrite of the internals. Relay no longer requires a special endpoint for sending events to upstream Sentry and processes events individually with less delay than before.
- The executable will exit with a non-zero exit code on startup errors. This makes it easier to catch configuration errors.
- Removed `libsodium` as a production dependency, greatly simplifying requirements for the runtime environment.
- Greatly improved logging and metrics. Be careful with the `DEBUG` and `TRACE` levels, as they are **very** verbose now.
- Improved docker containers.

## 0.1.3

- Added support for metadata format

## 0.1.2

- JSON logging ([#32](https://github.com/getsentry/relay/pull/32))
- Update dependencies

## 0.1.1

- Rename "sentry-relay" to "semaphore"
- Use new features from Rust 1.26
- Prepare binary and Python builds ([#20](https://github.com/getsentry/relay/pull/20))
- Add Dockerfile ([#23](https://github.com/getsentry/relay/pull/23))

## 0.1.0

An initial release of the tool.<|MERGE_RESOLUTION|>--- conflicted
+++ resolved
@@ -1,17 +1,16 @@
 # Changelog
 
+## Unreleased
+
+**Bug Fixes**:
+
+- Limit environment names on check-ins to 64 chars. ([#2309](https://github.com/getsentry/relay/pull/2309))
+
 ## 23.7.0
 
-<<<<<<< HEAD
-**Unreleased**:
-
-- Limit environment names on check-ins to 64 chars. ([#2309](https://github.com/getsentry/relay/pull/2309))
-
-=======
 **Bug Fixes**:
 
 - Filter idle samples at the edge per thread. ([#2321](https://github.com/getsentry/relay/pull/2321))
->>>>>>> 491a9b96
 
 **Internal**:
 
