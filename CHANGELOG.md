# Changelog

## Unreleased

**Features**:

- Extract attachments from transaction events and send them to kafka individually. ([#1844](https://github.com/getsentry/relay/pull/1844))
- Protocol validation for source map image type. ([#1869](https://github.com/getsentry/relay/pull/1869))
- Strip quotes from client hint values. ([#1874](https://github.com/getsentry/relay/pull/1874))
- Add Dotnet, Javascript and PHP support for profiling. ([#1871](https://github.com/getsentry/relay/pull/1871), [#1876](https://github.com/getsentry/relay/pull/1876), [#1885](https://github.com/getsentry/relay/pull/1885))

**Bug Fixes**:

- Enforce rate limits for session replays. ([#1877](https://github.com/getsentry/relay/pull/1877))

**Internal**:

- Revert back the addition of metric names as tag on Sentry errors when relay drops metrics. ([#1873](https://github.com/getsentry/relay/pull/1873))
- Tag the dynamic sampling decision on `count_per_root_project` to measure effective sample rates. ([#1870](https://github.com/getsentry/relay/pull/1870))
<<<<<<< HEAD
- Move the pending envelopes buffering into the project cache. ([#1879](https://github.com/getsentry/relay/pull/1879))
=======
- Deprecate fields on the profiling sample format. ([#1878](https://github.com/getsentry/relay/pull/1878))
>>>>>>> 7119390b

## 23.2.0

**Features**:

- Use client hint headers instead of User-Agent when available. ([#1752](https://github.com/getsentry/relay/pull/1752), [#1802](https://github.com/getsentry/relay/pull/1802), [#1838](https://github.com/getsentry/relay/pull/1838))
- Apply all configured data scrubbing rules on Replays. ([#1731](https://github.com/getsentry/relay/pull/1731))
- Add count transactions toward root project. ([#1734](https://github.com/getsentry/relay/pull/1734))
- Add or remove the profile ID on the transaction's profiling context. ([#1801](https://github.com/getsentry/relay/pull/1801))
- Implement a new sampling algorithm with factors and multi-matching. ([#1790](https://github.com/getsentry/relay/pull/1790)
- Add Cloud Resource context. ([#1854](https://github.com/getsentry/relay/pull/1854))

**Bug Fixes**:

- Fix a bug where the replays ip-address normalization was not being applied when the user object was omitted. ([#1805](https://github.com/getsentry/relay/pull/1805))
- Improve performance for replays, especially memory usage during data scrubbing. ([#1800](https://github.com/getsentry/relay/pull/1800), [#1825](https://github.com/getsentry/relay/pull/1825))
- When a transaction is rate limited, also remove associated profiles. ([#1843](https://github.com/getsentry/relay/pull/1843))

**Internal**:

- Add metric name as tag on Sentry errors from relay dropping metrics. ([#1797](https://github.com/getsentry/relay/pull/1797))
- Make sure to scrub all the fields with PII. If the fields contain an object, the entire object will be removed. ([#1789](https://github.com/getsentry/relay/pull/1789))
- Keep meta for removed custom measurements. ([#1815](https://github.com/getsentry/relay/pull/1815))
- Drop replay recording payloads if they cannot be parsed or scrubbed. ([#1683](https://github.com/getsentry/relay/pull/1683))

## 23.1.1

**Features**:

- Add error and sample rate fields to the replay event parser. ([#1745](https://github.com/getsentry/relay/pull/1745))
- Add `instruction_addr_adjustment` field to `RawStacktrace`. ([#1716](https://github.com/getsentry/relay/pull/1716))
- Add SSL support to `relay-redis` crate. It is possible to use `rediss` scheme to connnect to Redis cluster using TLS. ([#1772](https://github.com/getsentry/relay/pull/1772))

**Internal**:

- Fix type errors in replay recording parsing. ([#1765](https://github.com/getsentry/relay/pull/1765))
- Remove error and session sample rate fields from replay-event parser. ([#1791](https://github.com/getsentry/relay/pull/1791))
- Scrub replay recording PII from mutation "texts" vector. ([#1796](https://github.com/getsentry/relay/pull/1796))

## 23.1.0

**Features**:

- Add support for `limits.keepalive_timeout` configuration. ([#1645](https://github.com/getsentry/relay/pull/1645))
- Add support for decaying functions in dynamic sampling rules. ([#1692](https://github.com/getsentry/relay/pull/1692))
- Stop extracting duration metric for session payloads. ([#1739](https://github.com/getsentry/relay/pull/1739))
- Add Profiling Context ([#1748](https://github.com/getsentry/relay/pull/1748))

**Internal**:

- Remove concurrent profiling. ([#1697](https://github.com/getsentry/relay/pull/1697))
- Use the main Sentry SDK to submit crash reports instead of a custom curl-based backend. This removes a dependency on `libcurl` and ensures compliance with latest TLS standards for crash uploads. Note that this only affects Relay if the hidden `_crash_db` option is used. ([#1707](https://github.com/getsentry/relay/pull/1707))
- Support transaction naming rules. ([#1695](https://github.com/getsentry/relay/pull/1695))
- Add PII scrubbing to URLs captured by replay recordings ([#1730](https://github.com/getsentry/relay/pull/1730))
- Add more measurement units for profiling. ([#1732](https://github.com/getsentry/relay/pull/1732))
- Add backoff mechanism for fetching projects from the project cache. ([#1726](https://github.com/getsentry/relay/pull/1726))

## 22.12.0

**Features**:

- The level of events created from Unreal Crash Reports now depends on whether it was an actual crash or an assert. ([#1677](https://github.com/getsentry/relay/pull/1677))
- Dynamic sampling is now based on the volume received by Relay by default and does not include the original volume dropped by client-side sampling in SDKs. This is required for the final dynamic sampling feature in the latest Sentry plans. ([#1591](https://github.com/getsentry/relay/pull/1591))
- Add OpenTelemetry Context. ([#1617](https://github.com/getsentry/relay/pull/1617))
- Add `app.in_foreground` and `thread.main` flag to protocol. ([#1578](https://github.com/getsentry/relay/pull/1578))
- Add support for View Hierarchy attachment_type. ([#1642](https://github.com/getsentry/relay/pull/1642))
- Add invalid replay recording outcome. ([#1684](https://github.com/getsentry/relay/pull/1684))
- Stop rejecting spans without a timestamp, instead giving them their respective event timestamp and setting their status to DeadlineExceeded. ([#1690](https://github.com/getsentry/relay/pull/1690))
- Add max replay size configuration parameter. ([#1694](https://github.com/getsentry/relay/pull/1694))
- Add nonchunked replay recording message type. ([#1653](https://github.com/getsentry/relay/pull/1653))
- Add `abnormal_mechanism` field to SessionUpdate protocol. ([#1665](https://github.com/getsentry/relay/pull/1665))
- Add replay-event normalization and PII scrubbing. ([#1582](https://github.com/getsentry/relay/pull/1582))
- Scrub all fields with IP addresses rather than only known IP address fields. ([#1725](https://github.com/getsentry/relay/pull/1725))

**Bug Fixes**:

- Make `attachment_type` on envelope items forward compatible by adding fallback variant. ([#1638](https://github.com/getsentry/relay/pull/1638))
- Relay no longer accepts transaction events older than 5 days. Previously the event was accepted and stored, but since metrics for such old transactions are not supported it did not show up in parts of Sentry such as the Performance landing page. ([#1663](https://github.com/getsentry/relay/pull/1663))
- Apply dynamic sampling to transactions from older SDKs and even in case Relay cannot load project information. This avoids accidentally storing 100% of transactions. ([#1667](https://github.com/getsentry/relay/pull/1667))
- Replay recording parser now uses the entire body rather than a subset. ([#1682](https://github.com/getsentry/relay/pull/1682))
- Fix a potential OOM in the Replay recording parser. ([#1691](https://github.com/getsentry/relay/pull/1691))
- Fix type error in replay recording parser. ([#1702](https://github.com/getsentry/relay/pull/1702))

**Internal**:

- Emit a `service.back_pressure` metric that measures internal back pressure by service. ([#1583](https://github.com/getsentry/relay/pull/1583))
- Track metrics for OpenTelemetry events. ([#1618](https://github.com/getsentry/relay/pull/1618))
- Normalize transaction name for URLs transaction source, by replacing UUIDs, SHAs and numerical IDs in transaction names by placeholders. ([#1621](https://github.com/getsentry/relay/pull/1621))
- Parse string as number to handle a release bug. ([#1637](https://github.com/getsentry/relay/pull/1637))
- Expand Profiling's discard reasons. ([#1661](https://github.com/getsentry/relay/pull/1661), [#1685](https://github.com/getsentry/relay/pull/1685))
- Allow to rate limit profiles on top of transactions. ([#1681](https://github.com/getsentry/relay/pull/1681))

## 22.11.0

**Features**:

- Add PII scrubber for replay recordings. ([#1545](https://github.com/getsentry/relay/pull/1545))
- Support decaying rules. Decaying rules are regular sampling rules, but they are only applicable in a specific time range. ([#1544](https://github.com/getsentry/relay/pull/1544))
- Disallow `-` in measurement and breakdown names. These items are converted to metrics, which do not allow `-` in their name. ([#1571](https://github.com/getsentry/relay/pull/1571))

**Bug Fixes**:

- Validate the distribution name in the event. ([#1556](https://github.com/getsentry/relay/pull/1556))
- Use correct meta object for logentry in light normalization. ([#1577](https://github.com/getsentry/relay/pull/1577))

**Internal**:

- Implement response context schema. ([#1529](https://github.com/getsentry/relay/pull/1529))
- Support dedicated quotas for storing transaction payloads ("indexed transactions") via the `transaction_indexed` data category if metrics extraction is enabled. ([#1537](https://github.com/getsentry/relay/pull/1537), [#1555](https://github.com/getsentry/relay/pull/1555))
- Report outcomes for dynamic sampling with the correct indexed transaction data category to restore correct totals. ([#1561](https://github.com/getsentry/relay/pull/1561))
- Add fields to the Frame object for the sample format. ([#1562](https://github.com/getsentry/relay/pull/1562))
- Move kafka related code into separate `relay-kafka` crate. ([#1563](https://github.com/getsentry/relay/pull/1563))

## 22.10.0

**Features**:

- Limit the number of custom measurements per event. ([#1483](https://github.com/getsentry/relay/pull/1483)))
- Add INP web vital as a measurement. ([#1487](https://github.com/getsentry/relay/pull/1487))
- Add .NET/Portable-PDB specific protocol fields. ([#1518](https://github.com/getsentry/relay/pull/1518))
- Enforce rate limits on metrics buckets using the transactions_processed quota. ([#1515](https://github.com/getsentry/relay/pull/1515))
- PII scrubbing now treats any key containing `token` as a password. ([#1527](https://github.com/getsentry/relay/pull/1527))

**Bug Fixes**:

- Make sure that non-processing Relays drop all invalid transactions. ([#1513](https://github.com/getsentry/relay/pull/1513))

**Internal**:

- Introduce a new profile format called `sample`. ([#1462](https://github.com/getsentry/relay/pull/1462))
- Generate a new profile ID when splitting a profile for multiple transactions. ([#1473](https://github.com/getsentry/relay/pull/1473))
- Pin Rust version to 1.63.0 in Dockerfile. ([#1482](https://github.com/getsentry/relay/pull/1482))
- Normalize measurement units in event payload. ([#1488](https://github.com/getsentry/relay/pull/1488))
- Remove long-running futures from metrics flush. ([#1492](https://github.com/getsentry/relay/pull/1492))
- Migrate to 2021 Rust edition. ([#1510](https://github.com/getsentry/relay/pull/1510))
- Make the profiling frame object compatible with the stacktrace frame object from event. ([#1512](https://github.com/getsentry/relay/pull/1512))
- Fix quota DataCategory::TransactionProcessed serialisation to match that of the CAPI. ([#1514](https://github.com/getsentry/relay/pull/1514))
- Support checking quotas in the Redis rate limiter without incrementing them. ([#1519](https://github.com/getsentry/relay/pull/1519))
- Update the internal service architecture for metrics aggregator service. ([#1508](https://github.com/getsentry/relay/pull/1508))
- Add data category for indexed transactions. This will come to represent stored transactions, while the existing category will represent transaction metrics. ([#1535](https://github.com/getsentry/relay/pull/1535))
- Adjust replay parser to be less strict and allow for larger segment-ids. ([#1551](https://github.com/getsentry/relay/pull/1551))

## 22.9.0

**Features**:

- Add user-agent parsing to Replays. ([#1420](https://github.com/getsentry/relay/pull/1420))
- Improve the release name used when reporting data to Sentry to include both the version and exact build. ([#1428](https://github.com/getsentry/relay/pull/1428))

**Bug Fixes**:

- Do not apply rate limits or reject data based on expired project configs. ([#1404](https://github.com/getsentry/relay/pull/1404))
- Process required stacktraces to fix filtering events originating from browser extensions. ([#1423](https://github.com/getsentry/relay/pull/1423))
- Fix error message filtering when formatting the message of logentry. ([#1442](https://github.com/getsentry/relay/pull/1442))
- Loosen type requirements for the `user.id` field in Replays. ([#1443](https://github.com/getsentry/relay/pull/1443))
- Fix panic in datascrubbing when number of sensitive fields was too large. ([#1474](https://github.com/getsentry/relay/pull/1474))

**Internal**:

- Make the Redis connection pool configurable. ([#1418](https://github.com/getsentry/relay/pull/1418))
- Add support for sharding Kafka producers across clusters. ([#1454](https://github.com/getsentry/relay/pull/1454))
- Speed up project cache eviction through a background thread. ([#1410](https://github.com/getsentry/relay/pull/1410))
- Batch metrics buckets into logical partitions before sending them as Envelopes. ([#1440](https://github.com/getsentry/relay/pull/1440))
- Filter single samples in cocoa profiles and events with no duration in Android profiles. ([#1445](https://github.com/getsentry/relay/pull/1445))
- Add a "invalid_replay" discard reason for invalid replay events. ([#1455](https://github.com/getsentry/relay/pull/1455))
- Add rate limiters for replays and replay recordings. ([#1456](https://github.com/getsentry/relay/pull/1456))
- Use the different configuration for billing outcomes when specified. ([#1461](https://github.com/getsentry/relay/pull/1461))
- Support profiles tagged for many transactions. ([#1444](https://github.com/getsentry/relay/pull/1444), [#1463](https://github.com/getsentry/relay/pull/1463), [#1464](https://github.com/getsentry/relay/pull/1464), [#1465](https://github.com/getsentry/relay/pull/1465))
- Track metrics for changes to the transaction name and DSC propagations. ([#1466](https://github.com/getsentry/relay/pull/1466))
- Simplify the ingestion path to reduce endpoint response times. ([#1416](https://github.com/getsentry/relay/issues/1416), [#1429](https://github.com/getsentry/relay/issues/1429), [#1431](https://github.com/getsentry/relay/issues/1431))
- Update the internal service architecture for the store, outcome, and processor services. ([#1405](https://github.com/getsentry/relay/pull/1405), [#1415](https://github.com/getsentry/relay/issues/1415), [#1421](https://github.com/getsentry/relay/issues/1421), [#1441](https://github.com/getsentry/relay/issues/1441), [#1457](https://github.com/getsentry/relay/issues/1457), [#1470](https://github.com/getsentry/relay/pull/1470))

## 22.8.0

**Features**:

- Remove timeout-based expiry of envelopes in Relay's internal buffers. The `cache.envelope_expiry` is now inactive. To control the size of the envelope buffer, use `cache.envelope_buffer_size` exclusively, instead. ([#1398](https://github.com/getsentry/relay/pull/1398))
- Parse sample rates as JSON. ([#1353](https://github.com/getsentry/relay/pull/1353))
- Filter events in external Relays, before extracting metrics. ([#1379](https://github.com/getsentry/relay/pull/1379))
- Add `privatekey` and `private_key` as secret key name to datascrubbers. ([#1376](https://github.com/getsentry/relay/pull/1376))
- Explain why we responded with 429. ([#1389](https://github.com/getsentry/relay/pull/1389))

**Bug Fixes**:

- Fix a bug where unreal crash reports were dropped when metrics extraction is enabled. ([#1355](https://github.com/getsentry/relay/pull/1355))
- Extract user from metrics with EventUser's priority. ([#1363](https://github.com/getsentry/relay/pull/1363))
- Honor `SentryConfig.enabled` and don't init SDK at all if it is false. ([#1380](https://github.com/getsentry/relay/pull/1380))
- The priority thread metadata on profiles is now optional, do not fail the profile if it's not present. ([#1392](https://github.com/getsentry/relay/pull/1392))

**Internal**:

- Support compressed project configs in redis cache. ([#1345](https://github.com/getsentry/relay/pull/1345))
- Refactor profile processing into its own crate. ([#1340](https://github.com/getsentry/relay/pull/1340))
- Treat "unknown" transaction source as low cardinality for safe SDKs. ([#1352](https://github.com/getsentry/relay/pull/1352), [#1356](https://github.com/getsentry/relay/pull/1356))
- Conditionally write a default transaction source to the transaction payload. ([#1354](https://github.com/getsentry/relay/pull/1354))
- Generate mobile measurements frames_frozen_rate, frames_slow_rate, stall_percentage. ([#1373](https://github.com/getsentry/relay/pull/1373))
- Change to the internals of the healthcheck endpoint. ([#1374](https://github.com/getsentry/relay/pull/1374), [#1377](https://github.com/getsentry/relay/pull/1377))
- Re-encode the Typescript payload to normalize. ([#1372](https://github.com/getsentry/relay/pull/1372))
- Partially normalize events before extracting metrics. ([#1366](https://github.com/getsentry/relay/pull/1366))
- Spawn more threads for CPU intensive work. ([#1378](https://github.com/getsentry/relay/pull/1378))
- Add missing fields to DeviceContext ([#1383](https://github.com/getsentry/relay/pull/1383))
- Improve performance of Redis accesses by not running `PING` everytime a connection is reused. ([#1394](https://github.com/getsentry/relay/pull/1394))
- Distinguish between various discard reasons for profiles. ([#1395](https://github.com/getsentry/relay/pull/1395))
- Add missing fields to GPUContext ([#1391](https://github.com/getsentry/relay/pull/1391))
- Store actor now uses Tokio for message handling instead of Actix. ([#1397](https://github.com/getsentry/relay/pull/1397))
- Add app_memory to AppContext struct. ([#1403](https://github.com/getsentry/relay/pull/1403))

## 22.7.0

**Features**:

- Adjust sample rate by envelope header's sample_rate. ([#1327](https://github.com/getsentry/relay/pull/1327))
- Support `transaction_info` on event payloads. ([#1330](https://github.com/getsentry/relay/pull/1330))
- Extract transaction metrics in external relays. ([#1344](https://github.com/getsentry/relay/pull/1344))

**Bug Fixes**:

- Parse custom units with length < 15 without crashing. ([#1312](https://github.com/getsentry/relay/pull/1312))
- Split large metrics requests into smaller batches. This avoids failed metrics submission and lost Release Health data due to `413 Payload Too Large` errors on the upstream. ([#1326](https://github.com/getsentry/relay/pull/1326))
- Metrics extraction: Map missing transaction status to "unknown". ([#1333](https://github.com/getsentry/relay/pull/1333))
- Fix [CVE-2022-2068](https://www.openssl.org/news/vulnerabilities.html#CVE-2022-2068) and [CVE-2022-2097](https://www.openssl.org/news/vulnerabilities.html#CVE-2022-2097) by updating to OpenSSL 1.1.1q. ([#1334](https://github.com/getsentry/relay/pull/1334))

**Internal**:

- Reduce number of metrics extracted for release health. ([#1316](https://github.com/getsentry/relay/pull/1316))
- Indicate with thread is the main thread in thread metadata for profiles. ([#1320](https://github.com/getsentry/relay/pull/1320))
- Increase profile maximum size by an order of magnitude. ([#1321](https://github.com/getsentry/relay/pull/1321))
- Add data category constant for processed transactions, encompassing all transactions that have been received and sent through dynamic sampling as well as metrics extraction. ([#1306](https://github.com/getsentry/relay/pull/1306))
- Extract metrics also from trace-sampled transactions. ([#1317](https://github.com/getsentry/relay/pull/1317))
- Extract metrics from a configurable amount of custom transaction measurements. ([#1324](https://github.com/getsentry/relay/pull/1324))
- Metrics: Drop transaction tag for high-cardinality sources. ([#1339](https://github.com/getsentry/relay/pull/1339))

## 22.6.0

**Compatibility:** This version of Relay requires Sentry server `22.6.0` or newer.

**Features**:

- Relay is now compatible with CentOS 7 and Red Hat Enterprise Linux 7 onward (kernel version _2.6.32_), depending on _glibc 2.17_ or newer. The `crash-handler` feature, which is currently enabled in the build published to DockerHub, additionally requires _curl 7.29_ or newer. ([#1279](https://github.com/getsentry/relay/pull/1279))
- Optionally start relay with `--upstream-dsn` to pass a Sentry DSN instead of the URL. This can be convenient when starting Relay in environments close to an SDK, where a DSN is already available. ([#1277](https://github.com/getsentry/relay/pull/1277))
- Add a new runtime mode `--aws-runtime-api=$AWS_LAMBDA_RUNTIME_API` that integrates Relay with the AWS Extensions API lifecycle. ([#1277](https://github.com/getsentry/relay/pull/1277))
- Add Replay ItemTypes. ([#1236](https://github.com/getsentry/relay/pull/1236), ([#1239](https://github.com/getsentry/relay/pull/1239))

**Bug Fixes**:

- Session metrics extraction: Count distinct_ids from all session updates to prevent undercounting users. ([#1275](https://github.com/getsentry/relay/pull/1275))
- Session metrics extraction: Count crashed+abnormal towards errored_preaggr. ([#1274](https://github.com/getsentry/relay/pull/1274))

**Internal**:

- Add version 3 to the project configs endpoint. This allows returning pending results which need to be polled later and avoids blocking batched requests on single slow entries. ([#1263](https://github.com/getsentry/relay/pull/1263))
- Emit specific event type tags for "processing.event.produced" metric. ([#1270](https://github.com/getsentry/relay/pull/1270))
- Add support for profile outcomes. ([#1272](https://github.com/getsentry/relay/pull/1272))
- Avoid potential panics when scrubbing minidumps. ([#1282](https://github.com/getsentry/relay/pull/1282))
- Fix typescript profile validation. ([#1283](https://github.com/getsentry/relay/pull/1283))
- Track memory footprint of metrics buckets. ([#1284](https://github.com/getsentry/relay/pull/1284), [#1287](https://github.com/getsentry/relay/pull/1287), [#1288](https://github.com/getsentry/relay/pull/1288))
- Support dedicated topics per metrics usecase, drop metrics from unknown usecases. ([#1285](https://github.com/getsentry/relay/pull/1285))
- Add support for Rust profiles ingestion ([#1296](https://github.com/getsentry/relay/pull/1296))

## 22.5.0

**Features**:

- Add platform, op, http.method and status tag to all extracted transaction metrics. ([#1227](https://github.com/getsentry/relay/pull/1227))
- Add units in built-in measurements. ([#1229](https://github.com/getsentry/relay/pull/1229))
- Add protocol support for custom units on transaction measurements. ([#1256](https://github.com/getsentry/relay/pull/1256))

**Bug Fixes**:

- fix(metrics): Enforce metric name length limit. ([#1238](https://github.com/getsentry/relay/pull/1238))
- Accept and forward unknown Envelope items. In processing mode, drop items individually rather than rejecting the entire request. This allows SDKs to send new data in combined Envelopes in the future. ([#1246](https://github.com/getsentry/relay/pull/1246))
- Stop extracting metrics with outdated names from sessions. ([#1251](https://github.com/getsentry/relay/pull/1251), [#1252](https://github.com/getsentry/relay/pull/1252))
- Update symbolic to pull in fixed Unreal parser that now correctly handles zero-length files. ([#1266](https://github.com/getsentry/relay/pull/1266))

**Internal**:

- Add sampling + tagging by event platform and transaction op. Some (unused) tagging rules from 22.4.0 have been renamed. ([#1231](https://github.com/getsentry/relay/pull/1231))
- Refactor aggregation error, recover from errors more gracefully. ([#1240](https://github.com/getsentry/relay/pull/1240))
- Remove/reject nul-bytes from metric strings. ([#1235](https://github.com/getsentry/relay/pull/1235))
- Remove the unused "internal" data category. ([#1245](https://github.com/getsentry/relay/pull/1245))
- Add the client and version as `sdk` tag to extracted session metrics in the format `name/version`. ([#1248](https://github.com/getsentry/relay/pull/1248))
- Expose `shutdown_timeout` in `OverridableConfig` ([#1247](https://github.com/getsentry/relay/pull/1247))
- Normalize all profiles and reject invalid ones. ([#1250](https://github.com/getsentry/relay/pull/1250))
- Raise a new InvalidCompression Outcome for invalid Unreal compression. ([#1237](https://github.com/getsentry/relay/pull/1237))
- Add a profile data category and count profiles in an envelope to apply rate limits. ([#1259](https://github.com/getsentry/relay/pull/1259))
- Support dynamic sampling by custom tags, operating system name and version, as well as device name and family. ([#1268](https://github.com/getsentry/relay/pull/1268))

## 22.4.0

**Features**:

- Map Windows version from raw_description to version name (XP, Vista, 11, ...). ([#1219](https://github.com/getsentry/relay/pull/1219))

**Bug Fixes**:

- Prevent potential OOM panics when handling corrupt Unreal Engine crashes. ([#1216](https://github.com/getsentry/relay/pull/1216))

**Internal**:

- Remove unused item types. ([#1211](https://github.com/getsentry/relay/pull/1211))
- Pin click dependency in requirements-dev.txt. ([#1214](https://github.com/getsentry/relay/pull/1214))
- Use fully qualified metric resource identifiers (MRI) for metrics ingestion. For example, the sessions duration is now called `d:sessions/duration@s`. ([#1215](https://github.com/getsentry/relay/pull/1215))
- Introduce metric units for rates and information, add support for custom user-declared units, and rename duration units to self-explanatory identifiers such as `second`. ([#1217](https://github.com/getsentry/relay/pull/1217))
- Increase the max profile size to accomodate a new platform. ([#1223](https://github.com/getsentry/relay/pull/1223))
- Set environment as optional when parsing a profile so we get a null value later on. ([#1224](https://github.com/getsentry/relay/pull/1224))
- Expose new tagging rules interface for metrics extracted from transactions. ([#1225](https://github.com/getsentry/relay/pull/1225))
- Return better BadStoreRequest for unreal events. ([#1226](https://github.com/getsentry/relay/pull/1226))

## 22.3.0

**Features**:

- Tag transaction metrics by user satisfaction. ([#1197](https://github.com/getsentry/relay/pull/1197))

**Bug Fixes**:

- CVE-2022-24713: Prevent denial of service through untrusted regular expressions used for PII scrubbing. ([#1207](https://github.com/getsentry/relay/pull/1207))
- Prevent dropping metrics during Relay shutdown if the project is outdated or not cached at time of the shutdown. ([#1205](https://github.com/getsentry/relay/pull/1205))
- Prevent a potential OOM when validating corrupted or exceptional minidumps. ([#1209](https://github.com/getsentry/relay/pull/1209))

**Internal**:

- Spread out metric aggregation over the aggregation window to avoid concentrated waves of metrics requests to the upstream every 10 seconds. Relay now applies jitter to `initial_delay` to spread out requests more evenly over time. ([#1185](https://github.com/getsentry/relay/pull/1185))
- Use a randomized Kafka partitioning key for sessions instead of the session ID. ([#1194](https://github.com/getsentry/relay/pull/1194))
- Add new statsd metrics for bucketing efficiency. ([#1199](https://github.com/getsentry/relay/pull/1199), [#1192](https://github.com/getsentry/relay/pull/1192), [#1200](https://github.com/getsentry/relay/pull/1200))
- Add a `Profile` `ItemType` to represent the profiling data sent from Sentry SDKs. ([#1179](https://github.com/getsentry/relay/pull/1179))

## 22.2.0

**Features**:

- Add the `relay.override_project_ids` configuration flag to support migrating projects from self-hosted to Sentry SaaS. ([#1175](https://github.com/getsentry/relay/pull/1175))

**Internal**:

- Add an option to dispatch billing outcomes to a dedicated topic. ([#1168](https://github.com/getsentry/relay/pull/1168))
- Add new `ItemType` to handle profiling data from Specto SDKs. ([#1170](https://github.com/getsentry/relay/pull/1170))

**Bug Fixes**:

- Fix regression in CSP report parsing. ([#1174](https://github.com/getsentry/relay/pull/1174))
- Ignore replacement_chunks when they aren't used. ([#1180](https://github.com/getsentry/relay/pull/1180))

## 22.1.0

**Features**:

- Flush metrics and outcome aggregators on graceful shutdown. ([#1159](https://github.com/getsentry/relay/pull/1159))
- Extract metrics from sampled transactions. ([#1161](https://github.com/getsentry/relay/pull/1161))

**Internal**:

- Extract normalized dist as metric. ([#1158](https://github.com/getsentry/relay/pull/1158))
- Extract transaction user as metric. ([#1164](https://github.com/getsentry/relay/pull/1164))

## 21.12.0

**Features**:

- Extract measurement ratings, port from frontend. ([#1130](https://github.com/getsentry/relay/pull/1130))
- External Relays perform dynamic sampling and emit outcomes as client reports. This feature is now enabled _by default_. ([#1119](https://github.com/getsentry/relay/pull/1119))
- Metrics extraction config, custom tags. ([#1141](https://github.com/getsentry/relay/pull/1141))
- Update the user agent parser (uap-core Feb 2020 to Nov 2021). This allows Relay and Sentry to infer more recent browsers, operating systems, and devices in events containing a user agent header. ([#1143](https://github.com/getsentry/relay/pull/1143), [#1145](https://github.com/getsentry/relay/pull/1145))
- Improvements to Unity OS context parsing ([#1150](https://github.com/getsentry/relay/pull/1150))

**Bug Fixes**:

- Support Unreal Engine 5 crash reports. ([#1132](https://github.com/getsentry/relay/pull/1132))
- Perform same validation for aggregate sessions as for individual sessions. ([#1140](https://github.com/getsentry/relay/pull/1140))
- Add missing .NET 4.8 release value. ([#1142](https://github.com/getsentry/relay/pull/1142))
- Properly document which timestamps are accepted. ([#1152](https://github.com/getsentry/relay/pull/1152))

**Internal**:

- Add more statsd metrics for relay metric bucketing. ([#1124](https://github.com/getsentry/relay/pull/1124), [#1128](https://github.com/getsentry/relay/pull/1128))
- Add an internal option to capture minidumps for hard crashes. This has to be enabled via the `sentry._crash_db` config parameter. ([#1127](https://github.com/getsentry/relay/pull/1127))
- Fold processing vs non-processing into single actor. ([#1133](https://github.com/getsentry/relay/pull/1133))
- Aggregate outcomes for dynamic sampling, invalid project ID, and rate limits. ([#1134](https://github.com/getsentry/relay/pull/1134))
- Extract session metrics from aggregate sessions. ([#1140](https://github.com/getsentry/relay/pull/1140))
- Prefix names of extracted metrics by `sentry.sessions.` or `sentry.transactions.`. ([#1147](https://github.com/getsentry/relay/pull/1147))
- Extract transaction duration as metric. ([#1148](https://github.com/getsentry/relay/pull/1148))

## 21.11.0

**Features**:

- Add bucket width to bucket protocol. ([#1103](https://github.com/getsentry/relay/pull/1103))
- Support multiple kafka cluster configurations. ([#1101](https://github.com/getsentry/relay/pull/1101))
- Tag metrics by transaction name. ([#1126](https://github.com/getsentry/relay/pull/1126))

**Bug Fixes**:

- Avoid unbounded decompression of encoded requests. A particular request crafted to inflate to large amounts of memory, such as a zip bomb, could put Relay out of memory. ([#1117](https://github.com/getsentry/relay/pull/1117), [#1122](https://github.com/getsentry/relay/pull/1122), [#1123](https://github.com/getsentry/relay/pull/1123))
- Avoid unbounded decompression of UE4 crash reports. Some crash reports could inflate to large amounts of memory before being checked for size, which could put Relay out of memory. ([#1121](https://github.com/getsentry/relay/pull/1121))

**Internal**:

- Aggregate client reports before sending them onwards. ([#1118](https://github.com/getsentry/relay/pull/1118))

## 21.10.0

**Bug Fixes**:

- Correctly validate timestamps for outcomes and sessions. ([#1086](https://github.com/getsentry/relay/pull/1086))
- Run compression on a thread pool when sending to upstream. ([#1085](https://github.com/getsentry/relay/pull/1085))
- Report proper status codes and error messages when sending invalid JSON payloads to an endpoint with a `X-Sentry-Relay-Signature` header. ([#1090](https://github.com/getsentry/relay/pull/1090))
- Enforce attachment and event size limits on UE4 crash reports. ([#1099](https://github.com/getsentry/relay/pull/1099))

**Internal**:

- Add the exclusive time of the transaction's root span. ([#1083](https://github.com/getsentry/relay/pull/1083))
- Add session.status tag to extracted session.duration metric. ([#1087](https://github.com/getsentry/relay/pull/1087))
- Serve project configs for batched requests where one of the project keys cannot be parsed. ([#1093](https://github.com/getsentry/relay/pull/1093))

## 21.9.0

**Features**:

- Add sampling based on transaction name. ([#1058](https://github.com/getsentry/relay/pull/1058))
- Support running Relay without config directory. The most important configuration, including Relay mode and credentials, can now be provided through commandline arguments or environment variables alone. ([#1055](https://github.com/getsentry/relay/pull/1055))
- Protocol support for client reports. ([#1081](https://github.com/getsentry/relay/pull/1081))
- Extract session metrics in non processing relays. ([#1073](https://github.com/getsentry/relay/pull/1073))

**Bug Fixes**:

- Use correct commandline argument name for setting Relay port. ([#1059](https://github.com/getsentry/relay/pull/1059))
- Retrieve OS Context for Unity Events. ([#1072](https://github.com/getsentry/relay/pull/1072))

**Internal**:

- Add new metrics on Relay's performance in dealing with buckets of metric aggregates, as well as the amount of aggregated buckets. ([#1070](https://github.com/getsentry/relay/pull/1070))
- Add the exclusive time of a span. ([#1061](https://github.com/getsentry/relay/pull/1061))
- Remove redundant dynamic sampling processing on fast path. ([#1084](https://github.com/getsentry/relay/pull/1084))

## 21.8.0

- No documented changes.

## 21.7.0

- No documented changes.

## 21.6.3

- No documented changes.

## 21.6.2

**Bug Fixes**:

- Remove connection metrics reported under `connector.*`. They have been fully disabled since version `21.3.0`. ([#1021](https://github.com/getsentry/relay/pull/1021))
- Remove error logs for "failed to extract event" and "failed to store session". ([#1032](https://github.com/getsentry/relay/pull/1032))

**Internal**:

- Assign a random Kafka partition key for session aggregates and metrics to distribute messages evenly. ([#1022](https://github.com/getsentry/relay/pull/1022))
- All fields in breakdown config should be camelCase, and rename the breakdown key name in project options. ([#1020](https://github.com/getsentry/relay/pull/1020))

## 21.6.1

- No documented changes.

## 21.6.0

**Features**:

- Support self-contained envelopes without authentication headers or query parameters. ([#1000](https://github.com/getsentry/relay/pull/1000))
- Support statically configured relays. ([#991](https://github.com/getsentry/relay/pull/991))
- Support namespaced event payloads in multipart minidump submission for Electron Framework. The field has to follow the format `sentry___<namespace>`. ([#1012](https://github.com/getsentry/relay/pull/1012))

**Bug Fixes**:

- Explicitly declare reprocessing context. ([#1009](https://github.com/getsentry/relay/pull/1009))
- Validate the environment attribute in sessions, and drop sessions with invalid releases. ([#1018](https://github.com/getsentry/relay/pull/1018))

**Internal**:

- Gather metrics for corrupted Events with unprintable fields. ([#1008](https://github.com/getsentry/relay/pull/1008))
- Remove project actors. ([#1025](https://github.com/getsentry/relay/pull/1025))

## 21.5.1

**Bug Fixes**:

- Do not leak resources when projects or DSNs are idle. ([#1003](https://github.com/getsentry/relay/pull/1003))

## 21.5.0

**Features**:

- Support the `frame.stack_start` field for chained async stack traces in Cocoa SDK v7. ([#981](https://github.com/getsentry/relay/pull/981))
- Rename configuration fields `cache.event_buffer_size` to `cache.envelope_buffer_size` and `cache.event_expiry` to `cache.envelope_expiry`. The former names are still supported by Relay. ([#985](https://github.com/getsentry/relay/pull/985))
- Add a configuraton flag `relay.ready: always` to mark Relay ready in healthchecks immediately after starting without requiring to authenticate. ([#989](https://github.com/getsentry/relay/pull/989))

**Bug Fixes**:

- Fix roundtrip error when PII selector starts with number. ([#982](https://github.com/getsentry/relay/pull/982))
- Avoid overflow panic for large retry-after durations. ([#992](https://github.com/getsentry/relay/pull/992))

**Internal**:

- Update internal representation of distribution metrics. ([#979](https://github.com/getsentry/relay/pull/979))
- Extract metrics for transaction breakdowns and sessions when the feature is enabled for the organizaiton. ([#986](https://github.com/getsentry/relay/pull/986))
- Assign explicit values to DataCategory enum. ([#987](https://github.com/getsentry/relay/pull/987))

## 21.4.1

**Bug Fixes**:

- Allow the `event_id` attribute on breadcrumbs to link between Sentry events. ([#977](https://github.com/getsentry/relay/pull/977))

## 21.4.0

**Bug Fixes**:

- Parse the Crashpad information extension stream from Minidumps with annotation objects correctly. ([#973](https://github.com/getsentry/relay/pull/973))

**Internal**:

- Emit outcomes for rate limited attachments. ([#951](https://github.com/getsentry/relay/pull/951))
- Remove timestamp from metrics text protocol. ([#972](https://github.com/getsentry/relay/pull/972))
- Add max, min, sum, and count to gauge metrics. ([#974](https://github.com/getsentry/relay/pull/974))

## 21.3.1

**Bug Fixes**:

- Make request url scrubbable. ([#955](https://github.com/getsentry/relay/pull/955))
- Remove dependent items from envelope when dropping transaction item. ([#960](https://github.com/getsentry/relay/pull/960))

**Internal**:

- Emit the `quantity` field for outcomes of events. This field describes the total size in bytes for attachments or the event count for all other categories. A separate outcome is emitted for attachments in a rejected envelope, if any, in addition to the event outcome. ([#942](https://github.com/getsentry/relay/pull/942))
- Add experimental metrics ingestion without bucketing or pre-aggregation. ([#948](https://github.com/getsentry/relay/pull/948))
- Skip serializing some null values in frames interface. ([#944](https://github.com/getsentry/relay/pull/944))
- Add experimental metrics ingestion with bucketing and pre-aggregation. ([#948](https://github.com/getsentry/relay/pull/948), [#952](https://github.com/getsentry/relay/pull/952), [#958](https://github.com/getsentry/relay/pull/958), [#966](https://github.com/getsentry/relay/pull/966), [#969](https://github.com/getsentry/relay/pull/969))
- Change HTTP response for upstream timeouts from 502 to 504. ([#859](https://github.com/getsentry/relay/pull/859))
- Add rule id to outcomes coming from transaction sampling. ([#953](https://github.com/getsentry/relay/pull/953))
- Add support for breakdowns ingestion. ([#934](https://github.com/getsentry/relay/pull/934))
- Ensure empty strings are invalid measurement names. ([#968](https://github.com/getsentry/relay/pull/968))

## 21.3.0

**Features**:

- Relay now picks up HTTP proxies from environment variables. This is made possible by switching to a different HTTP client library.

**Bug Fixes**:

- Deny backslashes in release names. ([#904](https://github.com/getsentry/relay/pull/904))
- Fix a problem with Data Scrubbing source names (PII selectors) that caused `$frame.abs_path` to match, but not `$frame.abs_path || **` or `$frame.abs_path && **`. ([#932](https://github.com/getsentry/relay/pull/932))
- Make username pii-strippable. ([#935](https://github.com/getsentry/relay/pull/935))
- Respond with `400 Bad Request` and an error message `"empty envelope"` instead of `429` when envelopes without items are sent to the envelope endpoint. ([#937](https://github.com/getsentry/relay/pull/937))
- Allow generic Slackbot ([#947](https://github.com/getsentry/relay/pull/947))

**Internal**:

- Emit the `category` field for outcomes of events. This field disambiguates error events, security events and transactions. As a side-effect, Relay no longer emits outcomes for broken JSON payloads or network errors. ([#931](https://github.com/getsentry/relay/pull/931))
- Add inbound filters functionality to dynamic sampling rules. ([#920](https://github.com/getsentry/relay/pull/920))
- The undocumented `http._client` option has been removed. ([#938](https://github.com/getsentry/relay/pull/938))
- Log old events and sessions in the `requests.timestamp_delay` metric. ([#933](https://github.com/getsentry/relay/pull/933))
- Add rule id to outcomes coming from event sampling. ([#943](https://github.com/getsentry/relay/pull/943))
- Fix a bug in rate limiting that leads to accepting all events in the last second of a rate limiting window, regardless of whether the rate limit applies. ([#946](https://github.com/getsentry/relay/pull/946))

## 21.2.0

**Features**:

- By adding `.no-cache` to the DSN key, Relay refreshes project configuration caches immediately. This allows to apply changed settings instantly, such as updates to data scrubbing or inbound filter rules. ([#911](https://github.com/getsentry/relay/pull/911))
- Add NSError to mechanism. ([#925](https://github.com/getsentry/relay/pull/925))
- Add snapshot to the stack trace interface. ([#927](https://github.com/getsentry/relay/pull/927))

**Bug Fixes**:

- Log on INFO level when recovering from network outages. ([#918](https://github.com/getsentry/relay/pull/918))
- Fix a panic in processing minidumps with invalid location descriptors. ([#919](https://github.com/getsentry/relay/pull/919))

**Internal**:

- Improve dynamic sampling rule configuration. ([#907](https://github.com/getsentry/relay/pull/907))
- Compatibility mode for pre-aggregated sessions was removed. The feature is now enabled by default in full fidelity. ([#913](https://github.com/getsentry/relay/pull/913))

## 21.1.0

**Features**:

- Support dynamic sampling for error events. ([#883](https://github.com/getsentry/relay/pull/883))

**Bug Fixes**:

- Make all fields but event-id optional to fix regressions in user feedback ingestion. ([#886](https://github.com/getsentry/relay/pull/886))
- Remove `kafka-ssl` feature because it breaks development workflow on macOS. ([#889](https://github.com/getsentry/relay/pull/889))
- Accept envelopes where their last item is empty and trailing newlines are omitted. This also fixes a panic in some cases. ([#894](https://github.com/getsentry/relay/pull/894))

**Internal**:

- Extract crashpad annotations into contexts. ([#892](https://github.com/getsentry/relay/pull/892))
- Normalize user reports during ingestion and create empty fields. ([#903](https://github.com/getsentry/relay/pull/903))
- Ingest and normalize sample rates from envelope item headers. ([#910](https://github.com/getsentry/relay/pull/910))

## 20.12.1

- No documented changes.

## 20.12.0

**Features**:

- Add `kafka-ssl` compilation feature that builds Kafka linked against OpenSSL. This feature is enabled in Docker containers only. This is only relevant for Relays running as part of on-premise Sentry. ([#881](https://github.com/getsentry/relay/pull/881))
- Relay is now able to ingest pre-aggregated sessions, which will make it possible to efficiently handle applications that produce thousands of sessions per second. ([#815](https://github.com/getsentry/relay/pull/815))
- Add protocol support for WASM. ([#852](https://github.com/getsentry/relay/pull/852))
- Add dynamic sampling for transactions. ([#835](https://github.com/getsentry/relay/pull/835))
- Send network outage metric on healthcheck endpoint hit. ([#856](https://github.com/getsentry/relay/pull/856))

**Bug Fixes**:

- Fix a long-standing bug where log messages were not addressible as `$string`. ([#882](https://github.com/getsentry/relay/pull/882))
- Allow params in content-type for security requests to support content types like `"application/expect-ct-report+json; charset=utf-8"`. ([#844](https://github.com/getsentry/relay/pull/844))
- Fix a panic in CSP filters. ([#848](https://github.com/getsentry/relay/pull/848))
- Do not drop sessions due to an invalid age constraint set to `0`. ([#855](https://github.com/getsentry/relay/pull/855))
- Do not emit outcomes after forwarding envelopes to the upstream, even if that envelope is rate limited, rejected, or dropped. Since the upstream logs an outcome, it would be a duplicate. ([#857](https://github.com/getsentry/relay/pull/857))
- Fix status code for security report. ([#864](https://github.com/getsentry/relay/pull/864))
- Add missing fields for Expect-CT reports. ([#865](https://github.com/getsentry/relay/pull/865))
- Support more directives in CSP reports, such as `block-all-mixed-content` and `require-trusted-types-for`. ([#876](https://github.com/getsentry/relay/pull/876))

**Internal**:

- Add _experimental_ support for picking up HTTP proxies from the regular environment variables. This feature needs to be enabled by setting `http: client: "reqwest"` in your `config.yml`. ([#839](https://github.com/getsentry/relay/pull/839))
- Refactor transparent request forwarding for unknown endpoints. Requests are now entirely buffered in memory and occupy the same queues and actors as other requests. This should not cause issues but may change behavior under load. ([#839](https://github.com/getsentry/relay/pull/839))
- Add reason codes to the `X-Sentry-Rate-Limits` header in store responses. This allows external Relays to emit outcomes with the proper reason codes. ([#850](https://github.com/getsentry/relay/pull/850))
- Emit metrics for outcomes in external relays. ([#851](https://github.com/getsentry/relay/pull/851))
- Make `$error.value` `pii=true`. ([#837](https://github.com/getsentry/relay/pull/837))
- Send `key_id` in partial project config. ([#854](https://github.com/getsentry/relay/pull/854))
- Add stack traces to Sentry error reports. ([#872](https://github.com/getsentry/relay/pull/872))

## 20.11.1

- No documented changes.

## 20.11.0

**Features**:

- Rename upstream retries histogram metric and add upstream requests duration metric. ([#816](https://github.com/getsentry/relay/pull/816))
- Add options for metrics buffering (`metrics.buffering`) and sampling (`metrics.sample_rate`). ([#821](https://github.com/getsentry/relay/pull/821))

**Bug Fixes**:

- Accept sessions with IP address set to `{{auto}}`. This was previously rejected and silently dropped. ([#827](https://github.com/getsentry/relay/pull/827))
- Fix an issue where every retry-after response would be too large by one minute. ([#829](https://github.com/getsentry/relay/pull/829))

**Internal**:

- Always apply cache debouncing for project states. This reduces pressure on the Redis and file system cache. ([#819](https://github.com/getsentry/relay/pull/819))
- Internal refactoring such that validating of characters in tags no longer uses regexes internally. ([#814](https://github.com/getsentry/relay/pull/814))
- Discard invalid user feedback sent as part of envelope. ([#823](https://github.com/getsentry/relay/pull/823))
- Emit event errors and normalization errors for unknown breadcrumb keys. ([#824](https://github.com/getsentry/relay/pull/824))
- Normalize `breadcrumb.ty` into `breadcrumb.type` for broken Python SDK versions. ([#824](https://github.com/getsentry/relay/pull/824))
- Add the client SDK interface for unreal crashes and set the name to `unreal.crashreporter`. ([#828](https://github.com/getsentry/relay/pull/828))
- Fine-tune the selectors for minidump PII scrubbing. ([#818](https://github.com/getsentry/relay/pull/818), [#830](https://github.com/getsentry/relay/pull/830))

## 20.10.1

**Internal**:

- Emit more useful normalization meta data for invalid tags. ([#808](https://github.com/getsentry/relay/pull/808))

## 20.10.0

**Features**:

- Add support for measurement ingestion. ([#724](https://github.com/getsentry/relay/pull/724), [#785](https://github.com/getsentry/relay/pull/785))
- Add support for scrubbing UTF-16 data in attachments ([#742](https://github.com/getsentry/relay/pull/742), [#784](https://github.com/getsentry/relay/pull/784), [#787](https://github.com/getsentry/relay/pull/787))
- Add upstream request metric. ([#793](https://github.com/getsentry/relay/pull/793))
- The padding character in attachment scrubbing has been changed to match the masking character, there is no usability benefit from them being different. ([#810](https://github.com/getsentry/relay/pull/810))

**Bug Fixes**:

- Fix issue where `$span` would not be recognized in Advanced Data Scrubbing. ([#781](https://github.com/getsentry/relay/pull/781))
- Accept big-endian minidumps. ([#789](https://github.com/getsentry/relay/pull/789))
- Detect network outages and retry sending events instead of dropping them. ([#788](https://github.com/getsentry/relay/pull/788))

**Internal**:

- Project states are now cached separately per DSN public key instead of per project ID. This means that there will be multiple separate cache entries for projects with more than one DSN. ([#778](https://github.com/getsentry/relay/pull/778))
- Relay no longer uses the Sentry endpoint to resolve project IDs by public key. Ingestion for the legacy store endpoint has been refactored to rely on key-based caches only. As a result, the legacy endpoint is supported only on managed Relays. ([#800](https://github.com/getsentry/relay/pull/800))
- Fix rate limit outcomes, now emitted only for error events but not transactions. ([#806](https://github.com/getsentry/relay/pull/806), [#809](https://github.com/getsentry/relay/pull/809))

## 20.9.0

**Features**:

- Add support for attaching Sentry event payloads in Unreal crash reports by adding `__sentry` game data entries. ([#715](https://github.com/getsentry/relay/pull/715))
- Support chunked form data keys for event payloads on the Minidump endpoint. Since crashpad has a limit for the length of custom attributes, the sentry event payload can be split up into `sentry__1`, `sentry__2`, etc. ([#721](https://github.com/getsentry/relay/pull/721))
- Periodically re-authenticate with the upstream server. Previously, there was only one initial authentication. ([#731](https://github.com/getsentry/relay/pull/731))
- The module attribute on stack frames (`$frame.module`) and the (usually server side generated) attribute `culprit` can now be scrubbed with advanced data scrubbing. ([#744](https://github.com/getsentry/relay/pull/744))
- Compress outgoing store requests for events and envelopes including attachements using `gzip` content encoding. ([#745](https://github.com/getsentry/relay/pull/745))
- Relay now buffers all requests until it has authenticated with the upstream. ([#747](//github.com/getsentry/relay/pull/747))
- Add a configuration option to change content encoding of upstream store requests. The default is `gzip`, and other options are `identity`, `deflate`, or `br`. ([#771](https://github.com/getsentry/relay/pull/771))

**Bug Fixes**:

- Send requests to the `/envelope/` endpoint instead of the older `/store/` endpoint. This particularly fixes spurious `413 Payload Too Large` errors returned when using Relay with Sentry SaaS. ([#746](https://github.com/getsentry/relay/pull/746))

**Internal**:

- Remove a temporary flag from attachment kafka messages indicating rate limited crash reports to Sentry. This is now enabled by default. ([#718](https://github.com/getsentry/relay/pull/718))
- Performance improvement of http requests to upstream, high priority messages are sent first. ([#678](https://github.com/getsentry/relay/pull/678))
- Experimental data scrubbing on minidumps([#682](https://github.com/getsentry/relay/pull/682))
- Move `generate-schema` from the Relay CLI into a standalone tool. ([#739](//github.com/getsentry/relay/pull/739))
- Move `process-event` from the Relay CLI into a standalone tool. ([#740](//github.com/getsentry/relay/pull/740))
- Add the client SDK to session kafka payloads. ([#751](https://github.com/getsentry/relay/pull/751))
- Add a standalone tool to document metrics in JSON or YAML. ([#752](https://github.com/getsentry/relay/pull/752))
- Emit `processing.event.produced` for user report and session Kafka messages. ([#757](https://github.com/getsentry/relay/pull/757))
- Improve performance of event processing by avoiding regex clone. ([#767](https://github.com/getsentry/relay/pull/767))
- Assign a default name for unnamed attachments, which prevented attachments from being stored in Sentry. ([#769](https://github.com/getsentry/relay/pull/769))
- Add Relay version version to challenge response. ([#758](https://github.com/getsentry/relay/pull/758))

## 20.8.0

**Features**:

- Add the `http.connection_timeout` configuration option to adjust the connection and SSL handshake timeout. The default connect timeout is now increased from 1s to 3s. ([#688](https://github.com/getsentry/relay/pull/688))
- Supply Relay's version during authentication and check if this Relay is still supported. An error message prompting to upgrade Relay will be supplied if Relay is unsupported. ([#697](https://github.com/getsentry/relay/pull/697))

**Bug Fixes**:

- Reuse connections for upstream event submission requests when the server supports connection keepalive. Relay did not consume the response body of all requests, which caused it to reopen a new connection for every event. ([#680](https://github.com/getsentry/relay/pull/680), [#695](https://github.com/getsentry/relay/pull/695))
- Fix hashing of user IP addresses in data scrubbing. Previously, this could create invalid IP addresses which were later rejected by Sentry. Now, the hashed IP address is moved to the `id` field. ([#692](https://github.com/getsentry/relay/pull/692))
- Do not retry authentication with the upstream when a client error is reported (status code 4XX). ([#696](https://github.com/getsentry/relay/pull/696))

**Internal**:

- Extract the event `timestamp` from Minidump files during event normalization. ([#662](https://github.com/getsentry/relay/pull/662))
- Retain the full span description in transaction events instead of trimming it. ([#674](https://github.com/getsentry/relay/pull/674))
- Report all Kafka producer errors to Sentry. Previously, only immediate errors were reported but not those during asynchronous flushing of messages. ([#677](https://github.com/getsentry/relay/pull/677))
- Add "HubSpot Crawler" to the list of web crawlers for inbound filters. ([#693](https://github.com/getsentry/relay/pull/693))
- Improved typing for span data of transaction events, no breaking changes. ([#713](https://github.com/getsentry/relay/pull/713))
- **Breaking change:** In PII configs, all options on hash and mask redactions (replacement characters, ignored characters, hash algorithm/key) are removed. If they still exist in the configuration, they are ignored. ([#760](https://github.com/getsentry/relay/pull/760))

## 20.7.2

**Features**:

- Report metrics for connections to the upstream. These metrics are reported under `connector.*` and include information on connection reuse, timeouts and errors. ([#669](https://github.com/getsentry/relay/pull/669))
- Increased the maximum size of attachments from _50MiB_ to _100MiB_. Most notably, this allows to upload larger minidumps. ([#671](https://github.com/getsentry/relay/pull/671))

**Internal**:

- Always create a spans array for transactions in normalization. This allows Sentry to render the spans UI even if the transaction is empty. ([#667](https://github.com/getsentry/relay/pull/667))

## 20.7.1

- No documented changes.

## 20.7.0

**Features**:

- Sessions and attachments can be rate limited now. These rate limits apply separately from error events, which means that you can continue to send Release Health sessions while you're out of quota with errors. ([#636](https://github.com/getsentry/relay/pull/636))

**Bug Fixes**:

- Outcomes from downstream relays were not forwarded upstream. ([#632](https://github.com/getsentry/relay/pull/632))
- Apply clock drift correction to Release Health sessions and validate timestamps. ([#633](https://github.com/getsentry/relay/pull/633))
- Apply clock drift correction for timestamps that are too far in the past or future. This fixes a bug where broken transaction timestamps would lead to negative durations. ([#634](https://github.com/getsentry/relay/pull/634), [#654](https://github.com/getsentry/relay/pull/654))
- Respond with status code `200 OK` to rate limited minidump and UE4 requests. Third party clients otherwise retry those requests, leading to even more load. ([#646](https://github.com/getsentry/relay/pull/646), [#647](https://github.com/getsentry/relay/pull/647))
- Ingested unreal crash reports no longer have a `misc_primary_cpu_brand` key with GPU information set in the Unreal context. ([#650](https://github.com/getsentry/relay/pull/650))
- Fix ingestion of forwarded outcomes in processing Relays. Previously, `emit_outcomes` had to be set explicitly to enable this. ([#653](https://github.com/getsentry/relay/pull/653))

**Internal**:

- Restructure the envelope and event ingestion paths into a pipeline and apply rate limits to all envelopes. ([#635](https://github.com/getsentry/relay/pull/635), [#636](https://github.com/getsentry/relay/pull/636))
- Pass the combined size of all attachments in an envelope to the Redis rate limiter as quantity to enforce attachment quotas. ([#639](https://github.com/getsentry/relay/pull/639))
- Emit flags for rate limited processing attachments and add a `size` field. ([#640](https://github.com/getsentry/relay/pull/640), [#644](https://github.com/getsentry/relay/pull/644))

## 20.6.0

We have switched to [CalVer](https://calver.org/)! Relay's version is always in line with the latest version of [Sentry](https://github.com/getsentry/sentry).

**Features**:

- Proxy and managed Relays now apply clock drift correction based on the `sent_at` header emitted by SDKs. ([#581](https://github.com/getsentry/relay/pull/581))
- Apply cached rate limits to attachments and sessions in the fast-path when parsing incoming requests. ([#618](https://github.com/getsentry/relay/pull/618))
- New config options `metrics.default_tags` and `metrics.hostname_tag`. ([#625](https://github.com/getsentry/relay/pull/625))

**Bug Fixes**:

- Clock drift correction no longer considers the transaction timestamp as baseline for SDKs using Envelopes. Instead, only the dedicated `sent_at` Envelope header is used. ([#580](https://github.com/getsentry/relay/pull/580))
- The `http.timeout` setting is now applied to all requests, including event submission. Previously, events were exempt. ([#588](https://github.com/getsentry/relay/pull/588))
- All endpoint metrics now report their proper `route` tag. This applies to `requests`, `requests.duration`, and `responses.status_codes`. Previously, some some endpoints reported an empty route. ([#595](https://github.com/getsentry/relay/pull/595))
- Properly refresh cached project states based on the configured intervals. Previously, Relay may have gone into an endless refresh cycle if the system clock not accurate, or the state had not been updated in the upstream. ([#596](https://github.com/getsentry/relay/pull/596))
- Respond with `403 Forbidden` when multiple authentication payloads are sent by the SDK. Previously, Relay would authenticate using one of the payloads and silently ignore the rest. ([#602](https://github.com/getsentry/relay/pull/602))
- Improve metrics documentation. ([#614](https://github.com/getsentry/relay/pull/614))
- Do not scrub event processing errors by default. ([#619](https://github.com/getsentry/relay/pull/619))

**Internal**:

- Add source (who emitted the outcome) to Outcome payload. ([#604](https://github.com/getsentry/relay/pull/604))
- Ignore non-Rust folders for faster rebuilding and testing. ([#578](https://github.com/getsentry/relay/pull/578))
- Invalid session payloads are now logged for SDK debugging. ([#584](https://github.com/getsentry/relay/pull/584), [#591](https://github.com/getsentry/relay/pull/591))
- Add support for Outcomes generation in external Relays. ([#592](https://github.com/getsentry/relay/pull/592))
- Remove unused `rev` from project state. ([#586](https://github.com/getsentry/relay/pull/586))
- Add an outcome endpoint for trusted Relays. ([#589](https://github.com/getsentry/relay/pull/589))
- Emit outcomes for event payloads submitted in attachment files. ([#609](https://github.com/getsentry/relay/pull/609))
- Split envelopes that contain sessions and other items and ingest them independently. ([#610](https://github.com/getsentry/relay/pull/610))
- Removed support for legacy per-key quotas. ([#616](https://github.com/getsentry/relay/pull/615))
- Security events (CSP, Expect-CT, Expect-Staple, and HPKP) are now placed into a dedicated `security` item in envelopes, rather than the generic event item. This allows for quick detection of the event type for rate limiting. ([#617](https://github.com/getsentry/relay/pull/617))

## 0.5.9

- Relay has a logo now!
- New explicit `envelope/` endpoint. Envelopes no longer need to be sent with the right `content-type` header (to cater to browser JS).
- Introduce an Envelope item type for transactions.
- Support environment variables and CLI arguments instead of command line parameters.
- Return status `415` on wrong content types.
- Normalize double-slashes in request URLs more aggressively.
- Add an option to generate credentials on stdout.

**Internal**:

- Serve project configs to downstream Relays with proper permission checking.
- PII: Make and/or selectors specific.
- Add a browser filter for IE 11.
- Changes to release parsing.
- PII: Expose event values as part of generated selector suggestions.

## 0.5.8

**Internal**:

- Fix a bug where exception values and the device name were not PII-strippable.

## 0.5.7

- Docker images are now also pushed to Docker Hub.
- New helper function to generate PII selectors from event data.

**Internal**:

- Release is now a required attribute for session data.
- `unknown` can now be used in place of `unknown_error` for span statuses. A future release will change the canonical format from `unknown_error` to `unknown`.

## 0.5.6

- Fix a bug where Relay would stop processing events if Sentry is down for only a short time.
- Improvements to architecture documentation.
- Initial support for rate limiting by event type ("scoped quotas")
- Fix a bug where `key_id` was omitted from outcomes created by Relay.
- Fix a bug where it was not permitted to send content-encoding as part of a CORS request to store.

**Internal**:

- PII processing: Aliases for value types (`$error` instead of `$exception` to be in sync with Discover column naming) and adding a default for replace-redactions.
- It is now valid to send transactions and spans without `op` set, in which case a default value will be inserted.

## 0.5.5

- Suppress verbose DNS lookup logs.

**Internal**:

- Small performance improvements in datascrubbing config converter.
- New, C-style selector syntax (old one still works)

## 0.5.4

**Internal**:

- Add event contexts to `pii=maybe`.
- Fix parsing of msgpack breadcrumbs in Rust store.
- Envelopes sent to Rust store can omit the DSN in headers.
- Ability to quote/escape special characters in selectors in PII configs.

## 0.5.3

- Properly strip the linux binary to reduce its size
- Allow base64 encoded JSON event payloads ([#466](https://github.com/getsentry/relay/pull/466))
- Fix multipart requests without trailing newline ([#465](https://github.com/getsentry/relay/pull/465))
- Support for ingesting session updates ([#449](https://github.com/getsentry/relay/pull/449))

**Internal**:

- Validate release names during event ingestion ([#479](https://github.com/getsentry/relay/pull/479))
- Add browser extension filter ([#470](https://github.com/getsentry/relay/pull/470))
- Add `pii=maybe`, a new kind of event schema field that can only be scrubbed if explicitly addressed.
- Add way to scrub filepaths in a way that does not break processing.

## 0.5.2

- Fix trivial Redis-related crash when running in non-processing mode.
- Limit the maximum retry-after of a rate limit. This is necessary because of the "Delete and ignore future events" feature in Sentry.
- Project caches are now evicted after `project_grace_period` has passed. If you have that parameter set to a high number you may see increased memory consumption.

**Internal**:

- Misc bugfixes in PII processor. Those bugs do not affect the legacy data scrubber exposed in Python.
- Polishing documentation around PII configuration format.
- Signal codes in mach mechanism are no longer required.

## 0.5.1

- Ability to fetch project configuration from Redis as additional caching layer.
- Fix a few bugs in release filters.
- Fix a few bugs in minidumps endpoint with processing enabled.

**Internal**:

- Fix a bug in the PII processor that would always remove the entire string on `pattern` rules.
- Ability to correct some clock drift and wrong system time in transaction events.

## 0.5.0

- The binary has been renamed to `relay`.
- Updated documentation for metrics.

**Internal**:

- The package is now called `sentry-relay`.
- Renamed all `Semaphore*` types to `Relay*`.
- Fixed memory leaks in processing functions.

## 0.4.65

- Implement the Minidump endpoint.
- Implement the Attachment endpoint.
- Implement the legacy Store endpoint.
- Support a plain `Authorization` header in addition to `X-Sentry-Auth`.
- Simplify the shutdown logic. Relay now always takes a fixed configurable time to shut down.
- Fix healthchecks in _Static_ mode.
- Fix internal handling of event attachments.
- Fix partial reads of request bodies resulting in a broken connection.
- Fix a crash when parsing User-Agent headers.
- Fix handling of events sent with `sentry_version=2.0` (Clojure SDK).
- Use _mmap_ to load the GeoIP database to improve the memory footprint.
- Revert back to the system memory allocator.

**Internal**:

- Preserve microsecond precision in all time stamps.
- Record event ids in all outcomes.
- Updates to event processing metrics.
- Add span status mapping from open telemetry.

## 0.4.64

- Switched to `jemalloc` as global allocator.
- Introduce separate outcome reason for invalid events.
- Always consume request bodies to the end.
- Implemented minidump ingestion.
- Increas precisions of timestamps in protocol.

## 0.4.63

- Refactor healthchecks into two: Liveness and readiness (see code comments for explanation for now).
- Allow multiple trailing slashes on store endpoint, e.g. `/api/42/store///`.
- Internal refactor to prepare for envelopes format.

**Internal**:

- Fix a bug where glob-matching in filters did not behave correctly when the to-be-matched string contained newlines.
- Add `moz-extension:` as scheme for browser extensions (filtering out Firefox addons).
- Raise a dedicated Python exception type for invalid transaction events. Also do not report that error to Sentry from Relay.

## 0.4.62

- Various performance improvements.

## 0.4.61

**Internal**:

- Add `thread.errored` attribute ([#306](https://github.com/getsentry/relay/pull/306)).

## 0.4.60

- License is now BSL instead of MIT ([#301](https://github.com/getsentry/relay/pull/301)).
- Improve internal metrics and logging ([#296](https://github.com/getsentry/relay/pull/296), [#297](https://github.com/getsentry/relay/pull/297), [#298](https://github.com/getsentry/relay/pull/298)).
- Fix unbounded requests to Sentry for project configs ([#295](https://github.com/getsentry/relay/pull/295), [#300](https://github.com/getsentry/relay/pull/300)).
- Fix rejected responses from Sentry due to size limit ([#303](https://github.com/getsentry/relay/pull/303)).
- Expose more options for configuring request concurrency limits ([#311](https://github.com/getsentry/relay/pull/311)).

**Internal**:

- Transaction events with negative duration are now rejected ([#291](https://github.com/getsentry/relay/pull/291)).
- Fix a panic when normalizing certain dates.

## 0.4.59

**Internal**:

- Fix: Normalize legacy stacktrace attributes ([#292](https://github.com/getsentry/relay/pull/292))
- Fix: Validate platform attributes in Relay ([#294](https://github.com/getsentry/relay/pull/294))
- Flip the flag that indicates Relay processing ([#293](https://github.com/getsentry/relay/pull/293))

## 0.4.58

- Evict project caches after some time ([#287](https://github.com/getsentry/relay/pull/287))
- Selectively log internal errors to stderr ([#285](https://github.com/getsentry/relay/pull/285))
- Add an error boundary to parsing project states ([#281](https://github.com/getsentry/relay/pull/281))

**Internal**:

- Add event size metrics ([#286](https://github.com/getsentry/relay/pull/286))
- Normalize before datascrubbing ([#290](https://github.com/getsentry/relay/pull/290))
- Add a config value for thread counts ([#283](https://github.com/getsentry/relay/pull/283))
- Refactor outcomes for parity with Sentry ([#282](https://github.com/getsentry/relay/pull/282))
- Add flag that relay processed an event ([#279](https://github.com/getsentry/relay/pull/279))

## 0.4.57

**Internal**:

- Stricter validation of transaction events.

## 0.4.56

**Internal**:

- Fix a panic in trimming.

## 0.4.55

**Internal**:

- Fix more bugs in datascrubbing converter.

## 0.4.54

**Internal**:

- Fix more bugs in datascrubbing converter.

## 0.4.53

**Internal**:

- Fix more bugs in datascrubbing converter.

## 0.4.52

**Internal**:

- Fix more bugs in datascrubbing converter.

## 0.4.51

**Internal**:

- Fix a few bugs in datascrubbing converter.
- Accept trailing slashes.

**Normalization**:

- Fix a panic on overflowing timestamps.

## 0.4.50

**Internal**:

- Fix bug where IP scrubbers were applied even when not enabled.

## 0.4.49

- Internal changes.

## 0.4.48

**Internal**:

- Fix various bugs in the datascrubber and PII processing code to get closer to behavior of the Python implementation.

## 0.4.47

**Internal**:

- Various work on re-implementing Sentry's `/api/X/store` endpoint in Relay. Relay can now apply rate limits based on Redis and emit the correct outcomes.

## 0.4.46

**Internal**:

- Resolved a regression in IP address normalization. The new behavior is closer to a line-by-line port of the old Python code.

## 0.4.45

**Normalization**:

- Resolved an issue where GEO IP data was not always infered.

## 0.4.44

**Normalization**:

- Only take the user IP address from the store request's IP for certain platforms. This restores the behavior of the old Python code.

## 0.4.43

**Normalization**:

- Bump size of breadcrumbs.
- Workaround for an issue where we would not parse OS information from User Agent when SDK had already sent OS information.
- Further work on Sentry-internal event ingestion.

## 0.4.42

**Normalization**:

- Fix normalization of version strings from user agents.

## 0.4.41

- Support extended project configuration.

**Internal**:

- Implement event filtering rules.
- Add basic support for Sentry-internal event ingestion.
- Parse and normalize user agent strings.

## 0.4.40

**Internal**:

- Restrict ranges of timestamps to prevent overflows in Python code and UI.

## 0.4.39

**Internal**:

- Fix a bug where stacktrace trimming was not applied during renormalization.

## 0.4.38

**Internal**:

- Added typed spans to Event.

## 0.4.37

**Internal**:

- Added `orig_in_app` to frame data.

## 0.4.36

**Internal**:

- Add new .NET versions for context normalization.

## 0.4.35

**Internal**:

- Fix bug where thread's stacktraces were not normalized.
- Fix bug where a string at max depth of a databag was stringified again.

## 0.4.34

**Internal**:

- Added `data` attribute to frames.
- Added a way to override other trimming behavior in Python normalizer binding.

## 0.4.33

**Internal**:

- Plugin-provided context types should now work properly again.

## 0.4.32

**Internal**:

- Removed `function_name` field from frame and added `raw_function`.

## 0.4.31

**Internal**:

- Add trace context type.

## 0.4.30

**Internal**:

- Make exception messages/values larger to allow for foreign stacktrace data to be attached.

## 0.4.29

**Internal**:

- Added `function_name` field to frame.

## 0.4.28

**Internal**:

- Add missing context type for sessionstack.

## 0.4.27

**Internal**:

- Increase frame vars size again! Byte size was fine, but max depth was way too small.

## 0.4.26

**Internal**:

- Reduce frame vars size.

## 0.4.25

**Internal**:

- Add missing trimming to frame vars.

## 0.4.24

**Internal**:

- Reject non-http/https `help_urls` in exception mechanisms.

## 0.4.23

**Internal**:

- Add basic truncation to event meta to prevent payload size from spiralling out of control.

## 0.4.22

**Internal**:

- Added grouping enhancements to protocol.

## 0.4.21

**Internal**:

- Updated debug image interface with more attributes.

## 0.4.20

**Internal**:

- Added support for `lang` frame and stacktrace attribute.

## 0.4.19

**Internal**:

- Slight changes to allow replacing more normalization code in Sentry with Rust.

## 0.4.18

**Internal**:

- Allow much larger payloads in the extra attribute.

## 0.4.17

**Internal**:

- Added support for protocol changes related to upcoming sentry SDK features. In particular the `none` event type was added.

## 0.4.16

For users of relay, nothing changed at all. This is a release to test embedding some Rust code in Sentry itself.

## 0.4.15

For users of relay, nothing changed at all. This is a release to test embedding some Rust code in Sentry itself.

## 0.4.14

For users of relay, nothing changed at all. This is a release to test embedding some Rust code in Sentry itself.

## 0.4.13

For users of relay, nothing changed at all. This is a release to test embedding some Rust code in Sentry itself.

## 0.4.12

For users of relay, nothing changed at all. This is a release to test embedding some Rust code in Sentry itself.

## 0.4.11

For users of relay, nothing changed at all. This is a release to test embedding some Rust code in Sentry itself.

## 0.4.10

For users of relay, nothing changed at all. This is a release to test embedding some Rust code in Sentry itself.

## 0.4.9

For users of relay, nothing changed at all. This is a release to test embedding some Rust code in Sentry itself.

## 0.4.8

For users of relay, nothing changed at all. This is a release to test embedding some Rust code in Sentry itself.

## 0.4.7

For users of relay, nothing changed at all. This is a release to test embedding some Rust code in Sentry itself.

## 0.4.6

For users of relay, nothing changed at all. This is a release to test embedding some Rust code in Sentry itself.

## 0.4.5

For users of relay, nothing changed at all. This is a release to test embedding some Rust code in Sentry itself.

## 0.4.4

For users of relay, nothing changed at all. This is a release to test embedding some Rust code in Sentry itself.

## 0.4.3

For users of relay, nothing changed at all. This is a release to test embedding some Rust code in Sentry itself.

## 0.4.2

For users of relay, nothing changed at all. This is a release to test embedding some Rust code in Sentry itself.

## 0.4.1

For users of relay, nothing changed at all. This is a release to test embedding some Rust code in Sentry itself.

## 0.4.0

Introducing new Relay modes:

- `proxy`: A proxy for all requests and events.
- `static`: Static configuration for known projects in the file system.
- `managed`: Fetch configurations dynamically from Sentry and update them.

The default Relay mode is `managed`. Users upgrading from previous versions will automatically activate the `managed` mode. To change this setting, add `relay.mode` to `config.yml` or run `semaphore config init` from the command line.

**Breaking Change**: If Relay was used without credentials, the mode needs to be set to `proxy`. The default `managed` mode requires credentials.

For more information on Relay modes, see the [documentation page](https://docs.sentry.io/data-management/relay/options/).

### Configuration Changes

- Added `cache.event_buffer_size` to control the maximum number of events that are buffered in case of network issues or high rates of incoming events.
- Added `limits.max_concurrent_requests` to limit the number of connections that this Relay will use to communicate with the upstream.
- Internal error reporting is now disabled by default. To opt in, set `sentry.enabled`.

### Bugfixes

- Fix a bug that caused events to get unconditionally dropped after five seconds, regardless of the `cache.event_expiry` configuration.
- Fix a memory leak in Relay's internal error reporting.

## 0.3.0

- Changed PII stripping rule format to permit path selectors when applying rules. This means that now `$string` refers to strings for instance and `user.id` refers to the `id` field in the `user` attribute of the event. Temporarily support for old rules is retained.

## 0.2.7

- store: Minor fixes to be closer to Python. Ability to disable trimming of objects, arrays and strings.

## 0.2.6

- Fix bug where PII stripping would remove containers without leaving any metadata about the retraction.
- Fix bug where old `redactPair` rules would stop working.

## 0.2.5

- Rewrite of PII stripping logic. This brings potentially breaking changes to the semantics of PII configs. Most importantly field types such as `"freeform"` and `"databag"` are gone, right now there is only `"container"` and `"text"`. All old field types should have become an alias for `"text"`, but take extra care in ensuring your PII rules still work.

- store: Minor fixes to be closer to Python.

## 0.2.4

For users of relay, nothing changed at all. This is a release to test embedding some Rust code in Sentry itself.

- store: Remove stray print statement.

## 0.2.3

For users of relay, nothing changed at all. This is a release to test embedding some Rust code in Sentry itself.

- store: Fix main performance issues.

## 0.2.2

For users of relay, nothing changed at all. This is a release to test embedding some Rust code in Sentry itself.

- store: Fix segfault when trying to process contexts.
- store: Fix trimming state "leaking" between interfaces, leading to excessive trimming.
- store: Don't serialize empty arrays and objects (with a few exceptions).

## 0.2.1

For users of relay, nothing changed at all. This is a release to test embedding some Rust code in Sentry itself.

- `libsemaphore`: Expose CABI for normalizing event data.

## 0.2.0

Our first major iteration on Relay has landed!

- User documentation is now hosted at <https://docs.sentry.io/relay/>.
- SSL support is now included by default. Just configure a [TLS identity](https://docs.sentry.io/relay/options/#relaytls_identity_path) and you're set.
- Updated event processing: Events from older SDKs are now supported. Also, we've fixed some bugs along the line.
- Introduced full support for PII stripping. See [PII Configuration](https://docs.sentry.io/relay/pii-config/) for instructions.
- Configure with static project settings. Relay will skip querying project states from Sentry and use your provided values instead. See [Project Configuration](https://docs.sentry.io/relay/project-config/) for a full guide.
- Relay now also acts as a proxy for certain API requests. This allows it to receive CSP reports and Minidump crash reports, among others. It also sets `X-Forwarded-For` and includes a Relay signature header.

Besides that, there are many technical changes, including:

- Major rewrite of the internals. Relay no longer requires a special endpoint for sending events to upstream Sentry and processes events individually with less delay than before.
- The executable will exit with a non-zero exit code on startup errors. This makes it easier to catch configuration errors.
- Removed `libsodium` as a production dependency, greatly simplifying requirements for the runtime environment.
- Greatly improved logging and metrics. Be careful with the `DEBUG` and `TRACE` levels, as they are **very** verbose now.
- Improved docker containers.

## 0.1.3

- Added support for metadata format

## 0.1.2

- JSON logging ([#32](https://github.com/getsentry/relay/pull/32))
- Update dependencies

## 0.1.1

- Rename "sentry-relay" to "semaphore"
- Use new features from Rust 1.26
- Prepare binary and Python builds ([#20](https://github.com/getsentry/relay/pull/20))
- Add Dockerfile ([#23](https://github.com/getsentry/relay/pull/23))

## 0.1.0

An initial release of the tool.<|MERGE_RESOLUTION|>--- conflicted
+++ resolved
@@ -17,11 +17,8 @@
 
 - Revert back the addition of metric names as tag on Sentry errors when relay drops metrics. ([#1873](https://github.com/getsentry/relay/pull/1873))
 - Tag the dynamic sampling decision on `count_per_root_project` to measure effective sample rates. ([#1870](https://github.com/getsentry/relay/pull/1870))
-<<<<<<< HEAD
+- Deprecate fields on the profiling sample format. ([#1878](https://github.com/getsentry/relay/pull/1878))
 - Move the pending envelopes buffering into the project cache. ([#1879](https://github.com/getsentry/relay/pull/1879))
-=======
-- Deprecate fields on the profiling sample format. ([#1878](https://github.com/getsentry/relay/pull/1878))
->>>>>>> 7119390b
 
 ## 23.2.0
 
