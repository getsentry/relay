# Changelog

## Unreleased

<<<<<<< HEAD
=======
**Breaking Changes**:

- Stop supporting dynamic sampling mode `"total"`, which adjusted for the client sample rate. ([#3474](https://github.com/getsentry/relay/pull/3474))

>>>>>>> 1780e396
**Bug fixes:**

- Respect country code TLDs when scrubbing span tags. ([#3458](https://github.com/getsentry/relay/pull/3458))

**Features**:

<<<<<<< HEAD
- **Breaking change:** Stop supporting dynamic sampling mode `"total"`, which adjusted for the client sample rate. ([#3474](https://github.com/getsentry/relay/pull/3474))
=======
- Separate the logic for producing UserReportV2 events (user feedback) and handle attachments in the same envelope as feedback. ([#3403](https://github.com/getsentry/relay/pull/3403))
>>>>>>> 1780e396
- Use same keys for OTel span attributes and Sentry span data. ([#3457](https://github.com/getsentry/relay/pull/3457))
- Support passing owner when upserting Monitors. ([#3468](https://github.com/getsentry/relay/pull/3468))
- Add `features` to ClientSDKInfo ([#3478](https://github.com/getsentry/relay/pull/3478)
- Extract `frames.slow`, `frames.frozen`, and `frames.total` metrics from mobile spans. ([#3473](https://github.com/getsentry/relay/pull/3473))
- Extract `frames.delay` metric from mobile spans. ([#3472](https://github.com/getsentry/relay/pull/3472))

**Internal**:

- Emit gauges for total and self times for spans. ([#3448](https://github.com/getsentry/relay/pull/3448))
- Collect exclusive_time_light metrics for `cache.*` spans. ([#3466](https://github.com/getsentry/relay/pull/3466))

## 24.4.1

**Features**:

- Add inbound filters for `Annotated<Replay>` types. ([#3420](https://github.com/getsentry/relay/pull/3420))
- Add Linux distributions to os context. ([#3443](https://github.com/getsentry/relay/pull/3443))

**Internal:**

- Emit negative outcomes in metric stats for metrics. ([#3436](https://github.com/getsentry/relay/pull/3436))
- Add new inbound filter: Permission denied to access property "x" ([#3442](https://github.com/getsentry/relay/pull/3442))
- Emit negative outcomes for metrics via metric stats in pop relays. ([#3452](https://github.com/getsentry/relay/pull/3452))
- Extract `ai` category and annotate metrics with it. ([#3449](https://github.com/getsentry/relay/pull/3449))

## 24.4.0

**Breaking changes**:

- Kafka topic configuration keys now support the default topic name. The previous aliases `metrics` and `metrics_transactions` are no longer supported if configuring topics manually. Use `ingest-metrics` or `metrics_sessions` instead of `metrics`, and `ingest-performance-metrics` or `metrics_generic` instead of `metrics_transactions`. ([#3361](https://github.com/getsentry/relay/pull/3361))
- Remove `ShardedProducer` and related code. The sharded configuration for Kafka is no longer supported. ([#3415](https://github.com/getsentry/relay/pull/3415))

**Bug fixes:**

- Fix performance regression in disk spooling by using page counts to estimate the spool size. ([#3379](https://github.com/getsentry/relay/pull/3379))
- Perform clock drift normalization only when `sent_at` is set in the `Envelope` headers. ([#3405](https://github.com/getsentry/relay/pull/3405))
- Do not overwrite `span.is_segment: true` if already set by SDK. ([#3411](https://github.com/getsentry/relay/pull/3411))

**Features**:

- Add support for continuous profiling. ([#3270](https://github.com/getsentry/relay/pull/3270))
- Add support for Reporting API for CSP reports ([#3277](https://github.com/getsentry/relay/pull/3277))
- Extract op and description while converting opentelemetry spans to sentry spans. ([#3287](https://github.com/getsentry/relay/pull/3287))
- Drop `event_id` and `remote_addr` from all outcomes. ([#3319](https://github.com/getsentry/relay/pull/3319))
- Support for AI token metrics ([#3250](https://github.com/getsentry/relay/pull/3250))
- Accept integers in `event.user.username`. ([#3328](https://github.com/getsentry/relay/pull/3328))
- Produce user feedback to ingest-feedback-events topic, with rollout rate. ([#3344](https://github.com/getsentry/relay/pull/3344))
- Extract `cache.item_size` and `cache.hit` data into span indexed ([#3367](https://github.com/getsentry/relay/pull/3367))
- Allow IP addresses in metrics domain tag. ([#3365](https://github.com/getsentry/relay/pull/3365))
- Support the full unicode character set via UTF-8 encoding for metric tags submitted via the statsd format. Certain restricted characters require escape sequences, see [docs](https://develop.sentry.dev/sdk/metrics/#normalization) for the precise rules. ([#3358](https://github.com/getsentry/relay/pull/3358))
- Stop extracting count_per_segment and count_per_op metrics. ([#3380](https://github.com/getsentry/relay/pull/3380))
- Add `cardinality_limited` outcome with id `6`. ([#3389](https://github.com/getsentry/relay/pull/3389))
- Extract `cache.item_size` and `cache.hit` metrics. ([#3371](https://github.com/getsentry/relay/pull/3371))
- Optionally convert segment spans to transactions for compatibility. ([#3375](https://github.com/getsentry/relay/pull/3375))
- Extract scrubbed IP addresses into the `span.domain` tag. ([#3383](https://github.com/getsentry/relay/pull/3383))

**Internal**:

- Enable `db.redis` span metrics extraction. ([#3283](https://github.com/getsentry/relay/pull/3283))
- Add data categories for continuous profiling. ([#3284](https://github.com/getsentry/relay/pull/3284), [#3303](https://github.com/getsentry/relay/pull/3303))
- Apply rate limits to span metrics. ([#3255](https://github.com/getsentry/relay/pull/3255))
- Extract metrics from transaction spans. ([#3273](https://github.com/getsentry/relay/pull/3273), [#3324](https://github.com/getsentry/relay/pull/3324))
- Implement volume metric stats. ([#3281](https://github.com/getsentry/relay/pull/3281))
- Implement cardinality metric stats. ([#3360](https://github.com/getsentry/relay/pull/3360))
- Scrub transactions before enforcing quotas. ([#3248](https://github.com/getsentry/relay/pull/3248))
- Implement metric name based cardinality limits. ([#3313](https://github.com/getsentry/relay/pull/3313))
- Kafka topic config supports default topic names as keys. ([#3282](https://github.com/getsentry/relay/pull/3282), [#3350](https://github.com/getsentry/relay/pull/3350))
- Extract `ai_total_tokens_used` metrics from spans. ([#3412](https://github.com/getsentry/relay/pull/3412), [#3440](https://github.com/getsentry/relay/pull/3440))
- Set all span tags on the transaction span. ([#3310](https://github.com/getsentry/relay/pull/3310))
- Emit outcomes for user feedback events. ([#3026](https://github.com/getsentry/relay/pull/3026))
- Collect duration for all spans. ([#3322](https://github.com/getsentry/relay/pull/3322))
- Add `project_id` as part of the span Kafka message headers. ([#3320](https://github.com/getsentry/relay/pull/3320))
- Stop producing to sessions topic, the feature is now fully migrated to metrics. ([#3271](https://github.com/getsentry/relay/pull/3271))
- Pass `retention_days` in the Kafka profile messages. ([#3362](https://github.com/getsentry/relay/pull/3362))
- Support and expose namespaces for metric rate limit propagation via the `x-sentry-rate-limits` header. ([#3347](https://github.com/getsentry/relay/pull/3347))
- Tag span duration metric by group for all ops supporting description scrubbing. ([#3370](https://github.com/getsentry/relay/pull/3370))
- Copy transaction tags to segment. ([#3386](https://github.com/getsentry/relay/pull/3386))
- Route spans according to trace_id. ([#3387](https://github.com/getsentry/relay/pull/3387))
- Log span when encountering a validation error. ([#3401](https://github.com/getsentry/relay/pull/3401))
- Optionally skip normalization. ([#3377](https://github.com/getsentry/relay/pull/3377))
- Scrub file extensions in file spans and tags. ([#3413](https://github.com/getsentry/relay/pull/3413))

## 24.3.0

**Features**:

- Extend GPU context with data for Unreal Engine crash reports. ([#3144](https://github.com/getsentry/relay/pull/3144))
- Implement base64 and zstd metric bucket encodings. ([#3218](https://github.com/getsentry/relay/pull/3218))
- Implement COGS measurements into Relay. ([#3157](https://github.com/getsentry/relay/pull/3157))
- Parametrize transaction in dynamic sampling context. ([#3141](https://github.com/getsentry/relay/pull/3141))
- Adds ReplayVideo envelope-item type. ([#3105](https://github.com/getsentry/relay/pull/3105))
- Parse & scrub span description for supabase. ([#3153](https://github.com/getsentry/relay/pull/3153), [#3156](https://github.com/getsentry/relay/pull/3156))
- Introduce generic filters in global configs. ([#3161](https://github.com/getsentry/relay/pull/3161))
- Individual cardinality limits can now be set into passive mode and not be enforced. ([#3199](https://github.com/getsentry/relay/pull/3199))
- Allow enabling SSL for Kafka. ([#3232](https://github.com/getsentry/relay/pull/3232))
- Enable HTTP compression for all APIs. ([#3233](https://github.com/getsentry/relay/pull/3233))
- Add `process.load` span to ingested mobile span ops. ([#3227](https://github.com/getsentry/relay/pull/3227))
- Track metric bucket metadata for Relay internal usage. ([#3254](https://github.com/getsentry/relay/pull/3254))
- Enforce rate limits for standalone spans. ([#3238](https://github.com/getsentry/relay/pull/3238))
- Extract `span.status_code` tag for HTTP spans. ([#3245](https://github.com/getsentry/relay/pull/3245))
- Add `version` property and set as event context when a performance profile has calculated data. ([#3249](https://github.com/getsentry/relay/pull/3249))

**Bug Fixes**:

- Forward metrics in proxy mode. ([#3106](https://github.com/getsentry/relay/pull/3106))
- Do not PII-scrub code locations by default. ([#3116](https://github.com/getsentry/relay/pull/3116))
- Accept transactions with unfinished spans. ([#3162](https://github.com/getsentry/relay/pull/3162))
- Don't run validation on renormalization, and don't normalize spans from librelay calls. ([#3214](https://github.com/getsentry/relay/pull/3214))
- Pass on multipart attachments without content type. ([#3225](https://github.com/getsentry/relay/pull/3225))

**Internal**:

- Add quotas to global config. ([#3086](https://github.com/getsentry/relay/pull/3086))
- Adds support for dynamic metric bucket encoding. ([#3137](https://github.com/getsentry/relay/pull/3137))
- Use statsdproxy to pre-aggregate metrics. ([#2425](https://github.com/getsentry/relay/pull/2425))
- Add SDK information to spans. ([#3178](https://github.com/getsentry/relay/pull/3178))
- Drop replay envelopes if any item fails. ([#3201](https://github.com/getsentry/relay/pull/3201))
- Filter null values from metrics summary tags. ([#3204](https://github.com/getsentry/relay/pull/3204))
- Emit a usage metric for every span seen. ([#3209](https://github.com/getsentry/relay/pull/3209))
- Add namespace for profile metrics. ([#3229](https://github.com/getsentry/relay/pull/3229))
- Collect exclusive time for all spans. ([#3268](https://github.com/getsentry/relay/pull/3268))
- Add segment_id to the profile. ([#3265](https://github.com/getsentry/relay/pull/3265))

## 24.2.0

**Bug Fixes**:

- Fix regression in SQL query scrubbing. ([#3091](https://github.com/getsentry/relay/pull/3091))
- Fix span metric ingestion for http spans. ([#3111](https://github.com/getsentry/relay/pull/3111))
- Normalize route in trace context data field. ([#3104](https://github.com/getsentry/relay/pull/3104))

**Features**:

- Add protobuf support for ingesting OpenTelemetry spans and use official `opentelemetry-proto` generated structs. ([#3044](https://github.com/getsentry/relay/pull/3044))

**Internal**:

- Add ability to use namespace in non-global quotas. ([#3090](https://github.com/getsentry/relay/pull/3090))
- Set the span op on segments. ([#3082](https://github.com/getsentry/relay/pull/3082))
- Skip profiles without required measurements. ([#3112](https://github.com/getsentry/relay/pull/3112))
- Push metrics summaries to their own topic. ([#3045](https://github.com/getsentry/relay/pull/3045))
- Add `user.sentry_user` computed field for the on demand metrics extraction pipeline. ([#3122](https://github.com/getsentry/relay/pull/3122))

## 24.1.2

**Features**:

- Add `raw_domain` tag to indexed spans. ([#2975](https://github.com/getsentry/relay/pull/2975))
- Obtain `span.domain` field from the span data's `url.scheme` and `server.address` properties when applicable. ([#2975](https://github.com/getsentry/relay/pull/2975))
- Do not truncate simplified SQL expressions. ([#3003](https://github.com/getsentry/relay/pull/3003))
- Add `app_start_type` as a tag for self time and duration for app start spans. ([#3027](https://github.com/getsentry/relay/pull/3027)), ([#3066](https://github.com/getsentry/relay/pull/3066))

**Internal**:

- Emit a usage metric for total spans. ([#3007](https://github.com/getsentry/relay/pull/3007))
- Drop timestamp from metrics partition key. ([#3025](https://github.com/getsentry/relay/pull/3025))
- Drop spans ending outside the valid timestamp range. ([#3013](https://github.com/getsentry/relay/pull/3013))
- Add support for combining replay envelope items. ([#3035](https://github.com/getsentry/relay/pull/3035))
- Extract INP metrics from spans. ([#2969](https://github.com/getsentry/relay/pull/2969), [#3041](https://github.com/getsentry/relay/pull/3041))
- Add ability to rate limit metric buckets by namespace. ([#2941](https://github.com/getsentry/relay/pull/2941))
- Upgrade sqlparser to 0.43.1.([#3057](https://github.com/getsentry/relay/pull/3057))
- Implement project scoped cardinality limits. ([#3071](https://github.com/getsentry/relay/pull/3071))

## 24.1.1

**Features**:

- Add new legacy browser filters. ([#2950](https://github.com/getsentry/relay/pull/2950))

**Internal**:

- Implement quota system for cardinality limiter. ([#2972](https://github.com/getsentry/relay/pull/2972))
- Use cardinality limits from project config instead of Relay config. ([#2990](https://github.com/getsentry/relay/pull/2990))
- Proactively move on-disk spool to memory. ([#2949](https://github.com/getsentry/relay/pull/2949))
- Default missing `Event.platform` and `Event.level` fields during light normalization. ([#2961](https://github.com/getsentry/relay/pull/2961))
- Copy event measurements to span & normalize span measurements. ([#2953](https://github.com/getsentry/relay/pull/2953))
- Add `allow_negative` to `BuiltinMeasurementKey`. Filter out negative BuiltinMeasurements if `allow_negative` is false. ([#2982](https://github.com/getsentry/relay/pull/2982))
- Add possiblity to block metrics or their tags with glob-patterns. ([#2954](https://github.com/getsentry/relay/pull/2954), [#2973](https://github.com/getsentry/relay/pull/2973))
- Forward profiles of non-sampled transactions. ([#2940](https://github.com/getsentry/relay/pull/2940))
- Enable throttled periodic unspool of the buffered envelopes. ([#2993](https://github.com/getsentry/relay/pull/2993))

**Bug Fixes**:

- Add automatic PII scrubbing to `logentry.params`. ([#2956](https://github.com/getsentry/relay/pull/2956))
- Avoid producing `null` values in metric data. These values were the result of Infinity or NaN values extracted from event data. The values are now discarded during extraction. ([#2958](https://github.com/getsentry/relay/pull/2958))
- Fix processing of user reports. ([#2981](https://github.com/getsentry/relay/pull/2981), [#2984](https://github.com/getsentry/relay/pull/2984))
- Fetch project config when metrics are received. ([#2987](https://github.com/getsentry/relay/pull/2987))

## 24.1.0

**Features**:

- Add a global throughput rate limiter for metric buckets. ([#2928](https://github.com/getsentry/relay/pull/2928))
- Group db spans with repeating logical conditions together. ([#2929](https://github.com/getsentry/relay/pull/2929))

**Bug Fixes**:

- Normalize event timestamps before validating them, fixing cases where Relay would drop valid events with reason "invalid_transaction". ([#2878](https://github.com/getsentry/relay/pull/2878))
- Resolve a division by zero in performance score computation that leads to dropped metrics for transactions. ([#2911](https://github.com/getsentry/relay/pull/2911))

**Internal**:

- Add `duration` metric for mobile app start spans. ([#2906](https://github.com/getsentry/relay/pull/2906))
- Introduce the configuration option `http.global_metrics`. When enabled, Relay submits metric buckets not through regular project-scoped Envelopes, but instead through the global endpoint. When this Relay serves a high number of projects, this can reduce the overall request volume. ([#2902](https://github.com/getsentry/relay/pull/2902))
- Record the size of global metrics requests in statsd as `upstream.metrics.body_size`. ([#2908](https://github.com/getsentry/relay/pull/2908))
- Make Kafka spans compatible with the Snuba span schema. ([#2917](https://github.com/getsentry/relay/pull/2917), [#2926](https://github.com/getsentry/relay/pull/2926))
- Only extract span metrics / tags when they are needed. ([#2907](https://github.com/getsentry/relay/pull/2907), [#2923](https://github.com/getsentry/relay/pull/2923), [#2924](https://github.com/getsentry/relay/pull/2924))
- Normalize metric resource identifiers in `event._metrics_summary` and `span._metrics_summary`. ([#2914](https://github.com/getsentry/relay/pull/2914))
- Send outcomes for spans. ([#2930](https://github.com/getsentry/relay/pull/2930))
- Validate error_id and trace_id vectors in replay deserializer. ([#2931](https://github.com/getsentry/relay/pull/2931))
- Add a data category for indexed spans. ([#2937](https://github.com/getsentry/relay/pull/2937))
- Add nested Android app start span ops to span ingestion ([#2927](https://github.com/getsentry/relay/pull/2927))
- Create rate limited outcomes for cardinality limited metrics ([#2947](https://github.com/getsentry/relay/pull/2947))

## 23.12.1

**Internal**:

- Use a Lua script and in-memory cache for the cardinality limiting to reduce load on Redis. ([#2849](https://github.com/getsentry/relay/pull/2849))
- Extract metrics for file spans. ([#2874](https://github.com/getsentry/relay/pull/2874))
- Add an internal endpoint that allows Relays to submit metrics from multiple projects in a single request. ([#2869](https://github.com/getsentry/relay/pull/2869))
- Emit a `processor.message.duration` metric to assess the throughput of the internal CPU pool. ([#2877](https://github.com/getsentry/relay/pull/2877))
- Add `transaction.op` to the duration light metric. ([#2881](https://github.com/getsentry/relay/pull/2881))

## 23.12.0

**Features**:

- Ingest OpenTelemetry and standalone Sentry spans via HTTP or an envelope. ([#2620](https://github.com/getsentry/relay/pull/2620))
- Partition and split metric buckets just before sending. Log outcomes for metrics. ([#2682](https://github.com/getsentry/relay/pull/2682))
- Support optional `PerformanceScoreWeightedComponent` in performance score processing. ([#2783](https://github.com/getsentry/relay/pull/2783))
- Return global config ready status to downstream relays. ([#2765](https://github.com/getsentry/relay/pull/2765))
- Add Mixed JS/Android Profiles events processing. ([#2706](https://github.com/getsentry/relay/pull/2706))
- Allow to ingest measurements on a span. ([#2792](https://github.com/getsentry/relay/pull/2792))
- Extract size metrics for all resource spans when permitted. ([#2805](https://github.com/getsentry/relay/pull/2805))
- Allow access to more fields in dynamic sampling and metric extraction. ([#2820](https://github.com/getsentry/relay/pull/2820))
- Add Redis set based cardinality limiter for metrics. ([#2745](https://github.com/getsentry/relay/pull/2745))
- Support issue thresholds for Cron Monitor configurations ([#2842](https://github.com/getsentry/relay/pull/2842))

**Bug Fixes**:

- In on-demand metric extraction, use the normalized URL instead of raw URLs sent by SDKs. This bug prevented metrics for certain dashboard queries from being extracted. ([#2819](https://github.com/getsentry/relay/pull/2819))
- Ignore whitespaces when parsing user reports. ([#2798](https://github.com/getsentry/relay/pull/2798))
- Fix parsing bug for SQL queries. ([#2846](https://github.com/getsentry/relay/pull/2846))

**Internal**:

- Support source context in metric code locations metadata entries. ([#2781](https://github.com/getsentry/relay/pull/2781))
- Temporarily add metric summaries on spans and top-level transaction events to link DDM with performance monitoring. ([#2757](https://github.com/getsentry/relay/pull/2757))
- Add size limits on metric related envelope items. ([#2800](https://github.com/getsentry/relay/pull/2800))
- Include the size offending item in the size limit error message. ([#2801](https://github.com/getsentry/relay/pull/2801))
- Allow ingestion of metrics summary on spans. ([#2823](https://github.com/getsentry/relay/pull/2823))
- Add metric_bucket data category. ([#2824](https://github.com/getsentry/relay/pull/2824))
- Org rate limit metrics per bucket. ([#2836](https://github.com/getsentry/relay/pull/2836))
- Emit image resource spans, grouped by domain and extension. ([#2826](https://github.com/getsentry/relay/pull/2826), [#2855](https://github.com/getsentry/relay/pull/2855))
- Parse timestamps from strings in span OpenTelemetry schema. ([#2857](https://github.com/getsentry/relay/pull/2857))

## 23.11.2

**Features**:

- Normalize invalid metric names. ([#2769](https://github.com/getsentry/relay/pull/2769))

**Internal**:

- Add support for metric metadata. ([#2751](https://github.com/getsentry/relay/pull/2751))
- `normalize_performance_score` now handles `PerformanceScoreProfile` configs with zero weight components and component weight sums of any number greater than 0. ([#2756](https://github.com/getsentry/relay/pull/2756))

## 23.11.1

**Features**:

- `normalize_performance_score` stores 0 to 1 cdf score instead of weighted score for each performance score component. ([#2734](https://github.com/getsentry/relay/pull/2734))
- Add Bytespider (Bytedance) to web crawler filter. ([#2747](https://github.com/getsentry/relay/pull/2747))

**Bug Fixes**:

- Fix bug introduced in 23.11.0 that broke profile-transaction association. ([#2733](https://github.com/getsentry/relay/pull/2733))

**Internal**:

- License is now FSL instead of BSL ([#2739](https://github.com/getsentry/relay/pull/2739))
- Support `device.model` in dynamic sampling and metric extraction. ([#2728](https://github.com/getsentry/relay/pull/2728))
- Support comparison operators (`>`, `>=`, `<`, `<=`) for strings in dynamic sampling and metric extraction rules. Previously, these comparisons were only possible on numbers. ([#2730](https://github.com/getsentry/relay/pull/2730))
- Postpone processing till the global config is available. ([#2697](https://github.com/getsentry/relay/pull/2697))
- Skip running `NormalizeProcessor` on renormalization. ([#2744](https://github.com/getsentry/relay/pull/2744))

## 23.11.0

**Features**:

- Add inbound filters option to filter legacy Edge browsers (i.e. versions 12-18 ) ([#2650](https://github.com/getsentry/relay/pull/2650))
- Add User Feedback Ingestion. ([#2604](https://github.com/getsentry/relay/pull/2604))
- Group resource spans by scrubbed domain and filename. ([#2654](https://github.com/getsentry/relay/pull/2654))
- Convert transactions to spans for all organizations. ([#2659](https://github.com/getsentry/relay/pull/2659))
- Filter outliers (>180s) for mobile measurements. ([#2649](https://github.com/getsentry/relay/pull/2649))
- Allow access to more context fields in dynamic sampling and metric extraction. ([#2607](https://github.com/getsentry/relay/pull/2607), [#2640](https://github.com/getsentry/relay/pull/2640), [#2675](https://github.com/getsentry/relay/pull/2675), [#2707](https://github.com/getsentry/relay/pull/2707), [#2715](https://github.com/getsentry/relay/pull/2715))
- Allow advanced scrubbing expressions for datascrubbing safe fields. ([#2670](https://github.com/getsentry/relay/pull/2670))
- Disable graphql scrubbing when datascrubbing is disabled. ([#2689](https://github.com/getsentry/relay/pull/2689))
- Track when a span was received. ([#2688](https://github.com/getsentry/relay/pull/2688))
- Add context for NEL (Network Error Logging) reports to the event schema. ([#2421](https://github.com/getsentry/relay/pull/2421))
- Add `validate_pii_selector` to CABI for safe fields validation. ([#2687](https://github.com/getsentry/relay/pull/2687))
- Do not scrub Prisma spans. ([#2711](https://github.com/getsentry/relay/pull/2711))
- Count spans by op. ([#2712](https://github.com/getsentry/relay/pull/2712))
- Extract resource spans & metrics regardless of feature flag. ([#2713](https://github.com/getsentry/relay/pull/2713))

**Bug Fixes**:

- Disable scrubbing for the User-Agent header. ([#2641](https://github.com/getsentry/relay/pull/2641))
- Fixes certain safe fields disabling data scrubbing for all string fields. ([#2701](https://github.com/getsentry/relay/pull/2701))

**Internal**:

- Disable resource link span ingestion. ([#2647](https://github.com/getsentry/relay/pull/2647))
- Collect `http.decoded_response_content_length`. ([#2638](https://github.com/getsentry/relay/pull/2638))
- Add TTID and TTFD tags to mobile spans. ([#2662](https://github.com/getsentry/relay/pull/2662))
- Validate span timestamps and IDs in light normalization on renormalization. ([#2679](https://github.com/getsentry/relay/pull/2679))
- Scrub all DB Core Data spans differently. ([#2686](https://github.com/getsentry/relay/pull/2686))
- Support generic metrics extraction version 2. ([#2692](https://github.com/getsentry/relay/pull/2692))
- Emit error on continued project config fetch failures after a time interval. ([#2700](https://github.com/getsentry/relay/pull/2700))

## 23.10.1

**Features**:

- Update Docker Debian image from 10 to 12. ([#2622](https://github.com/getsentry/relay/pull/2622))
- Remove event spans starting or ending before January 1, 1970 UTC. ([#2627](https://github.com/getsentry/relay/pull/2627))
- Remove event breadcrumbs dating before January 1, 1970 UTC. ([#2635](https://github.com/getsentry/relay/pull/2635))

**Internal**:

- Report global config fetch errors after interval of constant failures elapsed. ([#2628](https://github.com/getsentry/relay/pull/2628))
- Restrict resource spans to script and css only. ([#2623](https://github.com/getsentry/relay/pull/2623))
- Postpone metrics aggregation until we received the project state. ([#2588](https://github.com/getsentry/relay/pull/2588))
- Scrub random strings in resource span descriptions. ([#2614](https://github.com/getsentry/relay/pull/2614))
- Apply consistent rate-limiting prior to aggregation. ([#2652](https://github.com/getsentry/relay/pull/2652))

## 23.10.0

**Features**:

- Scrub span descriptions with encoded data images. ([#2560](https://github.com/getsentry/relay/pull/2560))
- Accept spans needed for the mobile Starfish module. ([#2570](https://github.com/getsentry/relay/pull/2570))
- Extract size metrics and blocking status tag for resource spans. ([#2578](https://github.com/getsentry/relay/pull/2578))
- Add a setting to rollout ingesting all resource spans. ([#2586](https://github.com/getsentry/relay/pull/2586))
- Drop events starting or ending before January 1, 1970 UTC. ([#2613](https://github.com/getsentry/relay/pull/2613))
- Add support for X-Sentry-Forwarded-For header. ([#2572](https://github.com/getsentry/relay/pull/2572))
- Add a generic way of configuring inbound filters via project configs. ([#2595](https://github.com/getsentry/relay/pull/2595))

**Bug Fixes**:

- Remove profile_id from context when no profile is in the envelope. ([#2523](https://github.com/getsentry/relay/pull/2523))
- Fix reporting of Relay's crashes to Sentry. The `crash-handler` feature did not enable the crash reporter and uploads of crashes were broken. ([#2532](https://github.com/getsentry/relay/pull/2532))
- Use correct field to pick SQL parser for span normalization. ([#2536](https://github.com/getsentry/relay/pull/2536))
- Prevent stack overflow on SQL serialization. ([#2538](https://github.com/getsentry/relay/pull/2538))
- Bind exclusively to the port for the HTTP server. ([#2582](https://github.com/getsentry/relay/pull/2582))
- Scrub resource spans even when there's no domain or extension or when the description is an image. ([#2591](https://github.com/getsentry/relay/pull/2591))

**Internal**:

- Exclude more spans fron metrics extraction. ([#2522](https://github.com/getsentry/relay/pull/2522)), [#2525](https://github.com/getsentry/relay/pull/2525), [#2545](https://github.com/getsentry/relay/pull/2545), [#2566](https://github.com/getsentry/relay/pull/2566))
- Remove filtering for Android events with missing close events. ([#2524](https://github.com/getsentry/relay/pull/2524))
- Fix hot-loop burning CPU when upstream service is unavailable. ([#2518](https://github.com/getsentry/relay/pull/2518))
- Extract new low-cardinality transaction duration metric for statistical detectors. ([#2513](https://github.com/getsentry/relay/pull/2513))
- Introduce reservoir sampling rule. ([#2550](https://github.com/getsentry/relay/pull/2550))
- Write span tags to `span.sentry_tags` instead of `span.data`. ([#2555](https://github.com/getsentry/relay/pull/2555), [#2598](https://github.com/getsentry/relay/pull/2598))
- Use JSON instead of MsgPack for Kafka spans. ([#2556](https://github.com/getsentry/relay/pull/2556))
- Add `profile_id` to spans. ([#2569](https://github.com/getsentry/relay/pull/2569))
- Introduce a dedicated usage metric for transactions that replaces the duration metric. ([#2571](https://github.com/getsentry/relay/pull/2571), [#2589](https://github.com/getsentry/relay/pull/2589))
- Restore the profiling killswitch. ([#2573](https://github.com/getsentry/relay/pull/2573))
- Add `scraping_attempts` field to the event schema. ([#2575](https://github.com/getsentry/relay/pull/2575))
- Move `condition.rs` from `relay-sampling` to `relay-protocol`. ([#2608](https://github.com/getsentry/relay/pull/2608))

## 23.9.1

- No documented changes.

## 23.9.0

**Features**:

- Add `view_names` to `AppContext` ([#2344](https://github.com/getsentry/relay/pull/2344))
- Tag keys in error events and transaction events can now be up to `200` ASCII characters long. Before, tag keys were limited to 32 characters. ([#2453](https://github.com/getsentry/relay/pull/2453))
- The Crons monitor check-in APIs have learned to accept JSON via POST. This allows for monitor upserts by specifying the `monitor_config` in the JSON body. ([#2448](https://github.com/getsentry/relay/pull/2448))
- Add an experimental web interface for local Relay deployments. ([#2422](https://github.com/getsentry/relay/pull/2422))

**Bug Fixes**:

- Filter out exceptions originating in Safari extensions. ([#2408](https://github.com/getsentry/relay/pull/2408))
- Fixes the `TraceContext.status` not being defaulted to `unknown` before the new metrics extraction pipeline. ([#2436](https://github.com/getsentry/relay/pull/2436))
- Support on-demand metrics for alerts and widgets in external Relays. ([#2440](https://github.com/getsentry/relay/pull/2440))
- Prevent sporadic data loss in `EnvelopeProcessorService`. ([#2454](https://github.com/getsentry/relay/pull/2454))
- Prevent panic when android trace contains invalid start time. ([#2457](https://github.com/getsentry/relay/pull/2457))

**Internal**:

- Use static global configuration if file is provided and not in managed mode. ([#2458](https://github.com/getsentry/relay/pull/2458))
- Add `MeasurementsConfig` to `GlobalConfig` and implement merging logic with project config. ([#2415](https://github.com/getsentry/relay/pull/2415))
- Support ingestion of custom metrics when the `organizations:custom-metrics` feature flag is enabled. ([#2443](https://github.com/getsentry/relay/pull/2443))
- Merge span metrics and standalone spans extraction options. ([#2447](https://github.com/getsentry/relay/pull/2447))
- Support parsing aggregated metric buckets directly from statsd payloads. ([#2468](https://github.com/getsentry/relay/pull/2468), [#2472](https://github.com/getsentry/relay/pull/2472))
- Improve performance when ingesting distribution metrics with a large number of data points. ([#2483](https://github.com/getsentry/relay/pull/2483))
- Improve documentation for metrics bucketing. ([#2503](https://github.com/getsentry/relay/pull/2503))
- Rename the envelope item type for StatsD payloads to "statsd". ([#2470](https://github.com/getsentry/relay/pull/2470))
- Add a nanojoule unit for profile measurements. ([#2478](https://github.com/getsentry/relay/pull/2478))
- Add a timestamp field to report profile's start time on Android. ([#2486](https://github.com/getsentry/relay/pull/2486))
- Filter span metrics extraction based on features. ([#2511](https://github.com/getsentry/relay/pull/2511), [#2520](https://github.com/getsentry/relay/pull/2520))
- Extract shared tags on the segment. ([#2512](https://github.com/getsentry/relay/pull/2512))

## 23.8.0

**Features**:

- Add `Cross-Origin-Resource-Policy` HTTP header to responses. ([#2394](https://github.com/getsentry/relay/pull/2394))

## 23.7.2

**Features**:

- Normalize old React Native SDK app start time measurements and spans. ([#2358](https://github.com/getsentry/relay/pull/2358))

**Bug Fixes**:

- Limit environment names on check-ins to 64 chars. ([#2309](https://github.com/getsentry/relay/pull/2309))

**Internal**:

- Add new service for fetching global configs. ([#2320](https://github.com/getsentry/relay/pull/2320))
- Feature-flagged extraction & publishing of spans from transactions. ([#2350](https://github.com/getsentry/relay/pull/2350))

## 23.7.1

**Bug Fixes**:

- Trim fields (e.g. `transaction`) before metrics extraction. ([#2342](https://github.com/getsentry/relay/pull/2342))
- Interpret `aggregator.max_tag_value_length` as characters instead of bytes. ([#2343](https://github.com/getsentry/relay/pull/2343))

**Internal**:

- Add capability to configure metrics aggregators per use case. ([#2341](https://github.com/getsentry/relay/pull/2341))
- Configurable flush time offsets for metrics buckets. ([#2349](https://github.com/getsentry/relay/pull/2349))

## 23.7.0

**Bug Fixes**:

- Filter idle samples at the edge per thread. ([#2321](https://github.com/getsentry/relay/pull/2321))

**Internal**:

- Add support for `sampled` field in the DSC and error tagging. ([#2290](https://github.com/getsentry/relay/pull/2290))
- Move span tag extraction from metrics to normalization. ([#2304](https://github.com/getsentry/relay/pull/2304))

## 23.6.2

**Features**:

- Add filter based on transaction names. ([#2118](https://github.com/getsentry/relay/pull/2118), [#2284](https://github.com/getsentry/relay/pull/2284))
- Use GeoIP lookup also in non-processing Relays. Lookup from now on will be also run in light normalization. ([#2229](https://github.com/getsentry/relay/pull/2229))
- Metrics extracted from transactions from old SDKs now get a useful `transaction` tag. ([#2250](https://github.com/getsentry/relay/pull/2250), [#2272](https://github.com/getsentry/relay/pull/2272)).

**Bug Fixes**:

- Skip dynamic sampling if relay doesn't support incoming metrics extraction version. ([#2273](https://github.com/getsentry/relay/pull/2273))
- Keep stack frames closest to crash when quantity exceeds limit. ([#2236](https://github.com/getsentry/relay/pull/2236))
- Drop profiles without a transaction in the same envelope. ([#2169](https://github.com/getsentry/relay/pull/2169))

**Internal**:

- Implement basic generic metrics extraction for transaction events. ([#2252](https://github.com/getsentry/relay/pull/2252), [#2257](https://github.com/getsentry/relay/pull/2257))
- Support more fields in dynamic sampling, metric extraction, and conditional tagging. The added fields are `dist`, `release.*`, `user.{email,ip_address,name}`, `breakdowns.*`, and `extra.*`. ([#2259](https://github.com/getsentry/relay/pull/2259), [#2276](https://github.com/getsentry/relay/pull/2276))

## 23.6.1

- No documented changes.

## 23.6.0

**Bug Fixes**:

- Make counting of total profiles consistent with total transactions. ([#2163](https://github.com/getsentry/relay/pull/2163))

**Features**:

- Add `data` and `api_target` fields to `ResponseContext` and scrub `graphql` bodies. ([#2141](https://github.com/getsentry/relay/pull/2141))
- Add support for X-Vercel-Forwarded-For header. ([#2124](https://github.com/getsentry/relay/pull/2124))
- Add `lock` attribute to the frame protocol. ([#2171](https://github.com/getsentry/relay/pull/2171))
- Reject profiles longer than 30s. ([#2168](https://github.com/getsentry/relay/pull/2168))
- Change default topic for transaction metrics to `ingest-performance-metrics`. ([#2180](https://github.com/getsentry/relay/pull/2180))
- Add Firefox "dead object" error to browser extension filter ([#2215](https://github.com/getsentry/relay/pull/2215))
- Add events whose `url` starts with `file://` to localhost inbound filter ([#2214](https://github.com/getsentry/relay/pull/2214))

**Internal**:

- Extract app identifier from app context for profiles. ([#2172](https://github.com/getsentry/relay/pull/2172))
- Mark all URL transactions as sanitized after applying rules. ([#2210](https://github.com/getsentry/relay/pull/2210))
- Add limited, experimental Sentry performance monitoring. ([#2157](https://github.com/getsentry/relay/pull/2157))

## 23.5.2

**Features**:

- Use different error message for empty strings in schema processing. ([#2151](https://github.com/getsentry/relay/pull/2151))
- Filter irrelevant webkit-issues. ([#2088](https://github.com/getsentry/relay/pull/2088))

- Relay now supports a simplified cron check-in API. ([#2153](https://github.com/getsentry/relay/pull/2153))

## 23.5.1

**Bug Fixes**:

- Sample only transaction events instead of sampling both transactions and errors. ([#2130](https://github.com/getsentry/relay/pull/2130))
- Fix tagging of incoming errors with `sampled` that was not done due to lack of sampling state. ([#2148](https://github.com/getsentry/relay/pull/2148))
- Remove profiling feature flag. ([#2146](https://github.com/getsentry/relay/pull/2146))

**Internal**:

- Mark all URL transactions as `sanitized` when `txNameReady` flag is set. ([#2128](https://github.com/getsentry/relay/pull/2128), [#2139](https://github.com/getsentry/relay/pull/2139))
- Tag incoming errors with the new `sampled` field in case their DSC is sampled. ([#2026](https://github.com/getsentry/relay/pull/2026))
- Enable PII scrubbing for urls field ([#2143](https://github.com/getsentry/relay/pull/2143))

## 23.5.0

**Bug Fixes**:

- Enforce rate limits for monitor check-ins. ([#2065](https://github.com/getsentry/relay/pull/2065))
- Allow rate limits greater than `u32::MAX`. ([#2079](https://github.com/getsentry/relay/pull/2079))
- Do not drop envelope when client closes connection. ([#2089](https://github.com/getsentry/relay/pull/2089))

**Features**:

- Scrub IBAN as pii. ([#2117](https://github.com/getsentry/relay/pull/2117))
- Scrub sensitive keys (`passwd`, `token`, ...) in Replay recording data. ([#2034](https://github.com/getsentry/relay/pull/2034))
- Add support for old 'violated-directive' CSP format. ([#2048](https://github.com/getsentry/relay/pull/2048))
- Add document_uri to csp filter. ([#2059](https://github.com/getsentry/relay/pull/2059))
- Store `geo.subdivision` of the end user location. ([#2058](https://github.com/getsentry/relay/pull/2058))
- Scrub URLs in span descriptions. ([#2095](https://github.com/getsentry/relay/pull/2095))

**Internal**:

- Remove transaction metrics allowlist. ([#2092](https://github.com/getsentry/relay/pull/2092))
- Include unknown feature flags in project config when serializing it. ([#2040](https://github.com/getsentry/relay/pull/2040))
- Copy transaction tags to the profile. ([#1982](https://github.com/getsentry/relay/pull/1982))
- Lower default max compressed replay recording segment size to 10 MiB. ([#2031](https://github.com/getsentry/relay/pull/2031))
- Increase chunking limit to 15MB for replay recordings. ([#2032](https://github.com/getsentry/relay/pull/2032))
- Add a data category for indexed profiles. ([#2051](https://github.com/getsentry/relay/pull/2051), [#2071](https://github.com/getsentry/relay/pull/2071))
- Differentiate between `Profile` and `ProfileIndexed` outcomes. ([#2054](https://github.com/getsentry/relay/pull/2054))
- Split dynamic sampling implementation before refactoring. ([#2047](https://github.com/getsentry/relay/pull/2047))
- Refactor dynamic sampling implementation across `relay-server` and `relay-sampling`. ([#2066](https://github.com/getsentry/relay/pull/2066))
- Adds support for `replay_id` field for the `DynamicSamplingContext`'s `FieldValueProvider`. ([#2070](https://github.com/getsentry/relay/pull/2070))
- On Linux, switch to `jemalloc` instead of the system memory allocator to reduce Relay's memory footprint. ([#2084](https://github.com/getsentry/relay/pull/2084))
- Scrub sensitive cookies `__session`. ([#2105](https://github.com/getsentry/relay/pull/2105)))
- Parse profiles' metadata to check if it should be marked as invalid. ([#2104](https://github.com/getsentry/relay/pull/2104))
- Set release as optional by defaulting to an empty string and add a dist field for profiles. ([#2098](https://github.com/getsentry/relay/pull/2098), [#2107](https://github.com/getsentry/relay/pull/2107))
- Accept source map debug images in debug meta for Profiling. ([#2097](https://github.com/getsentry/relay/pull/2097))

## 23.4.0

**Breaking Changes**:

This release contains major changes to the web layer, including TCP and HTTP handling as well as all web endpoint handlers. Due to these changes, some functionality was retired and Relay responds differently in specific cases.

Configuration:

- SSL support has been dropped. As per [official guidelines](https://docs.sentry.io/product/relay/operating-guidelines/), Relay should be operated behind a reverse proxy, which can perform SSL termination.
- Connection config options `max_connections`, `max_pending_connections`, and `max_connection_rate` no longer have an effect. Instead, configure the reverse proxy to handle connection concurrency as needed.

Endpoints:

- The security endpoint no longer forwards to upstream if the mime type doesn't match supported mime types. Instead, the request is rejected with a corresponding error.
- Passing store payloads as `?sentry_data=<base64>` query parameter is restricted to `GET` requests on the store endpoint. Other endpoints require the payload to be passed in the request body.
- Requests with an invalid `content-encoding` header will now be rejected. Exceptions to this are an empty string and `UTF-8`, which have been sent historically by some SDKs and are now treated as identity (no encoding). Previously, all unknown encodings were treated as identity.
- Temporarily, response bodies for some errors are rendered as plain text instead of JSON. This will be addressed in an upcoming release.

Metrics:

- The `route` tag of request metrics uses the route pattern instead of schematic names. There is an exact replacement for every previous route. For example, `"store-default"` is now tagged as `"/api/:project_id/store/"`.
- Statsd metrics `event.size_bytes.raw` and `event.size_bytes.uncompressed` have been removed.

**Features**:

- Allow monitor checkins to paass `monitor_config` for monitor upserts. ([#1962](https://github.com/getsentry/relay/pull/1962))
- Add replay_id onto event from dynamic sampling context. ([#1983](https://github.com/getsentry/relay/pull/1983))
- Add product-name for devices, derived from the android model. ([#2004](https://github.com/getsentry/relay/pull/2004))
- Changes how device class is determined for iPhone devices. Instead of checking processor frequency, the device model is mapped to a device class. ([#1970](https://github.com/getsentry/relay/pull/1970))
- Don't sanitize transactions if no clustering rules exist and no UUIDs were scrubbed. ([#1976](https://github.com/getsentry/relay/pull/1976))
- Add `thread.lock_mechanism` field to protocol. ([#1979](https://github.com/getsentry/relay/pull/1979))
- Add `origin` to trace context and span. ([#1984](https://github.com/getsentry/relay/pull/1984))
- Add `jvm` debug file type. ([#2002](https://github.com/getsentry/relay/pull/2002))
- Add new `mechanism` fields to protocol to support exception groups. ([#2020](https://github.com/getsentry/relay/pull/2020))
- Change `lock_reason` attribute to a `held_locks` dictionary in the `thread` interface. ([#2018](https://github.com/getsentry/relay/pull/2018))

**Internal**:

- Add BufferService with SQLite backend. ([#1920](https://github.com/getsentry/relay/pull/1920))
- Upgrade the web framework and related dependencies. ([#1938](https://github.com/getsentry/relay/pull/1938))
- Apply transaction clustering rules before UUID scrubbing rules. ([#1964](https://github.com/getsentry/relay/pull/1964))
- Use exposed device-class-synthesis feature flag to gate device.class synthesis in light normalization. ([#1974](https://github.com/getsentry/relay/pull/1974))
- Adds iPad support for device.class synthesis in light normalization. ([#2008](https://github.com/getsentry/relay/pull/2008))
- Pin schemars dependency to un-break schema docs generation. ([#2014](https://github.com/getsentry/relay/pull/2014))
- Remove global service registry. ([#2022](https://github.com/getsentry/relay/pull/2022))
- Apply schema validation to all topics in local development. ([#2013](https://github.com/getsentry/relay/pull/2013))

Monitors:

- Monitor check-ins may now specify an environment ([#2027](https://github.com/getsentry/relay/pull/2027))

## 23.3.1

**Features**:

- Indicate if OS-version may be frozen with '>=' prefix. ([#1945](https://github.com/getsentry/relay/pull/1945))
- Normalize monitor slug parameters into slugs. ([#1913](https://github.com/getsentry/relay/pull/1913))
- Smart trim loggers for Java platforms. ([#1941](https://github.com/getsentry/relay/pull/1941))

**Internal**:

- PII scrub `span.data` by default. ([#1953](https://github.com/getsentry/relay/pull/1953))
- Scrub sensitive cookies. ([#1951](https://github.com/getsentry/relay/pull/1951)))

## 23.3.0

**Features**:

- Extract attachments from transaction events and send them to kafka individually. ([#1844](https://github.com/getsentry/relay/pull/1844))
- Protocol validation for source map image type. ([#1869](https://github.com/getsentry/relay/pull/1869))
- Strip quotes from client hint values. ([#1874](https://github.com/getsentry/relay/pull/1874))
- Add Dotnet, Javascript and PHP support for profiling. ([#1871](https://github.com/getsentry/relay/pull/1871), [#1876](https://github.com/getsentry/relay/pull/1876), [#1885](https://github.com/getsentry/relay/pull/1885))
- Initial support for the Crons beta. ([#1886](https://github.com/getsentry/relay/pull/1886))
- Scrub `span.data.http.query` with default scrubbers. ([#1889](https://github.com/getsentry/relay/pull/1889))
- Synthesize new class attribute in device context using specs found on the device, such as processor_count, memory_size, etc. ([#1895](https://github.com/getsentry/relay/pull/1895))
- Add `thread.state` field to protocol. ([#1896](https://github.com/getsentry/relay/pull/1896))
- Move device.class from contexts to tags. ([#1911](https://github.com/getsentry/relay/pull/1911))
- Optionally mark scrubbed URL transactions as sanitized. ([#1917](https://github.com/getsentry/relay/pull/1917))
- Perform PII scrubbing on meta's original_value field. ([#1892](https://github.com/getsentry/relay/pull/1892))
- Add links to docs in YAML config file. ([#1923](https://github.com/getsentry/relay/pull/1923))
- For security reports, add the request's `origin` header to sentry events. ([#1934](https://github.com/getsentry/relay/pull/1934))

**Bug Fixes**:

- Enforce rate limits for session replays. ([#1877](https://github.com/getsentry/relay/pull/1877))

**Internal**:

- Revert back the addition of metric names as tag on Sentry errors when relay drops metrics. ([#1873](https://github.com/getsentry/relay/pull/1873))
- Tag the dynamic sampling decision on `count_per_root_project` to measure effective sample rates. ([#1870](https://github.com/getsentry/relay/pull/1870))
- Deprecate fields on the profiling sample format. ([#1878](https://github.com/getsentry/relay/pull/1878))
- Remove idle samples at the start and end of a profile and useless metadata. ([#1894](https://github.com/getsentry/relay/pull/1894))
- Move the pending envelopes buffering into the project cache. ([#1907](https://github.com/getsentry/relay/pull/1907))
- Remove platform validation for profiles. ([#1933](https://github.com/getsentry/relay/pull/1933))

## 23.2.0

**Features**:

- Use client hint headers instead of User-Agent when available. ([#1752](https://github.com/getsentry/relay/pull/1752), [#1802](https://github.com/getsentry/relay/pull/1802), [#1838](https://github.com/getsentry/relay/pull/1838))
- Apply all configured data scrubbing rules on Replays. ([#1731](https://github.com/getsentry/relay/pull/1731))
- Add count transactions toward root project. ([#1734](https://github.com/getsentry/relay/pull/1734))
- Add or remove the profile ID on the transaction's profiling context. ([#1801](https://github.com/getsentry/relay/pull/1801))
- Implement a new sampling algorithm with factors and multi-matching. ([#1790](https://github.com/getsentry/relay/pull/1790)
- Add Cloud Resource context. ([#1854](https://github.com/getsentry/relay/pull/1854))

**Bug Fixes**:

- Fix a bug where the replays ip-address normalization was not being applied when the user object was omitted. ([#1805](https://github.com/getsentry/relay/pull/1805))
- Improve performance for replays, especially memory usage during data scrubbing. ([#1800](https://github.com/getsentry/relay/pull/1800), [#1825](https://github.com/getsentry/relay/pull/1825))
- When a transaction is rate limited, also remove associated profiles. ([#1843](https://github.com/getsentry/relay/pull/1843))

**Internal**:

- Add metric name as tag on Sentry errors from relay dropping metrics. ([#1797](https://github.com/getsentry/relay/pull/1797))
- Make sure to scrub all the fields with PII. If the fields contain an object, the entire object will be removed. ([#1789](https://github.com/getsentry/relay/pull/1789))
- Keep meta for removed custom measurements. ([#1815](https://github.com/getsentry/relay/pull/1815))
- Drop replay recording payloads if they cannot be parsed or scrubbed. ([#1683](https://github.com/getsentry/relay/pull/1683))

## 23.1.1

**Features**:

- Add error and sample rate fields to the replay event parser. ([#1745](https://github.com/getsentry/relay/pull/1745))
- Add `instruction_addr_adjustment` field to `RawStacktrace`. ([#1716](https://github.com/getsentry/relay/pull/1716))
- Add SSL support to `relay-redis` crate. It is possible to use `rediss` scheme to connnect to Redis cluster using TLS. ([#1772](https://github.com/getsentry/relay/pull/1772))

**Internal**:

- Fix type errors in replay recording parsing. ([#1765](https://github.com/getsentry/relay/pull/1765))
- Remove error and session sample rate fields from replay-event parser. ([#1791](https://github.com/getsentry/relay/pull/1791))
- Scrub replay recording PII from mutation "texts" vector. ([#1796](https://github.com/getsentry/relay/pull/1796))

## 23.1.0

**Features**:

- Add support for `limits.keepalive_timeout` configuration. ([#1645](https://github.com/getsentry/relay/pull/1645))
- Add support for decaying functions in dynamic sampling rules. ([#1692](https://github.com/getsentry/relay/pull/1692))
- Stop extracting duration metric for session payloads. ([#1739](https://github.com/getsentry/relay/pull/1739))
- Add Profiling Context ([#1748](https://github.com/getsentry/relay/pull/1748))

**Internal**:

- Remove concurrent profiling. ([#1697](https://github.com/getsentry/relay/pull/1697))
- Use the main Sentry SDK to submit crash reports instead of a custom curl-based backend. This removes a dependency on `libcurl` and ensures compliance with latest TLS standards for crash uploads. Note that this only affects Relay if the hidden `_crash_db` option is used. ([#1707](https://github.com/getsentry/relay/pull/1707))
- Support transaction naming rules. ([#1695](https://github.com/getsentry/relay/pull/1695))
- Add PII scrubbing to URLs captured by replay recordings ([#1730](https://github.com/getsentry/relay/pull/1730))
- Add more measurement units for profiling. ([#1732](https://github.com/getsentry/relay/pull/1732))
- Add backoff mechanism for fetching projects from the project cache. ([#1726](https://github.com/getsentry/relay/pull/1726))

## 22.12.0

**Features**:

- The level of events created from Unreal Crash Reports now depends on whether it was an actual crash or an assert. ([#1677](https://github.com/getsentry/relay/pull/1677))
- Dynamic sampling is now based on the volume received by Relay by default and does not include the original volume dropped by client-side sampling in SDKs. This is required for the final dynamic sampling feature in the latest Sentry plans. ([#1591](https://github.com/getsentry/relay/pull/1591))
- Add OpenTelemetry Context. ([#1617](https://github.com/getsentry/relay/pull/1617))
- Add `app.in_foreground` and `thread.main` flag to protocol. ([#1578](https://github.com/getsentry/relay/pull/1578))
- Add support for View Hierarchy attachment_type. ([#1642](https://github.com/getsentry/relay/pull/1642))
- Add invalid replay recording outcome. ([#1684](https://github.com/getsentry/relay/pull/1684))
- Stop rejecting spans without a timestamp, instead giving them their respective event timestamp and setting their status to DeadlineExceeded. ([#1690](https://github.com/getsentry/relay/pull/1690))
- Add max replay size configuration parameter. ([#1694](https://github.com/getsentry/relay/pull/1694))
- Add nonchunked replay recording message type. ([#1653](https://github.com/getsentry/relay/pull/1653))
- Add `abnormal_mechanism` field to SessionUpdate protocol. ([#1665](https://github.com/getsentry/relay/pull/1665))
- Add replay-event normalization and PII scrubbing. ([#1582](https://github.com/getsentry/relay/pull/1582))
- Scrub all fields with IP addresses rather than only known IP address fields. ([#1725](https://github.com/getsentry/relay/pull/1725))

**Bug Fixes**:

- Make `attachment_type` on envelope items forward compatible by adding fallback variant. ([#1638](https://github.com/getsentry/relay/pull/1638))
- Relay no longer accepts transaction events older than 5 days. Previously the event was accepted and stored, but since metrics for such old transactions are not supported it did not show up in parts of Sentry such as the Performance landing page. ([#1663](https://github.com/getsentry/relay/pull/1663))
- Apply dynamic sampling to transactions from older SDKs and even in case Relay cannot load project information. This avoids accidentally storing 100% of transactions. ([#1667](https://github.com/getsentry/relay/pull/1667))
- Replay recording parser now uses the entire body rather than a subset. ([#1682](https://github.com/getsentry/relay/pull/1682))
- Fix a potential OOM in the Replay recording parser. ([#1691](https://github.com/getsentry/relay/pull/1691))
- Fix type error in replay recording parser. ([#1702](https://github.com/getsentry/relay/pull/1702))

**Internal**:

- Emit a `service.back_pressure` metric that measures internal back pressure by service. ([#1583](https://github.com/getsentry/relay/pull/1583))
- Track metrics for OpenTelemetry events. ([#1618](https://github.com/getsentry/relay/pull/1618))
- Normalize transaction name for URLs transaction source, by replacing UUIDs, SHAs and numerical IDs in transaction names by placeholders. ([#1621](https://github.com/getsentry/relay/pull/1621))
- Parse string as number to handle a release bug. ([#1637](https://github.com/getsentry/relay/pull/1637))
- Expand Profiling's discard reasons. ([#1661](https://github.com/getsentry/relay/pull/1661), [#1685](https://github.com/getsentry/relay/pull/1685))
- Allow to rate limit profiles on top of transactions. ([#1681](https://github.com/getsentry/relay/pull/1681))

## 22.11.0

**Features**:

- Add PII scrubber for replay recordings. ([#1545](https://github.com/getsentry/relay/pull/1545))
- Support decaying rules. Decaying rules are regular sampling rules, but they are only applicable in a specific time range. ([#1544](https://github.com/getsentry/relay/pull/1544))
- Disallow `-` in measurement and breakdown names. These items are converted to metrics, which do not allow `-` in their name. ([#1571](https://github.com/getsentry/relay/pull/1571))

**Bug Fixes**:

- Validate the distribution name in the event. ([#1556](https://github.com/getsentry/relay/pull/1556))
- Use correct meta object for logentry in light normalization. ([#1577](https://github.com/getsentry/relay/pull/1577))

**Internal**:

- Implement response context schema. ([#1529](https://github.com/getsentry/relay/pull/1529))
- Support dedicated quotas for storing transaction payloads ("indexed transactions") via the `transaction_indexed` data category if metrics extraction is enabled. ([#1537](https://github.com/getsentry/relay/pull/1537), [#1555](https://github.com/getsentry/relay/pull/1555))
- Report outcomes for dynamic sampling with the correct indexed transaction data category to restore correct totals. ([#1561](https://github.com/getsentry/relay/pull/1561))
- Add fields to the Frame object for the sample format. ([#1562](https://github.com/getsentry/relay/pull/1562))
- Move kafka related code into separate `relay-kafka` crate. ([#1563](https://github.com/getsentry/relay/pull/1563))

## 22.10.0

**Features**:

- Limit the number of custom measurements per event. ([#1483](https://github.com/getsentry/relay/pull/1483)))
- Add INP web vital as a measurement. ([#1487](https://github.com/getsentry/relay/pull/1487))
- Add .NET/Portable-PDB specific protocol fields. ([#1518](https://github.com/getsentry/relay/pull/1518))
- Enforce rate limits on metrics buckets using the transactions_processed quota. ([#1515](https://github.com/getsentry/relay/pull/1515))
- PII scrubbing now treats any key containing `token` as a password. ([#1527](https://github.com/getsentry/relay/pull/1527))

**Bug Fixes**:

- Make sure that non-processing Relays drop all invalid transactions. ([#1513](https://github.com/getsentry/relay/pull/1513))

**Internal**:

- Introduce a new profile format called `sample`. ([#1462](https://github.com/getsentry/relay/pull/1462))
- Generate a new profile ID when splitting a profile for multiple transactions. ([#1473](https://github.com/getsentry/relay/pull/1473))
- Pin Rust version to 1.63.0 in Dockerfile. ([#1482](https://github.com/getsentry/relay/pull/1482))
- Normalize measurement units in event payload. ([#1488](https://github.com/getsentry/relay/pull/1488))
- Remove long-running futures from metrics flush. ([#1492](https://github.com/getsentry/relay/pull/1492))
- Migrate to 2021 Rust edition. ([#1510](https://github.com/getsentry/relay/pull/1510))
- Make the profiling frame object compatible with the stacktrace frame object from event. ([#1512](https://github.com/getsentry/relay/pull/1512))
- Fix quota DataCategory::TransactionProcessed serialisation to match that of the CAPI. ([#1514](https://github.com/getsentry/relay/pull/1514))
- Support checking quotas in the Redis rate limiter without incrementing them. ([#1519](https://github.com/getsentry/relay/pull/1519))
- Update the internal service architecture for metrics aggregator service. ([#1508](https://github.com/getsentry/relay/pull/1508))
- Add data category for indexed transactions. This will come to represent stored transactions, while the existing category will represent transaction metrics. ([#1535](https://github.com/getsentry/relay/pull/1535))
- Adjust replay parser to be less strict and allow for larger segment-ids. ([#1551](https://github.com/getsentry/relay/pull/1551))

## 22.9.0

**Features**:

- Add user-agent parsing to Replays. ([#1420](https://github.com/getsentry/relay/pull/1420))
- Improve the release name used when reporting data to Sentry to include both the version and exact build. ([#1428](https://github.com/getsentry/relay/pull/1428))

**Bug Fixes**:

- Do not apply rate limits or reject data based on expired project configs. ([#1404](https://github.com/getsentry/relay/pull/1404))
- Process required stacktraces to fix filtering events originating from browser extensions. ([#1423](https://github.com/getsentry/relay/pull/1423))
- Fix error message filtering when formatting the message of logentry. ([#1442](https://github.com/getsentry/relay/pull/1442))
- Loosen type requirements for the `user.id` field in Replays. ([#1443](https://github.com/getsentry/relay/pull/1443))
- Fix panic in datascrubbing when number of sensitive fields was too large. ([#1474](https://github.com/getsentry/relay/pull/1474))

**Internal**:

- Make the Redis connection pool configurable. ([#1418](https://github.com/getsentry/relay/pull/1418))
- Add support for sharding Kafka producers across clusters. ([#1454](https://github.com/getsentry/relay/pull/1454))
- Speed up project cache eviction through a background thread. ([#1410](https://github.com/getsentry/relay/pull/1410))
- Batch metrics buckets into logical partitions before sending them as Envelopes. ([#1440](https://github.com/getsentry/relay/pull/1440))
- Filter single samples in cocoa profiles and events with no duration in Android profiles. ([#1445](https://github.com/getsentry/relay/pull/1445))
- Add a "invalid_replay" discard reason for invalid replay events. ([#1455](https://github.com/getsentry/relay/pull/1455))
- Add rate limiters for replays and replay recordings. ([#1456](https://github.com/getsentry/relay/pull/1456))
- Use the different configuration for billing outcomes when specified. ([#1461](https://github.com/getsentry/relay/pull/1461))
- Support profiles tagged for many transactions. ([#1444](https://github.com/getsentry/relay/pull/1444), [#1463](https://github.com/getsentry/relay/pull/1463), [#1464](https://github.com/getsentry/relay/pull/1464), [#1465](https://github.com/getsentry/relay/pull/1465))
- Track metrics for changes to the transaction name and DSC propagations. ([#1466](https://github.com/getsentry/relay/pull/1466))
- Simplify the ingestion path to reduce endpoint response times. ([#1416](https://github.com/getsentry/relay/issues/1416), [#1429](https://github.com/getsentry/relay/issues/1429), [#1431](https://github.com/getsentry/relay/issues/1431))
- Update the internal service architecture for the store, outcome, and processor services. ([#1405](https://github.com/getsentry/relay/pull/1405), [#1415](https://github.com/getsentry/relay/issues/1415), [#1421](https://github.com/getsentry/relay/issues/1421), [#1441](https://github.com/getsentry/relay/issues/1441), [#1457](https://github.com/getsentry/relay/issues/1457), [#1470](https://github.com/getsentry/relay/pull/1470))

## 22.8.0

**Features**:

- Remove timeout-based expiry of envelopes in Relay's internal buffers. The `cache.envelope_expiry` is now inactive. To control the size of the envelope buffer, use `cache.envelope_buffer_size` exclusively, instead. ([#1398](https://github.com/getsentry/relay/pull/1398))
- Parse sample rates as JSON. ([#1353](https://github.com/getsentry/relay/pull/1353))
- Filter events in external Relays, before extracting metrics. ([#1379](https://github.com/getsentry/relay/pull/1379))
- Add `privatekey` and `private_key` as secret key name to datascrubbers. ([#1376](https://github.com/getsentry/relay/pull/1376))
- Explain why we responded with 429. ([#1389](https://github.com/getsentry/relay/pull/1389))

**Bug Fixes**:

- Fix a bug where unreal crash reports were dropped when metrics extraction is enabled. ([#1355](https://github.com/getsentry/relay/pull/1355))
- Extract user from metrics with EventUser's priority. ([#1363](https://github.com/getsentry/relay/pull/1363))
- Honor `SentryConfig.enabled` and don't init SDK at all if it is false. ([#1380](https://github.com/getsentry/relay/pull/1380))
- The priority thread metadata on profiles is now optional, do not fail the profile if it's not present. ([#1392](https://github.com/getsentry/relay/pull/1392))

**Internal**:

- Support compressed project configs in redis cache. ([#1345](https://github.com/getsentry/relay/pull/1345))
- Refactor profile processing into its own crate. ([#1340](https://github.com/getsentry/relay/pull/1340))
- Treat "unknown" transaction source as low cardinality for safe SDKs. ([#1352](https://github.com/getsentry/relay/pull/1352), [#1356](https://github.com/getsentry/relay/pull/1356))
- Conditionally write a default transaction source to the transaction payload. ([#1354](https://github.com/getsentry/relay/pull/1354))
- Generate mobile measurements frames_frozen_rate, frames_slow_rate, stall_percentage. ([#1373](https://github.com/getsentry/relay/pull/1373))
- Change to the internals of the healthcheck endpoint. ([#1374](https://github.com/getsentry/relay/pull/1374), [#1377](https://github.com/getsentry/relay/pull/1377))
- Re-encode the Typescript payload to normalize. ([#1372](https://github.com/getsentry/relay/pull/1372))
- Partially normalize events before extracting metrics. ([#1366](https://github.com/getsentry/relay/pull/1366))
- Spawn more threads for CPU intensive work. ([#1378](https://github.com/getsentry/relay/pull/1378))
- Add missing fields to DeviceContext ([#1383](https://github.com/getsentry/relay/pull/1383))
- Improve performance of Redis accesses by not running `PING` everytime a connection is reused. ([#1394](https://github.com/getsentry/relay/pull/1394))
- Distinguish between various discard reasons for profiles. ([#1395](https://github.com/getsentry/relay/pull/1395))
- Add missing fields to GPUContext ([#1391](https://github.com/getsentry/relay/pull/1391))
- Store actor now uses Tokio for message handling instead of Actix. ([#1397](https://github.com/getsentry/relay/pull/1397))
- Add app_memory to AppContext struct. ([#1403](https://github.com/getsentry/relay/pull/1403))

## 22.7.0

**Features**:

- Adjust sample rate by envelope header's sample_rate. ([#1327](https://github.com/getsentry/relay/pull/1327))
- Support `transaction_info` on event payloads. ([#1330](https://github.com/getsentry/relay/pull/1330))
- Extract transaction metrics in external relays. ([#1344](https://github.com/getsentry/relay/pull/1344))

**Bug Fixes**:

- Parse custom units with length < 15 without crashing. ([#1312](https://github.com/getsentry/relay/pull/1312))
- Split large metrics requests into smaller batches. This avoids failed metrics submission and lost Release Health data due to `413 Payload Too Large` errors on the upstream. ([#1326](https://github.com/getsentry/relay/pull/1326))
- Metrics extraction: Map missing transaction status to "unknown". ([#1333](https://github.com/getsentry/relay/pull/1333))
- Fix [CVE-2022-2068](https://www.openssl.org/news/vulnerabilities.html#CVE-2022-2068) and [CVE-2022-2097](https://www.openssl.org/news/vulnerabilities.html#CVE-2022-2097) by updating to OpenSSL 1.1.1q. ([#1334](https://github.com/getsentry/relay/pull/1334))

**Internal**:

- Reduce number of metrics extracted for release health. ([#1316](https://github.com/getsentry/relay/pull/1316))
- Indicate with thread is the main thread in thread metadata for profiles. ([#1320](https://github.com/getsentry/relay/pull/1320))
- Increase profile maximum size by an order of magnitude. ([#1321](https://github.com/getsentry/relay/pull/1321))
- Add data category constant for processed transactions, encompassing all transactions that have been received and sent through dynamic sampling as well as metrics extraction. ([#1306](https://github.com/getsentry/relay/pull/1306))
- Extract metrics also from trace-sampled transactions. ([#1317](https://github.com/getsentry/relay/pull/1317))
- Extract metrics from a configurable amount of custom transaction measurements. ([#1324](https://github.com/getsentry/relay/pull/1324))
- Metrics: Drop transaction tag for high-cardinality sources. ([#1339](https://github.com/getsentry/relay/pull/1339))

## 22.6.0

**Compatibility:** This version of Relay requires Sentry server `22.6.0` or newer.

**Features**:

- Relay is now compatible with CentOS 7 and Red Hat Enterprise Linux 7 onward (kernel version _2.6.32_), depending on _glibc 2.17_ or newer. The `crash-handler` feature, which is currently enabled in the build published to DockerHub, additionally requires _curl 7.29_ or newer. ([#1279](https://github.com/getsentry/relay/pull/1279))
- Optionally start relay with `--upstream-dsn` to pass a Sentry DSN instead of the URL. This can be convenient when starting Relay in environments close to an SDK, where a DSN is already available. ([#1277](https://github.com/getsentry/relay/pull/1277))
- Add a new runtime mode `--aws-runtime-api=$AWS_LAMBDA_RUNTIME_API` that integrates Relay with the AWS Extensions API lifecycle. ([#1277](https://github.com/getsentry/relay/pull/1277))
- Add Replay ItemTypes. ([#1236](https://github.com/getsentry/relay/pull/1236), ([#1239](https://github.com/getsentry/relay/pull/1239))

**Bug Fixes**:

- Session metrics extraction: Count distinct_ids from all session updates to prevent undercounting users. ([#1275](https://github.com/getsentry/relay/pull/1275))
- Session metrics extraction: Count crashed+abnormal towards errored_preaggr. ([#1274](https://github.com/getsentry/relay/pull/1274))

**Internal**:

- Add version 3 to the project configs endpoint. This allows returning pending results which need to be polled later and avoids blocking batched requests on single slow entries. ([#1263](https://github.com/getsentry/relay/pull/1263))
- Emit specific event type tags for "processing.event.produced" metric. ([#1270](https://github.com/getsentry/relay/pull/1270))
- Add support for profile outcomes. ([#1272](https://github.com/getsentry/relay/pull/1272))
- Avoid potential panics when scrubbing minidumps. ([#1282](https://github.com/getsentry/relay/pull/1282))
- Fix typescript profile validation. ([#1283](https://github.com/getsentry/relay/pull/1283))
- Track memory footprint of metrics buckets. ([#1284](https://github.com/getsentry/relay/pull/1284), [#1287](https://github.com/getsentry/relay/pull/1287), [#1288](https://github.com/getsentry/relay/pull/1288))
- Support dedicated topics per metrics usecase, drop metrics from unknown usecases. ([#1285](https://github.com/getsentry/relay/pull/1285))
- Add support for Rust profiles ingestion ([#1296](https://github.com/getsentry/relay/pull/1296))

## 22.5.0

**Features**:

- Add platform, op, http.method and status tag to all extracted transaction metrics. ([#1227](https://github.com/getsentry/relay/pull/1227))
- Add units in built-in measurements. ([#1229](https://github.com/getsentry/relay/pull/1229))
- Add protocol support for custom units on transaction measurements. ([#1256](https://github.com/getsentry/relay/pull/1256))

**Bug Fixes**:

- fix(metrics): Enforce metric name length limit. ([#1238](https://github.com/getsentry/relay/pull/1238))
- Accept and forward unknown Envelope items. In processing mode, drop items individually rather than rejecting the entire request. This allows SDKs to send new data in combined Envelopes in the future. ([#1246](https://github.com/getsentry/relay/pull/1246))
- Stop extracting metrics with outdated names from sessions. ([#1251](https://github.com/getsentry/relay/pull/1251), [#1252](https://github.com/getsentry/relay/pull/1252))
- Update symbolic to pull in fixed Unreal parser that now correctly handles zero-length files. ([#1266](https://github.com/getsentry/relay/pull/1266))

**Internal**:

- Add sampling + tagging by event platform and transaction op. Some (unused) tagging rules from 22.4.0 have been renamed. ([#1231](https://github.com/getsentry/relay/pull/1231))
- Refactor aggregation error, recover from errors more gracefully. ([#1240](https://github.com/getsentry/relay/pull/1240))
- Remove/reject nul-bytes from metric strings. ([#1235](https://github.com/getsentry/relay/pull/1235))
- Remove the unused "internal" data category. ([#1245](https://github.com/getsentry/relay/pull/1245))
- Add the client and version as `sdk` tag to extracted session metrics in the format `name/version`. ([#1248](https://github.com/getsentry/relay/pull/1248))
- Expose `shutdown_timeout` in `OverridableConfig` ([#1247](https://github.com/getsentry/relay/pull/1247))
- Normalize all profiles and reject invalid ones. ([#1250](https://github.com/getsentry/relay/pull/1250))
- Raise a new InvalidCompression Outcome for invalid Unreal compression. ([#1237](https://github.com/getsentry/relay/pull/1237))
- Add a profile data category and count profiles in an envelope to apply rate limits. ([#1259](https://github.com/getsentry/relay/pull/1259))
- Support dynamic sampling by custom tags, operating system name and version, as well as device name and family. ([#1268](https://github.com/getsentry/relay/pull/1268))

## 22.4.0

**Features**:

- Map Windows version from raw_description to version name (XP, Vista, 11, ...). ([#1219](https://github.com/getsentry/relay/pull/1219))

**Bug Fixes**:

- Prevent potential OOM panics when handling corrupt Unreal Engine crashes. ([#1216](https://github.com/getsentry/relay/pull/1216))

**Internal**:

- Remove unused item types. ([#1211](https://github.com/getsentry/relay/pull/1211))
- Pin click dependency in requirements-dev.txt. ([#1214](https://github.com/getsentry/relay/pull/1214))
- Use fully qualified metric resource identifiers (MRI) for metrics ingestion. For example, the sessions duration is now called `d:sessions/duration@s`. ([#1215](https://github.com/getsentry/relay/pull/1215))
- Introduce metric units for rates and information, add support for custom user-declared units, and rename duration units to self-explanatory identifiers such as `second`. ([#1217](https://github.com/getsentry/relay/pull/1217))
- Increase the max profile size to accomodate a new platform. ([#1223](https://github.com/getsentry/relay/pull/1223))
- Set environment as optional when parsing a profile so we get a null value later on. ([#1224](https://github.com/getsentry/relay/pull/1224))
- Expose new tagging rules interface for metrics extracted from transactions. ([#1225](https://github.com/getsentry/relay/pull/1225))
- Return better BadStoreRequest for unreal events. ([#1226](https://github.com/getsentry/relay/pull/1226))

## 22.3.0

**Features**:

- Tag transaction metrics by user satisfaction. ([#1197](https://github.com/getsentry/relay/pull/1197))

**Bug Fixes**:

- CVE-2022-24713: Prevent denial of service through untrusted regular expressions used for PII scrubbing. ([#1207](https://github.com/getsentry/relay/pull/1207))
- Prevent dropping metrics during Relay shutdown if the project is outdated or not cached at time of the shutdown. ([#1205](https://github.com/getsentry/relay/pull/1205))
- Prevent a potential OOM when validating corrupted or exceptional minidumps. ([#1209](https://github.com/getsentry/relay/pull/1209))

**Internal**:

- Spread out metric aggregation over the aggregation window to avoid concentrated waves of metrics requests to the upstream every 10 seconds. Relay now applies jitter to `initial_delay` to spread out requests more evenly over time. ([#1185](https://github.com/getsentry/relay/pull/1185))
- Use a randomized Kafka partitioning key for sessions instead of the session ID. ([#1194](https://github.com/getsentry/relay/pull/1194))
- Add new statsd metrics for bucketing efficiency. ([#1199](https://github.com/getsentry/relay/pull/1199), [#1192](https://github.com/getsentry/relay/pull/1192), [#1200](https://github.com/getsentry/relay/pull/1200))
- Add a `Profile` `ItemType` to represent the profiling data sent from Sentry SDKs. ([#1179](https://github.com/getsentry/relay/pull/1179))

## 22.2.0

**Features**:

- Add the `relay.override_project_ids` configuration flag to support migrating projects from self-hosted to Sentry SaaS. ([#1175](https://github.com/getsentry/relay/pull/1175))

**Internal**:

- Add an option to dispatch billing outcomes to a dedicated topic. ([#1168](https://github.com/getsentry/relay/pull/1168))
- Add new `ItemType` to handle profiling data from Specto SDKs. ([#1170](https://github.com/getsentry/relay/pull/1170))

**Bug Fixes**:

- Fix regression in CSP report parsing. ([#1174](https://github.com/getsentry/relay/pull/1174))
- Ignore replacement_chunks when they aren't used. ([#1180](https://github.com/getsentry/relay/pull/1180))

## 22.1.0

**Features**:

- Flush metrics and outcome aggregators on graceful shutdown. ([#1159](https://github.com/getsentry/relay/pull/1159))
- Extract metrics from sampled transactions. ([#1161](https://github.com/getsentry/relay/pull/1161))

**Internal**:

- Extract normalized dist as metric. ([#1158](https://github.com/getsentry/relay/pull/1158))
- Extract transaction user as metric. ([#1164](https://github.com/getsentry/relay/pull/1164))

## 21.12.0

**Features**:

- Extract measurement ratings, port from frontend. ([#1130](https://github.com/getsentry/relay/pull/1130))
- External Relays perform dynamic sampling and emit outcomes as client reports. This feature is now enabled _by default_. ([#1119](https://github.com/getsentry/relay/pull/1119))
- Metrics extraction config, custom tags. ([#1141](https://github.com/getsentry/relay/pull/1141))
- Update the user agent parser (uap-core Feb 2020 to Nov 2021). This allows Relay and Sentry to infer more recent browsers, operating systems, and devices in events containing a user agent header. ([#1143](https://github.com/getsentry/relay/pull/1143), [#1145](https://github.com/getsentry/relay/pull/1145))
- Improvements to Unity OS context parsing ([#1150](https://github.com/getsentry/relay/pull/1150))

**Bug Fixes**:

- Support Unreal Engine 5 crash reports. ([#1132](https://github.com/getsentry/relay/pull/1132))
- Perform same validation for aggregate sessions as for individual sessions. ([#1140](https://github.com/getsentry/relay/pull/1140))
- Add missing .NET 4.8 release value. ([#1142](https://github.com/getsentry/relay/pull/1142))
- Properly document which timestamps are accepted. ([#1152](https://github.com/getsentry/relay/pull/1152))

**Internal**:

- Add more statsd metrics for relay metric bucketing. ([#1124](https://github.com/getsentry/relay/pull/1124), [#1128](https://github.com/getsentry/relay/pull/1128))
- Add an internal option to capture minidumps for hard crashes. This has to be enabled via the `sentry._crash_db` config parameter. ([#1127](https://github.com/getsentry/relay/pull/1127))
- Fold processing vs non-processing into single actor. ([#1133](https://github.com/getsentry/relay/pull/1133))
- Aggregate outcomes for dynamic sampling, invalid project ID, and rate limits. ([#1134](https://github.com/getsentry/relay/pull/1134))
- Extract session metrics from aggregate sessions. ([#1140](https://github.com/getsentry/relay/pull/1140))
- Prefix names of extracted metrics by `sentry.sessions.` or `sentry.transactions.`. ([#1147](https://github.com/getsentry/relay/pull/1147))
- Extract transaction duration as metric. ([#1148](https://github.com/getsentry/relay/pull/1148))

## 21.11.0

**Features**:

- Add bucket width to bucket protocol. ([#1103](https://github.com/getsentry/relay/pull/1103))
- Support multiple kafka cluster configurations. ([#1101](https://github.com/getsentry/relay/pull/1101))
- Tag metrics by transaction name. ([#1126](https://github.com/getsentry/relay/pull/1126))

**Bug Fixes**:

- Avoid unbounded decompression of encoded requests. A particular request crafted to inflate to large amounts of memory, such as a zip bomb, could put Relay out of memory. ([#1117](https://github.com/getsentry/relay/pull/1117), [#1122](https://github.com/getsentry/relay/pull/1122), [#1123](https://github.com/getsentry/relay/pull/1123))
- Avoid unbounded decompression of UE4 crash reports. Some crash reports could inflate to large amounts of memory before being checked for size, which could put Relay out of memory. ([#1121](https://github.com/getsentry/relay/pull/1121))

**Internal**:

- Aggregate client reports before sending them onwards. ([#1118](https://github.com/getsentry/relay/pull/1118))

## 21.10.0

**Bug Fixes**:

- Correctly validate timestamps for outcomes and sessions. ([#1086](https://github.com/getsentry/relay/pull/1086))
- Run compression on a thread pool when sending to upstream. ([#1085](https://github.com/getsentry/relay/pull/1085))
- Report proper status codes and error messages when sending invalid JSON payloads to an endpoint with a `X-Sentry-Relay-Signature` header. ([#1090](https://github.com/getsentry/relay/pull/1090))
- Enforce attachment and event size limits on UE4 crash reports. ([#1099](https://github.com/getsentry/relay/pull/1099))

**Internal**:

- Add the exclusive time of the transaction's root span. ([#1083](https://github.com/getsentry/relay/pull/1083))
- Add session.status tag to extracted session.duration metric. ([#1087](https://github.com/getsentry/relay/pull/1087))
- Serve project configs for batched requests where one of the project keys cannot be parsed. ([#1093](https://github.com/getsentry/relay/pull/1093))

## 21.9.0

**Features**:

- Add sampling based on transaction name. ([#1058](https://github.com/getsentry/relay/pull/1058))
- Support running Relay without config directory. The most important configuration, including Relay mode and credentials, can now be provided through commandline arguments or environment variables alone. ([#1055](https://github.com/getsentry/relay/pull/1055))
- Protocol support for client reports. ([#1081](https://github.com/getsentry/relay/pull/1081))
- Extract session metrics in non processing relays. ([#1073](https://github.com/getsentry/relay/pull/1073))

**Bug Fixes**:

- Use correct commandline argument name for setting Relay port. ([#1059](https://github.com/getsentry/relay/pull/1059))
- Retrieve OS Context for Unity Events. ([#1072](https://github.com/getsentry/relay/pull/1072))

**Internal**:

- Add new metrics on Relay's performance in dealing with buckets of metric aggregates, as well as the amount of aggregated buckets. ([#1070](https://github.com/getsentry/relay/pull/1070))
- Add the exclusive time of a span. ([#1061](https://github.com/getsentry/relay/pull/1061))
- Remove redundant dynamic sampling processing on fast path. ([#1084](https://github.com/getsentry/relay/pull/1084))

## 21.8.0

- No documented changes.

## 21.7.0

- No documented changes.

## 21.6.3

- No documented changes.

## 21.6.2

**Bug Fixes**:

- Remove connection metrics reported under `connector.*`. They have been fully disabled since version `21.3.0`. ([#1021](https://github.com/getsentry/relay/pull/1021))
- Remove error logs for "failed to extract event" and "failed to store session". ([#1032](https://github.com/getsentry/relay/pull/1032))

**Internal**:

- Assign a random Kafka partition key for session aggregates and metrics to distribute messages evenly. ([#1022](https://github.com/getsentry/relay/pull/1022))
- All fields in breakdown config should be camelCase, and rename the breakdown key name in project options. ([#1020](https://github.com/getsentry/relay/pull/1020))

## 21.6.1

- No documented changes.

## 21.6.0

**Features**:

- Support self-contained envelopes without authentication headers or query parameters. ([#1000](https://github.com/getsentry/relay/pull/1000))
- Support statically configured relays. ([#991](https://github.com/getsentry/relay/pull/991))
- Support namespaced event payloads in multipart minidump submission for Electron Framework. The field has to follow the format `sentry___<namespace>`. ([#1012](https://github.com/getsentry/relay/pull/1012))

**Bug Fixes**:

- Explicitly declare reprocessing context. ([#1009](https://github.com/getsentry/relay/pull/1009))
- Validate the environment attribute in sessions, and drop sessions with invalid releases. ([#1018](https://github.com/getsentry/relay/pull/1018))

**Internal**:

- Gather metrics for corrupted Events with unprintable fields. ([#1008](https://github.com/getsentry/relay/pull/1008))
- Remove project actors. ([#1025](https://github.com/getsentry/relay/pull/1025))

## 21.5.1

**Bug Fixes**:

- Do not leak resources when projects or DSNs are idle. ([#1003](https://github.com/getsentry/relay/pull/1003))

## 21.5.0

**Features**:

- Support the `frame.stack_start` field for chained async stack traces in Cocoa SDK v7. ([#981](https://github.com/getsentry/relay/pull/981))
- Rename configuration fields `cache.event_buffer_size` to `cache.envelope_buffer_size` and `cache.event_expiry` to `cache.envelope_expiry`. The former names are still supported by Relay. ([#985](https://github.com/getsentry/relay/pull/985))
- Add a configuraton flag `relay.ready: always` to mark Relay ready in healthchecks immediately after starting without requiring to authenticate. ([#989](https://github.com/getsentry/relay/pull/989))

**Bug Fixes**:

- Fix roundtrip error when PII selector starts with number. ([#982](https://github.com/getsentry/relay/pull/982))
- Avoid overflow panic for large retry-after durations. ([#992](https://github.com/getsentry/relay/pull/992))

**Internal**:

- Update internal representation of distribution metrics. ([#979](https://github.com/getsentry/relay/pull/979))
- Extract metrics for transaction breakdowns and sessions when the feature is enabled for the organizaiton. ([#986](https://github.com/getsentry/relay/pull/986))
- Assign explicit values to DataCategory enum. ([#987](https://github.com/getsentry/relay/pull/987))

## 21.4.1

**Bug Fixes**:

- Allow the `event_id` attribute on breadcrumbs to link between Sentry events. ([#977](https://github.com/getsentry/relay/pull/977))

## 21.4.0

**Bug Fixes**:

- Parse the Crashpad information extension stream from Minidumps with annotation objects correctly. ([#973](https://github.com/getsentry/relay/pull/973))

**Internal**:

- Emit outcomes for rate limited attachments. ([#951](https://github.com/getsentry/relay/pull/951))
- Remove timestamp from metrics text protocol. ([#972](https://github.com/getsentry/relay/pull/972))
- Add max, min, sum, and count to gauge metrics. ([#974](https://github.com/getsentry/relay/pull/974))

## 21.3.1

**Bug Fixes**:

- Make request url scrubbable. ([#955](https://github.com/getsentry/relay/pull/955))
- Remove dependent items from envelope when dropping transaction item. ([#960](https://github.com/getsentry/relay/pull/960))

**Internal**:

- Emit the `quantity` field for outcomes of events. This field describes the total size in bytes for attachments or the event count for all other categories. A separate outcome is emitted for attachments in a rejected envelope, if any, in addition to the event outcome. ([#942](https://github.com/getsentry/relay/pull/942))
- Add experimental metrics ingestion without bucketing or pre-aggregation. ([#948](https://github.com/getsentry/relay/pull/948))
- Skip serializing some null values in frames interface. ([#944](https://github.com/getsentry/relay/pull/944))
- Add experimental metrics ingestion with bucketing and pre-aggregation. ([#948](https://github.com/getsentry/relay/pull/948), [#952](https://github.com/getsentry/relay/pull/952), [#958](https://github.com/getsentry/relay/pull/958), [#966](https://github.com/getsentry/relay/pull/966), [#969](https://github.com/getsentry/relay/pull/969))
- Change HTTP response for upstream timeouts from 502 to 504. ([#859](https://github.com/getsentry/relay/pull/859))
- Add rule id to outcomes coming from transaction sampling. ([#953](https://github.com/getsentry/relay/pull/953))
- Add support for breakdowns ingestion. ([#934](https://github.com/getsentry/relay/pull/934))
- Ensure empty strings are invalid measurement names. ([#968](https://github.com/getsentry/relay/pull/968))

## 21.3.0

**Features**:

- Relay now picks up HTTP proxies from environment variables. This is made possible by switching to a different HTTP client library.

**Bug Fixes**:

- Deny backslashes in release names. ([#904](https://github.com/getsentry/relay/pull/904))
- Fix a problem with Data Scrubbing source names (PII selectors) that caused `$frame.abs_path` to match, but not `$frame.abs_path || **` or `$frame.abs_path && **`. ([#932](https://github.com/getsentry/relay/pull/932))
- Make username pii-strippable. ([#935](https://github.com/getsentry/relay/pull/935))
- Respond with `400 Bad Request` and an error message `"empty envelope"` instead of `429` when envelopes without items are sent to the envelope endpoint. ([#937](https://github.com/getsentry/relay/pull/937))
- Allow generic Slackbot ([#947](https://github.com/getsentry/relay/pull/947))

**Internal**:

- Emit the `category` field for outcomes of events. This field disambiguates error events, security events and transactions. As a side-effect, Relay no longer emits outcomes for broken JSON payloads or network errors. ([#931](https://github.com/getsentry/relay/pull/931))
- Add inbound filters functionality to dynamic sampling rules. ([#920](https://github.com/getsentry/relay/pull/920))
- The undocumented `http._client` option has been removed. ([#938](https://github.com/getsentry/relay/pull/938))
- Log old events and sessions in the `requests.timestamp_delay` metric. ([#933](https://github.com/getsentry/relay/pull/933))
- Add rule id to outcomes coming from event sampling. ([#943](https://github.com/getsentry/relay/pull/943))
- Fix a bug in rate limiting that leads to accepting all events in the last second of a rate limiting window, regardless of whether the rate limit applies. ([#946](https://github.com/getsentry/relay/pull/946))

## 21.2.0

**Features**:

- By adding `.no-cache` to the DSN key, Relay refreshes project configuration caches immediately. This allows to apply changed settings instantly, such as updates to data scrubbing or inbound filter rules. ([#911](https://github.com/getsentry/relay/pull/911))
- Add NSError to mechanism. ([#925](https://github.com/getsentry/relay/pull/925))
- Add snapshot to the stack trace interface. ([#927](https://github.com/getsentry/relay/pull/927))

**Bug Fixes**:

- Log on INFO level when recovering from network outages. ([#918](https://github.com/getsentry/relay/pull/918))
- Fix a panic in processing minidumps with invalid location descriptors. ([#919](https://github.com/getsentry/relay/pull/919))

**Internal**:

- Improve dynamic sampling rule configuration. ([#907](https://github.com/getsentry/relay/pull/907))
- Compatibility mode for pre-aggregated sessions was removed. The feature is now enabled by default in full fidelity. ([#913](https://github.com/getsentry/relay/pull/913))

## 21.1.0

**Features**:

- Support dynamic sampling for error events. ([#883](https://github.com/getsentry/relay/pull/883))

**Bug Fixes**:

- Make all fields but event-id optional to fix regressions in user feedback ingestion. ([#886](https://github.com/getsentry/relay/pull/886))
- Remove `kafka-ssl` feature because it breaks development workflow on macOS. ([#889](https://github.com/getsentry/relay/pull/889))
- Accept envelopes where their last item is empty and trailing newlines are omitted. This also fixes a panic in some cases. ([#894](https://github.com/getsentry/relay/pull/894))

**Internal**:

- Extract crashpad annotations into contexts. ([#892](https://github.com/getsentry/relay/pull/892))
- Normalize user reports during ingestion and create empty fields. ([#903](https://github.com/getsentry/relay/pull/903))
- Ingest and normalize sample rates from envelope item headers. ([#910](https://github.com/getsentry/relay/pull/910))

## 20.12.1

- No documented changes.

## 20.12.0

**Features**:

- Add `kafka-ssl` compilation feature that builds Kafka linked against OpenSSL. This feature is enabled in Docker containers only. This is only relevant for Relays running as part of on-premise Sentry. ([#881](https://github.com/getsentry/relay/pull/881))
- Relay is now able to ingest pre-aggregated sessions, which will make it possible to efficiently handle applications that produce thousands of sessions per second. ([#815](https://github.com/getsentry/relay/pull/815))
- Add protocol support for WASM. ([#852](https://github.com/getsentry/relay/pull/852))
- Add dynamic sampling for transactions. ([#835](https://github.com/getsentry/relay/pull/835))
- Send network outage metric on healthcheck endpoint hit. ([#856](https://github.com/getsentry/relay/pull/856))

**Bug Fixes**:

- Fix a long-standing bug where log messages were not addressible as `$string`. ([#882](https://github.com/getsentry/relay/pull/882))
- Allow params in content-type for security requests to support content types like `"application/expect-ct-report+json; charset=utf-8"`. ([#844](https://github.com/getsentry/relay/pull/844))
- Fix a panic in CSP filters. ([#848](https://github.com/getsentry/relay/pull/848))
- Do not drop sessions due to an invalid age constraint set to `0`. ([#855](https://github.com/getsentry/relay/pull/855))
- Do not emit outcomes after forwarding envelopes to the upstream, even if that envelope is rate limited, rejected, or dropped. Since the upstream logs an outcome, it would be a duplicate. ([#857](https://github.com/getsentry/relay/pull/857))
- Fix status code for security report. ([#864](https://github.com/getsentry/relay/pull/864))
- Add missing fields for Expect-CT reports. ([#865](https://github.com/getsentry/relay/pull/865))
- Support more directives in CSP reports, such as `block-all-mixed-content` and `require-trusted-types-for`. ([#876](https://github.com/getsentry/relay/pull/876))

**Internal**:

- Add _experimental_ support for picking up HTTP proxies from the regular environment variables. This feature needs to be enabled by setting `http: client: "reqwest"` in your `config.yml`. ([#839](https://github.com/getsentry/relay/pull/839))
- Refactor transparent request forwarding for unknown endpoints. Requests are now entirely buffered in memory and occupy the same queues and actors as other requests. This should not cause issues but may change behavior under load. ([#839](https://github.com/getsentry/relay/pull/839))
- Add reason codes to the `X-Sentry-Rate-Limits` header in store responses. This allows external Relays to emit outcomes with the proper reason codes. ([#850](https://github.com/getsentry/relay/pull/850))
- Emit metrics for outcomes in external relays. ([#851](https://github.com/getsentry/relay/pull/851))
- Make `$error.value` `pii=true`. ([#837](https://github.com/getsentry/relay/pull/837))
- Send `key_id` in partial project config. ([#854](https://github.com/getsentry/relay/pull/854))
- Add stack traces to Sentry error reports. ([#872](https://github.com/getsentry/relay/pull/872))

## 20.11.1

- No documented changes.

## 20.11.0

**Features**:

- Rename upstream retries histogram metric and add upstream requests duration metric. ([#816](https://github.com/getsentry/relay/pull/816))
- Add options for metrics buffering (`metrics.buffering`) and sampling (`metrics.sample_rate`). ([#821](https://github.com/getsentry/relay/pull/821))

**Bug Fixes**:

- Accept sessions with IP address set to `{{auto}}`. This was previously rejected and silently dropped. ([#827](https://github.com/getsentry/relay/pull/827))
- Fix an issue where every retry-after response would be too large by one minute. ([#829](https://github.com/getsentry/relay/pull/829))

**Internal**:

- Always apply cache debouncing for project states. This reduces pressure on the Redis and file system cache. ([#819](https://github.com/getsentry/relay/pull/819))
- Internal refactoring such that validating of characters in tags no longer uses regexes internally. ([#814](https://github.com/getsentry/relay/pull/814))
- Discard invalid user feedback sent as part of envelope. ([#823](https://github.com/getsentry/relay/pull/823))
- Emit event errors and normalization errors for unknown breadcrumb keys. ([#824](https://github.com/getsentry/relay/pull/824))
- Normalize `breadcrumb.ty` into `breadcrumb.type` for broken Python SDK versions. ([#824](https://github.com/getsentry/relay/pull/824))
- Add the client SDK interface for unreal crashes and set the name to `unreal.crashreporter`. ([#828](https://github.com/getsentry/relay/pull/828))
- Fine-tune the selectors for minidump PII scrubbing. ([#818](https://github.com/getsentry/relay/pull/818), [#830](https://github.com/getsentry/relay/pull/830))

## 20.10.1

**Internal**:

- Emit more useful normalization meta data for invalid tags. ([#808](https://github.com/getsentry/relay/pull/808))

## 20.10.0

**Features**:

- Add support for measurement ingestion. ([#724](https://github.com/getsentry/relay/pull/724), [#785](https://github.com/getsentry/relay/pull/785))
- Add support for scrubbing UTF-16 data in attachments ([#742](https://github.com/getsentry/relay/pull/742), [#784](https://github.com/getsentry/relay/pull/784), [#787](https://github.com/getsentry/relay/pull/787))
- Add upstream request metric. ([#793](https://github.com/getsentry/relay/pull/793))
- The padding character in attachment scrubbing has been changed to match the masking character, there is no usability benefit from them being different. ([#810](https://github.com/getsentry/relay/pull/810))

**Bug Fixes**:

- Fix issue where `$span` would not be recognized in Advanced Data Scrubbing. ([#781](https://github.com/getsentry/relay/pull/781))
- Accept big-endian minidumps. ([#789](https://github.com/getsentry/relay/pull/789))
- Detect network outages and retry sending events instead of dropping them. ([#788](https://github.com/getsentry/relay/pull/788))

**Internal**:

- Project states are now cached separately per DSN public key instead of per project ID. This means that there will be multiple separate cache entries for projects with more than one DSN. ([#778](https://github.com/getsentry/relay/pull/778))
- Relay no longer uses the Sentry endpoint to resolve project IDs by public key. Ingestion for the legacy store endpoint has been refactored to rely on key-based caches only. As a result, the legacy endpoint is supported only on managed Relays. ([#800](https://github.com/getsentry/relay/pull/800))
- Fix rate limit outcomes, now emitted only for error events but not transactions. ([#806](https://github.com/getsentry/relay/pull/806), [#809](https://github.com/getsentry/relay/pull/809))

## 20.9.0

**Features**:

- Add support for attaching Sentry event payloads in Unreal crash reports by adding `__sentry` game data entries. ([#715](https://github.com/getsentry/relay/pull/715))
- Support chunked form data keys for event payloads on the Minidump endpoint. Since crashpad has a limit for the length of custom attributes, the sentry event payload can be split up into `sentry__1`, `sentry__2`, etc. ([#721](https://github.com/getsentry/relay/pull/721))
- Periodically re-authenticate with the upstream server. Previously, there was only one initial authentication. ([#731](https://github.com/getsentry/relay/pull/731))
- The module attribute on stack frames (`$frame.module`) and the (usually server side generated) attribute `culprit` can now be scrubbed with advanced data scrubbing. ([#744](https://github.com/getsentry/relay/pull/744))
- Compress outgoing store requests for events and envelopes including attachements using `gzip` content encoding. ([#745](https://github.com/getsentry/relay/pull/745))
- Relay now buffers all requests until it has authenticated with the upstream. ([#747](//github.com/getsentry/relay/pull/747))
- Add a configuration option to change content encoding of upstream store requests. The default is `gzip`, and other options are `identity`, `deflate`, or `br`. ([#771](https://github.com/getsentry/relay/pull/771))

**Bug Fixes**:

- Send requests to the `/envelope/` endpoint instead of the older `/store/` endpoint. This particularly fixes spurious `413 Payload Too Large` errors returned when using Relay with Sentry SaaS. ([#746](https://github.com/getsentry/relay/pull/746))

**Internal**:

- Remove a temporary flag from attachment kafka messages indicating rate limited crash reports to Sentry. This is now enabled by default. ([#718](https://github.com/getsentry/relay/pull/718))
- Performance improvement of http requests to upstream, high priority messages are sent first. ([#678](https://github.com/getsentry/relay/pull/678))
- Experimental data scrubbing on minidumps([#682](https://github.com/getsentry/relay/pull/682))
- Move `generate-schema` from the Relay CLI into a standalone tool. ([#739](//github.com/getsentry/relay/pull/739))
- Move `process-event` from the Relay CLI into a standalone tool. ([#740](//github.com/getsentry/relay/pull/740))
- Add the client SDK to session kafka payloads. ([#751](https://github.com/getsentry/relay/pull/751))
- Add a standalone tool to document metrics in JSON or YAML. ([#752](https://github.com/getsentry/relay/pull/752))
- Emit `processing.event.produced` for user report and session Kafka messages. ([#757](https://github.com/getsentry/relay/pull/757))
- Improve performance of event processing by avoiding regex clone. ([#767](https://github.com/getsentry/relay/pull/767))
- Assign a default name for unnamed attachments, which prevented attachments from being stored in Sentry. ([#769](https://github.com/getsentry/relay/pull/769))
- Add Relay version version to challenge response. ([#758](https://github.com/getsentry/relay/pull/758))

## 20.8.0

**Features**:

- Add the `http.connection_timeout` configuration option to adjust the connection and SSL handshake timeout. The default connect timeout is now increased from 1s to 3s. ([#688](https://github.com/getsentry/relay/pull/688))
- Supply Relay's version during authentication and check if this Relay is still supported. An error message prompting to upgrade Relay will be supplied if Relay is unsupported. ([#697](https://github.com/getsentry/relay/pull/697))

**Bug Fixes**:

- Reuse connections for upstream event submission requests when the server supports connection keepalive. Relay did not consume the response body of all requests, which caused it to reopen a new connection for every event. ([#680](https://github.com/getsentry/relay/pull/680), [#695](https://github.com/getsentry/relay/pull/695))
- Fix hashing of user IP addresses in data scrubbing. Previously, this could create invalid IP addresses which were later rejected by Sentry. Now, the hashed IP address is moved to the `id` field. ([#692](https://github.com/getsentry/relay/pull/692))
- Do not retry authentication with the upstream when a client error is reported (status code 4XX). ([#696](https://github.com/getsentry/relay/pull/696))

**Internal**:

- Extract the event `timestamp` from Minidump files during event normalization. ([#662](https://github.com/getsentry/relay/pull/662))
- Retain the full span description in transaction events instead of trimming it. ([#674](https://github.com/getsentry/relay/pull/674))
- Report all Kafka producer errors to Sentry. Previously, only immediate errors were reported but not those during asynchronous flushing of messages. ([#677](https://github.com/getsentry/relay/pull/677))
- Add "HubSpot Crawler" to the list of web crawlers for inbound filters. ([#693](https://github.com/getsentry/relay/pull/693))
- Improved typing for span data of transaction events, no breaking changes. ([#713](https://github.com/getsentry/relay/pull/713))
- **Breaking change:** In PII configs, all options on hash and mask redactions (replacement characters, ignored characters, hash algorithm/key) are removed. If they still exist in the configuration, they are ignored. ([#760](https://github.com/getsentry/relay/pull/760))

## 20.7.2

**Features**:

- Report metrics for connections to the upstream. These metrics are reported under `connector.*` and include information on connection reuse, timeouts and errors. ([#669](https://github.com/getsentry/relay/pull/669))
- Increased the maximum size of attachments from _50MiB_ to _100MiB_. Most notably, this allows to upload larger minidumps. ([#671](https://github.com/getsentry/relay/pull/671))

**Internal**:

- Always create a spans array for transactions in normalization. This allows Sentry to render the spans UI even if the transaction is empty. ([#667](https://github.com/getsentry/relay/pull/667))

## 20.7.1

- No documented changes.

## 20.7.0

**Features**:

- Sessions and attachments can be rate limited now. These rate limits apply separately from error events, which means that you can continue to send Release Health sessions while you're out of quota with errors. ([#636](https://github.com/getsentry/relay/pull/636))

**Bug Fixes**:

- Outcomes from downstream relays were not forwarded upstream. ([#632](https://github.com/getsentry/relay/pull/632))
- Apply clock drift correction to Release Health sessions and validate timestamps. ([#633](https://github.com/getsentry/relay/pull/633))
- Apply clock drift correction for timestamps that are too far in the past or future. This fixes a bug where broken transaction timestamps would lead to negative durations. ([#634](https://github.com/getsentry/relay/pull/634), [#654](https://github.com/getsentry/relay/pull/654))
- Respond with status code `200 OK` to rate limited minidump and UE4 requests. Third party clients otherwise retry those requests, leading to even more load. ([#646](https://github.com/getsentry/relay/pull/646), [#647](https://github.com/getsentry/relay/pull/647))
- Ingested unreal crash reports no longer have a `misc_primary_cpu_brand` key with GPU information set in the Unreal context. ([#650](https://github.com/getsentry/relay/pull/650))
- Fix ingestion of forwarded outcomes in processing Relays. Previously, `emit_outcomes` had to be set explicitly to enable this. ([#653](https://github.com/getsentry/relay/pull/653))

**Internal**:

- Restructure the envelope and event ingestion paths into a pipeline and apply rate limits to all envelopes. ([#635](https://github.com/getsentry/relay/pull/635), [#636](https://github.com/getsentry/relay/pull/636))
- Pass the combined size of all attachments in an envelope to the Redis rate limiter as quantity to enforce attachment quotas. ([#639](https://github.com/getsentry/relay/pull/639))
- Emit flags for rate limited processing attachments and add a `size` field. ([#640](https://github.com/getsentry/relay/pull/640), [#644](https://github.com/getsentry/relay/pull/644))

## 20.6.0

We have switched to [CalVer](https://calver.org/)! Relay's version is always in line with the latest version of [Sentry](https://github.com/getsentry/sentry).

**Features**:

- Proxy and managed Relays now apply clock drift correction based on the `sent_at` header emitted by SDKs. ([#581](https://github.com/getsentry/relay/pull/581))
- Apply cached rate limits to attachments and sessions in the fast-path when parsing incoming requests. ([#618](https://github.com/getsentry/relay/pull/618))
- New config options `metrics.default_tags` and `metrics.hostname_tag`. ([#625](https://github.com/getsentry/relay/pull/625))

**Bug Fixes**:

- Clock drift correction no longer considers the transaction timestamp as baseline for SDKs using Envelopes. Instead, only the dedicated `sent_at` Envelope header is used. ([#580](https://github.com/getsentry/relay/pull/580))
- The `http.timeout` setting is now applied to all requests, including event submission. Previously, events were exempt. ([#588](https://github.com/getsentry/relay/pull/588))
- All endpoint metrics now report their proper `route` tag. This applies to `requests`, `requests.duration`, and `responses.status_codes`. Previously, some some endpoints reported an empty route. ([#595](https://github.com/getsentry/relay/pull/595))
- Properly refresh cached project states based on the configured intervals. Previously, Relay may have gone into an endless refresh cycle if the system clock not accurate, or the state had not been updated in the upstream. ([#596](https://github.com/getsentry/relay/pull/596))
- Respond with `403 Forbidden` when multiple authentication payloads are sent by the SDK. Previously, Relay would authenticate using one of the payloads and silently ignore the rest. ([#602](https://github.com/getsentry/relay/pull/602))
- Improve metrics documentation. ([#614](https://github.com/getsentry/relay/pull/614))
- Do not scrub event processing errors by default. ([#619](https://github.com/getsentry/relay/pull/619))

**Internal**:

- Add source (who emitted the outcome) to Outcome payload. ([#604](https://github.com/getsentry/relay/pull/604))
- Ignore non-Rust folders for faster rebuilding and testing. ([#578](https://github.com/getsentry/relay/pull/578))
- Invalid session payloads are now logged for SDK debugging. ([#584](https://github.com/getsentry/relay/pull/584), [#591](https://github.com/getsentry/relay/pull/591))
- Add support for Outcomes generation in external Relays. ([#592](https://github.com/getsentry/relay/pull/592))
- Remove unused `rev` from project state. ([#586](https://github.com/getsentry/relay/pull/586))
- Add an outcome endpoint for trusted Relays. ([#589](https://github.com/getsentry/relay/pull/589))
- Emit outcomes for event payloads submitted in attachment files. ([#609](https://github.com/getsentry/relay/pull/609))
- Split envelopes that contain sessions and other items and ingest them independently. ([#610](https://github.com/getsentry/relay/pull/610))
- Removed support for legacy per-key quotas. ([#616](https://github.com/getsentry/relay/pull/615))
- Security events (CSP, Expect-CT, Expect-Staple, and HPKP) are now placed into a dedicated `security` item in envelopes, rather than the generic event item. This allows for quick detection of the event type for rate limiting. ([#617](https://github.com/getsentry/relay/pull/617))

## 0.5.9

- Relay has a logo now!
- New explicit `envelope/` endpoint. Envelopes no longer need to be sent with the right `content-type` header (to cater to browser JS).
- Introduce an Envelope item type for transactions.
- Support environment variables and CLI arguments instead of command line parameters.
- Return status `415` on wrong content types.
- Normalize double-slashes in request URLs more aggressively.
- Add an option to generate credentials on stdout.

**Internal**:

- Serve project configs to downstream Relays with proper permission checking.
- PII: Make and/or selectors specific.
- Add a browser filter for IE 11.
- Changes to release parsing.
- PII: Expose event values as part of generated selector suggestions.

## 0.5.8

**Internal**:

- Fix a bug where exception values and the device name were not PII-strippable.

## 0.5.7

- Docker images are now also pushed to Docker Hub.
- New helper function to generate PII selectors from event data.

**Internal**:

- Release is now a required attribute for session data.
- `unknown` can now be used in place of `unknown_error` for span statuses. A future release will change the canonical format from `unknown_error` to `unknown`.

## 0.5.6

- Fix a bug where Relay would stop processing events if Sentry is down for only a short time.
- Improvements to architecture documentation.
- Initial support for rate limiting by event type ("scoped quotas")
- Fix a bug where `key_id` was omitted from outcomes created by Relay.
- Fix a bug where it was not permitted to send content-encoding as part of a CORS request to store.

**Internal**:

- PII processing: Aliases for value types (`$error` instead of `$exception` to be in sync with Discover column naming) and adding a default for replace-redactions.
- It is now valid to send transactions and spans without `op` set, in which case a default value will be inserted.

## 0.5.5

- Suppress verbose DNS lookup logs.

**Internal**:

- Small performance improvements in datascrubbing config converter.
- New, C-style selector syntax (old one still works)

## 0.5.4

**Internal**:

- Add event contexts to `pii=maybe`.
- Fix parsing of msgpack breadcrumbs in Rust store.
- Envelopes sent to Rust store can omit the DSN in headers.
- Ability to quote/escape special characters in selectors in PII configs.

## 0.5.3

- Properly strip the linux binary to reduce its size
- Allow base64 encoded JSON event payloads ([#466](https://github.com/getsentry/relay/pull/466))
- Fix multipart requests without trailing newline ([#465](https://github.com/getsentry/relay/pull/465))
- Support for ingesting session updates ([#449](https://github.com/getsentry/relay/pull/449))

**Internal**:

- Validate release names during event ingestion ([#479](https://github.com/getsentry/relay/pull/479))
- Add browser extension filter ([#470](https://github.com/getsentry/relay/pull/470))
- Add `pii=maybe`, a new kind of event schema field that can only be scrubbed if explicitly addressed.
- Add way to scrub filepaths in a way that does not break processing.

## 0.5.2

- Fix trivial Redis-related crash when running in non-processing mode.
- Limit the maximum retry-after of a rate limit. This is necessary because of the "Delete and ignore future events" feature in Sentry.
- Project caches are now evicted after `project_grace_period` has passed. If you have that parameter set to a high number you may see increased memory consumption.

**Internal**:

- Misc bugfixes in PII processor. Those bugs do not affect the legacy data scrubber exposed in Python.
- Polishing documentation around PII configuration format.
- Signal codes in mach mechanism are no longer required.

## 0.5.1

- Ability to fetch project configuration from Redis as additional caching layer.
- Fix a few bugs in release filters.
- Fix a few bugs in minidumps endpoint with processing enabled.

**Internal**:

- Fix a bug in the PII processor that would always remove the entire string on `pattern` rules.
- Ability to correct some clock drift and wrong system time in transaction events.

## 0.5.0

- The binary has been renamed to `relay`.
- Updated documentation for metrics.

**Internal**:

- The package is now called `sentry-relay`.
- Renamed all `Semaphore*` types to `Relay*`.
- Fixed memory leaks in processing functions.

## 0.4.65

- Implement the Minidump endpoint.
- Implement the Attachment endpoint.
- Implement the legacy Store endpoint.
- Support a plain `Authorization` header in addition to `X-Sentry-Auth`.
- Simplify the shutdown logic. Relay now always takes a fixed configurable time to shut down.
- Fix healthchecks in _Static_ mode.
- Fix internal handling of event attachments.
- Fix partial reads of request bodies resulting in a broken connection.
- Fix a crash when parsing User-Agent headers.
- Fix handling of events sent with `sentry_version=2.0` (Clojure SDK).
- Use _mmap_ to load the GeoIP database to improve the memory footprint.
- Revert back to the system memory allocator.

**Internal**:

- Preserve microsecond precision in all time stamps.
- Record event ids in all outcomes.
- Updates to event processing metrics.
- Add span status mapping from open telemetry.

## 0.4.64

- Switched to `jemalloc` as global allocator.
- Introduce separate outcome reason for invalid events.
- Always consume request bodies to the end.
- Implemented minidump ingestion.
- Increas precisions of timestamps in protocol.

## 0.4.63

- Refactor healthchecks into two: Liveness and readiness (see code comments for explanation for now).
- Allow multiple trailing slashes on store endpoint, e.g. `/api/42/store///`.
- Internal refactor to prepare for envelopes format.

**Internal**:

- Fix a bug where glob-matching in filters did not behave correctly when the to-be-matched string contained newlines.
- Add `moz-extension:` as scheme for browser extensions (filtering out Firefox addons).
- Raise a dedicated Python exception type for invalid transaction events. Also do not report that error to Sentry from Relay.

## 0.4.62

- Various performance improvements.

## 0.4.61

**Internal**:

- Add `thread.errored` attribute ([#306](https://github.com/getsentry/relay/pull/306)).

## 0.4.60

- License is now BSL instead of MIT ([#301](https://github.com/getsentry/relay/pull/301)).
- Improve internal metrics and logging ([#296](https://github.com/getsentry/relay/pull/296), [#297](https://github.com/getsentry/relay/pull/297), [#298](https://github.com/getsentry/relay/pull/298)).
- Fix unbounded requests to Sentry for project configs ([#295](https://github.com/getsentry/relay/pull/295), [#300](https://github.com/getsentry/relay/pull/300)).
- Fix rejected responses from Sentry due to size limit ([#303](https://github.com/getsentry/relay/pull/303)).
- Expose more options for configuring request concurrency limits ([#311](https://github.com/getsentry/relay/pull/311)).

**Internal**:

- Transaction events with negative duration are now rejected ([#291](https://github.com/getsentry/relay/pull/291)).
- Fix a panic when normalizing certain dates.

## 0.4.59

**Internal**:

- Fix: Normalize legacy stacktrace attributes ([#292](https://github.com/getsentry/relay/pull/292))
- Fix: Validate platform attributes in Relay ([#294](https://github.com/getsentry/relay/pull/294))
- Flip the flag that indicates Relay processing ([#293](https://github.com/getsentry/relay/pull/293))

## 0.4.58

- Evict project caches after some time ([#287](https://github.com/getsentry/relay/pull/287))
- Selectively log internal errors to stderr ([#285](https://github.com/getsentry/relay/pull/285))
- Add an error boundary to parsing project states ([#281](https://github.com/getsentry/relay/pull/281))

**Internal**:

- Add event size metrics ([#286](https://github.com/getsentry/relay/pull/286))
- Normalize before datascrubbing ([#290](https://github.com/getsentry/relay/pull/290))
- Add a config value for thread counts ([#283](https://github.com/getsentry/relay/pull/283))
- Refactor outcomes for parity with Sentry ([#282](https://github.com/getsentry/relay/pull/282))
- Add flag that relay processed an event ([#279](https://github.com/getsentry/relay/pull/279))

## 0.4.57

**Internal**:

- Stricter validation of transaction events.

## 0.4.56

**Internal**:

- Fix a panic in trimming.

## 0.4.55

**Internal**:

- Fix more bugs in datascrubbing converter.

## 0.4.54

**Internal**:

- Fix more bugs in datascrubbing converter.

## 0.4.53

**Internal**:

- Fix more bugs in datascrubbing converter.

## 0.4.52

**Internal**:

- Fix more bugs in datascrubbing converter.

## 0.4.51

**Internal**:

- Fix a few bugs in datascrubbing converter.
- Accept trailing slashes.

**Normalization**:

- Fix a panic on overflowing timestamps.

## 0.4.50

**Internal**:

- Fix bug where IP scrubbers were applied even when not enabled.

## 0.4.49

- Internal changes.

## 0.4.48

**Internal**:

- Fix various bugs in the datascrubber and PII processing code to get closer to behavior of the Python implementation.

## 0.4.47

**Internal**:

- Various work on re-implementing Sentry's `/api/X/store` endpoint in Relay. Relay can now apply rate limits based on Redis and emit the correct outcomes.

## 0.4.46

**Internal**:

- Resolved a regression in IP address normalization. The new behavior is closer to a line-by-line port of the old Python code.

## 0.4.45

**Normalization**:

- Resolved an issue where GEO IP data was not always infered.

## 0.4.44

**Normalization**:

- Only take the user IP address from the store request's IP for certain platforms. This restores the behavior of the old Python code.

## 0.4.43

**Normalization**:

- Bump size of breadcrumbs.
- Workaround for an issue where we would not parse OS information from User Agent when SDK had already sent OS information.
- Further work on Sentry-internal event ingestion.

## 0.4.42

**Normalization**:

- Fix normalization of version strings from user agents.

## 0.4.41

- Support extended project configuration.

**Internal**:

- Implement event filtering rules.
- Add basic support for Sentry-internal event ingestion.
- Parse and normalize user agent strings.

## 0.4.40

**Internal**:

- Restrict ranges of timestamps to prevent overflows in Python code and UI.

## 0.4.39

**Internal**:

- Fix a bug where stacktrace trimming was not applied during renormalization.

## 0.4.38

**Internal**:

- Added typed spans to Event.

## 0.4.37

**Internal**:

- Added `orig_in_app` to frame data.

## 0.4.36

**Internal**:

- Add new .NET versions for context normalization.

## 0.4.35

**Internal**:

- Fix bug where thread's stacktraces were not normalized.
- Fix bug where a string at max depth of a databag was stringified again.

## 0.4.34

**Internal**:

- Added `data` attribute to frames.
- Added a way to override other trimming behavior in Python normalizer binding.

## 0.4.33

**Internal**:

- Plugin-provided context types should now work properly again.

## 0.4.32

**Internal**:

- Removed `function_name` field from frame and added `raw_function`.

## 0.4.31

**Internal**:

- Add trace context type.

## 0.4.30

**Internal**:

- Make exception messages/values larger to allow for foreign stacktrace data to be attached.

## 0.4.29

**Internal**:

- Added `function_name` field to frame.

## 0.4.28

**Internal**:

- Add missing context type for sessionstack.

## 0.4.27

**Internal**:

- Increase frame vars size again! Byte size was fine, but max depth was way too small.

## 0.4.26

**Internal**:

- Reduce frame vars size.

## 0.4.25

**Internal**:

- Add missing trimming to frame vars.

## 0.4.24

**Internal**:

- Reject non-http/https `help_urls` in exception mechanisms.

## 0.4.23

**Internal**:

- Add basic truncation to event meta to prevent payload size from spiralling out of control.

## 0.4.22

**Internal**:

- Added grouping enhancements to protocol.

## 0.4.21

**Internal**:

- Updated debug image interface with more attributes.

## 0.4.20

**Internal**:

- Added support for `lang` frame and stacktrace attribute.

## 0.4.19

**Internal**:

- Slight changes to allow replacing more normalization code in Sentry with Rust.

## 0.4.18

**Internal**:

- Allow much larger payloads in the extra attribute.

## 0.4.17

**Internal**:

- Added support for protocol changes related to upcoming sentry SDK features. In particular the `none` event type was added.

## 0.4.16

For users of relay, nothing changed at all. This is a release to test embedding some Rust code in Sentry itself.

## 0.4.15

For users of relay, nothing changed at all. This is a release to test embedding some Rust code in Sentry itself.

## 0.4.14

For users of relay, nothing changed at all. This is a release to test embedding some Rust code in Sentry itself.

## 0.4.13

For users of relay, nothing changed at all. This is a release to test embedding some Rust code in Sentry itself.

## 0.4.12

For users of relay, nothing changed at all. This is a release to test embedding some Rust code in Sentry itself.

## 0.4.11

For users of relay, nothing changed at all. This is a release to test embedding some Rust code in Sentry itself.

## 0.4.10

For users of relay, nothing changed at all. This is a release to test embedding some Rust code in Sentry itself.

## 0.4.9

For users of relay, nothing changed at all. This is a release to test embedding some Rust code in Sentry itself.

## 0.4.8

For users of relay, nothing changed at all. This is a release to test embedding some Rust code in Sentry itself.

## 0.4.7

For users of relay, nothing changed at all. This is a release to test embedding some Rust code in Sentry itself.

## 0.4.6

For users of relay, nothing changed at all. This is a release to test embedding some Rust code in Sentry itself.

## 0.4.5

For users of relay, nothing changed at all. This is a release to test embedding some Rust code in Sentry itself.

## 0.4.4

For users of relay, nothing changed at all. This is a release to test embedding some Rust code in Sentry itself.

## 0.4.3

For users of relay, nothing changed at all. This is a release to test embedding some Rust code in Sentry itself.

## 0.4.2

For users of relay, nothing changed at all. This is a release to test embedding some Rust code in Sentry itself.

## 0.4.1

For users of relay, nothing changed at all. This is a release to test embedding some Rust code in Sentry itself.

## 0.4.0

Introducing new Relay modes:

- `proxy`: A proxy for all requests and events.
- `static`: Static configuration for known projects in the file system.
- `managed`: Fetch configurations dynamically from Sentry and update them.

The default Relay mode is `managed`. Users upgrading from previous versions will automatically activate the `managed` mode. To change this setting, add `relay.mode` to `config.yml` or run `semaphore config init` from the command line.

**Breaking Change**: If Relay was used without credentials, the mode needs to be set to `proxy`. The default `managed` mode requires credentials.

For more information on Relay modes, see the [documentation page](https://docs.sentry.io/data-management/relay/options/).

### Configuration Changes

- Added `cache.event_buffer_size` to control the maximum number of events that are buffered in case of network issues or high rates of incoming events.
- Added `limits.max_concurrent_requests` to limit the number of connections that this Relay will use to communicate with the upstream.
- Internal error reporting is now disabled by default. To opt in, set `sentry.enabled`.

### Bugfixes

- Fix a bug that caused events to get unconditionally dropped after five seconds, regardless of the `cache.event_expiry` configuration.
- Fix a memory leak in Relay's internal error reporting.

## 0.3.0

- Changed PII stripping rule format to permit path selectors when applying rules. This means that now `$string` refers to strings for instance and `user.id` refers to the `id` field in the `user` attribute of the event. Temporarily support for old rules is retained.

## 0.2.7

- store: Minor fixes to be closer to Python. Ability to disable trimming of objects, arrays and strings.

## 0.2.6

- Fix bug where PII stripping would remove containers without leaving any metadata about the retraction.
- Fix bug where old `redactPair` rules would stop working.

## 0.2.5

- Rewrite of PII stripping logic. This brings potentially breaking changes to the semantics of PII configs. Most importantly field types such as `"freeform"` and `"databag"` are gone, right now there is only `"container"` and `"text"`. All old field types should have become an alias for `"text"`, but take extra care in ensuring your PII rules still work.

- store: Minor fixes to be closer to Python.

## 0.2.4

For users of relay, nothing changed at all. This is a release to test embedding some Rust code in Sentry itself.

- store: Remove stray print statement.

## 0.2.3

For users of relay, nothing changed at all. This is a release to test embedding some Rust code in Sentry itself.

- store: Fix main performance issues.

## 0.2.2

For users of relay, nothing changed at all. This is a release to test embedding some Rust code in Sentry itself.

- store: Fix segfault when trying to process contexts.
- store: Fix trimming state "leaking" between interfaces, leading to excessive trimming.
- store: Don't serialize empty arrays and objects (with a few exceptions).

## 0.2.1

For users of relay, nothing changed at all. This is a release to test embedding some Rust code in Sentry itself.

- `libsemaphore`: Expose CABI for normalizing event data.

## 0.2.0

Our first major iteration on Relay has landed!

- User documentation is now hosted at <https://docs.sentry.io/relay/>.
- SSL support is now included by default. Just configure a [TLS identity](https://docs.sentry.io/relay/options/#relaytls_identity_path) and you're set.
- Updated event processing: Events from older SDKs are now supported. Also, we've fixed some bugs along the line.
- Introduced full support for PII stripping. See [PII Configuration](https://docs.sentry.io/relay/pii-config/) for instructions.
- Configure with static project settings. Relay will skip querying project states from Sentry and use your provided values instead. See [Project Configuration](https://docs.sentry.io/relay/project-config/) for a full guide.
- Relay now also acts as a proxy for certain API requests. This allows it to receive CSP reports and Minidump crash reports, among others. It also sets `X-Forwarded-For` and includes a Relay signature header.

Besides that, there are many technical changes, including:

- Major rewrite of the internals. Relay no longer requires a special endpoint for sending events to upstream Sentry and processes events individually with less delay than before.
- The executable will exit with a non-zero exit code on startup errors. This makes it easier to catch configuration errors.
- Removed `libsodium` as a production dependency, greatly simplifying requirements for the runtime environment.
- Greatly improved logging and metrics. Be careful with the `DEBUG` and `TRACE` levels, as they are **very** verbose now.
- Improved docker containers.

## 0.1.3

- Added support for metadata format

## 0.1.2

- JSON logging ([#32](https://github.com/getsentry/relay/pull/32))
- Update dependencies

## 0.1.1

- Rename "sentry-relay" to "semaphore"
- Use new features from Rust 1.26
- Prepare binary and Python builds ([#20](https://github.com/getsentry/relay/pull/20))
- Add Dockerfile ([#23](https://github.com/getsentry/relay/pull/23))

## 0.1.0

An initial release of the tool.<|MERGE_RESOLUTION|>--- conflicted
+++ resolved
@@ -2,24 +2,17 @@
 
 ## Unreleased
 
-<<<<<<< HEAD
-=======
 **Breaking Changes**:
 
 - Stop supporting dynamic sampling mode `"total"`, which adjusted for the client sample rate. ([#3474](https://github.com/getsentry/relay/pull/3474))
 
->>>>>>> 1780e396
 **Bug fixes:**
 
 - Respect country code TLDs when scrubbing span tags. ([#3458](https://github.com/getsentry/relay/pull/3458))
 
 **Features**:
 
-<<<<<<< HEAD
-- **Breaking change:** Stop supporting dynamic sampling mode `"total"`, which adjusted for the client sample rate. ([#3474](https://github.com/getsentry/relay/pull/3474))
-=======
 - Separate the logic for producing UserReportV2 events (user feedback) and handle attachments in the same envelope as feedback. ([#3403](https://github.com/getsentry/relay/pull/3403))
->>>>>>> 1780e396
 - Use same keys for OTel span attributes and Sentry span data. ([#3457](https://github.com/getsentry/relay/pull/3457))
 - Support passing owner when upserting Monitors. ([#3468](https://github.com/getsentry/relay/pull/3468))
 - Add `features` to ClientSDKInfo ([#3478](https://github.com/getsentry/relay/pull/3478)
