# Changelog

## Unreleased

**Bug Fixes**:

<<<<<<< HEAD
- Use custom `Vec<Host>` deserialize method for parsing dynamic config ([#3939](https://github.com/getsentry/relay/pull/3939))
=======
- Keep frames from both ends of the stacktrace when trimming frames. ([#3905](https://github.com/getsentry/relay/pull/3905))

**Features**:

- Add configuration option to specify the instance type of Relay. ([#3938](https://github.com/getsentry/relay/pull/3938))
- Update definitions for user agent parsing. ([#3951](https://github.com/getsentry/relay/pull/3951))
- Extend project config API to be revision aware. ([#3947](https://github.com/getsentry/relay/pull/3947))
- Removes `processing.max_secs_in_past` from the main config in favor of event retention from the project config. ([#3958](https://github.com/getsentry/relay/pull/3958))
>>>>>>> b2ab8c2d

**Internal**:

- Record too long discard reason for session replays. ([#3950](https://github.com/getsentry/relay/pull/3950))
- Add `EnvelopeStore` trait and implement `DiskUsage` for tracking disk usage. ([#3925](https://github.com/getsentry/relay/pull/3925))
- Increase replay recording limit to two hours. ([#3961](https://github.com/getsentry/relay/pull/3961))
- Forward profiles of non-sampled transactions (with no options filtering). ([#3963](https://github.com/getsentry/relay/pull/3963))
- Make EnvelopeBuffer a Service. ([#3965](https://github.com/getsentry/relay/pull/3965))
- No longer send COGS data to dedicated Kafka topic. ([#3953](https://github.com/getsentry/relay/pull/3953))

## 24.8.0

**Bug Fixes**:

- Allow metrics summaries with only `count` (for sets). ([#3864](https://github.com/getsentry/relay/pull/3864))
- Do not trim any span field. Remove entire span instead. ([#3890](https://github.com/getsentry/relay/pull/3890))
- Do not drop replays, profiles and standalone spans in proxy Relays. ([#3888](https://github.com/getsentry/relay/pull/3888))
- Prevent an endless loop that causes high request volume and backlogs when certain large metric buckets are ingested or extrected. ([#3893](https://github.com/getsentry/relay/pull/3893))
- Extract set span metrics from numeric values. ([#3897](https://github.com/getsentry/relay/pull/3897))

**Internal**:

- Add experimental support for V2 envelope buffering. ([#3855](https://github.com/getsentry/relay/pull/3855), [#3863](https://github.com/getsentry/relay/pull/3863))
- Add `client_sample_rate` to spans, pulled from the trace context. ([#3872](https://github.com/getsentry/relay/pull/3872))
- Collect SDK information in profile chunks. ([#3882](https://github.com/getsentry/relay/pull/3882))
- Introduce `trim = "disabled"` type attribute to prevent trimming of spans. ([#3877](https://github.com/getsentry/relay/pull/3877))
- Make the tcp listen backlog configurable and raise the default to 1024. ([#3899](https://github.com/getsentry/relay/pull/3899))
- Extract `user.geo.country_code` into span indexed. ([#3911](https://github.com/getsentry/relay/pull/3911))
- Add `span.system` tag to span metrics ([#3913](https://github.com/getsentry/relay/pull/3913))
- Switch glob implementations from `regex` to `regex-lite`. ([#3926](https://github.com/getsentry/relay/pull/3926))
- Disables unicode support in user agent regexes. ([#3929](https://github.com/getsentry/relay/pull/3929))
- Extract client sdk from transaction into profiles. ([#3915](https://github.com/getsentry/relay/pull/3915))
- Extract `user.geo.subregion` into span metrics/indexed. ([#3914](https://github.com/getsentry/relay/pull/3914))
- Add `last_peek` field to the `Priority` struct. ([#3922](https://github.com/getsentry/relay/pull/3922))
- Extract `user.geo.subregion` for mobile spans. ([#3927](https://github.com/getsentry/relay/pull/3927))
- Rename `Peek` to `EnvelopeBufferGuard`. ([#3930](https://github.com/getsentry/relay/pull/3930))
- Tag `user.geo.subregion` for resource metrics. ([#3934](https://github.com/getsentry/relay/pull/3934))

## 24.7.1

**Bug Fixes**:

- Do not drop envelopes for unparsable project configs. ([#3770](https://github.com/getsentry/relay/pull/3770))

**Features**:

- "Cardinality limit" outcomes now report which limit was exceeded. ([#3825](https://github.com/getsentry/relay/pull/3825))
- Derive span browser name from user agent. ([#3834](https://github.com/getsentry/relay/pull/3834))
- Redis pools for `project_configs`, `cardinality`, `quotas`, and `misc` usecases
  can now be configured individually. ([#3859](https://github.com/getsentry/relay/pull/3859))

**Internal**:

- Use a dedicated thread pool for CPU intensive workloads. ([#3833](https://github.com/getsentry/relay/pull/3833))
- Remove `BufferGuard` in favor of memory checks via `MemoryStat`. ([#3821](https://github.com/getsentry/relay/pull/3821))
- Add ReplayVideo entry to DataCategory. ([#3847](https://github.com/getsentry/relay/pull/3847))

## 24.7.0

**Bug Fixes**:

- Fixes raw OS description parsing for iOS and iPadOS originating from the Unity SDK. ([#3780](https://github.com/getsentry/relay/pull/3780))
- Fixes metrics dropped due to missing project state. ([#3553](https://github.com/getsentry/relay/issues/3553))
- Incorrect span outcomes when generated from a indexed transaction quota. ([#3793](https://github.com/getsentry/relay/pull/3793))
- Report outcomes for spans when transactions are rate limited. ([#3749](https://github.com/getsentry/relay/pull/3749))
- Only transfer valid profile ids. ([#3809](https://github.com/getsentry/relay/pull/3809))

**Features**:

- Allow list for excluding certain host/IPs from scrubbing in spans. ([#3813](https://github.com/getsentry/relay/pull/3813))

**Internal**:

- Aggregate metrics before rate limiting. ([#3746](https://github.com/getsentry/relay/pull/3746))
- Make sure outcomes for dropped profiles are consistent between indexed and non-indexed categories. ([#3767](https://github.com/getsentry/relay/pull/3767))
- Add web vitals support for mobile browsers. ([#3762](https://github.com/getsentry/relay/pull/3762))
- Ingest profiler_id in the profile context and in spans. ([#3714](https://github.com/getsentry/relay/pull/3714), [#3784](https://github.com/getsentry/relay/pull/3784))
- Support extrapolation of metrics extracted from sampled data, as long as the sample rate is set in the DynamicSamplingContext. ([#3753](https://github.com/getsentry/relay/pull/3753))
- Extract thread ID and name in spans. ([#3771](https://github.com/getsentry/relay/pull/3771))
- Compute metrics summary on the extracted custom metrics. ([#3769](https://github.com/getsentry/relay/pull/3769))
- Add support for `all` and `any` `RuleCondition`(s). ([#3791](https://github.com/getsentry/relay/pull/3791))
- Copy root span data from `contexts.trace.data` when converting transaction events into raw spans. ([#3790](https://github.com/getsentry/relay/pull/3790))
- Remove experimental double-write from spans to transactions. ([#3801](https://github.com/getsentry/relay/pull/3801))
- Add feature flag to disable replay-video events. ([#3803](https://github.com/getsentry/relay/pull/3803))
- Write the envelope's Dynamic Sampling Context (DSC) into event payloads for debugging. ([#3811](https://github.com/getsentry/relay/pull/3811))
- Decrease max allowed segment_id for replays to one hour. ([#3280](https://github.com/getsentry/relay/pull/3280))
- Extract a duration light metric for spans without a transaction name tag. ([#3772](https://github.com/getsentry/relay/pull/3772))

## 24.6.0

**Bug fixes**:

- Trim fields in replays to their defined maximum length. ([#3706](https://github.com/getsentry/relay/pull/3706))
- Emit span usage metric for every extracted or standalone span, even if common span metrics are disabled. ([#3719](https://github.com/getsentry/relay/pull/3719))
- Stop overwriting the level of user supplied errors in unreal crash reports. ([#3732](https://github.com/getsentry/relay/pull/3732))
- Apply rate limit on extracted spans when the transaction is rate limited. ([#3713](https://github.com/getsentry/relay/pull/3713))

**Internal**:

- Treat arrays of pairs as key-value mappings during PII scrubbing. ([#3639](https://github.com/getsentry/relay/pull/3639))
- Rate limit envelopes instead of metrics for sampled/indexed items. ([#3716](https://github.com/getsentry/relay/pull/3716))
- Improve flush time calculation in metrics aggregator. ([#3726](https://github.com/getsentry/relay/pull/3726))
- Default `client` of `RequestMeta` to `relay-http` for incoming monitor requests. ([#3739](https://github.com/getsentry/relay/pull/3739))
- Normalize events once in the ingestion pipeline, relying on item headers. ([#3730](https://github.com/getsentry/relay/pull/3730))
- Provide access to values in `span.tags.*` via `span.data.*`. This serves as an opaque fallback to consolidate data attributes. ([#3751](https://github.com/getsentry/relay/pull/3751))

## 24.5.1

**Bug fixes**:

- Apply globally defined metric tags to legacy transaction metrics. ([#3615](https://github.com/getsentry/relay/pull/3615))
- Limit the maximum size of spans in an transaction to 800 kib. ([#3645](https://github.com/getsentry/relay/pull/3645))
- Scrub identifiers in spans with `op:db` and `db_system:redis`. ([#3642](https://github.com/getsentry/relay/pull/3642))
- Stop trimming important span fields by marking them `trim = "false"`. ([#3670](https://github.com/getsentry/relay/pull/3670))

**Features**:

- Apply legacy inbound filters to standalone spans. ([#3552](https://github.com/getsentry/relay/pull/3552))
- Add separate feature flags for add-ons span metrics and indexed spans. ([#3633](https://github.com/getsentry/relay/pull/3633))

**Internal**:

- Send microsecond precision timestamps. ([#3613](https://github.com/getsentry/relay/pull/3613))
- Pull AI token counts from the 'data' section as well. ([#3630](https://github.com/getsentry/relay/pull/3630))
- Map outcome reasons for dynamic sampling to reduced set of values. ([#3623](https://github.com/getsentry/relay/pull/3623))
- Extract status for spans. ([#3606](https://github.com/getsentry/relay/pull/3606))
- Forward `received_at` timestamp for buckets sent to Kafka. ([#3561](https://github.com/getsentry/relay/pull/3561))
- Limit metric name to 150 characters. ([#3628](https://github.com/getsentry/relay/pull/3628))
- Add validation of Kafka topics on startup. ([#3543](https://github.com/getsentry/relay/pull/3543))
- Send `attachment` data inline when possible. ([#3654](https://github.com/getsentry/relay/pull/3654))
- Drops support for transaction metrics extraction versions < 3. ([#3672](https://github.com/getsentry/relay/pull/3672))
- Move partitioning into the `Aggregator` and add a new `Partition` bucket shift mode. ([#3661](https://github.com/getsentry/relay/pull/3661))
- Calculate group hash for function spans. ([#3697](https://github.com/getsentry/relay/pull/3697))

## 24.5.0

**Breaking Changes**:

- Remove the AWS lambda extension. ([#3568](https://github.com/getsentry/relay/pull/3568))

**Bug fixes**:

- Properly handle AI metrics from the Python SDK's `@ai_track` decorator. ([#3539](https://github.com/getsentry/relay/pull/3539))
- Mitigate occasional slowness and timeouts of the healthcheck endpoint. The endpoint will now respond promptly an unhealthy state. ([#3567](https://github.com/getsentry/relay/pull/3567))

**Features**:

- Apple trace-based sampling rules to standalone spans. ([#3476](https://github.com/getsentry/relay/pull/3476))
- Localhost inbound filter filters sudomains of localhost. ([#3608](https://github.com/getsentry/relay/pull/3608))

**Internal**:

- Add metrics extraction config to global config. ([#3490](https://github.com/getsentry/relay/pull/3490), [#3504](https://github.com/getsentry/relay/pull/3504))
- Adjust worker thread distribution of internal services. ([#3516](https://github.com/getsentry/relay/pull/3516))
- Extract `cache.item_size` from measurements instead of data. ([#3510](https://github.com/getsentry/relay/pull/3510))
- Collect `enviornment` tag as part of exclusive_time_light for cache spans. ([#3510](https://github.com/getsentry/relay/pull/3510))
- Forward `span.data` on the Kafka message. ([#3523](https://github.com/getsentry/relay/pull/3523))
- Tag span duration metric like exclusive time. ([#3524](https://github.com/getsentry/relay/pull/3524))
- Emit negative outcomes for denied metrics. ([#3508](https://github.com/getsentry/relay/pull/3508))
- Increase size limits for internal batch endpoints. ([#3562](https://github.com/getsentry/relay/pull/3562))
- Emit negative outcomes when metrics are rejected because of a disabled namespace. ([#3544](https://github.com/getsentry/relay/pull/3544))
- Add AI model costs to global config. ([#3579](https://github.com/getsentry/relay/pull/3579))
- Add support for `event.` in the `Span` `Getter` implementation. ([#3577](https://github.com/getsentry/relay/pull/3577))
- Ensure `chunk_id` and `profiler_id` are UUIDs and sort samples. ([#3588](https://github.com/getsentry/relay/pull/3588))
- Add a calculated measurement based on the AI model and the tokens used. ([#3554](https://github.com/getsentry/relay/pull/3554))
- Restrict usage of OTel endpoint. ([#3597](github.com/getsentry/relay/pull/3597))
- Support new cache span ops in metrics and tag extraction. ([#3598](https://github.com/getsentry/relay/pull/3598))
- Extract additional user fields for spans. ([#3599](https://github.com/getsentry/relay/pull/3599))
- Disable `db.redis` span metrics extraction. ([#3600](https://github.com/getsentry/relay/pull/3600))
- Extract status for spans. ([#3606](https://github.com/getsentry/relay/pull/3606))
- Extract cache key for spans. ([#3631](https://github.com/getsentry/relay/pull/3631))

## 24.4.2

**Breaking Changes**:

- Stop supporting dynamic sampling mode `"total"`, which adjusted for the client sample rate. ([#3474](https://github.com/getsentry/relay/pull/3474))

**Bug fixes**:

- Respect country code TLDs when scrubbing span tags. ([#3458](https://github.com/getsentry/relay/pull/3458))
- Extract HTTP status code from span data when sent as integers. ([#3491](https://github.com/getsentry/relay/pull/3491))

**Features**:

- Separate the logic for producing UserReportV2 events (user feedback) and handle attachments in the same envelope as feedback. ([#3403](https://github.com/getsentry/relay/pull/3403))
- Use same keys for OTel span attributes and Sentry span data. ([#3457](https://github.com/getsentry/relay/pull/3457))
- Support passing owner when upserting Monitors. ([#3468](https://github.com/getsentry/relay/pull/3468))
- Add `features` to ClientSDKInfo ([#3478](https://github.com/getsentry/relay/pull/3478)
- Extract `frames.slow`, `frames.frozen`, and `frames.total` metrics from mobile spans. ([#3473](https://github.com/getsentry/relay/pull/3473))
- Extract `frames.delay` metric from mobile spans. ([#3472](https://github.com/getsentry/relay/pull/3472))
- Consider "Bearer" (case-insensitive) a password. PII will scrub all strings matching that substring. ([#3484](https://github.com/getsentry/relay/pull/3484))
- Add support for `CF-Connecting-IP` header. ([#3496](https://github.com/getsentry/relay/pull/3496))
- Add `received_at` timestamp to `BucketMetadata` to measure the oldest received timestamp of the `Bucket`. ([#3488](https://github.com/getsentry/relay/pull/3488))

**Internal**:

- Emit gauges for total and self times for spans. ([#3448](https://github.com/getsentry/relay/pull/3448))
- Collect exclusive_time_light metrics for `cache.*` spans. ([#3466](https://github.com/getsentry/relay/pull/3466))
- Build and publish ARM docker images for Relay. ([#3272](https://github.com/getsentry/relay/pull/3272)).
- Remove `MetricMeta` feature flag and use `CustomMetrics` instead. ([#3503](https://github.com/getsentry/relay/pull/3503))
- Collect `transaction.op` as tag for frame metrics. ([#3512](https://github.com/getsentry/relay/pull/3512))

## 24.4.1

**Features**:

- Add inbound filters for `Annotated<Replay>` types. ([#3420](https://github.com/getsentry/relay/pull/3420))
- Add Linux distributions to os context. ([#3443](https://github.com/getsentry/relay/pull/3443))

**Internal:**

- Emit negative outcomes in metric stats for metrics. ([#3436](https://github.com/getsentry/relay/pull/3436))
- Add new inbound filter: Permission denied to access property "x" ([#3442](https://github.com/getsentry/relay/pull/3442))
- Emit negative outcomes for metrics via metric stats in pop relays. ([#3452](https://github.com/getsentry/relay/pull/3452))
- Extract `ai` category and annotate metrics with it. ([#3449](https://github.com/getsentry/relay/pull/3449))

## 24.4.0

**Breaking changes**:

- Kafka topic configuration keys now support the default topic name. The previous aliases `metrics` and `metrics_transactions` are no longer supported if configuring topics manually. Use `ingest-metrics` or `metrics_sessions` instead of `metrics`, and `ingest-performance-metrics` or `metrics_generic` instead of `metrics_transactions`. ([#3361](https://github.com/getsentry/relay/pull/3361))
- Remove `ShardedProducer` and related code. The sharded configuration for Kafka is no longer supported. ([#3415](https://github.com/getsentry/relay/pull/3415))

**Bug fixes:**

- Fix performance regression in disk spooling by using page counts to estimate the spool size. ([#3379](https://github.com/getsentry/relay/pull/3379))
- Perform clock drift normalization only when `sent_at` is set in the `Envelope` headers. ([#3405](https://github.com/getsentry/relay/pull/3405))
- Do not overwrite `span.is_segment: true` if already set by SDK. ([#3411](https://github.com/getsentry/relay/pull/3411))

**Features**:

- Add support for continuous profiling. ([#3270](https://github.com/getsentry/relay/pull/3270))
- Add support for Reporting API for CSP reports ([#3277](https://github.com/getsentry/relay/pull/3277))
- Extract op and description while converting opentelemetry spans to sentry spans. ([#3287](https://github.com/getsentry/relay/pull/3287))
- Drop `event_id` and `remote_addr` from all outcomes. ([#3319](https://github.com/getsentry/relay/pull/3319))
- Support for AI token metrics ([#3250](https://github.com/getsentry/relay/pull/3250))
- Accept integers in `event.user.username`. ([#3328](https://github.com/getsentry/relay/pull/3328))
- Produce user feedback to ingest-feedback-events topic, with rollout rate. ([#3344](https://github.com/getsentry/relay/pull/3344))
- Extract `cache.item_size` and `cache.hit` data into span indexed ([#3367](https://github.com/getsentry/relay/pull/3367))
- Allow IP addresses in metrics domain tag. ([#3365](https://github.com/getsentry/relay/pull/3365))
- Support the full unicode character set via UTF-8 encoding for metric tags submitted via the statsd format. Certain restricted characters require escape sequences, see [docs](https://develop.sentry.dev/sdk/metrics/#normalization) for the precise rules. ([#3358](https://github.com/getsentry/relay/pull/3358))
- Stop extracting count_per_segment and count_per_op metrics. ([#3380](https://github.com/getsentry/relay/pull/3380))
- Add `cardinality_limited` outcome with id `6`. ([#3389](https://github.com/getsentry/relay/pull/3389))
- Extract `cache.item_size` and `cache.hit` metrics. ([#3371](https://github.com/getsentry/relay/pull/3371))
- Optionally convert segment spans to transactions for compatibility. ([#3375](https://github.com/getsentry/relay/pull/3375))
- Extract scrubbed IP addresses into the `span.domain` tag. ([#3383](https://github.com/getsentry/relay/pull/3383))

**Internal**:

- Enable `db.redis` span metrics extraction. ([#3283](https://github.com/getsentry/relay/pull/3283))
- Add data categories for continuous profiling. ([#3284](https://github.com/getsentry/relay/pull/3284), [#3303](https://github.com/getsentry/relay/pull/3303))
- Apply rate limits to span metrics. ([#3255](https://github.com/getsentry/relay/pull/3255))
- Extract metrics from transaction spans. ([#3273](https://github.com/getsentry/relay/pull/3273), [#3324](https://github.com/getsentry/relay/pull/3324))
- Implement volume metric stats. ([#3281](https://github.com/getsentry/relay/pull/3281))
- Implement cardinality metric stats. ([#3360](https://github.com/getsentry/relay/pull/3360))
- Scrub transactions before enforcing quotas. ([#3248](https://github.com/getsentry/relay/pull/3248))
- Implement metric name based cardinality limits. ([#3313](https://github.com/getsentry/relay/pull/3313))
- Kafka topic config supports default topic names as keys. ([#3282](https://github.com/getsentry/relay/pull/3282), [#3350](https://github.com/getsentry/relay/pull/3350))
- Extract `ai_total_tokens_used` metrics from spans. ([#3412](https://github.com/getsentry/relay/pull/3412), [#3440](https://github.com/getsentry/relay/pull/3440))
- Set all span tags on the transaction span. ([#3310](https://github.com/getsentry/relay/pull/3310))
- Emit outcomes for user feedback events. ([#3026](https://github.com/getsentry/relay/pull/3026))
- Collect duration for all spans. ([#3322](https://github.com/getsentry/relay/pull/3322))
- Add `project_id` as part of the span Kafka message headers. ([#3320](https://github.com/getsentry/relay/pull/3320))
- Stop producing to sessions topic, the feature is now fully migrated to metrics. ([#3271](https://github.com/getsentry/relay/pull/3271))
- Pass `retention_days` in the Kafka profile messages. ([#3362](https://github.com/getsentry/relay/pull/3362))
- Support and expose namespaces for metric rate limit propagation via the `x-sentry-rate-limits` header. ([#3347](https://github.com/getsentry/relay/pull/3347))
- Tag span duration metric by group for all ops supporting description scrubbing. ([#3370](https://github.com/getsentry/relay/pull/3370))
- Copy transaction tags to segment. ([#3386](https://github.com/getsentry/relay/pull/3386))
- Route spans according to trace_id. ([#3387](https://github.com/getsentry/relay/pull/3387))
- Log span when encountering a validation error. ([#3401](https://github.com/getsentry/relay/pull/3401))
- Optionally skip normalization. ([#3377](https://github.com/getsentry/relay/pull/3377))
- Scrub file extensions in file spans and tags. ([#3413](https://github.com/getsentry/relay/pull/3413))

## 24.3.0

**Features**:

- Extend GPU context with data for Unreal Engine crash reports. ([#3144](https://github.com/getsentry/relay/pull/3144))
- Implement base64 and zstd metric bucket encodings. ([#3218](https://github.com/getsentry/relay/pull/3218))
- Implement COGS measurements into Relay. ([#3157](https://github.com/getsentry/relay/pull/3157))
- Parametrize transaction in dynamic sampling context. ([#3141](https://github.com/getsentry/relay/pull/3141))
- Adds ReplayVideo envelope-item type. ([#3105](https://github.com/getsentry/relay/pull/3105))
- Parse & scrub span description for supabase. ([#3153](https://github.com/getsentry/relay/pull/3153), [#3156](https://github.com/getsentry/relay/pull/3156))
- Introduce generic filters in global configs. ([#3161](https://github.com/getsentry/relay/pull/3161))
- Individual cardinality limits can now be set into passive mode and not be enforced. ([#3199](https://github.com/getsentry/relay/pull/3199))
- Allow enabling SSL for Kafka. ([#3232](https://github.com/getsentry/relay/pull/3232))
- Enable HTTP compression for all APIs. ([#3233](https://github.com/getsentry/relay/pull/3233))
- Add `process.load` span to ingested mobile span ops. ([#3227](https://github.com/getsentry/relay/pull/3227))
- Track metric bucket metadata for Relay internal usage. ([#3254](https://github.com/getsentry/relay/pull/3254))
- Enforce rate limits for standalone spans. ([#3238](https://github.com/getsentry/relay/pull/3238))
- Extract `span.status_code` tag for HTTP spans. ([#3245](https://github.com/getsentry/relay/pull/3245))
- Add `version` property and set as event context when a performance profile has calculated data. ([#3249](https://github.com/getsentry/relay/pull/3249))

**Bug Fixes**:

- Forward metrics in proxy mode. ([#3106](https://github.com/getsentry/relay/pull/3106))
- Do not PII-scrub code locations by default. ([#3116](https://github.com/getsentry/relay/pull/3116))
- Accept transactions with unfinished spans. ([#3162](https://github.com/getsentry/relay/pull/3162))
- Don't run validation on renormalization, and don't normalize spans from librelay calls. ([#3214](https://github.com/getsentry/relay/pull/3214))
- Pass on multipart attachments without content type. ([#3225](https://github.com/getsentry/relay/pull/3225))

**Internal**:

- Add quotas to global config. ([#3086](https://github.com/getsentry/relay/pull/3086))
- Adds support for dynamic metric bucket encoding. ([#3137](https://github.com/getsentry/relay/pull/3137))
- Use statsdproxy to pre-aggregate metrics. ([#2425](https://github.com/getsentry/relay/pull/2425))
- Add SDK information to spans. ([#3178](https://github.com/getsentry/relay/pull/3178))
- Drop replay envelopes if any item fails. ([#3201](https://github.com/getsentry/relay/pull/3201))
- Filter null values from metrics summary tags. ([#3204](https://github.com/getsentry/relay/pull/3204))
- Emit a usage metric for every span seen. ([#3209](https://github.com/getsentry/relay/pull/3209))
- Add namespace for profile metrics. ([#3229](https://github.com/getsentry/relay/pull/3229))
- Collect exclusive time for all spans. ([#3268](https://github.com/getsentry/relay/pull/3268))
- Add segment_id to the profile. ([#3265](https://github.com/getsentry/relay/pull/3265))

## 24.2.0

**Bug Fixes**:

- Fix regression in SQL query scrubbing. ([#3091](https://github.com/getsentry/relay/pull/3091))
- Fix span metric ingestion for http spans. ([#3111](https://github.com/getsentry/relay/pull/3111))
- Normalize route in trace context data field. ([#3104](https://github.com/getsentry/relay/pull/3104))

**Features**:

- Add protobuf support for ingesting OpenTelemetry spans and use official `opentelemetry-proto` generated structs. ([#3044](https://github.com/getsentry/relay/pull/3044))

**Internal**:

- Add ability to use namespace in non-global quotas. ([#3090](https://github.com/getsentry/relay/pull/3090))
- Set the span op on segments. ([#3082](https://github.com/getsentry/relay/pull/3082))
- Skip profiles without required measurements. ([#3112](https://github.com/getsentry/relay/pull/3112))
- Push metrics summaries to their own topic. ([#3045](https://github.com/getsentry/relay/pull/3045))
- Add `user.sentry_user` computed field for the on demand metrics extraction pipeline. ([#3122](https://github.com/getsentry/relay/pull/3122))

## 24.1.2

**Features**:

- Add `raw_domain` tag to indexed spans. ([#2975](https://github.com/getsentry/relay/pull/2975))
- Obtain `span.domain` field from the span data's `url.scheme` and `server.address` properties when applicable. ([#2975](https://github.com/getsentry/relay/pull/2975))
- Do not truncate simplified SQL expressions. ([#3003](https://github.com/getsentry/relay/pull/3003))
- Add `app_start_type` as a tag for self time and duration for app start spans. ([#3027](https://github.com/getsentry/relay/pull/3027)), ([#3066](https://github.com/getsentry/relay/pull/3066))

**Internal**:

- Emit a usage metric for total spans. ([#3007](https://github.com/getsentry/relay/pull/3007))
- Drop timestamp from metrics partition key. ([#3025](https://github.com/getsentry/relay/pull/3025))
- Drop spans ending outside the valid timestamp range. ([#3013](https://github.com/getsentry/relay/pull/3013))
- Add support for combining replay envelope items. ([#3035](https://github.com/getsentry/relay/pull/3035))
- Extract INP metrics from spans. ([#2969](https://github.com/getsentry/relay/pull/2969), [#3041](https://github.com/getsentry/relay/pull/3041))
- Add ability to rate limit metric buckets by namespace. ([#2941](https://github.com/getsentry/relay/pull/2941))
- Upgrade sqlparser to 0.43.1.([#3057](https://github.com/getsentry/relay/pull/3057))
- Implement project scoped cardinality limits. ([#3071](https://github.com/getsentry/relay/pull/3071))

## 24.1.1

**Features**:

- Add new legacy browser filters. ([#2950](https://github.com/getsentry/relay/pull/2950))

**Internal**:

- Implement quota system for cardinality limiter. ([#2972](https://github.com/getsentry/relay/pull/2972))
- Use cardinality limits from project config instead of Relay config. ([#2990](https://github.com/getsentry/relay/pull/2990))
- Proactively move on-disk spool to memory. ([#2949](https://github.com/getsentry/relay/pull/2949))
- Default missing `Event.platform` and `Event.level` fields during light normalization. ([#2961](https://github.com/getsentry/relay/pull/2961))
- Copy event measurements to span & normalize span measurements. ([#2953](https://github.com/getsentry/relay/pull/2953))
- Add `allow_negative` to `BuiltinMeasurementKey`. Filter out negative BuiltinMeasurements if `allow_negative` is false. ([#2982](https://github.com/getsentry/relay/pull/2982))
- Add possiblity to block metrics or their tags with glob-patterns. ([#2954](https://github.com/getsentry/relay/pull/2954), [#2973](https://github.com/getsentry/relay/pull/2973))
- Forward profiles of non-sampled transactions. ([#2940](https://github.com/getsentry/relay/pull/2940))
- Enable throttled periodic unspool of the buffered envelopes. ([#2993](https://github.com/getsentry/relay/pull/2993))

**Bug Fixes**:

- Add automatic PII scrubbing to `logentry.params`. ([#2956](https://github.com/getsentry/relay/pull/2956))
- Avoid producing `null` values in metric data. These values were the result of Infinity or NaN values extracted from event data. The values are now discarded during extraction. ([#2958](https://github.com/getsentry/relay/pull/2958))
- Fix processing of user reports. ([#2981](https://github.com/getsentry/relay/pull/2981), [#2984](https://github.com/getsentry/relay/pull/2984))
- Fetch project config when metrics are received. ([#2987](https://github.com/getsentry/relay/pull/2987))

## 24.1.0

**Features**:

- Add a global throughput rate limiter for metric buckets. ([#2928](https://github.com/getsentry/relay/pull/2928))
- Group db spans with repeating logical conditions together. ([#2929](https://github.com/getsentry/relay/pull/2929))

**Bug Fixes**:

- Normalize event timestamps before validating them, fixing cases where Relay would drop valid events with reason "invalid_transaction". ([#2878](https://github.com/getsentry/relay/pull/2878))
- Resolve a division by zero in performance score computation that leads to dropped metrics for transactions. ([#2911](https://github.com/getsentry/relay/pull/2911))

**Internal**:

- Add `duration` metric for mobile app start spans. ([#2906](https://github.com/getsentry/relay/pull/2906))
- Introduce the configuration option `http.global_metrics`. When enabled, Relay submits metric buckets not through regular project-scoped Envelopes, but instead through the global endpoint. When this Relay serves a high number of projects, this can reduce the overall request volume. ([#2902](https://github.com/getsentry/relay/pull/2902))
- Record the size of global metrics requests in statsd as `upstream.metrics.body_size`. ([#2908](https://github.com/getsentry/relay/pull/2908))
- Make Kafka spans compatible with the Snuba span schema. ([#2917](https://github.com/getsentry/relay/pull/2917), [#2926](https://github.com/getsentry/relay/pull/2926))
- Only extract span metrics / tags when they are needed. ([#2907](https://github.com/getsentry/relay/pull/2907), [#2923](https://github.com/getsentry/relay/pull/2923), [#2924](https://github.com/getsentry/relay/pull/2924))
- Normalize metric resource identifiers in `event._metrics_summary` and `span._metrics_summary`. ([#2914](https://github.com/getsentry/relay/pull/2914))
- Send outcomes for spans. ([#2930](https://github.com/getsentry/relay/pull/2930))
- Validate error_id and trace_id vectors in replay deserializer. ([#2931](https://github.com/getsentry/relay/pull/2931))
- Add a data category for indexed spans. ([#2937](https://github.com/getsentry/relay/pull/2937))
- Add nested Android app start span ops to span ingestion ([#2927](https://github.com/getsentry/relay/pull/2927))
- Create rate limited outcomes for cardinality limited metrics ([#2947](https://github.com/getsentry/relay/pull/2947))

## 23.12.1

**Internal**:

- Use a Lua script and in-memory cache for the cardinality limiting to reduce load on Redis. ([#2849](https://github.com/getsentry/relay/pull/2849))
- Extract metrics for file spans. ([#2874](https://github.com/getsentry/relay/pull/2874))
- Add an internal endpoint that allows Relays to submit metrics from multiple projects in a single request. ([#2869](https://github.com/getsentry/relay/pull/2869))
- Emit a `processor.message.duration` metric to assess the throughput of the internal CPU pool. ([#2877](https://github.com/getsentry/relay/pull/2877))
- Add `transaction.op` to the duration light metric. ([#2881](https://github.com/getsentry/relay/pull/2881))

## 23.12.0

**Features**:

- Ingest OpenTelemetry and standalone Sentry spans via HTTP or an envelope. ([#2620](https://github.com/getsentry/relay/pull/2620))
- Partition and split metric buckets just before sending. Log outcomes for metrics. ([#2682](https://github.com/getsentry/relay/pull/2682))
- Support optional `PerformanceScoreWeightedComponent` in performance score processing. ([#2783](https://github.com/getsentry/relay/pull/2783))
- Return global config ready status to downstream relays. ([#2765](https://github.com/getsentry/relay/pull/2765))
- Add Mixed JS/Android Profiles events processing. ([#2706](https://github.com/getsentry/relay/pull/2706))
- Allow to ingest measurements on a span. ([#2792](https://github.com/getsentry/relay/pull/2792))
- Extract size metrics for all resource spans when permitted. ([#2805](https://github.com/getsentry/relay/pull/2805))
- Allow access to more fields in dynamic sampling and metric extraction. ([#2820](https://github.com/getsentry/relay/pull/2820))
- Add Redis set based cardinality limiter for metrics. ([#2745](https://github.com/getsentry/relay/pull/2745))
- Support issue thresholds for Cron Monitor configurations ([#2842](https://github.com/getsentry/relay/pull/2842))

**Bug Fixes**:

- In on-demand metric extraction, use the normalized URL instead of raw URLs sent by SDKs. This bug prevented metrics for certain dashboard queries from being extracted. ([#2819](https://github.com/getsentry/relay/pull/2819))
- Ignore whitespaces when parsing user reports. ([#2798](https://github.com/getsentry/relay/pull/2798))
- Fix parsing bug for SQL queries. ([#2846](https://github.com/getsentry/relay/pull/2846))

**Internal**:

- Support source context in metric code locations metadata entries. ([#2781](https://github.com/getsentry/relay/pull/2781))
- Temporarily add metric summaries on spans and top-level transaction events to link DDM with performance monitoring. ([#2757](https://github.com/getsentry/relay/pull/2757))
- Add size limits on metric related envelope items. ([#2800](https://github.com/getsentry/relay/pull/2800))
- Include the size offending item in the size limit error message. ([#2801](https://github.com/getsentry/relay/pull/2801))
- Allow ingestion of metrics summary on spans. ([#2823](https://github.com/getsentry/relay/pull/2823))
- Add metric_bucket data category. ([#2824](https://github.com/getsentry/relay/pull/2824))
- Org rate limit metrics per bucket. ([#2836](https://github.com/getsentry/relay/pull/2836))
- Emit image resource spans, grouped by domain and extension. ([#2826](https://github.com/getsentry/relay/pull/2826), [#2855](https://github.com/getsentry/relay/pull/2855))
- Parse timestamps from strings in span OpenTelemetry schema. ([#2857](https://github.com/getsentry/relay/pull/2857))

## 23.11.2

**Features**:

- Normalize invalid metric names. ([#2769](https://github.com/getsentry/relay/pull/2769))

**Internal**:

- Add support for metric metadata. ([#2751](https://github.com/getsentry/relay/pull/2751))
- `normalize_performance_score` now handles `PerformanceScoreProfile` configs with zero weight components and component weight sums of any number greater than 0. ([#2756](https://github.com/getsentry/relay/pull/2756))

## 23.11.1

**Features**:

- `normalize_performance_score` stores 0 to 1 cdf score instead of weighted score for each performance score component. ([#2734](https://github.com/getsentry/relay/pull/2734))
- Add Bytespider (Bytedance) to web crawler filter. ([#2747](https://github.com/getsentry/relay/pull/2747))

**Bug Fixes**:

- Fix bug introduced in 23.11.0 that broke profile-transaction association. ([#2733](https://github.com/getsentry/relay/pull/2733))

**Internal**:

- License is now FSL instead of BSL ([#2739](https://github.com/getsentry/relay/pull/2739))
- Support `device.model` in dynamic sampling and metric extraction. ([#2728](https://github.com/getsentry/relay/pull/2728))
- Support comparison operators (`>`, `>=`, `<`, `<=`) for strings in dynamic sampling and metric extraction rules. Previously, these comparisons were only possible on numbers. ([#2730](https://github.com/getsentry/relay/pull/2730))
- Postpone processing till the global config is available. ([#2697](https://github.com/getsentry/relay/pull/2697))
- Skip running `NormalizeProcessor` on renormalization. ([#2744](https://github.com/getsentry/relay/pull/2744))

## 23.11.0

**Features**:

- Add inbound filters option to filter legacy Edge browsers (i.e. versions 12-18 ) ([#2650](https://github.com/getsentry/relay/pull/2650))
- Add User Feedback Ingestion. ([#2604](https://github.com/getsentry/relay/pull/2604))
- Group resource spans by scrubbed domain and filename. ([#2654](https://github.com/getsentry/relay/pull/2654))
- Convert transactions to spans for all organizations. ([#2659](https://github.com/getsentry/relay/pull/2659))
- Filter outliers (>180s) for mobile measurements. ([#2649](https://github.com/getsentry/relay/pull/2649))
- Allow access to more context fields in dynamic sampling and metric extraction. ([#2607](https://github.com/getsentry/relay/pull/2607), [#2640](https://github.com/getsentry/relay/pull/2640), [#2675](https://github.com/getsentry/relay/pull/2675), [#2707](https://github.com/getsentry/relay/pull/2707), [#2715](https://github.com/getsentry/relay/pull/2715))
- Allow advanced scrubbing expressions for datascrubbing safe fields. ([#2670](https://github.com/getsentry/relay/pull/2670))
- Disable graphql scrubbing when datascrubbing is disabled. ([#2689](https://github.com/getsentry/relay/pull/2689))
- Track when a span was received. ([#2688](https://github.com/getsentry/relay/pull/2688))
- Add context for NEL (Network Error Logging) reports to the event schema. ([#2421](https://github.com/getsentry/relay/pull/2421))
- Add `validate_pii_selector` to CABI for safe fields validation. ([#2687](https://github.com/getsentry/relay/pull/2687))
- Do not scrub Prisma spans. ([#2711](https://github.com/getsentry/relay/pull/2711))
- Count spans by op. ([#2712](https://github.com/getsentry/relay/pull/2712))
- Extract resource spans & metrics regardless of feature flag. ([#2713](https://github.com/getsentry/relay/pull/2713))

**Bug Fixes**:

- Disable scrubbing for the User-Agent header. ([#2641](https://github.com/getsentry/relay/pull/2641))
- Fixes certain safe fields disabling data scrubbing for all string fields. ([#2701](https://github.com/getsentry/relay/pull/2701))

**Internal**:

- Disable resource link span ingestion. ([#2647](https://github.com/getsentry/relay/pull/2647))
- Collect `http.decoded_response_content_length`. ([#2638](https://github.com/getsentry/relay/pull/2638))
- Add TTID and TTFD tags to mobile spans. ([#2662](https://github.com/getsentry/relay/pull/2662))
- Validate span timestamps and IDs in light normalization on renormalization. ([#2679](https://github.com/getsentry/relay/pull/2679))
- Scrub all DB Core Data spans differently. ([#2686](https://github.com/getsentry/relay/pull/2686))
- Support generic metrics extraction version 2. ([#2692](https://github.com/getsentry/relay/pull/2692))
- Emit error on continued project config fetch failures after a time interval. ([#2700](https://github.com/getsentry/relay/pull/2700))

## 23.10.1

**Features**:

- Update Docker Debian image from 10 to 12. ([#2622](https://github.com/getsentry/relay/pull/2622))
- Remove event spans starting or ending before January 1, 1970 UTC. ([#2627](https://github.com/getsentry/relay/pull/2627))
- Remove event breadcrumbs dating before January 1, 1970 UTC. ([#2635](https://github.com/getsentry/relay/pull/2635))

**Internal**:

- Report global config fetch errors after interval of constant failures elapsed. ([#2628](https://github.com/getsentry/relay/pull/2628))
- Restrict resource spans to script and css only. ([#2623](https://github.com/getsentry/relay/pull/2623))
- Postpone metrics aggregation until we received the project state. ([#2588](https://github.com/getsentry/relay/pull/2588))
- Scrub random strings in resource span descriptions. ([#2614](https://github.com/getsentry/relay/pull/2614))
- Apply consistent rate-limiting prior to aggregation. ([#2652](https://github.com/getsentry/relay/pull/2652))

## 23.10.0

**Features**:

- Scrub span descriptions with encoded data images. ([#2560](https://github.com/getsentry/relay/pull/2560))
- Accept spans needed for the mobile Starfish module. ([#2570](https://github.com/getsentry/relay/pull/2570))
- Extract size metrics and blocking status tag for resource spans. ([#2578](https://github.com/getsentry/relay/pull/2578))
- Add a setting to rollout ingesting all resource spans. ([#2586](https://github.com/getsentry/relay/pull/2586))
- Drop events starting or ending before January 1, 1970 UTC. ([#2613](https://github.com/getsentry/relay/pull/2613))
- Add support for X-Sentry-Forwarded-For header. ([#2572](https://github.com/getsentry/relay/pull/2572))
- Add a generic way of configuring inbound filters via project configs. ([#2595](https://github.com/getsentry/relay/pull/2595))

**Bug Fixes**:

- Remove profile_id from context when no profile is in the envelope. ([#2523](https://github.com/getsentry/relay/pull/2523))
- Fix reporting of Relay's crashes to Sentry. The `crash-handler` feature did not enable the crash reporter and uploads of crashes were broken. ([#2532](https://github.com/getsentry/relay/pull/2532))
- Use correct field to pick SQL parser for span normalization. ([#2536](https://github.com/getsentry/relay/pull/2536))
- Prevent stack overflow on SQL serialization. ([#2538](https://github.com/getsentry/relay/pull/2538))
- Bind exclusively to the port for the HTTP server. ([#2582](https://github.com/getsentry/relay/pull/2582))
- Scrub resource spans even when there's no domain or extension or when the description is an image. ([#2591](https://github.com/getsentry/relay/pull/2591))

**Internal**:

- Exclude more spans fron metrics extraction. ([#2522](https://github.com/getsentry/relay/pull/2522)), [#2525](https://github.com/getsentry/relay/pull/2525), [#2545](https://github.com/getsentry/relay/pull/2545), [#2566](https://github.com/getsentry/relay/pull/2566))
- Remove filtering for Android events with missing close events. ([#2524](https://github.com/getsentry/relay/pull/2524))
- Fix hot-loop burning CPU when upstream service is unavailable. ([#2518](https://github.com/getsentry/relay/pull/2518))
- Extract new low-cardinality transaction duration metric for statistical detectors. ([#2513](https://github.com/getsentry/relay/pull/2513))
- Introduce reservoir sampling rule. ([#2550](https://github.com/getsentry/relay/pull/2550))
- Write span tags to `span.sentry_tags` instead of `span.data`. ([#2555](https://github.com/getsentry/relay/pull/2555), [#2598](https://github.com/getsentry/relay/pull/2598))
- Use JSON instead of MsgPack for Kafka spans. ([#2556](https://github.com/getsentry/relay/pull/2556))
- Add `profile_id` to spans. ([#2569](https://github.com/getsentry/relay/pull/2569))
- Introduce a dedicated usage metric for transactions that replaces the duration metric. ([#2571](https://github.com/getsentry/relay/pull/2571), [#2589](https://github.com/getsentry/relay/pull/2589))
- Restore the profiling killswitch. ([#2573](https://github.com/getsentry/relay/pull/2573))
- Add `scraping_attempts` field to the event schema. ([#2575](https://github.com/getsentry/relay/pull/2575))
- Move `condition.rs` from `relay-sampling` to `relay-protocol`. ([#2608](https://github.com/getsentry/relay/pull/2608))

## 23.9.1

- No documented changes.

## 23.9.0

**Features**:

- Add `view_names` to `AppContext` ([#2344](https://github.com/getsentry/relay/pull/2344))
- Tag keys in error events and transaction events can now be up to `200` ASCII characters long. Before, tag keys were limited to 32 characters. ([#2453](https://github.com/getsentry/relay/pull/2453))
- The Crons monitor check-in APIs have learned to accept JSON via POST. This allows for monitor upserts by specifying the `monitor_config` in the JSON body. ([#2448](https://github.com/getsentry/relay/pull/2448))
- Add an experimental web interface for local Relay deployments. ([#2422](https://github.com/getsentry/relay/pull/2422))

**Bug Fixes**:

- Filter out exceptions originating in Safari extensions. ([#2408](https://github.com/getsentry/relay/pull/2408))
- Fixes the `TraceContext.status` not being defaulted to `unknown` before the new metrics extraction pipeline. ([#2436](https://github.com/getsentry/relay/pull/2436))
- Support on-demand metrics for alerts and widgets in external Relays. ([#2440](https://github.com/getsentry/relay/pull/2440))
- Prevent sporadic data loss in `EnvelopeProcessorService`. ([#2454](https://github.com/getsentry/relay/pull/2454))
- Prevent panic when android trace contains invalid start time. ([#2457](https://github.com/getsentry/relay/pull/2457))

**Internal**:

- Use static global configuration if file is provided and not in managed mode. ([#2458](https://github.com/getsentry/relay/pull/2458))
- Add `MeasurementsConfig` to `GlobalConfig` and implement merging logic with project config. ([#2415](https://github.com/getsentry/relay/pull/2415))
- Support ingestion of custom metrics when the `organizations:custom-metrics` feature flag is enabled. ([#2443](https://github.com/getsentry/relay/pull/2443))
- Merge span metrics and standalone spans extraction options. ([#2447](https://github.com/getsentry/relay/pull/2447))
- Support parsing aggregated metric buckets directly from statsd payloads. ([#2468](https://github.com/getsentry/relay/pull/2468), [#2472](https://github.com/getsentry/relay/pull/2472))
- Improve performance when ingesting distribution metrics with a large number of data points. ([#2483](https://github.com/getsentry/relay/pull/2483))
- Improve documentation for metrics bucketing. ([#2503](https://github.com/getsentry/relay/pull/2503))
- Rename the envelope item type for StatsD payloads to "statsd". ([#2470](https://github.com/getsentry/relay/pull/2470))
- Add a nanojoule unit for profile measurements. ([#2478](https://github.com/getsentry/relay/pull/2478))
- Add a timestamp field to report profile's start time on Android. ([#2486](https://github.com/getsentry/relay/pull/2486))
- Filter span metrics extraction based on features. ([#2511](https://github.com/getsentry/relay/pull/2511), [#2520](https://github.com/getsentry/relay/pull/2520))
- Extract shared tags on the segment. ([#2512](https://github.com/getsentry/relay/pull/2512))

## 23.8.0

**Features**:

- Add `Cross-Origin-Resource-Policy` HTTP header to responses. ([#2394](https://github.com/getsentry/relay/pull/2394))

## 23.7.2

**Features**:

- Normalize old React Native SDK app start time measurements and spans. ([#2358](https://github.com/getsentry/relay/pull/2358))

**Bug Fixes**:

- Limit environment names on check-ins to 64 chars. ([#2309](https://github.com/getsentry/relay/pull/2309))

**Internal**:

- Add new service for fetching global configs. ([#2320](https://github.com/getsentry/relay/pull/2320))
- Feature-flagged extraction & publishing of spans from transactions. ([#2350](https://github.com/getsentry/relay/pull/2350))

## 23.7.1

**Bug Fixes**:

- Trim fields (e.g. `transaction`) before metrics extraction. ([#2342](https://github.com/getsentry/relay/pull/2342))
- Interpret `aggregator.max_tag_value_length` as characters instead of bytes. ([#2343](https://github.com/getsentry/relay/pull/2343))

**Internal**:

- Add capability to configure metrics aggregators per use case. ([#2341](https://github.com/getsentry/relay/pull/2341))
- Configurable flush time offsets for metrics buckets. ([#2349](https://github.com/getsentry/relay/pull/2349))

## 23.7.0

**Bug Fixes**:

- Filter idle samples at the edge per thread. ([#2321](https://github.com/getsentry/relay/pull/2321))

**Internal**:

- Add support for `sampled` field in the DSC and error tagging. ([#2290](https://github.com/getsentry/relay/pull/2290))
- Move span tag extraction from metrics to normalization. ([#2304](https://github.com/getsentry/relay/pull/2304))

## 23.6.2

**Features**:

- Add filter based on transaction names. ([#2118](https://github.com/getsentry/relay/pull/2118), [#2284](https://github.com/getsentry/relay/pull/2284))
- Use GeoIP lookup also in non-processing Relays. Lookup from now on will be also run in light normalization. ([#2229](https://github.com/getsentry/relay/pull/2229))
- Metrics extracted from transactions from old SDKs now get a useful `transaction` tag. ([#2250](https://github.com/getsentry/relay/pull/2250), [#2272](https://github.com/getsentry/relay/pull/2272)).

**Bug Fixes**:

- Skip dynamic sampling if relay doesn't support incoming metrics extraction version. ([#2273](https://github.com/getsentry/relay/pull/2273))
- Keep stack frames closest to crash when quantity exceeds limit. ([#2236](https://github.com/getsentry/relay/pull/2236))
- Drop profiles without a transaction in the same envelope. ([#2169](https://github.com/getsentry/relay/pull/2169))

**Internal**:

- Implement basic generic metrics extraction for transaction events. ([#2252](https://github.com/getsentry/relay/pull/2252), [#2257](https://github.com/getsentry/relay/pull/2257))
- Support more fields in dynamic sampling, metric extraction, and conditional tagging. The added fields are `dist`, `release.*`, `user.{email,ip_address,name}`, `breakdowns.*`, and `extra.*`. ([#2259](https://github.com/getsentry/relay/pull/2259), [#2276](https://github.com/getsentry/relay/pull/2276))

## 23.6.1

- No documented changes.

## 23.6.0

**Bug Fixes**:

- Make counting of total profiles consistent with total transactions. ([#2163](https://github.com/getsentry/relay/pull/2163))

**Features**:

- Add `data` and `api_target` fields to `ResponseContext` and scrub `graphql` bodies. ([#2141](https://github.com/getsentry/relay/pull/2141))
- Add support for X-Vercel-Forwarded-For header. ([#2124](https://github.com/getsentry/relay/pull/2124))
- Add `lock` attribute to the frame protocol. ([#2171](https://github.com/getsentry/relay/pull/2171))
- Reject profiles longer than 30s. ([#2168](https://github.com/getsentry/relay/pull/2168))
- Change default topic for transaction metrics to `ingest-performance-metrics`. ([#2180](https://github.com/getsentry/relay/pull/2180))
- Add Firefox "dead object" error to browser extension filter ([#2215](https://github.com/getsentry/relay/pull/2215))
- Add events whose `url` starts with `file://` to localhost inbound filter ([#2214](https://github.com/getsentry/relay/pull/2214))

**Internal**:

- Extract app identifier from app context for profiles. ([#2172](https://github.com/getsentry/relay/pull/2172))
- Mark all URL transactions as sanitized after applying rules. ([#2210](https://github.com/getsentry/relay/pull/2210))
- Add limited, experimental Sentry performance monitoring. ([#2157](https://github.com/getsentry/relay/pull/2157))

## 23.5.2

**Features**:

- Use different error message for empty strings in schema processing. ([#2151](https://github.com/getsentry/relay/pull/2151))
- Filter irrelevant webkit-issues. ([#2088](https://github.com/getsentry/relay/pull/2088))

- Relay now supports a simplified cron check-in API. ([#2153](https://github.com/getsentry/relay/pull/2153))

## 23.5.1

**Bug Fixes**:

- Sample only transaction events instead of sampling both transactions and errors. ([#2130](https://github.com/getsentry/relay/pull/2130))
- Fix tagging of incoming errors with `sampled` that was not done due to lack of sampling state. ([#2148](https://github.com/getsentry/relay/pull/2148))
- Remove profiling feature flag. ([#2146](https://github.com/getsentry/relay/pull/2146))

**Internal**:

- Mark all URL transactions as `sanitized` when `txNameReady` flag is set. ([#2128](https://github.com/getsentry/relay/pull/2128), [#2139](https://github.com/getsentry/relay/pull/2139))
- Tag incoming errors with the new `sampled` field in case their DSC is sampled. ([#2026](https://github.com/getsentry/relay/pull/2026))
- Enable PII scrubbing for urls field ([#2143](https://github.com/getsentry/relay/pull/2143))

## 23.5.0

**Bug Fixes**:

- Enforce rate limits for monitor check-ins. ([#2065](https://github.com/getsentry/relay/pull/2065))
- Allow rate limits greater than `u32::MAX`. ([#2079](https://github.com/getsentry/relay/pull/2079))
- Do not drop envelope when client closes connection. ([#2089](https://github.com/getsentry/relay/pull/2089))

**Features**:

- Scrub IBAN as pii. ([#2117](https://github.com/getsentry/relay/pull/2117))
- Scrub sensitive keys (`passwd`, `token`, ...) in Replay recording data. ([#2034](https://github.com/getsentry/relay/pull/2034))
- Add support for old 'violated-directive' CSP format. ([#2048](https://github.com/getsentry/relay/pull/2048))
- Add document_uri to csp filter. ([#2059](https://github.com/getsentry/relay/pull/2059))
- Store `geo.subdivision` of the end user location. ([#2058](https://github.com/getsentry/relay/pull/2058))
- Scrub URLs in span descriptions. ([#2095](https://github.com/getsentry/relay/pull/2095))

**Internal**:

- Remove transaction metrics allowlist. ([#2092](https://github.com/getsentry/relay/pull/2092))
- Include unknown feature flags in project config when serializing it. ([#2040](https://github.com/getsentry/relay/pull/2040))
- Copy transaction tags to the profile. ([#1982](https://github.com/getsentry/relay/pull/1982))
- Lower default max compressed replay recording segment size to 10 MiB. ([#2031](https://github.com/getsentry/relay/pull/2031))
- Increase chunking limit to 15MB for replay recordings. ([#2032](https://github.com/getsentry/relay/pull/2032))
- Add a data category for indexed profiles. ([#2051](https://github.com/getsentry/relay/pull/2051), [#2071](https://github.com/getsentry/relay/pull/2071))
- Differentiate between `Profile` and `ProfileIndexed` outcomes. ([#2054](https://github.com/getsentry/relay/pull/2054))
- Split dynamic sampling implementation before refactoring. ([#2047](https://github.com/getsentry/relay/pull/2047))
- Refactor dynamic sampling implementation across `relay-server` and `relay-sampling`. ([#2066](https://github.com/getsentry/relay/pull/2066))
- Adds support for `replay_id` field for the `DynamicSamplingContext`'s `FieldValueProvider`. ([#2070](https://github.com/getsentry/relay/pull/2070))
- On Linux, switch to `jemalloc` instead of the system memory allocator to reduce Relay's memory footprint. ([#2084](https://github.com/getsentry/relay/pull/2084))
- Scrub sensitive cookies `__session`. ([#2105](https://github.com/getsentry/relay/pull/2105)))
- Parse profiles' metadata to check if it should be marked as invalid. ([#2104](https://github.com/getsentry/relay/pull/2104))
- Set release as optional by defaulting to an empty string and add a dist field for profiles. ([#2098](https://github.com/getsentry/relay/pull/2098), [#2107](https://github.com/getsentry/relay/pull/2107))
- Accept source map debug images in debug meta for Profiling. ([#2097](https://github.com/getsentry/relay/pull/2097))

## 23.4.0

**Breaking Changes**:

This release contains major changes to the web layer, including TCP and HTTP handling as well as all web endpoint handlers. Due to these changes, some functionality was retired and Relay responds differently in specific cases.

Configuration:

- SSL support has been dropped. As per [official guidelines](https://docs.sentry.io/product/relay/operating-guidelines/), Relay should be operated behind a reverse proxy, which can perform SSL termination.
- Connection config options `max_connections`, `max_pending_connections`, and `max_connection_rate` no longer have an effect. Instead, configure the reverse proxy to handle connection concurrency as needed.

Endpoints:

- The security endpoint no longer forwards to upstream if the mime type doesn't match supported mime types. Instead, the request is rejected with a corresponding error.
- Passing store payloads as `?sentry_data=<base64>` query parameter is restricted to `GET` requests on the store endpoint. Other endpoints require the payload to be passed in the request body.
- Requests with an invalid `content-encoding` header will now be rejected. Exceptions to this are an empty string and `UTF-8`, which have been sent historically by some SDKs and are now treated as identity (no encoding). Previously, all unknown encodings were treated as identity.
- Temporarily, response bodies for some errors are rendered as plain text instead of JSON. This will be addressed in an upcoming release.

Metrics:

- The `route` tag of request metrics uses the route pattern instead of schematic names. There is an exact replacement for every previous route. For example, `"store-default"` is now tagged as `"/api/:project_id/store/"`.
- Statsd metrics `event.size_bytes.raw` and `event.size_bytes.uncompressed` have been removed.

**Features**:

- Allow monitor checkins to paass `monitor_config` for monitor upserts. ([#1962](https://github.com/getsentry/relay/pull/1962))
- Add replay_id onto event from dynamic sampling context. ([#1983](https://github.com/getsentry/relay/pull/1983))
- Add product-name for devices, derived from the android model. ([#2004](https://github.com/getsentry/relay/pull/2004))
- Changes how device class is determined for iPhone devices. Instead of checking processor frequency, the device model is mapped to a device class. ([#1970](https://github.com/getsentry/relay/pull/1970))
- Don't sanitize transactions if no clustering rules exist and no UUIDs were scrubbed. ([#1976](https://github.com/getsentry/relay/pull/1976))
- Add `thread.lock_mechanism` field to protocol. ([#1979](https://github.com/getsentry/relay/pull/1979))
- Add `origin` to trace context and span. ([#1984](https://github.com/getsentry/relay/pull/1984))
- Add `jvm` debug file type. ([#2002](https://github.com/getsentry/relay/pull/2002))
- Add new `mechanism` fields to protocol to support exception groups. ([#2020](https://github.com/getsentry/relay/pull/2020))
- Change `lock_reason` attribute to a `held_locks` dictionary in the `thread` interface. ([#2018](https://github.com/getsentry/relay/pull/2018))

**Internal**:

- Add BufferService with SQLite backend. ([#1920](https://github.com/getsentry/relay/pull/1920))
- Upgrade the web framework and related dependencies. ([#1938](https://github.com/getsentry/relay/pull/1938))
- Apply transaction clustering rules before UUID scrubbing rules. ([#1964](https://github.com/getsentry/relay/pull/1964))
- Use exposed device-class-synthesis feature flag to gate device.class synthesis in light normalization. ([#1974](https://github.com/getsentry/relay/pull/1974))
- Adds iPad support for device.class synthesis in light normalization. ([#2008](https://github.com/getsentry/relay/pull/2008))
- Pin schemars dependency to un-break schema docs generation. ([#2014](https://github.com/getsentry/relay/pull/2014))
- Remove global service registry. ([#2022](https://github.com/getsentry/relay/pull/2022))
- Apply schema validation to all topics in local development. ([#2013](https://github.com/getsentry/relay/pull/2013))

Monitors:

- Monitor check-ins may now specify an environment ([#2027](https://github.com/getsentry/relay/pull/2027))

## 23.3.1

**Features**:

- Indicate if OS-version may be frozen with '>=' prefix. ([#1945](https://github.com/getsentry/relay/pull/1945))
- Normalize monitor slug parameters into slugs. ([#1913](https://github.com/getsentry/relay/pull/1913))
- Smart trim loggers for Java platforms. ([#1941](https://github.com/getsentry/relay/pull/1941))

**Internal**:

- PII scrub `span.data` by default. ([#1953](https://github.com/getsentry/relay/pull/1953))
- Scrub sensitive cookies. ([#1951](https://github.com/getsentry/relay/pull/1951)))

## 23.3.0

**Features**:

- Extract attachments from transaction events and send them to kafka individually. ([#1844](https://github.com/getsentry/relay/pull/1844))
- Protocol validation for source map image type. ([#1869](https://github.com/getsentry/relay/pull/1869))
- Strip quotes from client hint values. ([#1874](https://github.com/getsentry/relay/pull/1874))
- Add Dotnet, Javascript and PHP support for profiling. ([#1871](https://github.com/getsentry/relay/pull/1871), [#1876](https://github.com/getsentry/relay/pull/1876), [#1885](https://github.com/getsentry/relay/pull/1885))
- Initial support for the Crons beta. ([#1886](https://github.com/getsentry/relay/pull/1886))
- Scrub `span.data.http.query` with default scrubbers. ([#1889](https://github.com/getsentry/relay/pull/1889))
- Synthesize new class attribute in device context using specs found on the device, such as processor_count, memory_size, etc. ([#1895](https://github.com/getsentry/relay/pull/1895))
- Add `thread.state` field to protocol. ([#1896](https://github.com/getsentry/relay/pull/1896))
- Move device.class from contexts to tags. ([#1911](https://github.com/getsentry/relay/pull/1911))
- Optionally mark scrubbed URL transactions as sanitized. ([#1917](https://github.com/getsentry/relay/pull/1917))
- Perform PII scrubbing on meta's original_value field. ([#1892](https://github.com/getsentry/relay/pull/1892))
- Add links to docs in YAML config file. ([#1923](https://github.com/getsentry/relay/pull/1923))
- For security reports, add the request's `origin` header to sentry events. ([#1934](https://github.com/getsentry/relay/pull/1934))

**Bug Fixes**:

- Enforce rate limits for session replays. ([#1877](https://github.com/getsentry/relay/pull/1877))

**Internal**:

- Revert back the addition of metric names as tag on Sentry errors when relay drops metrics. ([#1873](https://github.com/getsentry/relay/pull/1873))
- Tag the dynamic sampling decision on `count_per_root_project` to measure effective sample rates. ([#1870](https://github.com/getsentry/relay/pull/1870))
- Deprecate fields on the profiling sample format. ([#1878](https://github.com/getsentry/relay/pull/1878))
- Remove idle samples at the start and end of a profile and useless metadata. ([#1894](https://github.com/getsentry/relay/pull/1894))
- Move the pending envelopes buffering into the project cache. ([#1907](https://github.com/getsentry/relay/pull/1907))
- Remove platform validation for profiles. ([#1933](https://github.com/getsentry/relay/pull/1933))

## 23.2.0

**Features**:

- Use client hint headers instead of User-Agent when available. ([#1752](https://github.com/getsentry/relay/pull/1752), [#1802](https://github.com/getsentry/relay/pull/1802), [#1838](https://github.com/getsentry/relay/pull/1838))
- Apply all configured data scrubbing rules on Replays. ([#1731](https://github.com/getsentry/relay/pull/1731))
- Add count transactions toward root project. ([#1734](https://github.com/getsentry/relay/pull/1734))
- Add or remove the profile ID on the transaction's profiling context. ([#1801](https://github.com/getsentry/relay/pull/1801))
- Implement a new sampling algorithm with factors and multi-matching. ([#1790](https://github.com/getsentry/relay/pull/1790)
- Add Cloud Resource context. ([#1854](https://github.com/getsentry/relay/pull/1854))

**Bug Fixes**:

- Fix a bug where the replays ip-address normalization was not being applied when the user object was omitted. ([#1805](https://github.com/getsentry/relay/pull/1805))
- Improve performance for replays, especially memory usage during data scrubbing. ([#1800](https://github.com/getsentry/relay/pull/1800), [#1825](https://github.com/getsentry/relay/pull/1825))
- When a transaction is rate limited, also remove associated profiles. ([#1843](https://github.com/getsentry/relay/pull/1843))

**Internal**:

- Add metric name as tag on Sentry errors from relay dropping metrics. ([#1797](https://github.com/getsentry/relay/pull/1797))
- Make sure to scrub all the fields with PII. If the fields contain an object, the entire object will be removed. ([#1789](https://github.com/getsentry/relay/pull/1789))
- Keep meta for removed custom measurements. ([#1815](https://github.com/getsentry/relay/pull/1815))
- Drop replay recording payloads if they cannot be parsed or scrubbed. ([#1683](https://github.com/getsentry/relay/pull/1683))

## 23.1.1

**Features**:

- Add error and sample rate fields to the replay event parser. ([#1745](https://github.com/getsentry/relay/pull/1745))
- Add `instruction_addr_adjustment` field to `RawStacktrace`. ([#1716](https://github.com/getsentry/relay/pull/1716))
- Add SSL support to `relay-redis` crate. It is possible to use `rediss` scheme to connnect to Redis cluster using TLS. ([#1772](https://github.com/getsentry/relay/pull/1772))

**Internal**:

- Fix type errors in replay recording parsing. ([#1765](https://github.com/getsentry/relay/pull/1765))
- Remove error and session sample rate fields from replay-event parser. ([#1791](https://github.com/getsentry/relay/pull/1791))
- Scrub replay recording PII from mutation "texts" vector. ([#1796](https://github.com/getsentry/relay/pull/1796))

## 23.1.0

**Features**:

- Add support for `limits.keepalive_timeout` configuration. ([#1645](https://github.com/getsentry/relay/pull/1645))
- Add support for decaying functions in dynamic sampling rules. ([#1692](https://github.com/getsentry/relay/pull/1692))
- Stop extracting duration metric for session payloads. ([#1739](https://github.com/getsentry/relay/pull/1739))
- Add Profiling Context ([#1748](https://github.com/getsentry/relay/pull/1748))

**Internal**:

- Remove concurrent profiling. ([#1697](https://github.com/getsentry/relay/pull/1697))
- Use the main Sentry SDK to submit crash reports instead of a custom curl-based backend. This removes a dependency on `libcurl` and ensures compliance with latest TLS standards for crash uploads. Note that this only affects Relay if the hidden `_crash_db` option is used. ([#1707](https://github.com/getsentry/relay/pull/1707))
- Support transaction naming rules. ([#1695](https://github.com/getsentry/relay/pull/1695))
- Add PII scrubbing to URLs captured by replay recordings ([#1730](https://github.com/getsentry/relay/pull/1730))
- Add more measurement units for profiling. ([#1732](https://github.com/getsentry/relay/pull/1732))
- Add backoff mechanism for fetching projects from the project cache. ([#1726](https://github.com/getsentry/relay/pull/1726))

## 22.12.0

**Features**:

- The level of events created from Unreal Crash Reports now depends on whether it was an actual crash or an assert. ([#1677](https://github.com/getsentry/relay/pull/1677))
- Dynamic sampling is now based on the volume received by Relay by default and does not include the original volume dropped by client-side sampling in SDKs. This is required for the final dynamic sampling feature in the latest Sentry plans. ([#1591](https://github.com/getsentry/relay/pull/1591))
- Add OpenTelemetry Context. ([#1617](https://github.com/getsentry/relay/pull/1617))
- Add `app.in_foreground` and `thread.main` flag to protocol. ([#1578](https://github.com/getsentry/relay/pull/1578))
- Add support for View Hierarchy attachment_type. ([#1642](https://github.com/getsentry/relay/pull/1642))
- Add invalid replay recording outcome. ([#1684](https://github.com/getsentry/relay/pull/1684))
- Stop rejecting spans without a timestamp, instead giving them their respective event timestamp and setting their status to DeadlineExceeded. ([#1690](https://github.com/getsentry/relay/pull/1690))
- Add max replay size configuration parameter. ([#1694](https://github.com/getsentry/relay/pull/1694))
- Add nonchunked replay recording message type. ([#1653](https://github.com/getsentry/relay/pull/1653))
- Add `abnormal_mechanism` field to SessionUpdate protocol. ([#1665](https://github.com/getsentry/relay/pull/1665))
- Add replay-event normalization and PII scrubbing. ([#1582](https://github.com/getsentry/relay/pull/1582))
- Scrub all fields with IP addresses rather than only known IP address fields. ([#1725](https://github.com/getsentry/relay/pull/1725))

**Bug Fixes**:

- Make `attachment_type` on envelope items forward compatible by adding fallback variant. ([#1638](https://github.com/getsentry/relay/pull/1638))
- Relay no longer accepts transaction events older than 5 days. Previously the event was accepted and stored, but since metrics for such old transactions are not supported it did not show up in parts of Sentry such as the Performance landing page. ([#1663](https://github.com/getsentry/relay/pull/1663))
- Apply dynamic sampling to transactions from older SDKs and even in case Relay cannot load project information. This avoids accidentally storing 100% of transactions. ([#1667](https://github.com/getsentry/relay/pull/1667))
- Replay recording parser now uses the entire body rather than a subset. ([#1682](https://github.com/getsentry/relay/pull/1682))
- Fix a potential OOM in the Replay recording parser. ([#1691](https://github.com/getsentry/relay/pull/1691))
- Fix type error in replay recording parser. ([#1702](https://github.com/getsentry/relay/pull/1702))

**Internal**:

- Emit a `service.back_pressure` metric that measures internal back pressure by service. ([#1583](https://github.com/getsentry/relay/pull/1583))
- Track metrics for OpenTelemetry events. ([#1618](https://github.com/getsentry/relay/pull/1618))
- Normalize transaction name for URLs transaction source, by replacing UUIDs, SHAs and numerical IDs in transaction names by placeholders. ([#1621](https://github.com/getsentry/relay/pull/1621))
- Parse string as number to handle a release bug. ([#1637](https://github.com/getsentry/relay/pull/1637))
- Expand Profiling's discard reasons. ([#1661](https://github.com/getsentry/relay/pull/1661), [#1685](https://github.com/getsentry/relay/pull/1685))
- Allow to rate limit profiles on top of transactions. ([#1681](https://github.com/getsentry/relay/pull/1681))

## 22.11.0

**Features**:

- Add PII scrubber for replay recordings. ([#1545](https://github.com/getsentry/relay/pull/1545))
- Support decaying rules. Decaying rules are regular sampling rules, but they are only applicable in a specific time range. ([#1544](https://github.com/getsentry/relay/pull/1544))
- Disallow `-` in measurement and breakdown names. These items are converted to metrics, which do not allow `-` in their name. ([#1571](https://github.com/getsentry/relay/pull/1571))

**Bug Fixes**:

- Validate the distribution name in the event. ([#1556](https://github.com/getsentry/relay/pull/1556))
- Use correct meta object for logentry in light normalization. ([#1577](https://github.com/getsentry/relay/pull/1577))

**Internal**:

- Implement response context schema. ([#1529](https://github.com/getsentry/relay/pull/1529))
- Support dedicated quotas for storing transaction payloads ("indexed transactions") via the `transaction_indexed` data category if metrics extraction is enabled. ([#1537](https://github.com/getsentry/relay/pull/1537), [#1555](https://github.com/getsentry/relay/pull/1555))
- Report outcomes for dynamic sampling with the correct indexed transaction data category to restore correct totals. ([#1561](https://github.com/getsentry/relay/pull/1561))
- Add fields to the Frame object for the sample format. ([#1562](https://github.com/getsentry/relay/pull/1562))
- Move kafka related code into separate `relay-kafka` crate. ([#1563](https://github.com/getsentry/relay/pull/1563))

## 22.10.0

**Features**:

- Limit the number of custom measurements per event. ([#1483](https://github.com/getsentry/relay/pull/1483)))
- Add INP web vital as a measurement. ([#1487](https://github.com/getsentry/relay/pull/1487))
- Add .NET/Portable-PDB specific protocol fields. ([#1518](https://github.com/getsentry/relay/pull/1518))
- Enforce rate limits on metrics buckets using the transactions_processed quota. ([#1515](https://github.com/getsentry/relay/pull/1515))
- PII scrubbing now treats any key containing `token` as a password. ([#1527](https://github.com/getsentry/relay/pull/1527))

**Bug Fixes**:

- Make sure that non-processing Relays drop all invalid transactions. ([#1513](https://github.com/getsentry/relay/pull/1513))

**Internal**:

- Introduce a new profile format called `sample`. ([#1462](https://github.com/getsentry/relay/pull/1462))
- Generate a new profile ID when splitting a profile for multiple transactions. ([#1473](https://github.com/getsentry/relay/pull/1473))
- Pin Rust version to 1.63.0 in Dockerfile. ([#1482](https://github.com/getsentry/relay/pull/1482))
- Normalize measurement units in event payload. ([#1488](https://github.com/getsentry/relay/pull/1488))
- Remove long-running futures from metrics flush. ([#1492](https://github.com/getsentry/relay/pull/1492))
- Migrate to 2021 Rust edition. ([#1510](https://github.com/getsentry/relay/pull/1510))
- Make the profiling frame object compatible with the stacktrace frame object from event. ([#1512](https://github.com/getsentry/relay/pull/1512))
- Fix quota DataCategory::TransactionProcessed serialisation to match that of the CAPI. ([#1514](https://github.com/getsentry/relay/pull/1514))
- Support checking quotas in the Redis rate limiter without incrementing them. ([#1519](https://github.com/getsentry/relay/pull/1519))
- Update the internal service architecture for metrics aggregator service. ([#1508](https://github.com/getsentry/relay/pull/1508))
- Add data category for indexed transactions. This will come to represent stored transactions, while the existing category will represent transaction metrics. ([#1535](https://github.com/getsentry/relay/pull/1535))
- Adjust replay parser to be less strict and allow for larger segment-ids. ([#1551](https://github.com/getsentry/relay/pull/1551))

## 22.9.0

**Features**:

- Add user-agent parsing to Replays. ([#1420](https://github.com/getsentry/relay/pull/1420))
- Improve the release name used when reporting data to Sentry to include both the version and exact build. ([#1428](https://github.com/getsentry/relay/pull/1428))

**Bug Fixes**:

- Do not apply rate limits or reject data based on expired project configs. ([#1404](https://github.com/getsentry/relay/pull/1404))
- Process required stacktraces to fix filtering events originating from browser extensions. ([#1423](https://github.com/getsentry/relay/pull/1423))
- Fix error message filtering when formatting the message of logentry. ([#1442](https://github.com/getsentry/relay/pull/1442))
- Loosen type requirements for the `user.id` field in Replays. ([#1443](https://github.com/getsentry/relay/pull/1443))
- Fix panic in datascrubbing when number of sensitive fields was too large. ([#1474](https://github.com/getsentry/relay/pull/1474))

**Internal**:

- Make the Redis connection pool configurable. ([#1418](https://github.com/getsentry/relay/pull/1418))
- Add support for sharding Kafka producers across clusters. ([#1454](https://github.com/getsentry/relay/pull/1454))
- Speed up project cache eviction through a background thread. ([#1410](https://github.com/getsentry/relay/pull/1410))
- Batch metrics buckets into logical partitions before sending them as Envelopes. ([#1440](https://github.com/getsentry/relay/pull/1440))
- Filter single samples in cocoa profiles and events with no duration in Android profiles. ([#1445](https://github.com/getsentry/relay/pull/1445))
- Add a "invalid_replay" discard reason for invalid replay events. ([#1455](https://github.com/getsentry/relay/pull/1455))
- Add rate limiters for replays and replay recordings. ([#1456](https://github.com/getsentry/relay/pull/1456))
- Use the different configuration for billing outcomes when specified. ([#1461](https://github.com/getsentry/relay/pull/1461))
- Support profiles tagged for many transactions. ([#1444](https://github.com/getsentry/relay/pull/1444), [#1463](https://github.com/getsentry/relay/pull/1463), [#1464](https://github.com/getsentry/relay/pull/1464), [#1465](https://github.com/getsentry/relay/pull/1465))
- Track metrics for changes to the transaction name and DSC propagations. ([#1466](https://github.com/getsentry/relay/pull/1466))
- Simplify the ingestion path to reduce endpoint response times. ([#1416](https://github.com/getsentry/relay/issues/1416), [#1429](https://github.com/getsentry/relay/issues/1429), [#1431](https://github.com/getsentry/relay/issues/1431))
- Update the internal service architecture for the store, outcome, and processor services. ([#1405](https://github.com/getsentry/relay/pull/1405), [#1415](https://github.com/getsentry/relay/issues/1415), [#1421](https://github.com/getsentry/relay/issues/1421), [#1441](https://github.com/getsentry/relay/issues/1441), [#1457](https://github.com/getsentry/relay/issues/1457), [#1470](https://github.com/getsentry/relay/pull/1470))

## 22.8.0

**Features**:

- Remove timeout-based expiry of envelopes in Relay's internal buffers. The `cache.envelope_expiry` is now inactive. To control the size of the envelope buffer, use `cache.envelope_buffer_size` exclusively, instead. ([#1398](https://github.com/getsentry/relay/pull/1398))
- Parse sample rates as JSON. ([#1353](https://github.com/getsentry/relay/pull/1353))
- Filter events in external Relays, before extracting metrics. ([#1379](https://github.com/getsentry/relay/pull/1379))
- Add `privatekey` and `private_key` as secret key name to datascrubbers. ([#1376](https://github.com/getsentry/relay/pull/1376))
- Explain why we responded with 429. ([#1389](https://github.com/getsentry/relay/pull/1389))

**Bug Fixes**:

- Fix a bug where unreal crash reports were dropped when metrics extraction is enabled. ([#1355](https://github.com/getsentry/relay/pull/1355))
- Extract user from metrics with EventUser's priority. ([#1363](https://github.com/getsentry/relay/pull/1363))
- Honor `SentryConfig.enabled` and don't init SDK at all if it is false. ([#1380](https://github.com/getsentry/relay/pull/1380))
- The priority thread metadata on profiles is now optional, do not fail the profile if it's not present. ([#1392](https://github.com/getsentry/relay/pull/1392))

**Internal**:

- Support compressed project configs in redis cache. ([#1345](https://github.com/getsentry/relay/pull/1345))
- Refactor profile processing into its own crate. ([#1340](https://github.com/getsentry/relay/pull/1340))
- Treat "unknown" transaction source as low cardinality for safe SDKs. ([#1352](https://github.com/getsentry/relay/pull/1352), [#1356](https://github.com/getsentry/relay/pull/1356))
- Conditionally write a default transaction source to the transaction payload. ([#1354](https://github.com/getsentry/relay/pull/1354))
- Generate mobile measurements frames_frozen_rate, frames_slow_rate, stall_percentage. ([#1373](https://github.com/getsentry/relay/pull/1373))
- Change to the internals of the healthcheck endpoint. ([#1374](https://github.com/getsentry/relay/pull/1374), [#1377](https://github.com/getsentry/relay/pull/1377))
- Re-encode the Typescript payload to normalize. ([#1372](https://github.com/getsentry/relay/pull/1372))
- Partially normalize events before extracting metrics. ([#1366](https://github.com/getsentry/relay/pull/1366))
- Spawn more threads for CPU intensive work. ([#1378](https://github.com/getsentry/relay/pull/1378))
- Add missing fields to DeviceContext ([#1383](https://github.com/getsentry/relay/pull/1383))
- Improve performance of Redis accesses by not running `PING` everytime a connection is reused. ([#1394](https://github.com/getsentry/relay/pull/1394))
- Distinguish between various discard reasons for profiles. ([#1395](https://github.com/getsentry/relay/pull/1395))
- Add missing fields to GPUContext ([#1391](https://github.com/getsentry/relay/pull/1391))
- Store actor now uses Tokio for message handling instead of Actix. ([#1397](https://github.com/getsentry/relay/pull/1397))
- Add app_memory to AppContext struct. ([#1403](https://github.com/getsentry/relay/pull/1403))

## 22.7.0

**Features**:

- Adjust sample rate by envelope header's sample_rate. ([#1327](https://github.com/getsentry/relay/pull/1327))
- Support `transaction_info` on event payloads. ([#1330](https://github.com/getsentry/relay/pull/1330))
- Extract transaction metrics in external relays. ([#1344](https://github.com/getsentry/relay/pull/1344))

**Bug Fixes**:

- Parse custom units with length < 15 without crashing. ([#1312](https://github.com/getsentry/relay/pull/1312))
- Split large metrics requests into smaller batches. This avoids failed metrics submission and lost Release Health data due to `413 Payload Too Large` errors on the upstream. ([#1326](https://github.com/getsentry/relay/pull/1326))
- Metrics extraction: Map missing transaction status to "unknown". ([#1333](https://github.com/getsentry/relay/pull/1333))
- Fix [CVE-2022-2068](https://www.openssl.org/news/vulnerabilities.html#CVE-2022-2068) and [CVE-2022-2097](https://www.openssl.org/news/vulnerabilities.html#CVE-2022-2097) by updating to OpenSSL 1.1.1q. ([#1334](https://github.com/getsentry/relay/pull/1334))

**Internal**:

- Reduce number of metrics extracted for release health. ([#1316](https://github.com/getsentry/relay/pull/1316))
- Indicate with thread is the main thread in thread metadata for profiles. ([#1320](https://github.com/getsentry/relay/pull/1320))
- Increase profile maximum size by an order of magnitude. ([#1321](https://github.com/getsentry/relay/pull/1321))
- Add data category constant for processed transactions, encompassing all transactions that have been received and sent through dynamic sampling as well as metrics extraction. ([#1306](https://github.com/getsentry/relay/pull/1306))
- Extract metrics also from trace-sampled transactions. ([#1317](https://github.com/getsentry/relay/pull/1317))
- Extract metrics from a configurable amount of custom transaction measurements. ([#1324](https://github.com/getsentry/relay/pull/1324))
- Metrics: Drop transaction tag for high-cardinality sources. ([#1339](https://github.com/getsentry/relay/pull/1339))

## 22.6.0

**Compatibility:** This version of Relay requires Sentry server `22.6.0` or newer.

**Features**:

- Relay is now compatible with CentOS 7 and Red Hat Enterprise Linux 7 onward (kernel version _2.6.32_), depending on _glibc 2.17_ or newer. The `crash-handler` feature, which is currently enabled in the build published to DockerHub, additionally requires _curl 7.29_ or newer. ([#1279](https://github.com/getsentry/relay/pull/1279))
- Optionally start relay with `--upstream-dsn` to pass a Sentry DSN instead of the URL. This can be convenient when starting Relay in environments close to an SDK, where a DSN is already available. ([#1277](https://github.com/getsentry/relay/pull/1277))
- Add a new runtime mode `--aws-runtime-api=$AWS_LAMBDA_RUNTIME_API` that integrates Relay with the AWS Extensions API lifecycle. ([#1277](https://github.com/getsentry/relay/pull/1277))
- Add Replay ItemTypes. ([#1236](https://github.com/getsentry/relay/pull/1236), ([#1239](https://github.com/getsentry/relay/pull/1239))

**Bug Fixes**:

- Session metrics extraction: Count distinct_ids from all session updates to prevent undercounting users. ([#1275](https://github.com/getsentry/relay/pull/1275))
- Session metrics extraction: Count crashed+abnormal towards errored_preaggr. ([#1274](https://github.com/getsentry/relay/pull/1274))

**Internal**:

- Add version 3 to the project configs endpoint. This allows returning pending results which need to be polled later and avoids blocking batched requests on single slow entries. ([#1263](https://github.com/getsentry/relay/pull/1263))
- Emit specific event type tags for "processing.event.produced" metric. ([#1270](https://github.com/getsentry/relay/pull/1270))
- Add support for profile outcomes. ([#1272](https://github.com/getsentry/relay/pull/1272))
- Avoid potential panics when scrubbing minidumps. ([#1282](https://github.com/getsentry/relay/pull/1282))
- Fix typescript profile validation. ([#1283](https://github.com/getsentry/relay/pull/1283))
- Track memory footprint of metrics buckets. ([#1284](https://github.com/getsentry/relay/pull/1284), [#1287](https://github.com/getsentry/relay/pull/1287), [#1288](https://github.com/getsentry/relay/pull/1288))
- Support dedicated topics per metrics usecase, drop metrics from unknown usecases. ([#1285](https://github.com/getsentry/relay/pull/1285))
- Add support for Rust profiles ingestion ([#1296](https://github.com/getsentry/relay/pull/1296))

## 22.5.0

**Features**:

- Add platform, op, http.method and status tag to all extracted transaction metrics. ([#1227](https://github.com/getsentry/relay/pull/1227))
- Add units in built-in measurements. ([#1229](https://github.com/getsentry/relay/pull/1229))
- Add protocol support for custom units on transaction measurements. ([#1256](https://github.com/getsentry/relay/pull/1256))

**Bug Fixes**:

- fix(metrics): Enforce metric name length limit. ([#1238](https://github.com/getsentry/relay/pull/1238))
- Accept and forward unknown Envelope items. In processing mode, drop items individually rather than rejecting the entire request. This allows SDKs to send new data in combined Envelopes in the future. ([#1246](https://github.com/getsentry/relay/pull/1246))
- Stop extracting metrics with outdated names from sessions. ([#1251](https://github.com/getsentry/relay/pull/1251), [#1252](https://github.com/getsentry/relay/pull/1252))
- Update symbolic to pull in fixed Unreal parser that now correctly handles zero-length files. ([#1266](https://github.com/getsentry/relay/pull/1266))

**Internal**:

- Add sampling + tagging by event platform and transaction op. Some (unused) tagging rules from 22.4.0 have been renamed. ([#1231](https://github.com/getsentry/relay/pull/1231))
- Refactor aggregation error, recover from errors more gracefully. ([#1240](https://github.com/getsentry/relay/pull/1240))
- Remove/reject nul-bytes from metric strings. ([#1235](https://github.com/getsentry/relay/pull/1235))
- Remove the unused "internal" data category. ([#1245](https://github.com/getsentry/relay/pull/1245))
- Add the client and version as `sdk` tag to extracted session metrics in the format `name/version`. ([#1248](https://github.com/getsentry/relay/pull/1248))
- Expose `shutdown_timeout` in `OverridableConfig` ([#1247](https://github.com/getsentry/relay/pull/1247))
- Normalize all profiles and reject invalid ones. ([#1250](https://github.com/getsentry/relay/pull/1250))
- Raise a new InvalidCompression Outcome for invalid Unreal compression. ([#1237](https://github.com/getsentry/relay/pull/1237))
- Add a profile data category and count profiles in an envelope to apply rate limits. ([#1259](https://github.com/getsentry/relay/pull/1259))
- Support dynamic sampling by custom tags, operating system name and version, as well as device name and family. ([#1268](https://github.com/getsentry/relay/pull/1268))

## 22.4.0

**Features**:

- Map Windows version from raw_description to version name (XP, Vista, 11, ...). ([#1219](https://github.com/getsentry/relay/pull/1219))

**Bug Fixes**:

- Prevent potential OOM panics when handling corrupt Unreal Engine crashes. ([#1216](https://github.com/getsentry/relay/pull/1216))

**Internal**:

- Remove unused item types. ([#1211](https://github.com/getsentry/relay/pull/1211))
- Pin click dependency in requirements-dev.txt. ([#1214](https://github.com/getsentry/relay/pull/1214))
- Use fully qualified metric resource identifiers (MRI) for metrics ingestion. For example, the sessions duration is now called `d:sessions/duration@s`. ([#1215](https://github.com/getsentry/relay/pull/1215))
- Introduce metric units for rates and information, add support for custom user-declared units, and rename duration units to self-explanatory identifiers such as `second`. ([#1217](https://github.com/getsentry/relay/pull/1217))
- Increase the max profile size to accomodate a new platform. ([#1223](https://github.com/getsentry/relay/pull/1223))
- Set environment as optional when parsing a profile so we get a null value later on. ([#1224](https://github.com/getsentry/relay/pull/1224))
- Expose new tagging rules interface for metrics extracted from transactions. ([#1225](https://github.com/getsentry/relay/pull/1225))
- Return better BadStoreRequest for unreal events. ([#1226](https://github.com/getsentry/relay/pull/1226))

## 22.3.0

**Features**:

- Tag transaction metrics by user satisfaction. ([#1197](https://github.com/getsentry/relay/pull/1197))

**Bug Fixes**:

- CVE-2022-24713: Prevent denial of service through untrusted regular expressions used for PII scrubbing. ([#1207](https://github.com/getsentry/relay/pull/1207))
- Prevent dropping metrics during Relay shutdown if the project is outdated or not cached at time of the shutdown. ([#1205](https://github.com/getsentry/relay/pull/1205))
- Prevent a potential OOM when validating corrupted or exceptional minidumps. ([#1209](https://github.com/getsentry/relay/pull/1209))

**Internal**:

- Spread out metric aggregation over the aggregation window to avoid concentrated waves of metrics requests to the upstream every 10 seconds. Relay now applies jitter to `initial_delay` to spread out requests more evenly over time. ([#1185](https://github.com/getsentry/relay/pull/1185))
- Use a randomized Kafka partitioning key for sessions instead of the session ID. ([#1194](https://github.com/getsentry/relay/pull/1194))
- Add new statsd metrics for bucketing efficiency. ([#1199](https://github.com/getsentry/relay/pull/1199), [#1192](https://github.com/getsentry/relay/pull/1192), [#1200](https://github.com/getsentry/relay/pull/1200))
- Add a `Profile` `ItemType` to represent the profiling data sent from Sentry SDKs. ([#1179](https://github.com/getsentry/relay/pull/1179))

## 22.2.0

**Features**:

- Add the `relay.override_project_ids` configuration flag to support migrating projects from self-hosted to Sentry SaaS. ([#1175](https://github.com/getsentry/relay/pull/1175))

**Internal**:

- Add an option to dispatch billing outcomes to a dedicated topic. ([#1168](https://github.com/getsentry/relay/pull/1168))
- Add new `ItemType` to handle profiling data from Specto SDKs. ([#1170](https://github.com/getsentry/relay/pull/1170))

**Bug Fixes**:

- Fix regression in CSP report parsing. ([#1174](https://github.com/getsentry/relay/pull/1174))
- Ignore replacement_chunks when they aren't used. ([#1180](https://github.com/getsentry/relay/pull/1180))

## 22.1.0

**Features**:

- Flush metrics and outcome aggregators on graceful shutdown. ([#1159](https://github.com/getsentry/relay/pull/1159))
- Extract metrics from sampled transactions. ([#1161](https://github.com/getsentry/relay/pull/1161))

**Internal**:

- Extract normalized dist as metric. ([#1158](https://github.com/getsentry/relay/pull/1158))
- Extract transaction user as metric. ([#1164](https://github.com/getsentry/relay/pull/1164))

## 21.12.0

**Features**:

- Extract measurement ratings, port from frontend. ([#1130](https://github.com/getsentry/relay/pull/1130))
- External Relays perform dynamic sampling and emit outcomes as client reports. This feature is now enabled _by default_. ([#1119](https://github.com/getsentry/relay/pull/1119))
- Metrics extraction config, custom tags. ([#1141](https://github.com/getsentry/relay/pull/1141))
- Update the user agent parser (uap-core Feb 2020 to Nov 2021). This allows Relay and Sentry to infer more recent browsers, operating systems, and devices in events containing a user agent header. ([#1143](https://github.com/getsentry/relay/pull/1143), [#1145](https://github.com/getsentry/relay/pull/1145))
- Improvements to Unity OS context parsing ([#1150](https://github.com/getsentry/relay/pull/1150))

**Bug Fixes**:

- Support Unreal Engine 5 crash reports. ([#1132](https://github.com/getsentry/relay/pull/1132))
- Perform same validation for aggregate sessions as for individual sessions. ([#1140](https://github.com/getsentry/relay/pull/1140))
- Add missing .NET 4.8 release value. ([#1142](https://github.com/getsentry/relay/pull/1142))
- Properly document which timestamps are accepted. ([#1152](https://github.com/getsentry/relay/pull/1152))

**Internal**:

- Add more statsd metrics for relay metric bucketing. ([#1124](https://github.com/getsentry/relay/pull/1124), [#1128](https://github.com/getsentry/relay/pull/1128))
- Add an internal option to capture minidumps for hard crashes. This has to be enabled via the `sentry._crash_db` config parameter. ([#1127](https://github.com/getsentry/relay/pull/1127))
- Fold processing vs non-processing into single actor. ([#1133](https://github.com/getsentry/relay/pull/1133))
- Aggregate outcomes for dynamic sampling, invalid project ID, and rate limits. ([#1134](https://github.com/getsentry/relay/pull/1134))
- Extract session metrics from aggregate sessions. ([#1140](https://github.com/getsentry/relay/pull/1140))
- Prefix names of extracted metrics by `sentry.sessions.` or `sentry.transactions.`. ([#1147](https://github.com/getsentry/relay/pull/1147))
- Extract transaction duration as metric. ([#1148](https://github.com/getsentry/relay/pull/1148))

## 21.11.0

**Features**:

- Add bucket width to bucket protocol. ([#1103](https://github.com/getsentry/relay/pull/1103))
- Support multiple kafka cluster configurations. ([#1101](https://github.com/getsentry/relay/pull/1101))
- Tag metrics by transaction name. ([#1126](https://github.com/getsentry/relay/pull/1126))

**Bug Fixes**:

- Avoid unbounded decompression of encoded requests. A particular request crafted to inflate to large amounts of memory, such as a zip bomb, could put Relay out of memory. ([#1117](https://github.com/getsentry/relay/pull/1117), [#1122](https://github.com/getsentry/relay/pull/1122), [#1123](https://github.com/getsentry/relay/pull/1123))
- Avoid unbounded decompression of UE4 crash reports. Some crash reports could inflate to large amounts of memory before being checked for size, which could put Relay out of memory. ([#1121](https://github.com/getsentry/relay/pull/1121))

**Internal**:

- Aggregate client reports before sending them onwards. ([#1118](https://github.com/getsentry/relay/pull/1118))

## 21.10.0

**Bug Fixes**:

- Correctly validate timestamps for outcomes and sessions. ([#1086](https://github.com/getsentry/relay/pull/1086))
- Run compression on a thread pool when sending to upstream. ([#1085](https://github.com/getsentry/relay/pull/1085))
- Report proper status codes and error messages when sending invalid JSON payloads to an endpoint with a `X-Sentry-Relay-Signature` header. ([#1090](https://github.com/getsentry/relay/pull/1090))
- Enforce attachment and event size limits on UE4 crash reports. ([#1099](https://github.com/getsentry/relay/pull/1099))

**Internal**:

- Add the exclusive time of the transaction's root span. ([#1083](https://github.com/getsentry/relay/pull/1083))
- Add session.status tag to extracted session.duration metric. ([#1087](https://github.com/getsentry/relay/pull/1087))
- Serve project configs for batched requests where one of the project keys cannot be parsed. ([#1093](https://github.com/getsentry/relay/pull/1093))

## 21.9.0

**Features**:

- Add sampling based on transaction name. ([#1058](https://github.com/getsentry/relay/pull/1058))
- Support running Relay without config directory. The most important configuration, including Relay mode and credentials, can now be provided through commandline arguments or environment variables alone. ([#1055](https://github.com/getsentry/relay/pull/1055))
- Protocol support for client reports. ([#1081](https://github.com/getsentry/relay/pull/1081))
- Extract session metrics in non processing relays. ([#1073](https://github.com/getsentry/relay/pull/1073))

**Bug Fixes**:

- Use correct commandline argument name for setting Relay port. ([#1059](https://github.com/getsentry/relay/pull/1059))
- Retrieve OS Context for Unity Events. ([#1072](https://github.com/getsentry/relay/pull/1072))

**Internal**:

- Add new metrics on Relay's performance in dealing with buckets of metric aggregates, as well as the amount of aggregated buckets. ([#1070](https://github.com/getsentry/relay/pull/1070))
- Add the exclusive time of a span. ([#1061](https://github.com/getsentry/relay/pull/1061))
- Remove redundant dynamic sampling processing on fast path. ([#1084](https://github.com/getsentry/relay/pull/1084))

## 21.8.0

- No documented changes.

## 21.7.0

- No documented changes.

## 21.6.3

- No documented changes.

## 21.6.2

**Bug Fixes**:

- Remove connection metrics reported under `connector.*`. They have been fully disabled since version `21.3.0`. ([#1021](https://github.com/getsentry/relay/pull/1021))
- Remove error logs for "failed to extract event" and "failed to store session". ([#1032](https://github.com/getsentry/relay/pull/1032))

**Internal**:

- Assign a random Kafka partition key for session aggregates and metrics to distribute messages evenly. ([#1022](https://github.com/getsentry/relay/pull/1022))
- All fields in breakdown config should be camelCase, and rename the breakdown key name in project options. ([#1020](https://github.com/getsentry/relay/pull/1020))

## 21.6.1

- No documented changes.

## 21.6.0

**Features**:

- Support self-contained envelopes without authentication headers or query parameters. ([#1000](https://github.com/getsentry/relay/pull/1000))
- Support statically configured relays. ([#991](https://github.com/getsentry/relay/pull/991))
- Support namespaced event payloads in multipart minidump submission for Electron Framework. The field has to follow the format `sentry___<namespace>`. ([#1012](https://github.com/getsentry/relay/pull/1012))

**Bug Fixes**:

- Explicitly declare reprocessing context. ([#1009](https://github.com/getsentry/relay/pull/1009))
- Validate the environment attribute in sessions, and drop sessions with invalid releases. ([#1018](https://github.com/getsentry/relay/pull/1018))

**Internal**:

- Gather metrics for corrupted Events with unprintable fields. ([#1008](https://github.com/getsentry/relay/pull/1008))
- Remove project actors. ([#1025](https://github.com/getsentry/relay/pull/1025))

## 21.5.1

**Bug Fixes**:

- Do not leak resources when projects or DSNs are idle. ([#1003](https://github.com/getsentry/relay/pull/1003))

## 21.5.0

**Features**:

- Support the `frame.stack_start` field for chained async stack traces in Cocoa SDK v7. ([#981](https://github.com/getsentry/relay/pull/981))
- Rename configuration fields `cache.event_buffer_size` to `cache.envelope_buffer_size` and `cache.event_expiry` to `cache.envelope_expiry`. The former names are still supported by Relay. ([#985](https://github.com/getsentry/relay/pull/985))
- Add a configuraton flag `relay.ready: always` to mark Relay ready in healthchecks immediately after starting without requiring to authenticate. ([#989](https://github.com/getsentry/relay/pull/989))

**Bug Fixes**:

- Fix roundtrip error when PII selector starts with number. ([#982](https://github.com/getsentry/relay/pull/982))
- Avoid overflow panic for large retry-after durations. ([#992](https://github.com/getsentry/relay/pull/992))

**Internal**:

- Update internal representation of distribution metrics. ([#979](https://github.com/getsentry/relay/pull/979))
- Extract metrics for transaction breakdowns and sessions when the feature is enabled for the organizaiton. ([#986](https://github.com/getsentry/relay/pull/986))
- Assign explicit values to DataCategory enum. ([#987](https://github.com/getsentry/relay/pull/987))

## 21.4.1

**Bug Fixes**:

- Allow the `event_id` attribute on breadcrumbs to link between Sentry events. ([#977](https://github.com/getsentry/relay/pull/977))

## 21.4.0

**Bug Fixes**:

- Parse the Crashpad information extension stream from Minidumps with annotation objects correctly. ([#973](https://github.com/getsentry/relay/pull/973))

**Internal**:

- Emit outcomes for rate limited attachments. ([#951](https://github.com/getsentry/relay/pull/951))
- Remove timestamp from metrics text protocol. ([#972](https://github.com/getsentry/relay/pull/972))
- Add max, min, sum, and count to gauge metrics. ([#974](https://github.com/getsentry/relay/pull/974))

## 21.3.1

**Bug Fixes**:

- Make request url scrubbable. ([#955](https://github.com/getsentry/relay/pull/955))
- Remove dependent items from envelope when dropping transaction item. ([#960](https://github.com/getsentry/relay/pull/960))

**Internal**:

- Emit the `quantity` field for outcomes of events. This field describes the total size in bytes for attachments or the event count for all other categories. A separate outcome is emitted for attachments in a rejected envelope, if any, in addition to the event outcome. ([#942](https://github.com/getsentry/relay/pull/942))
- Add experimental metrics ingestion without bucketing or pre-aggregation. ([#948](https://github.com/getsentry/relay/pull/948))
- Skip serializing some null values in frames interface. ([#944](https://github.com/getsentry/relay/pull/944))
- Add experimental metrics ingestion with bucketing and pre-aggregation. ([#948](https://github.com/getsentry/relay/pull/948), [#952](https://github.com/getsentry/relay/pull/952), [#958](https://github.com/getsentry/relay/pull/958), [#966](https://github.com/getsentry/relay/pull/966), [#969](https://github.com/getsentry/relay/pull/969))
- Change HTTP response for upstream timeouts from 502 to 504. ([#859](https://github.com/getsentry/relay/pull/859))
- Add rule id to outcomes coming from transaction sampling. ([#953](https://github.com/getsentry/relay/pull/953))
- Add support for breakdowns ingestion. ([#934](https://github.com/getsentry/relay/pull/934))
- Ensure empty strings are invalid measurement names. ([#968](https://github.com/getsentry/relay/pull/968))

## 21.3.0

**Features**:

- Relay now picks up HTTP proxies from environment variables. This is made possible by switching to a different HTTP client library.

**Bug Fixes**:

- Deny backslashes in release names. ([#904](https://github.com/getsentry/relay/pull/904))
- Fix a problem with Data Scrubbing source names (PII selectors) that caused `$frame.abs_path` to match, but not `$frame.abs_path || **` or `$frame.abs_path && **`. ([#932](https://github.com/getsentry/relay/pull/932))
- Make username pii-strippable. ([#935](https://github.com/getsentry/relay/pull/935))
- Respond with `400 Bad Request` and an error message `"empty envelope"` instead of `429` when envelopes without items are sent to the envelope endpoint. ([#937](https://github.com/getsentry/relay/pull/937))
- Allow generic Slackbot ([#947](https://github.com/getsentry/relay/pull/947))

**Internal**:

- Emit the `category` field for outcomes of events. This field disambiguates error events, security events and transactions. As a side-effect, Relay no longer emits outcomes for broken JSON payloads or network errors. ([#931](https://github.com/getsentry/relay/pull/931))
- Add inbound filters functionality to dynamic sampling rules. ([#920](https://github.com/getsentry/relay/pull/920))
- The undocumented `http._client` option has been removed. ([#938](https://github.com/getsentry/relay/pull/938))
- Log old events and sessions in the `requests.timestamp_delay` metric. ([#933](https://github.com/getsentry/relay/pull/933))
- Add rule id to outcomes coming from event sampling. ([#943](https://github.com/getsentry/relay/pull/943))
- Fix a bug in rate limiting that leads to accepting all events in the last second of a rate limiting window, regardless of whether the rate limit applies. ([#946](https://github.com/getsentry/relay/pull/946))

## 21.2.0

**Features**:

- By adding `.no-cache` to the DSN key, Relay refreshes project configuration caches immediately. This allows to apply changed settings instantly, such as updates to data scrubbing or inbound filter rules. ([#911](https://github.com/getsentry/relay/pull/911))
- Add NSError to mechanism. ([#925](https://github.com/getsentry/relay/pull/925))
- Add snapshot to the stack trace interface. ([#927](https://github.com/getsentry/relay/pull/927))

**Bug Fixes**:

- Log on INFO level when recovering from network outages. ([#918](https://github.com/getsentry/relay/pull/918))
- Fix a panic in processing minidumps with invalid location descriptors. ([#919](https://github.com/getsentry/relay/pull/919))

**Internal**:

- Improve dynamic sampling rule configuration. ([#907](https://github.com/getsentry/relay/pull/907))
- Compatibility mode for pre-aggregated sessions was removed. The feature is now enabled by default in full fidelity. ([#913](https://github.com/getsentry/relay/pull/913))

## 21.1.0

**Features**:

- Support dynamic sampling for error events. ([#883](https://github.com/getsentry/relay/pull/883))

**Bug Fixes**:

- Make all fields but event-id optional to fix regressions in user feedback ingestion. ([#886](https://github.com/getsentry/relay/pull/886))
- Remove `kafka-ssl` feature because it breaks development workflow on macOS. ([#889](https://github.com/getsentry/relay/pull/889))
- Accept envelopes where their last item is empty and trailing newlines are omitted. This also fixes a panic in some cases. ([#894](https://github.com/getsentry/relay/pull/894))

**Internal**:

- Extract crashpad annotations into contexts. ([#892](https://github.com/getsentry/relay/pull/892))
- Normalize user reports during ingestion and create empty fields. ([#903](https://github.com/getsentry/relay/pull/903))
- Ingest and normalize sample rates from envelope item headers. ([#910](https://github.com/getsentry/relay/pull/910))

## 20.12.1

- No documented changes.

## 20.12.0

**Features**:

- Add `kafka-ssl` compilation feature that builds Kafka linked against OpenSSL. This feature is enabled in Docker containers only. This is only relevant for Relays running as part of on-premise Sentry. ([#881](https://github.com/getsentry/relay/pull/881))
- Relay is now able to ingest pre-aggregated sessions, which will make it possible to efficiently handle applications that produce thousands of sessions per second. ([#815](https://github.com/getsentry/relay/pull/815))
- Add protocol support for WASM. ([#852](https://github.com/getsentry/relay/pull/852))
- Add dynamic sampling for transactions. ([#835](https://github.com/getsentry/relay/pull/835))
- Send network outage metric on healthcheck endpoint hit. ([#856](https://github.com/getsentry/relay/pull/856))

**Bug Fixes**:

- Fix a long-standing bug where log messages were not addressible as `$string`. ([#882](https://github.com/getsentry/relay/pull/882))
- Allow params in content-type for security requests to support content types like `"application/expect-ct-report+json; charset=utf-8"`. ([#844](https://github.com/getsentry/relay/pull/844))
- Fix a panic in CSP filters. ([#848](https://github.com/getsentry/relay/pull/848))
- Do not drop sessions due to an invalid age constraint set to `0`. ([#855](https://github.com/getsentry/relay/pull/855))
- Do not emit outcomes after forwarding envelopes to the upstream, even if that envelope is rate limited, rejected, or dropped. Since the upstream logs an outcome, it would be a duplicate. ([#857](https://github.com/getsentry/relay/pull/857))
- Fix status code for security report. ([#864](https://github.com/getsentry/relay/pull/864))
- Add missing fields for Expect-CT reports. ([#865](https://github.com/getsentry/relay/pull/865))
- Support more directives in CSP reports, such as `block-all-mixed-content` and `require-trusted-types-for`. ([#876](https://github.com/getsentry/relay/pull/876))

**Internal**:

- Add _experimental_ support for picking up HTTP proxies from the regular environment variables. This feature needs to be enabled by setting `http: client: "reqwest"` in your `config.yml`. ([#839](https://github.com/getsentry/relay/pull/839))
- Refactor transparent request forwarding for unknown endpoints. Requests are now entirely buffered in memory and occupy the same queues and actors as other requests. This should not cause issues but may change behavior under load. ([#839](https://github.com/getsentry/relay/pull/839))
- Add reason codes to the `X-Sentry-Rate-Limits` header in store responses. This allows external Relays to emit outcomes with the proper reason codes. ([#850](https://github.com/getsentry/relay/pull/850))
- Emit metrics for outcomes in external relays. ([#851](https://github.com/getsentry/relay/pull/851))
- Make `$error.value` `pii=true`. ([#837](https://github.com/getsentry/relay/pull/837))
- Send `key_id` in partial project config. ([#854](https://github.com/getsentry/relay/pull/854))
- Add stack traces to Sentry error reports. ([#872](https://github.com/getsentry/relay/pull/872))

## 20.11.1

- No documented changes.

## 20.11.0

**Features**:

- Rename upstream retries histogram metric and add upstream requests duration metric. ([#816](https://github.com/getsentry/relay/pull/816))
- Add options for metrics buffering (`metrics.buffering`) and sampling (`metrics.sample_rate`). ([#821](https://github.com/getsentry/relay/pull/821))

**Bug Fixes**:

- Accept sessions with IP address set to `{{auto}}`. This was previously rejected and silently dropped. ([#827](https://github.com/getsentry/relay/pull/827))
- Fix an issue where every retry-after response would be too large by one minute. ([#829](https://github.com/getsentry/relay/pull/829))

**Internal**:

- Always apply cache debouncing for project states. This reduces pressure on the Redis and file system cache. ([#819](https://github.com/getsentry/relay/pull/819))
- Internal refactoring such that validating of characters in tags no longer uses regexes internally. ([#814](https://github.com/getsentry/relay/pull/814))
- Discard invalid user feedback sent as part of envelope. ([#823](https://github.com/getsentry/relay/pull/823))
- Emit event errors and normalization errors for unknown breadcrumb keys. ([#824](https://github.com/getsentry/relay/pull/824))
- Normalize `breadcrumb.ty` into `breadcrumb.type` for broken Python SDK versions. ([#824](https://github.com/getsentry/relay/pull/824))
- Add the client SDK interface for unreal crashes and set the name to `unreal.crashreporter`. ([#828](https://github.com/getsentry/relay/pull/828))
- Fine-tune the selectors for minidump PII scrubbing. ([#818](https://github.com/getsentry/relay/pull/818), [#830](https://github.com/getsentry/relay/pull/830))

## 20.10.1

**Internal**:

- Emit more useful normalization meta data for invalid tags. ([#808](https://github.com/getsentry/relay/pull/808))

## 20.10.0

**Features**:

- Add support for measurement ingestion. ([#724](https://github.com/getsentry/relay/pull/724), [#785](https://github.com/getsentry/relay/pull/785))
- Add support for scrubbing UTF-16 data in attachments ([#742](https://github.com/getsentry/relay/pull/742), [#784](https://github.com/getsentry/relay/pull/784), [#787](https://github.com/getsentry/relay/pull/787))
- Add upstream request metric. ([#793](https://github.com/getsentry/relay/pull/793))
- The padding character in attachment scrubbing has been changed to match the masking character, there is no usability benefit from them being different. ([#810](https://github.com/getsentry/relay/pull/810))

**Bug Fixes**:

- Fix issue where `$span` would not be recognized in Advanced Data Scrubbing. ([#781](https://github.com/getsentry/relay/pull/781))
- Accept big-endian minidumps. ([#789](https://github.com/getsentry/relay/pull/789))
- Detect network outages and retry sending events instead of dropping them. ([#788](https://github.com/getsentry/relay/pull/788))

**Internal**:

- Project states are now cached separately per DSN public key instead of per project ID. This means that there will be multiple separate cache entries for projects with more than one DSN. ([#778](https://github.com/getsentry/relay/pull/778))
- Relay no longer uses the Sentry endpoint to resolve project IDs by public key. Ingestion for the legacy store endpoint has been refactored to rely on key-based caches only. As a result, the legacy endpoint is supported only on managed Relays. ([#800](https://github.com/getsentry/relay/pull/800))
- Fix rate limit outcomes, now emitted only for error events but not transactions. ([#806](https://github.com/getsentry/relay/pull/806), [#809](https://github.com/getsentry/relay/pull/809))

## 20.9.0

**Features**:

- Add support for attaching Sentry event payloads in Unreal crash reports by adding `__sentry` game data entries. ([#715](https://github.com/getsentry/relay/pull/715))
- Support chunked form data keys for event payloads on the Minidump endpoint. Since crashpad has a limit for the length of custom attributes, the sentry event payload can be split up into `sentry__1`, `sentry__2`, etc. ([#721](https://github.com/getsentry/relay/pull/721))
- Periodically re-authenticate with the upstream server. Previously, there was only one initial authentication. ([#731](https://github.com/getsentry/relay/pull/731))
- The module attribute on stack frames (`$frame.module`) and the (usually server side generated) attribute `culprit` can now be scrubbed with advanced data scrubbing. ([#744](https://github.com/getsentry/relay/pull/744))
- Compress outgoing store requests for events and envelopes including attachements using `gzip` content encoding. ([#745](https://github.com/getsentry/relay/pull/745))
- Relay now buffers all requests until it has authenticated with the upstream. ([#747](//github.com/getsentry/relay/pull/747))
- Add a configuration option to change content encoding of upstream store requests. The default is `gzip`, and other options are `identity`, `deflate`, or `br`. ([#771](https://github.com/getsentry/relay/pull/771))

**Bug Fixes**:

- Send requests to the `/envelope/` endpoint instead of the older `/store/` endpoint. This particularly fixes spurious `413 Payload Too Large` errors returned when using Relay with Sentry SaaS. ([#746](https://github.com/getsentry/relay/pull/746))

**Internal**:

- Remove a temporary flag from attachment kafka messages indicating rate limited crash reports to Sentry. This is now enabled by default. ([#718](https://github.com/getsentry/relay/pull/718))
- Performance improvement of http requests to upstream, high priority messages are sent first. ([#678](https://github.com/getsentry/relay/pull/678))
- Experimental data scrubbing on minidumps([#682](https://github.com/getsentry/relay/pull/682))
- Move `generate-schema` from the Relay CLI into a standalone tool. ([#739](//github.com/getsentry/relay/pull/739))
- Move `process-event` from the Relay CLI into a standalone tool. ([#740](//github.com/getsentry/relay/pull/740))
- Add the client SDK to session kafka payloads. ([#751](https://github.com/getsentry/relay/pull/751))
- Add a standalone tool to document metrics in JSON or YAML. ([#752](https://github.com/getsentry/relay/pull/752))
- Emit `processing.event.produced` for user report and session Kafka messages. ([#757](https://github.com/getsentry/relay/pull/757))
- Improve performance of event processing by avoiding regex clone. ([#767](https://github.com/getsentry/relay/pull/767))
- Assign a default name for unnamed attachments, which prevented attachments from being stored in Sentry. ([#769](https://github.com/getsentry/relay/pull/769))
- Add Relay version version to challenge response. ([#758](https://github.com/getsentry/relay/pull/758))

## 20.8.0

**Features**:

- Add the `http.connection_timeout` configuration option to adjust the connection and SSL handshake timeout. The default connect timeout is now increased from 1s to 3s. ([#688](https://github.com/getsentry/relay/pull/688))
- Supply Relay's version during authentication and check if this Relay is still supported. An error message prompting to upgrade Relay will be supplied if Relay is unsupported. ([#697](https://github.com/getsentry/relay/pull/697))

**Bug Fixes**:

- Reuse connections for upstream event submission requests when the server supports connection keepalive. Relay did not consume the response body of all requests, which caused it to reopen a new connection for every event. ([#680](https://github.com/getsentry/relay/pull/680), [#695](https://github.com/getsentry/relay/pull/695))
- Fix hashing of user IP addresses in data scrubbing. Previously, this could create invalid IP addresses which were later rejected by Sentry. Now, the hashed IP address is moved to the `id` field. ([#692](https://github.com/getsentry/relay/pull/692))
- Do not retry authentication with the upstream when a client error is reported (status code 4XX). ([#696](https://github.com/getsentry/relay/pull/696))

**Internal**:

- Extract the event `timestamp` from Minidump files during event normalization. ([#662](https://github.com/getsentry/relay/pull/662))
- Retain the full span description in transaction events instead of trimming it. ([#674](https://github.com/getsentry/relay/pull/674))
- Report all Kafka producer errors to Sentry. Previously, only immediate errors were reported but not those during asynchronous flushing of messages. ([#677](https://github.com/getsentry/relay/pull/677))
- Add "HubSpot Crawler" to the list of web crawlers for inbound filters. ([#693](https://github.com/getsentry/relay/pull/693))
- Improved typing for span data of transaction events, no breaking changes. ([#713](https://github.com/getsentry/relay/pull/713))
- **Breaking change:** In PII configs, all options on hash and mask redactions (replacement characters, ignored characters, hash algorithm/key) are removed. If they still exist in the configuration, they are ignored. ([#760](https://github.com/getsentry/relay/pull/760))

## 20.7.2

**Features**:

- Report metrics for connections to the upstream. These metrics are reported under `connector.*` and include information on connection reuse, timeouts and errors. ([#669](https://github.com/getsentry/relay/pull/669))
- Increased the maximum size of attachments from _50MiB_ to _100MiB_. Most notably, this allows to upload larger minidumps. ([#671](https://github.com/getsentry/relay/pull/671))

**Internal**:

- Always create a spans array for transactions in normalization. This allows Sentry to render the spans UI even if the transaction is empty. ([#667](https://github.com/getsentry/relay/pull/667))

## 20.7.1

- No documented changes.

## 20.7.0

**Features**:

- Sessions and attachments can be rate limited now. These rate limits apply separately from error events, which means that you can continue to send Release Health sessions while you're out of quota with errors. ([#636](https://github.com/getsentry/relay/pull/636))

**Bug Fixes**:

- Outcomes from downstream relays were not forwarded upstream. ([#632](https://github.com/getsentry/relay/pull/632))
- Apply clock drift correction to Release Health sessions and validate timestamps. ([#633](https://github.com/getsentry/relay/pull/633))
- Apply clock drift correction for timestamps that are too far in the past or future. This fixes a bug where broken transaction timestamps would lead to negative durations. ([#634](https://github.com/getsentry/relay/pull/634), [#654](https://github.com/getsentry/relay/pull/654))
- Respond with status code `200 OK` to rate limited minidump and UE4 requests. Third party clients otherwise retry those requests, leading to even more load. ([#646](https://github.com/getsentry/relay/pull/646), [#647](https://github.com/getsentry/relay/pull/647))
- Ingested unreal crash reports no longer have a `misc_primary_cpu_brand` key with GPU information set in the Unreal context. ([#650](https://github.com/getsentry/relay/pull/650))
- Fix ingestion of forwarded outcomes in processing Relays. Previously, `emit_outcomes` had to be set explicitly to enable this. ([#653](https://github.com/getsentry/relay/pull/653))

**Internal**:

- Restructure the envelope and event ingestion paths into a pipeline and apply rate limits to all envelopes. ([#635](https://github.com/getsentry/relay/pull/635), [#636](https://github.com/getsentry/relay/pull/636))
- Pass the combined size of all attachments in an envelope to the Redis rate limiter as quantity to enforce attachment quotas. ([#639](https://github.com/getsentry/relay/pull/639))
- Emit flags for rate limited processing attachments and add a `size` field. ([#640](https://github.com/getsentry/relay/pull/640), [#644](https://github.com/getsentry/relay/pull/644))

## 20.6.0

We have switched to [CalVer](https://calver.org/)! Relay's version is always in line with the latest version of [Sentry](https://github.com/getsentry/sentry).

**Features**:

- Proxy and managed Relays now apply clock drift correction based on the `sent_at` header emitted by SDKs. ([#581](https://github.com/getsentry/relay/pull/581))
- Apply cached rate limits to attachments and sessions in the fast-path when parsing incoming requests. ([#618](https://github.com/getsentry/relay/pull/618))
- New config options `metrics.default_tags` and `metrics.hostname_tag`. ([#625](https://github.com/getsentry/relay/pull/625))

**Bug Fixes**:

- Clock drift correction no longer considers the transaction timestamp as baseline for SDKs using Envelopes. Instead, only the dedicated `sent_at` Envelope header is used. ([#580](https://github.com/getsentry/relay/pull/580))
- The `http.timeout` setting is now applied to all requests, including event submission. Previously, events were exempt. ([#588](https://github.com/getsentry/relay/pull/588))
- All endpoint metrics now report their proper `route` tag. This applies to `requests`, `requests.duration`, and `responses.status_codes`. Previously, some some endpoints reported an empty route. ([#595](https://github.com/getsentry/relay/pull/595))
- Properly refresh cached project states based on the configured intervals. Previously, Relay may have gone into an endless refresh cycle if the system clock not accurate, or the state had not been updated in the upstream. ([#596](https://github.com/getsentry/relay/pull/596))
- Respond with `403 Forbidden` when multiple authentication payloads are sent by the SDK. Previously, Relay would authenticate using one of the payloads and silently ignore the rest. ([#602](https://github.com/getsentry/relay/pull/602))
- Improve metrics documentation. ([#614](https://github.com/getsentry/relay/pull/614))
- Do not scrub event processing errors by default. ([#619](https://github.com/getsentry/relay/pull/619))

**Internal**:

- Add source (who emitted the outcome) to Outcome payload. ([#604](https://github.com/getsentry/relay/pull/604))
- Ignore non-Rust folders for faster rebuilding and testing. ([#578](https://github.com/getsentry/relay/pull/578))
- Invalid session payloads are now logged for SDK debugging. ([#584](https://github.com/getsentry/relay/pull/584), [#591](https://github.com/getsentry/relay/pull/591))
- Add support for Outcomes generation in external Relays. ([#592](https://github.com/getsentry/relay/pull/592))
- Remove unused `rev` from project state. ([#586](https://github.com/getsentry/relay/pull/586))
- Add an outcome endpoint for trusted Relays. ([#589](https://github.com/getsentry/relay/pull/589))
- Emit outcomes for event payloads submitted in attachment files. ([#609](https://github.com/getsentry/relay/pull/609))
- Split envelopes that contain sessions and other items and ingest them independently. ([#610](https://github.com/getsentry/relay/pull/610))
- Removed support for legacy per-key quotas. ([#616](https://github.com/getsentry/relay/pull/615))
- Security events (CSP, Expect-CT, Expect-Staple, and HPKP) are now placed into a dedicated `security` item in envelopes, rather than the generic event item. This allows for quick detection of the event type for rate limiting. ([#617](https://github.com/getsentry/relay/pull/617))

## 0.5.9

- Relay has a logo now!
- New explicit `envelope/` endpoint. Envelopes no longer need to be sent with the right `content-type` header (to cater to browser JS).
- Introduce an Envelope item type for transactions.
- Support environment variables and CLI arguments instead of command line parameters.
- Return status `415` on wrong content types.
- Normalize double-slashes in request URLs more aggressively.
- Add an option to generate credentials on stdout.

**Internal**:

- Serve project configs to downstream Relays with proper permission checking.
- PII: Make and/or selectors specific.
- Add a browser filter for IE 11.
- Changes to release parsing.
- PII: Expose event values as part of generated selector suggestions.

## 0.5.8

**Internal**:

- Fix a bug where exception values and the device name were not PII-strippable.

## 0.5.7

- Docker images are now also pushed to Docker Hub.
- New helper function to generate PII selectors from event data.

**Internal**:

- Release is now a required attribute for session data.
- `unknown` can now be used in place of `unknown_error` for span statuses. A future release will change the canonical format from `unknown_error` to `unknown`.

## 0.5.6

- Fix a bug where Relay would stop processing events if Sentry is down for only a short time.
- Improvements to architecture documentation.
- Initial support for rate limiting by event type ("scoped quotas")
- Fix a bug where `key_id` was omitted from outcomes created by Relay.
- Fix a bug where it was not permitted to send content-encoding as part of a CORS request to store.

**Internal**:

- PII processing: Aliases for value types (`$error` instead of `$exception` to be in sync with Discover column naming) and adding a default for replace-redactions.
- It is now valid to send transactions and spans without `op` set, in which case a default value will be inserted.

## 0.5.5

- Suppress verbose DNS lookup logs.

**Internal**:

- Small performance improvements in datascrubbing config converter.
- New, C-style selector syntax (old one still works)

## 0.5.4

**Internal**:

- Add event contexts to `pii=maybe`.
- Fix parsing of msgpack breadcrumbs in Rust store.
- Envelopes sent to Rust store can omit the DSN in headers.
- Ability to quote/escape special characters in selectors in PII configs.

## 0.5.3

- Properly strip the linux binary to reduce its size
- Allow base64 encoded JSON event payloads ([#466](https://github.com/getsentry/relay/pull/466))
- Fix multipart requests without trailing newline ([#465](https://github.com/getsentry/relay/pull/465))
- Support for ingesting session updates ([#449](https://github.com/getsentry/relay/pull/449))

**Internal**:

- Validate release names during event ingestion ([#479](https://github.com/getsentry/relay/pull/479))
- Add browser extension filter ([#470](https://github.com/getsentry/relay/pull/470))
- Add `pii=maybe`, a new kind of event schema field that can only be scrubbed if explicitly addressed.
- Add way to scrub filepaths in a way that does not break processing.

## 0.5.2

- Fix trivial Redis-related crash when running in non-processing mode.
- Limit the maximum retry-after of a rate limit. This is necessary because of the "Delete and ignore future events" feature in Sentry.
- Project caches are now evicted after `project_grace_period` has passed. If you have that parameter set to a high number you may see increased memory consumption.

**Internal**:

- Misc bugfixes in PII processor. Those bugs do not affect the legacy data scrubber exposed in Python.
- Polishing documentation around PII configuration format.
- Signal codes in mach mechanism are no longer required.

## 0.5.1

- Ability to fetch project configuration from Redis as additional caching layer.
- Fix a few bugs in release filters.
- Fix a few bugs in minidumps endpoint with processing enabled.

**Internal**:

- Fix a bug in the PII processor that would always remove the entire string on `pattern` rules.
- Ability to correct some clock drift and wrong system time in transaction events.

## 0.5.0

- The binary has been renamed to `relay`.
- Updated documentation for metrics.

**Internal**:

- The package is now called `sentry-relay`.
- Renamed all `Semaphore*` types to `Relay*`.
- Fixed memory leaks in processing functions.

## 0.4.65

- Implement the Minidump endpoint.
- Implement the Attachment endpoint.
- Implement the legacy Store endpoint.
- Support a plain `Authorization` header in addition to `X-Sentry-Auth`.
- Simplify the shutdown logic. Relay now always takes a fixed configurable time to shut down.
- Fix healthchecks in _Static_ mode.
- Fix internal handling of event attachments.
- Fix partial reads of request bodies resulting in a broken connection.
- Fix a crash when parsing User-Agent headers.
- Fix handling of events sent with `sentry_version=2.0` (Clojure SDK).
- Use _mmap_ to load the GeoIP database to improve the memory footprint.
- Revert back to the system memory allocator.

**Internal**:

- Preserve microsecond precision in all time stamps.
- Record event ids in all outcomes.
- Updates to event processing metrics.
- Add span status mapping from open telemetry.

## 0.4.64

- Switched to `jemalloc` as global allocator.
- Introduce separate outcome reason for invalid events.
- Always consume request bodies to the end.
- Implemented minidump ingestion.
- Increas precisions of timestamps in protocol.

## 0.4.63

- Refactor healthchecks into two: Liveness and readiness (see code comments for explanation for now).
- Allow multiple trailing slashes on store endpoint, e.g. `/api/42/store///`.
- Internal refactor to prepare for envelopes format.

**Internal**:

- Fix a bug where glob-matching in filters did not behave correctly when the to-be-matched string contained newlines.
- Add `moz-extension:` as scheme for browser extensions (filtering out Firefox addons).
- Raise a dedicated Python exception type for invalid transaction events. Also do not report that error to Sentry from Relay.

## 0.4.62

- Various performance improvements.

## 0.4.61

**Internal**:

- Add `thread.errored` attribute ([#306](https://github.com/getsentry/relay/pull/306)).

## 0.4.60

- License is now BSL instead of MIT ([#301](https://github.com/getsentry/relay/pull/301)).
- Improve internal metrics and logging ([#296](https://github.com/getsentry/relay/pull/296), [#297](https://github.com/getsentry/relay/pull/297), [#298](https://github.com/getsentry/relay/pull/298)).
- Fix unbounded requests to Sentry for project configs ([#295](https://github.com/getsentry/relay/pull/295), [#300](https://github.com/getsentry/relay/pull/300)).
- Fix rejected responses from Sentry due to size limit ([#303](https://github.com/getsentry/relay/pull/303)).
- Expose more options for configuring request concurrency limits ([#311](https://github.com/getsentry/relay/pull/311)).

**Internal**:

- Transaction events with negative duration are now rejected ([#291](https://github.com/getsentry/relay/pull/291)).
- Fix a panic when normalizing certain dates.

## 0.4.59

**Internal**:

- Fix: Normalize legacy stacktrace attributes ([#292](https://github.com/getsentry/relay/pull/292))
- Fix: Validate platform attributes in Relay ([#294](https://github.com/getsentry/relay/pull/294))
- Flip the flag that indicates Relay processing ([#293](https://github.com/getsentry/relay/pull/293))

## 0.4.58

- Evict project caches after some time ([#287](https://github.com/getsentry/relay/pull/287))
- Selectively log internal errors to stderr ([#285](https://github.com/getsentry/relay/pull/285))
- Add an error boundary to parsing project states ([#281](https://github.com/getsentry/relay/pull/281))

**Internal**:

- Add event size metrics ([#286](https://github.com/getsentry/relay/pull/286))
- Normalize before datascrubbing ([#290](https://github.com/getsentry/relay/pull/290))
- Add a config value for thread counts ([#283](https://github.com/getsentry/relay/pull/283))
- Refactor outcomes for parity with Sentry ([#282](https://github.com/getsentry/relay/pull/282))
- Add flag that relay processed an event ([#279](https://github.com/getsentry/relay/pull/279))

## 0.4.57

**Internal**:

- Stricter validation of transaction events.

## 0.4.56

**Internal**:

- Fix a panic in trimming.

## 0.4.55

**Internal**:

- Fix more bugs in datascrubbing converter.

## 0.4.54

**Internal**:

- Fix more bugs in datascrubbing converter.

## 0.4.53

**Internal**:

- Fix more bugs in datascrubbing converter.

## 0.4.52

**Internal**:

- Fix more bugs in datascrubbing converter.

## 0.4.51

**Internal**:

- Fix a few bugs in datascrubbing converter.
- Accept trailing slashes.

**Normalization**:

- Fix a panic on overflowing timestamps.

## 0.4.50

**Internal**:

- Fix bug where IP scrubbers were applied even when not enabled.

## 0.4.49

- Internal changes.

## 0.4.48

**Internal**:

- Fix various bugs in the datascrubber and PII processing code to get closer to behavior of the Python implementation.

## 0.4.47

**Internal**:

- Various work on re-implementing Sentry's `/api/X/store` endpoint in Relay. Relay can now apply rate limits based on Redis and emit the correct outcomes.

## 0.4.46

**Internal**:

- Resolved a regression in IP address normalization. The new behavior is closer to a line-by-line port of the old Python code.

## 0.4.45

**Normalization**:

- Resolved an issue where GEO IP data was not always infered.

## 0.4.44

**Normalization**:

- Only take the user IP address from the store request's IP for certain platforms. This restores the behavior of the old Python code.

## 0.4.43

**Normalization**:

- Bump size of breadcrumbs.
- Workaround for an issue where we would not parse OS information from User Agent when SDK had already sent OS information.
- Further work on Sentry-internal event ingestion.

## 0.4.42

**Normalization**:

- Fix normalization of version strings from user agents.

## 0.4.41

- Support extended project configuration.

**Internal**:

- Implement event filtering rules.
- Add basic support for Sentry-internal event ingestion.
- Parse and normalize user agent strings.

## 0.4.40

**Internal**:

- Restrict ranges of timestamps to prevent overflows in Python code and UI.

## 0.4.39

**Internal**:

- Fix a bug where stacktrace trimming was not applied during renormalization.

## 0.4.38

**Internal**:

- Added typed spans to Event.

## 0.4.37

**Internal**:

- Added `orig_in_app` to frame data.

## 0.4.36

**Internal**:

- Add new .NET versions for context normalization.

## 0.4.35

**Internal**:

- Fix bug where thread's stacktraces were not normalized.
- Fix bug where a string at max depth of a databag was stringified again.

## 0.4.34

**Internal**:

- Added `data` attribute to frames.
- Added a way to override other trimming behavior in Python normalizer binding.

## 0.4.33

**Internal**:

- Plugin-provided context types should now work properly again.

## 0.4.32

**Internal**:

- Removed `function_name` field from frame and added `raw_function`.

## 0.4.31

**Internal**:

- Add trace context type.

## 0.4.30

**Internal**:

- Make exception messages/values larger to allow for foreign stacktrace data to be attached.

## 0.4.29

**Internal**:

- Added `function_name` field to frame.

## 0.4.28

**Internal**:

- Add missing context type for sessionstack.

## 0.4.27

**Internal**:

- Increase frame vars size again! Byte size was fine, but max depth was way too small.

## 0.4.26

**Internal**:

- Reduce frame vars size.

## 0.4.25

**Internal**:

- Add missing trimming to frame vars.

## 0.4.24

**Internal**:

- Reject non-http/https `help_urls` in exception mechanisms.

## 0.4.23

**Internal**:

- Add basic truncation to event meta to prevent payload size from spiralling out of control.

## 0.4.22

**Internal**:

- Added grouping enhancements to protocol.

## 0.4.21

**Internal**:

- Updated debug image interface with more attributes.

## 0.4.20

**Internal**:

- Added support for `lang` frame and stacktrace attribute.

## 0.4.19

**Internal**:

- Slight changes to allow replacing more normalization code in Sentry with Rust.

## 0.4.18

**Internal**:

- Allow much larger payloads in the extra attribute.

## 0.4.17

**Internal**:

- Added support for protocol changes related to upcoming sentry SDK features. In particular the `none` event type was added.

## 0.4.16

For users of relay, nothing changed at all. This is a release to test embedding some Rust code in Sentry itself.

## 0.4.15

For users of relay, nothing changed at all. This is a release to test embedding some Rust code in Sentry itself.

## 0.4.14

For users of relay, nothing changed at all. This is a release to test embedding some Rust code in Sentry itself.

## 0.4.13

For users of relay, nothing changed at all. This is a release to test embedding some Rust code in Sentry itself.

## 0.4.12

For users of relay, nothing changed at all. This is a release to test embedding some Rust code in Sentry itself.

## 0.4.11

For users of relay, nothing changed at all. This is a release to test embedding some Rust code in Sentry itself.

## 0.4.10

For users of relay, nothing changed at all. This is a release to test embedding some Rust code in Sentry itself.

## 0.4.9

For users of relay, nothing changed at all. This is a release to test embedding some Rust code in Sentry itself.

## 0.4.8

For users of relay, nothing changed at all. This is a release to test embedding some Rust code in Sentry itself.

## 0.4.7

For users of relay, nothing changed at all. This is a release to test embedding some Rust code in Sentry itself.

## 0.4.6

For users of relay, nothing changed at all. This is a release to test embedding some Rust code in Sentry itself.

## 0.4.5

For users of relay, nothing changed at all. This is a release to test embedding some Rust code in Sentry itself.

## 0.4.4

For users of relay, nothing changed at all. This is a release to test embedding some Rust code in Sentry itself.

## 0.4.3

For users of relay, nothing changed at all. This is a release to test embedding some Rust code in Sentry itself.

## 0.4.2

For users of relay, nothing changed at all. This is a release to test embedding some Rust code in Sentry itself.

## 0.4.1

For users of relay, nothing changed at all. This is a release to test embedding some Rust code in Sentry itself.

## 0.4.0

Introducing new Relay modes:

- `proxy`: A proxy for all requests and events.
- `static`: Static configuration for known projects in the file system.
- `managed`: Fetch configurations dynamically from Sentry and update them.

The default Relay mode is `managed`. Users upgrading from previous versions will automatically activate the `managed` mode. To change this setting, add `relay.mode` to `config.yml` or run `semaphore config init` from the command line.

**Breaking Change**: If Relay was used without credentials, the mode needs to be set to `proxy`. The default `managed` mode requires credentials.

For more information on Relay modes, see the [documentation page](https://docs.sentry.io/data-management/relay/options/).

### Configuration Changes

- Added `cache.event_buffer_size` to control the maximum number of events that are buffered in case of network issues or high rates of incoming events.
- Added `limits.max_concurrent_requests` to limit the number of connections that this Relay will use to communicate with the upstream.
- Internal error reporting is now disabled by default. To opt in, set `sentry.enabled`.

### Bugfixes

- Fix a bug that caused events to get unconditionally dropped after five seconds, regardless of the `cache.event_expiry` configuration.
- Fix a memory leak in Relay's internal error reporting.

## 0.3.0

- Changed PII stripping rule format to permit path selectors when applying rules. This means that now `$string` refers to strings for instance and `user.id` refers to the `id` field in the `user` attribute of the event. Temporarily support for old rules is retained.

## 0.2.7

- store: Minor fixes to be closer to Python. Ability to disable trimming of objects, arrays and strings.

## 0.2.6

- Fix bug where PII stripping would remove containers without leaving any metadata about the retraction.
- Fix bug where old `redactPair` rules would stop working.

## 0.2.5

- Rewrite of PII stripping logic. This brings potentially breaking changes to the semantics of PII configs. Most importantly field types such as `"freeform"` and `"databag"` are gone, right now there is only `"container"` and `"text"`. All old field types should have become an alias for `"text"`, but take extra care in ensuring your PII rules still work.

- store: Minor fixes to be closer to Python.

## 0.2.4

For users of relay, nothing changed at all. This is a release to test embedding some Rust code in Sentry itself.

- store: Remove stray print statement.

## 0.2.3

For users of relay, nothing changed at all. This is a release to test embedding some Rust code in Sentry itself.

- store: Fix main performance issues.

## 0.2.2

For users of relay, nothing changed at all. This is a release to test embedding some Rust code in Sentry itself.

- store: Fix segfault when trying to process contexts.
- store: Fix trimming state "leaking" between interfaces, leading to excessive trimming.
- store: Don't serialize empty arrays and objects (with a few exceptions).

## 0.2.1

For users of relay, nothing changed at all. This is a release to test embedding some Rust code in Sentry itself.

- `libsemaphore`: Expose CABI for normalizing event data.

## 0.2.0

Our first major iteration on Relay has landed!

- User documentation is now hosted at <https://docs.sentry.io/relay/>.
- SSL support is now included by default. Just configure a [TLS identity](https://docs.sentry.io/relay/options/#relaytls_identity_path) and you're set.
- Updated event processing: Events from older SDKs are now supported. Also, we've fixed some bugs along the line.
- Introduced full support for PII stripping. See [PII Configuration](https://docs.sentry.io/relay/pii-config/) for instructions.
- Configure with static project settings. Relay will skip querying project states from Sentry and use your provided values instead. See [Project Configuration](https://docs.sentry.io/relay/project-config/) for a full guide.
- Relay now also acts as a proxy for certain API requests. This allows it to receive CSP reports and Minidump crash reports, among others. It also sets `X-Forwarded-For` and includes a Relay signature header.

Besides that, there are many technical changes, including:

- Major rewrite of the internals. Relay no longer requires a special endpoint for sending events to upstream Sentry and processes events individually with less delay than before.
- The executable will exit with a non-zero exit code on startup errors. This makes it easier to catch configuration errors.
- Removed `libsodium` as a production dependency, greatly simplifying requirements for the runtime environment.
- Greatly improved logging and metrics. Be careful with the `DEBUG` and `TRACE` levels, as they are **very** verbose now.
- Improved docker containers.

## 0.1.3

- Added support for metadata format

## 0.1.2

- JSON logging ([#32](https://github.com/getsentry/relay/pull/32))
- Update dependencies

## 0.1.1

- Rename "sentry-relay" to "semaphore"
- Use new features from Rust 1.26
- Prepare binary and Python builds ([#20](https://github.com/getsentry/relay/pull/20))
- Add Dockerfile ([#23](https://github.com/getsentry/relay/pull/23))

## 0.1.0

An initial release of the tool.<|MERGE_RESOLUTION|>--- conflicted
+++ resolved
@@ -4,9 +4,7 @@
 
 **Bug Fixes**:
 
-<<<<<<< HEAD
 - Use custom `Vec<Host>` deserialize method for parsing dynamic config ([#3939](https://github.com/getsentry/relay/pull/3939))
-=======
 - Keep frames from both ends of the stacktrace when trimming frames. ([#3905](https://github.com/getsentry/relay/pull/3905))
 
 **Features**:
@@ -15,7 +13,6 @@
 - Update definitions for user agent parsing. ([#3951](https://github.com/getsentry/relay/pull/3951))
 - Extend project config API to be revision aware. ([#3947](https://github.com/getsentry/relay/pull/3947))
 - Removes `processing.max_secs_in_past` from the main config in favor of event retention from the project config. ([#3958](https://github.com/getsentry/relay/pull/3958))
->>>>>>> b2ab8c2d
 
 **Internal**:
 
