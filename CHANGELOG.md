--- conflicted
+++ resolved
@@ -2,15 +2,13 @@
 
 ## Unreleased
 
-<<<<<<< HEAD
 **Features**:
 
 - Protocol validation for source map image type. ([#1869](https://github.com/getsentry/relay/pull/1869))
-=======
+
 **Internal**:
 
 - Add PHP support. ([#1871](https://github.com/getsentry/relay/pull/1871))
->>>>>>> d465f2d5
 
 ## 23.2.0
 
