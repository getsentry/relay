# Changelog

## Unreleased

**Compatibility:** This version of Relay requires Sentry server `22.6.0` or newer.

**Features**:

- Relay is now compatible with CentOS 7 and Red Hat Enterprise Linux 7 onward (kernel version _2.6.32_), depending on _glibc 2.17_ or newer. The `crash-handler` feature, which is currently enabled in the build published to DockerHub, additionally requires _curl 7.29_ or newer. ([#1279](https://github.com/getsentry/relay/pull/1279))
- Optionally start relay with `--upstream-dsn` to pass a Sentry DSN instead of the URL. This can be convenient when starting Relay in environments close to an SDK, where a DSN is already available. ([#1277](https://github.com/getsentry/relay/pull/1277))
- Add a new runtime mode `--aws-runtime-api=$AWS_LAMBDA_RUNTIME_API` that integrates Relay with the AWS Extensions API lifecycle. ([#1277](https://github.com/getsentry/relay/pull/1277))
<<<<<<< HEAD
- Add Replay ItemTypes. ([#1236](https://github.com/getsentry/relay/pull/1236), ([#1239](https://github.com/getsentry/relay/pull/1239)
  )
=======
- Add ReplayRecording ItemType. ([#1236](https://github.com/getsentry/relay/pull/1236))
>>>>>>> 3c49bca5

**Bug Fixes**:

- Session metrics extraction: Count distinct_ids from all session updates to prevent undercounting users. ([#1275](https://github.com/getsentry/relay/pull/1275))

- Session metrics extraction: Count crashed+abnormal towards errored_preaggr. ([#1274](https://github.com/getsentry/relay/pull/1274))

**Internal**:

- Add version 3 to the project configs endpoint. This allows returning pending results which need to be polled later and avoids blocking batched requests on single slow entries. ([#1263](https://github.com/getsentry/relay/pull/1263))
- Emit specific event type tags for "processing.event.produced" metric. ([#1270](https://github.com/getsentry/relay/pull/1270))
- Add support for profile outcomes. ([#1272](https://github.com/getsentry/relay/pull/1272))
- Avoid potential panics when scrubbing minidumps. ([#1282](https://github.com/getsentry/relay/pull/1282))
- Fix typescript profile validation. ([#1283](https://github.com/getsentry/relay/pull/1283))
- Track memory footprint of metrics buckets. ([#1284](https://github.com/getsentry/relay/pull/1284), [#1287](https://github.com/getsentry/relay/pull/1287), [#1288](https://github.com/getsentry/relay/pull/1288))
- Add support for Rust profiles ingestion ([#1296](https://github.com/getsentry/relay/pull/1296))

## 22.5.0

**Features**:

- Add platform, op, http.method and status tag to all extracted transaction metrics. ([#1227](https://github.com/getsentry/relay/pull/1227))
- Add units in built-in measurements. ([#1229](https://github.com/getsentry/relay/pull/1229))
- Add protocol support for custom units on transaction measurements. ([#1256](https://github.com/getsentry/relay/pull/1256))

**Bug Fixes**:

- fix(metrics): Enforce metric name length limit. ([#1238](https://github.com/getsentry/relay/pull/1238))
- Accept and forward unknown Envelope items. In processing mode, drop items individually rather than rejecting the entire request. This allows SDKs to send new data in combined Envelopes in the future. ([#1246](https://github.com/getsentry/relay/pull/1246))
- Stop extracting metrics with outdated names from sessions. ([#1251](https://github.com/getsentry/relay/pull/1251), [#1252](https://github.com/getsentry/relay/pull/1252))
- Update symbolic to pull in fixed Unreal parser that now correctly handles zero-length files. ([#1266](https://github.com/getsentry/relay/pull/1266))

**Internal**:

- Add sampling + tagging by event platform and transaction op. Some (unused) tagging rules from 22.4.0 have been renamed. ([#1231](https://github.com/getsentry/relay/pull/1231))
- Refactor aggregation error, recover from errors more gracefully. ([#1240](https://github.com/getsentry/relay/pull/1240))
- Remove/reject nul-bytes from metric strings. ([#1235](https://github.com/getsentry/relay/pull/1235))
- Remove the unused "internal" data category. ([#1245](https://github.com/getsentry/relay/pull/1245))
- Add the client and version as `sdk` tag to extracted session metrics in the format `name/version`. ([#1248](https://github.com/getsentry/relay/pull/1248))
- Expose `shutdown_timeout` in `OverridableConfig` ([#1247](https://github.com/getsentry/relay/pull/1247))
- Normalize all profiles and reject invalid ones. ([#1250](https://github.com/getsentry/relay/pull/1250))
- Raise a new InvalidCompression Outcome for invalid Unreal compression. ([#1237](https://github.com/getsentry/relay/pull/1237))
- Add a profile data category and count profiles in an envelope to apply rate limits. ([#1259](https://github.com/getsentry/relay/pull/1259))
- Support dynamic sampling by custom tags, operating system name and version, as well as device name and family. ([#1268](https://github.com/getsentry/relay/pull/1268))

## 22.4.0

**Features**:

- Map Windows version from raw_description to version name (XP, Vista, 11, ...). ([#1219](https://github.com/getsentry/relay/pull/1219))

**Bug Fixes**:

- Prevent potential OOM panics when handling corrupt Unreal Engine crashes. ([#1216](https://github.com/getsentry/relay/pull/1216))

**Internal**:

- Remove unused item types. ([#1211](https://github.com/getsentry/relay/pull/1211))
- Pin click dependency in requirements-dev.txt. ([#1214](https://github.com/getsentry/relay/pull/1214))
- Use fully qualified metric resource identifiers (MRI) for metrics ingestion. For example, the sessions duration is now called `d:sessions/duration@s`. ([#1215](https://github.com/getsentry/relay/pull/1215))
- Introduce metric units for rates and information, add support for custom user-declared units, and rename duration units to self-explanatory identifiers such as `second`. ([#1217](https://github.com/getsentry/relay/pull/1217))
- Increase the max profile size to accomodate a new platform. ([#1223](https://github.com/getsentry/relay/pull/1223))
- Set environment as optional when parsing a profile so we get a null value later on. ([#1224](https://github.com/getsentry/relay/pull/1224))
- Expose new tagging rules interface for metrics extracted from transactions. ([#1225](https://github.com/getsentry/relay/pull/1225))
- Return better BadStoreRequest for unreal events. ([#1226](https://github.com/getsentry/relay/pull/1226))

## 22.3.0

**Features**:

- Tag transaction metrics by user satisfaction. ([#1197](https://github.com/getsentry/relay/pull/1197))

**Bug Fixes**:

- CVE-2022-24713: Prevent denial of service through untrusted regular expressions used for PII scrubbing. ([#1207](https://github.com/getsentry/relay/pull/1207))
- Prevent dropping metrics during Relay shutdown if the project is outdated or not cached at time of the shutdown. ([#1205](https://github.com/getsentry/relay/pull/1205))
- Prevent a potential OOM when validating corrupted or exceptional minidumps. ([#1209](https://github.com/getsentry/relay/pull/1209))

**Internal**:

- Spread out metric aggregation over the aggregation window to avoid concentrated waves of metrics requests to the upstream every 10 seconds. Relay now applies jitter to `initial_delay` to spread out requests more evenly over time. ([#1185](https://github.com/getsentry/relay/pull/1185))
- Use a randomized Kafka partitioning key for sessions instead of the session ID. ([#1194](https://github.com/getsentry/relay/pull/1194))
- Add new statsd metrics for bucketing efficiency. ([#1199](https://github.com/getsentry/relay/pull/1199), [#1192](https://github.com/getsentry/relay/pull/1192), [#1200](https://github.com/getsentry/relay/pull/1200))
- Add a `Profile` `ItemType` to represent the profiling data sent from Sentry SDKs. ([#1179](https://github.com/getsentry/relay/pull/1179))

## 22.2.0

**Features**:

- Add the `relay.override_project_ids` configuration flag to support migrating projects from self-hosted to Sentry SaaS. ([#1175](https://github.com/getsentry/relay/pull/1175))

**Internal**:

- Add an option to dispatch billing outcomes to a dedicated topic. ([#1168](https://github.com/getsentry/relay/pull/1168))
- Add new `ItemType` to handle profiling data from Specto SDKs. ([#1170](https://github.com/getsentry/relay/pull/1170))

**Bug Fixes**:

- Fix regression in CSP report parsing. ([#1174](https://github.com/getsentry/relay/pull/1174))
- Ignore replacement_chunks when they aren't used. ([#1180](https://github.com/getsentry/relay/pull/1180))

## 22.1.0

**Features**:

- Flush metrics and outcome aggregators on graceful shutdown. ([#1159](https://github.com/getsentry/relay/pull/1159))
- Extract metrics from sampled transactions. ([#1161](https://github.com/getsentry/relay/pull/1161))

**Internal**:

- Extract normalized dist as metric. ([#1158](https://github.com/getsentry/relay/pull/1158))
- Extract transaction user as metric. ([#1164](https://github.com/getsentry/relay/pull/1164))

## 21.12.0

**Features**:

- Extract measurement ratings, port from frontend. ([#1130](https://github.com/getsentry/relay/pull/1130))
- External Relays perform dynamic sampling and emit outcomes as client reports. This feature is now enabled _by default_. ([#1119](https://github.com/getsentry/relay/pull/1119))
- Metrics extraction config, custom tags. ([#1141](https://github.com/getsentry/relay/pull/1141))
- Update the user agent parser (uap-core Feb 2020 to Nov 2021). This allows Relay and Sentry to infer more recent browsers, operating systems, and devices in events containing a user agent header. ([#1143](https://github.com/getsentry/relay/pull/1143), [#1145](https://github.com/getsentry/relay/pull/1145))
- Improvements to Unity OS context parsing ([#1150](https://github.com/getsentry/relay/pull/1150))

**Bug Fixes**:

- Support Unreal Engine 5 crash reports. ([#1132](https://github.com/getsentry/relay/pull/1132))
- Perform same validation for aggregate sessions as for individual sessions. ([#1140](https://github.com/getsentry/relay/pull/1140))
- Add missing .NET 4.8 release value. ([#1142](https://github.com/getsentry/relay/pull/1142))
- Properly document which timestamps are accepted. ([#1152](https://github.com/getsentry/relay/pull/1152))

**Internal**:

- Add more statsd metrics for relay metric bucketing. ([#1124](https://github.com/getsentry/relay/pull/1124), [#1128](https://github.com/getsentry/relay/pull/1128))
- Add an internal option to capture minidumps for hard crashes. This has to be enabled via the `sentry._crash_db` config parameter. ([#1127](https://github.com/getsentry/relay/pull/1127))
- Fold processing vs non-processing into single actor. ([#1133](https://github.com/getsentry/relay/pull/1133))
- Aggregate outcomes for dynamic sampling, invalid project ID, and rate limits. ([#1134](https://github.com/getsentry/relay/pull/1134))
- Extract session metrics from aggregate sessions. ([#1140](https://github.com/getsentry/relay/pull/1140))
- Prefix names of extracted metrics by `sentry.sessions.` or `sentry.transactions.`. ([#1147](https://github.com/getsentry/relay/pull/1147))
- Extract transaction duration as metric. ([#1148](https://github.com/getsentry/relay/pull/1148))

## 21.11.0

**Features**:

- Add bucket width to bucket protocol. ([#1103](https://github.com/getsentry/relay/pull/1103))
- Support multiple kafka cluster configurations. ([#1101](https://github.com/getsentry/relay/pull/1101))
- Tag metrics by transaction name. ([#1126](https://github.com/getsentry/relay/pull/1126))

**Bug Fixes**:

- Avoid unbounded decompression of encoded requests. A particular request crafted to inflate to large amounts of memory, such as a zip bomb, could put Relay out of memory. ([#1117](https://github.com/getsentry/relay/pull/1117), [#1122](https://github.com/getsentry/relay/pull/1122), [#1123](https://github.com/getsentry/relay/pull/1123))
- Avoid unbounded decompression of UE4 crash reports. Some crash reports could inflate to large amounts of memory before being checked for size, which could put Relay out of memory. ([#1121](https://github.com/getsentry/relay/pull/1121))

**Internal**:

- Aggregate client reports before sending them onwards. ([#1118](https://github.com/getsentry/relay/pull/1118))

## 21.10.0

**Bug Fixes**:

- Correctly validate timestamps for outcomes and sessions. ([#1086](https://github.com/getsentry/relay/pull/1086))
- Run compression on a thread pool when sending to upstream. ([#1085](https://github.com/getsentry/relay/pull/1085))
- Report proper status codes and error messages when sending invalid JSON payloads to an endpoint with a `X-Sentry-Relay-Signature` header. ([#1090](https://github.com/getsentry/relay/pull/1090))
- Enforce attachment and event size limits on UE4 crash reports. ([#1099](https://github.com/getsentry/relay/pull/1099))

**Internal**:

- Add the exclusive time of the transaction's root span. ([#1083](https://github.com/getsentry/relay/pull/1083))
- Add session.status tag to extracted session.duration metric. ([#1087](https://github.com/getsentry/relay/pull/1087))
- Serve project configs for batched requests where one of the project keys cannot be parsed. ([#1093](https://github.com/getsentry/relay/pull/1093))

## 21.9.0

**Features**:

- Add sampling based on transaction name. ([#1058](https://github.com/getsentry/relay/pull/1058))
- Support running Relay without config directory. The most important configuration, including Relay mode and credentials, can now be provided through commandline arguments or environment variables alone. ([#1055](https://github.com/getsentry/relay/pull/1055)
- Protocol support for client reports. ([#1081](https://github.com/getsentry/relay/pull/1081))
- Extract session metrics in non processing relays. ([#1073](https://github.com/getsentry/relay/pull/1073))

**Bug Fixes**:

- Use correct commandline argument name for setting Relay port. ([#1059](https://github.com/getsentry/relay/pull/1059))
- Retrieve OS Context for Unity Events. ([#1072](https://github.com/getsentry/relay/pull/1072))

**Internal**:

- Add new metrics on Relay's performance in dealing with buckets of metric aggregates, as well as the amount of aggregated buckets. ([#1070](https://github.com/getsentry/relay/pull/1070))
- Add the exclusive time of a span. ([#1061](https://github.com/getsentry/relay/pull/1061))
- Remove redundant dynamic sampling processing on fast path. ([#1084](https://github.com/getsentry/relay/pull/1084))

## 21.8.0

- No documented changes.

## 21.7.0

- No documented changes.

## 21.6.3

- No documented changes.

## 21.6.2

**Bug Fixes**:

- Remove connection metrics reported under `connector.*`. They have been fully disabled since version `21.3.0`. ([#1021](https://github.com/getsentry/relay/pull/1021))
- Remove error logs for "failed to extract event" and "failed to store session". ([#1032](https://github.com/getsentry/relay/pull/1032))

**Internal**:

- Assign a random Kafka partition key for session aggregates and metrics to distribute messages evenly. ([#1022](https://github.com/getsentry/relay/pull/1022))
- All fields in breakdown config should be camelCase, and rename the breakdown key name in project options. ([#1020](https://github.com/getsentry/relay/pull/1020))

## 21.6.1

- No documented changes.

## 21.6.0

**Features**:

- Support self-contained envelopes without authentication headers or query parameters. ([#1000](https://github.com/getsentry/relay/pull/1000))
- Support statically configured relays. ([#991](https://github.com/getsentry/relay/pull/991))
- Support namespaced event payloads in multipart minidump submission for Electron Framework. The field has to follow the format `sentry___<namespace>`. ([#1012](https://github.com/getsentry/relay/pull/1012))

**Bug Fixes**:

- Explicitly declare reprocessing context. ([#1009](https://github.com/getsentry/relay/pull/1009))
- Validate the environment attribute in sessions, and drop sessions with invalid releases. ([#1018](https://github.com/getsentry/relay/pull/1018))

**Internal**:

- Gather metrics for corrupted Events with unprintable fields. ([#1008](https://github.com/getsentry/relay/pull/1008))
- Remove project actors. ([#1025](https://github.com/getsentry/relay/pull/1025))

## 21.5.1

**Bug Fixes**:

- Do not leak resources when projects or DSNs are idle. ([#1003](https://github.com/getsentry/relay/pull/1003))

## 21.5.0

**Features**:

- Support the `frame.stack_start` field for chained async stack traces in Cocoa SDK v7. ([#981](https://github.com/getsentry/relay/pull/981))
- Rename configuration fields `cache.event_buffer_size` to `cache.envelope_buffer_size` and `cache.event_expiry` to `cache.envelope_expiry`. The former names are still supported by Relay. ([#985](https://github.com/getsentry/relay/pull/985))
- Add a configuraton flag `relay.ready: always` to mark Relay ready in healthchecks immediately after starting without requiring to authenticate. ([#989](https://github.com/getsentry/relay/pull/989))

**Bug Fixes**:

- Fix roundtrip error when PII selector starts with number. ([#982](https://github.com/getsentry/relay/pull/982))
- Avoid overflow panic for large retry-after durations. ([#992](https://github.com/getsentry/relay/pull/992))

**Internal**:

- Update internal representation of distribution metrics. ([#979](https://github.com/getsentry/relay/pull/979))
- Extract metrics for transaction breakdowns and sessions when the feature is enabled for the organizaiton. ([#986](https://github.com/getsentry/relay/pull/986))
- Assign explicit values to DataCategory enum. ([#987](https://github.com/getsentry/relay/pull/987))

## 21.4.1

**Bug Fixes**:

- Allow the `event_id` attribute on breadcrumbs to link between Sentry events. ([#977](https://github.com/getsentry/relay/pull/977))

## 21.4.0

**Bug Fixes**:

- Parse the Crashpad information extension stream from Minidumps with annotation objects correctly. ([#973](https://github.com/getsentry/relay/pull/973))

**Internal**:

- Emit outcomes for rate limited attachments. ([#951](https://github.com/getsentry/relay/pull/951))
- Remove timestamp from metrics text protocol. ([#972](https://github.com/getsentry/relay/pull/972))
- Add max, min, sum, and count to gauge metrics. ([#974](https://github.com/getsentry/relay/pull/974))

## 21.3.1

**Bug Fixes**:

- Make request url scrubbable. ([#955](https://github.com/getsentry/relay/pull/955))
- Remove dependent items from envelope when dropping transaction item. ([#960](https://github.com/getsentry/relay/pull/960))

**Internal**:

- Emit the `quantity` field for outcomes of events. This field describes the total size in bytes for attachments or the event count for all other categories. A separate outcome is emitted for attachments in a rejected envelope, if any, in addition to the event outcome. ([#942](https://github.com/getsentry/relay/pull/942))
- Add experimental metrics ingestion without bucketing or pre-aggregation. ([#948](https://github.com/getsentry/relay/pull/948))
- Skip serializing some null values in frames interface. ([#944](https://github.com/getsentry/relay/pull/944))
- Add experimental metrics ingestion with bucketing and pre-aggregation. ([#948](https://github.com/getsentry/relay/pull/948), [#952](https://github.com/getsentry/relay/pull/952), [#958](https://github.com/getsentry/relay/pull/958), [#966](https://github.com/getsentry/relay/pull/966), [#969](https://github.com/getsentry/relay/pull/969))
- Change HTTP response for upstream timeouts from 502 to 504. ([#859](https://github.com/getsentry/relay/pull/859))
- Add rule id to outcomes coming from transaction sampling. ([#953](https://github.com/getsentry/relay/pull/953))
- Add support for breakdowns ingestion. ([#934](https://github.com/getsentry/relay/pull/934))
- Ensure empty strings are invalid measurement names. ([#968](https://github.com/getsentry/relay/pull/968))

## 21.3.0

**Features**:

- Relay now picks up HTTP proxies from environment variables. This is made possible by switching to a different HTTP client library.

**Bug Fixes**:

- Deny backslashes in release names. ([#904](https://github.com/getsentry/relay/pull/904))
- Fix a problem with Data Scrubbing source names (PII selectors) that caused `$frame.abs_path` to match, but not `$frame.abs_path || **` or `$frame.abs_path && **`. ([#932](https://github.com/getsentry/relay/pull/932))
- Make username pii-strippable. ([#935](https://github.com/getsentry/relay/pull/935))
- Respond with `400 Bad Request` and an error message `"empty envelope"` instead of `429` when envelopes without items are sent to the envelope endpoint. ([#937](https://github.com/getsentry/relay/pull/937))
- Allow generic Slackbot ([#947](https://github.com/getsentry/relay/pull/947))

**Internal**:

- Emit the `category` field for outcomes of events. This field disambiguates error events, security events and transactions. As a side-effect, Relay no longer emits outcomes for broken JSON payloads or network errors. ([#931](https://github.com/getsentry/relay/pull/931))
- Add inbound filters functionality to dynamic sampling rules. ([#920](https://github.com/getsentry/relay/pull/920))
- The undocumented `http._client` option has been removed. ([#938](https://github.com/getsentry/relay/pull/938))
- Log old events and sessions in the `requests.timestamp_delay` metric. ([#933](https://github.com/getsentry/relay/pull/933))
- Add rule id to outcomes coming from event sampling. ([#943](https://github.com/getsentry/relay/pull/943))
- Fix a bug in rate limiting that leads to accepting all events in the last second of a rate limiting window, regardless of whether the rate limit applies. ([#946](https://github.com/getsentry/relay/pull/946))

## 21.2.0

**Features**:

- By adding `.no-cache` to the DSN key, Relay refreshes project configuration caches immediately. This allows to apply changed settings instantly, such as updates to data scrubbing or inbound filter rules. ([#911](https://github.com/getsentry/relay/pull/911))
- Add NSError to mechanism. ([#925](https://github.com/getsentry/relay/pull/925))
- Add snapshot to the stack trace interface. ([#927](https://github.com/getsentry/relay/pull/927))

**Bug Fixes**:

- Log on INFO level when recovering from network outages. ([#918](https://github.com/getsentry/relay/pull/918))
- Fix a panic in processing minidumps with invalid location descriptors. ([#919](https://github.com/getsentry/relay/pull/919))

**Internal**:

- Improve dynamic sampling rule configuration. ([#907](https://github.com/getsentry/relay/pull/907))
- Compatibility mode for pre-aggregated sessions was removed. The feature is now enabled by default in full fidelity. ([#913](https://github.com/getsentry/relay/pull/913))

## 21.1.0

**Features**:

- Support dynamic sampling for error events. ([#883](https://github.com/getsentry/relay/pull/883))

**Bug Fixes**:

- Make all fields but event-id optional to fix regressions in user feedback ingestion. ([#886](https://github.com/getsentry/relay/pull/886))
- Remove `kafka-ssl` feature because it breaks development workflow on macOS. ([#889](https://github.com/getsentry/relay/pull/889))
- Accept envelopes where their last item is empty and trailing newlines are omitted. This also fixes a panic in some cases. ([#894](https://github.com/getsentry/relay/pull/894))

**Internal**:

- Extract crashpad annotations into contexts. ([#892](https://github.com/getsentry/relay/pull/892))
- Normalize user reports during ingestion and create empty fields. ([#903](https://github.com/getsentry/relay/pull/903))
- Ingest and normalize sample rates from envelope item headers. ([#910](https://github.com/getsentry/relay/pull/910))

## 20.12.1

- No documented changes.

## 20.12.0

**Features**:

- Add `kafka-ssl` compilation feature that builds Kafka linked against OpenSSL. This feature is enabled in Docker containers only. This is only relevant for Relays running as part of on-premise Sentry. ([#881](https://github.com/getsentry/relay/pull/881))
- Relay is now able to ingest pre-aggregated sessions, which will make it possible to efficiently handle applications that produce thousands of sessions per second. ([#815](https://github.com/getsentry/relay/pull/815))
- Add protocol support for WASM. ([#852](https://github.com/getsentry/relay/pull/852))
- Add dynamic sampling for transactions. ([#835](https://github.com/getsentry/relay/pull/835))
- Send network outage metric on healthcheck endpoint hit. ([#856](https://github.com/getsentry/relay/pull/856))

**Bug Fixes**:

- Fix a long-standing bug where log messages were not addressible as `$string`. ([#882](https://github.com/getsentry/relay/pull/882))
- Allow params in content-type for security requests to support content types like `"application/expect-ct-report+json; charset=utf-8"`. ([#844](https://github.com/getsentry/relay/pull/844))
- Fix a panic in CSP filters. ([#848](https://github.com/getsentry/relay/pull/848))
- Do not drop sessions due to an invalid age constraint set to `0`. ([#855](https://github.com/getsentry/relay/pull/855))
- Do not emit outcomes after forwarding envelopes to the upstream, even if that envelope is rate limited, rejected, or dropped. Since the upstream logs an outcome, it would be a duplicate. ([#857](https://github.com/getsentry/relay/pull/857))
- Fix status code for security report. ([#864](https://github.com/getsentry/relay/pull/864))
- Add missing fields for Expect-CT reports. ([#865](https://github.com/getsentry/relay/pull/865))
- Support more directives in CSP reports, such as `block-all-mixed-content` and `require-trusted-types-for`. ([#876](https://github.com/getsentry/relay/pull/876))

**Internal**:

- Add _experimental_ support for picking up HTTP proxies from the regular environment variables. This feature needs to be enabled by setting `http: client: "reqwest"` in your `config.yml`. ([#839](https://github.com/getsentry/relay/pull/839))
- Refactor transparent request forwarding for unknown endpoints. Requests are now entirely buffered in memory and occupy the same queues and actors as other requests. This should not cause issues but may change behavior under load. ([#839](https://github.com/getsentry/relay/pull/839))
- Add reason codes to the `X-Sentry-Rate-Limits` header in store responses. This allows external Relays to emit outcomes with the proper reason codes. ([#850](https://github.com/getsentry/relay/pull/850))
- Emit metrics for outcomes in external relays. ([#851](https://github.com/getsentry/relay/pull/851))
- Make `$error.value` `pii=true`. ([#837](https://github.com/getsentry/relay/pull/837))
- Send `key_id` in partial project config. ([#854](https://github.com/getsentry/relay/pull/854))
- Add stack traces to Sentry error reports. ([#872](https://github.com/getsentry/relay/pull/872))

## 20.11.1

- No documented changes.

## 20.11.0

**Features**:

- Rename upstream retries histogram metric and add upstream requests duration metric. ([#816](https://github.com/getsentry/relay/pull/816))
- Add options for metrics buffering (`metrics.buffering`) and sampling (`metrics.sample_rate`). ([#821](https://github.com/getsentry/relay/pull/821))

**Bug Fixes**:

- Accept sessions with IP address set to `{{auto}}`. This was previously rejected and silently dropped. ([#827](https://github.com/getsentry/relay/pull/827))
- Fix an issue where every retry-after response would be too large by one minute. ([#829](https://github.com/getsentry/relay/pull/829))

**Internal**:

- Always apply cache debouncing for project states. This reduces pressure on the Redis and file system cache. ([#819](https://github.com/getsentry/relay/pull/819))
- Internal refactoring such that validating of characters in tags no longer uses regexes internally. ([#814](https://github.com/getsentry/relay/pull/814))
- Discard invalid user feedback sent as part of envelope. ([#823](https://github.com/getsentry/relay/pull/823))
- Emit event errors and normalization errors for unknown breadcrumb keys. ([#824](https://github.com/getsentry/relay/pull/824))
- Normalize `breadcrumb.ty` into `breadcrumb.type` for broken Python SDK versions. ([#824](https://github.com/getsentry/relay/pull/824))
- Add the client SDK interface for unreal crashes and set the name to `unreal.crashreporter`. ([#828](https://github.com/getsentry/relay/pull/828))
- Fine-tune the selectors for minidump PII scrubbing. ([#818](https://github.com/getsentry/relay/pull/818), [#830](https://github.com/getsentry/relay/pull/830))

## 20.10.1

**Internal**:

- Emit more useful normalization meta data for invalid tags. ([#808](https://github.com/getsentry/relay/pull/808))

## 20.10.0

**Features**:

- Add support for measurement ingestion. ([#724](https://github.com/getsentry/relay/pull/724), [#785](https://github.com/getsentry/relay/pull/785))
- Add support for scrubbing UTF-16 data in attachments ([#742](https://github.com/getsentry/relay/pull/742), [#784](https://github.com/getsentry/relay/pull/784), [#787](https://github.com/getsentry/relay/pull/787))
- Add upstream request metric. ([#793](https://github.com/getsentry/relay/pull/793))
- The padding character in attachment scrubbing has been changed to match the masking character, there is no usability benefit from them being different. ([#810](https://github.com/getsentry/relay/pull/810))

**Bug Fixes**:

- Fix issue where `$span` would not be recognized in Advanced Data Scrubbing. ([#781](https://github.com/getsentry/relay/pull/781))
- Accept big-endian minidumps. ([#789](https://github.com/getsentry/relay/pull/789))
- Detect network outages and retry sending events instead of dropping them. ([#788](https://github.com/getsentry/relay/pull/788))

**Internal**:

- Project states are now cached separately per DSN public key instead of per project ID. This means that there will be multiple separate cache entries for projects with more than one DSN. ([#778](https://github.com/getsentry/relay/pull/778))
- Relay no longer uses the Sentry endpoint to resolve project IDs by public key. Ingestion for the legacy store endpoint has been refactored to rely on key-based caches only. As a result, the legacy endpoint is supported only on managed Relays. ([#800](https://github.com/getsentry/relay/pull/800))
- Fix rate limit outcomes, now emitted only for error events but not transactions. ([#806](https://github.com/getsentry/relay/pull/806), [#809](https://github.com/getsentry/relay/pull/809))

## 20.9.0

**Features**:

- Add support for attaching Sentry event payloads in Unreal crash reports by adding `__sentry` game data entries. ([#715](https://github.com/getsentry/relay/pull/715))
- Support chunked form data keys for event payloads on the Minidump endpoint. Since crashpad has a limit for the length of custom attributes, the sentry event payload can be split up into `sentry__1`, `sentry__2`, etc. ([#721](https://github.com/getsentry/relay/pull/721))
- Periodically re-authenticate with the upstream server. Previously, there was only one initial authentication. ([#731](https://github.com/getsentry/relay/pull/731))
- The module attribute on stack frames (`$frame.module`) and the (usually server side generated) attribute `culprit` can now be scrubbed with advanced data scrubbing. ([#744](https://github.com/getsentry/relay/pull/744))
- Compress outgoing store requests for events and envelopes including attachements using `gzip` content encoding. ([#745](https://github.com/getsentry/relay/pull/745))
- Relay now buffers all requests until it has authenticated with the upstream. ([#747](//github.com/getsentry/relay/pull/747))
- Add a configuration option to change content encoding of upstream store requests. The default is `gzip`, and other options are `identity`, `deflate`, or `br`. ([#771](https://github.com/getsentry/relay/pull/771))

**Bug Fixes**:

- Send requests to the `/envelope/` endpoint instead of the older `/store/` endpoint. This particularly fixes spurious `413 Payload Too Large` errors returned when using Relay with Sentry SaaS. ([#746](https://github.com/getsentry/relay/pull/746))

**Internal**:

- Remove a temporary flag from attachment kafka messages indicating rate limited crash reports to Sentry. This is now enabled by default. ([#718](https://github.com/getsentry/relay/pull/718))
- Performance improvement of http requests to upstream, high priority messages are sent first. ([#678](https://github.com/getsentry/relay/pull/678))
- Experimental data scrubbing on minidumps([#682](https://github.com/getsentry/relay/pull/682))
- Move `generate-schema` from the Relay CLI into a standalone tool. ([#739](//github.com/getsentry/relay/pull/739))
- Move `process-event` from the Relay CLI into a standalone tool. ([#740](//github.com/getsentry/relay/pull/740))
- Add the client SDK to session kafka payloads. ([#751](https://github.com/getsentry/relay/pull/751))
- Add a standalone tool to document metrics in JSON or YAML. ([#752](https://github.com/getsentry/relay/pull/752))
- Emit `processing.event.produced` for user report and session Kafka messages. ([#757](https://github.com/getsentry/relay/pull/757))
- Improve performance of event processing by avoiding regex clone. ([#767](https://github.com/getsentry/relay/pull/767))
- Assign a default name for unnamed attachments, which prevented attachments from being stored in Sentry. ([#769](https://github.com/getsentry/relay/pull/769))
- Add Relay version version to challenge response. ([#758](https://github.com/getsentry/relay/pull/758))

## 20.8.0

**Features**:

- Add the `http.connection_timeout` configuration option to adjust the connection and SSL handshake timeout. The default connect timeout is now increased from 1s to 3s. ([#688](https://github.com/getsentry/relay/pull/688))
- Supply Relay's version during authentication and check if this Relay is still supported. An error message prompting to upgrade Relay will be supplied if Relay is unsupported. ([#697](https://github.com/getsentry/relay/pull/697))

**Bug Fixes**:

- Reuse connections for upstream event submission requests when the server supports connection keepalive. Relay did not consume the response body of all requests, which caused it to reopen a new connection for every event. ([#680](https://github.com/getsentry/relay/pull/680), [#695](https://github.com/getsentry/relay/pull/695))
- Fix hashing of user IP addresses in data scrubbing. Previously, this could create invalid IP addresses which were later rejected by Sentry. Now, the hashed IP address is moved to the `id` field. ([#692](https://github.com/getsentry/relay/pull/692))
- Do not retry authentication with the upstream when a client error is reported (status code 4XX). ([#696](https://github.com/getsentry/relay/pull/696))

**Internal**:

- Extract the event `timestamp` from Minidump files during event normalization. ([#662](https://github.com/getsentry/relay/pull/662))
- Retain the full span description in transaction events instead of trimming it. ([#674](https://github.com/getsentry/relay/pull/674))
- Report all Kafka producer errors to Sentry. Previously, only immediate errors were reported but not those during asynchronous flushing of messages. ([#677](https://github.com/getsentry/relay/pull/677))
- Add "HubSpot Crawler" to the list of web crawlers for inbound filters. ([#693](https://github.com/getsentry/relay/pull/693))
- Improved typing for span data of transaction events, no breaking changes. ([#713](https://github.com/getsentry/relay/pull/713))
- **Breaking change:** In PII configs, all options on hash and mask redactions (replacement characters, ignored characters, hash algorithm/key) are removed. If they still exist in the configuration, they are ignored. ([#760](https://github.com/getsentry/relay/pull/760))

## 20.7.2

**Features**:

- Report metrics for connections to the upstream. These metrics are reported under `connector.*` and include information on connection reuse, timeouts and errors. ([#669](https://github.com/getsentry/relay/pull/669))
- Increased the maximum size of attachments from _50MiB_ to _100MiB_. Most notably, this allows to upload larger minidumps. ([#671](https://github.com/getsentry/relay/pull/671))

**Internal**:

- Always create a spans array for transactions in normalization. This allows Sentry to render the spans UI even if the transaction is empty. ([#667](https://github.com/getsentry/relay/pull/667))

## 20.7.1

- No documented changes.

## 20.7.0

**Features**:

- Sessions and attachments can be rate limited now. These rate limits apply separately from error events, which means that you can continue to send Release Health sessions while you're out of quota with errors. ([#636](https://github.com/getsentry/relay/pull/636))

**Bug Fixes**:

- Outcomes from downstream relays were not forwarded upstream. ([#632](https://github.com/getsentry/relay/pull/632))
- Apply clock drift correction to Release Health sessions and validate timestamps. ([#633](https://github.com/getsentry/relay/pull/633))
- Apply clock drift correction for timestamps that are too far in the past or future. This fixes a bug where broken transaction timestamps would lead to negative durations. ([#634](https://github.com/getsentry/relay/pull/634), [#654](https://github.com/getsentry/relay/pull/654))
- Respond with status code `200 OK` to rate limited minidump and UE4 requests. Third party clients otherwise retry those requests, leading to even more load. ([#646](https://github.com/getsentry/relay/pull/646), [#647](https://github.com/getsentry/relay/pull/647))
- Ingested unreal crash reports no longer have a `misc_primary_cpu_brand` key with GPU information set in the Unreal context. ([#650](https://github.com/getsentry/relay/pull/650))
- Fix ingestion of forwarded outcomes in processing Relays. Previously, `emit_outcomes` had to be set explicitly to enable this. ([#653](https://github.com/getsentry/relay/pull/653))

**Internal**:

- Restructure the envelope and event ingestion paths into a pipeline and apply rate limits to all envelopes. ([#635](https://github.com/getsentry/relay/pull/635), [#636](https://github.com/getsentry/relay/pull/636))
- Pass the combined size of all attachments in an envelope to the Redis rate limiter as quantity to enforce attachment quotas. ([#639](https://github.com/getsentry/relay/pull/639))
- Emit flags for rate limited processing attachments and add a `size` field. ([#640](https://github.com/getsentry/relay/pull/640), [#644](https://github.com/getsentry/relay/pull/644))

## 20.6.0

We have switched to [CalVer](https://calver.org/)! Relay's version is always in line with the latest version of [Sentry](https://github.com/getsentry/sentry).

**Features**:

- Proxy and managed Relays now apply clock drift correction based on the `sent_at` header emitted by SDKs. ([#581](https://github.com/getsentry/relay/pull/581))
- Apply cached rate limits to attachments and sessions in the fast-path when parsing incoming requests. ([#618](https://github.com/getsentry/relay/pull/618))
- New config options `metrics.default_tags` and `metrics.hostname_tag`. ([#625](https://github.com/getsentry/relay/pull/625))

**Bug Fixes**:

- Clock drift correction no longer considers the transaction timestamp as baseline for SDKs using Envelopes. Instead, only the dedicated `sent_at` Envelope header is used. ([#580](https://github.com/getsentry/relay/pull/580))
- The `http.timeout` setting is now applied to all requests, including event submission. Previously, events were exempt. ([#588](https://github.com/getsentry/relay/pull/588))
- All endpoint metrics now report their proper `route` tag. This applies to `requests`, `requests.duration`, and `responses.status_codes`. Previously, some some endpoints reported an empty route. ([#595](https://github.com/getsentry/relay/pull/595))
- Properly refresh cached project states based on the configured intervals. Previously, Relay may have gone into an endless refresh cycle if the system clock not accurate, or the state had not been updated in the upstream. ([#596](https://github.com/getsentry/relay/pull/596))
- Respond with `403 Forbidden` when multiple authentication payloads are sent by the SDK. Previously, Relay would authenticate using one of the payloads and silently ignore the rest. ([#602](https://github.com/getsentry/relay/pull/602))
- Improve metrics documentation. ([#614](https://github.com/getsentry/relay/pull/614))
- Do not scrub event processing errors by default. ([#619](https://github.com/getsentry/relay/pull/619))

**Internal**:

- Add source (who emitted the outcome) to Outcome payload. ([#604](https://github.com/getsentry/relay/pull/604))
- Ignore non-Rust folders for faster rebuilding and testing. ([#578](https://github.com/getsentry/relay/pull/578))
- Invalid session payloads are now logged for SDK debugging. ([#584](https://github.com/getsentry/relay/pull/584), [#591](https://github.com/getsentry/relay/pull/591))
- Add support for Outcomes generation in external Relays. ([#592](https://github.com/getsentry/relay/pull/592))
- Remove unused `rev` from project state. ([#586](https://github.com/getsentry/relay/pull/586))
- Add an outcome endpoint for trusted Relays. ([#589](https://github.com/getsentry/relay/pull/589))
- Emit outcomes for event payloads submitted in attachment files. ([#609](https://github.com/getsentry/relay/pull/609))
- Split envelopes that contain sessions and other items and ingest them independently. ([#610](https://github.com/getsentry/relay/pull/610))
- Removed support for legacy per-key quotas. ([#616](https://github.com/getsentry/relay/pull/615))
- Security events (CSP, Expect-CT, Expect-Staple, and HPKP) are now placed into a dedicated `security` item in envelopes, rather than the generic event item. This allows for quick detection of the event type for rate limiting. ([#617](https://github.com/getsentry/relay/pull/617))

## 0.5.9

- Relay has a logo now!
- New explicit `envelope/` endpoint. Envelopes no longer need to be sent with the right `content-type` header (to cater to browser JS).
- Introduce an Envelope item type for transactions.
- Support environment variables and CLI arguments instead of command line parameters.
- Return status `415` on wrong content types.
- Normalize double-slashes in request URLs more aggressively.
- Add an option to generate credentials on stdout.

**Internal**:

- Serve project configs to downstream Relays with proper permission checking.
- PII: Make and/or selectors specific.
- Add a browser filter for IE 11.
- Changes to release parsing.
- PII: Expose event values as part of generated selector suggestions.

## 0.5.8

**Internal**:

- Fix a bug where exception values and the device name were not PII-strippable.

## 0.5.7

- Docker images are now also pushed to Docker Hub.
- New helper function to generate PII selectors from event data.

**Internal**:

- Release is now a required attribute for session data.
- `unknown` can now be used in place of `unknown_error` for span statuses. A future release will change the canonical format from `unknown_error` to `unknown`.

## 0.5.6

- Fix a bug where Relay would stop processing events if Sentry is down for only a short time.
- Improvements to architecture documentation.
- Initial support for rate limiting by event type ("scoped quotas")
- Fix a bug where `key_id` was omitted from outcomes created by Relay.
- Fix a bug where it was not permitted to send content-encoding as part of a CORS request to store.

**Internal**:

- PII processing: Aliases for value types (`$error` instead of `$exception` to be in sync with Discover column naming) and adding a default for replace-redactions.
- It is now valid to send transactions and spans without `op` set, in which case a default value will be inserted.

## 0.5.5

- Suppress verbose DNS lookup logs.

**Internal**:

- Small performance improvements in datascrubbing config converter.
- New, C-style selector syntax (old one still works)

## 0.5.4

**Internal**:

- Add event contexts to `pii=maybe`.
- Fix parsing of msgpack breadcrumbs in Rust store.
- Envelopes sent to Rust store can omit the DSN in headers.
- Ability to quote/escape special characters in selectors in PII configs.

## 0.5.3

- Properly strip the linux binary to reduce its size
- Allow base64 encoded JSON event payloads ([#466](https://github.com/getsentry/relay/pull/466))
- Fix multipart requests without trailing newline ([#465](https://github.com/getsentry/relay/pull/465))
- Support for ingesting session updates ([#449](https://github.com/getsentry/relay/pull/449))

**Internal**:

- Validate release names during event ingestion ([#479](https://github.com/getsentry/relay/pull/479))
- Add browser extension filter ([#470](https://github.com/getsentry/relay/pull/470))
- Add `pii=maybe`, a new kind of event schema field that can only be scrubbed if explicitly addressed.
- Add way to scrub filepaths in a way that does not break processing.

## 0.5.2

- Fix trivial Redis-related crash when running in non-processing mode.
- Limit the maximum retry-after of a rate limit. This is necessary because of the "Delete and ignore future events" feature in Sentry.
- Project caches are now evicted after `project_grace_period` has passed. If you have that parameter set to a high number you may see increased memory consumption.

**Internal**:

- Misc bugfixes in PII processor. Those bugs do not affect the legacy data scrubber exposed in Python.
- Polishing documentation around PII configuration format.
- Signal codes in mach mechanism are no longer required.

## 0.5.1

- Ability to fetch project configuration from Redis as additional caching layer.
- Fix a few bugs in release filters.
- Fix a few bugs in minidumps endpoint with processing enabled.

**Internal**:

- Fix a bug in the PII processor that would always remove the entire string on `pattern` rules.
- Ability to correct some clock drift and wrong system time in transaction events.

## 0.5.0

- The binary has been renamed to `relay`.
- Updated documentation for metrics.

**Internal**:

- The package is now called `sentry-relay`.
- Renamed all `Semaphore*` types to `Relay*`.
- Fixed memory leaks in processing functions.

## 0.4.65

- Implement the Minidump endpoint.
- Implement the Attachment endpoint.
- Implement the legacy Store endpoint.
- Support a plain `Authorization` header in addition to `X-Sentry-Auth`.
- Simplify the shutdown logic. Relay now always takes a fixed configurable time to shut down.
- Fix healthchecks in _Static_ mode.
- Fix internal handling of event attachments.
- Fix partial reads of request bodies resulting in a broken connection.
- Fix a crash when parsing User-Agent headers.
- Fix handling of events sent with `sentry_version=2.0` (Clojure SDK).
- Use _mmap_ to load the GeoIP database to improve the memory footprint.
- Revert back to the system memory allocator.

**Internal**:

- Preserve microsecond precision in all time stamps.
- Record event ids in all outcomes.
- Updates to event processing metrics.
- Add span status mapping from open telemetry.

## 0.4.64

- Switched to `jemalloc` as global allocator.
- Introduce separate outcome reason for invalid events.
- Always consume request bodies to the end.
- Implemented minidump ingestion.
- Increas precisions of timestamps in protocol.

## 0.4.63

- Refactor healthchecks into two: Liveness and readiness (see code comments for explanation for now).
- Allow multiple trailing slashes on store endpoint, e.g. `/api/42/store///`.
- Internal refactor to prepare for envelopes format.

**Internal**:

- Fix a bug where glob-matching in filters did not behave correctly when the to-be-matched string contained newlines.
- Add `moz-extension:` as scheme for browser extensions (filtering out Firefox addons).
- Raise a dedicated Python exception type for invalid transaction events. Also do not report that error to Sentry from Relay.

## 0.4.62

- Various performance improvements.

## 0.4.61

**Internal**:

- Add `thread.errored` attribute ([#306](https://github.com/getsentry/relay/pull/306)).

## 0.4.60

- License is now BSL instead of MIT ([#301](https://github.com/getsentry/relay/pull/301)).
- Improve internal metrics and logging ([#296](https://github.com/getsentry/relay/pull/296), [#297](https://github.com/getsentry/relay/pull/297), [#298](https://github.com/getsentry/relay/pull/298)).
- Fix unbounded requests to Sentry for project configs ([#295](https://github.com/getsentry/relay/pull/295), [#300](https://github.com/getsentry/relay/pull/300)).
- Fix rejected responses from Sentry due to size limit ([#303](https://github.com/getsentry/relay/pull/303)).
- Expose more options for configuring request concurrency limits ([#311](https://github.com/getsentry/relay/pull/311)).

**Internal**:

- Transaction events with negative duration are now rejected ([#291](https://github.com/getsentry/relay/pull/291)).
- Fix a panic when normalizing certain dates.

## 0.4.59

**Internal**:

- Fix: Normalize legacy stacktrace attributes ([#292](https://github.com/getsentry/relay/pull/292))
- Fix: Validate platform attributes in Relay ([#294](https://github.com/getsentry/relay/pull/294))
- Flip the flag that indicates Relay processing ([#293](https://github.com/getsentry/relay/pull/293))

## 0.4.58

- Evict project caches after some time ([#287](https://github.com/getsentry/relay/pull/287))
- Selectively log internal errors to stderr ([#285](https://github.com/getsentry/relay/pull/285))
- Add an error boundary to parsing project states ([#281](https://github.com/getsentry/relay/pull/281))

**Internal**:

- Add event size metrics ([#286](https://github.com/getsentry/relay/pull/286))
- Normalize before datascrubbing ([#290](https://github.com/getsentry/relay/pull/290))
- Add a config value for thread counts ([#283](https://github.com/getsentry/relay/pull/283))
- Refactor outcomes for parity with Sentry ([#282](https://github.com/getsentry/relay/pull/282))
- Add flag that relay processed an event ([#279](https://github.com/getsentry/relay/pull/279))

## 0.4.57

**Internal**:

- Stricter validation of transaction events.

## 0.4.56

**Internal**:

- Fix a panic in trimming.

## 0.4.55

**Internal**:

- Fix more bugs in datascrubbing converter.

## 0.4.54

**Internal**:

- Fix more bugs in datascrubbing converter.

## 0.4.53

**Internal**:

- Fix more bugs in datascrubbing converter.

## 0.4.52

**Internal**:

- Fix more bugs in datascrubbing converter.

## 0.4.51

**Internal**:

- Fix a few bugs in datascrubbing converter.
- Accept trailing slashes.

**Normalization**:

- Fix a panic on overflowing timestamps.

## 0.4.50

**Internal**:

- Fix bug where IP scrubbers were applied even when not enabled.

## 0.4.49

- Internal changes.

## 0.4.48

**Internal**:

- Fix various bugs in the datascrubber and PII processing code to get closer to behavior of the Python implementation.

## 0.4.47

**Internal**:

- Various work on re-implementing Sentry's `/api/X/store` endpoint in Relay. Relay can now apply rate limits based on Redis and emit the correct outcomes.

## 0.4.46

**Internal**:

- Resolved a regression in IP address normalization. The new behavior is closer to a line-by-line port of the old Python code.

## 0.4.45

**Normalization**:

- Resolved an issue where GEO IP data was not always infered.

## 0.4.44

**Normalization**:

- Only take the user IP address from the store request's IP for certain platforms. This restores the behavior of the old Python code.

## 0.4.43

**Normalization**:

- Bump size of breadcrumbs.
- Workaround for an issue where we would not parse OS information from User Agent when SDK had already sent OS information.
- Further work on Sentry-internal event ingestion.

## 0.4.42

**Normalization**:

- Fix normalization of version strings from user agents.

## 0.4.41

- Support extended project configuration.

**Internal**:

- Implement event filtering rules.
- Add basic support for Sentry-internal event ingestion.
- Parse and normalize user agent strings.

## 0.4.40

**Internal**:

- Restrict ranges of timestamps to prevent overflows in Python code and UI.

## 0.4.39

**Internal**:

- Fix a bug where stacktrace trimming was not applied during renormalization.

## 0.4.38

**Internal**:

- Added typed spans to Event.

## 0.4.37

**Internal**:

- Added `orig_in_app` to frame data.

## 0.4.36

**Internal**:

- Add new .NET versions for context normalization.

## 0.4.35

**Internal**:

- Fix bug where thread's stacktraces were not normalized.
- Fix bug where a string at max depth of a databag was stringified again.

## 0.4.34

**Internal**:

- Added `data` attribute to frames.
- Added a way to override other trimming behavior in Python normalizer binding.

## 0.4.33

**Internal**:

- Plugin-provided context types should now work properly again.

## 0.4.32

**Internal**:

- Removed `function_name` field from frame and added `raw_function`.

## 0.4.31

**Internal**:

- Add trace context type.

## 0.4.30

**Internal**:

- Make exception messages/values larger to allow for foreign stacktrace data to be attached.

## 0.4.29

**Internal**:

- Added `function_name` field to frame.

## 0.4.28

**Internal**:

- Add missing context type for sessionstack.

## 0.4.27

**Internal**:

- Increase frame vars size again! Byte size was fine, but max depth was way too small.

## 0.4.26

**Internal**:

- Reduce frame vars size.

## 0.4.25

**Internal**:

- Add missing trimming to frame vars.

## 0.4.24

**Internal**:

- Reject non-http/https `help_urls` in exception mechanisms.

## 0.4.23

**Internal**:

- Add basic truncation to event meta to prevent payload size from spiralling out of control.

## 0.4.22

**Internal**:

- Added grouping enhancements to protocol.

## 0.4.21

**Internal**:

- Updated debug image interface with more attributes.

## 0.4.20

**Internal**:

- Added support for `lang` frame and stacktrace attribute.

## 0.4.19

**Internal**:

- Slight changes to allow replacing more normalization code in Sentry with Rust.

## 0.4.18

**Internal**:

- Allow much larger payloads in the extra attribute.

## 0.4.17

**Internal**:

- Added support for protocol changes related to upcoming sentry SDK features. In particular the `none` event type was added.

## 0.4.16

For users of relay, nothing changed at all. This is a release to test embedding some Rust code in Sentry itself.

## 0.4.15

For users of relay, nothing changed at all. This is a release to test embedding some Rust code in Sentry itself.

## 0.4.14

For users of relay, nothing changed at all. This is a release to test embedding some Rust code in Sentry itself.

## 0.4.13

For users of relay, nothing changed at all. This is a release to test embedding some Rust code in Sentry itself.

## 0.4.12

For users of relay, nothing changed at all. This is a release to test embedding some Rust code in Sentry itself.

## 0.4.11

For users of relay, nothing changed at all. This is a release to test embedding some Rust code in Sentry itself.

## 0.4.10

For users of relay, nothing changed at all. This is a release to test embedding some Rust code in Sentry itself.

## 0.4.9

For users of relay, nothing changed at all. This is a release to test embedding some Rust code in Sentry itself.

## 0.4.8

For users of relay, nothing changed at all. This is a release to test embedding some Rust code in Sentry itself.

## 0.4.7

For users of relay, nothing changed at all. This is a release to test embedding some Rust code in Sentry itself.

## 0.4.6

For users of relay, nothing changed at all. This is a release to test embedding some Rust code in Sentry itself.

## 0.4.5

For users of relay, nothing changed at all. This is a release to test embedding some Rust code in Sentry itself.

## 0.4.4

For users of relay, nothing changed at all. This is a release to test embedding some Rust code in Sentry itself.

## 0.4.3

For users of relay, nothing changed at all. This is a release to test embedding some Rust code in Sentry itself.

## 0.4.2

For users of relay, nothing changed at all. This is a release to test embedding some Rust code in Sentry itself.

## 0.4.1

For users of relay, nothing changed at all. This is a release to test embedding some Rust code in Sentry itself.

## 0.4.0

Introducing new Relay modes:

- `proxy`: A proxy for all requests and events.
- `static`: Static configuration for known projects in the file system.
- `managed`: Fetch configurations dynamically from Sentry and update them.

The default Relay mode is `managed`. Users upgrading from previous versions will automatically activate the `managed` mode. To change this setting, add `relay.mode` to `config.yml` or run `semaphore config init` from the command line.

**Breaking Change**: If Relay was used without credentials, the mode needs to be set to `proxy`. The default `managed` mode requires credentials.

For more information on Relay modes, see the [documentation page](https://docs.sentry.io/data-management/relay/options/).

### Configuration Changes

- Added `cache.event_buffer_size` to control the maximum number of events that are buffered in case of network issues or high rates of incoming events.
- Added `limits.max_concurrent_requests` to limit the number of connections that this Relay will use to communicate with the upstream.
- Internal error reporting is now disabled by default. To opt in, set `sentry.enabled`.

### Bugfixes

- Fix a bug that caused events to get unconditionally dropped after five seconds, regardless of the `cache.event_expiry` configuration.
- Fix a memory leak in Relay's internal error reporting.

## 0.3.0

- Changed PII stripping rule format to permit path selectors when applying rules. This means that now `$string` refers to strings for instance and `user.id` refers to the `id` field in the `user` attribute of the event. Temporarily support for old rules is retained.

## 0.2.7

- store: Minor fixes to be closer to Python. Ability to disable trimming of objects, arrays and strings.

## 0.2.6

- Fix bug where PII stripping would remove containers without leaving any metadata about the retraction.
- Fix bug where old `redactPair` rules would stop working.

## 0.2.5

- Rewrite of PII stripping logic. This brings potentially breaking changes to the semantics of PII configs. Most importantly field types such as `"freeform"` and `"databag"` are gone, right now there is only `"container"` and `"text"`. All old field types should have become an alias for `"text"`, but take extra care in ensuring your PII rules still work.

- store: Minor fixes to be closer to Python.

## 0.2.4

For users of relay, nothing changed at all. This is a release to test embedding some Rust code in Sentry itself.

- store: Remove stray print statement.

## 0.2.3

For users of relay, nothing changed at all. This is a release to test embedding some Rust code in Sentry itself.

- store: Fix main performance issues.

## 0.2.2

For users of relay, nothing changed at all. This is a release to test embedding some Rust code in Sentry itself.

- store: Fix segfault when trying to process contexts.
- store: Fix trimming state "leaking" between interfaces, leading to excessive trimming.
- store: Don't serialize empty arrays and objects (with a few exceptions).

## 0.2.1

For users of relay, nothing changed at all. This is a release to test embedding some Rust code in Sentry itself.

- `libsemaphore`: Expose CABI for normalizing event data.

## 0.2.0

Our first major iteration on Relay has landed!

- User documentation is now hosted at <https://docs.sentry.io/relay/>.
- SSL support is now included by default. Just configure a [TLS identity](https://docs.sentry.io/relay/options/#relaytls_identity_path) and you're set.
- Updated event processing: Events from older SDKs are now supported. Also, we've fixed some bugs along the line.
- Introduced full support for PII stripping. See [PII Configuration](https://docs.sentry.io/relay/pii-config/) for instructions.
- Configure with static project settings. Relay will skip querying project states from Sentry and use your provided values instead. See [Project Configuration](https://docs.sentry.io/relay/project-config/) for a full guide.
- Relay now also acts as a proxy for certain API requests. This allows it to receive CSP reports and Minidump crash reports, among others. It also sets `X-Forwarded-For` and includes a Relay signature header.

Besides that, there are many technical changes, including:

- Major rewrite of the internals. Relay no longer requires a special endpoint for sending events to upstream Sentry and processes events individually with less delay than before.
- The executable will exit with a non-zero exit code on startup errors. This makes it easier to catch configuration errors.
- Removed `libsodium` as a production dependency, greatly simplifying requirements for the runtime environment.
- Greatly improved logging and metrics. Be careful with the `DEBUG` and `TRACE` levels, as they are **very** verbose now.
- Improved docker containers.

## 0.1.3

- Added support for metadata format

## 0.1.2

- JSON logging ([#32](https://github.com/getsentry/relay/pull/32))
- Update dependencies

## 0.1.1

- Rename "sentry-relay" to "semaphore"
- Use new features from Rust 1.26
- Prepare binary and Python builds ([#20](https://github.com/getsentry/relay/pull/20))
- Add Dockerfile ([#23](https://github.com/getsentry/relay/pull/23))

## 0.1.0

An initial release of the tool.<|MERGE_RESOLUTION|>--- conflicted
+++ resolved
@@ -9,12 +9,8 @@
 - Relay is now compatible with CentOS 7 and Red Hat Enterprise Linux 7 onward (kernel version _2.6.32_), depending on _glibc 2.17_ or newer. The `crash-handler` feature, which is currently enabled in the build published to DockerHub, additionally requires _curl 7.29_ or newer. ([#1279](https://github.com/getsentry/relay/pull/1279))
 - Optionally start relay with `--upstream-dsn` to pass a Sentry DSN instead of the URL. This can be convenient when starting Relay in environments close to an SDK, where a DSN is already available. ([#1277](https://github.com/getsentry/relay/pull/1277))
 - Add a new runtime mode `--aws-runtime-api=$AWS_LAMBDA_RUNTIME_API` that integrates Relay with the AWS Extensions API lifecycle. ([#1277](https://github.com/getsentry/relay/pull/1277))
-<<<<<<< HEAD
 - Add Replay ItemTypes. ([#1236](https://github.com/getsentry/relay/pull/1236), ([#1239](https://github.com/getsentry/relay/pull/1239)
   )
-=======
-- Add ReplayRecording ItemType. ([#1236](https://github.com/getsentry/relay/pull/1236))
->>>>>>> 3c49bca5
 
 **Bug Fixes**:
 
