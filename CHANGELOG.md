# Changelog

## Unreleased

**Bug Fixes**:

- Do not apply rate limits or reject data based on expired project configs. ([#1404](https://github.com/getsentry/relay/pull/1404))

**Internal**:

- Refactor tokio-based Addr from healthcheck to be generic. ([#1405](https://github.com/relay/pull/1405))
- Defer dropping of projects to a background thread to speed up project cache eviction. ([#1410](https://github.com/getsentry/relay/pull/1410))
- Update store service to use generic Addr and minor changes to generic Addr. ([#1415](https://github.com/getsentry/relay/pull/1415))
<<<<<<< HEAD
=======
- Added new Register for the Services that is initialized later than the current. ([#1421](https://github.com/getsentry/relay/pull/1421))
>>>>>>> 603565d3

**Features**:

- Make Redis connection pool configurable. ([#1418](https://github.com/getsentry/relay/pull/1418))
- Add user-agent parsing to replays processor. ([#1420](https://github.com/getsentry/relay/pull/1420))

## 22.8.0

**Features**:

- Remove timeout-based expiry of envelopes in Relay's internal buffers. The `cache.envelope_expiry` is now inactive. To control the size of the envelope buffer, use `cache.envelope_buffer_size` exclusively, instead. ([#1398](https://github.com/getsentry/relay/pull/1398))
- Parse sample rates as JSON. ([#1353](https://github.com/getsentry/relay/pull/1353))
- Filter events in external Relays, before extracting metrics. ([#1379](https://github.com/getsentry/relay/pull/1379))
- Add `privatekey` and `private_key` as secret key name to datascrubbers. ([#1376](https://github.com/getsentry/relay/pull/1376))
- Explain why we responded with 429. ([#1389](https://github.com/getsentry/relay/pull/1389))

**Bug Fixes**:

- Fix a bug where unreal crash reports were dropped when metrics extraction is enabled. ([#1355](https://github.com/getsentry/relay/pull/1355))
- Extract user from metrics with EventUser's priority. ([#1363](https://github.com/getsentry/relay/pull/1363))
- Honor `SentryConfig.enabled` and don't init SDK at all if it is false. ([#1380](https://github.com/getsentry/relay/pull/1380))
- The priority thread metadata on profiles is now optional, do not fail the profile if it's not present. ([#1392](https://github.com/getsentry/relay/pull/1392))

**Internal**:

- Support compressed project configs in redis cache. ([#1345](https://github.com/getsentry/relay/pull/1345))
- Refactor profile processing into its own crate. ([#1340](https://github.com/getsentry/relay/pull/1340))
- Treat "unknown" transaction source as low cardinality for safe SDKs. ([#1352](https://github.com/getsentry/relay/pull/1352), [#1356](https://github.com/getsentry/relay/pull/1356))
- Conditionally write a default transaction source to the transaction payload. ([#1354](https://github.com/getsentry/relay/pull/1354))
- Generate mobile measurements frames_frozen_rate, frames_slow_rate, stall_percentage. ([#1373](https://github.com/getsentry/relay/pull/1373))
- Change to the internals of the healthcheck endpoint. ([#1374](https://github.com/getsentry/relay/pull/1374), [#1377](https://github.com/getsentry/relay/pull/1377))
- Re-encode the Typescript payload to normalize. ([#1372](https://github.com/getsentry/relay/pull/1372))
- Partially normalize events before extracting metrics. ([#1366](https://github.com/getsentry/relay/pull/1366))
- Spawn more threads for CPU intensive work. ([#1378](https://github.com/getsentry/relay/pull/1378))
- Add missing fields to DeviceContext ([#1383](https://github.com/getsentry/relay/pull/1383))
- Improve performance of Redis accesses by not running `PING` everytime a connection is reused. ([#1394](https://github.com/getsentry/relay/pull/1394))
- Distinguish between various discard reasons for profiles. ([#1395](https://github.com/getsentry/relay/pull/1395))
- Add missing fields to GPUContext ([#1391](https://github.com/getsentry/relay/pull/1391))
- Store actor now uses Tokio for message handling instead of Actix. ([#1397](https://github.com/getsentry/relay/pull/1397))
- Add app_memory to AppContext struct. ([#1403](https://github.com/getsentry/relay/pull/1403))

## 22.7.0

**Features**:

- Adjust sample rate by envelope header's sample_rate. ([#1327](https://github.com/getsentry/relay/pull/1327))
- Support `transaction_info` on event payloads. ([#1330](https://github.com/getsentry/relay/pull/1330))
- Extract transaction metrics in external relays. ([#1344](https://github.com/getsentry/relay/pull/1344))

**Bug Fixes**:

- Parse custom units with length < 15 without crashing. ([#1312](https://github.com/getsentry/relay/pull/1312))
- Split large metrics requests into smaller batches. This avoids failed metrics submission and lost Release Health data due to `413 Payload Too Large` errors on the upstream. ([#1326](https://github.com/getsentry/relay/pull/1326))
- Metrics extraction: Map missing transaction status to "unknown". ([#1333](https://github.com/getsentry/relay/pull/1333))
- Fix [CVE-2022-2068](https://www.openssl.org/news/vulnerabilities.html#CVE-2022-2068) and [CVE-2022-2097](https://www.openssl.org/news/vulnerabilities.html#CVE-2022-2097) by updating to OpenSSL 1.1.1q. ([#1334](https://github.com/getsentry/relay/pull/1334))

**Internal**:

- Reduce number of metrics extracted for release health. ([#1316](https://github.com/getsentry/relay/pull/1316))
- Indicate with thread is the main thread in thread metadata for profiles. ([#1320](https://github.com/getsentry/relay/pull/1320))
- Increase profile maximum size by an order of magnitude. ([#1321](https://github.com/getsentry/relay/pull/1321))
- Add data category constant for processed transactions, encompassing all transactions that have been received and sent through dynamic sampling as well as metrics extraction. ([#1306](https://github.com/getsentry/relay/pull/1306))
- Extract metrics also from trace-sampled transactions. ([#1317](https://github.com/getsentry/relay/pull/1317))
- Extract metrics from a configurable amount of custom transaction measurements. ([#1324](https://github.com/getsentry/relay/pull/1324))
- Metrics: Drop transaction tag for high-cardinality sources. ([#1339](https://github.com/getsentry/relay/pull/1339))

## 22.6.0

**Compatibility:** This version of Relay requires Sentry server `22.6.0` or newer.

**Features**:

- Relay is now compatible with CentOS 7 and Red Hat Enterprise Linux 7 onward (kernel version _2.6.32_), depending on _glibc 2.17_ or newer. The `crash-handler` feature, which is currently enabled in the build published to DockerHub, additionally requires _curl 7.29_ or newer. ([#1279](https://github.com/getsentry/relay/pull/1279))
- Optionally start relay with `--upstream-dsn` to pass a Sentry DSN instead of the URL. This can be convenient when starting Relay in environments close to an SDK, where a DSN is already available. ([#1277](https://github.com/getsentry/relay/pull/1277))
- Add a new runtime mode `--aws-runtime-api=$AWS_LAMBDA_RUNTIME_API` that integrates Relay with the AWS Extensions API lifecycle. ([#1277](https://github.com/getsentry/relay/pull/1277))
- Add Replay ItemTypes. ([#1236](https://github.com/getsentry/relay/pull/1236), ([#1239](https://github.com/getsentry/relay/pull/1239))

**Bug Fixes**:

- Session metrics extraction: Count distinct_ids from all session updates to prevent undercounting users. ([#1275](https://github.com/getsentry/relay/pull/1275))
- Session metrics extraction: Count crashed+abnormal towards errored_preaggr. ([#1274](https://github.com/getsentry/relay/pull/1274))

**Internal**:

- Add version 3 to the project configs endpoint. This allows returning pending results which need to be polled later and avoids blocking batched requests on single slow entries. ([#1263](https://github.com/getsentry/relay/pull/1263))
- Emit specific event type tags for "processing.event.produced" metric. ([#1270](https://github.com/getsentry/relay/pull/1270))
- Add support for profile outcomes. ([#1272](https://github.com/getsentry/relay/pull/1272))
- Avoid potential panics when scrubbing minidumps. ([#1282](https://github.com/getsentry/relay/pull/1282))
- Fix typescript profile validation. ([#1283](https://github.com/getsentry/relay/pull/1283))
- Track memory footprint of metrics buckets. ([#1284](https://github.com/getsentry/relay/pull/1284), [#1287](https://github.com/getsentry/relay/pull/1287), [#1288](https://github.com/getsentry/relay/pull/1288))
- Support dedicated topics per metrics usecase, drop metrics from unknown usecases. ([#1285](https://github.com/getsentry/relay/pull/1285))
- Add support for Rust profiles ingestion ([#1296](https://github.com/getsentry/relay/pull/1296))

## 22.5.0

**Features**:

- Add platform, op, http.method and status tag to all extracted transaction metrics. ([#1227](https://github.com/getsentry/relay/pull/1227))
- Add units in built-in measurements. ([#1229](https://github.com/getsentry/relay/pull/1229))
- Add protocol support for custom units on transaction measurements. ([#1256](https://github.com/getsentry/relay/pull/1256))

**Bug Fixes**:

- fix(metrics): Enforce metric name length limit. ([#1238](https://github.com/getsentry/relay/pull/1238))
- Accept and forward unknown Envelope items. In processing mode, drop items individually rather than rejecting the entire request. This allows SDKs to send new data in combined Envelopes in the future. ([#1246](https://github.com/getsentry/relay/pull/1246))
- Stop extracting metrics with outdated names from sessions. ([#1251](https://github.com/getsentry/relay/pull/1251), [#1252](https://github.com/getsentry/relay/pull/1252))
- Update symbolic to pull in fixed Unreal parser that now correctly handles zero-length files. ([#1266](https://github.com/getsentry/relay/pull/1266))

**Internal**:

- Add sampling + tagging by event platform and transaction op. Some (unused) tagging rules from 22.4.0 have been renamed. ([#1231](https://github.com/getsentry/relay/pull/1231))
- Refactor aggregation error, recover from errors more gracefully. ([#1240](https://github.com/getsentry/relay/pull/1240))
- Remove/reject nul-bytes from metric strings. ([#1235](https://github.com/getsentry/relay/pull/1235))
- Remove the unused "internal" data category. ([#1245](https://github.com/getsentry/relay/pull/1245))
- Add the client and version as `sdk` tag to extracted session metrics in the format `name/version`. ([#1248](https://github.com/getsentry/relay/pull/1248))
- Expose `shutdown_timeout` in `OverridableConfig` ([#1247](https://github.com/getsentry/relay/pull/1247))
- Normalize all profiles and reject invalid ones. ([#1250](https://github.com/getsentry/relay/pull/1250))
- Raise a new InvalidCompression Outcome for invalid Unreal compression. ([#1237](https://github.com/getsentry/relay/pull/1237))
- Add a profile data category and count profiles in an envelope to apply rate limits. ([#1259](https://github.com/getsentry/relay/pull/1259))
- Support dynamic sampling by custom tags, operating system name and version, as well as device name and family. ([#1268](https://github.com/getsentry/relay/pull/1268))

## 22.4.0

**Features**:

- Map Windows version from raw_description to version name (XP, Vista, 11, ...). ([#1219](https://github.com/getsentry/relay/pull/1219))

**Bug Fixes**:

- Prevent potential OOM panics when handling corrupt Unreal Engine crashes. ([#1216](https://github.com/getsentry/relay/pull/1216))

**Internal**:

- Remove unused item types. ([#1211](https://github.com/getsentry/relay/pull/1211))
- Pin click dependency in requirements-dev.txt. ([#1214](https://github.com/getsentry/relay/pull/1214))
- Use fully qualified metric resource identifiers (MRI) for metrics ingestion. For example, the sessions duration is now called `d:sessions/duration@s`. ([#1215](https://github.com/getsentry/relay/pull/1215))
- Introduce metric units for rates and information, add support for custom user-declared units, and rename duration units to self-explanatory identifiers such as `second`. ([#1217](https://github.com/getsentry/relay/pull/1217))
- Increase the max profile size to accomodate a new platform. ([#1223](https://github.com/getsentry/relay/pull/1223))
- Set environment as optional when parsing a profile so we get a null value later on. ([#1224](https://github.com/getsentry/relay/pull/1224))
- Expose new tagging rules interface for metrics extracted from transactions. ([#1225](https://github.com/getsentry/relay/pull/1225))
- Return better BadStoreRequest for unreal events. ([#1226](https://github.com/getsentry/relay/pull/1226))

## 22.3.0

**Features**:

- Tag transaction metrics by user satisfaction. ([#1197](https://github.com/getsentry/relay/pull/1197))

**Bug Fixes**:

- CVE-2022-24713: Prevent denial of service through untrusted regular expressions used for PII scrubbing. ([#1207](https://github.com/getsentry/relay/pull/1207))
- Prevent dropping metrics during Relay shutdown if the project is outdated or not cached at time of the shutdown. ([#1205](https://github.com/getsentry/relay/pull/1205))
- Prevent a potential OOM when validating corrupted or exceptional minidumps. ([#1209](https://github.com/getsentry/relay/pull/1209))

**Internal**:

- Spread out metric aggregation over the aggregation window to avoid concentrated waves of metrics requests to the upstream every 10 seconds. Relay now applies jitter to `initial_delay` to spread out requests more evenly over time. ([#1185](https://github.com/getsentry/relay/pull/1185))
- Use a randomized Kafka partitioning key for sessions instead of the session ID. ([#1194](https://github.com/getsentry/relay/pull/1194))
- Add new statsd metrics for bucketing efficiency. ([#1199](https://github.com/getsentry/relay/pull/1199), [#1192](https://github.com/getsentry/relay/pull/1192), [#1200](https://github.com/getsentry/relay/pull/1200))
- Add a `Profile` `ItemType` to represent the profiling data sent from Sentry SDKs. ([#1179](https://github.com/getsentry/relay/pull/1179))

## 22.2.0

**Features**:

- Add the `relay.override_project_ids` configuration flag to support migrating projects from self-hosted to Sentry SaaS. ([#1175](https://github.com/getsentry/relay/pull/1175))

**Internal**:

- Add an option to dispatch billing outcomes to a dedicated topic. ([#1168](https://github.com/getsentry/relay/pull/1168))
- Add new `ItemType` to handle profiling data from Specto SDKs. ([#1170](https://github.com/getsentry/relay/pull/1170))

**Bug Fixes**:

- Fix regression in CSP report parsing. ([#1174](https://github.com/getsentry/relay/pull/1174))
- Ignore replacement_chunks when they aren't used. ([#1180](https://github.com/getsentry/relay/pull/1180))

## 22.1.0

**Features**:

- Flush metrics and outcome aggregators on graceful shutdown. ([#1159](https://github.com/getsentry/relay/pull/1159))
- Extract metrics from sampled transactions. ([#1161](https://github.com/getsentry/relay/pull/1161))

**Internal**:

- Extract normalized dist as metric. ([#1158](https://github.com/getsentry/relay/pull/1158))
- Extract transaction user as metric. ([#1164](https://github.com/getsentry/relay/pull/1164))

## 21.12.0

**Features**:

- Extract measurement ratings, port from frontend. ([#1130](https://github.com/getsentry/relay/pull/1130))
- External Relays perform dynamic sampling and emit outcomes as client reports. This feature is now enabled _by default_. ([#1119](https://github.com/getsentry/relay/pull/1119))
- Metrics extraction config, custom tags. ([#1141](https://github.com/getsentry/relay/pull/1141))
- Update the user agent parser (uap-core Feb 2020 to Nov 2021). This allows Relay and Sentry to infer more recent browsers, operating systems, and devices in events containing a user agent header. ([#1143](https://github.com/getsentry/relay/pull/1143), [#1145](https://github.com/getsentry/relay/pull/1145))
- Improvements to Unity OS context parsing ([#1150](https://github.com/getsentry/relay/pull/1150))

**Bug Fixes**:

- Support Unreal Engine 5 crash reports. ([#1132](https://github.com/getsentry/relay/pull/1132))
- Perform same validation for aggregate sessions as for individual sessions. ([#1140](https://github.com/getsentry/relay/pull/1140))
- Add missing .NET 4.8 release value. ([#1142](https://github.com/getsentry/relay/pull/1142))
- Properly document which timestamps are accepted. ([#1152](https://github.com/getsentry/relay/pull/1152))

**Internal**:

- Add more statsd metrics for relay metric bucketing. ([#1124](https://github.com/getsentry/relay/pull/1124), [#1128](https://github.com/getsentry/relay/pull/1128))
- Add an internal option to capture minidumps for hard crashes. This has to be enabled via the `sentry._crash_db` config parameter. ([#1127](https://github.com/getsentry/relay/pull/1127))
- Fold processing vs non-processing into single actor. ([#1133](https://github.com/getsentry/relay/pull/1133))
- Aggregate outcomes for dynamic sampling, invalid project ID, and rate limits. ([#1134](https://github.com/getsentry/relay/pull/1134))
- Extract session metrics from aggregate sessions. ([#1140](https://github.com/getsentry/relay/pull/1140))
- Prefix names of extracted metrics by `sentry.sessions.` or `sentry.transactions.`. ([#1147](https://github.com/getsentry/relay/pull/1147))
- Extract transaction duration as metric. ([#1148](https://github.com/getsentry/relay/pull/1148))

## 21.11.0

**Features**:

- Add bucket width to bucket protocol. ([#1103](https://github.com/getsentry/relay/pull/1103))
- Support multiple kafka cluster configurations. ([#1101](https://github.com/getsentry/relay/pull/1101))
- Tag metrics by transaction name. ([#1126](https://github.com/getsentry/relay/pull/1126))

**Bug Fixes**:

- Avoid unbounded decompression of encoded requests. A particular request crafted to inflate to large amounts of memory, such as a zip bomb, could put Relay out of memory. ([#1117](https://github.com/getsentry/relay/pull/1117), [#1122](https://github.com/getsentry/relay/pull/1122), [#1123](https://github.com/getsentry/relay/pull/1123))
- Avoid unbounded decompression of UE4 crash reports. Some crash reports could inflate to large amounts of memory before being checked for size, which could put Relay out of memory. ([#1121](https://github.com/getsentry/relay/pull/1121))

**Internal**:

- Aggregate client reports before sending them onwards. ([#1118](https://github.com/getsentry/relay/pull/1118))

## 21.10.0

**Bug Fixes**:

- Correctly validate timestamps for outcomes and sessions. ([#1086](https://github.com/getsentry/relay/pull/1086))
- Run compression on a thread pool when sending to upstream. ([#1085](https://github.com/getsentry/relay/pull/1085))
- Report proper status codes and error messages when sending invalid JSON payloads to an endpoint with a `X-Sentry-Relay-Signature` header. ([#1090](https://github.com/getsentry/relay/pull/1090))
- Enforce attachment and event size limits on UE4 crash reports. ([#1099](https://github.com/getsentry/relay/pull/1099))

**Internal**:

- Add the exclusive time of the transaction's root span. ([#1083](https://github.com/getsentry/relay/pull/1083))
- Add session.status tag to extracted session.duration metric. ([#1087](https://github.com/getsentry/relay/pull/1087))
- Serve project configs for batched requests where one of the project keys cannot be parsed. ([#1093](https://github.com/getsentry/relay/pull/1093))

## 21.9.0

**Features**:

- Add sampling based on transaction name. ([#1058](https://github.com/getsentry/relay/pull/1058))
- Support running Relay without config directory. The most important configuration, including Relay mode and credentials, can now be provided through commandline arguments or environment variables alone. ([#1055](https://github.com/getsentry/relay/pull/1055)
- Protocol support for client reports. ([#1081](https://github.com/getsentry/relay/pull/1081))
- Extract session metrics in non processing relays. ([#1073](https://github.com/getsentry/relay/pull/1073))

**Bug Fixes**:

- Use correct commandline argument name for setting Relay port. ([#1059](https://github.com/getsentry/relay/pull/1059))
- Retrieve OS Context for Unity Events. ([#1072](https://github.com/getsentry/relay/pull/1072))

**Internal**:

- Add new metrics on Relay's performance in dealing with buckets of metric aggregates, as well as the amount of aggregated buckets. ([#1070](https://github.com/getsentry/relay/pull/1070))
- Add the exclusive time of a span. ([#1061](https://github.com/getsentry/relay/pull/1061))
- Remove redundant dynamic sampling processing on fast path. ([#1084](https://github.com/getsentry/relay/pull/1084))

## 21.8.0

- No documented changes.

## 21.7.0

- No documented changes.

## 21.6.3

- No documented changes.

## 21.6.2

**Bug Fixes**:

- Remove connection metrics reported under `connector.*`. They have been fully disabled since version `21.3.0`. ([#1021](https://github.com/getsentry/relay/pull/1021))
- Remove error logs for "failed to extract event" and "failed to store session". ([#1032](https://github.com/getsentry/relay/pull/1032))

**Internal**:

- Assign a random Kafka partition key for session aggregates and metrics to distribute messages evenly. ([#1022](https://github.com/getsentry/relay/pull/1022))
- All fields in breakdown config should be camelCase, and rename the breakdown key name in project options. ([#1020](https://github.com/getsentry/relay/pull/1020))

## 21.6.1

- No documented changes.

## 21.6.0

**Features**:

- Support self-contained envelopes without authentication headers or query parameters. ([#1000](https://github.com/getsentry/relay/pull/1000))
- Support statically configured relays. ([#991](https://github.com/getsentry/relay/pull/991))
- Support namespaced event payloads in multipart minidump submission for Electron Framework. The field has to follow the format `sentry___<namespace>`. ([#1012](https://github.com/getsentry/relay/pull/1012))

**Bug Fixes**:

- Explicitly declare reprocessing context. ([#1009](https://github.com/getsentry/relay/pull/1009))
- Validate the environment attribute in sessions, and drop sessions with invalid releases. ([#1018](https://github.com/getsentry/relay/pull/1018))

**Internal**:

- Gather metrics for corrupted Events with unprintable fields. ([#1008](https://github.com/getsentry/relay/pull/1008))
- Remove project actors. ([#1025](https://github.com/getsentry/relay/pull/1025))

## 21.5.1

**Bug Fixes**:

- Do not leak resources when projects or DSNs are idle. ([#1003](https://github.com/getsentry/relay/pull/1003))

## 21.5.0

**Features**:

- Support the `frame.stack_start` field for chained async stack traces in Cocoa SDK v7. ([#981](https://github.com/getsentry/relay/pull/981))
- Rename configuration fields `cache.event_buffer_size` to `cache.envelope_buffer_size` and `cache.event_expiry` to `cache.envelope_expiry`. The former names are still supported by Relay. ([#985](https://github.com/getsentry/relay/pull/985))
- Add a configuraton flag `relay.ready: always` to mark Relay ready in healthchecks immediately after starting without requiring to authenticate. ([#989](https://github.com/getsentry/relay/pull/989))

**Bug Fixes**:

- Fix roundtrip error when PII selector starts with number. ([#982](https://github.com/getsentry/relay/pull/982))
- Avoid overflow panic for large retry-after durations. ([#992](https://github.com/getsentry/relay/pull/992))

**Internal**:

- Update internal representation of distribution metrics. ([#979](https://github.com/getsentry/relay/pull/979))
- Extract metrics for transaction breakdowns and sessions when the feature is enabled for the organizaiton. ([#986](https://github.com/getsentry/relay/pull/986))
- Assign explicit values to DataCategory enum. ([#987](https://github.com/getsentry/relay/pull/987))

## 21.4.1

**Bug Fixes**:

- Allow the `event_id` attribute on breadcrumbs to link between Sentry events. ([#977](https://github.com/getsentry/relay/pull/977))

## 21.4.0

**Bug Fixes**:

- Parse the Crashpad information extension stream from Minidumps with annotation objects correctly. ([#973](https://github.com/getsentry/relay/pull/973))

**Internal**:

- Emit outcomes for rate limited attachments. ([#951](https://github.com/getsentry/relay/pull/951))
- Remove timestamp from metrics text protocol. ([#972](https://github.com/getsentry/relay/pull/972))
- Add max, min, sum, and count to gauge metrics. ([#974](https://github.com/getsentry/relay/pull/974))

## 21.3.1

**Bug Fixes**:

- Make request url scrubbable. ([#955](https://github.com/getsentry/relay/pull/955))
- Remove dependent items from envelope when dropping transaction item. ([#960](https://github.com/getsentry/relay/pull/960))

**Internal**:

- Emit the `quantity` field for outcomes of events. This field describes the total size in bytes for attachments or the event count for all other categories. A separate outcome is emitted for attachments in a rejected envelope, if any, in addition to the event outcome. ([#942](https://github.com/getsentry/relay/pull/942))
- Add experimental metrics ingestion without bucketing or pre-aggregation. ([#948](https://github.com/getsentry/relay/pull/948))
- Skip serializing some null values in frames interface. ([#944](https://github.com/getsentry/relay/pull/944))
- Add experimental metrics ingestion with bucketing and pre-aggregation. ([#948](https://github.com/getsentry/relay/pull/948), [#952](https://github.com/getsentry/relay/pull/952), [#958](https://github.com/getsentry/relay/pull/958), [#966](https://github.com/getsentry/relay/pull/966), [#969](https://github.com/getsentry/relay/pull/969))
- Change HTTP response for upstream timeouts from 502 to 504. ([#859](https://github.com/getsentry/relay/pull/859))
- Add rule id to outcomes coming from transaction sampling. ([#953](https://github.com/getsentry/relay/pull/953))
- Add support for breakdowns ingestion. ([#934](https://github.com/getsentry/relay/pull/934))
- Ensure empty strings are invalid measurement names. ([#968](https://github.com/getsentry/relay/pull/968))

## 21.3.0

**Features**:

- Relay now picks up HTTP proxies from environment variables. This is made possible by switching to a different HTTP client library.

**Bug Fixes**:

- Deny backslashes in release names. ([#904](https://github.com/getsentry/relay/pull/904))
- Fix a problem with Data Scrubbing source names (PII selectors) that caused `$frame.abs_path` to match, but not `$frame.abs_path || **` or `$frame.abs_path && **`. ([#932](https://github.com/getsentry/relay/pull/932))
- Make username pii-strippable. ([#935](https://github.com/getsentry/relay/pull/935))
- Respond with `400 Bad Request` and an error message `"empty envelope"` instead of `429` when envelopes without items are sent to the envelope endpoint. ([#937](https://github.com/getsentry/relay/pull/937))
- Allow generic Slackbot ([#947](https://github.com/getsentry/relay/pull/947))

**Internal**:

- Emit the `category` field for outcomes of events. This field disambiguates error events, security events and transactions. As a side-effect, Relay no longer emits outcomes for broken JSON payloads or network errors. ([#931](https://github.com/getsentry/relay/pull/931))
- Add inbound filters functionality to dynamic sampling rules. ([#920](https://github.com/getsentry/relay/pull/920))
- The undocumented `http._client` option has been removed. ([#938](https://github.com/getsentry/relay/pull/938))
- Log old events and sessions in the `requests.timestamp_delay` metric. ([#933](https://github.com/getsentry/relay/pull/933))
- Add rule id to outcomes coming from event sampling. ([#943](https://github.com/getsentry/relay/pull/943))
- Fix a bug in rate limiting that leads to accepting all events in the last second of a rate limiting window, regardless of whether the rate limit applies. ([#946](https://github.com/getsentry/relay/pull/946))

## 21.2.0

**Features**:

- By adding `.no-cache` to the DSN key, Relay refreshes project configuration caches immediately. This allows to apply changed settings instantly, such as updates to data scrubbing or inbound filter rules. ([#911](https://github.com/getsentry/relay/pull/911))
- Add NSError to mechanism. ([#925](https://github.com/getsentry/relay/pull/925))
- Add snapshot to the stack trace interface. ([#927](https://github.com/getsentry/relay/pull/927))

**Bug Fixes**:

- Log on INFO level when recovering from network outages. ([#918](https://github.com/getsentry/relay/pull/918))
- Fix a panic in processing minidumps with invalid location descriptors. ([#919](https://github.com/getsentry/relay/pull/919))

**Internal**:

- Improve dynamic sampling rule configuration. ([#907](https://github.com/getsentry/relay/pull/907))
- Compatibility mode for pre-aggregated sessions was removed. The feature is now enabled by default in full fidelity. ([#913](https://github.com/getsentry/relay/pull/913))

## 21.1.0

**Features**:

- Support dynamic sampling for error events. ([#883](https://github.com/getsentry/relay/pull/883))

**Bug Fixes**:

- Make all fields but event-id optional to fix regressions in user feedback ingestion. ([#886](https://github.com/getsentry/relay/pull/886))
- Remove `kafka-ssl` feature because it breaks development workflow on macOS. ([#889](https://github.com/getsentry/relay/pull/889))
- Accept envelopes where their last item is empty and trailing newlines are omitted. This also fixes a panic in some cases. ([#894](https://github.com/getsentry/relay/pull/894))

**Internal**:

- Extract crashpad annotations into contexts. ([#892](https://github.com/getsentry/relay/pull/892))
- Normalize user reports during ingestion and create empty fields. ([#903](https://github.com/getsentry/relay/pull/903))
- Ingest and normalize sample rates from envelope item headers. ([#910](https://github.com/getsentry/relay/pull/910))

## 20.12.1

- No documented changes.

## 20.12.0

**Features**:

- Add `kafka-ssl` compilation feature that builds Kafka linked against OpenSSL. This feature is enabled in Docker containers only. This is only relevant for Relays running as part of on-premise Sentry. ([#881](https://github.com/getsentry/relay/pull/881))
- Relay is now able to ingest pre-aggregated sessions, which will make it possible to efficiently handle applications that produce thousands of sessions per second. ([#815](https://github.com/getsentry/relay/pull/815))
- Add protocol support for WASM. ([#852](https://github.com/getsentry/relay/pull/852))
- Add dynamic sampling for transactions. ([#835](https://github.com/getsentry/relay/pull/835))
- Send network outage metric on healthcheck endpoint hit. ([#856](https://github.com/getsentry/relay/pull/856))

**Bug Fixes**:

- Fix a long-standing bug where log messages were not addressible as `$string`. ([#882](https://github.com/getsentry/relay/pull/882))
- Allow params in content-type for security requests to support content types like `"application/expect-ct-report+json; charset=utf-8"`. ([#844](https://github.com/getsentry/relay/pull/844))
- Fix a panic in CSP filters. ([#848](https://github.com/getsentry/relay/pull/848))
- Do not drop sessions due to an invalid age constraint set to `0`. ([#855](https://github.com/getsentry/relay/pull/855))
- Do not emit outcomes after forwarding envelopes to the upstream, even if that envelope is rate limited, rejected, or dropped. Since the upstream logs an outcome, it would be a duplicate. ([#857](https://github.com/getsentry/relay/pull/857))
- Fix status code for security report. ([#864](https://github.com/getsentry/relay/pull/864))
- Add missing fields for Expect-CT reports. ([#865](https://github.com/getsentry/relay/pull/865))
- Support more directives in CSP reports, such as `block-all-mixed-content` and `require-trusted-types-for`. ([#876](https://github.com/getsentry/relay/pull/876))

**Internal**:

- Add _experimental_ support for picking up HTTP proxies from the regular environment variables. This feature needs to be enabled by setting `http: client: "reqwest"` in your `config.yml`. ([#839](https://github.com/getsentry/relay/pull/839))
- Refactor transparent request forwarding for unknown endpoints. Requests are now entirely buffered in memory and occupy the same queues and actors as other requests. This should not cause issues but may change behavior under load. ([#839](https://github.com/getsentry/relay/pull/839))
- Add reason codes to the `X-Sentry-Rate-Limits` header in store responses. This allows external Relays to emit outcomes with the proper reason codes. ([#850](https://github.com/getsentry/relay/pull/850))
- Emit metrics for outcomes in external relays. ([#851](https://github.com/getsentry/relay/pull/851))
- Make `$error.value` `pii=true`. ([#837](https://github.com/getsentry/relay/pull/837))
- Send `key_id` in partial project config. ([#854](https://github.com/getsentry/relay/pull/854))
- Add stack traces to Sentry error reports. ([#872](https://github.com/getsentry/relay/pull/872))

## 20.11.1

- No documented changes.

## 20.11.0

**Features**:

- Rename upstream retries histogram metric and add upstream requests duration metric. ([#816](https://github.com/getsentry/relay/pull/816))
- Add options for metrics buffering (`metrics.buffering`) and sampling (`metrics.sample_rate`). ([#821](https://github.com/getsentry/relay/pull/821))

**Bug Fixes**:

- Accept sessions with IP address set to `{{auto}}`. This was previously rejected and silently dropped. ([#827](https://github.com/getsentry/relay/pull/827))
- Fix an issue where every retry-after response would be too large by one minute. ([#829](https://github.com/getsentry/relay/pull/829))

**Internal**:

- Always apply cache debouncing for project states. This reduces pressure on the Redis and file system cache. ([#819](https://github.com/getsentry/relay/pull/819))
- Internal refactoring such that validating of characters in tags no longer uses regexes internally. ([#814](https://github.com/getsentry/relay/pull/814))
- Discard invalid user feedback sent as part of envelope. ([#823](https://github.com/getsentry/relay/pull/823))
- Emit event errors and normalization errors for unknown breadcrumb keys. ([#824](https://github.com/getsentry/relay/pull/824))
- Normalize `breadcrumb.ty` into `breadcrumb.type` for broken Python SDK versions. ([#824](https://github.com/getsentry/relay/pull/824))
- Add the client SDK interface for unreal crashes and set the name to `unreal.crashreporter`. ([#828](https://github.com/getsentry/relay/pull/828))
- Fine-tune the selectors for minidump PII scrubbing. ([#818](https://github.com/getsentry/relay/pull/818), [#830](https://github.com/getsentry/relay/pull/830))

## 20.10.1

**Internal**:

- Emit more useful normalization meta data for invalid tags. ([#808](https://github.com/getsentry/relay/pull/808))

## 20.10.0

**Features**:

- Add support for measurement ingestion. ([#724](https://github.com/getsentry/relay/pull/724), [#785](https://github.com/getsentry/relay/pull/785))
- Add support for scrubbing UTF-16 data in attachments ([#742](https://github.com/getsentry/relay/pull/742), [#784](https://github.com/getsentry/relay/pull/784), [#787](https://github.com/getsentry/relay/pull/787))
- Add upstream request metric. ([#793](https://github.com/getsentry/relay/pull/793))
- The padding character in attachment scrubbing has been changed to match the masking character, there is no usability benefit from them being different. ([#810](https://github.com/getsentry/relay/pull/810))

**Bug Fixes**:

- Fix issue where `$span` would not be recognized in Advanced Data Scrubbing. ([#781](https://github.com/getsentry/relay/pull/781))
- Accept big-endian minidumps. ([#789](https://github.com/getsentry/relay/pull/789))
- Detect network outages and retry sending events instead of dropping them. ([#788](https://github.com/getsentry/relay/pull/788))

**Internal**:

- Project states are now cached separately per DSN public key instead of per project ID. This means that there will be multiple separate cache entries for projects with more than one DSN. ([#778](https://github.com/getsentry/relay/pull/778))
- Relay no longer uses the Sentry endpoint to resolve project IDs by public key. Ingestion for the legacy store endpoint has been refactored to rely on key-based caches only. As a result, the legacy endpoint is supported only on managed Relays. ([#800](https://github.com/getsentry/relay/pull/800))
- Fix rate limit outcomes, now emitted only for error events but not transactions. ([#806](https://github.com/getsentry/relay/pull/806), [#809](https://github.com/getsentry/relay/pull/809))

## 20.9.0

**Features**:

- Add support for attaching Sentry event payloads in Unreal crash reports by adding `__sentry` game data entries. ([#715](https://github.com/getsentry/relay/pull/715))
- Support chunked form data keys for event payloads on the Minidump endpoint. Since crashpad has a limit for the length of custom attributes, the sentry event payload can be split up into `sentry__1`, `sentry__2`, etc. ([#721](https://github.com/getsentry/relay/pull/721))
- Periodically re-authenticate with the upstream server. Previously, there was only one initial authentication. ([#731](https://github.com/getsentry/relay/pull/731))
- The module attribute on stack frames (`$frame.module`) and the (usually server side generated) attribute `culprit` can now be scrubbed with advanced data scrubbing. ([#744](https://github.com/getsentry/relay/pull/744))
- Compress outgoing store requests for events and envelopes including attachements using `gzip` content encoding. ([#745](https://github.com/getsentry/relay/pull/745))
- Relay now buffers all requests until it has authenticated with the upstream. ([#747](//github.com/getsentry/relay/pull/747))
- Add a configuration option to change content encoding of upstream store requests. The default is `gzip`, and other options are `identity`, `deflate`, or `br`. ([#771](https://github.com/getsentry/relay/pull/771))

**Bug Fixes**:

- Send requests to the `/envelope/` endpoint instead of the older `/store/` endpoint. This particularly fixes spurious `413 Payload Too Large` errors returned when using Relay with Sentry SaaS. ([#746](https://github.com/getsentry/relay/pull/746))

**Internal**:

- Remove a temporary flag from attachment kafka messages indicating rate limited crash reports to Sentry. This is now enabled by default. ([#718](https://github.com/getsentry/relay/pull/718))
- Performance improvement of http requests to upstream, high priority messages are sent first. ([#678](https://github.com/getsentry/relay/pull/678))
- Experimental data scrubbing on minidumps([#682](https://github.com/getsentry/relay/pull/682))
- Move `generate-schema` from the Relay CLI into a standalone tool. ([#739](//github.com/getsentry/relay/pull/739))
- Move `process-event` from the Relay CLI into a standalone tool. ([#740](//github.com/getsentry/relay/pull/740))
- Add the client SDK to session kafka payloads. ([#751](https://github.com/getsentry/relay/pull/751))
- Add a standalone tool to document metrics in JSON or YAML. ([#752](https://github.com/getsentry/relay/pull/752))
- Emit `processing.event.produced` for user report and session Kafka messages. ([#757](https://github.com/getsentry/relay/pull/757))
- Improve performance of event processing by avoiding regex clone. ([#767](https://github.com/getsentry/relay/pull/767))
- Assign a default name for unnamed attachments, which prevented attachments from being stored in Sentry. ([#769](https://github.com/getsentry/relay/pull/769))
- Add Relay version version to challenge response. ([#758](https://github.com/getsentry/relay/pull/758))

## 20.8.0

**Features**:

- Add the `http.connection_timeout` configuration option to adjust the connection and SSL handshake timeout. The default connect timeout is now increased from 1s to 3s. ([#688](https://github.com/getsentry/relay/pull/688))
- Supply Relay's version during authentication and check if this Relay is still supported. An error message prompting to upgrade Relay will be supplied if Relay is unsupported. ([#697](https://github.com/getsentry/relay/pull/697))

**Bug Fixes**:

- Reuse connections for upstream event submission requests when the server supports connection keepalive. Relay did not consume the response body of all requests, which caused it to reopen a new connection for every event. ([#680](https://github.com/getsentry/relay/pull/680), [#695](https://github.com/getsentry/relay/pull/695))
- Fix hashing of user IP addresses in data scrubbing. Previously, this could create invalid IP addresses which were later rejected by Sentry. Now, the hashed IP address is moved to the `id` field. ([#692](https://github.com/getsentry/relay/pull/692))
- Do not retry authentication with the upstream when a client error is reported (status code 4XX). ([#696](https://github.com/getsentry/relay/pull/696))

**Internal**:

- Extract the event `timestamp` from Minidump files during event normalization. ([#662](https://github.com/getsentry/relay/pull/662))
- Retain the full span description in transaction events instead of trimming it. ([#674](https://github.com/getsentry/relay/pull/674))
- Report all Kafka producer errors to Sentry. Previously, only immediate errors were reported but not those during asynchronous flushing of messages. ([#677](https://github.com/getsentry/relay/pull/677))
- Add "HubSpot Crawler" to the list of web crawlers for inbound filters. ([#693](https://github.com/getsentry/relay/pull/693))
- Improved typing for span data of transaction events, no breaking changes. ([#713](https://github.com/getsentry/relay/pull/713))
- **Breaking change:** In PII configs, all options on hash and mask redactions (replacement characters, ignored characters, hash algorithm/key) are removed. If they still exist in the configuration, they are ignored. ([#760](https://github.com/getsentry/relay/pull/760))

## 20.7.2

**Features**:

- Report metrics for connections to the upstream. These metrics are reported under `connector.*` and include information on connection reuse, timeouts and errors. ([#669](https://github.com/getsentry/relay/pull/669))
- Increased the maximum size of attachments from _50MiB_ to _100MiB_. Most notably, this allows to upload larger minidumps. ([#671](https://github.com/getsentry/relay/pull/671))

**Internal**:

- Always create a spans array for transactions in normalization. This allows Sentry to render the spans UI even if the transaction is empty. ([#667](https://github.com/getsentry/relay/pull/667))

## 20.7.1

- No documented changes.

## 20.7.0

**Features**:

- Sessions and attachments can be rate limited now. These rate limits apply separately from error events, which means that you can continue to send Release Health sessions while you're out of quota with errors. ([#636](https://github.com/getsentry/relay/pull/636))

**Bug Fixes**:

- Outcomes from downstream relays were not forwarded upstream. ([#632](https://github.com/getsentry/relay/pull/632))
- Apply clock drift correction to Release Health sessions and validate timestamps. ([#633](https://github.com/getsentry/relay/pull/633))
- Apply clock drift correction for timestamps that are too far in the past or future. This fixes a bug where broken transaction timestamps would lead to negative durations. ([#634](https://github.com/getsentry/relay/pull/634), [#654](https://github.com/getsentry/relay/pull/654))
- Respond with status code `200 OK` to rate limited minidump and UE4 requests. Third party clients otherwise retry those requests, leading to even more load. ([#646](https://github.com/getsentry/relay/pull/646), [#647](https://github.com/getsentry/relay/pull/647))
- Ingested unreal crash reports no longer have a `misc_primary_cpu_brand` key with GPU information set in the Unreal context. ([#650](https://github.com/getsentry/relay/pull/650))
- Fix ingestion of forwarded outcomes in processing Relays. Previously, `emit_outcomes` had to be set explicitly to enable this. ([#653](https://github.com/getsentry/relay/pull/653))

**Internal**:

- Restructure the envelope and event ingestion paths into a pipeline and apply rate limits to all envelopes. ([#635](https://github.com/getsentry/relay/pull/635), [#636](https://github.com/getsentry/relay/pull/636))
- Pass the combined size of all attachments in an envelope to the Redis rate limiter as quantity to enforce attachment quotas. ([#639](https://github.com/getsentry/relay/pull/639))
- Emit flags for rate limited processing attachments and add a `size` field. ([#640](https://github.com/getsentry/relay/pull/640), [#644](https://github.com/getsentry/relay/pull/644))

## 20.6.0

We have switched to [CalVer](https://calver.org/)! Relay's version is always in line with the latest version of [Sentry](https://github.com/getsentry/sentry).

**Features**:

- Proxy and managed Relays now apply clock drift correction based on the `sent_at` header emitted by SDKs. ([#581](https://github.com/getsentry/relay/pull/581))
- Apply cached rate limits to attachments and sessions in the fast-path when parsing incoming requests. ([#618](https://github.com/getsentry/relay/pull/618))
- New config options `metrics.default_tags` and `metrics.hostname_tag`. ([#625](https://github.com/getsentry/relay/pull/625))

**Bug Fixes**:

- Clock drift correction no longer considers the transaction timestamp as baseline for SDKs using Envelopes. Instead, only the dedicated `sent_at` Envelope header is used. ([#580](https://github.com/getsentry/relay/pull/580))
- The `http.timeout` setting is now applied to all requests, including event submission. Previously, events were exempt. ([#588](https://github.com/getsentry/relay/pull/588))
- All endpoint metrics now report their proper `route` tag. This applies to `requests`, `requests.duration`, and `responses.status_codes`. Previously, some some endpoints reported an empty route. ([#595](https://github.com/getsentry/relay/pull/595))
- Properly refresh cached project states based on the configured intervals. Previously, Relay may have gone into an endless refresh cycle if the system clock not accurate, or the state had not been updated in the upstream. ([#596](https://github.com/getsentry/relay/pull/596))
- Respond with `403 Forbidden` when multiple authentication payloads are sent by the SDK. Previously, Relay would authenticate using one of the payloads and silently ignore the rest. ([#602](https://github.com/getsentry/relay/pull/602))
- Improve metrics documentation. ([#614](https://github.com/getsentry/relay/pull/614))
- Do not scrub event processing errors by default. ([#619](https://github.com/getsentry/relay/pull/619))

**Internal**:

- Add source (who emitted the outcome) to Outcome payload. ([#604](https://github.com/getsentry/relay/pull/604))
- Ignore non-Rust folders for faster rebuilding and testing. ([#578](https://github.com/getsentry/relay/pull/578))
- Invalid session payloads are now logged for SDK debugging. ([#584](https://github.com/getsentry/relay/pull/584), [#591](https://github.com/getsentry/relay/pull/591))
- Add support for Outcomes generation in external Relays. ([#592](https://github.com/getsentry/relay/pull/592))
- Remove unused `rev` from project state. ([#586](https://github.com/getsentry/relay/pull/586))
- Add an outcome endpoint for trusted Relays. ([#589](https://github.com/getsentry/relay/pull/589))
- Emit outcomes for event payloads submitted in attachment files. ([#609](https://github.com/getsentry/relay/pull/609))
- Split envelopes that contain sessions and other items and ingest them independently. ([#610](https://github.com/getsentry/relay/pull/610))
- Removed support for legacy per-key quotas. ([#616](https://github.com/getsentry/relay/pull/615))
- Security events (CSP, Expect-CT, Expect-Staple, and HPKP) are now placed into a dedicated `security` item in envelopes, rather than the generic event item. This allows for quick detection of the event type for rate limiting. ([#617](https://github.com/getsentry/relay/pull/617))

## 0.5.9

- Relay has a logo now!
- New explicit `envelope/` endpoint. Envelopes no longer need to be sent with the right `content-type` header (to cater to browser JS).
- Introduce an Envelope item type for transactions.
- Support environment variables and CLI arguments instead of command line parameters.
- Return status `415` on wrong content types.
- Normalize double-slashes in request URLs more aggressively.
- Add an option to generate credentials on stdout.

**Internal**:

- Serve project configs to downstream Relays with proper permission checking.
- PII: Make and/or selectors specific.
- Add a browser filter for IE 11.
- Changes to release parsing.
- PII: Expose event values as part of generated selector suggestions.

## 0.5.8

**Internal**:

- Fix a bug where exception values and the device name were not PII-strippable.

## 0.5.7

- Docker images are now also pushed to Docker Hub.
- New helper function to generate PII selectors from event data.

**Internal**:

- Release is now a required attribute for session data.
- `unknown` can now be used in place of `unknown_error` for span statuses. A future release will change the canonical format from `unknown_error` to `unknown`.

## 0.5.6

- Fix a bug where Relay would stop processing events if Sentry is down for only a short time.
- Improvements to architecture documentation.
- Initial support for rate limiting by event type ("scoped quotas")
- Fix a bug where `key_id` was omitted from outcomes created by Relay.
- Fix a bug where it was not permitted to send content-encoding as part of a CORS request to store.

**Internal**:

- PII processing: Aliases for value types (`$error` instead of `$exception` to be in sync with Discover column naming) and adding a default for replace-redactions.
- It is now valid to send transactions and spans without `op` set, in which case a default value will be inserted.

## 0.5.5

- Suppress verbose DNS lookup logs.

**Internal**:

- Small performance improvements in datascrubbing config converter.
- New, C-style selector syntax (old one still works)

## 0.5.4

**Internal**:

- Add event contexts to `pii=maybe`.
- Fix parsing of msgpack breadcrumbs in Rust store.
- Envelopes sent to Rust store can omit the DSN in headers.
- Ability to quote/escape special characters in selectors in PII configs.

## 0.5.3

- Properly strip the linux binary to reduce its size
- Allow base64 encoded JSON event payloads ([#466](https://github.com/getsentry/relay/pull/466))
- Fix multipart requests without trailing newline ([#465](https://github.com/getsentry/relay/pull/465))
- Support for ingesting session updates ([#449](https://github.com/getsentry/relay/pull/449))

**Internal**:

- Validate release names during event ingestion ([#479](https://github.com/getsentry/relay/pull/479))
- Add browser extension filter ([#470](https://github.com/getsentry/relay/pull/470))
- Add `pii=maybe`, a new kind of event schema field that can only be scrubbed if explicitly addressed.
- Add way to scrub filepaths in a way that does not break processing.

## 0.5.2

- Fix trivial Redis-related crash when running in non-processing mode.
- Limit the maximum retry-after of a rate limit. This is necessary because of the "Delete and ignore future events" feature in Sentry.
- Project caches are now evicted after `project_grace_period` has passed. If you have that parameter set to a high number you may see increased memory consumption.

**Internal**:

- Misc bugfixes in PII processor. Those bugs do not affect the legacy data scrubber exposed in Python.
- Polishing documentation around PII configuration format.
- Signal codes in mach mechanism are no longer required.

## 0.5.1

- Ability to fetch project configuration from Redis as additional caching layer.
- Fix a few bugs in release filters.
- Fix a few bugs in minidumps endpoint with processing enabled.

**Internal**:

- Fix a bug in the PII processor that would always remove the entire string on `pattern` rules.
- Ability to correct some clock drift and wrong system time in transaction events.

## 0.5.0

- The binary has been renamed to `relay`.
- Updated documentation for metrics.

**Internal**:

- The package is now called `sentry-relay`.
- Renamed all `Semaphore*` types to `Relay*`.
- Fixed memory leaks in processing functions.

## 0.4.65

- Implement the Minidump endpoint.
- Implement the Attachment endpoint.
- Implement the legacy Store endpoint.
- Support a plain `Authorization` header in addition to `X-Sentry-Auth`.
- Simplify the shutdown logic. Relay now always takes a fixed configurable time to shut down.
- Fix healthchecks in _Static_ mode.
- Fix internal handling of event attachments.
- Fix partial reads of request bodies resulting in a broken connection.
- Fix a crash when parsing User-Agent headers.
- Fix handling of events sent with `sentry_version=2.0` (Clojure SDK).
- Use _mmap_ to load the GeoIP database to improve the memory footprint.
- Revert back to the system memory allocator.

**Internal**:

- Preserve microsecond precision in all time stamps.
- Record event ids in all outcomes.
- Updates to event processing metrics.
- Add span status mapping from open telemetry.

## 0.4.64

- Switched to `jemalloc` as global allocator.
- Introduce separate outcome reason for invalid events.
- Always consume request bodies to the end.
- Implemented minidump ingestion.
- Increas precisions of timestamps in protocol.

## 0.4.63

- Refactor healthchecks into two: Liveness and readiness (see code comments for explanation for now).
- Allow multiple trailing slashes on store endpoint, e.g. `/api/42/store///`.
- Internal refactor to prepare for envelopes format.

**Internal**:

- Fix a bug where glob-matching in filters did not behave correctly when the to-be-matched string contained newlines.
- Add `moz-extension:` as scheme for browser extensions (filtering out Firefox addons).
- Raise a dedicated Python exception type for invalid transaction events. Also do not report that error to Sentry from Relay.

## 0.4.62

- Various performance improvements.

## 0.4.61

**Internal**:

- Add `thread.errored` attribute ([#306](https://github.com/getsentry/relay/pull/306)).

## 0.4.60

- License is now BSL instead of MIT ([#301](https://github.com/getsentry/relay/pull/301)).
- Improve internal metrics and logging ([#296](https://github.com/getsentry/relay/pull/296), [#297](https://github.com/getsentry/relay/pull/297), [#298](https://github.com/getsentry/relay/pull/298)).
- Fix unbounded requests to Sentry for project configs ([#295](https://github.com/getsentry/relay/pull/295), [#300](https://github.com/getsentry/relay/pull/300)).
- Fix rejected responses from Sentry due to size limit ([#303](https://github.com/getsentry/relay/pull/303)).
- Expose more options for configuring request concurrency limits ([#311](https://github.com/getsentry/relay/pull/311)).

**Internal**:

- Transaction events with negative duration are now rejected ([#291](https://github.com/getsentry/relay/pull/291)).
- Fix a panic when normalizing certain dates.

## 0.4.59

**Internal**:

- Fix: Normalize legacy stacktrace attributes ([#292](https://github.com/getsentry/relay/pull/292))
- Fix: Validate platform attributes in Relay ([#294](https://github.com/getsentry/relay/pull/294))
- Flip the flag that indicates Relay processing ([#293](https://github.com/getsentry/relay/pull/293))

## 0.4.58

- Evict project caches after some time ([#287](https://github.com/getsentry/relay/pull/287))
- Selectively log internal errors to stderr ([#285](https://github.com/getsentry/relay/pull/285))
- Add an error boundary to parsing project states ([#281](https://github.com/getsentry/relay/pull/281))

**Internal**:

- Add event size metrics ([#286](https://github.com/getsentry/relay/pull/286))
- Normalize before datascrubbing ([#290](https://github.com/getsentry/relay/pull/290))
- Add a config value for thread counts ([#283](https://github.com/getsentry/relay/pull/283))
- Refactor outcomes for parity with Sentry ([#282](https://github.com/getsentry/relay/pull/282))
- Add flag that relay processed an event ([#279](https://github.com/getsentry/relay/pull/279))

## 0.4.57

**Internal**:

- Stricter validation of transaction events.

## 0.4.56

**Internal**:

- Fix a panic in trimming.

## 0.4.55

**Internal**:

- Fix more bugs in datascrubbing converter.

## 0.4.54

**Internal**:

- Fix more bugs in datascrubbing converter.

## 0.4.53

**Internal**:

- Fix more bugs in datascrubbing converter.

## 0.4.52

**Internal**:

- Fix more bugs in datascrubbing converter.

## 0.4.51

**Internal**:

- Fix a few bugs in datascrubbing converter.
- Accept trailing slashes.

**Normalization**:

- Fix a panic on overflowing timestamps.

## 0.4.50

**Internal**:

- Fix bug where IP scrubbers were applied even when not enabled.

## 0.4.49

- Internal changes.

## 0.4.48

**Internal**:

- Fix various bugs in the datascrubber and PII processing code to get closer to behavior of the Python implementation.

## 0.4.47

**Internal**:

- Various work on re-implementing Sentry's `/api/X/store` endpoint in Relay. Relay can now apply rate limits based on Redis and emit the correct outcomes.

## 0.4.46

**Internal**:

- Resolved a regression in IP address normalization. The new behavior is closer to a line-by-line port of the old Python code.

## 0.4.45

**Normalization**:

- Resolved an issue where GEO IP data was not always infered.

## 0.4.44

**Normalization**:

- Only take the user IP address from the store request's IP for certain platforms. This restores the behavior of the old Python code.

## 0.4.43

**Normalization**:

- Bump size of breadcrumbs.
- Workaround for an issue where we would not parse OS information from User Agent when SDK had already sent OS information.
- Further work on Sentry-internal event ingestion.

## 0.4.42

**Normalization**:

- Fix normalization of version strings from user agents.

## 0.4.41

- Support extended project configuration.

**Internal**:

- Implement event filtering rules.
- Add basic support for Sentry-internal event ingestion.
- Parse and normalize user agent strings.

## 0.4.40

**Internal**:

- Restrict ranges of timestamps to prevent overflows in Python code and UI.

## 0.4.39

**Internal**:

- Fix a bug where stacktrace trimming was not applied during renormalization.

## 0.4.38

**Internal**:

- Added typed spans to Event.

## 0.4.37

**Internal**:

- Added `orig_in_app` to frame data.

## 0.4.36

**Internal**:

- Add new .NET versions for context normalization.

## 0.4.35

**Internal**:

- Fix bug where thread's stacktraces were not normalized.
- Fix bug where a string at max depth of a databag was stringified again.

## 0.4.34

**Internal**:

- Added `data` attribute to frames.
- Added a way to override other trimming behavior in Python normalizer binding.

## 0.4.33

**Internal**:

- Plugin-provided context types should now work properly again.

## 0.4.32

**Internal**:

- Removed `function_name` field from frame and added `raw_function`.

## 0.4.31

**Internal**:

- Add trace context type.

## 0.4.30

**Internal**:

- Make exception messages/values larger to allow for foreign stacktrace data to be attached.

## 0.4.29

**Internal**:

- Added `function_name` field to frame.

## 0.4.28

**Internal**:

- Add missing context type for sessionstack.

## 0.4.27

**Internal**:

- Increase frame vars size again! Byte size was fine, but max depth was way too small.

## 0.4.26

**Internal**:

- Reduce frame vars size.

## 0.4.25

**Internal**:

- Add missing trimming to frame vars.

## 0.4.24

**Internal**:

- Reject non-http/https `help_urls` in exception mechanisms.

## 0.4.23

**Internal**:

- Add basic truncation to event meta to prevent payload size from spiralling out of control.

## 0.4.22

**Internal**:

- Added grouping enhancements to protocol.

## 0.4.21

**Internal**:

- Updated debug image interface with more attributes.

## 0.4.20

**Internal**:

- Added support for `lang` frame and stacktrace attribute.

## 0.4.19

**Internal**:

- Slight changes to allow replacing more normalization code in Sentry with Rust.

## 0.4.18

**Internal**:

- Allow much larger payloads in the extra attribute.

## 0.4.17

**Internal**:

- Added support for protocol changes related to upcoming sentry SDK features. In particular the `none` event type was added.

## 0.4.16

For users of relay, nothing changed at all. This is a release to test embedding some Rust code in Sentry itself.

## 0.4.15

For users of relay, nothing changed at all. This is a release to test embedding some Rust code in Sentry itself.

## 0.4.14

For users of relay, nothing changed at all. This is a release to test embedding some Rust code in Sentry itself.

## 0.4.13

For users of relay, nothing changed at all. This is a release to test embedding some Rust code in Sentry itself.

## 0.4.12

For users of relay, nothing changed at all. This is a release to test embedding some Rust code in Sentry itself.

## 0.4.11

For users of relay, nothing changed at all. This is a release to test embedding some Rust code in Sentry itself.

## 0.4.10

For users of relay, nothing changed at all. This is a release to test embedding some Rust code in Sentry itself.

## 0.4.9

For users of relay, nothing changed at all. This is a release to test embedding some Rust code in Sentry itself.

## 0.4.8

For users of relay, nothing changed at all. This is a release to test embedding some Rust code in Sentry itself.

## 0.4.7

For users of relay, nothing changed at all. This is a release to test embedding some Rust code in Sentry itself.

## 0.4.6

For users of relay, nothing changed at all. This is a release to test embedding some Rust code in Sentry itself.

## 0.4.5

For users of relay, nothing changed at all. This is a release to test embedding some Rust code in Sentry itself.

## 0.4.4

For users of relay, nothing changed at all. This is a release to test embedding some Rust code in Sentry itself.

## 0.4.3

For users of relay, nothing changed at all. This is a release to test embedding some Rust code in Sentry itself.

## 0.4.2

For users of relay, nothing changed at all. This is a release to test embedding some Rust code in Sentry itself.

## 0.4.1

For users of relay, nothing changed at all. This is a release to test embedding some Rust code in Sentry itself.

## 0.4.0

Introducing new Relay modes:

- `proxy`: A proxy for all requests and events.
- `static`: Static configuration for known projects in the file system.
- `managed`: Fetch configurations dynamically from Sentry and update them.

The default Relay mode is `managed`. Users upgrading from previous versions will automatically activate the `managed` mode. To change this setting, add `relay.mode` to `config.yml` or run `semaphore config init` from the command line.

**Breaking Change**: If Relay was used without credentials, the mode needs to be set to `proxy`. The default `managed` mode requires credentials.

For more information on Relay modes, see the [documentation page](https://docs.sentry.io/data-management/relay/options/).

### Configuration Changes

- Added `cache.event_buffer_size` to control the maximum number of events that are buffered in case of network issues or high rates of incoming events.
- Added `limits.max_concurrent_requests` to limit the number of connections that this Relay will use to communicate with the upstream.
- Internal error reporting is now disabled by default. To opt in, set `sentry.enabled`.

### Bugfixes

- Fix a bug that caused events to get unconditionally dropped after five seconds, regardless of the `cache.event_expiry` configuration.
- Fix a memory leak in Relay's internal error reporting.

## 0.3.0

- Changed PII stripping rule format to permit path selectors when applying rules. This means that now `$string` refers to strings for instance and `user.id` refers to the `id` field in the `user` attribute of the event. Temporarily support for old rules is retained.

## 0.2.7

- store: Minor fixes to be closer to Python. Ability to disable trimming of objects, arrays and strings.

## 0.2.6

- Fix bug where PII stripping would remove containers without leaving any metadata about the retraction.
- Fix bug where old `redactPair` rules would stop working.

## 0.2.5

- Rewrite of PII stripping logic. This brings potentially breaking changes to the semantics of PII configs. Most importantly field types such as `"freeform"` and `"databag"` are gone, right now there is only `"container"` and `"text"`. All old field types should have become an alias for `"text"`, but take extra care in ensuring your PII rules still work.

- store: Minor fixes to be closer to Python.

## 0.2.4

For users of relay, nothing changed at all. This is a release to test embedding some Rust code in Sentry itself.

- store: Remove stray print statement.

## 0.2.3

For users of relay, nothing changed at all. This is a release to test embedding some Rust code in Sentry itself.

- store: Fix main performance issues.

## 0.2.2

For users of relay, nothing changed at all. This is a release to test embedding some Rust code in Sentry itself.

- store: Fix segfault when trying to process contexts.
- store: Fix trimming state "leaking" between interfaces, leading to excessive trimming.
- store: Don't serialize empty arrays and objects (with a few exceptions).

## 0.2.1

For users of relay, nothing changed at all. This is a release to test embedding some Rust code in Sentry itself.

- `libsemaphore`: Expose CABI for normalizing event data.

## 0.2.0

Our first major iteration on Relay has landed!

- User documentation is now hosted at <https://docs.sentry.io/relay/>.
- SSL support is now included by default. Just configure a [TLS identity](https://docs.sentry.io/relay/options/#relaytls_identity_path) and you're set.
- Updated event processing: Events from older SDKs are now supported. Also, we've fixed some bugs along the line.
- Introduced full support for PII stripping. See [PII Configuration](https://docs.sentry.io/relay/pii-config/) for instructions.
- Configure with static project settings. Relay will skip querying project states from Sentry and use your provided values instead. See [Project Configuration](https://docs.sentry.io/relay/project-config/) for a full guide.
- Relay now also acts as a proxy for certain API requests. This allows it to receive CSP reports and Minidump crash reports, among others. It also sets `X-Forwarded-For` and includes a Relay signature header.

Besides that, there are many technical changes, including:

- Major rewrite of the internals. Relay no longer requires a special endpoint for sending events to upstream Sentry and processes events individually with less delay than before.
- The executable will exit with a non-zero exit code on startup errors. This makes it easier to catch configuration errors.
- Removed `libsodium` as a production dependency, greatly simplifying requirements for the runtime environment.
- Greatly improved logging and metrics. Be careful with the `DEBUG` and `TRACE` levels, as they are **very** verbose now.
- Improved docker containers.

## 0.1.3

- Added support for metadata format

## 0.1.2

- JSON logging ([#32](https://github.com/getsentry/relay/pull/32))
- Update dependencies

## 0.1.1

- Rename "sentry-relay" to "semaphore"
- Use new features from Rust 1.26
- Prepare binary and Python builds ([#20](https://github.com/getsentry/relay/pull/20))
- Add Dockerfile ([#23](https://github.com/getsentry/relay/pull/23))

## 0.1.0

An initial release of the tool.<|MERGE_RESOLUTION|>--- conflicted
+++ resolved
@@ -11,10 +11,7 @@
 - Refactor tokio-based Addr from healthcheck to be generic. ([#1405](https://github.com/relay/pull/1405))
 - Defer dropping of projects to a background thread to speed up project cache eviction. ([#1410](https://github.com/getsentry/relay/pull/1410))
 - Update store service to use generic Addr and minor changes to generic Addr. ([#1415](https://github.com/getsentry/relay/pull/1415))
-<<<<<<< HEAD
-=======
 - Added new Register for the Services that is initialized later than the current. ([#1421](https://github.com/getsentry/relay/pull/1421))
->>>>>>> 603565d3
 
 **Features**:
 
