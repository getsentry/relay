--- conflicted
+++ resolved
@@ -8,12 +8,9 @@
 - Add units in built-in measurements. ([#1229](https://github.com/getsentry/relay/pull/1229))
 
 **Bug Fixes**:
-<<<<<<< HEAD
+
+- fix(metrics): Enforce metric name length limit. ([#1238](https://github.com/getsentry/relay/pull/1238))
 - Accept and forward unknown Envelope items. In processing mode, drop items individually rather than rejecting the entire request. This allows SDKs to send new data in combined Envelopes in the future. ([#1246](https://github.com/getsentry/relay/pull/1246))
-=======
-
-- fix(metrics): Enforce metric name length limit. ([#1238](https://github.com/getsentry/relay/pull/1238))
->>>>>>> 10874b58
 
 **Internal**:
 
