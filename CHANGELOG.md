--- conflicted
+++ resolved
@@ -4,12 +4,8 @@
 
 **Internal**:
 
-<<<<<<< HEAD
 - Add ui chunk profiling data category. ([#4593](https://github.com/getsentry/relay/pull/4593))
-
-=======
 - Switch global rate limiter to a service. ([#4581](https://github.com/getsentry/relay/pull/4581))
->>>>>>> b54754a7
 
 ## 25.3.0
 
