--- conflicted
+++ resolved
@@ -2,15 +2,15 @@
 
 ## Unreleased
 
+**Features:**
+
+- Add support for `limits.keepalive_timeout` configuration. ([#1645](https://github.com/getsentry/relay/pull/1645))
+
 **Internal**:
 
 - Remove concurrent profiling. ([#1697](https://github.com/getsentry/relay/pull/1697))
-<<<<<<< HEAD
 - Use the main Sentry SDK to submit crash reports instead of a custom curl-based backend. This removes a dependency on `libcurl` and ensures compliance with latest TLS standards for crash uploads. Note that this only affects Relay if the hidden `_crash_db` option is used. ([#1707](https://github.com/getsentry/relay/pull/1707))
-=======
 - Support transaction naming rules. ([#1695](https://github.com/getsentry/relay/pull/1695))
-- Add support for `keepalive_timeout` configuration. ([#1645](https://github.com/getsentry/relay/pull/1645))
->>>>>>> 1b3475af
 
 ## 22.12.0
 
