# Changelog

## Unreleased

<<<<<<< HEAD
**Features**:

**Internal**:

- Collect exclusive_time_light metrics for `cache.*` spans. ([#3466](https://github.com/getsentry/relay/pull/3466))
=======
**Bug fixes:**

- Respect country code TLDs when scrubbing span tags. ([#3458](https://github.com/getsentry/relay/pull/3458))

**Features**:

- Use same keys for OTel span attributes and Sentry span data. ([#3457](https://github.com/getsentry/relay/pull/3457))

**Internal**:

- Emit gauges for total and self times for spans. ([#3448](https://github.com/getsentry/relay/pull/3448))
>>>>>>> 69874ae8

## 24.4.1

**Features**:

- Add inbound filters for `Annotated<Replay>` types. ([#3420](https://github.com/getsentry/relay/pull/3420))
- Add Linux distributions to os context. ([#3443](https://github.com/getsentry/relay/pull/3443))

**Internal:**

- Emit negative outcomes in metric stats for metrics. ([#3436](https://github.com/getsentry/relay/pull/3436))
- Add new inbound filter: Permission denied to access property "x" ([#3442](https://github.com/getsentry/relay/pull/3442))
- Emit negative outcomes for metrics via metric stats in pop relays. ([#3452](https://github.com/getsentry/relay/pull/3452))

## 24.4.0

**Bug fixes:**

- Fix performance regression in disk spooling by using page counts to estimate the spool size. ([#3379](https://github.com/getsentry/relay/pull/3379))
- Perform clock drift normalization only when `sent_at` is set in the `Envelope` headers. ([#3405](https://github.com/getsentry/relay/pull/3405))
- Do not overwrite `span.is_segment: true` if already set by SDK. ([#3411](https://github.com/getsentry/relay/pull/3411))

**Features**:

- **Breaking change:** Kafka topic configuration keys now support the default topic name. The previous aliases `metrics` and `metrics_transactions` are no longer supported if configuring topics manually. Use `ingest-metrics` or `metrics_sessions` instead of `metrics`, and `ingest-performance-metrics` or `metrics_generic` instead of `metrics_transactions`. ([#3361](https://github.com/getsentry/relay/pull/3361))
- **Breaking change:** Remove `ShardedProducer` and related code. The sharded configuration for Kafka is no longer supported. ([#3415](https://github.com/getsentry/relay/pull/3415))
- Add support for continuous profiling. ([#3270](https://github.com/getsentry/relay/pull/3270))
- Add support for Reporting API for CSP reports ([#3277](https://github.com/getsentry/relay/pull/3277))
- Extract op and description while converting opentelemetry spans to sentry spans. ([#3287](https://github.com/getsentry/relay/pull/3287))
- Drop `event_id` and `remote_addr` from all outcomes. ([#3319](https://github.com/getsentry/relay/pull/3319))
- Support for AI token metrics ([#3250](https://github.com/getsentry/relay/pull/3250))
- Accept integers in `event.user.username`. ([#3328](https://github.com/getsentry/relay/pull/3328))
- Produce user feedback to ingest-feedback-events topic, with rollout rate. ([#3344](https://github.com/getsentry/relay/pull/3344))
- Extract `cache.item_size` and `cache.hit` data into span indexed ([#3367]https://github.com/getsentry/relay/pull/3367)
- Allow IP addresses in metrics domain tag. ([#3365](https://github.com/getsentry/relay/pull/3365))
- Support the full unicode character set via UTF-8 encoding for metric tags submitted via the statsd format. Certain restricted characters require escape sequences, see [docs](https://develop.sentry.dev/sdk/metrics/#normalization) for the precise rules. ([#3358](https://github.com/getsentry/relay/pull/3358))
- Stop extracting count_per_segment and count_per_op metrics. ([#3380](https://github.com/getsentry/relay/pull/3380))
- Add `cardinality_limited` outcome with id `6`. ([#3389](https://github.com/getsentry/relay/pull/3389))
- Extract `cache.item_size` and `cache.hit` metrics. ([#3371]https://github.com/getsentry/relay/pull/3371)
- Optionally convert segment spans to transactions for compatibility. ([#3375](https://github.com/getsentry/relay/pull/3375))
- Extract scrubbed IP addresses into the `span.domain` tag. ([#3383](https://github.com/getsentry/relay/pull/3383))

**Internal**:

- Enable `db.redis` span metrics extraction. ([#3283](https://github.com/getsentry/relay/pull/3283))
- Add data categories for continuous profiling. ([#3284](https://github.com/getsentry/relay/pull/3284), [#3303](https://github.com/getsentry/relay/pull/3303))
- Apply rate limits to span metrics. ([#3255](https://github.com/getsentry/relay/pull/3255))
- Extract metrics from transaction spans. ([#3273](https://github.com/getsentry/relay/pull/3273), [#3324](https://github.com/getsentry/relay/pull/3324))
- Implement volume metric stats. ([#3281](https://github.com/getsentry/relay/pull/3281))
- Implement cardinality metric stats. ([#3360](https://github.com/getsentry/relay/pull/3360))
- Scrub transactions before enforcing quotas. ([#3248](https://github.com/getsentry/relay/pull/3248))
- Implement metric name based cardinality limits. ([#3313](https://github.com/getsentry/relay/pull/3313))
- Kafka topic config supports default topic names as keys. ([#3282](https://github.com/getsentry/relay/pull/3282), [#3350](https://github.com/getsentry/relay/pull/3350))
- Extract `ai_total_tokens_used` metrics from spans. ([#3412](https://github.com/getsentry/relay/pull/3412), [#3440](https://github.com/getsentry/relay/pull/3440))
- Set all span tags on the transaction span. ([#3310](https://github.com/getsentry/relay/pull/3310))
- Emit outcomes for user feedback events. ([#3026](https://github.com/getsentry/relay/pull/3026))
- Collect duration for all spans. ([#3322](https://github.com/getsentry/relay/pull/3322))
- Add `project_id` as part of the span Kafka message headers. ([#3320](https://github.com/getsentry/relay/pull/3320))
- Stop producing to sessions topic, the feature is now fully migrated to metrics. ([#3271](https://github.com/getsentry/relay/pull/3271))
- Pass `retention_days` in the Kafka profile messages. ([#3362](https://github.com/getsentry/relay/pull/3362))
- Support and expose namespaces for metric rate limit propagation via the `x-sentry-rate-limits` header. ([#3347](https://github.com/getsentry/relay/pull/3347))
- Tag span duration metric by group for all ops supporting description scrubbing. ([#3370](https://github.com/getsentry/relay/pull/3370))
- Copy transaction tags to segment. ([#3386](https://github.com/getsentry/relay/pull/3386))
- Route spans according to trace_id. ([#3387](https://github.com/getsentry/relay/pull/3387))
- Log span when encountering a validation error. ([#3401](https://github.com/getsentry/relay/pull/3401))
- Optionally skip normalization. ([#3377](https://github.com/getsentry/relay/pull/3377))
- Scrub file extensions in file spans and tags. ([#3413](https://github.com/getsentry/relay/pull/3413))

## 24.3.0

**Features**:

- Extend GPU context with data for Unreal Engine crash reports. ([#3144](https://github.com/getsentry/relay/pull/3144))
- Implement base64 and zstd metric bucket encodings. ([#3218](https://github.com/getsentry/relay/pull/3218))
- Implement COGS measurements into Relay. ([#3157](https://github.com/getsentry/relay/pull/3157))
- Parametrize transaction in dynamic sampling context. ([#3141](https://github.com/getsentry/relay/pull/3141))
- Adds ReplayVideo envelope-item type. ([#3105](https://github.com/getsentry/relay/pull/3105))
- Parse & scrub span description for supabase. ([#3153](https://github.com/getsentry/relay/pull/3153), [#3156](https://github.com/getsentry/relay/pull/3156))
- Introduce generic filters in global configs. ([#3161](https://github.com/getsentry/relay/pull/3161))
- Individual cardinality limits can now be set into passive mode and not be enforced. ([#3199](https://github.com/getsentry/relay/pull/3199))
- Allow enabling SSL for Kafka. ([#3232](https://github.com/getsentry/relay/pull/3232))
- Enable HTTP compression for all APIs. ([#3233](https://github.com/getsentry/relay/pull/3233))
- Add `process.load` span to ingested mobile span ops. ([#3227](https://github.com/getsentry/relay/pull/3227))
- Track metric bucket metadata for Relay internal usage. ([#3254](https://github.com/getsentry/relay/pull/3254))
- Enforce rate limits for standalone spans. ([#3238](https://github.com/getsentry/relay/pull/3238))
- Extract `span.status_code` tag for HTTP spans. ([#3245](https://github.com/getsentry/relay/pull/3245))
- Add `version` property and set as event context when a performance profile has calculated data. ([#3249](https://github.com/getsentry/relay/pull/3249))

**Bug Fixes**:

- Forward metrics in proxy mode. ([#3106](https://github.com/getsentry/relay/pull/3106))
- Do not PII-scrub code locations by default. ([#3116](https://github.com/getsentry/relay/pull/3116))
- Accept transactions with unfinished spans. ([#3162](https://github.com/getsentry/relay/pull/3162))
- Don't run validation on renormalization, and don't normalize spans from librelay calls. ([#3214](https://github.com/getsentry/relay/pull/3214))
- Pass on multipart attachments without content type. ([#3225](https://github.com/getsentry/relay/pull/3225))

**Internal**:

- Add quotas to global config. ([#3086](https://github.com/getsentry/relay/pull/3086))
- Adds support for dynamic metric bucket encoding. ([#3137](https://github.com/getsentry/relay/pull/3137))
- Use statsdproxy to pre-aggregate metrics. ([#2425](https://github.com/getsentry/relay/pull/2425))
- Add SDK information to spans. ([#3178](https://github.com/getsentry/relay/pull/3178))
- Drop replay envelopes if any item fails. ([#3201](https://github.com/getsentry/relay/pull/3201))
- Filter null values from metrics summary tags. ([#3204](https://github.com/getsentry/relay/pull/3204))
- Emit a usage metric for every span seen. ([#3209](https://github.com/getsentry/relay/pull/3209))
- Add namespace for profile metrics. ([#3229](https://github.com/getsentry/relay/pull/3229))
- Collect exclusive time for all spans. ([#3268](https://github.com/getsentry/relay/pull/3268))
- Add segment_id to the profile. ([#3265](https://github.com/getsentry/relay/pull/3265))

## 24.2.0

**Bug Fixes**:

- Fix regression in SQL query scrubbing. ([#3091](https://github.com/getsentry/relay/pull/3091))
- Fix span metric ingestion for http spans. ([#3111](https://github.com/getsentry/relay/pull/3111))
- Normalize route in trace context data field. ([#3104](https://github.com/getsentry/relay/pull/3104))

**Features**:

- Add protobuf support for ingesting OpenTelemetry spans and use official `opentelemetry-proto` generated structs. ([#3044](https://github.com/getsentry/relay/pull/3044))

**Internal**:

- Add ability to use namespace in non-global quotas. ([#3090](https://github.com/getsentry/relay/pull/3090))
- Set the span op on segments. ([#3082](https://github.com/getsentry/relay/pull/3082))
- Skip profiles without required measurements. ([#3112](https://github.com/getsentry/relay/pull/3112))
- Push metrics summaries to their own topic. ([#3045](https://github.com/getsentry/relay/pull/3045))
- Add `user.sentry_user` computed field for the on demand metrics extraction pipeline. ([#3122](https://github.com/getsentry/relay/pull/3122))

## 24.1.2

**Features**:

- Add `raw_domain` tag to indexed spans. ([#2975](https://github.com/getsentry/relay/pull/2975))
- Obtain `span.domain` field from the span data's `url.scheme` and `server.address` properties when applicable. ([#2975](https://github.com/getsentry/relay/pull/2975))
- Do not truncate simplified SQL expressions. ([#3003](https://github.com/getsentry/relay/pull/3003))
- Add `app_start_type` as a tag for self time and duration for app start spans. ([#3027](https://github.com/getsentry/relay/pull/3027)), ([#3066](https://github.com/getsentry/relay/pull/3066))

**Internal**:

- Emit a usage metric for total spans. ([#3007](https://github.com/getsentry/relay/pull/3007))
- Drop timestamp from metrics partition key. ([#3025](https://github.com/getsentry/relay/pull/3025))
- Drop spans ending outside the valid timestamp range. ([#3013](https://github.com/getsentry/relay/pull/3013))
- Add support for combining replay envelope items. ([#3035](https://github.com/getsentry/relay/pull/3035))
- Extract INP metrics from spans. ([#2969](https://github.com/getsentry/relay/pull/2969), [#3041](https://github.com/getsentry/relay/pull/3041))
- Add ability to rate limit metric buckets by namespace. ([#2941](https://github.com/getsentry/relay/pull/2941))
- Upgrade sqlparser to 0.43.1.([#3057](https://github.com/getsentry/relay/pull/3057))
- Implement project scoped cardinality limits. ([#3071](https://github.com/getsentry/relay/pull/3071))

## 24.1.1

**Features**:

- Add new legacy browser filters. ([#2950](https://github.com/getsentry/relay/pull/2950))

**Internal**:

- Implement quota system for cardinality limiter. ([#2972](https://github.com/getsentry/relay/pull/2972))
- Use cardinality limits from project config instead of Relay config. ([#2990](https://github.com/getsentry/relay/pull/2990))
- Proactively move on-disk spool to memory. ([#2949](https://github.com/getsentry/relay/pull/2949))
- Default missing `Event.platform` and `Event.level` fields during light normalization. ([#2961](https://github.com/getsentry/relay/pull/2961))
- Copy event measurements to span & normalize span measurements. ([#2953](https://github.com/getsentry/relay/pull/2953))
- Add `allow_negative` to `BuiltinMeasurementKey`. Filter out negative BuiltinMeasurements if `allow_negative` is false. ([#2982](https://github.com/getsentry/relay/pull/2982))
- Add possiblity to block metrics or their tags with glob-patterns. ([#2954](https://github.com/getsentry/relay/pull/2954), [#2973](https://github.com/getsentry/relay/pull/2973))
- Forward profiles of non-sampled transactions. ([#2940](https://github.com/getsentry/relay/pull/2940))
- Enable throttled periodic unspool of the buffered envelopes. ([#2993](https://github.com/getsentry/relay/pull/2993))

**Bug Fixes**:

- Add automatic PII scrubbing to `logentry.params`. ([#2956](https://github.com/getsentry/relay/pull/2956))
- Avoid producing `null` values in metric data. These values were the result of Infinity or NaN values extracted from event data. The values are now discarded during extraction. ([#2958](https://github.com/getsentry/relay/pull/2958))
- Fix processing of user reports. ([#2981](https://github.com/getsentry/relay/pull/2981), [#2984](https://github.com/getsentry/relay/pull/2984))
- Fetch project config when metrics are received. ([#2987](https://github.com/getsentry/relay/pull/2987))

## 24.1.0

**Features**:

- Add a global throughput rate limiter for metric buckets. ([#2928](https://github.com/getsentry/relay/pull/2928))
- Group db spans with repeating logical conditions together. ([#2929](https://github.com/getsentry/relay/pull/2929))

**Bug Fixes**:

- Normalize event timestamps before validating them, fixing cases where Relay would drop valid events with reason "invalid_transaction". ([#2878](https://github.com/getsentry/relay/pull/2878))
- Resolve a division by zero in performance score computation that leads to dropped metrics for transactions. ([#2911](https://github.com/getsentry/relay/pull/2911))

**Internal**:

- Add `duration` metric for mobile app start spans. ([#2906](https://github.com/getsentry/relay/pull/2906))
- Introduce the configuration option `http.global_metrics`. When enabled, Relay submits metric buckets not through regular project-scoped Envelopes, but instead through the global endpoint. When this Relay serves a high number of projects, this can reduce the overall request volume. ([#2902](https://github.com/getsentry/relay/pull/2902))
- Record the size of global metrics requests in statsd as `upstream.metrics.body_size`. ([#2908](https://github.com/getsentry/relay/pull/2908))
- Make Kafka spans compatible with the Snuba span schema. ([#2917](https://github.com/getsentry/relay/pull/2917), [#2926](https://github.com/getsentry/relay/pull/2926))
- Only extract span metrics / tags when they are needed. ([#2907](https://github.com/getsentry/relay/pull/2907), [#2923](https://github.com/getsentry/relay/pull/2923), [#2924](https://github.com/getsentry/relay/pull/2924))
- Normalize metric resource identifiers in `event._metrics_summary` and `span._metrics_summary`. ([#2914](https://github.com/getsentry/relay/pull/2914))
- Send outcomes for spans. ([#2930](https://github.com/getsentry/relay/pull/2930))
- Validate error_id and trace_id vectors in replay deserializer. ([#2931](https://github.com/getsentry/relay/pull/2931))
- Add a data category for indexed spans. ([#2937](https://github.com/getsentry/relay/pull/2937))
- Add nested Android app start span ops to span ingestion ([#2927](https://github.com/getsentry/relay/pull/2927))
- Create rate limited outcomes for cardinality limited metrics ([#2947](https://github.com/getsentry/relay/pull/2947))

## 23.12.1

**Internal**:

- Use a Lua script and in-memory cache for the cardinality limiting to reduce load on Redis. ([#2849](https://github.com/getsentry/relay/pull/2849))
- Extract metrics for file spans. ([#2874](https://github.com/getsentry/relay/pull/2874))
- Add an internal endpoint that allows Relays to submit metrics from multiple projects in a single request. ([#2869](https://github.com/getsentry/relay/pull/2869))
- Emit a `processor.message.duration` metric to assess the throughput of the internal CPU pool. ([#2877](https://github.com/getsentry/relay/pull/2877))
- Add `transaction.op` to the duration light metric. ([#2881](https://github.com/getsentry/relay/pull/2881))

## 23.12.0

**Features**:

- Ingest OpenTelemetry and standalone Sentry spans via HTTP or an envelope. ([#2620](https://github.com/getsentry/relay/pull/2620))
- Partition and split metric buckets just before sending. Log outcomes for metrics. ([#2682](https://github.com/getsentry/relay/pull/2682))
- Support optional `PerformanceScoreWeightedComponent` in performance score processing. ([#2783](https://github.com/getsentry/relay/pull/2783))
- Return global config ready status to downstream relays. ([#2765](https://github.com/getsentry/relay/pull/2765))
- Add Mixed JS/Android Profiles events processing. ([#2706](https://github.com/getsentry/relay/pull/2706))
- Allow to ingest measurements on a span. ([#2792](https://github.com/getsentry/relay/pull/2792))
- Extract size metrics for all resource spans when permitted. ([#2805](https://github.com/getsentry/relay/pull/2805))
- Allow access to more fields in dynamic sampling and metric extraction. ([#2820](https://github.com/getsentry/relay/pull/2820))
- Add Redis set based cardinality limiter for metrics. ([#2745](https://github.com/getsentry/relay/pull/2745))
- Support issue thresholds for Cron Monitor configurations ([#2842](https://github.com/getsentry/relay/pull/2842))

**Bug Fixes**:

- In on-demand metric extraction, use the normalized URL instead of raw URLs sent by SDKs. This bug prevented metrics for certain dashboard queries from being extracted. ([#2819](https://github.com/getsentry/relay/pull/2819))
- Ignore whitespaces when parsing user reports. ([#2798](https://github.com/getsentry/relay/pull/2798))
- Fix parsing bug for SQL queries. ([#2846](https://github.com/getsentry/relay/pull/2846))

**Internal**:

- Support source context in metric code locations metadata entries. ([#2781](https://github.com/getsentry/relay/pull/2781))
- Temporarily add metric summaries on spans and top-level transaction events to link DDM with performance monitoring. ([#2757](https://github.com/getsentry/relay/pull/2757))
- Add size limits on metric related envelope items. ([#2800](https://github.com/getsentry/relay/pull/2800))
- Include the size offending item in the size limit error message. ([#2801](https://github.com/getsentry/relay/pull/2801))
- Allow ingestion of metrics summary on spans. ([#2823](https://github.com/getsentry/relay/pull/2823))
- Add metric_bucket data category. ([#2824](https://github.com/getsentry/relay/pull/2824))
- Org rate limit metrics per bucket. ([#2836](https://github.com/getsentry/relay/pull/2836))
- Emit image resource spans, grouped by domain and extension. ([#2826](https://github.com/getsentry/relay/pull/2826), [#2855](https://github.com/getsentry/relay/pull/2855))
- Parse timestamps from strings in span OpenTelemetry schema. ([#2857](https://github.com/getsentry/relay/pull/2857))

## 23.11.2

**Features**:

- Normalize invalid metric names. ([#2769](https://github.com/getsentry/relay/pull/2769))

**Internal**:

- Add support for metric metadata. ([#2751](https://github.com/getsentry/relay/pull/2751))
- `normalize_performance_score` now handles `PerformanceScoreProfile` configs with zero weight components and component weight sums of any number greater than 0. ([#2756](https://github.com/getsentry/relay/pull/2756))

## 23.11.1

**Features**:

- `normalize_performance_score` stores 0 to 1 cdf score instead of weighted score for each performance score component. ([#2734](https://github.com/getsentry/relay/pull/2734))
- Add Bytespider (Bytedance) to web crawler filter. ([#2747](https://github.com/getsentry/relay/pull/2747))

**Bug Fixes**:

- Fix bug introduced in 23.11.0 that broke profile-transaction association. ([#2733](https://github.com/getsentry/relay/pull/2733))

**Internal**:

- License is now FSL instead of BSL ([#2739](https://github.com/getsentry/relay/pull/2739))
- Support `device.model` in dynamic sampling and metric extraction. ([#2728](https://github.com/getsentry/relay/pull/2728))
- Support comparison operators (`>`, `>=`, `<`, `<=`) for strings in dynamic sampling and metric extraction rules. Previously, these comparisons were only possible on numbers. ([#2730](https://github.com/getsentry/relay/pull/2730))
- Postpone processing till the global config is available. ([#2697](https://github.com/getsentry/relay/pull/2697))
- Skip running `NormalizeProcessor` on renormalization. ([#2744](https://github.com/getsentry/relay/pull/2744))

## 23.11.0

**Features**:

- Add inbound filters option to filter legacy Edge browsers (i.e. versions 12-18 ) ([#2650](https://github.com/getsentry/relay/pull/2650))
- Add User Feedback Ingestion. ([#2604](https://github.com/getsentry/relay/pull/2604))
- Group resource spans by scrubbed domain and filename. ([#2654](https://github.com/getsentry/relay/pull/2654))
- Convert transactions to spans for all organizations. ([#2659](https://github.com/getsentry/relay/pull/2659))
- Filter outliers (>180s) for mobile measurements. ([#2649](https://github.com/getsentry/relay/pull/2649))
- Allow access to more context fields in dynamic sampling and metric extraction. ([#2607](https://github.com/getsentry/relay/pull/2607), [#2640](https://github.com/getsentry/relay/pull/2640), [#2675](https://github.com/getsentry/relay/pull/2675), [#2707](https://github.com/getsentry/relay/pull/2707), [#2715](https://github.com/getsentry/relay/pull/2715))
- Allow advanced scrubbing expressions for datascrubbing safe fields. ([#2670](https://github.com/getsentry/relay/pull/2670))
- Disable graphql scrubbing when datascrubbing is disabled. ([#2689](https://github.com/getsentry/relay/pull/2689))
- Track when a span was received. ([#2688](https://github.com/getsentry/relay/pull/2688))
- Add context for NEL (Network Error Logging) reports to the event schema. ([#2421](https://github.com/getsentry/relay/pull/2421))
- Add `validate_pii_selector` to CABI for safe fields validation. ([#2687](https://github.com/getsentry/relay/pull/2687))
- Do not scrub Prisma spans. ([#2711](https://github.com/getsentry/relay/pull/2711))
- Count spans by op. ([#2712](https://github.com/getsentry/relay/pull/2712))
- Extract resource spans & metrics regardless of feature flag. ([#2713](https://github.com/getsentry/relay/pull/2713))

**Bug Fixes**:

- Disable scrubbing for the User-Agent header. ([#2641](https://github.com/getsentry/relay/pull/2641))
- Fixes certain safe fields disabling data scrubbing for all string fields. ([#2701](https://github.com/getsentry/relay/pull/2701))

**Internal**:

- Disable resource link span ingestion. ([#2647](https://github.com/getsentry/relay/pull/2647))
- Collect `http.decoded_response_content_length`. ([#2638](https://github.com/getsentry/relay/pull/2638))
- Add TTID and TTFD tags to mobile spans. ([#2662](https://github.com/getsentry/relay/pull/2662))
- Validate span timestamps and IDs in light normalization on renormalization. ([#2679](https://github.com/getsentry/relay/pull/2679))
- Scrub all DB Core Data spans differently. ([#2686](https://github.com/getsentry/relay/pull/2686))
- Support generic metrics extraction version 2. ([#2692](https://github.com/getsentry/relay/pull/2692))
- Emit error on continued project config fetch failures after a time interval. ([#2700](https://github.com/getsentry/relay/pull/2700))

## 23.10.1

**Features**:

- Update Docker Debian image from 10 to 12. ([#2622](https://github.com/getsentry/relay/pull/2622))
- Remove event spans starting or ending before January 1, 1970 UTC. ([#2627](https://github.com/getsentry/relay/pull/2627))
- Remove event breadcrumbs dating before January 1, 1970 UTC. ([#2635](https://github.com/getsentry/relay/pull/2635))

**Internal**:

- Report global config fetch errors after interval of constant failures elapsed. ([#2628](https://github.com/getsentry/relay/pull/2628))
- Restrict resource spans to script and css only. ([#2623](https://github.com/getsentry/relay/pull/2623))
- Postpone metrics aggregation until we received the project state. ([#2588](https://github.com/getsentry/relay/pull/2588))
- Scrub random strings in resource span descriptions. ([#2614](https://github.com/getsentry/relay/pull/2614))
- Apply consistent rate-limiting prior to aggregation. ([#2652](https://github.com/getsentry/relay/pull/2652))

## 23.10.0

**Features**:

- Scrub span descriptions with encoded data images. ([#2560](https://github.com/getsentry/relay/pull/2560))
- Accept spans needed for the mobile Starfish module. ([#2570](https://github.com/getsentry/relay/pull/2570))
- Extract size metrics and blocking status tag for resource spans. ([#2578](https://github.com/getsentry/relay/pull/2578))
- Add a setting to rollout ingesting all resource spans. ([#2586](https://github.com/getsentry/relay/pull/2586))
- Drop events starting or ending before January 1, 1970 UTC. ([#2613](https://github.com/getsentry/relay/pull/2613))
- Add support for X-Sentry-Forwarded-For header. ([#2572](https://github.com/getsentry/relay/pull/2572))
- Add a generic way of configuring inbound filters via project configs. ([#2595](https://github.com/getsentry/relay/pull/2595))

**Bug Fixes**:

- Remove profile_id from context when no profile is in the envelope. ([#2523](https://github.com/getsentry/relay/pull/2523))
- Fix reporting of Relay's crashes to Sentry. The `crash-handler` feature did not enable the crash reporter and uploads of crashes were broken. ([#2532](https://github.com/getsentry/relay/pull/2532))
- Use correct field to pick SQL parser for span normalization. ([#2536](https://github.com/getsentry/relay/pull/2536))
- Prevent stack overflow on SQL serialization. ([#2538](https://github.com/getsentry/relay/pull/2538))
- Bind exclusively to the port for the HTTP server. ([#2582](https://github.com/getsentry/relay/pull/2582))
- Scrub resource spans even when there's no domain or extension or when the description is an image. ([#2591](https://github.com/getsentry/relay/pull/2591))

**Internal**:

- Exclude more spans fron metrics extraction. ([#2522](https://github.com/getsentry/relay/pull/2522)), [#2525](https://github.com/getsentry/relay/pull/2525), [#2545](https://github.com/getsentry/relay/pull/2545), [#2566](https://github.com/getsentry/relay/pull/2566))
- Remove filtering for Android events with missing close events. ([#2524](https://github.com/getsentry/relay/pull/2524))
- Fix hot-loop burning CPU when upstream service is unavailable. ([#2518](https://github.com/getsentry/relay/pull/2518))
- Extract new low-cardinality transaction duration metric for statistical detectors. ([#2513](https://github.com/getsentry/relay/pull/2513))
- Introduce reservoir sampling rule. ([#2550](https://github.com/getsentry/relay/pull/2550))
- Write span tags to `span.sentry_tags` instead of `span.data`. ([#2555](https://github.com/getsentry/relay/pull/2555), [#2598](https://github.com/getsentry/relay/pull/2598))
- Use JSON instead of MsgPack for Kafka spans. ([#2556](https://github.com/getsentry/relay/pull/2556))
- Add `profile_id` to spans. ([#2569](https://github.com/getsentry/relay/pull/2569))
- Introduce a dedicated usage metric for transactions that replaces the duration metric. ([#2571](https://github.com/getsentry/relay/pull/2571), [#2589](https://github.com/getsentry/relay/pull/2589))
- Restore the profiling killswitch. ([#2573](https://github.com/getsentry/relay/pull/2573))
- Add `scraping_attempts` field to the event schema. ([#2575](https://github.com/getsentry/relay/pull/2575))
- Move `condition.rs` from `relay-sampling` to `relay-protocol`. ([#2608](https://github.com/getsentry/relay/pull/2608))

## 23.9.1

- No documented changes.

## 23.9.0

**Features**:

- Add `view_names` to `AppContext` ([#2344](https://github.com/getsentry/relay/pull/2344))
- Tag keys in error events and transaction events can now be up to `200` ASCII characters long. Before, tag keys were limited to 32 characters. ([#2453](https://github.com/getsentry/relay/pull/2453))
- The Crons monitor check-in APIs have learned to accept JSON via POST. This allows for monitor upserts by specifying the `monitor_config` in the JSON body. ([#2448](https://github.com/getsentry/relay/pull/2448))
- Add an experimental web interface for local Relay deployments. ([#2422](https://github.com/getsentry/relay/pull/2422))

**Bug Fixes**:

- Filter out exceptions originating in Safari extensions. ([#2408](https://github.com/getsentry/relay/pull/2408))
- Fixes the `TraceContext.status` not being defaulted to `unknown` before the new metrics extraction pipeline. ([#2436](https://github.com/getsentry/relay/pull/2436))
- Support on-demand metrics for alerts and widgets in external Relays. ([#2440](https://github.com/getsentry/relay/pull/2440))
- Prevent sporadic data loss in `EnvelopeProcessorService`. ([#2454](https://github.com/getsentry/relay/pull/2454))
- Prevent panic when android trace contains invalid start time. ([#2457](https://github.com/getsentry/relay/pull/2457))

**Internal**:

- Use static global configuration if file is provided and not in managed mode. ([#2458](https://github.com/getsentry/relay/pull/2458))
- Add `MeasurementsConfig` to `GlobalConfig` and implement merging logic with project config. ([#2415](https://github.com/getsentry/relay/pull/2415))
- Support ingestion of custom metrics when the `organizations:custom-metrics` feature flag is enabled. ([#2443](https://github.com/getsentry/relay/pull/2443))
- Merge span metrics and standalone spans extraction options. ([#2447](https://github.com/getsentry/relay/pull/2447))
- Support parsing aggregated metric buckets directly from statsd payloads. ([#2468](https://github.com/getsentry/relay/pull/2468), [#2472](https://github.com/getsentry/relay/pull/2472))
- Improve performance when ingesting distribution metrics with a large number of data points. ([#2483](https://github.com/getsentry/relay/pull/2483))
- Improve documentation for metrics bucketing. ([#2503](https://github.com/getsentry/relay/pull/2503))
- Rename the envelope item type for StatsD payloads to "statsd". ([#2470](https://github.com/getsentry/relay/pull/2470))
- Add a nanojoule unit for profile measurements. ([#2478](https://github.com/getsentry/relay/pull/2478))
- Add a timestamp field to report profile's start time on Android. ([#2486](https://github.com/getsentry/relay/pull/2486))
- Filter span metrics extraction based on features. ([#2511](https://github.com/getsentry/relay/pull/2511), [#2520](https://github.com/getsentry/relay/pull/2520))
- Extract shared tags on the segment. ([#2512](https://github.com/getsentry/relay/pull/2512))

## 23.8.0

**Features**:

- Add `Cross-Origin-Resource-Policy` HTTP header to responses. ([#2394](https://github.com/getsentry/relay/pull/2394))

## 23.7.2

**Features**:

- Normalize old React Native SDK app start time measurements and spans. ([#2358](https://github.com/getsentry/relay/pull/2358))

**Bug Fixes**:

- Limit environment names on check-ins to 64 chars. ([#2309](https://github.com/getsentry/relay/pull/2309))

**Internal**:

- Add new service for fetching global configs. ([#2320](https://github.com/getsentry/relay/pull/2320))
- Feature-flagged extraction & publishing of spans from transactions. ([#2350](https://github.com/getsentry/relay/pull/2350))

## 23.7.1

**Bug Fixes**:

- Trim fields (e.g. `transaction`) before metrics extraction. ([#2342](https://github.com/getsentry/relay/pull/2342))
- Interpret `aggregator.max_tag_value_length` as characters instead of bytes. ([#2343](https://github.com/getsentry/relay/pull/2343))

**Internal**:

- Add capability to configure metrics aggregators per use case. ([#2341](https://github.com/getsentry/relay/pull/2341))
- Configurable flush time offsets for metrics buckets. ([#2349](https://github.com/getsentry/relay/pull/2349))

## 23.7.0

**Bug Fixes**:

- Filter idle samples at the edge per thread. ([#2321](https://github.com/getsentry/relay/pull/2321))

**Internal**:

- Add support for `sampled` field in the DSC and error tagging. ([#2290](https://github.com/getsentry/relay/pull/2290))
- Move span tag extraction from metrics to normalization. ([#2304](https://github.com/getsentry/relay/pull/2304))

## 23.6.2

**Features**:

- Add filter based on transaction names. ([#2118](https://github.com/getsentry/relay/pull/2118), [#2284](https://github.com/getsentry/relay/pull/2284))
- Use GeoIP lookup also in non-processing Relays. Lookup from now on will be also run in light normalization. ([#2229](https://github.com/getsentry/relay/pull/2229))
- Metrics extracted from transactions from old SDKs now get a useful `transaction` tag. ([#2250](https://github.com/getsentry/relay/pull/2250), [#2272](https://github.com/getsentry/relay/pull/2272)).

**Bug Fixes**:

- Skip dynamic sampling if relay doesn't support incoming metrics extraction version. ([#2273](https://github.com/getsentry/relay/pull/2273))
- Keep stack frames closest to crash when quantity exceeds limit. ([#2236](https://github.com/getsentry/relay/pull/2236))
- Drop profiles without a transaction in the same envelope. ([#2169](https://github.com/getsentry/relay/pull/2169))

**Internal**:

- Implement basic generic metrics extraction for transaction events. ([#2252](https://github.com/getsentry/relay/pull/2252), [#2257](https://github.com/getsentry/relay/pull/2257))
- Support more fields in dynamic sampling, metric extraction, and conditional tagging. The added fields are `dist`, `release.*`, `user.{email,ip_address,name}`, `breakdowns.*`, and `extra.*`. ([#2259](https://github.com/getsentry/relay/pull/2259), [#2276](https://github.com/getsentry/relay/pull/2276))

## 23.6.1

- No documented changes.

## 23.6.0

**Bug Fixes**:

- Make counting of total profiles consistent with total transactions. ([#2163](https://github.com/getsentry/relay/pull/2163))

**Features**:

- Add `data` and `api_target` fields to `ResponseContext` and scrub `graphql` bodies. ([#2141](https://github.com/getsentry/relay/pull/2141))
- Add support for X-Vercel-Forwarded-For header. ([#2124](https://github.com/getsentry/relay/pull/2124))
- Add `lock` attribute to the frame protocol. ([#2171](https://github.com/getsentry/relay/pull/2171))
- Reject profiles longer than 30s. ([#2168](https://github.com/getsentry/relay/pull/2168))
- Change default topic for transaction metrics to `ingest-performance-metrics`. ([#2180](https://github.com/getsentry/relay/pull/2180))
- Add Firefox "dead object" error to browser extension filter ([#2215](https://github.com/getsentry/relay/pull/2215))
- Add events whose `url` starts with `file://` to localhost inbound filter ([#2214](https://github.com/getsentry/relay/pull/2214))

**Internal**:

- Extract app identifier from app context for profiles. ([#2172](https://github.com/getsentry/relay/pull/2172))
- Mark all URL transactions as sanitized after applying rules. ([#2210](https://github.com/getsentry/relay/pull/2210))
- Add limited, experimental Sentry performance monitoring. ([#2157](https://github.com/getsentry/relay/pull/2157))

## 23.5.2

**Features**:

- Use different error message for empty strings in schema processing. ([#2151](https://github.com/getsentry/relay/pull/2151))
- Filter irrelevant webkit-issues. ([#2088](https://github.com/getsentry/relay/pull/2088))

- Relay now supports a simplified cron check-in API. ([#2153](https://github.com/getsentry/relay/pull/2153))

## 23.5.1

**Bug Fixes**:

- Sample only transaction events instead of sampling both transactions and errors. ([#2130](https://github.com/getsentry/relay/pull/2130))
- Fix tagging of incoming errors with `sampled` that was not done due to lack of sampling state. ([#2148](https://github.com/getsentry/relay/pull/2148))
- Remove profiling feature flag. ([#2146](https://github.com/getsentry/relay/pull/2146))

**Internal**:

- Mark all URL transactions as `sanitized` when `txNameReady` flag is set. ([#2128](https://github.com/getsentry/relay/pull/2128), [#2139](https://github.com/getsentry/relay/pull/2139))
- Tag incoming errors with the new `sampled` field in case their DSC is sampled. ([#2026](https://github.com/getsentry/relay/pull/2026))
- Enable PII scrubbing for urls field ([#2143](https://github.com/getsentry/relay/pull/2143))

## 23.5.0

**Bug Fixes**:

- Enforce rate limits for monitor check-ins. ([#2065](https://github.com/getsentry/relay/pull/2065))
- Allow rate limits greater than `u32::MAX`. ([#2079](https://github.com/getsentry/relay/pull/2079))
- Do not drop envelope when client closes connection. ([#2089](https://github.com/getsentry/relay/pull/2089))

**Features**:

- Scrub IBAN as pii. ([#2117](https://github.com/getsentry/relay/pull/2117))
- Scrub sensitive keys (`passwd`, `token`, ...) in Replay recording data. ([#2034](https://github.com/getsentry/relay/pull/2034))
- Add support for old 'violated-directive' CSP format. ([#2048](https://github.com/getsentry/relay/pull/2048))
- Add document_uri to csp filter. ([#2059](https://github.com/getsentry/relay/pull/2059))
- Store `geo.subdivision` of the end user location. ([#2058](https://github.com/getsentry/relay/pull/2058))
- Scrub URLs in span descriptions. ([#2095](https://github.com/getsentry/relay/pull/2095))

**Internal**:

- Remove transaction metrics allowlist. ([#2092](https://github.com/getsentry/relay/pull/2092))
- Include unknown feature flags in project config when serializing it. ([#2040](https://github.com/getsentry/relay/pull/2040))
- Copy transaction tags to the profile. ([#1982](https://github.com/getsentry/relay/pull/1982))
- Lower default max compressed replay recording segment size to 10 MiB. ([#2031](https://github.com/getsentry/relay/pull/2031))
- Increase chunking limit to 15MB for replay recordings. ([#2032](https://github.com/getsentry/relay/pull/2032))
- Add a data category for indexed profiles. ([#2051](https://github.com/getsentry/relay/pull/2051), [#2071](https://github.com/getsentry/relay/pull/2071))
- Differentiate between `Profile` and `ProfileIndexed` outcomes. ([#2054](https://github.com/getsentry/relay/pull/2054))
- Split dynamic sampling implementation before refactoring. ([#2047](https://github.com/getsentry/relay/pull/2047))
- Refactor dynamic sampling implementation across `relay-server` and `relay-sampling`. ([#2066](https://github.com/getsentry/relay/pull/2066))
- Adds support for `replay_id` field for the `DynamicSamplingContext`'s `FieldValueProvider`. ([#2070](https://github.com/getsentry/relay/pull/2070))
- On Linux, switch to `jemalloc` instead of the system memory allocator to reduce Relay's memory footprint. ([#2084](https://github.com/getsentry/relay/pull/2084))
- Scrub sensitive cookies `__session`. ([#2105](https://github.com/getsentry/relay/pull/2105)))
- Parse profiles' metadata to check if it should be marked as invalid. ([#2104](https://github.com/getsentry/relay/pull/2104))
- Set release as optional by defaulting to an empty string and add a dist field for profiles. ([#2098](https://github.com/getsentry/relay/pull/2098), [#2107](https://github.com/getsentry/relay/pull/2107))
- Accept source map debug images in debug meta for Profiling. ([#2097](https://github.com/getsentry/relay/pull/2097))

## 23.4.0

**Breaking Changes**:

This release contains major changes to the web layer, including TCP and HTTP handling as well as all web endpoint handlers. Due to these changes, some functionality was retired and Relay responds differently in specific cases.

Configuration:

- SSL support has been dropped. As per [official guidelines](https://docs.sentry.io/product/relay/operating-guidelines/), Relay should be operated behind a reverse proxy, which can perform SSL termination.
- Connection config options `max_connections`, `max_pending_connections`, and `max_connection_rate` no longer have an effect. Instead, configure the reverse proxy to handle connection concurrency as needed.

Endpoints:

- The security endpoint no longer forwards to upstream if the mime type doesn't match supported mime types. Instead, the request is rejected with a corresponding error.
- Passing store payloads as `?sentry_data=<base64>` query parameter is restricted to `GET` requests on the store endpoint. Other endpoints require the payload to be passed in the request body.
- Requests with an invalid `content-encoding` header will now be rejected. Exceptions to this are an empty string and `UTF-8`, which have been sent historically by some SDKs and are now treated as identity (no encoding). Previously, all unknown encodings were treated as identity.
- Temporarily, response bodies for some errors are rendered as plain text instead of JSON. This will be addressed in an upcoming release.

Metrics:

- The `route` tag of request metrics uses the route pattern instead of schematic names. There is an exact replacement for every previous route. For example, `"store-default"` is now tagged as `"/api/:project_id/store/"`.
- Statsd metrics `event.size_bytes.raw` and `event.size_bytes.uncompressed` have been removed.

**Features**:

- Allow monitor checkins to paass `monitor_config` for monitor upserts. ([#1962](https://github.com/getsentry/relay/pull/1962))
- Add replay_id onto event from dynamic sampling context. ([#1983](https://github.com/getsentry/relay/pull/1983))
- Add product-name for devices, derived from the android model. ([#2004](https://github.com/getsentry/relay/pull/2004))
- Changes how device class is determined for iPhone devices. Instead of checking processor frequency, the device model is mapped to a device class. ([#1970](https://github.com/getsentry/relay/pull/1970))
- Don't sanitize transactions if no clustering rules exist and no UUIDs were scrubbed. ([#1976](https://github.com/getsentry/relay/pull/1976))
- Add `thread.lock_mechanism` field to protocol. ([#1979](https://github.com/getsentry/relay/pull/1979))
- Add `origin` to trace context and span. ([#1984](https://github.com/getsentry/relay/pull/1984))
- Add `jvm` debug file type. ([#2002](https://github.com/getsentry/relay/pull/2002))
- Add new `mechanism` fields to protocol to support exception groups. ([#2020](https://github.com/getsentry/relay/pull/2020))
- Change `lock_reason` attribute to a `held_locks` dictionary in the `thread` interface. ([#2018](https://github.com/getsentry/relay/pull/2018))

**Internal**:

- Add BufferService with SQLite backend. ([#1920](https://github.com/getsentry/relay/pull/1920))
- Upgrade the web framework and related dependencies. ([#1938](https://github.com/getsentry/relay/pull/1938))
- Apply transaction clustering rules before UUID scrubbing rules. ([#1964](https://github.com/getsentry/relay/pull/1964))
- Use exposed device-class-synthesis feature flag to gate device.class synthesis in light normalization. ([#1974](https://github.com/getsentry/relay/pull/1974))
- Adds iPad support for device.class synthesis in light normalization. ([#2008](https://github.com/getsentry/relay/pull/2008))
- Pin schemars dependency to un-break schema docs generation. ([#2014](https://github.com/getsentry/relay/pull/2014))
- Remove global service registry. ([#2022](https://github.com/getsentry/relay/pull/2022))
- Apply schema validation to all topics in local development. ([#2013](https://github.com/getsentry/relay/pull/2013))

Monitors:

- Monitor check-ins may now specify an environment ([#2027](https://github.com/getsentry/relay/pull/2027))

## 23.3.1

**Features**:

- Indicate if OS-version may be frozen with '>=' prefix. ([#1945](https://github.com/getsentry/relay/pull/1945))
- Normalize monitor slug parameters into slugs. ([#1913](https://github.com/getsentry/relay/pull/1913))
- Smart trim loggers for Java platforms. ([#1941](https://github.com/getsentry/relay/pull/1941))

**Internal**:

- PII scrub `span.data` by default. ([#1953](https://github.com/getsentry/relay/pull/1953))
- Scrub sensitive cookies. ([#1951](https://github.com/getsentry/relay/pull/1951)))

## 23.3.0

**Features**:

- Extract attachments from transaction events and send them to kafka individually. ([#1844](https://github.com/getsentry/relay/pull/1844))
- Protocol validation for source map image type. ([#1869](https://github.com/getsentry/relay/pull/1869))
- Strip quotes from client hint values. ([#1874](https://github.com/getsentry/relay/pull/1874))
- Add Dotnet, Javascript and PHP support for profiling. ([#1871](https://github.com/getsentry/relay/pull/1871), [#1876](https://github.com/getsentry/relay/pull/1876), [#1885](https://github.com/getsentry/relay/pull/1885))
- Initial support for the Crons beta. ([#1886](https://github.com/getsentry/relay/pull/1886))
- Scrub `span.data.http.query` with default scrubbers. ([#1889](https://github.com/getsentry/relay/pull/1889))
- Synthesize new class attribute in device context using specs found on the device, such as processor_count, memory_size, etc. ([#1895](https://github.com/getsentry/relay/pull/1895))
- Add `thread.state` field to protocol. ([#1896](https://github.com/getsentry/relay/pull/1896))
- Move device.class from contexts to tags. ([#1911](https://github.com/getsentry/relay/pull/1911))
- Optionally mark scrubbed URL transactions as sanitized. ([#1917](https://github.com/getsentry/relay/pull/1917))
- Perform PII scrubbing on meta's original_value field. ([#1892](https://github.com/getsentry/relay/pull/1892))
- Add links to docs in YAML config file. ([#1923](https://github.com/getsentry/relay/pull/1923))
- For security reports, add the request's `origin` header to sentry events. ([#1934](https://github.com/getsentry/relay/pull/1934))

**Bug Fixes**:

- Enforce rate limits for session replays. ([#1877](https://github.com/getsentry/relay/pull/1877))

**Internal**:

- Revert back the addition of metric names as tag on Sentry errors when relay drops metrics. ([#1873](https://github.com/getsentry/relay/pull/1873))
- Tag the dynamic sampling decision on `count_per_root_project` to measure effective sample rates. ([#1870](https://github.com/getsentry/relay/pull/1870))
- Deprecate fields on the profiling sample format. ([#1878](https://github.com/getsentry/relay/pull/1878))
- Remove idle samples at the start and end of a profile and useless metadata. ([#1894](https://github.com/getsentry/relay/pull/1894))
- Move the pending envelopes buffering into the project cache. ([#1907](https://github.com/getsentry/relay/pull/1907))
- Remove platform validation for profiles. ([#1933](https://github.com/getsentry/relay/pull/1933))

## 23.2.0

**Features**:

- Use client hint headers instead of User-Agent when available. ([#1752](https://github.com/getsentry/relay/pull/1752), [#1802](https://github.com/getsentry/relay/pull/1802), [#1838](https://github.com/getsentry/relay/pull/1838))
- Apply all configured data scrubbing rules on Replays. ([#1731](https://github.com/getsentry/relay/pull/1731))
- Add count transactions toward root project. ([#1734](https://github.com/getsentry/relay/pull/1734))
- Add or remove the profile ID on the transaction's profiling context. ([#1801](https://github.com/getsentry/relay/pull/1801))
- Implement a new sampling algorithm with factors and multi-matching. ([#1790](https://github.com/getsentry/relay/pull/1790)
- Add Cloud Resource context. ([#1854](https://github.com/getsentry/relay/pull/1854))

**Bug Fixes**:

- Fix a bug where the replays ip-address normalization was not being applied when the user object was omitted. ([#1805](https://github.com/getsentry/relay/pull/1805))
- Improve performance for replays, especially memory usage during data scrubbing. ([#1800](https://github.com/getsentry/relay/pull/1800), [#1825](https://github.com/getsentry/relay/pull/1825))
- When a transaction is rate limited, also remove associated profiles. ([#1843](https://github.com/getsentry/relay/pull/1843))

**Internal**:

- Add metric name as tag on Sentry errors from relay dropping metrics. ([#1797](https://github.com/getsentry/relay/pull/1797))
- Make sure to scrub all the fields with PII. If the fields contain an object, the entire object will be removed. ([#1789](https://github.com/getsentry/relay/pull/1789))
- Keep meta for removed custom measurements. ([#1815](https://github.com/getsentry/relay/pull/1815))
- Drop replay recording payloads if they cannot be parsed or scrubbed. ([#1683](https://github.com/getsentry/relay/pull/1683))

## 23.1.1

**Features**:

- Add error and sample rate fields to the replay event parser. ([#1745](https://github.com/getsentry/relay/pull/1745))
- Add `instruction_addr_adjustment` field to `RawStacktrace`. ([#1716](https://github.com/getsentry/relay/pull/1716))
- Add SSL support to `relay-redis` crate. It is possible to use `rediss` scheme to connnect to Redis cluster using TLS. ([#1772](https://github.com/getsentry/relay/pull/1772))

**Internal**:

- Fix type errors in replay recording parsing. ([#1765](https://github.com/getsentry/relay/pull/1765))
- Remove error and session sample rate fields from replay-event parser. ([#1791](https://github.com/getsentry/relay/pull/1791))
- Scrub replay recording PII from mutation "texts" vector. ([#1796](https://github.com/getsentry/relay/pull/1796))

## 23.1.0

**Features**:

- Add support for `limits.keepalive_timeout` configuration. ([#1645](https://github.com/getsentry/relay/pull/1645))
- Add support for decaying functions in dynamic sampling rules. ([#1692](https://github.com/getsentry/relay/pull/1692))
- Stop extracting duration metric for session payloads. ([#1739](https://github.com/getsentry/relay/pull/1739))
- Add Profiling Context ([#1748](https://github.com/getsentry/relay/pull/1748))

**Internal**:

- Remove concurrent profiling. ([#1697](https://github.com/getsentry/relay/pull/1697))
- Use the main Sentry SDK to submit crash reports instead of a custom curl-based backend. This removes a dependency on `libcurl` and ensures compliance with latest TLS standards for crash uploads. Note that this only affects Relay if the hidden `_crash_db` option is used. ([#1707](https://github.com/getsentry/relay/pull/1707))
- Support transaction naming rules. ([#1695](https://github.com/getsentry/relay/pull/1695))
- Add PII scrubbing to URLs captured by replay recordings ([#1730](https://github.com/getsentry/relay/pull/1730))
- Add more measurement units for profiling. ([#1732](https://github.com/getsentry/relay/pull/1732))
- Add backoff mechanism for fetching projects from the project cache. ([#1726](https://github.com/getsentry/relay/pull/1726))

## 22.12.0

**Features**:

- The level of events created from Unreal Crash Reports now depends on whether it was an actual crash or an assert. ([#1677](https://github.com/getsentry/relay/pull/1677))
- Dynamic sampling is now based on the volume received by Relay by default and does not include the original volume dropped by client-side sampling in SDKs. This is required for the final dynamic sampling feature in the latest Sentry plans. ([#1591](https://github.com/getsentry/relay/pull/1591))
- Add OpenTelemetry Context. ([#1617](https://github.com/getsentry/relay/pull/1617))
- Add `app.in_foreground` and `thread.main` flag to protocol. ([#1578](https://github.com/getsentry/relay/pull/1578))
- Add support for View Hierarchy attachment_type. ([#1642](https://github.com/getsentry/relay/pull/1642))
- Add invalid replay recording outcome. ([#1684](https://github.com/getsentry/relay/pull/1684))
- Stop rejecting spans without a timestamp, instead giving them their respective event timestamp and setting their status to DeadlineExceeded. ([#1690](https://github.com/getsentry/relay/pull/1690))
- Add max replay size configuration parameter. ([#1694](https://github.com/getsentry/relay/pull/1694))
- Add nonchunked replay recording message type. ([#1653](https://github.com/getsentry/relay/pull/1653))
- Add `abnormal_mechanism` field to SessionUpdate protocol. ([#1665](https://github.com/getsentry/relay/pull/1665))
- Add replay-event normalization and PII scrubbing. ([#1582](https://github.com/getsentry/relay/pull/1582))
- Scrub all fields with IP addresses rather than only known IP address fields. ([#1725](https://github.com/getsentry/relay/pull/1725))

**Bug Fixes**:

- Make `attachment_type` on envelope items forward compatible by adding fallback variant. ([#1638](https://github.com/getsentry/relay/pull/1638))
- Relay no longer accepts transaction events older than 5 days. Previously the event was accepted and stored, but since metrics for such old transactions are not supported it did not show up in parts of Sentry such as the Performance landing page. ([#1663](https://github.com/getsentry/relay/pull/1663))
- Apply dynamic sampling to transactions from older SDKs and even in case Relay cannot load project information. This avoids accidentally storing 100% of transactions. ([#1667](https://github.com/getsentry/relay/pull/1667))
- Replay recording parser now uses the entire body rather than a subset. ([#1682](https://github.com/getsentry/relay/pull/1682))
- Fix a potential OOM in the Replay recording parser. ([#1691](https://github.com/getsentry/relay/pull/1691))
- Fix type error in replay recording parser. ([#1702](https://github.com/getsentry/relay/pull/1702))

**Internal**:

- Emit a `service.back_pressure` metric that measures internal back pressure by service. ([#1583](https://github.com/getsentry/relay/pull/1583))
- Track metrics for OpenTelemetry events. ([#1618](https://github.com/getsentry/relay/pull/1618))
- Normalize transaction name for URLs transaction source, by replacing UUIDs, SHAs and numerical IDs in transaction names by placeholders. ([#1621](https://github.com/getsentry/relay/pull/1621))
- Parse string as number to handle a release bug. ([#1637](https://github.com/getsentry/relay/pull/1637))
- Expand Profiling's discard reasons. ([#1661](https://github.com/getsentry/relay/pull/1661), [#1685](https://github.com/getsentry/relay/pull/1685))
- Allow to rate limit profiles on top of transactions. ([#1681](https://github.com/getsentry/relay/pull/1681))

## 22.11.0

**Features**:

- Add PII scrubber for replay recordings. ([#1545](https://github.com/getsentry/relay/pull/1545))
- Support decaying rules. Decaying rules are regular sampling rules, but they are only applicable in a specific time range. ([#1544](https://github.com/getsentry/relay/pull/1544))
- Disallow `-` in measurement and breakdown names. These items are converted to metrics, which do not allow `-` in their name. ([#1571](https://github.com/getsentry/relay/pull/1571))

**Bug Fixes**:

- Validate the distribution name in the event. ([#1556](https://github.com/getsentry/relay/pull/1556))
- Use correct meta object for logentry in light normalization. ([#1577](https://github.com/getsentry/relay/pull/1577))

**Internal**:

- Implement response context schema. ([#1529](https://github.com/getsentry/relay/pull/1529))
- Support dedicated quotas for storing transaction payloads ("indexed transactions") via the `transaction_indexed` data category if metrics extraction is enabled. ([#1537](https://github.com/getsentry/relay/pull/1537), [#1555](https://github.com/getsentry/relay/pull/1555))
- Report outcomes for dynamic sampling with the correct indexed transaction data category to restore correct totals. ([#1561](https://github.com/getsentry/relay/pull/1561))
- Add fields to the Frame object for the sample format. ([#1562](https://github.com/getsentry/relay/pull/1562))
- Move kafka related code into separate `relay-kafka` crate. ([#1563](https://github.com/getsentry/relay/pull/1563))

## 22.10.0

**Features**:

- Limit the number of custom measurements per event. ([#1483](https://github.com/getsentry/relay/pull/1483)))
- Add INP web vital as a measurement. ([#1487](https://github.com/getsentry/relay/pull/1487))
- Add .NET/Portable-PDB specific protocol fields. ([#1518](https://github.com/getsentry/relay/pull/1518))
- Enforce rate limits on metrics buckets using the transactions_processed quota. ([#1515](https://github.com/getsentry/relay/pull/1515))
- PII scrubbing now treats any key containing `token` as a password. ([#1527](https://github.com/getsentry/relay/pull/1527))

**Bug Fixes**:

- Make sure that non-processing Relays drop all invalid transactions. ([#1513](https://github.com/getsentry/relay/pull/1513))

**Internal**:

- Introduce a new profile format called `sample`. ([#1462](https://github.com/getsentry/relay/pull/1462))
- Generate a new profile ID when splitting a profile for multiple transactions. ([#1473](https://github.com/getsentry/relay/pull/1473))
- Pin Rust version to 1.63.0 in Dockerfile. ([#1482](https://github.com/getsentry/relay/pull/1482))
- Normalize measurement units in event payload. ([#1488](https://github.com/getsentry/relay/pull/1488))
- Remove long-running futures from metrics flush. ([#1492](https://github.com/getsentry/relay/pull/1492))
- Migrate to 2021 Rust edition. ([#1510](https://github.com/getsentry/relay/pull/1510))
- Make the profiling frame object compatible with the stacktrace frame object from event. ([#1512](https://github.com/getsentry/relay/pull/1512))
- Fix quota DataCategory::TransactionProcessed serialisation to match that of the CAPI. ([#1514](https://github.com/getsentry/relay/pull/1514))
- Support checking quotas in the Redis rate limiter without incrementing them. ([#1519](https://github.com/getsentry/relay/pull/1519))
- Update the internal service architecture for metrics aggregator service. ([#1508](https://github.com/getsentry/relay/pull/1508))
- Add data category for indexed transactions. This will come to represent stored transactions, while the existing category will represent transaction metrics. ([#1535](https://github.com/getsentry/relay/pull/1535))
- Adjust replay parser to be less strict and allow for larger segment-ids. ([#1551](https://github.com/getsentry/relay/pull/1551))

## 22.9.0

**Features**:

- Add user-agent parsing to Replays. ([#1420](https://github.com/getsentry/relay/pull/1420))
- Improve the release name used when reporting data to Sentry to include both the version and exact build. ([#1428](https://github.com/getsentry/relay/pull/1428))

**Bug Fixes**:

- Do not apply rate limits or reject data based on expired project configs. ([#1404](https://github.com/getsentry/relay/pull/1404))
- Process required stacktraces to fix filtering events originating from browser extensions. ([#1423](https://github.com/getsentry/relay/pull/1423))
- Fix error message filtering when formatting the message of logentry. ([#1442](https://github.com/getsentry/relay/pull/1442))
- Loosen type requirements for the `user.id` field in Replays. ([#1443](https://github.com/getsentry/relay/pull/1443))
- Fix panic in datascrubbing when number of sensitive fields was too large. ([#1474](https://github.com/getsentry/relay/pull/1474))

**Internal**:

- Make the Redis connection pool configurable. ([#1418](https://github.com/getsentry/relay/pull/1418))
- Add support for sharding Kafka producers across clusters. ([#1454](https://github.com/getsentry/relay/pull/1454))
- Speed up project cache eviction through a background thread. ([#1410](https://github.com/getsentry/relay/pull/1410))
- Batch metrics buckets into logical partitions before sending them as Envelopes. ([#1440](https://github.com/getsentry/relay/pull/1440))
- Filter single samples in cocoa profiles and events with no duration in Android profiles. ([#1445](https://github.com/getsentry/relay/pull/1445))
- Add a "invalid_replay" discard reason for invalid replay events. ([#1455](https://github.com/getsentry/relay/pull/1455))
- Add rate limiters for replays and replay recordings. ([#1456](https://github.com/getsentry/relay/pull/1456))
- Use the different configuration for billing outcomes when specified. ([#1461](https://github.com/getsentry/relay/pull/1461))
- Support profiles tagged for many transactions. ([#1444](https://github.com/getsentry/relay/pull/1444), [#1463](https://github.com/getsentry/relay/pull/1463), [#1464](https://github.com/getsentry/relay/pull/1464), [#1465](https://github.com/getsentry/relay/pull/1465))
- Track metrics for changes to the transaction name and DSC propagations. ([#1466](https://github.com/getsentry/relay/pull/1466))
- Simplify the ingestion path to reduce endpoint response times. ([#1416](https://github.com/getsentry/relay/issues/1416), [#1429](https://github.com/getsentry/relay/issues/1429), [#1431](https://github.com/getsentry/relay/issues/1431))
- Update the internal service architecture for the store, outcome, and processor services. ([#1405](https://github.com/getsentry/relay/pull/1405), [#1415](https://github.com/getsentry/relay/issues/1415), [#1421](https://github.com/getsentry/relay/issues/1421), [#1441](https://github.com/getsentry/relay/issues/1441), [#1457](https://github.com/getsentry/relay/issues/1457), [#1470](https://github.com/getsentry/relay/pull/1470))

## 22.8.0

**Features**:

- Remove timeout-based expiry of envelopes in Relay's internal buffers. The `cache.envelope_expiry` is now inactive. To control the size of the envelope buffer, use `cache.envelope_buffer_size` exclusively, instead. ([#1398](https://github.com/getsentry/relay/pull/1398))
- Parse sample rates as JSON. ([#1353](https://github.com/getsentry/relay/pull/1353))
- Filter events in external Relays, before extracting metrics. ([#1379](https://github.com/getsentry/relay/pull/1379))
- Add `privatekey` and `private_key` as secret key name to datascrubbers. ([#1376](https://github.com/getsentry/relay/pull/1376))
- Explain why we responded with 429. ([#1389](https://github.com/getsentry/relay/pull/1389))

**Bug Fixes**:

- Fix a bug where unreal crash reports were dropped when metrics extraction is enabled. ([#1355](https://github.com/getsentry/relay/pull/1355))
- Extract user from metrics with EventUser's priority. ([#1363](https://github.com/getsentry/relay/pull/1363))
- Honor `SentryConfig.enabled` and don't init SDK at all if it is false. ([#1380](https://github.com/getsentry/relay/pull/1380))
- The priority thread metadata on profiles is now optional, do not fail the profile if it's not present. ([#1392](https://github.com/getsentry/relay/pull/1392))

**Internal**:

- Support compressed project configs in redis cache. ([#1345](https://github.com/getsentry/relay/pull/1345))
- Refactor profile processing into its own crate. ([#1340](https://github.com/getsentry/relay/pull/1340))
- Treat "unknown" transaction source as low cardinality for safe SDKs. ([#1352](https://github.com/getsentry/relay/pull/1352), [#1356](https://github.com/getsentry/relay/pull/1356))
- Conditionally write a default transaction source to the transaction payload. ([#1354](https://github.com/getsentry/relay/pull/1354))
- Generate mobile measurements frames_frozen_rate, frames_slow_rate, stall_percentage. ([#1373](https://github.com/getsentry/relay/pull/1373))
- Change to the internals of the healthcheck endpoint. ([#1374](https://github.com/getsentry/relay/pull/1374), [#1377](https://github.com/getsentry/relay/pull/1377))
- Re-encode the Typescript payload to normalize. ([#1372](https://github.com/getsentry/relay/pull/1372))
- Partially normalize events before extracting metrics. ([#1366](https://github.com/getsentry/relay/pull/1366))
- Spawn more threads for CPU intensive work. ([#1378](https://github.com/getsentry/relay/pull/1378))
- Add missing fields to DeviceContext ([#1383](https://github.com/getsentry/relay/pull/1383))
- Improve performance of Redis accesses by not running `PING` everytime a connection is reused. ([#1394](https://github.com/getsentry/relay/pull/1394))
- Distinguish between various discard reasons for profiles. ([#1395](https://github.com/getsentry/relay/pull/1395))
- Add missing fields to GPUContext ([#1391](https://github.com/getsentry/relay/pull/1391))
- Store actor now uses Tokio for message handling instead of Actix. ([#1397](https://github.com/getsentry/relay/pull/1397))
- Add app_memory to AppContext struct. ([#1403](https://github.com/getsentry/relay/pull/1403))

## 22.7.0

**Features**:

- Adjust sample rate by envelope header's sample_rate. ([#1327](https://github.com/getsentry/relay/pull/1327))
- Support `transaction_info` on event payloads. ([#1330](https://github.com/getsentry/relay/pull/1330))
- Extract transaction metrics in external relays. ([#1344](https://github.com/getsentry/relay/pull/1344))

**Bug Fixes**:

- Parse custom units with length < 15 without crashing. ([#1312](https://github.com/getsentry/relay/pull/1312))
- Split large metrics requests into smaller batches. This avoids failed metrics submission and lost Release Health data due to `413 Payload Too Large` errors on the upstream. ([#1326](https://github.com/getsentry/relay/pull/1326))
- Metrics extraction: Map missing transaction status to "unknown". ([#1333](https://github.com/getsentry/relay/pull/1333))
- Fix [CVE-2022-2068](https://www.openssl.org/news/vulnerabilities.html#CVE-2022-2068) and [CVE-2022-2097](https://www.openssl.org/news/vulnerabilities.html#CVE-2022-2097) by updating to OpenSSL 1.1.1q. ([#1334](https://github.com/getsentry/relay/pull/1334))

**Internal**:

- Reduce number of metrics extracted for release health. ([#1316](https://github.com/getsentry/relay/pull/1316))
- Indicate with thread is the main thread in thread metadata for profiles. ([#1320](https://github.com/getsentry/relay/pull/1320))
- Increase profile maximum size by an order of magnitude. ([#1321](https://github.com/getsentry/relay/pull/1321))
- Add data category constant for processed transactions, encompassing all transactions that have been received and sent through dynamic sampling as well as metrics extraction. ([#1306](https://github.com/getsentry/relay/pull/1306))
- Extract metrics also from trace-sampled transactions. ([#1317](https://github.com/getsentry/relay/pull/1317))
- Extract metrics from a configurable amount of custom transaction measurements. ([#1324](https://github.com/getsentry/relay/pull/1324))
- Metrics: Drop transaction tag for high-cardinality sources. ([#1339](https://github.com/getsentry/relay/pull/1339))

## 22.6.0

**Compatibility:** This version of Relay requires Sentry server `22.6.0` or newer.

**Features**:

- Relay is now compatible with CentOS 7 and Red Hat Enterprise Linux 7 onward (kernel version _2.6.32_), depending on _glibc 2.17_ or newer. The `crash-handler` feature, which is currently enabled in the build published to DockerHub, additionally requires _curl 7.29_ or newer. ([#1279](https://github.com/getsentry/relay/pull/1279))
- Optionally start relay with `--upstream-dsn` to pass a Sentry DSN instead of the URL. This can be convenient when starting Relay in environments close to an SDK, where a DSN is already available. ([#1277](https://github.com/getsentry/relay/pull/1277))
- Add a new runtime mode `--aws-runtime-api=$AWS_LAMBDA_RUNTIME_API` that integrates Relay with the AWS Extensions API lifecycle. ([#1277](https://github.com/getsentry/relay/pull/1277))
- Add Replay ItemTypes. ([#1236](https://github.com/getsentry/relay/pull/1236), ([#1239](https://github.com/getsentry/relay/pull/1239))

**Bug Fixes**:

- Session metrics extraction: Count distinct_ids from all session updates to prevent undercounting users. ([#1275](https://github.com/getsentry/relay/pull/1275))
- Session metrics extraction: Count crashed+abnormal towards errored_preaggr. ([#1274](https://github.com/getsentry/relay/pull/1274))

**Internal**:

- Add version 3 to the project configs endpoint. This allows returning pending results which need to be polled later and avoids blocking batched requests on single slow entries. ([#1263](https://github.com/getsentry/relay/pull/1263))
- Emit specific event type tags for "processing.event.produced" metric. ([#1270](https://github.com/getsentry/relay/pull/1270))
- Add support for profile outcomes. ([#1272](https://github.com/getsentry/relay/pull/1272))
- Avoid potential panics when scrubbing minidumps. ([#1282](https://github.com/getsentry/relay/pull/1282))
- Fix typescript profile validation. ([#1283](https://github.com/getsentry/relay/pull/1283))
- Track memory footprint of metrics buckets. ([#1284](https://github.com/getsentry/relay/pull/1284), [#1287](https://github.com/getsentry/relay/pull/1287), [#1288](https://github.com/getsentry/relay/pull/1288))
- Support dedicated topics per metrics usecase, drop metrics from unknown usecases. ([#1285](https://github.com/getsentry/relay/pull/1285))
- Add support for Rust profiles ingestion ([#1296](https://github.com/getsentry/relay/pull/1296))

## 22.5.0

**Features**:

- Add platform, op, http.method and status tag to all extracted transaction metrics. ([#1227](https://github.com/getsentry/relay/pull/1227))
- Add units in built-in measurements. ([#1229](https://github.com/getsentry/relay/pull/1229))
- Add protocol support for custom units on transaction measurements. ([#1256](https://github.com/getsentry/relay/pull/1256))

**Bug Fixes**:

- fix(metrics): Enforce metric name length limit. ([#1238](https://github.com/getsentry/relay/pull/1238))
- Accept and forward unknown Envelope items. In processing mode, drop items individually rather than rejecting the entire request. This allows SDKs to send new data in combined Envelopes in the future. ([#1246](https://github.com/getsentry/relay/pull/1246))
- Stop extracting metrics with outdated names from sessions. ([#1251](https://github.com/getsentry/relay/pull/1251), [#1252](https://github.com/getsentry/relay/pull/1252))
- Update symbolic to pull in fixed Unreal parser that now correctly handles zero-length files. ([#1266](https://github.com/getsentry/relay/pull/1266))

**Internal**:

- Add sampling + tagging by event platform and transaction op. Some (unused) tagging rules from 22.4.0 have been renamed. ([#1231](https://github.com/getsentry/relay/pull/1231))
- Refactor aggregation error, recover from errors more gracefully. ([#1240](https://github.com/getsentry/relay/pull/1240))
- Remove/reject nul-bytes from metric strings. ([#1235](https://github.com/getsentry/relay/pull/1235))
- Remove the unused "internal" data category. ([#1245](https://github.com/getsentry/relay/pull/1245))
- Add the client and version as `sdk` tag to extracted session metrics in the format `name/version`. ([#1248](https://github.com/getsentry/relay/pull/1248))
- Expose `shutdown_timeout` in `OverridableConfig` ([#1247](https://github.com/getsentry/relay/pull/1247))
- Normalize all profiles and reject invalid ones. ([#1250](https://github.com/getsentry/relay/pull/1250))
- Raise a new InvalidCompression Outcome for invalid Unreal compression. ([#1237](https://github.com/getsentry/relay/pull/1237))
- Add a profile data category and count profiles in an envelope to apply rate limits. ([#1259](https://github.com/getsentry/relay/pull/1259))
- Support dynamic sampling by custom tags, operating system name and version, as well as device name and family. ([#1268](https://github.com/getsentry/relay/pull/1268))

## 22.4.0

**Features**:

- Map Windows version from raw_description to version name (XP, Vista, 11, ...). ([#1219](https://github.com/getsentry/relay/pull/1219))

**Bug Fixes**:

- Prevent potential OOM panics when handling corrupt Unreal Engine crashes. ([#1216](https://github.com/getsentry/relay/pull/1216))

**Internal**:

- Remove unused item types. ([#1211](https://github.com/getsentry/relay/pull/1211))
- Pin click dependency in requirements-dev.txt. ([#1214](https://github.com/getsentry/relay/pull/1214))
- Use fully qualified metric resource identifiers (MRI) for metrics ingestion. For example, the sessions duration is now called `d:sessions/duration@s`. ([#1215](https://github.com/getsentry/relay/pull/1215))
- Introduce metric units for rates and information, add support for custom user-declared units, and rename duration units to self-explanatory identifiers such as `second`. ([#1217](https://github.com/getsentry/relay/pull/1217))
- Increase the max profile size to accomodate a new platform. ([#1223](https://github.com/getsentry/relay/pull/1223))
- Set environment as optional when parsing a profile so we get a null value later on. ([#1224](https://github.com/getsentry/relay/pull/1224))
- Expose new tagging rules interface for metrics extracted from transactions. ([#1225](https://github.com/getsentry/relay/pull/1225))
- Return better BadStoreRequest for unreal events. ([#1226](https://github.com/getsentry/relay/pull/1226))

## 22.3.0

**Features**:

- Tag transaction metrics by user satisfaction. ([#1197](https://github.com/getsentry/relay/pull/1197))

**Bug Fixes**:

- CVE-2022-24713: Prevent denial of service through untrusted regular expressions used for PII scrubbing. ([#1207](https://github.com/getsentry/relay/pull/1207))
- Prevent dropping metrics during Relay shutdown if the project is outdated or not cached at time of the shutdown. ([#1205](https://github.com/getsentry/relay/pull/1205))
- Prevent a potential OOM when validating corrupted or exceptional minidumps. ([#1209](https://github.com/getsentry/relay/pull/1209))

**Internal**:

- Spread out metric aggregation over the aggregation window to avoid concentrated waves of metrics requests to the upstream every 10 seconds. Relay now applies jitter to `initial_delay` to spread out requests more evenly over time. ([#1185](https://github.com/getsentry/relay/pull/1185))
- Use a randomized Kafka partitioning key for sessions instead of the session ID. ([#1194](https://github.com/getsentry/relay/pull/1194))
- Add new statsd metrics for bucketing efficiency. ([#1199](https://github.com/getsentry/relay/pull/1199), [#1192](https://github.com/getsentry/relay/pull/1192), [#1200](https://github.com/getsentry/relay/pull/1200))
- Add a `Profile` `ItemType` to represent the profiling data sent from Sentry SDKs. ([#1179](https://github.com/getsentry/relay/pull/1179))

## 22.2.0

**Features**:

- Add the `relay.override_project_ids` configuration flag to support migrating projects from self-hosted to Sentry SaaS. ([#1175](https://github.com/getsentry/relay/pull/1175))

**Internal**:

- Add an option to dispatch billing outcomes to a dedicated topic. ([#1168](https://github.com/getsentry/relay/pull/1168))
- Add new `ItemType` to handle profiling data from Specto SDKs. ([#1170](https://github.com/getsentry/relay/pull/1170))

**Bug Fixes**:

- Fix regression in CSP report parsing. ([#1174](https://github.com/getsentry/relay/pull/1174))
- Ignore replacement_chunks when they aren't used. ([#1180](https://github.com/getsentry/relay/pull/1180))

## 22.1.0

**Features**:

- Flush metrics and outcome aggregators on graceful shutdown. ([#1159](https://github.com/getsentry/relay/pull/1159))
- Extract metrics from sampled transactions. ([#1161](https://github.com/getsentry/relay/pull/1161))

**Internal**:

- Extract normalized dist as metric. ([#1158](https://github.com/getsentry/relay/pull/1158))
- Extract transaction user as metric. ([#1164](https://github.com/getsentry/relay/pull/1164))

## 21.12.0

**Features**:

- Extract measurement ratings, port from frontend. ([#1130](https://github.com/getsentry/relay/pull/1130))
- External Relays perform dynamic sampling and emit outcomes as client reports. This feature is now enabled _by default_. ([#1119](https://github.com/getsentry/relay/pull/1119))
- Metrics extraction config, custom tags. ([#1141](https://github.com/getsentry/relay/pull/1141))
- Update the user agent parser (uap-core Feb 2020 to Nov 2021). This allows Relay and Sentry to infer more recent browsers, operating systems, and devices in events containing a user agent header. ([#1143](https://github.com/getsentry/relay/pull/1143), [#1145](https://github.com/getsentry/relay/pull/1145))
- Improvements to Unity OS context parsing ([#1150](https://github.com/getsentry/relay/pull/1150))

**Bug Fixes**:

- Support Unreal Engine 5 crash reports. ([#1132](https://github.com/getsentry/relay/pull/1132))
- Perform same validation for aggregate sessions as for individual sessions. ([#1140](https://github.com/getsentry/relay/pull/1140))
- Add missing .NET 4.8 release value. ([#1142](https://github.com/getsentry/relay/pull/1142))
- Properly document which timestamps are accepted. ([#1152](https://github.com/getsentry/relay/pull/1152))

**Internal**:

- Add more statsd metrics for relay metric bucketing. ([#1124](https://github.com/getsentry/relay/pull/1124), [#1128](https://github.com/getsentry/relay/pull/1128))
- Add an internal option to capture minidumps for hard crashes. This has to be enabled via the `sentry._crash_db` config parameter. ([#1127](https://github.com/getsentry/relay/pull/1127))
- Fold processing vs non-processing into single actor. ([#1133](https://github.com/getsentry/relay/pull/1133))
- Aggregate outcomes for dynamic sampling, invalid project ID, and rate limits. ([#1134](https://github.com/getsentry/relay/pull/1134))
- Extract session metrics from aggregate sessions. ([#1140](https://github.com/getsentry/relay/pull/1140))
- Prefix names of extracted metrics by `sentry.sessions.` or `sentry.transactions.`. ([#1147](https://github.com/getsentry/relay/pull/1147))
- Extract transaction duration as metric. ([#1148](https://github.com/getsentry/relay/pull/1148))

## 21.11.0

**Features**:

- Add bucket width to bucket protocol. ([#1103](https://github.com/getsentry/relay/pull/1103))
- Support multiple kafka cluster configurations. ([#1101](https://github.com/getsentry/relay/pull/1101))
- Tag metrics by transaction name. ([#1126](https://github.com/getsentry/relay/pull/1126))

**Bug Fixes**:

- Avoid unbounded decompression of encoded requests. A particular request crafted to inflate to large amounts of memory, such as a zip bomb, could put Relay out of memory. ([#1117](https://github.com/getsentry/relay/pull/1117), [#1122](https://github.com/getsentry/relay/pull/1122), [#1123](https://github.com/getsentry/relay/pull/1123))
- Avoid unbounded decompression of UE4 crash reports. Some crash reports could inflate to large amounts of memory before being checked for size, which could put Relay out of memory. ([#1121](https://github.com/getsentry/relay/pull/1121))

**Internal**:

- Aggregate client reports before sending them onwards. ([#1118](https://github.com/getsentry/relay/pull/1118))

## 21.10.0

**Bug Fixes**:

- Correctly validate timestamps for outcomes and sessions. ([#1086](https://github.com/getsentry/relay/pull/1086))
- Run compression on a thread pool when sending to upstream. ([#1085](https://github.com/getsentry/relay/pull/1085))
- Report proper status codes and error messages when sending invalid JSON payloads to an endpoint with a `X-Sentry-Relay-Signature` header. ([#1090](https://github.com/getsentry/relay/pull/1090))
- Enforce attachment and event size limits on UE4 crash reports. ([#1099](https://github.com/getsentry/relay/pull/1099))

**Internal**:

- Add the exclusive time of the transaction's root span. ([#1083](https://github.com/getsentry/relay/pull/1083))
- Add session.status tag to extracted session.duration metric. ([#1087](https://github.com/getsentry/relay/pull/1087))
- Serve project configs for batched requests where one of the project keys cannot be parsed. ([#1093](https://github.com/getsentry/relay/pull/1093))

## 21.9.0

**Features**:

- Add sampling based on transaction name. ([#1058](https://github.com/getsentry/relay/pull/1058))
- Support running Relay without config directory. The most important configuration, including Relay mode and credentials, can now be provided through commandline arguments or environment variables alone. ([#1055](https://github.com/getsentry/relay/pull/1055))
- Protocol support for client reports. ([#1081](https://github.com/getsentry/relay/pull/1081))
- Extract session metrics in non processing relays. ([#1073](https://github.com/getsentry/relay/pull/1073))

**Bug Fixes**:

- Use correct commandline argument name for setting Relay port. ([#1059](https://github.com/getsentry/relay/pull/1059))
- Retrieve OS Context for Unity Events. ([#1072](https://github.com/getsentry/relay/pull/1072))

**Internal**:

- Add new metrics on Relay's performance in dealing with buckets of metric aggregates, as well as the amount of aggregated buckets. ([#1070](https://github.com/getsentry/relay/pull/1070))
- Add the exclusive time of a span. ([#1061](https://github.com/getsentry/relay/pull/1061))
- Remove redundant dynamic sampling processing on fast path. ([#1084](https://github.com/getsentry/relay/pull/1084))

## 21.8.0

- No documented changes.

## 21.7.0

- No documented changes.

## 21.6.3

- No documented changes.

## 21.6.2

**Bug Fixes**:

- Remove connection metrics reported under `connector.*`. They have been fully disabled since version `21.3.0`. ([#1021](https://github.com/getsentry/relay/pull/1021))
- Remove error logs for "failed to extract event" and "failed to store session". ([#1032](https://github.com/getsentry/relay/pull/1032))

**Internal**:

- Assign a random Kafka partition key for session aggregates and metrics to distribute messages evenly. ([#1022](https://github.com/getsentry/relay/pull/1022))
- All fields in breakdown config should be camelCase, and rename the breakdown key name in project options. ([#1020](https://github.com/getsentry/relay/pull/1020))

## 21.6.1

- No documented changes.

## 21.6.0

**Features**:

- Support self-contained envelopes without authentication headers or query parameters. ([#1000](https://github.com/getsentry/relay/pull/1000))
- Support statically configured relays. ([#991](https://github.com/getsentry/relay/pull/991))
- Support namespaced event payloads in multipart minidump submission for Electron Framework. The field has to follow the format `sentry___<namespace>`. ([#1012](https://github.com/getsentry/relay/pull/1012))

**Bug Fixes**:

- Explicitly declare reprocessing context. ([#1009](https://github.com/getsentry/relay/pull/1009))
- Validate the environment attribute in sessions, and drop sessions with invalid releases. ([#1018](https://github.com/getsentry/relay/pull/1018))

**Internal**:

- Gather metrics for corrupted Events with unprintable fields. ([#1008](https://github.com/getsentry/relay/pull/1008))
- Remove project actors. ([#1025](https://github.com/getsentry/relay/pull/1025))

## 21.5.1

**Bug Fixes**:

- Do not leak resources when projects or DSNs are idle. ([#1003](https://github.com/getsentry/relay/pull/1003))

## 21.5.0

**Features**:

- Support the `frame.stack_start` field for chained async stack traces in Cocoa SDK v7. ([#981](https://github.com/getsentry/relay/pull/981))
- Rename configuration fields `cache.event_buffer_size` to `cache.envelope_buffer_size` and `cache.event_expiry` to `cache.envelope_expiry`. The former names are still supported by Relay. ([#985](https://github.com/getsentry/relay/pull/985))
- Add a configuraton flag `relay.ready: always` to mark Relay ready in healthchecks immediately after starting without requiring to authenticate. ([#989](https://github.com/getsentry/relay/pull/989))

**Bug Fixes**:

- Fix roundtrip error when PII selector starts with number. ([#982](https://github.com/getsentry/relay/pull/982))
- Avoid overflow panic for large retry-after durations. ([#992](https://github.com/getsentry/relay/pull/992))

**Internal**:

- Update internal representation of distribution metrics. ([#979](https://github.com/getsentry/relay/pull/979))
- Extract metrics for transaction breakdowns and sessions when the feature is enabled for the organizaiton. ([#986](https://github.com/getsentry/relay/pull/986))
- Assign explicit values to DataCategory enum. ([#987](https://github.com/getsentry/relay/pull/987))

## 21.4.1

**Bug Fixes**:

- Allow the `event_id` attribute on breadcrumbs to link between Sentry events. ([#977](https://github.com/getsentry/relay/pull/977))

## 21.4.0

**Bug Fixes**:

- Parse the Crashpad information extension stream from Minidumps with annotation objects correctly. ([#973](https://github.com/getsentry/relay/pull/973))

**Internal**:

- Emit outcomes for rate limited attachments. ([#951](https://github.com/getsentry/relay/pull/951))
- Remove timestamp from metrics text protocol. ([#972](https://github.com/getsentry/relay/pull/972))
- Add max, min, sum, and count to gauge metrics. ([#974](https://github.com/getsentry/relay/pull/974))

## 21.3.1

**Bug Fixes**:

- Make request url scrubbable. ([#955](https://github.com/getsentry/relay/pull/955))
- Remove dependent items from envelope when dropping transaction item. ([#960](https://github.com/getsentry/relay/pull/960))

**Internal**:

- Emit the `quantity` field for outcomes of events. This field describes the total size in bytes for attachments or the event count for all other categories. A separate outcome is emitted for attachments in a rejected envelope, if any, in addition to the event outcome. ([#942](https://github.com/getsentry/relay/pull/942))
- Add experimental metrics ingestion without bucketing or pre-aggregation. ([#948](https://github.com/getsentry/relay/pull/948))
- Skip serializing some null values in frames interface. ([#944](https://github.com/getsentry/relay/pull/944))
- Add experimental metrics ingestion with bucketing and pre-aggregation. ([#948](https://github.com/getsentry/relay/pull/948), [#952](https://github.com/getsentry/relay/pull/952), [#958](https://github.com/getsentry/relay/pull/958), [#966](https://github.com/getsentry/relay/pull/966), [#969](https://github.com/getsentry/relay/pull/969))
- Change HTTP response for upstream timeouts from 502 to 504. ([#859](https://github.com/getsentry/relay/pull/859))
- Add rule id to outcomes coming from transaction sampling. ([#953](https://github.com/getsentry/relay/pull/953))
- Add support for breakdowns ingestion. ([#934](https://github.com/getsentry/relay/pull/934))
- Ensure empty strings are invalid measurement names. ([#968](https://github.com/getsentry/relay/pull/968))

## 21.3.0

**Features**:

- Relay now picks up HTTP proxies from environment variables. This is made possible by switching to a different HTTP client library.

**Bug Fixes**:

- Deny backslashes in release names. ([#904](https://github.com/getsentry/relay/pull/904))
- Fix a problem with Data Scrubbing source names (PII selectors) that caused `$frame.abs_path` to match, but not `$frame.abs_path || **` or `$frame.abs_path && **`. ([#932](https://github.com/getsentry/relay/pull/932))
- Make username pii-strippable. ([#935](https://github.com/getsentry/relay/pull/935))
- Respond with `400 Bad Request` and an error message `"empty envelope"` instead of `429` when envelopes without items are sent to the envelope endpoint. ([#937](https://github.com/getsentry/relay/pull/937))
- Allow generic Slackbot ([#947](https://github.com/getsentry/relay/pull/947))

**Internal**:

- Emit the `category` field for outcomes of events. This field disambiguates error events, security events and transactions. As a side-effect, Relay no longer emits outcomes for broken JSON payloads or network errors. ([#931](https://github.com/getsentry/relay/pull/931))
- Add inbound filters functionality to dynamic sampling rules. ([#920](https://github.com/getsentry/relay/pull/920))
- The undocumented `http._client` option has been removed. ([#938](https://github.com/getsentry/relay/pull/938))
- Log old events and sessions in the `requests.timestamp_delay` metric. ([#933](https://github.com/getsentry/relay/pull/933))
- Add rule id to outcomes coming from event sampling. ([#943](https://github.com/getsentry/relay/pull/943))
- Fix a bug in rate limiting that leads to accepting all events in the last second of a rate limiting window, regardless of whether the rate limit applies. ([#946](https://github.com/getsentry/relay/pull/946))

## 21.2.0

**Features**:

- By adding `.no-cache` to the DSN key, Relay refreshes project configuration caches immediately. This allows to apply changed settings instantly, such as updates to data scrubbing or inbound filter rules. ([#911](https://github.com/getsentry/relay/pull/911))
- Add NSError to mechanism. ([#925](https://github.com/getsentry/relay/pull/925))
- Add snapshot to the stack trace interface. ([#927](https://github.com/getsentry/relay/pull/927))

**Bug Fixes**:

- Log on INFO level when recovering from network outages. ([#918](https://github.com/getsentry/relay/pull/918))
- Fix a panic in processing minidumps with invalid location descriptors. ([#919](https://github.com/getsentry/relay/pull/919))

**Internal**:

- Improve dynamic sampling rule configuration. ([#907](https://github.com/getsentry/relay/pull/907))
- Compatibility mode for pre-aggregated sessions was removed. The feature is now enabled by default in full fidelity. ([#913](https://github.com/getsentry/relay/pull/913))

## 21.1.0

**Features**:

- Support dynamic sampling for error events. ([#883](https://github.com/getsentry/relay/pull/883))

**Bug Fixes**:

- Make all fields but event-id optional to fix regressions in user feedback ingestion. ([#886](https://github.com/getsentry/relay/pull/886))
- Remove `kafka-ssl` feature because it breaks development workflow on macOS. ([#889](https://github.com/getsentry/relay/pull/889))
- Accept envelopes where their last item is empty and trailing newlines are omitted. This also fixes a panic in some cases. ([#894](https://github.com/getsentry/relay/pull/894))

**Internal**:

- Extract crashpad annotations into contexts. ([#892](https://github.com/getsentry/relay/pull/892))
- Normalize user reports during ingestion and create empty fields. ([#903](https://github.com/getsentry/relay/pull/903))
- Ingest and normalize sample rates from envelope item headers. ([#910](https://github.com/getsentry/relay/pull/910))

## 20.12.1

- No documented changes.

## 20.12.0

**Features**:

- Add `kafka-ssl` compilation feature that builds Kafka linked against OpenSSL. This feature is enabled in Docker containers only. This is only relevant for Relays running as part of on-premise Sentry. ([#881](https://github.com/getsentry/relay/pull/881))
- Relay is now able to ingest pre-aggregated sessions, which will make it possible to efficiently handle applications that produce thousands of sessions per second. ([#815](https://github.com/getsentry/relay/pull/815))
- Add protocol support for WASM. ([#852](https://github.com/getsentry/relay/pull/852))
- Add dynamic sampling for transactions. ([#835](https://github.com/getsentry/relay/pull/835))
- Send network outage metric on healthcheck endpoint hit. ([#856](https://github.com/getsentry/relay/pull/856))

**Bug Fixes**:

- Fix a long-standing bug where log messages were not addressible as `$string`. ([#882](https://github.com/getsentry/relay/pull/882))
- Allow params in content-type for security requests to support content types like `"application/expect-ct-report+json; charset=utf-8"`. ([#844](https://github.com/getsentry/relay/pull/844))
- Fix a panic in CSP filters. ([#848](https://github.com/getsentry/relay/pull/848))
- Do not drop sessions due to an invalid age constraint set to `0`. ([#855](https://github.com/getsentry/relay/pull/855))
- Do not emit outcomes after forwarding envelopes to the upstream, even if that envelope is rate limited, rejected, or dropped. Since the upstream logs an outcome, it would be a duplicate. ([#857](https://github.com/getsentry/relay/pull/857))
- Fix status code for security report. ([#864](https://github.com/getsentry/relay/pull/864))
- Add missing fields for Expect-CT reports. ([#865](https://github.com/getsentry/relay/pull/865))
- Support more directives in CSP reports, such as `block-all-mixed-content` and `require-trusted-types-for`. ([#876](https://github.com/getsentry/relay/pull/876))

**Internal**:

- Add _experimental_ support for picking up HTTP proxies from the regular environment variables. This feature needs to be enabled by setting `http: client: "reqwest"` in your `config.yml`. ([#839](https://github.com/getsentry/relay/pull/839))
- Refactor transparent request forwarding for unknown endpoints. Requests are now entirely buffered in memory and occupy the same queues and actors as other requests. This should not cause issues but may change behavior under load. ([#839](https://github.com/getsentry/relay/pull/839))
- Add reason codes to the `X-Sentry-Rate-Limits` header in store responses. This allows external Relays to emit outcomes with the proper reason codes. ([#850](https://github.com/getsentry/relay/pull/850))
- Emit metrics for outcomes in external relays. ([#851](https://github.com/getsentry/relay/pull/851))
- Make `$error.value` `pii=true`. ([#837](https://github.com/getsentry/relay/pull/837))
- Send `key_id` in partial project config. ([#854](https://github.com/getsentry/relay/pull/854))
- Add stack traces to Sentry error reports. ([#872](https://github.com/getsentry/relay/pull/872))

## 20.11.1

- No documented changes.

## 20.11.0

**Features**:

- Rename upstream retries histogram metric and add upstream requests duration metric. ([#816](https://github.com/getsentry/relay/pull/816))
- Add options for metrics buffering (`metrics.buffering`) and sampling (`metrics.sample_rate`). ([#821](https://github.com/getsentry/relay/pull/821))

**Bug Fixes**:

- Accept sessions with IP address set to `{{auto}}`. This was previously rejected and silently dropped. ([#827](https://github.com/getsentry/relay/pull/827))
- Fix an issue where every retry-after response would be too large by one minute. ([#829](https://github.com/getsentry/relay/pull/829))

**Internal**:

- Always apply cache debouncing for project states. This reduces pressure on the Redis and file system cache. ([#819](https://github.com/getsentry/relay/pull/819))
- Internal refactoring such that validating of characters in tags no longer uses regexes internally. ([#814](https://github.com/getsentry/relay/pull/814))
- Discard invalid user feedback sent as part of envelope. ([#823](https://github.com/getsentry/relay/pull/823))
- Emit event errors and normalization errors for unknown breadcrumb keys. ([#824](https://github.com/getsentry/relay/pull/824))
- Normalize `breadcrumb.ty` into `breadcrumb.type` for broken Python SDK versions. ([#824](https://github.com/getsentry/relay/pull/824))
- Add the client SDK interface for unreal crashes and set the name to `unreal.crashreporter`. ([#828](https://github.com/getsentry/relay/pull/828))
- Fine-tune the selectors for minidump PII scrubbing. ([#818](https://github.com/getsentry/relay/pull/818), [#830](https://github.com/getsentry/relay/pull/830))

## 20.10.1

**Internal**:

- Emit more useful normalization meta data for invalid tags. ([#808](https://github.com/getsentry/relay/pull/808))

## 20.10.0

**Features**:

- Add support for measurement ingestion. ([#724](https://github.com/getsentry/relay/pull/724), [#785](https://github.com/getsentry/relay/pull/785))
- Add support for scrubbing UTF-16 data in attachments ([#742](https://github.com/getsentry/relay/pull/742), [#784](https://github.com/getsentry/relay/pull/784), [#787](https://github.com/getsentry/relay/pull/787))
- Add upstream request metric. ([#793](https://github.com/getsentry/relay/pull/793))
- The padding character in attachment scrubbing has been changed to match the masking character, there is no usability benefit from them being different. ([#810](https://github.com/getsentry/relay/pull/810))

**Bug Fixes**:

- Fix issue where `$span` would not be recognized in Advanced Data Scrubbing. ([#781](https://github.com/getsentry/relay/pull/781))
- Accept big-endian minidumps. ([#789](https://github.com/getsentry/relay/pull/789))
- Detect network outages and retry sending events instead of dropping them. ([#788](https://github.com/getsentry/relay/pull/788))

**Internal**:

- Project states are now cached separately per DSN public key instead of per project ID. This means that there will be multiple separate cache entries for projects with more than one DSN. ([#778](https://github.com/getsentry/relay/pull/778))
- Relay no longer uses the Sentry endpoint to resolve project IDs by public key. Ingestion for the legacy store endpoint has been refactored to rely on key-based caches only. As a result, the legacy endpoint is supported only on managed Relays. ([#800](https://github.com/getsentry/relay/pull/800))
- Fix rate limit outcomes, now emitted only for error events but not transactions. ([#806](https://github.com/getsentry/relay/pull/806), [#809](https://github.com/getsentry/relay/pull/809))

## 20.9.0

**Features**:

- Add support for attaching Sentry event payloads in Unreal crash reports by adding `__sentry` game data entries. ([#715](https://github.com/getsentry/relay/pull/715))
- Support chunked form data keys for event payloads on the Minidump endpoint. Since crashpad has a limit for the length of custom attributes, the sentry event payload can be split up into `sentry__1`, `sentry__2`, etc. ([#721](https://github.com/getsentry/relay/pull/721))
- Periodically re-authenticate with the upstream server. Previously, there was only one initial authentication. ([#731](https://github.com/getsentry/relay/pull/731))
- The module attribute on stack frames (`$frame.module`) and the (usually server side generated) attribute `culprit` can now be scrubbed with advanced data scrubbing. ([#744](https://github.com/getsentry/relay/pull/744))
- Compress outgoing store requests for events and envelopes including attachements using `gzip` content encoding. ([#745](https://github.com/getsentry/relay/pull/745))
- Relay now buffers all requests until it has authenticated with the upstream. ([#747](//github.com/getsentry/relay/pull/747))
- Add a configuration option to change content encoding of upstream store requests. The default is `gzip`, and other options are `identity`, `deflate`, or `br`. ([#771](https://github.com/getsentry/relay/pull/771))

**Bug Fixes**:

- Send requests to the `/envelope/` endpoint instead of the older `/store/` endpoint. This particularly fixes spurious `413 Payload Too Large` errors returned when using Relay with Sentry SaaS. ([#746](https://github.com/getsentry/relay/pull/746))

**Internal**:

- Remove a temporary flag from attachment kafka messages indicating rate limited crash reports to Sentry. This is now enabled by default. ([#718](https://github.com/getsentry/relay/pull/718))
- Performance improvement of http requests to upstream, high priority messages are sent first. ([#678](https://github.com/getsentry/relay/pull/678))
- Experimental data scrubbing on minidumps([#682](https://github.com/getsentry/relay/pull/682))
- Move `generate-schema` from the Relay CLI into a standalone tool. ([#739](//github.com/getsentry/relay/pull/739))
- Move `process-event` from the Relay CLI into a standalone tool. ([#740](//github.com/getsentry/relay/pull/740))
- Add the client SDK to session kafka payloads. ([#751](https://github.com/getsentry/relay/pull/751))
- Add a standalone tool to document metrics in JSON or YAML. ([#752](https://github.com/getsentry/relay/pull/752))
- Emit `processing.event.produced` for user report and session Kafka messages. ([#757](https://github.com/getsentry/relay/pull/757))
- Improve performance of event processing by avoiding regex clone. ([#767](https://github.com/getsentry/relay/pull/767))
- Assign a default name for unnamed attachments, which prevented attachments from being stored in Sentry. ([#769](https://github.com/getsentry/relay/pull/769))
- Add Relay version version to challenge response. ([#758](https://github.com/getsentry/relay/pull/758))

## 20.8.0

**Features**:

- Add the `http.connection_timeout` configuration option to adjust the connection and SSL handshake timeout. The default connect timeout is now increased from 1s to 3s. ([#688](https://github.com/getsentry/relay/pull/688))
- Supply Relay's version during authentication and check if this Relay is still supported. An error message prompting to upgrade Relay will be supplied if Relay is unsupported. ([#697](https://github.com/getsentry/relay/pull/697))

**Bug Fixes**:

- Reuse connections for upstream event submission requests when the server supports connection keepalive. Relay did not consume the response body of all requests, which caused it to reopen a new connection for every event. ([#680](https://github.com/getsentry/relay/pull/680), [#695](https://github.com/getsentry/relay/pull/695))
- Fix hashing of user IP addresses in data scrubbing. Previously, this could create invalid IP addresses which were later rejected by Sentry. Now, the hashed IP address is moved to the `id` field. ([#692](https://github.com/getsentry/relay/pull/692))
- Do not retry authentication with the upstream when a client error is reported (status code 4XX). ([#696](https://github.com/getsentry/relay/pull/696))

**Internal**:

- Extract the event `timestamp` from Minidump files during event normalization. ([#662](https://github.com/getsentry/relay/pull/662))
- Retain the full span description in transaction events instead of trimming it. ([#674](https://github.com/getsentry/relay/pull/674))
- Report all Kafka producer errors to Sentry. Previously, only immediate errors were reported but not those during asynchronous flushing of messages. ([#677](https://github.com/getsentry/relay/pull/677))
- Add "HubSpot Crawler" to the list of web crawlers for inbound filters. ([#693](https://github.com/getsentry/relay/pull/693))
- Improved typing for span data of transaction events, no breaking changes. ([#713](https://github.com/getsentry/relay/pull/713))
- **Breaking change:** In PII configs, all options on hash and mask redactions (replacement characters, ignored characters, hash algorithm/key) are removed. If they still exist in the configuration, they are ignored. ([#760](https://github.com/getsentry/relay/pull/760))

## 20.7.2

**Features**:

- Report metrics for connections to the upstream. These metrics are reported under `connector.*` and include information on connection reuse, timeouts and errors. ([#669](https://github.com/getsentry/relay/pull/669))
- Increased the maximum size of attachments from _50MiB_ to _100MiB_. Most notably, this allows to upload larger minidumps. ([#671](https://github.com/getsentry/relay/pull/671))

**Internal**:

- Always create a spans array for transactions in normalization. This allows Sentry to render the spans UI even if the transaction is empty. ([#667](https://github.com/getsentry/relay/pull/667))

## 20.7.1

- No documented changes.

## 20.7.0

**Features**:

- Sessions and attachments can be rate limited now. These rate limits apply separately from error events, which means that you can continue to send Release Health sessions while you're out of quota with errors. ([#636](https://github.com/getsentry/relay/pull/636))

**Bug Fixes**:

- Outcomes from downstream relays were not forwarded upstream. ([#632](https://github.com/getsentry/relay/pull/632))
- Apply clock drift correction to Release Health sessions and validate timestamps. ([#633](https://github.com/getsentry/relay/pull/633))
- Apply clock drift correction for timestamps that are too far in the past or future. This fixes a bug where broken transaction timestamps would lead to negative durations. ([#634](https://github.com/getsentry/relay/pull/634), [#654](https://github.com/getsentry/relay/pull/654))
- Respond with status code `200 OK` to rate limited minidump and UE4 requests. Third party clients otherwise retry those requests, leading to even more load. ([#646](https://github.com/getsentry/relay/pull/646), [#647](https://github.com/getsentry/relay/pull/647))
- Ingested unreal crash reports no longer have a `misc_primary_cpu_brand` key with GPU information set in the Unreal context. ([#650](https://github.com/getsentry/relay/pull/650))
- Fix ingestion of forwarded outcomes in processing Relays. Previously, `emit_outcomes` had to be set explicitly to enable this. ([#653](https://github.com/getsentry/relay/pull/653))

**Internal**:

- Restructure the envelope and event ingestion paths into a pipeline and apply rate limits to all envelopes. ([#635](https://github.com/getsentry/relay/pull/635), [#636](https://github.com/getsentry/relay/pull/636))
- Pass the combined size of all attachments in an envelope to the Redis rate limiter as quantity to enforce attachment quotas. ([#639](https://github.com/getsentry/relay/pull/639))
- Emit flags for rate limited processing attachments and add a `size` field. ([#640](https://github.com/getsentry/relay/pull/640), [#644](https://github.com/getsentry/relay/pull/644))

## 20.6.0

We have switched to [CalVer](https://calver.org/)! Relay's version is always in line with the latest version of [Sentry](https://github.com/getsentry/sentry).

**Features**:

- Proxy and managed Relays now apply clock drift correction based on the `sent_at` header emitted by SDKs. ([#581](https://github.com/getsentry/relay/pull/581))
- Apply cached rate limits to attachments and sessions in the fast-path when parsing incoming requests. ([#618](https://github.com/getsentry/relay/pull/618))
- New config options `metrics.default_tags` and `metrics.hostname_tag`. ([#625](https://github.com/getsentry/relay/pull/625))

**Bug Fixes**:

- Clock drift correction no longer considers the transaction timestamp as baseline for SDKs using Envelopes. Instead, only the dedicated `sent_at` Envelope header is used. ([#580](https://github.com/getsentry/relay/pull/580))
- The `http.timeout` setting is now applied to all requests, including event submission. Previously, events were exempt. ([#588](https://github.com/getsentry/relay/pull/588))
- All endpoint metrics now report their proper `route` tag. This applies to `requests`, `requests.duration`, and `responses.status_codes`. Previously, some some endpoints reported an empty route. ([#595](https://github.com/getsentry/relay/pull/595))
- Properly refresh cached project states based on the configured intervals. Previously, Relay may have gone into an endless refresh cycle if the system clock not accurate, or the state had not been updated in the upstream. ([#596](https://github.com/getsentry/relay/pull/596))
- Respond with `403 Forbidden` when multiple authentication payloads are sent by the SDK. Previously, Relay would authenticate using one of the payloads and silently ignore the rest. ([#602](https://github.com/getsentry/relay/pull/602))
- Improve metrics documentation. ([#614](https://github.com/getsentry/relay/pull/614))
- Do not scrub event processing errors by default. ([#619](https://github.com/getsentry/relay/pull/619))

**Internal**:

- Add source (who emitted the outcome) to Outcome payload. ([#604](https://github.com/getsentry/relay/pull/604))
- Ignore non-Rust folders for faster rebuilding and testing. ([#578](https://github.com/getsentry/relay/pull/578))
- Invalid session payloads are now logged for SDK debugging. ([#584](https://github.com/getsentry/relay/pull/584), [#591](https://github.com/getsentry/relay/pull/591))
- Add support for Outcomes generation in external Relays. ([#592](https://github.com/getsentry/relay/pull/592))
- Remove unused `rev` from project state. ([#586](https://github.com/getsentry/relay/pull/586))
- Add an outcome endpoint for trusted Relays. ([#589](https://github.com/getsentry/relay/pull/589))
- Emit outcomes for event payloads submitted in attachment files. ([#609](https://github.com/getsentry/relay/pull/609))
- Split envelopes that contain sessions and other items and ingest them independently. ([#610](https://github.com/getsentry/relay/pull/610))
- Removed support for legacy per-key quotas. ([#616](https://github.com/getsentry/relay/pull/615))
- Security events (CSP, Expect-CT, Expect-Staple, and HPKP) are now placed into a dedicated `security` item in envelopes, rather than the generic event item. This allows for quick detection of the event type for rate limiting. ([#617](https://github.com/getsentry/relay/pull/617))

## 0.5.9

- Relay has a logo now!
- New explicit `envelope/` endpoint. Envelopes no longer need to be sent with the right `content-type` header (to cater to browser JS).
- Introduce an Envelope item type for transactions.
- Support environment variables and CLI arguments instead of command line parameters.
- Return status `415` on wrong content types.
- Normalize double-slashes in request URLs more aggressively.
- Add an option to generate credentials on stdout.

**Internal**:

- Serve project configs to downstream Relays with proper permission checking.
- PII: Make and/or selectors specific.
- Add a browser filter for IE 11.
- Changes to release parsing.
- PII: Expose event values as part of generated selector suggestions.

## 0.5.8

**Internal**:

- Fix a bug where exception values and the device name were not PII-strippable.

## 0.5.7

- Docker images are now also pushed to Docker Hub.
- New helper function to generate PII selectors from event data.

**Internal**:

- Release is now a required attribute for session data.
- `unknown` can now be used in place of `unknown_error` for span statuses. A future release will change the canonical format from `unknown_error` to `unknown`.

## 0.5.6

- Fix a bug where Relay would stop processing events if Sentry is down for only a short time.
- Improvements to architecture documentation.
- Initial support for rate limiting by event type ("scoped quotas")
- Fix a bug where `key_id` was omitted from outcomes created by Relay.
- Fix a bug where it was not permitted to send content-encoding as part of a CORS request to store.

**Internal**:

- PII processing: Aliases for value types (`$error` instead of `$exception` to be in sync with Discover column naming) and adding a default for replace-redactions.
- It is now valid to send transactions and spans without `op` set, in which case a default value will be inserted.

## 0.5.5

- Suppress verbose DNS lookup logs.

**Internal**:

- Small performance improvements in datascrubbing config converter.
- New, C-style selector syntax (old one still works)

## 0.5.4

**Internal**:

- Add event contexts to `pii=maybe`.
- Fix parsing of msgpack breadcrumbs in Rust store.
- Envelopes sent to Rust store can omit the DSN in headers.
- Ability to quote/escape special characters in selectors in PII configs.

## 0.5.3

- Properly strip the linux binary to reduce its size
- Allow base64 encoded JSON event payloads ([#466](https://github.com/getsentry/relay/pull/466))
- Fix multipart requests without trailing newline ([#465](https://github.com/getsentry/relay/pull/465))
- Support for ingesting session updates ([#449](https://github.com/getsentry/relay/pull/449))

**Internal**:

- Validate release names during event ingestion ([#479](https://github.com/getsentry/relay/pull/479))
- Add browser extension filter ([#470](https://github.com/getsentry/relay/pull/470))
- Add `pii=maybe`, a new kind of event schema field that can only be scrubbed if explicitly addressed.
- Add way to scrub filepaths in a way that does not break processing.

## 0.5.2

- Fix trivial Redis-related crash when running in non-processing mode.
- Limit the maximum retry-after of a rate limit. This is necessary because of the "Delete and ignore future events" feature in Sentry.
- Project caches are now evicted after `project_grace_period` has passed. If you have that parameter set to a high number you may see increased memory consumption.

**Internal**:

- Misc bugfixes in PII processor. Those bugs do not affect the legacy data scrubber exposed in Python.
- Polishing documentation around PII configuration format.
- Signal codes in mach mechanism are no longer required.

## 0.5.1

- Ability to fetch project configuration from Redis as additional caching layer.
- Fix a few bugs in release filters.
- Fix a few bugs in minidumps endpoint with processing enabled.

**Internal**:

- Fix a bug in the PII processor that would always remove the entire string on `pattern` rules.
- Ability to correct some clock drift and wrong system time in transaction events.

## 0.5.0

- The binary has been renamed to `relay`.
- Updated documentation for metrics.

**Internal**:

- The package is now called `sentry-relay`.
- Renamed all `Semaphore*` types to `Relay*`.
- Fixed memory leaks in processing functions.

## 0.4.65

- Implement the Minidump endpoint.
- Implement the Attachment endpoint.
- Implement the legacy Store endpoint.
- Support a plain `Authorization` header in addition to `X-Sentry-Auth`.
- Simplify the shutdown logic. Relay now always takes a fixed configurable time to shut down.
- Fix healthchecks in _Static_ mode.
- Fix internal handling of event attachments.
- Fix partial reads of request bodies resulting in a broken connection.
- Fix a crash when parsing User-Agent headers.
- Fix handling of events sent with `sentry_version=2.0` (Clojure SDK).
- Use _mmap_ to load the GeoIP database to improve the memory footprint.
- Revert back to the system memory allocator.

**Internal**:

- Preserve microsecond precision in all time stamps.
- Record event ids in all outcomes.
- Updates to event processing metrics.
- Add span status mapping from open telemetry.

## 0.4.64

- Switched to `jemalloc` as global allocator.
- Introduce separate outcome reason for invalid events.
- Always consume request bodies to the end.
- Implemented minidump ingestion.
- Increas precisions of timestamps in protocol.

## 0.4.63

- Refactor healthchecks into two: Liveness and readiness (see code comments for explanation for now).
- Allow multiple trailing slashes on store endpoint, e.g. `/api/42/store///`.
- Internal refactor to prepare for envelopes format.

**Internal**:

- Fix a bug where glob-matching in filters did not behave correctly when the to-be-matched string contained newlines.
- Add `moz-extension:` as scheme for browser extensions (filtering out Firefox addons).
- Raise a dedicated Python exception type for invalid transaction events. Also do not report that error to Sentry from Relay.

## 0.4.62

- Various performance improvements.

## 0.4.61

**Internal**:

- Add `thread.errored` attribute ([#306](https://github.com/getsentry/relay/pull/306)).

## 0.4.60

- License is now BSL instead of MIT ([#301](https://github.com/getsentry/relay/pull/301)).
- Improve internal metrics and logging ([#296](https://github.com/getsentry/relay/pull/296), [#297](https://github.com/getsentry/relay/pull/297), [#298](https://github.com/getsentry/relay/pull/298)).
- Fix unbounded requests to Sentry for project configs ([#295](https://github.com/getsentry/relay/pull/295), [#300](https://github.com/getsentry/relay/pull/300)).
- Fix rejected responses from Sentry due to size limit ([#303](https://github.com/getsentry/relay/pull/303)).
- Expose more options for configuring request concurrency limits ([#311](https://github.com/getsentry/relay/pull/311)).

**Internal**:

- Transaction events with negative duration are now rejected ([#291](https://github.com/getsentry/relay/pull/291)).
- Fix a panic when normalizing certain dates.

## 0.4.59

**Internal**:

- Fix: Normalize legacy stacktrace attributes ([#292](https://github.com/getsentry/relay/pull/292))
- Fix: Validate platform attributes in Relay ([#294](https://github.com/getsentry/relay/pull/294))
- Flip the flag that indicates Relay processing ([#293](https://github.com/getsentry/relay/pull/293))

## 0.4.58

- Evict project caches after some time ([#287](https://github.com/getsentry/relay/pull/287))
- Selectively log internal errors to stderr ([#285](https://github.com/getsentry/relay/pull/285))
- Add an error boundary to parsing project states ([#281](https://github.com/getsentry/relay/pull/281))

**Internal**:

- Add event size metrics ([#286](https://github.com/getsentry/relay/pull/286))
- Normalize before datascrubbing ([#290](https://github.com/getsentry/relay/pull/290))
- Add a config value for thread counts ([#283](https://github.com/getsentry/relay/pull/283))
- Refactor outcomes for parity with Sentry ([#282](https://github.com/getsentry/relay/pull/282))
- Add flag that relay processed an event ([#279](https://github.com/getsentry/relay/pull/279))

## 0.4.57

**Internal**:

- Stricter validation of transaction events.

## 0.4.56

**Internal**:

- Fix a panic in trimming.

## 0.4.55

**Internal**:

- Fix more bugs in datascrubbing converter.

## 0.4.54

**Internal**:

- Fix more bugs in datascrubbing converter.

## 0.4.53

**Internal**:

- Fix more bugs in datascrubbing converter.

## 0.4.52

**Internal**:

- Fix more bugs in datascrubbing converter.

## 0.4.51

**Internal**:

- Fix a few bugs in datascrubbing converter.
- Accept trailing slashes.

**Normalization**:

- Fix a panic on overflowing timestamps.

## 0.4.50

**Internal**:

- Fix bug where IP scrubbers were applied even when not enabled.

## 0.4.49

- Internal changes.

## 0.4.48

**Internal**:

- Fix various bugs in the datascrubber and PII processing code to get closer to behavior of the Python implementation.

## 0.4.47

**Internal**:

- Various work on re-implementing Sentry's `/api/X/store` endpoint in Relay. Relay can now apply rate limits based on Redis and emit the correct outcomes.

## 0.4.46

**Internal**:

- Resolved a regression in IP address normalization. The new behavior is closer to a line-by-line port of the old Python code.

## 0.4.45

**Normalization**:

- Resolved an issue where GEO IP data was not always infered.

## 0.4.44

**Normalization**:

- Only take the user IP address from the store request's IP for certain platforms. This restores the behavior of the old Python code.

## 0.4.43

**Normalization**:

- Bump size of breadcrumbs.
- Workaround for an issue where we would not parse OS information from User Agent when SDK had already sent OS information.
- Further work on Sentry-internal event ingestion.

## 0.4.42

**Normalization**:

- Fix normalization of version strings from user agents.

## 0.4.41

- Support extended project configuration.

**Internal**:

- Implement event filtering rules.
- Add basic support for Sentry-internal event ingestion.
- Parse and normalize user agent strings.

## 0.4.40

**Internal**:

- Restrict ranges of timestamps to prevent overflows in Python code and UI.

## 0.4.39

**Internal**:

- Fix a bug where stacktrace trimming was not applied during renormalization.

## 0.4.38

**Internal**:

- Added typed spans to Event.

## 0.4.37

**Internal**:

- Added `orig_in_app` to frame data.

## 0.4.36

**Internal**:

- Add new .NET versions for context normalization.

## 0.4.35

**Internal**:

- Fix bug where thread's stacktraces were not normalized.
- Fix bug where a string at max depth of a databag was stringified again.

## 0.4.34

**Internal**:

- Added `data` attribute to frames.
- Added a way to override other trimming behavior in Python normalizer binding.

## 0.4.33

**Internal**:

- Plugin-provided context types should now work properly again.

## 0.4.32

**Internal**:

- Removed `function_name` field from frame and added `raw_function`.

## 0.4.31

**Internal**:

- Add trace context type.

## 0.4.30

**Internal**:

- Make exception messages/values larger to allow for foreign stacktrace data to be attached.

## 0.4.29

**Internal**:

- Added `function_name` field to frame.

## 0.4.28

**Internal**:

- Add missing context type for sessionstack.

## 0.4.27

**Internal**:

- Increase frame vars size again! Byte size was fine, but max depth was way too small.

## 0.4.26

**Internal**:

- Reduce frame vars size.

## 0.4.25

**Internal**:

- Add missing trimming to frame vars.

## 0.4.24

**Internal**:

- Reject non-http/https `help_urls` in exception mechanisms.

## 0.4.23

**Internal**:

- Add basic truncation to event meta to prevent payload size from spiralling out of control.

## 0.4.22

**Internal**:

- Added grouping enhancements to protocol.

## 0.4.21

**Internal**:

- Updated debug image interface with more attributes.

## 0.4.20

**Internal**:

- Added support for `lang` frame and stacktrace attribute.

## 0.4.19

**Internal**:

- Slight changes to allow replacing more normalization code in Sentry with Rust.

## 0.4.18

**Internal**:

- Allow much larger payloads in the extra attribute.

## 0.4.17

**Internal**:

- Added support for protocol changes related to upcoming sentry SDK features. In particular the `none` event type was added.

## 0.4.16

For users of relay, nothing changed at all. This is a release to test embedding some Rust code in Sentry itself.

## 0.4.15

For users of relay, nothing changed at all. This is a release to test embedding some Rust code in Sentry itself.

## 0.4.14

For users of relay, nothing changed at all. This is a release to test embedding some Rust code in Sentry itself.

## 0.4.13

For users of relay, nothing changed at all. This is a release to test embedding some Rust code in Sentry itself.

## 0.4.12

For users of relay, nothing changed at all. This is a release to test embedding some Rust code in Sentry itself.

## 0.4.11

For users of relay, nothing changed at all. This is a release to test embedding some Rust code in Sentry itself.

## 0.4.10

For users of relay, nothing changed at all. This is a release to test embedding some Rust code in Sentry itself.

## 0.4.9

For users of relay, nothing changed at all. This is a release to test embedding some Rust code in Sentry itself.

## 0.4.8

For users of relay, nothing changed at all. This is a release to test embedding some Rust code in Sentry itself.

## 0.4.7

For users of relay, nothing changed at all. This is a release to test embedding some Rust code in Sentry itself.

## 0.4.6

For users of relay, nothing changed at all. This is a release to test embedding some Rust code in Sentry itself.

## 0.4.5

For users of relay, nothing changed at all. This is a release to test embedding some Rust code in Sentry itself.

## 0.4.4

For users of relay, nothing changed at all. This is a release to test embedding some Rust code in Sentry itself.

## 0.4.3

For users of relay, nothing changed at all. This is a release to test embedding some Rust code in Sentry itself.

## 0.4.2

For users of relay, nothing changed at all. This is a release to test embedding some Rust code in Sentry itself.

## 0.4.1

For users of relay, nothing changed at all. This is a release to test embedding some Rust code in Sentry itself.

## 0.4.0

Introducing new Relay modes:

- `proxy`: A proxy for all requests and events.
- `static`: Static configuration for known projects in the file system.
- `managed`: Fetch configurations dynamically from Sentry and update them.

The default Relay mode is `managed`. Users upgrading from previous versions will automatically activate the `managed` mode. To change this setting, add `relay.mode` to `config.yml` or run `semaphore config init` from the command line.

**Breaking Change**: If Relay was used without credentials, the mode needs to be set to `proxy`. The default `managed` mode requires credentials.

For more information on Relay modes, see the [documentation page](https://docs.sentry.io/data-management/relay/options/).

### Configuration Changes

- Added `cache.event_buffer_size` to control the maximum number of events that are buffered in case of network issues or high rates of incoming events.
- Added `limits.max_concurrent_requests` to limit the number of connections that this Relay will use to communicate with the upstream.
- Internal error reporting is now disabled by default. To opt in, set `sentry.enabled`.

### Bugfixes

- Fix a bug that caused events to get unconditionally dropped after five seconds, regardless of the `cache.event_expiry` configuration.
- Fix a memory leak in Relay's internal error reporting.

## 0.3.0

- Changed PII stripping rule format to permit path selectors when applying rules. This means that now `$string` refers to strings for instance and `user.id` refers to the `id` field in the `user` attribute of the event. Temporarily support for old rules is retained.

## 0.2.7

- store: Minor fixes to be closer to Python. Ability to disable trimming of objects, arrays and strings.

## 0.2.6

- Fix bug where PII stripping would remove containers without leaving any metadata about the retraction.
- Fix bug where old `redactPair` rules would stop working.

## 0.2.5

- Rewrite of PII stripping logic. This brings potentially breaking changes to the semantics of PII configs. Most importantly field types such as `"freeform"` and `"databag"` are gone, right now there is only `"container"` and `"text"`. All old field types should have become an alias for `"text"`, but take extra care in ensuring your PII rules still work.

- store: Minor fixes to be closer to Python.

## 0.2.4

For users of relay, nothing changed at all. This is a release to test embedding some Rust code in Sentry itself.

- store: Remove stray print statement.

## 0.2.3

For users of relay, nothing changed at all. This is a release to test embedding some Rust code in Sentry itself.

- store: Fix main performance issues.

## 0.2.2

For users of relay, nothing changed at all. This is a release to test embedding some Rust code in Sentry itself.

- store: Fix segfault when trying to process contexts.
- store: Fix trimming state "leaking" between interfaces, leading to excessive trimming.
- store: Don't serialize empty arrays and objects (with a few exceptions).

## 0.2.1

For users of relay, nothing changed at all. This is a release to test embedding some Rust code in Sentry itself.

- `libsemaphore`: Expose CABI for normalizing event data.

## 0.2.0

Our first major iteration on Relay has landed!

- User documentation is now hosted at <https://docs.sentry.io/relay/>.
- SSL support is now included by default. Just configure a [TLS identity](https://docs.sentry.io/relay/options/#relaytls_identity_path) and you're set.
- Updated event processing: Events from older SDKs are now supported. Also, we've fixed some bugs along the line.
- Introduced full support for PII stripping. See [PII Configuration](https://docs.sentry.io/relay/pii-config/) for instructions.
- Configure with static project settings. Relay will skip querying project states from Sentry and use your provided values instead. See [Project Configuration](https://docs.sentry.io/relay/project-config/) for a full guide.
- Relay now also acts as a proxy for certain API requests. This allows it to receive CSP reports and Minidump crash reports, among others. It also sets `X-Forwarded-For` and includes a Relay signature header.

Besides that, there are many technical changes, including:

- Major rewrite of the internals. Relay no longer requires a special endpoint for sending events to upstream Sentry and processes events individually with less delay than before.
- The executable will exit with a non-zero exit code on startup errors. This makes it easier to catch configuration errors.
- Removed `libsodium` as a production dependency, greatly simplifying requirements for the runtime environment.
- Greatly improved logging and metrics. Be careful with the `DEBUG` and `TRACE` levels, as they are **very** verbose now.
- Improved docker containers.

## 0.1.3

- Added support for metadata format

## 0.1.2

- JSON logging ([#32](https://github.com/getsentry/relay/pull/32))
- Update dependencies

## 0.1.1

- Rename "sentry-relay" to "semaphore"
- Use new features from Rust 1.26
- Prepare binary and Python builds ([#20](https://github.com/getsentry/relay/pull/20))
- Add Dockerfile ([#23](https://github.com/getsentry/relay/pull/23))

## 0.1.0

An initial release of the tool.<|MERGE_RESOLUTION|>--- conflicted
+++ resolved
@@ -2,25 +2,19 @@
 
 ## Unreleased
 
-<<<<<<< HEAD
-**Features**:
-
-**Internal**:
-
+
+**Bug fixes:**
+
+- Respect country code TLDs when scrubbing span tags. ([#3458](https://github.com/getsentry/relay/pull/3458))
+
+**Features**:
+
+- Use same keys for OTel span attributes and Sentry span data. ([#3457](https://github.com/getsentry/relay/pull/3457))
+
+**Internal**:
+
+- Emit gauges for total and self times for spans. ([#3448](https://github.com/getsentry/relay/pull/3448))
 - Collect exclusive_time_light metrics for `cache.*` spans. ([#3466](https://github.com/getsentry/relay/pull/3466))
-=======
-**Bug fixes:**
-
-- Respect country code TLDs when scrubbing span tags. ([#3458](https://github.com/getsentry/relay/pull/3458))
-
-**Features**:
-
-- Use same keys for OTel span attributes and Sentry span data. ([#3457](https://github.com/getsentry/relay/pull/3457))
-
-**Internal**:
-
-- Emit gauges for total and self times for spans. ([#3448](https://github.com/getsentry/relay/pull/3448))
->>>>>>> 69874ae8
 
 ## 24.4.1
 
