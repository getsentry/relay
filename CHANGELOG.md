# Changelog

## Unreleased

**Bug Fixes:**

- Allow profile chunks without release. ([#4155](https://github.com/getsentry/relay/pull/4155))

**Internal:**

<<<<<<< HEAD
- Emit `extracted_from_indexed` tag for the usage metrics. ([#4158](https://github.com/getsentry/relay/pull/4158))
=======
- Add a metric that counts span volume in the root project for dynamic sampling (`c:spans/count_per_root_project@none`) ([#4134](https://github.com/getsentry/relay/pull/4134))
>>>>>>> 75a37c83

## 24.10.0

**Breaking Changes:**

- Only allow processing enabled in managed mode. ([#4087](https://github.com/getsentry/relay/pull/4087))

**Bug Fixes**:

- Report invalid spans with appropriate outcome reason. ([#4051](https://github.com/getsentry/relay/pull/4051))
- Use the duration reported by the profiler instead of the transaction. ([#4058](https://github.com/getsentry/relay/pull/4058))
- Incorrect pattern matches involving adjacent any and wildcard matchers. ([#4072](https://github.com/getsentry/relay/pull/4072))

**Features:**

- Add a config option to add default tags to all Relay Sentry events. ([#3944](https://github.com/getsentry/relay/pull/3944))
- Automatically derive `client.address` and `user.geo` for standalone spans. ([#4047](https://github.com/getsentry/relay/pull/4047))
- Add support for uploading compressed (gzip, xz, zstd, bzip2) minidumps. ([#4029](https://github.com/getsentry/relay/pull/4029))
- Add user geo information to Replays. ([#4088](https://github.com/getsentry/relay/pull/4088))
- Configurable span.op inference. ([#4056](https://github.com/getsentry/relay/pull/4056))
- Enable support for zstd `Content-Encoding`. ([#4089](https://github.com/getsentry/relay/pull/4089))
- Add support for creating User from LoginId in Unreal Crash Context. ([#4093](https://github.com/getsentry/relay/pull/4093))
- Add multi-write Redis client. ([#4064](https://github.com/getsentry/relay/pull/4064))

**Internal:**

- Remove unused `cogs.enabled` configuration option. ([#4060](https://github.com/getsentry/relay/pull/4060))
- Add the dynamic sampling rate to standalone spans as a measurement so that it can be stored, queried, and used for extrapolation. ([#4063](https://github.com/getsentry/relay/pull/4063))
- Use custom wildcard matching instead of regular expressions. ([#4073](https://github.com/getsentry/relay/pull/4073))
- Allowlist the SentryUptimeBot user-agent. ([#4068](https://github.com/getsentry/relay/pull/4068))
- Feature flags of graduated features are now hard-coded in Relay so they can be removed from Sentry. ([#4076](https://github.com/getsentry/relay/pull/4076), [#4080](https://github.com/getsentry/relay/pull/4080))
- Add parallelization in Redis commands. ([#4118](https://github.com/getsentry/relay/pull/4118))
- Extract user ip for spans. ([#4144](https://github.com/getsentry/relay/pull/4144))

## 24.9.0

**Bug Fixes**:

- Use `matches_any_origin` to scrub HTTP hosts in spans. ([#3939](https://github.com/getsentry/relay/pull/3939)).
- Keep frames from both ends of the stacktrace when trimming frames. ([#3905](https://github.com/getsentry/relay/pull/3905))
- Use `UnixTimestamp` instead of `DateTime` when sorting envelopes from disk. ([#4025](https://github.com/getsentry/relay/pull/4025))

**Features**:

- Add configuration option to specify the instance type of Relay. ([#3938](https://github.com/getsentry/relay/pull/3938))
- Update definitions for user agent parsing. ([#3951](https://github.com/getsentry/relay/pull/3951))
- Extend project config API to be revision aware. ([#3947](https://github.com/getsentry/relay/pull/3947))
- Removes `processing.max_secs_in_past` from the main config in favor of event retention from the project config. ([#3958](https://github.com/getsentry/relay/pull/3958))

**Internal**:

- Record too long discard reason for session replays. ([#3950](https://github.com/getsentry/relay/pull/3950))
- Add `EnvelopeStore` trait and implement `DiskUsage` for tracking disk usage. ([#3925](https://github.com/getsentry/relay/pull/3925))
- Increase replay recording limit to two hours. ([#3961](https://github.com/getsentry/relay/pull/3961))
- Forward profiles of non-sampled transactions (with no options filtering). ([#3963](https://github.com/getsentry/relay/pull/3963))
- Make EnvelopeBuffer a Service. ([#3965](https://github.com/getsentry/relay/pull/3965))
- No longer send COGS data to dedicated Kafka topic. ([#3953](https://github.com/getsentry/relay/pull/3953))
- Remove support for extrapolation of metrics. ([#3969](https://github.com/getsentry/relay/pull/3969))
- Remove the internal dashboard that shows logs and metrics. ([#3970](https://github.com/getsentry/relay/pull/3970))
- Remove the OTEL spans endpoint in favor of Envelopes. ([#3973](https://github.com/getsentry/relay/pull/3973))
- Remove the `generate-schema` tool. Relay no longer exposes JSON schema for the event protocol. Consult the Rust type documentation of the `relay-event-schema` crate instead. ([#3974](https://github.com/getsentry/relay/pull/3974))
- Allow creation of `SqliteEnvelopeBuffer` from config, and load existing stacks from db on startup. ([#3967](https://github.com/getsentry/relay/pull/3967))
- Only tag `user.geo.subregion` on frontend and mobile projects. ([#4013](https://github.com/getsentry/relay/pull/4013), [#4023](https://github.com/getsentry/relay/pull/4023))
- Implement graceful shutdown mechanism in the `EnvelopeBuffer`. ([#3980](https://github.com/getsentry/relay/pull/3980))

## 24.8.0

**Bug Fixes**:

- Allow metrics summaries with only `count` (for sets). ([#3864](https://github.com/getsentry/relay/pull/3864))
- Do not trim any span field. Remove entire span instead. ([#3890](https://github.com/getsentry/relay/pull/3890))
- Do not drop replays, profiles and standalone spans in proxy Relays. ([#3888](https://github.com/getsentry/relay/pull/3888))
- Prevent an endless loop that causes high request volume and backlogs when certain large metric buckets are ingested or extrected. ([#3893](https://github.com/getsentry/relay/pull/3893))
- Extract set span metrics from numeric values. ([#3897](https://github.com/getsentry/relay/pull/3897))

**Internal**:

- Add experimental support for V2 envelope buffering. ([#3855](https://github.com/getsentry/relay/pull/3855), [#3863](https://github.com/getsentry/relay/pull/3863))
- Add `client_sample_rate` to spans, pulled from the trace context. ([#3872](https://github.com/getsentry/relay/pull/3872))
- Collect SDK information in profile chunks. ([#3882](https://github.com/getsentry/relay/pull/3882))
- Introduce `trim = "disabled"` type attribute to prevent trimming of spans. ([#3877](https://github.com/getsentry/relay/pull/3877))
- Make the tcp listen backlog configurable and raise the default to 1024. ([#3899](https://github.com/getsentry/relay/pull/3899))
- Add experimental support for MongoDB query normalization. ([#3912](https://github.com/getsentry/relay/pull/3912))
- Extract `user.geo.country_code` into span indexed. ([#3911](https://github.com/getsentry/relay/pull/3911))
- Add `span.system` tag to span metrics ([#3913](https://github.com/getsentry/relay/pull/3913))
- Switch glob implementations from `regex` to `regex-lite`. ([#3926](https://github.com/getsentry/relay/pull/3926))
- Disables unicode support in user agent regexes. ([#3929](https://github.com/getsentry/relay/pull/3929))
- Extract client sdk from transaction into profiles. ([#3915](https://github.com/getsentry/relay/pull/3915))
- Extract `user.geo.subregion` into span metrics/indexed. ([#3914](https://github.com/getsentry/relay/pull/3914))
- Add `last_peek` field to the `Priority` struct. ([#3922](https://github.com/getsentry/relay/pull/3922))
- Extract `user.geo.subregion` for mobile spans. ([#3927](https://github.com/getsentry/relay/pull/3927))
- Rename `Peek` to `EnvelopeBufferGuard`. ([#3930](https://github.com/getsentry/relay/pull/3930))
- Tag `user.geo.subregion` for resource metrics. ([#3934](https://github.com/getsentry/relay/pull/3934))

## 24.7.1

**Bug Fixes**:

- Do not drop envelopes for unparsable project configs. ([#3770](https://github.com/getsentry/relay/pull/3770))

**Features**:

- "Cardinality limit" outcomes now report which limit was exceeded. ([#3825](https://github.com/getsentry/relay/pull/3825))
- Derive span browser name from user agent. ([#3834](https://github.com/getsentry/relay/pull/3834))
- Redis pools for `project_configs`, `cardinality`, `quotas`, and `misc` usecases
  can now be configured individually. ([#3859](https://github.com/getsentry/relay/pull/3859))

**Internal**:

- Use a dedicated thread pool for CPU intensive workloads. ([#3833](https://github.com/getsentry/relay/pull/3833))
- Remove `BufferGuard` in favor of memory checks via `MemoryStat`. ([#3821](https://github.com/getsentry/relay/pull/3821))
- Add ReplayVideo entry to DataCategory. ([#3847](https://github.com/getsentry/relay/pull/3847))

## 24.7.0

**Bug Fixes**:

- Fixes raw OS description parsing for iOS and iPadOS originating from the Unity SDK. ([#3780](https://github.com/getsentry/relay/pull/3780))
- Fixes metrics dropped due to missing project state. ([#3553](https://github.com/getsentry/relay/issues/3553))
- Incorrect span outcomes when generated from a indexed transaction quota. ([#3793](https://github.com/getsentry/relay/pull/3793))
- Report outcomes for spans when transactions are rate limited. ([#3749](https://github.com/getsentry/relay/pull/3749))
- Only transfer valid profile ids. ([#3809](https://github.com/getsentry/relay/pull/3809))

**Features**:

- Allow list for excluding certain host/IPs from scrubbing in spans. ([#3813](https://github.com/getsentry/relay/pull/3813))

**Internal**:

- Aggregate metrics before rate limiting. ([#3746](https://github.com/getsentry/relay/pull/3746))
- Make sure outcomes for dropped profiles are consistent between indexed and non-indexed categories. ([#3767](https://github.com/getsentry/relay/pull/3767))
- Add web vitals support for mobile browsers. ([#3762](https://github.com/getsentry/relay/pull/3762))
- Ingest profiler_id in the profile context and in spans. ([#3714](https://github.com/getsentry/relay/pull/3714), [#3784](https://github.com/getsentry/relay/pull/3784))
- Support extrapolation of metrics extracted from sampled data, as long as the sample rate is set in the DynamicSamplingContext. ([#3753](https://github.com/getsentry/relay/pull/3753))
- Extract thread ID and name in spans. ([#3771](https://github.com/getsentry/relay/pull/3771))
- Compute metrics summary on the extracted custom metrics. ([#3769](https://github.com/getsentry/relay/pull/3769))
- Add support for `all` and `any` `RuleCondition`(s). ([#3791](https://github.com/getsentry/relay/pull/3791))
- Copy root span data from `contexts.trace.data` when converting transaction events into raw spans. ([#3790](https://github.com/getsentry/relay/pull/3790))
- Remove experimental double-write from spans to transactions. ([#3801](https://github.com/getsentry/relay/pull/3801))
- Add feature flag to disable replay-video events. ([#3803](https://github.com/getsentry/relay/pull/3803))
- Write the envelope's Dynamic Sampling Context (DSC) into event payloads for debugging. ([#3811](https://github.com/getsentry/relay/pull/3811))
- Decrease max allowed segment_id for replays to one hour. ([#3280](https://github.com/getsentry/relay/pull/3280))
- Extract a duration light metric for spans without a transaction name tag. ([#3772](https://github.com/getsentry/relay/pull/3772))

## 24.6.0

**Bug fixes**:

- Trim fields in replays to their defined maximum length. ([#3706](https://github.com/getsentry/relay/pull/3706))
- Emit span usage metric for every extracted or standalone span, even if common span metrics are disabled. ([#3719](https://github.com/getsentry/relay/pull/3719))
- Stop overwriting the level of user supplied errors in unreal crash reports. ([#3732](https://github.com/getsentry/relay/pull/3732))
- Apply rate limit on extracted spans when the transaction is rate limited. ([#3713](https://github.com/getsentry/relay/pull/3713))

**Internal**:

- Treat arrays of pairs as key-value mappings during PII scrubbing. ([#3639](https://github.com/getsentry/relay/pull/3639))
- Rate limit envelopes instead of metrics for sampled/indexed items. ([#3716](https://github.com/getsentry/relay/pull/3716))
- Improve flush time calculation in metrics aggregator. ([#3726](https://github.com/getsentry/relay/pull/3726))
- Default `client` of `RequestMeta` to `relay-http` for incoming monitor requests. ([#3739](https://github.com/getsentry/relay/pull/3739))
- Normalize events once in the ingestion pipeline, relying on item headers. ([#3730](https://github.com/getsentry/relay/pull/3730))
- Provide access to values in `span.tags.*` via `span.data.*`. This serves as an opaque fallback to consolidate data attributes. ([#3751](https://github.com/getsentry/relay/pull/3751))

## 24.5.1

**Bug fixes**:

- Apply globally defined metric tags to legacy transaction metrics. ([#3615](https://github.com/getsentry/relay/pull/3615))
- Limit the maximum size of spans in an transaction to 800 kib. ([#3645](https://github.com/getsentry/relay/pull/3645))
- Scrub identifiers in spans with `op:db` and `db_system:redis`. ([#3642](https://github.com/getsentry/relay/pull/3642))
- Stop trimming important span fields by marking them `trim = "false"`. ([#3670](https://github.com/getsentry/relay/pull/3670))

**Features**:

- Apply legacy inbound filters to standalone spans. ([#3552](https://github.com/getsentry/relay/pull/3552))
- Add separate feature flags for add-ons span metrics and indexed spans. ([#3633](https://github.com/getsentry/relay/pull/3633))

**Internal**:

- Send microsecond precision timestamps. ([#3613](https://github.com/getsentry/relay/pull/3613))
- Pull AI token counts from the 'data' section as well. ([#3630](https://github.com/getsentry/relay/pull/3630))
- Map outcome reasons for dynamic sampling to reduced set of values. ([#3623](https://github.com/getsentry/relay/pull/3623))
- Extract status for spans. ([#3606](https://github.com/getsentry/relay/pull/3606))
- Forward `received_at` timestamp for buckets sent to Kafka. ([#3561](https://github.com/getsentry/relay/pull/3561))
- Limit metric name to 150 characters. ([#3628](https://github.com/getsentry/relay/pull/3628))
- Add validation of Kafka topics on startup. ([#3543](https://github.com/getsentry/relay/pull/3543))
- Send `attachment` data inline when possible. ([#3654](https://github.com/getsentry/relay/pull/3654))
- Drops support for transaction metrics extraction versions < 3. ([#3672](https://github.com/getsentry/relay/pull/3672))
- Move partitioning into the `Aggregator` and add a new `Partition` bucket shift mode. ([#3661](https://github.com/getsentry/relay/pull/3661))
- Calculate group hash for function spans. ([#3697](https://github.com/getsentry/relay/pull/3697))

## 24.5.0

**Breaking Changes**:

- Remove the AWS lambda extension. ([#3568](https://github.com/getsentry/relay/pull/3568))

**Bug fixes**:

- Properly handle AI metrics from the Python SDK's `@ai_track` decorator. ([#3539](https://github.com/getsentry/relay/pull/3539))
- Mitigate occasional slowness and timeouts of the healthcheck endpoint. The endpoint will now respond promptly an unhealthy state. ([#3567](https://github.com/getsentry/relay/pull/3567))

**Features**:

- Apple trace-based sampling rules to standalone spans. ([#3476](https://github.com/getsentry/relay/pull/3476))
- Localhost inbound filter filters sudomains of localhost. ([#3608](https://github.com/getsentry/relay/pull/3608))

**Internal**:

- Add metrics extraction config to global config. ([#3490](https://github.com/getsentry/relay/pull/3490), [#3504](https://github.com/getsentry/relay/pull/3504))
- Adjust worker thread distribution of internal services. ([#3516](https://github.com/getsentry/relay/pull/3516))
- Extract `cache.item_size` from measurements instead of data. ([#3510](https://github.com/getsentry/relay/pull/3510))
- Collect `enviornment` tag as part of exclusive_time_light for cache spans. ([#3510](https://github.com/getsentry/relay/pull/3510))
- Forward `span.data` on the Kafka message. ([#3523](https://github.com/getsentry/relay/pull/3523))
- Tag span duration metric like exclusive time. ([#3524](https://github.com/getsentry/relay/pull/3524))
- Emit negative outcomes for denied metrics. ([#3508](https://github.com/getsentry/relay/pull/3508))
- Increase size limits for internal batch endpoints. ([#3562](https://github.com/getsentry/relay/pull/3562))
- Emit negative outcomes when metrics are rejected because of a disabled namespace. ([#3544](https://github.com/getsentry/relay/pull/3544))
- Add AI model costs to global config. ([#3579](https://github.com/getsentry/relay/pull/3579))
- Add support for `event.` in the `Span` `Getter` implementation. ([#3577](https://github.com/getsentry/relay/pull/3577))
- Ensure `chunk_id` and `profiler_id` are UUIDs and sort samples. ([#3588](https://github.com/getsentry/relay/pull/3588))
- Add a calculated measurement based on the AI model and the tokens used. ([#3554](https://github.com/getsentry/relay/pull/3554))
- Restrict usage of OTel endpoint. ([#3597](github.com/getsentry/relay/pull/3597))
- Support new cache span ops in metrics and tag extraction. ([#3598](https://github.com/getsentry/relay/pull/3598))
- Extract additional user fields for spans. ([#3599](https://github.com/getsentry/relay/pull/3599))
- Disable `db.redis` span metrics extraction. ([#3600](https://github.com/getsentry/relay/pull/3600))
- Extract status for spans. ([#3606](https://github.com/getsentry/relay/pull/3606))
- Extract cache key for spans. ([#3631](https://github.com/getsentry/relay/pull/3631))

## 24.4.2

**Breaking Changes**:

- Stop supporting dynamic sampling mode `"total"`, which adjusted for the client sample rate. ([#3474](https://github.com/getsentry/relay/pull/3474))

**Bug fixes**:

- Respect country code TLDs when scrubbing span tags. ([#3458](https://github.com/getsentry/relay/pull/3458))
- Extract HTTP status code from span data when sent as integers. ([#3491](https://github.com/getsentry/relay/pull/3491))

**Features**:

- Separate the logic for producing UserReportV2 events (user feedback) and handle attachments in the same envelope as feedback. ([#3403](https://github.com/getsentry/relay/pull/3403))
- Use same keys for OTel span attributes and Sentry span data. ([#3457](https://github.com/getsentry/relay/pull/3457))
- Support passing owner when upserting Monitors. ([#3468](https://github.com/getsentry/relay/pull/3468))
- Add `features` to ClientSDKInfo ([#3478](https://github.com/getsentry/relay/pull/3478)
- Extract `frames.slow`, `frames.frozen`, and `frames.total` metrics from mobile spans. ([#3473](https://github.com/getsentry/relay/pull/3473))
- Extract `frames.delay` metric from mobile spans. ([#3472](https://github.com/getsentry/relay/pull/3472))
- Consider "Bearer" (case-insensitive) a password. PII will scrub all strings matching that substring. ([#3484](https://github.com/getsentry/relay/pull/3484))
- Add support for `CF-Connecting-IP` header. ([#3496](https://github.com/getsentry/relay/pull/3496))
- Add `received_at` timestamp to `BucketMetadata` to measure the oldest received timestamp of the `Bucket`. ([#3488](https://github.com/getsentry/relay/pull/3488))

**Internal**:

- Emit gauges for total and self times for spans. ([#3448](https://github.com/getsentry/relay/pull/3448))
- Collect exclusive_time_light metrics for `cache.*` spans. ([#3466](https://github.com/getsentry/relay/pull/3466))
- Build and publish ARM docker images for Relay. ([#3272](https://github.com/getsentry/relay/pull/3272)).
- Remove `MetricMeta` feature flag and use `CustomMetrics` instead. ([#3503](https://github.com/getsentry/relay/pull/3503))
- Collect `transaction.op` as tag for frame metrics. ([#3512](https://github.com/getsentry/relay/pull/3512))

## 24.4.1

**Features**:

- Add inbound filters for `Annotated<Replay>` types. ([#3420](https://github.com/getsentry/relay/pull/3420))
- Add Linux distributions to os context. ([#3443](https://github.com/getsentry/relay/pull/3443))

**Internal:**

- Emit negative outcomes in metric stats for metrics. ([#3436](https://github.com/getsentry/relay/pull/3436))
- Add new inbound filter: Permission denied to access property "x" ([#3442](https://github.com/getsentry/relay/pull/3442))
- Emit negative outcomes for metrics via metric stats in pop relays. ([#3452](https://github.com/getsentry/relay/pull/3452))
- Extract `ai` category and annotate metrics with it. ([#3449](https://github.com/getsentry/relay/pull/3449))

## 24.4.0

**Breaking changes**:

- Kafka topic configuration keys now support the default topic name. The previous aliases `metrics` and `metrics_transactions` are no longer supported if configuring topics manually. Use `ingest-metrics` or `metrics_sessions` instead of `metrics`, and `ingest-performance-metrics` or `metrics_generic` instead of `metrics_transactions`. ([#3361](https://github.com/getsentry/relay/pull/3361))
- Remove `ShardedProducer` and related code. The sharded configuration for Kafka is no longer supported. ([#3415](https://github.com/getsentry/relay/pull/3415))

**Bug fixes:**

- Fix performance regression in disk spooling by using page counts to estimate the spool size. ([#3379](https://github.com/getsentry/relay/pull/3379))
- Perform clock drift normalization only when `sent_at` is set in the `Envelope` headers. ([#3405](https://github.com/getsentry/relay/pull/3405))
- Do not overwrite `span.is_segment: true` if already set by SDK. ([#3411](https://github.com/getsentry/relay/pull/3411))

**Features**:

- Add support for continuous profiling. ([#3270](https://github.com/getsentry/relay/pull/3270))
- Add support for Reporting API for CSP reports ([#3277](https://github.com/getsentry/relay/pull/3277))
- Extract op and description while converting opentelemetry spans to sentry spans. ([#3287](https://github.com/getsentry/relay/pull/3287))
- Drop `event_id` and `remote_addr` from all outcomes. ([#3319](https://github.com/getsentry/relay/pull/3319))
- Support for AI token metrics ([#3250](https://github.com/getsentry/relay/pull/3250))
- Accept integers in `event.user.username`. ([#3328](https://github.com/getsentry/relay/pull/3328))
- Produce user feedback to ingest-feedback-events topic, with rollout rate. ([#3344](https://github.com/getsentry/relay/pull/3344))
- Extract `cache.item_size` and `cache.hit` data into span indexed ([#3367](https://github.com/getsentry/relay/pull/3367))
- Allow IP addresses in metrics domain tag. ([#3365](https://github.com/getsentry/relay/pull/3365))
- Support the full unicode character set via UTF-8 encoding for metric tags submitted via the statsd format. Certain restricted characters require escape sequences, see [docs](https://develop.sentry.dev/sdk/metrics/#normalization) for the precise rules. ([#3358](https://github.com/getsentry/relay/pull/3358))
- Stop extracting count_per_segment and count_per_op metrics. ([#3380](https://github.com/getsentry/relay/pull/3380))
- Add `cardinality_limited` outcome with id `6`. ([#3389](https://github.com/getsentry/relay/pull/3389))
- Extract `cache.item_size` and `cache.hit` metrics. ([#3371](https://github.com/getsentry/relay/pull/3371))
- Optionally convert segment spans to transactions for compatibility. ([#3375](https://github.com/getsentry/relay/pull/3375))
- Extract scrubbed IP addresses into the `span.domain` tag. ([#3383](https://github.com/getsentry/relay/pull/3383))

**Internal**:

- Enable `db.redis` span metrics extraction. ([#3283](https://github.com/getsentry/relay/pull/3283))
- Add data categories for continuous profiling. ([#3284](https://github.com/getsentry/relay/pull/3284), [#3303](https://github.com/getsentry/relay/pull/3303))
- Apply rate limits to span metrics. ([#3255](https://github.com/getsentry/relay/pull/3255))
- Extract metrics from transaction spans. ([#3273](https://github.com/getsentry/relay/pull/3273), [#3324](https://github.com/getsentry/relay/pull/3324))
- Implement volume metric stats. ([#3281](https://github.com/getsentry/relay/pull/3281))
- Implement cardinality metric stats. ([#3360](https://github.com/getsentry/relay/pull/3360))
- Scrub transactions before enforcing quotas. ([#3248](https://github.com/getsentry/relay/pull/3248))
- Implement metric name based cardinality limits. ([#3313](https://github.com/getsentry/relay/pull/3313))
- Kafka topic config supports default topic names as keys. ([#3282](https://github.com/getsentry/relay/pull/3282), [#3350](https://github.com/getsentry/relay/pull/3350))
- Extract `ai_total_tokens_used` metrics from spans. ([#3412](https://github.com/getsentry/relay/pull/3412), [#3440](https://github.com/getsentry/relay/pull/3440))
- Set all span tags on the transaction span. ([#3310](https://github.com/getsentry/relay/pull/3310))
- Emit outcomes for user feedback events. ([#3026](https://github.com/getsentry/relay/pull/3026))
- Collect duration for all spans. ([#3322](https://github.com/getsentry/relay/pull/3322))
- Add `project_id` as part of the span Kafka message headers. ([#3320](https://github.com/getsentry/relay/pull/3320))
- Stop producing to sessions topic, the feature is now fully migrated to metrics. ([#3271](https://github.com/getsentry/relay/pull/3271))
- Pass `retention_days` in the Kafka profile messages. ([#3362](https://github.com/getsentry/relay/pull/3362))
- Support and expose namespaces for metric rate limit propagation via the `x-sentry-rate-limits` header. ([#3347](https://github.com/getsentry/relay/pull/3347))
- Tag span duration metric by group for all ops supporting description scrubbing. ([#3370](https://github.com/getsentry/relay/pull/3370))
- Copy transaction tags to segment. ([#3386](https://github.com/getsentry/relay/pull/3386))
- Route spans according to trace_id. ([#3387](https://github.com/getsentry/relay/pull/3387))
- Log span when encountering a validation error. ([#3401](https://github.com/getsentry/relay/pull/3401))
- Optionally skip normalization. ([#3377](https://github.com/getsentry/relay/pull/3377))
- Scrub file extensions in file spans and tags. ([#3413](https://github.com/getsentry/relay/pull/3413))

## 24.3.0

**Features**:

- Extend GPU context with data for Unreal Engine crash reports. ([#3144](https://github.com/getsentry/relay/pull/3144))
- Implement base64 and zstd metric bucket encodings. ([#3218](https://github.com/getsentry/relay/pull/3218))
- Implement COGS measurements into Relay. ([#3157](https://github.com/getsentry/relay/pull/3157))
- Parametrize transaction in dynamic sampling context. ([#3141](https://github.com/getsentry/relay/pull/3141))
- Adds ReplayVideo envelope-item type. ([#3105](https://github.com/getsentry/relay/pull/3105))
- Parse & scrub span description for supabase. ([#3153](https://github.com/getsentry/relay/pull/3153), [#3156](https://github.com/getsentry/relay/pull/3156))
- Introduce generic filters in global configs. ([#3161](https://github.com/getsentry/relay/pull/3161))
- Individual cardinality limits can now be set into passive mode and not be enforced. ([#3199](https://github.com/getsentry/relay/pull/3199))
- Allow enabling SSL for Kafka. ([#3232](https://github.com/getsentry/relay/pull/3232))
- Enable HTTP compression for all APIs. ([#3233](https://github.com/getsentry/relay/pull/3233))
- Add `process.load` span to ingested mobile span ops. ([#3227](https://github.com/getsentry/relay/pull/3227))
- Track metric bucket metadata for Relay internal usage. ([#3254](https://github.com/getsentry/relay/pull/3254))
- Enforce rate limits for standalone spans. ([#3238](https://github.com/getsentry/relay/pull/3238))
- Extract `span.status_code` tag for HTTP spans. ([#3245](https://github.com/getsentry/relay/pull/3245))
- Add `version` property and set as event context when a performance profile has calculated data. ([#3249](https://github.com/getsentry/relay/pull/3249))

**Bug Fixes**:

- Forward metrics in proxy mode. ([#3106](https://github.com/getsentry/relay/pull/3106))
- Do not PII-scrub code locations by default. ([#3116](https://github.com/getsentry/relay/pull/3116))
- Accept transactions with unfinished spans. ([#3162](https://github.com/getsentry/relay/pull/3162))
- Don't run validation on renormalization, and don't normalize spans from librelay calls. ([#3214](https://github.com/getsentry/relay/pull/3214))
- Pass on multipart attachments without content type. ([#3225](https://github.com/getsentry/relay/pull/3225))

**Internal**:

- Add quotas to global config. ([#3086](https://github.com/getsentry/relay/pull/3086))
- Adds support for dynamic metric bucket encoding. ([#3137](https://github.com/getsentry/relay/pull/3137))
- Use statsdproxy to pre-aggregate metrics. ([#2425](https://github.com/getsentry/relay/pull/2425))
- Add SDK information to spans. ([#3178](https://github.com/getsentry/relay/pull/3178))
- Drop replay envelopes if any item fails. ([#3201](https://github.com/getsentry/relay/pull/3201))
- Filter null values from metrics summary tags. ([#3204](https://github.com/getsentry/relay/pull/3204))
- Emit a usage metric for every span seen. ([#3209](https://github.com/getsentry/relay/pull/3209))
- Add namespace for profile metrics. ([#3229](https://github.com/getsentry/relay/pull/3229))
- Collect exclusive time for all spans. ([#3268](https://github.com/getsentry/relay/pull/3268))
- Add segment_id to the profile. ([#3265](https://github.com/getsentry/relay/pull/3265))

## 24.2.0

**Bug Fixes**:

- Fix regression in SQL query scrubbing. ([#3091](https://github.com/getsentry/relay/pull/3091))
- Fix span metric ingestion for http spans. ([#3111](https://github.com/getsentry/relay/pull/3111))
- Normalize route in trace context data field. ([#3104](https://github.com/getsentry/relay/pull/3104))

**Features**:

- Add protobuf support for ingesting OpenTelemetry spans and use official `opentelemetry-proto` generated structs. ([#3044](https://github.com/getsentry/relay/pull/3044))

**Internal**:

- Add ability to use namespace in non-global quotas. ([#3090](https://github.com/getsentry/relay/pull/3090))
- Set the span op on segments. ([#3082](https://github.com/getsentry/relay/pull/3082))
- Skip profiles without required measurements. ([#3112](https://github.com/getsentry/relay/pull/3112))
- Push metrics summaries to their own topic. ([#3045](https://github.com/getsentry/relay/pull/3045))
- Add `user.sentry_user` computed field for the on demand metrics extraction pipeline. ([#3122](https://github.com/getsentry/relay/pull/3122))

## 24.1.2

**Features**:

- Add `raw_domain` tag to indexed spans. ([#2975](https://github.com/getsentry/relay/pull/2975))
- Obtain `span.domain` field from the span data's `url.scheme` and `server.address` properties when applicable. ([#2975](https://github.com/getsentry/relay/pull/2975))
- Do not truncate simplified SQL expressions. ([#3003](https://github.com/getsentry/relay/pull/3003))
- Add `app_start_type` as a tag for self time and duration for app start spans. ([#3027](https://github.com/getsentry/relay/pull/3027)), ([#3066](https://github.com/getsentry/relay/pull/3066))

**Internal**:

- Emit a usage metric for total spans. ([#3007](https://github.com/getsentry/relay/pull/3007))
- Drop timestamp from metrics partition key. ([#3025](https://github.com/getsentry/relay/pull/3025))
- Drop spans ending outside the valid timestamp range. ([#3013](https://github.com/getsentry/relay/pull/3013))
- Add support for combining replay envelope items. ([#3035](https://github.com/getsentry/relay/pull/3035))
- Extract INP metrics from spans. ([#2969](https://github.com/getsentry/relay/pull/2969), [#3041](https://github.com/getsentry/relay/pull/3041))
- Add ability to rate limit metric buckets by namespace. ([#2941](https://github.com/getsentry/relay/pull/2941))
- Upgrade sqlparser to 0.43.1.([#3057](https://github.com/getsentry/relay/pull/3057))
- Implement project scoped cardinality limits. ([#3071](https://github.com/getsentry/relay/pull/3071))

## 24.1.1

**Features**:

- Add new legacy browser filters. ([#2950](https://github.com/getsentry/relay/pull/2950))

**Internal**:

- Implement quota system for cardinality limiter. ([#2972](https://github.com/getsentry/relay/pull/2972))
- Use cardinality limits from project config instead of Relay config. ([#2990](https://github.com/getsentry/relay/pull/2990))
- Proactively move on-disk spool to memory. ([#2949](https://github.com/getsentry/relay/pull/2949))
- Default missing `Event.platform` and `Event.level` fields during light normalization. ([#2961](https://github.com/getsentry/relay/pull/2961))
- Copy event measurements to span & normalize span measurements. ([#2953](https://github.com/getsentry/relay/pull/2953))
- Add `allow_negative` to `BuiltinMeasurementKey`. Filter out negative BuiltinMeasurements if `allow_negative` is false. ([#2982](https://github.com/getsentry/relay/pull/2982))
- Add possiblity to block metrics or their tags with glob-patterns. ([#2954](https://github.com/getsentry/relay/pull/2954), [#2973](https://github.com/getsentry/relay/pull/2973))
- Forward profiles of non-sampled transactions. ([#2940](https://github.com/getsentry/relay/pull/2940))
- Enable throttled periodic unspool of the buffered envelopes. ([#2993](https://github.com/getsentry/relay/pull/2993))

**Bug Fixes**:

- Add automatic PII scrubbing to `logentry.params`. ([#2956](https://github.com/getsentry/relay/pull/2956))
- Avoid producing `null` values in metric data. These values were the result of Infinity or NaN values extracted from event data. The values are now discarded during extraction. ([#2958](https://github.com/getsentry/relay/pull/2958))
- Fix processing of user reports. ([#2981](https://github.com/getsentry/relay/pull/2981), [#2984](https://github.com/getsentry/relay/pull/2984))
- Fetch project config when metrics are received. ([#2987](https://github.com/getsentry/relay/pull/2987))

## 24.1.0

**Features**:

- Add a global throughput rate limiter for metric buckets. ([#2928](https://github.com/getsentry/relay/pull/2928))
- Group db spans with repeating logical conditions together. ([#2929](https://github.com/getsentry/relay/pull/2929))

**Bug Fixes**:

- Normalize event timestamps before validating them, fixing cases where Relay would drop valid events with reason "invalid_transaction". ([#2878](https://github.com/getsentry/relay/pull/2878))
- Resolve a division by zero in performance score computation that leads to dropped metrics for transactions. ([#2911](https://github.com/getsentry/relay/pull/2911))

**Internal**:

- Add `duration` metric for mobile app start spans. ([#2906](https://github.com/getsentry/relay/pull/2906))
- Introduce the configuration option `http.global_metrics`. When enabled, Relay submits metric buckets not through regular project-scoped Envelopes, but instead through the global endpoint. When this Relay serves a high number of projects, this can reduce the overall request volume. ([#2902](https://github.com/getsentry/relay/pull/2902))
- Record the size of global metrics requests in statsd as `upstream.metrics.body_size`. ([#2908](https://github.com/getsentry/relay/pull/2908))
- Make Kafka spans compatible with the Snuba span schema. ([#2917](https://github.com/getsentry/relay/pull/2917), [#2926](https://github.com/getsentry/relay/pull/2926))
- Only extract span metrics / tags when they are needed. ([#2907](https://github.com/getsentry/relay/pull/2907), [#2923](https://github.com/getsentry/relay/pull/2923), [#2924](https://github.com/getsentry/relay/pull/2924))
- Normalize metric resource identifiers in `event._metrics_summary` and `span._metrics_summary`. ([#2914](https://github.com/getsentry/relay/pull/2914))
- Send outcomes for spans. ([#2930](https://github.com/getsentry/relay/pull/2930))
- Validate error_id and trace_id vectors in replay deserializer. ([#2931](https://github.com/getsentry/relay/pull/2931))
- Add a data category for indexed spans. ([#2937](https://github.com/getsentry/relay/pull/2937))
- Add nested Android app start span ops to span ingestion ([#2927](https://github.com/getsentry/relay/pull/2927))
- Create rate limited outcomes for cardinality limited metrics ([#2947](https://github.com/getsentry/relay/pull/2947))

## 23.12.1

**Internal**:

- Use a Lua script and in-memory cache for the cardinality limiting to reduce load on Redis. ([#2849](https://github.com/getsentry/relay/pull/2849))
- Extract metrics for file spans. ([#2874](https://github.com/getsentry/relay/pull/2874))
- Add an internal endpoint that allows Relays to submit metrics from multiple projects in a single request. ([#2869](https://github.com/getsentry/relay/pull/2869))
- Emit a `processor.message.duration` metric to assess the throughput of the internal CPU pool. ([#2877](https://github.com/getsentry/relay/pull/2877))
- Add `transaction.op` to the duration light metric. ([#2881](https://github.com/getsentry/relay/pull/2881))

## 23.12.0

**Features**:

- Ingest OpenTelemetry and standalone Sentry spans via HTTP or an envelope. ([#2620](https://github.com/getsentry/relay/pull/2620))
- Partition and split metric buckets just before sending. Log outcomes for metrics. ([#2682](https://github.com/getsentry/relay/pull/2682))
- Support optional `PerformanceScoreWeightedComponent` in performance score processing. ([#2783](https://github.com/getsentry/relay/pull/2783))
- Return global config ready status to downstream relays. ([#2765](https://github.com/getsentry/relay/pull/2765))
- Add Mixed JS/Android Profiles events processing. ([#2706](https://github.com/getsentry/relay/pull/2706))
- Allow to ingest measurements on a span. ([#2792](https://github.com/getsentry/relay/pull/2792))
- Extract size metrics for all resource spans when permitted. ([#2805](https://github.com/getsentry/relay/pull/2805))
- Allow access to more fields in dynamic sampling and metric extraction. ([#2820](https://github.com/getsentry/relay/pull/2820))
- Add Redis set based cardinality limiter for metrics. ([#2745](https://github.com/getsentry/relay/pull/2745))
- Support issue thresholds for Cron Monitor configurations ([#2842](https://github.com/getsentry/relay/pull/2842))

**Bug Fixes**:

- In on-demand metric extraction, use the normalized URL instead of raw URLs sent by SDKs. This bug prevented metrics for certain dashboard queries from being extracted. ([#2819](https://github.com/getsentry/relay/pull/2819))
- Ignore whitespaces when parsing user reports. ([#2798](https://github.com/getsentry/relay/pull/2798))
- Fix parsing bug for SQL queries. ([#2846](https://github.com/getsentry/relay/pull/2846))

**Internal**:

- Support source context in metric code locations metadata entries. ([#2781](https://github.com/getsentry/relay/pull/2781))
- Temporarily add metric summaries on spans and top-level transaction events to link DDM with performance monitoring. ([#2757](https://github.com/getsentry/relay/pull/2757))
- Add size limits on metric related envelope items. ([#2800](https://github.com/getsentry/relay/pull/2800))
- Include the size offending item in the size limit error message. ([#2801](https://github.com/getsentry/relay/pull/2801))
- Allow ingestion of metrics summary on spans. ([#2823](https://github.com/getsentry/relay/pull/2823))
- Add metric_bucket data category. ([#2824](https://github.com/getsentry/relay/pull/2824))
- Org rate limit metrics per bucket. ([#2836](https://github.com/getsentry/relay/pull/2836))
- Emit image resource spans, grouped by domain and extension. ([#2826](https://github.com/getsentry/relay/pull/2826), [#2855](https://github.com/getsentry/relay/pull/2855))
- Parse timestamps from strings in span OpenTelemetry schema. ([#2857](https://github.com/getsentry/relay/pull/2857))

## 23.11.2

**Features**:

- Normalize invalid metric names. ([#2769](https://github.com/getsentry/relay/pull/2769))

**Internal**:

- Add support for metric metadata. ([#2751](https://github.com/getsentry/relay/pull/2751))
- `normalize_performance_score` now handles `PerformanceScoreProfile` configs with zero weight components and component weight sums of any number greater than 0. ([#2756](https://github.com/getsentry/relay/pull/2756))

## 23.11.1

**Features**:

- `normalize_performance_score` stores 0 to 1 cdf score instead of weighted score for each performance score component. ([#2734](https://github.com/getsentry/relay/pull/2734))
- Add Bytespider (Bytedance) to web crawler filter. ([#2747](https://github.com/getsentry/relay/pull/2747))

**Bug Fixes**:

- Fix bug introduced in 23.11.0 that broke profile-transaction association. ([#2733](https://github.com/getsentry/relay/pull/2733))

**Internal**:

- License is now FSL instead of BSL ([#2739](https://github.com/getsentry/relay/pull/2739))
- Support `device.model` in dynamic sampling and metric extraction. ([#2728](https://github.com/getsentry/relay/pull/2728))
- Support comparison operators (`>`, `>=`, `<`, `<=`) for strings in dynamic sampling and metric extraction rules. Previously, these comparisons were only possible on numbers. ([#2730](https://github.com/getsentry/relay/pull/2730))
- Postpone processing till the global config is available. ([#2697](https://github.com/getsentry/relay/pull/2697))
- Skip running `NormalizeProcessor` on renormalization. ([#2744](https://github.com/getsentry/relay/pull/2744))

## 23.11.0

**Features**:

- Add inbound filters option to filter legacy Edge browsers (i.e. versions 12-18 ) ([#2650](https://github.com/getsentry/relay/pull/2650))
- Add User Feedback Ingestion. ([#2604](https://github.com/getsentry/relay/pull/2604))
- Group resource spans by scrubbed domain and filename. ([#2654](https://github.com/getsentry/relay/pull/2654))
- Convert transactions to spans for all organizations. ([#2659](https://github.com/getsentry/relay/pull/2659))
- Filter outliers (>180s) for mobile measurements. ([#2649](https://github.com/getsentry/relay/pull/2649))
- Allow access to more context fields in dynamic sampling and metric extraction. ([#2607](https://github.com/getsentry/relay/pull/2607), [#2640](https://github.com/getsentry/relay/pull/2640), [#2675](https://github.com/getsentry/relay/pull/2675), [#2707](https://github.com/getsentry/relay/pull/2707), [#2715](https://github.com/getsentry/relay/pull/2715))
- Allow advanced scrubbing expressions for datascrubbing safe fields. ([#2670](https://github.com/getsentry/relay/pull/2670))
- Disable graphql scrubbing when datascrubbing is disabled. ([#2689](https://github.com/getsentry/relay/pull/2689))
- Track when a span was received. ([#2688](https://github.com/getsentry/relay/pull/2688))
- Add context for NEL (Network Error Logging) reports to the event schema. ([#2421](https://github.com/getsentry/relay/pull/2421))
- Add `validate_pii_selector` to CABI for safe fields validation. ([#2687](https://github.com/getsentry/relay/pull/2687))
- Do not scrub Prisma spans. ([#2711](https://github.com/getsentry/relay/pull/2711))
- Count spans by op. ([#2712](https://github.com/getsentry/relay/pull/2712))
- Extract resource spans & metrics regardless of feature flag. ([#2713](https://github.com/getsentry/relay/pull/2713))

**Bug Fixes**:

- Disable scrubbing for the User-Agent header. ([#2641](https://github.com/getsentry/relay/pull/2641))
- Fixes certain safe fields disabling data scrubbing for all string fields. ([#2701](https://github.com/getsentry/relay/pull/2701))

**Internal**:

- Disable resource link span ingestion. ([#2647](https://github.com/getsentry/relay/pull/2647))
- Collect `http.decoded_response_content_length`. ([#2638](https://github.com/getsentry/relay/pull/2638))
- Add TTID and TTFD tags to mobile spans. ([#2662](https://github.com/getsentry/relay/pull/2662))
- Validate span timestamps and IDs in light normalization on renormalization. ([#2679](https://github.com/getsentry/relay/pull/2679))
- Scrub all DB Core Data spans differently. ([#2686](https://github.com/getsentry/relay/pull/2686))
- Support generic metrics extraction version 2. ([#2692](https://github.com/getsentry/relay/pull/2692))
- Emit error on continued project config fetch failures after a time interval. ([#2700](https://github.com/getsentry/relay/pull/2700))

## 23.10.1

**Features**:

- Update Docker Debian image from 10 to 12. ([#2622](https://github.com/getsentry/relay/pull/2622))
- Remove event spans starting or ending before January 1, 1970 UTC. ([#2627](https://github.com/getsentry/relay/pull/2627))
- Remove event breadcrumbs dating before January 1, 1970 UTC. ([#2635](https://github.com/getsentry/relay/pull/2635))

**Internal**:

- Report global config fetch errors after interval of constant failures elapsed. ([#2628](https://github.com/getsentry/relay/pull/2628))
- Restrict resource spans to script and css only. ([#2623](https://github.com/getsentry/relay/pull/2623))
- Postpone metrics aggregation until we received the project state. ([#2588](https://github.com/getsentry/relay/pull/2588))
- Scrub random strings in resource span descriptions. ([#2614](https://github.com/getsentry/relay/pull/2614))
- Apply consistent rate-limiting prior to aggregation. ([#2652](https://github.com/getsentry/relay/pull/2652))

## 23.10.0

**Features**:

- Scrub span descriptions with encoded data images. ([#2560](https://github.com/getsentry/relay/pull/2560))
- Accept spans needed for the mobile Starfish module. ([#2570](https://github.com/getsentry/relay/pull/2570))
- Extract size metrics and blocking status tag for resource spans. ([#2578](https://github.com/getsentry/relay/pull/2578))
- Add a setting to rollout ingesting all resource spans. ([#2586](https://github.com/getsentry/relay/pull/2586))
- Drop events starting or ending before January 1, 1970 UTC. ([#2613](https://github.com/getsentry/relay/pull/2613))
- Add support for X-Sentry-Forwarded-For header. ([#2572](https://github.com/getsentry/relay/pull/2572))
- Add a generic way of configuring inbound filters via project configs. ([#2595](https://github.com/getsentry/relay/pull/2595))

**Bug Fixes**:

- Remove profile_id from context when no profile is in the envelope. ([#2523](https://github.com/getsentry/relay/pull/2523))
- Fix reporting of Relay's crashes to Sentry. The `crash-handler` feature did not enable the crash reporter and uploads of crashes were broken. ([#2532](https://github.com/getsentry/relay/pull/2532))
- Use correct field to pick SQL parser for span normalization. ([#2536](https://github.com/getsentry/relay/pull/2536))
- Prevent stack overflow on SQL serialization. ([#2538](https://github.com/getsentry/relay/pull/2538))
- Bind exclusively to the port for the HTTP server. ([#2582](https://github.com/getsentry/relay/pull/2582))
- Scrub resource spans even when there's no domain or extension or when the description is an image. ([#2591](https://github.com/getsentry/relay/pull/2591))

**Internal**:

- Exclude more spans fron metrics extraction. ([#2522](https://github.com/getsentry/relay/pull/2522)), [#2525](https://github.com/getsentry/relay/pull/2525), [#2545](https://github.com/getsentry/relay/pull/2545), [#2566](https://github.com/getsentry/relay/pull/2566))
- Remove filtering for Android events with missing close events. ([#2524](https://github.com/getsentry/relay/pull/2524))
- Fix hot-loop burning CPU when upstream service is unavailable. ([#2518](https://github.com/getsentry/relay/pull/2518))
- Extract new low-cardinality transaction duration metric for statistical detectors. ([#2513](https://github.com/getsentry/relay/pull/2513))
- Introduce reservoir sampling rule. ([#2550](https://github.com/getsentry/relay/pull/2550))
- Write span tags to `span.sentry_tags` instead of `span.data`. ([#2555](https://github.com/getsentry/relay/pull/2555), [#2598](https://github.com/getsentry/relay/pull/2598))
- Use JSON instead of MsgPack for Kafka spans. ([#2556](https://github.com/getsentry/relay/pull/2556))
- Add `profile_id` to spans. ([#2569](https://github.com/getsentry/relay/pull/2569))
- Introduce a dedicated usage metric for transactions that replaces the duration metric. ([#2571](https://github.com/getsentry/relay/pull/2571), [#2589](https://github.com/getsentry/relay/pull/2589))
- Restore the profiling killswitch. ([#2573](https://github.com/getsentry/relay/pull/2573))
- Add `scraping_attempts` field to the event schema. ([#2575](https://github.com/getsentry/relay/pull/2575))
- Move `condition.rs` from `relay-sampling` to `relay-protocol`. ([#2608](https://github.com/getsentry/relay/pull/2608))

## 23.9.1

- No documented changes.

## 23.9.0

**Features**:

- Add `view_names` to `AppContext` ([#2344](https://github.com/getsentry/relay/pull/2344))
- Tag keys in error events and transaction events can now be up to `200` ASCII characters long. Before, tag keys were limited to 32 characters. ([#2453](https://github.com/getsentry/relay/pull/2453))
- The Crons monitor check-in APIs have learned to accept JSON via POST. This allows for monitor upserts by specifying the `monitor_config` in the JSON body. ([#2448](https://github.com/getsentry/relay/pull/2448))
- Add an experimental web interface for local Relay deployments. ([#2422](https://github.com/getsentry/relay/pull/2422))

**Bug Fixes**:

- Filter out exceptions originating in Safari extensions. ([#2408](https://github.com/getsentry/relay/pull/2408))
- Fixes the `TraceContext.status` not being defaulted to `unknown` before the new metrics extraction pipeline. ([#2436](https://github.com/getsentry/relay/pull/2436))
- Support on-demand metrics for alerts and widgets in external Relays. ([#2440](https://github.com/getsentry/relay/pull/2440))
- Prevent sporadic data loss in `EnvelopeProcessorService`. ([#2454](https://github.com/getsentry/relay/pull/2454))
- Prevent panic when android trace contains invalid start time. ([#2457](https://github.com/getsentry/relay/pull/2457))

**Internal**:

- Use static global configuration if file is provided and not in managed mode. ([#2458](https://github.com/getsentry/relay/pull/2458))
- Add `MeasurementsConfig` to `GlobalConfig` and implement merging logic with project config. ([#2415](https://github.com/getsentry/relay/pull/2415))
- Support ingestion of custom metrics when the `organizations:custom-metrics` feature flag is enabled. ([#2443](https://github.com/getsentry/relay/pull/2443))
- Merge span metrics and standalone spans extraction options. ([#2447](https://github.com/getsentry/relay/pull/2447))
- Support parsing aggregated metric buckets directly from statsd payloads. ([#2468](https://github.com/getsentry/relay/pull/2468), [#2472](https://github.com/getsentry/relay/pull/2472))
- Improve performance when ingesting distribution metrics with a large number of data points. ([#2483](https://github.com/getsentry/relay/pull/2483))
- Improve documentation for metrics bucketing. ([#2503](https://github.com/getsentry/relay/pull/2503))
- Rename the envelope item type for StatsD payloads to "statsd". ([#2470](https://github.com/getsentry/relay/pull/2470))
- Add a nanojoule unit for profile measurements. ([#2478](https://github.com/getsentry/relay/pull/2478))
- Add a timestamp field to report profile's start time on Android. ([#2486](https://github.com/getsentry/relay/pull/2486))
- Filter span metrics extraction based on features. ([#2511](https://github.com/getsentry/relay/pull/2511), [#2520](https://github.com/getsentry/relay/pull/2520))
- Extract shared tags on the segment. ([#2512](https://github.com/getsentry/relay/pull/2512))

## 23.8.0

**Features**:

- Add `Cross-Origin-Resource-Policy` HTTP header to responses. ([#2394](https://github.com/getsentry/relay/pull/2394))

## 23.7.2

**Features**:

- Normalize old React Native SDK app start time measurements and spans. ([#2358](https://github.com/getsentry/relay/pull/2358))

**Bug Fixes**:

- Limit environment names on check-ins to 64 chars. ([#2309](https://github.com/getsentry/relay/pull/2309))

**Internal**:

- Add new service for fetching global configs. ([#2320](https://github.com/getsentry/relay/pull/2320))
- Feature-flagged extraction & publishing of spans from transactions. ([#2350](https://github.com/getsentry/relay/pull/2350))

## 23.7.1

**Bug Fixes**:

- Trim fields (e.g. `transaction`) before metrics extraction. ([#2342](https://github.com/getsentry/relay/pull/2342))
- Interpret `aggregator.max_tag_value_length` as characters instead of bytes. ([#2343](https://github.com/getsentry/relay/pull/2343))

**Internal**:

- Add capability to configure metrics aggregators per use case. ([#2341](https://github.com/getsentry/relay/pull/2341))
- Configurable flush time offsets for metrics buckets. ([#2349](https://github.com/getsentry/relay/pull/2349))

## 23.7.0

**Bug Fixes**:

- Filter idle samples at the edge per thread. ([#2321](https://github.com/getsentry/relay/pull/2321))

**Internal**:

- Add support for `sampled` field in the DSC and error tagging. ([#2290](https://github.com/getsentry/relay/pull/2290))
- Move span tag extraction from metrics to normalization. ([#2304](https://github.com/getsentry/relay/pull/2304))

## 23.6.2

**Features**:

- Add filter based on transaction names. ([#2118](https://github.com/getsentry/relay/pull/2118), [#2284](https://github.com/getsentry/relay/pull/2284))
- Use GeoIP lookup also in non-processing Relays. Lookup from now on will be also run in light normalization. ([#2229](https://github.com/getsentry/relay/pull/2229))
- Metrics extracted from transactions from old SDKs now get a useful `transaction` tag. ([#2250](https://github.com/getsentry/relay/pull/2250), [#2272](https://github.com/getsentry/relay/pull/2272)).

**Bug Fixes**:

- Skip dynamic sampling if relay doesn't support incoming metrics extraction version. ([#2273](https://github.com/getsentry/relay/pull/2273))
- Keep stack frames closest to crash when quantity exceeds limit. ([#2236](https://github.com/getsentry/relay/pull/2236))
- Drop profiles without a transaction in the same envelope. ([#2169](https://github.com/getsentry/relay/pull/2169))

**Internal**:

- Implement basic generic metrics extraction for transaction events. ([#2252](https://github.com/getsentry/relay/pull/2252), [#2257](https://github.com/getsentry/relay/pull/2257))
- Support more fields in dynamic sampling, metric extraction, and conditional tagging. The added fields are `dist`, `release.*`, `user.{email,ip_address,name}`, `breakdowns.*`, and `extra.*`. ([#2259](https://github.com/getsentry/relay/pull/2259), [#2276](https://github.com/getsentry/relay/pull/2276))

## 23.6.1

- No documented changes.

## 23.6.0

**Bug Fixes**:

- Make counting of total profiles consistent with total transactions. ([#2163](https://github.com/getsentry/relay/pull/2163))

**Features**:

- Add `data` and `api_target` fields to `ResponseContext` and scrub `graphql` bodies. ([#2141](https://github.com/getsentry/relay/pull/2141))
- Add support for X-Vercel-Forwarded-For header. ([#2124](https://github.com/getsentry/relay/pull/2124))
- Add `lock` attribute to the frame protocol. ([#2171](https://github.com/getsentry/relay/pull/2171))
- Reject profiles longer than 30s. ([#2168](https://github.com/getsentry/relay/pull/2168))
- Change default topic for transaction metrics to `ingest-performance-metrics`. ([#2180](https://github.com/getsentry/relay/pull/2180))
- Add Firefox "dead object" error to browser extension filter ([#2215](https://github.com/getsentry/relay/pull/2215))
- Add events whose `url` starts with `file://` to localhost inbound filter ([#2214](https://github.com/getsentry/relay/pull/2214))

**Internal**:

- Extract app identifier from app context for profiles. ([#2172](https://github.com/getsentry/relay/pull/2172))
- Mark all URL transactions as sanitized after applying rules. ([#2210](https://github.com/getsentry/relay/pull/2210))
- Add limited, experimental Sentry performance monitoring. ([#2157](https://github.com/getsentry/relay/pull/2157))

## 23.5.2

**Features**:

- Use different error message for empty strings in schema processing. ([#2151](https://github.com/getsentry/relay/pull/2151))
- Filter irrelevant webkit-issues. ([#2088](https://github.com/getsentry/relay/pull/2088))

- Relay now supports a simplified cron check-in API. ([#2153](https://github.com/getsentry/relay/pull/2153))

## 23.5.1

**Bug Fixes**:

- Sample only transaction events instead of sampling both transactions and errors. ([#2130](https://github.com/getsentry/relay/pull/2130))
- Fix tagging of incoming errors with `sampled` that was not done due to lack of sampling state. ([#2148](https://github.com/getsentry/relay/pull/2148))
- Remove profiling feature flag. ([#2146](https://github.com/getsentry/relay/pull/2146))

**Internal**:

- Mark all URL transactions as `sanitized` when `txNameReady` flag is set. ([#2128](https://github.com/getsentry/relay/pull/2128), [#2139](https://github.com/getsentry/relay/pull/2139))
- Tag incoming errors with the new `sampled` field in case their DSC is sampled. ([#2026](https://github.com/getsentry/relay/pull/2026))
- Enable PII scrubbing for urls field ([#2143](https://github.com/getsentry/relay/pull/2143))

## 23.5.0

**Bug Fixes**:

- Enforce rate limits for monitor check-ins. ([#2065](https://github.com/getsentry/relay/pull/2065))
- Allow rate limits greater than `u32::MAX`. ([#2079](https://github.com/getsentry/relay/pull/2079))
- Do not drop envelope when client closes connection. ([#2089](https://github.com/getsentry/relay/pull/2089))

**Features**:

- Scrub IBAN as pii. ([#2117](https://github.com/getsentry/relay/pull/2117))
- Scrub sensitive keys (`passwd`, `token`, ...) in Replay recording data. ([#2034](https://github.com/getsentry/relay/pull/2034))
- Add support for old 'violated-directive' CSP format. ([#2048](https://github.com/getsentry/relay/pull/2048))
- Add document_uri to csp filter. ([#2059](https://github.com/getsentry/relay/pull/2059))
- Store `geo.subdivision` of the end user location. ([#2058](https://github.com/getsentry/relay/pull/2058))
- Scrub URLs in span descriptions. ([#2095](https://github.com/getsentry/relay/pull/2095))

**Internal**:

- Remove transaction metrics allowlist. ([#2092](https://github.com/getsentry/relay/pull/2092))
- Include unknown feature flags in project config when serializing it. ([#2040](https://github.com/getsentry/relay/pull/2040))
- Copy transaction tags to the profile. ([#1982](https://github.com/getsentry/relay/pull/1982))
- Lower default max compressed replay recording segment size to 10 MiB. ([#2031](https://github.com/getsentry/relay/pull/2031))
- Increase chunking limit to 15MB for replay recordings. ([#2032](https://github.com/getsentry/relay/pull/2032))
- Add a data category for indexed profiles. ([#2051](https://github.com/getsentry/relay/pull/2051), [#2071](https://github.com/getsentry/relay/pull/2071))
- Differentiate between `Profile` and `ProfileIndexed` outcomes. ([#2054](https://github.com/getsentry/relay/pull/2054))
- Split dynamic sampling implementation before refactoring. ([#2047](https://github.com/getsentry/relay/pull/2047))
- Refactor dynamic sampling implementation across `relay-server` and `relay-sampling`. ([#2066](https://github.com/getsentry/relay/pull/2066))
- Adds support for `replay_id` field for the `DynamicSamplingContext`'s `FieldValueProvider`. ([#2070](https://github.com/getsentry/relay/pull/2070))
- On Linux, switch to `jemalloc` instead of the system memory allocator to reduce Relay's memory footprint. ([#2084](https://github.com/getsentry/relay/pull/2084))
- Scrub sensitive cookies `__session`. ([#2105](https://github.com/getsentry/relay/pull/2105)))
- Parse profiles' metadata to check if it should be marked as invalid. ([#2104](https://github.com/getsentry/relay/pull/2104))
- Set release as optional by defaulting to an empty string and add a dist field for profiles. ([#2098](https://github.com/getsentry/relay/pull/2098), [#2107](https://github.com/getsentry/relay/pull/2107))
- Accept source map debug images in debug meta for Profiling. ([#2097](https://github.com/getsentry/relay/pull/2097))

## 23.4.0

**Breaking Changes**:

This release contains major changes to the web layer, including TCP and HTTP handling as well as all web endpoint handlers. Due to these changes, some functionality was retired and Relay responds differently in specific cases.

Configuration:

- SSL support has been dropped. As per [official guidelines](https://docs.sentry.io/product/relay/operating-guidelines/), Relay should be operated behind a reverse proxy, which can perform SSL termination.
- Connection config options `max_connections`, `max_pending_connections`, and `max_connection_rate` no longer have an effect. Instead, configure the reverse proxy to handle connection concurrency as needed.

Endpoints:

- The security endpoint no longer forwards to upstream if the mime type doesn't match supported mime types. Instead, the request is rejected with a corresponding error.
- Passing store payloads as `?sentry_data=<base64>` query parameter is restricted to `GET` requests on the store endpoint. Other endpoints require the payload to be passed in the request body.
- Requests with an invalid `content-encoding` header will now be rejected. Exceptions to this are an empty string and `UTF-8`, which have been sent historically by some SDKs and are now treated as identity (no encoding). Previously, all unknown encodings were treated as identity.
- Temporarily, response bodies for some errors are rendered as plain text instead of JSON. This will be addressed in an upcoming release.

Metrics:

- The `route` tag of request metrics uses the route pattern instead of schematic names. There is an exact replacement for every previous route. For example, `"store-default"` is now tagged as `"/api/:project_id/store/"`.
- Statsd metrics `event.size_bytes.raw` and `event.size_bytes.uncompressed` have been removed.

**Features**:

- Allow monitor checkins to paass `monitor_config` for monitor upserts. ([#1962](https://github.com/getsentry/relay/pull/1962))
- Add replay_id onto event from dynamic sampling context. ([#1983](https://github.com/getsentry/relay/pull/1983))
- Add product-name for devices, derived from the android model. ([#2004](https://github.com/getsentry/relay/pull/2004))
- Changes how device class is determined for iPhone devices. Instead of checking processor frequency, the device model is mapped to a device class. ([#1970](https://github.com/getsentry/relay/pull/1970))
- Don't sanitize transactions if no clustering rules exist and no UUIDs were scrubbed. ([#1976](https://github.com/getsentry/relay/pull/1976))
- Add `thread.lock_mechanism` field to protocol. ([#1979](https://github.com/getsentry/relay/pull/1979))
- Add `origin` to trace context and span. ([#1984](https://github.com/getsentry/relay/pull/1984))
- Add `jvm` debug file type. ([#2002](https://github.com/getsentry/relay/pull/2002))
- Add new `mechanism` fields to protocol to support exception groups. ([#2020](https://github.com/getsentry/relay/pull/2020))
- Change `lock_reason` attribute to a `held_locks` dictionary in the `thread` interface. ([#2018](https://github.com/getsentry/relay/pull/2018))

**Internal**:

- Add BufferService with SQLite backend. ([#1920](https://github.com/getsentry/relay/pull/1920))
- Upgrade the web framework and related dependencies. ([#1938](https://github.com/getsentry/relay/pull/1938))
- Apply transaction clustering rules before UUID scrubbing rules. ([#1964](https://github.com/getsentry/relay/pull/1964))
- Use exposed device-class-synthesis feature flag to gate device.class synthesis in light normalization. ([#1974](https://github.com/getsentry/relay/pull/1974))
- Adds iPad support for device.class synthesis in light normalization. ([#2008](https://github.com/getsentry/relay/pull/2008))
- Pin schemars dependency to un-break schema docs generation. ([#2014](https://github.com/getsentry/relay/pull/2014))
- Remove global service registry. ([#2022](https://github.com/getsentry/relay/pull/2022))
- Apply schema validation to all topics in local development. ([#2013](https://github.com/getsentry/relay/pull/2013))

Monitors:

- Monitor check-ins may now specify an environment ([#2027](https://github.com/getsentry/relay/pull/2027))

## 23.3.1

**Features**:

- Indicate if OS-version may be frozen with '>=' prefix. ([#1945](https://github.com/getsentry/relay/pull/1945))
- Normalize monitor slug parameters into slugs. ([#1913](https://github.com/getsentry/relay/pull/1913))
- Smart trim loggers for Java platforms. ([#1941](https://github.com/getsentry/relay/pull/1941))

**Internal**:

- PII scrub `span.data` by default. ([#1953](https://github.com/getsentry/relay/pull/1953))
- Scrub sensitive cookies. ([#1951](https://github.com/getsentry/relay/pull/1951)))

## 23.3.0

**Features**:

- Extract attachments from transaction events and send them to kafka individually. ([#1844](https://github.com/getsentry/relay/pull/1844))
- Protocol validation for source map image type. ([#1869](https://github.com/getsentry/relay/pull/1869))
- Strip quotes from client hint values. ([#1874](https://github.com/getsentry/relay/pull/1874))
- Add Dotnet, Javascript and PHP support for profiling. ([#1871](https://github.com/getsentry/relay/pull/1871), [#1876](https://github.com/getsentry/relay/pull/1876), [#1885](https://github.com/getsentry/relay/pull/1885))
- Initial support for the Crons beta. ([#1886](https://github.com/getsentry/relay/pull/1886))
- Scrub `span.data.http.query` with default scrubbers. ([#1889](https://github.com/getsentry/relay/pull/1889))
- Synthesize new class attribute in device context using specs found on the device, such as processor_count, memory_size, etc. ([#1895](https://github.com/getsentry/relay/pull/1895))
- Add `thread.state` field to protocol. ([#1896](https://github.com/getsentry/relay/pull/1896))
- Move device.class from contexts to tags. ([#1911](https://github.com/getsentry/relay/pull/1911))
- Optionally mark scrubbed URL transactions as sanitized. ([#1917](https://github.com/getsentry/relay/pull/1917))
- Perform PII scrubbing on meta's original_value field. ([#1892](https://github.com/getsentry/relay/pull/1892))
- Add links to docs in YAML config file. ([#1923](https://github.com/getsentry/relay/pull/1923))
- For security reports, add the request's `origin` header to sentry events. ([#1934](https://github.com/getsentry/relay/pull/1934))

**Bug Fixes**:

- Enforce rate limits for session replays. ([#1877](https://github.com/getsentry/relay/pull/1877))

**Internal**:

- Revert back the addition of metric names as tag on Sentry errors when relay drops metrics. ([#1873](https://github.com/getsentry/relay/pull/1873))
- Tag the dynamic sampling decision on `count_per_root_project` to measure effective sample rates. ([#1870](https://github.com/getsentry/relay/pull/1870))
- Deprecate fields on the profiling sample format. ([#1878](https://github.com/getsentry/relay/pull/1878))
- Remove idle samples at the start and end of a profile and useless metadata. ([#1894](https://github.com/getsentry/relay/pull/1894))
- Move the pending envelopes buffering into the project cache. ([#1907](https://github.com/getsentry/relay/pull/1907))
- Remove platform validation for profiles. ([#1933](https://github.com/getsentry/relay/pull/1933))

## 23.2.0

**Features**:

- Use client hint headers instead of User-Agent when available. ([#1752](https://github.com/getsentry/relay/pull/1752), [#1802](https://github.com/getsentry/relay/pull/1802), [#1838](https://github.com/getsentry/relay/pull/1838))
- Apply all configured data scrubbing rules on Replays. ([#1731](https://github.com/getsentry/relay/pull/1731))
- Add count transactions toward root project. ([#1734](https://github.com/getsentry/relay/pull/1734))
- Add or remove the profile ID on the transaction's profiling context. ([#1801](https://github.com/getsentry/relay/pull/1801))
- Implement a new sampling algorithm with factors and multi-matching. ([#1790](https://github.com/getsentry/relay/pull/1790)
- Add Cloud Resource context. ([#1854](https://github.com/getsentry/relay/pull/1854))

**Bug Fixes**:

- Fix a bug where the replays ip-address normalization was not being applied when the user object was omitted. ([#1805](https://github.com/getsentry/relay/pull/1805))
- Improve performance for replays, especially memory usage during data scrubbing. ([#1800](https://github.com/getsentry/relay/pull/1800), [#1825](https://github.com/getsentry/relay/pull/1825))
- When a transaction is rate limited, also remove associated profiles. ([#1843](https://github.com/getsentry/relay/pull/1843))

**Internal**:

- Add metric name as tag on Sentry errors from relay dropping metrics. ([#1797](https://github.com/getsentry/relay/pull/1797))
- Make sure to scrub all the fields with PII. If the fields contain an object, the entire object will be removed. ([#1789](https://github.com/getsentry/relay/pull/1789))
- Keep meta for removed custom measurements. ([#1815](https://github.com/getsentry/relay/pull/1815))
- Drop replay recording payloads if they cannot be parsed or scrubbed. ([#1683](https://github.com/getsentry/relay/pull/1683))

## 23.1.1

**Features**:

- Add error and sample rate fields to the replay event parser. ([#1745](https://github.com/getsentry/relay/pull/1745))
- Add `instruction_addr_adjustment` field to `RawStacktrace`. ([#1716](https://github.com/getsentry/relay/pull/1716))
- Add SSL support to `relay-redis` crate. It is possible to use `rediss` scheme to connnect to Redis cluster using TLS. ([#1772](https://github.com/getsentry/relay/pull/1772))

**Internal**:

- Fix type errors in replay recording parsing. ([#1765](https://github.com/getsentry/relay/pull/1765))
- Remove error and session sample rate fields from replay-event parser. ([#1791](https://github.com/getsentry/relay/pull/1791))
- Scrub replay recording PII from mutation "texts" vector. ([#1796](https://github.com/getsentry/relay/pull/1796))

## 23.1.0

**Features**:

- Add support for `limits.keepalive_timeout` configuration. ([#1645](https://github.com/getsentry/relay/pull/1645))
- Add support for decaying functions in dynamic sampling rules. ([#1692](https://github.com/getsentry/relay/pull/1692))
- Stop extracting duration metric for session payloads. ([#1739](https://github.com/getsentry/relay/pull/1739))
- Add Profiling Context ([#1748](https://github.com/getsentry/relay/pull/1748))

**Internal**:

- Remove concurrent profiling. ([#1697](https://github.com/getsentry/relay/pull/1697))
- Use the main Sentry SDK to submit crash reports instead of a custom curl-based backend. This removes a dependency on `libcurl` and ensures compliance with latest TLS standards for crash uploads. Note that this only affects Relay if the hidden `_crash_db` option is used. ([#1707](https://github.com/getsentry/relay/pull/1707))
- Support transaction naming rules. ([#1695](https://github.com/getsentry/relay/pull/1695))
- Add PII scrubbing to URLs captured by replay recordings ([#1730](https://github.com/getsentry/relay/pull/1730))
- Add more measurement units for profiling. ([#1732](https://github.com/getsentry/relay/pull/1732))
- Add backoff mechanism for fetching projects from the project cache. ([#1726](https://github.com/getsentry/relay/pull/1726))

## 22.12.0

**Features**:

- The level of events created from Unreal Crash Reports now depends on whether it was an actual crash or an assert. ([#1677](https://github.com/getsentry/relay/pull/1677))
- Dynamic sampling is now based on the volume received by Relay by default and does not include the original volume dropped by client-side sampling in SDKs. This is required for the final dynamic sampling feature in the latest Sentry plans. ([#1591](https://github.com/getsentry/relay/pull/1591))
- Add OpenTelemetry Context. ([#1617](https://github.com/getsentry/relay/pull/1617))
- Add `app.in_foreground` and `thread.main` flag to protocol. ([#1578](https://github.com/getsentry/relay/pull/1578))
- Add support for View Hierarchy attachment_type. ([#1642](https://github.com/getsentry/relay/pull/1642))
- Add invalid replay recording outcome. ([#1684](https://github.com/getsentry/relay/pull/1684))
- Stop rejecting spans without a timestamp, instead giving them their respective event timestamp and setting their status to DeadlineExceeded. ([#1690](https://github.com/getsentry/relay/pull/1690))
- Add max replay size configuration parameter. ([#1694](https://github.com/getsentry/relay/pull/1694))
- Add nonchunked replay recording message type. ([#1653](https://github.com/getsentry/relay/pull/1653))
- Add `abnormal_mechanism` field to SessionUpdate protocol. ([#1665](https://github.com/getsentry/relay/pull/1665))
- Add replay-event normalization and PII scrubbing. ([#1582](https://github.com/getsentry/relay/pull/1582))
- Scrub all fields with IP addresses rather than only known IP address fields. ([#1725](https://github.com/getsentry/relay/pull/1725))

**Bug Fixes**:

- Make `attachment_type` on envelope items forward compatible by adding fallback variant. ([#1638](https://github.com/getsentry/relay/pull/1638))
- Relay no longer accepts transaction events older than 5 days. Previously the event was accepted and stored, but since metrics for such old transactions are not supported it did not show up in parts of Sentry such as the Performance landing page. ([#1663](https://github.com/getsentry/relay/pull/1663))
- Apply dynamic sampling to transactions from older SDKs and even in case Relay cannot load project information. This avoids accidentally storing 100% of transactions. ([#1667](https://github.com/getsentry/relay/pull/1667))
- Replay recording parser now uses the entire body rather than a subset. ([#1682](https://github.com/getsentry/relay/pull/1682))
- Fix a potential OOM in the Replay recording parser. ([#1691](https://github.com/getsentry/relay/pull/1691))
- Fix type error in replay recording parser. ([#1702](https://github.com/getsentry/relay/pull/1702))

**Internal**:

- Emit a `service.back_pressure` metric that measures internal back pressure by service. ([#1583](https://github.com/getsentry/relay/pull/1583))
- Track metrics for OpenTelemetry events. ([#1618](https://github.com/getsentry/relay/pull/1618))
- Normalize transaction name for URLs transaction source, by replacing UUIDs, SHAs and numerical IDs in transaction names by placeholders. ([#1621](https://github.com/getsentry/relay/pull/1621))
- Parse string as number to handle a release bug. ([#1637](https://github.com/getsentry/relay/pull/1637))
- Expand Profiling's discard reasons. ([#1661](https://github.com/getsentry/relay/pull/1661), [#1685](https://github.com/getsentry/relay/pull/1685))
- Allow to rate limit profiles on top of transactions. ([#1681](https://github.com/getsentry/relay/pull/1681))

## 22.11.0

**Features**:

- Add PII scrubber for replay recordings. ([#1545](https://github.com/getsentry/relay/pull/1545))
- Support decaying rules. Decaying rules are regular sampling rules, but they are only applicable in a specific time range. ([#1544](https://github.com/getsentry/relay/pull/1544))
- Disallow `-` in measurement and breakdown names. These items are converted to metrics, which do not allow `-` in their name. ([#1571](https://github.com/getsentry/relay/pull/1571))

**Bug Fixes**:

- Validate the distribution name in the event. ([#1556](https://github.com/getsentry/relay/pull/1556))
- Use correct meta object for logentry in light normalization. ([#1577](https://github.com/getsentry/relay/pull/1577))

**Internal**:

- Implement response context schema. ([#1529](https://github.com/getsentry/relay/pull/1529))
- Support dedicated quotas for storing transaction payloads ("indexed transactions") via the `transaction_indexed` data category if metrics extraction is enabled. ([#1537](https://github.com/getsentry/relay/pull/1537), [#1555](https://github.com/getsentry/relay/pull/1555))
- Report outcomes for dynamic sampling with the correct indexed transaction data category to restore correct totals. ([#1561](https://github.com/getsentry/relay/pull/1561))
- Add fields to the Frame object for the sample format. ([#1562](https://github.com/getsentry/relay/pull/1562))
- Move kafka related code into separate `relay-kafka` crate. ([#1563](https://github.com/getsentry/relay/pull/1563))

## 22.10.0

**Features**:

- Limit the number of custom measurements per event. ([#1483](https://github.com/getsentry/relay/pull/1483)))
- Add INP web vital as a measurement. ([#1487](https://github.com/getsentry/relay/pull/1487))
- Add .NET/Portable-PDB specific protocol fields. ([#1518](https://github.com/getsentry/relay/pull/1518))
- Enforce rate limits on metrics buckets using the transactions_processed quota. ([#1515](https://github.com/getsentry/relay/pull/1515))
- PII scrubbing now treats any key containing `token` as a password. ([#1527](https://github.com/getsentry/relay/pull/1527))

**Bug Fixes**:

- Make sure that non-processing Relays drop all invalid transactions. ([#1513](https://github.com/getsentry/relay/pull/1513))

**Internal**:

- Introduce a new profile format called `sample`. ([#1462](https://github.com/getsentry/relay/pull/1462))
- Generate a new profile ID when splitting a profile for multiple transactions. ([#1473](https://github.com/getsentry/relay/pull/1473))
- Pin Rust version to 1.63.0 in Dockerfile. ([#1482](https://github.com/getsentry/relay/pull/1482))
- Normalize measurement units in event payload. ([#1488](https://github.com/getsentry/relay/pull/1488))
- Remove long-running futures from metrics flush. ([#1492](https://github.com/getsentry/relay/pull/1492))
- Migrate to 2021 Rust edition. ([#1510](https://github.com/getsentry/relay/pull/1510))
- Make the profiling frame object compatible with the stacktrace frame object from event. ([#1512](https://github.com/getsentry/relay/pull/1512))
- Fix quota DataCategory::TransactionProcessed serialisation to match that of the CAPI. ([#1514](https://github.com/getsentry/relay/pull/1514))
- Support checking quotas in the Redis rate limiter without incrementing them. ([#1519](https://github.com/getsentry/relay/pull/1519))
- Update the internal service architecture for metrics aggregator service. ([#1508](https://github.com/getsentry/relay/pull/1508))
- Add data category for indexed transactions. This will come to represent stored transactions, while the existing category will represent transaction metrics. ([#1535](https://github.com/getsentry/relay/pull/1535))
- Adjust replay parser to be less strict and allow for larger segment-ids. ([#1551](https://github.com/getsentry/relay/pull/1551))

## 22.9.0

**Features**:

- Add user-agent parsing to Replays. ([#1420](https://github.com/getsentry/relay/pull/1420))
- Improve the release name used when reporting data to Sentry to include both the version and exact build. ([#1428](https://github.com/getsentry/relay/pull/1428))

**Bug Fixes**:

- Do not apply rate limits or reject data based on expired project configs. ([#1404](https://github.com/getsentry/relay/pull/1404))
- Process required stacktraces to fix filtering events originating from browser extensions. ([#1423](https://github.com/getsentry/relay/pull/1423))
- Fix error message filtering when formatting the message of logentry. ([#1442](https://github.com/getsentry/relay/pull/1442))
- Loosen type requirements for the `user.id` field in Replays. ([#1443](https://github.com/getsentry/relay/pull/1443))
- Fix panic in datascrubbing when number of sensitive fields was too large. ([#1474](https://github.com/getsentry/relay/pull/1474))

**Internal**:

- Make the Redis connection pool configurable. ([#1418](https://github.com/getsentry/relay/pull/1418))
- Add support for sharding Kafka producers across clusters. ([#1454](https://github.com/getsentry/relay/pull/1454))
- Speed up project cache eviction through a background thread. ([#1410](https://github.com/getsentry/relay/pull/1410))
- Batch metrics buckets into logical partitions before sending them as Envelopes. ([#1440](https://github.com/getsentry/relay/pull/1440))
- Filter single samples in cocoa profiles and events with no duration in Android profiles. ([#1445](https://github.com/getsentry/relay/pull/1445))
- Add a "invalid_replay" discard reason for invalid replay events. ([#1455](https://github.com/getsentry/relay/pull/1455))
- Add rate limiters for replays and replay recordings. ([#1456](https://github.com/getsentry/relay/pull/1456))
- Use the different configuration for billing outcomes when specified. ([#1461](https://github.com/getsentry/relay/pull/1461))
- Support profiles tagged for many transactions. ([#1444](https://github.com/getsentry/relay/pull/1444), [#1463](https://github.com/getsentry/relay/pull/1463), [#1464](https://github.com/getsentry/relay/pull/1464), [#1465](https://github.com/getsentry/relay/pull/1465))
- Track metrics for changes to the transaction name and DSC propagations. ([#1466](https://github.com/getsentry/relay/pull/1466))
- Simplify the ingestion path to reduce endpoint response times. ([#1416](https://github.com/getsentry/relay/issues/1416), [#1429](https://github.com/getsentry/relay/issues/1429), [#1431](https://github.com/getsentry/relay/issues/1431))
- Update the internal service architecture for the store, outcome, and processor services. ([#1405](https://github.com/getsentry/relay/pull/1405), [#1415](https://github.com/getsentry/relay/issues/1415), [#1421](https://github.com/getsentry/relay/issues/1421), [#1441](https://github.com/getsentry/relay/issues/1441), [#1457](https://github.com/getsentry/relay/issues/1457), [#1470](https://github.com/getsentry/relay/pull/1470))

## 22.8.0

**Features**:

- Remove timeout-based expiry of envelopes in Relay's internal buffers. The `cache.envelope_expiry` is now inactive. To control the size of the envelope buffer, use `cache.envelope_buffer_size` exclusively, instead. ([#1398](https://github.com/getsentry/relay/pull/1398))
- Parse sample rates as JSON. ([#1353](https://github.com/getsentry/relay/pull/1353))
- Filter events in external Relays, before extracting metrics. ([#1379](https://github.com/getsentry/relay/pull/1379))
- Add `privatekey` and `private_key` as secret key name to datascrubbers. ([#1376](https://github.com/getsentry/relay/pull/1376))
- Explain why we responded with 429. ([#1389](https://github.com/getsentry/relay/pull/1389))

**Bug Fixes**:

- Fix a bug where unreal crash reports were dropped when metrics extraction is enabled. ([#1355](https://github.com/getsentry/relay/pull/1355))
- Extract user from metrics with EventUser's priority. ([#1363](https://github.com/getsentry/relay/pull/1363))
- Honor `SentryConfig.enabled` and don't init SDK at all if it is false. ([#1380](https://github.com/getsentry/relay/pull/1380))
- The priority thread metadata on profiles is now optional, do not fail the profile if it's not present. ([#1392](https://github.com/getsentry/relay/pull/1392))

**Internal**:

- Support compressed project configs in redis cache. ([#1345](https://github.com/getsentry/relay/pull/1345))
- Refactor profile processing into its own crate. ([#1340](https://github.com/getsentry/relay/pull/1340))
- Treat "unknown" transaction source as low cardinality for safe SDKs. ([#1352](https://github.com/getsentry/relay/pull/1352), [#1356](https://github.com/getsentry/relay/pull/1356))
- Conditionally write a default transaction source to the transaction payload. ([#1354](https://github.com/getsentry/relay/pull/1354))
- Generate mobile measurements frames_frozen_rate, frames_slow_rate, stall_percentage. ([#1373](https://github.com/getsentry/relay/pull/1373))
- Change to the internals of the healthcheck endpoint. ([#1374](https://github.com/getsentry/relay/pull/1374), [#1377](https://github.com/getsentry/relay/pull/1377))
- Re-encode the Typescript payload to normalize. ([#1372](https://github.com/getsentry/relay/pull/1372))
- Partially normalize events before extracting metrics. ([#1366](https://github.com/getsentry/relay/pull/1366))
- Spawn more threads for CPU intensive work. ([#1378](https://github.com/getsentry/relay/pull/1378))
- Add missing fields to DeviceContext ([#1383](https://github.com/getsentry/relay/pull/1383))
- Improve performance of Redis accesses by not running `PING` everytime a connection is reused. ([#1394](https://github.com/getsentry/relay/pull/1394))
- Distinguish between various discard reasons for profiles. ([#1395](https://github.com/getsentry/relay/pull/1395))
- Add missing fields to GPUContext ([#1391](https://github.com/getsentry/relay/pull/1391))
- Store actor now uses Tokio for message handling instead of Actix. ([#1397](https://github.com/getsentry/relay/pull/1397))
- Add app_memory to AppContext struct. ([#1403](https://github.com/getsentry/relay/pull/1403))

## 22.7.0

**Features**:

- Adjust sample rate by envelope header's sample_rate. ([#1327](https://github.com/getsentry/relay/pull/1327))
- Support `transaction_info` on event payloads. ([#1330](https://github.com/getsentry/relay/pull/1330))
- Extract transaction metrics in external relays. ([#1344](https://github.com/getsentry/relay/pull/1344))

**Bug Fixes**:

- Parse custom units with length < 15 without crashing. ([#1312](https://github.com/getsentry/relay/pull/1312))
- Split large metrics requests into smaller batches. This avoids failed metrics submission and lost Release Health data due to `413 Payload Too Large` errors on the upstream. ([#1326](https://github.com/getsentry/relay/pull/1326))
- Metrics extraction: Map missing transaction status to "unknown". ([#1333](https://github.com/getsentry/relay/pull/1333))
- Fix [CVE-2022-2068](https://www.openssl.org/news/vulnerabilities.html#CVE-2022-2068) and [CVE-2022-2097](https://www.openssl.org/news/vulnerabilities.html#CVE-2022-2097) by updating to OpenSSL 1.1.1q. ([#1334](https://github.com/getsentry/relay/pull/1334))

**Internal**:

- Reduce number of metrics extracted for release health. ([#1316](https://github.com/getsentry/relay/pull/1316))
- Indicate with thread is the main thread in thread metadata for profiles. ([#1320](https://github.com/getsentry/relay/pull/1320))
- Increase profile maximum size by an order of magnitude. ([#1321](https://github.com/getsentry/relay/pull/1321))
- Add data category constant for processed transactions, encompassing all transactions that have been received and sent through dynamic sampling as well as metrics extraction. ([#1306](https://github.com/getsentry/relay/pull/1306))
- Extract metrics also from trace-sampled transactions. ([#1317](https://github.com/getsentry/relay/pull/1317))
- Extract metrics from a configurable amount of custom transaction measurements. ([#1324](https://github.com/getsentry/relay/pull/1324))
- Metrics: Drop transaction tag for high-cardinality sources. ([#1339](https://github.com/getsentry/relay/pull/1339))

## 22.6.0

**Compatibility:** This version of Relay requires Sentry server `22.6.0` or newer.

**Features**:

- Relay is now compatible with CentOS 7 and Red Hat Enterprise Linux 7 onward (kernel version _2.6.32_), depending on _glibc 2.17_ or newer. The `crash-handler` feature, which is currently enabled in the build published to DockerHub, additionally requires _curl 7.29_ or newer. ([#1279](https://github.com/getsentry/relay/pull/1279))
- Optionally start relay with `--upstream-dsn` to pass a Sentry DSN instead of the URL. This can be convenient when starting Relay in environments close to an SDK, where a DSN is already available. ([#1277](https://github.com/getsentry/relay/pull/1277))
- Add a new runtime mode `--aws-runtime-api=$AWS_LAMBDA_RUNTIME_API` that integrates Relay with the AWS Extensions API lifecycle. ([#1277](https://github.com/getsentry/relay/pull/1277))
- Add Replay ItemTypes. ([#1236](https://github.com/getsentry/relay/pull/1236), ([#1239](https://github.com/getsentry/relay/pull/1239))

**Bug Fixes**:

- Session metrics extraction: Count distinct_ids from all session updates to prevent undercounting users. ([#1275](https://github.com/getsentry/relay/pull/1275))
- Session metrics extraction: Count crashed+abnormal towards errored_preaggr. ([#1274](https://github.com/getsentry/relay/pull/1274))

**Internal**:

- Add version 3 to the project configs endpoint. This allows returning pending results which need to be polled later and avoids blocking batched requests on single slow entries. ([#1263](https://github.com/getsentry/relay/pull/1263))
- Emit specific event type tags for "processing.event.produced" metric. ([#1270](https://github.com/getsentry/relay/pull/1270))
- Add support for profile outcomes. ([#1272](https://github.com/getsentry/relay/pull/1272))
- Avoid potential panics when scrubbing minidumps. ([#1282](https://github.com/getsentry/relay/pull/1282))
- Fix typescript profile validation. ([#1283](https://github.com/getsentry/relay/pull/1283))
- Track memory footprint of metrics buckets. ([#1284](https://github.com/getsentry/relay/pull/1284), [#1287](https://github.com/getsentry/relay/pull/1287), [#1288](https://github.com/getsentry/relay/pull/1288))
- Support dedicated topics per metrics usecase, drop metrics from unknown usecases. ([#1285](https://github.com/getsentry/relay/pull/1285))
- Add support for Rust profiles ingestion ([#1296](https://github.com/getsentry/relay/pull/1296))

## 22.5.0

**Features**:

- Add platform, op, http.method and status tag to all extracted transaction metrics. ([#1227](https://github.com/getsentry/relay/pull/1227))
- Add units in built-in measurements. ([#1229](https://github.com/getsentry/relay/pull/1229))
- Add protocol support for custom units on transaction measurements. ([#1256](https://github.com/getsentry/relay/pull/1256))

**Bug Fixes**:

- fix(metrics): Enforce metric name length limit. ([#1238](https://github.com/getsentry/relay/pull/1238))
- Accept and forward unknown Envelope items. In processing mode, drop items individually rather than rejecting the entire request. This allows SDKs to send new data in combined Envelopes in the future. ([#1246](https://github.com/getsentry/relay/pull/1246))
- Stop extracting metrics with outdated names from sessions. ([#1251](https://github.com/getsentry/relay/pull/1251), [#1252](https://github.com/getsentry/relay/pull/1252))
- Update symbolic to pull in fixed Unreal parser that now correctly handles zero-length files. ([#1266](https://github.com/getsentry/relay/pull/1266))

**Internal**:

- Add sampling + tagging by event platform and transaction op. Some (unused) tagging rules from 22.4.0 have been renamed. ([#1231](https://github.com/getsentry/relay/pull/1231))
- Refactor aggregation error, recover from errors more gracefully. ([#1240](https://github.com/getsentry/relay/pull/1240))
- Remove/reject nul-bytes from metric strings. ([#1235](https://github.com/getsentry/relay/pull/1235))
- Remove the unused "internal" data category. ([#1245](https://github.com/getsentry/relay/pull/1245))
- Add the client and version as `sdk` tag to extracted session metrics in the format `name/version`. ([#1248](https://github.com/getsentry/relay/pull/1248))
- Expose `shutdown_timeout` in `OverridableConfig` ([#1247](https://github.com/getsentry/relay/pull/1247))
- Normalize all profiles and reject invalid ones. ([#1250](https://github.com/getsentry/relay/pull/1250))
- Raise a new InvalidCompression Outcome for invalid Unreal compression. ([#1237](https://github.com/getsentry/relay/pull/1237))
- Add a profile data category and count profiles in an envelope to apply rate limits. ([#1259](https://github.com/getsentry/relay/pull/1259))
- Support dynamic sampling by custom tags, operating system name and version, as well as device name and family. ([#1268](https://github.com/getsentry/relay/pull/1268))

## 22.4.0

**Features**:

- Map Windows version from raw_description to version name (XP, Vista, 11, ...). ([#1219](https://github.com/getsentry/relay/pull/1219))

**Bug Fixes**:

- Prevent potential OOM panics when handling corrupt Unreal Engine crashes. ([#1216](https://github.com/getsentry/relay/pull/1216))

**Internal**:

- Remove unused item types. ([#1211](https://github.com/getsentry/relay/pull/1211))
- Pin click dependency in requirements-dev.txt. ([#1214](https://github.com/getsentry/relay/pull/1214))
- Use fully qualified metric resource identifiers (MRI) for metrics ingestion. For example, the sessions duration is now called `d:sessions/duration@s`. ([#1215](https://github.com/getsentry/relay/pull/1215))
- Introduce metric units for rates and information, add support for custom user-declared units, and rename duration units to self-explanatory identifiers such as `second`. ([#1217](https://github.com/getsentry/relay/pull/1217))
- Increase the max profile size to accomodate a new platform. ([#1223](https://github.com/getsentry/relay/pull/1223))
- Set environment as optional when parsing a profile so we get a null value later on. ([#1224](https://github.com/getsentry/relay/pull/1224))
- Expose new tagging rules interface for metrics extracted from transactions. ([#1225](https://github.com/getsentry/relay/pull/1225))
- Return better BadStoreRequest for unreal events. ([#1226](https://github.com/getsentry/relay/pull/1226))

## 22.3.0

**Features**:

- Tag transaction metrics by user satisfaction. ([#1197](https://github.com/getsentry/relay/pull/1197))

**Bug Fixes**:

- CVE-2022-24713: Prevent denial of service through untrusted regular expressions used for PII scrubbing. ([#1207](https://github.com/getsentry/relay/pull/1207))
- Prevent dropping metrics during Relay shutdown if the project is outdated or not cached at time of the shutdown. ([#1205](https://github.com/getsentry/relay/pull/1205))
- Prevent a potential OOM when validating corrupted or exceptional minidumps. ([#1209](https://github.com/getsentry/relay/pull/1209))

**Internal**:

- Spread out metric aggregation over the aggregation window to avoid concentrated waves of metrics requests to the upstream every 10 seconds. Relay now applies jitter to `initial_delay` to spread out requests more evenly over time. ([#1185](https://github.com/getsentry/relay/pull/1185))
- Use a randomized Kafka partitioning key for sessions instead of the session ID. ([#1194](https://github.com/getsentry/relay/pull/1194))
- Add new statsd metrics for bucketing efficiency. ([#1199](https://github.com/getsentry/relay/pull/1199), [#1192](https://github.com/getsentry/relay/pull/1192), [#1200](https://github.com/getsentry/relay/pull/1200))
- Add a `Profile` `ItemType` to represent the profiling data sent from Sentry SDKs. ([#1179](https://github.com/getsentry/relay/pull/1179))

## 22.2.0

**Features**:

- Add the `relay.override_project_ids` configuration flag to support migrating projects from self-hosted to Sentry SaaS. ([#1175](https://github.com/getsentry/relay/pull/1175))

**Internal**:

- Add an option to dispatch billing outcomes to a dedicated topic. ([#1168](https://github.com/getsentry/relay/pull/1168))
- Add new `ItemType` to handle profiling data from Specto SDKs. ([#1170](https://github.com/getsentry/relay/pull/1170))

**Bug Fixes**:

- Fix regression in CSP report parsing. ([#1174](https://github.com/getsentry/relay/pull/1174))
- Ignore replacement_chunks when they aren't used. ([#1180](https://github.com/getsentry/relay/pull/1180))

## 22.1.0

**Features**:

- Flush metrics and outcome aggregators on graceful shutdown. ([#1159](https://github.com/getsentry/relay/pull/1159))
- Extract metrics from sampled transactions. ([#1161](https://github.com/getsentry/relay/pull/1161))

**Internal**:

- Extract normalized dist as metric. ([#1158](https://github.com/getsentry/relay/pull/1158))
- Extract transaction user as metric. ([#1164](https://github.com/getsentry/relay/pull/1164))

## 21.12.0

**Features**:

- Extract measurement ratings, port from frontend. ([#1130](https://github.com/getsentry/relay/pull/1130))
- External Relays perform dynamic sampling and emit outcomes as client reports. This feature is now enabled _by default_. ([#1119](https://github.com/getsentry/relay/pull/1119))
- Metrics extraction config, custom tags. ([#1141](https://github.com/getsentry/relay/pull/1141))
- Update the user agent parser (uap-core Feb 2020 to Nov 2021). This allows Relay and Sentry to infer more recent browsers, operating systems, and devices in events containing a user agent header. ([#1143](https://github.com/getsentry/relay/pull/1143), [#1145](https://github.com/getsentry/relay/pull/1145))
- Improvements to Unity OS context parsing ([#1150](https://github.com/getsentry/relay/pull/1150))

**Bug Fixes**:

- Support Unreal Engine 5 crash reports. ([#1132](https://github.com/getsentry/relay/pull/1132))
- Perform same validation for aggregate sessions as for individual sessions. ([#1140](https://github.com/getsentry/relay/pull/1140))
- Add missing .NET 4.8 release value. ([#1142](https://github.com/getsentry/relay/pull/1142))
- Properly document which timestamps are accepted. ([#1152](https://github.com/getsentry/relay/pull/1152))

**Internal**:

- Add more statsd metrics for relay metric bucketing. ([#1124](https://github.com/getsentry/relay/pull/1124), [#1128](https://github.com/getsentry/relay/pull/1128))
- Add an internal option to capture minidumps for hard crashes. This has to be enabled via the `sentry._crash_db` config parameter. ([#1127](https://github.com/getsentry/relay/pull/1127))
- Fold processing vs non-processing into single actor. ([#1133](https://github.com/getsentry/relay/pull/1133))
- Aggregate outcomes for dynamic sampling, invalid project ID, and rate limits. ([#1134](https://github.com/getsentry/relay/pull/1134))
- Extract session metrics from aggregate sessions. ([#1140](https://github.com/getsentry/relay/pull/1140))
- Prefix names of extracted metrics by `sentry.sessions.` or `sentry.transactions.`. ([#1147](https://github.com/getsentry/relay/pull/1147))
- Extract transaction duration as metric. ([#1148](https://github.com/getsentry/relay/pull/1148))

## 21.11.0

**Features**:

- Add bucket width to bucket protocol. ([#1103](https://github.com/getsentry/relay/pull/1103))
- Support multiple kafka cluster configurations. ([#1101](https://github.com/getsentry/relay/pull/1101))
- Tag metrics by transaction name. ([#1126](https://github.com/getsentry/relay/pull/1126))

**Bug Fixes**:

- Avoid unbounded decompression of encoded requests. A particular request crafted to inflate to large amounts of memory, such as a zip bomb, could put Relay out of memory. ([#1117](https://github.com/getsentry/relay/pull/1117), [#1122](https://github.com/getsentry/relay/pull/1122), [#1123](https://github.com/getsentry/relay/pull/1123))
- Avoid unbounded decompression of UE4 crash reports. Some crash reports could inflate to large amounts of memory before being checked for size, which could put Relay out of memory. ([#1121](https://github.com/getsentry/relay/pull/1121))

**Internal**:

- Aggregate client reports before sending them onwards. ([#1118](https://github.com/getsentry/relay/pull/1118))

## 21.10.0

**Bug Fixes**:

- Correctly validate timestamps for outcomes and sessions. ([#1086](https://github.com/getsentry/relay/pull/1086))
- Run compression on a thread pool when sending to upstream. ([#1085](https://github.com/getsentry/relay/pull/1085))
- Report proper status codes and error messages when sending invalid JSON payloads to an endpoint with a `X-Sentry-Relay-Signature` header. ([#1090](https://github.com/getsentry/relay/pull/1090))
- Enforce attachment and event size limits on UE4 crash reports. ([#1099](https://github.com/getsentry/relay/pull/1099))

**Internal**:

- Add the exclusive time of the transaction's root span. ([#1083](https://github.com/getsentry/relay/pull/1083))
- Add session.status tag to extracted session.duration metric. ([#1087](https://github.com/getsentry/relay/pull/1087))
- Serve project configs for batched requests where one of the project keys cannot be parsed. ([#1093](https://github.com/getsentry/relay/pull/1093))

## 21.9.0

**Features**:

- Add sampling based on transaction name. ([#1058](https://github.com/getsentry/relay/pull/1058))
- Support running Relay without config directory. The most important configuration, including Relay mode and credentials, can now be provided through commandline arguments or environment variables alone. ([#1055](https://github.com/getsentry/relay/pull/1055))
- Protocol support for client reports. ([#1081](https://github.com/getsentry/relay/pull/1081))
- Extract session metrics in non processing relays. ([#1073](https://github.com/getsentry/relay/pull/1073))

**Bug Fixes**:

- Use correct commandline argument name for setting Relay port. ([#1059](https://github.com/getsentry/relay/pull/1059))
- Retrieve OS Context for Unity Events. ([#1072](https://github.com/getsentry/relay/pull/1072))

**Internal**:

- Add new metrics on Relay's performance in dealing with buckets of metric aggregates, as well as the amount of aggregated buckets. ([#1070](https://github.com/getsentry/relay/pull/1070))
- Add the exclusive time of a span. ([#1061](https://github.com/getsentry/relay/pull/1061))
- Remove redundant dynamic sampling processing on fast path. ([#1084](https://github.com/getsentry/relay/pull/1084))

## 21.8.0

- No documented changes.

## 21.7.0

- No documented changes.

## 21.6.3

- No documented changes.

## 21.6.2

**Bug Fixes**:

- Remove connection metrics reported under `connector.*`. They have been fully disabled since version `21.3.0`. ([#1021](https://github.com/getsentry/relay/pull/1021))
- Remove error logs for "failed to extract event" and "failed to store session". ([#1032](https://github.com/getsentry/relay/pull/1032))

**Internal**:

- Assign a random Kafka partition key for session aggregates and metrics to distribute messages evenly. ([#1022](https://github.com/getsentry/relay/pull/1022))
- All fields in breakdown config should be camelCase, and rename the breakdown key name in project options. ([#1020](https://github.com/getsentry/relay/pull/1020))

## 21.6.1

- No documented changes.

## 21.6.0

**Features**:

- Support self-contained envelopes without authentication headers or query parameters. ([#1000](https://github.com/getsentry/relay/pull/1000))
- Support statically configured relays. ([#991](https://github.com/getsentry/relay/pull/991))
- Support namespaced event payloads in multipart minidump submission for Electron Framework. The field has to follow the format `sentry___<namespace>`. ([#1012](https://github.com/getsentry/relay/pull/1012))

**Bug Fixes**:

- Explicitly declare reprocessing context. ([#1009](https://github.com/getsentry/relay/pull/1009))
- Validate the environment attribute in sessions, and drop sessions with invalid releases. ([#1018](https://github.com/getsentry/relay/pull/1018))

**Internal**:

- Gather metrics for corrupted Events with unprintable fields. ([#1008](https://github.com/getsentry/relay/pull/1008))
- Remove project actors. ([#1025](https://github.com/getsentry/relay/pull/1025))

## 21.5.1

**Bug Fixes**:

- Do not leak resources when projects or DSNs are idle. ([#1003](https://github.com/getsentry/relay/pull/1003))

## 21.5.0

**Features**:

- Support the `frame.stack_start` field for chained async stack traces in Cocoa SDK v7. ([#981](https://github.com/getsentry/relay/pull/981))
- Rename configuration fields `cache.event_buffer_size` to `cache.envelope_buffer_size` and `cache.event_expiry` to `cache.envelope_expiry`. The former names are still supported by Relay. ([#985](https://github.com/getsentry/relay/pull/985))
- Add a configuraton flag `relay.ready: always` to mark Relay ready in healthchecks immediately after starting without requiring to authenticate. ([#989](https://github.com/getsentry/relay/pull/989))

**Bug Fixes**:

- Fix roundtrip error when PII selector starts with number. ([#982](https://github.com/getsentry/relay/pull/982))
- Avoid overflow panic for large retry-after durations. ([#992](https://github.com/getsentry/relay/pull/992))

**Internal**:

- Update internal representation of distribution metrics. ([#979](https://github.com/getsentry/relay/pull/979))
- Extract metrics for transaction breakdowns and sessions when the feature is enabled for the organizaiton. ([#986](https://github.com/getsentry/relay/pull/986))
- Assign explicit values to DataCategory enum. ([#987](https://github.com/getsentry/relay/pull/987))

## 21.4.1

**Bug Fixes**:

- Allow the `event_id` attribute on breadcrumbs to link between Sentry events. ([#977](https://github.com/getsentry/relay/pull/977))

## 21.4.0

**Bug Fixes**:

- Parse the Crashpad information extension stream from Minidumps with annotation objects correctly. ([#973](https://github.com/getsentry/relay/pull/973))

**Internal**:

- Emit outcomes for rate limited attachments. ([#951](https://github.com/getsentry/relay/pull/951))
- Remove timestamp from metrics text protocol. ([#972](https://github.com/getsentry/relay/pull/972))
- Add max, min, sum, and count to gauge metrics. ([#974](https://github.com/getsentry/relay/pull/974))

## 21.3.1

**Bug Fixes**:

- Make request url scrubbable. ([#955](https://github.com/getsentry/relay/pull/955))
- Remove dependent items from envelope when dropping transaction item. ([#960](https://github.com/getsentry/relay/pull/960))

**Internal**:

- Emit the `quantity` field for outcomes of events. This field describes the total size in bytes for attachments or the event count for all other categories. A separate outcome is emitted for attachments in a rejected envelope, if any, in addition to the event outcome. ([#942](https://github.com/getsentry/relay/pull/942))
- Add experimental metrics ingestion without bucketing or pre-aggregation. ([#948](https://github.com/getsentry/relay/pull/948))
- Skip serializing some null values in frames interface. ([#944](https://github.com/getsentry/relay/pull/944))
- Add experimental metrics ingestion with bucketing and pre-aggregation. ([#948](https://github.com/getsentry/relay/pull/948), [#952](https://github.com/getsentry/relay/pull/952), [#958](https://github.com/getsentry/relay/pull/958), [#966](https://github.com/getsentry/relay/pull/966), [#969](https://github.com/getsentry/relay/pull/969))
- Change HTTP response for upstream timeouts from 502 to 504. ([#859](https://github.com/getsentry/relay/pull/859))
- Add rule id to outcomes coming from transaction sampling. ([#953](https://github.com/getsentry/relay/pull/953))
- Add support for breakdowns ingestion. ([#934](https://github.com/getsentry/relay/pull/934))
- Ensure empty strings are invalid measurement names. ([#968](https://github.com/getsentry/relay/pull/968))

## 21.3.0

**Features**:

- Relay now picks up HTTP proxies from environment variables. This is made possible by switching to a different HTTP client library.

**Bug Fixes**:

- Deny backslashes in release names. ([#904](https://github.com/getsentry/relay/pull/904))
- Fix a problem with Data Scrubbing source names (PII selectors) that caused `$frame.abs_path` to match, but not `$frame.abs_path || **` or `$frame.abs_path && **`. ([#932](https://github.com/getsentry/relay/pull/932))
- Make username pii-strippable. ([#935](https://github.com/getsentry/relay/pull/935))
- Respond with `400 Bad Request` and an error message `"empty envelope"` instead of `429` when envelopes without items are sent to the envelope endpoint. ([#937](https://github.com/getsentry/relay/pull/937))
- Allow generic Slackbot ([#947](https://github.com/getsentry/relay/pull/947))

**Internal**:

- Emit the `category` field for outcomes of events. This field disambiguates error events, security events and transactions. As a side-effect, Relay no longer emits outcomes for broken JSON payloads or network errors. ([#931](https://github.com/getsentry/relay/pull/931))
- Add inbound filters functionality to dynamic sampling rules. ([#920](https://github.com/getsentry/relay/pull/920))
- The undocumented `http._client` option has been removed. ([#938](https://github.com/getsentry/relay/pull/938))
- Log old events and sessions in the `requests.timestamp_delay` metric. ([#933](https://github.com/getsentry/relay/pull/933))
- Add rule id to outcomes coming from event sampling. ([#943](https://github.com/getsentry/relay/pull/943))
- Fix a bug in rate limiting that leads to accepting all events in the last second of a rate limiting window, regardless of whether the rate limit applies. ([#946](https://github.com/getsentry/relay/pull/946))

## 21.2.0

**Features**:

- By adding `.no-cache` to the DSN key, Relay refreshes project configuration caches immediately. This allows to apply changed settings instantly, such as updates to data scrubbing or inbound filter rules. ([#911](https://github.com/getsentry/relay/pull/911))
- Add NSError to mechanism. ([#925](https://github.com/getsentry/relay/pull/925))
- Add snapshot to the stack trace interface. ([#927](https://github.com/getsentry/relay/pull/927))

**Bug Fixes**:

- Log on INFO level when recovering from network outages. ([#918](https://github.com/getsentry/relay/pull/918))
- Fix a panic in processing minidumps with invalid location descriptors. ([#919](https://github.com/getsentry/relay/pull/919))

**Internal**:

- Improve dynamic sampling rule configuration. ([#907](https://github.com/getsentry/relay/pull/907))
- Compatibility mode for pre-aggregated sessions was removed. The feature is now enabled by default in full fidelity. ([#913](https://github.com/getsentry/relay/pull/913))

## 21.1.0

**Features**:

- Support dynamic sampling for error events. ([#883](https://github.com/getsentry/relay/pull/883))

**Bug Fixes**:

- Make all fields but event-id optional to fix regressions in user feedback ingestion. ([#886](https://github.com/getsentry/relay/pull/886))
- Remove `kafka-ssl` feature because it breaks development workflow on macOS. ([#889](https://github.com/getsentry/relay/pull/889))
- Accept envelopes where their last item is empty and trailing newlines are omitted. This also fixes a panic in some cases. ([#894](https://github.com/getsentry/relay/pull/894))

**Internal**:

- Extract crashpad annotations into contexts. ([#892](https://github.com/getsentry/relay/pull/892))
- Normalize user reports during ingestion and create empty fields. ([#903](https://github.com/getsentry/relay/pull/903))
- Ingest and normalize sample rates from envelope item headers. ([#910](https://github.com/getsentry/relay/pull/910))

## 20.12.1

- No documented changes.

## 20.12.0

**Features**:

- Add `kafka-ssl` compilation feature that builds Kafka linked against OpenSSL. This feature is enabled in Docker containers only. This is only relevant for Relays running as part of on-premise Sentry. ([#881](https://github.com/getsentry/relay/pull/881))
- Relay is now able to ingest pre-aggregated sessions, which will make it possible to efficiently handle applications that produce thousands of sessions per second. ([#815](https://github.com/getsentry/relay/pull/815))
- Add protocol support for WASM. ([#852](https://github.com/getsentry/relay/pull/852))
- Add dynamic sampling for transactions. ([#835](https://github.com/getsentry/relay/pull/835))
- Send network outage metric on healthcheck endpoint hit. ([#856](https://github.com/getsentry/relay/pull/856))

**Bug Fixes**:

- Fix a long-standing bug where log messages were not addressible as `$string`. ([#882](https://github.com/getsentry/relay/pull/882))
- Allow params in content-type for security requests to support content types like `"application/expect-ct-report+json; charset=utf-8"`. ([#844](https://github.com/getsentry/relay/pull/844))
- Fix a panic in CSP filters. ([#848](https://github.com/getsentry/relay/pull/848))
- Do not drop sessions due to an invalid age constraint set to `0`. ([#855](https://github.com/getsentry/relay/pull/855))
- Do not emit outcomes after forwarding envelopes to the upstream, even if that envelope is rate limited, rejected, or dropped. Since the upstream logs an outcome, it would be a duplicate. ([#857](https://github.com/getsentry/relay/pull/857))
- Fix status code for security report. ([#864](https://github.com/getsentry/relay/pull/864))
- Add missing fields for Expect-CT reports. ([#865](https://github.com/getsentry/relay/pull/865))
- Support more directives in CSP reports, such as `block-all-mixed-content` and `require-trusted-types-for`. ([#876](https://github.com/getsentry/relay/pull/876))

**Internal**:

- Add _experimental_ support for picking up HTTP proxies from the regular environment variables. This feature needs to be enabled by setting `http: client: "reqwest"` in your `config.yml`. ([#839](https://github.com/getsentry/relay/pull/839))
- Refactor transparent request forwarding for unknown endpoints. Requests are now entirely buffered in memory and occupy the same queues and actors as other requests. This should not cause issues but may change behavior under load. ([#839](https://github.com/getsentry/relay/pull/839))
- Add reason codes to the `X-Sentry-Rate-Limits` header in store responses. This allows external Relays to emit outcomes with the proper reason codes. ([#850](https://github.com/getsentry/relay/pull/850))
- Emit metrics for outcomes in external relays. ([#851](https://github.com/getsentry/relay/pull/851))
- Make `$error.value` `pii=true`. ([#837](https://github.com/getsentry/relay/pull/837))
- Send `key_id` in partial project config. ([#854](https://github.com/getsentry/relay/pull/854))
- Add stack traces to Sentry error reports. ([#872](https://github.com/getsentry/relay/pull/872))

## 20.11.1

- No documented changes.

## 20.11.0

**Features**:

- Rename upstream retries histogram metric and add upstream requests duration metric. ([#816](https://github.com/getsentry/relay/pull/816))
- Add options for metrics buffering (`metrics.buffering`) and sampling (`metrics.sample_rate`). ([#821](https://github.com/getsentry/relay/pull/821))

**Bug Fixes**:

- Accept sessions with IP address set to `{{auto}}`. This was previously rejected and silently dropped. ([#827](https://github.com/getsentry/relay/pull/827))
- Fix an issue where every retry-after response would be too large by one minute. ([#829](https://github.com/getsentry/relay/pull/829))

**Internal**:

- Always apply cache debouncing for project states. This reduces pressure on the Redis and file system cache. ([#819](https://github.com/getsentry/relay/pull/819))
- Internal refactoring such that validating of characters in tags no longer uses regexes internally. ([#814](https://github.com/getsentry/relay/pull/814))
- Discard invalid user feedback sent as part of envelope. ([#823](https://github.com/getsentry/relay/pull/823))
- Emit event errors and normalization errors for unknown breadcrumb keys. ([#824](https://github.com/getsentry/relay/pull/824))
- Normalize `breadcrumb.ty` into `breadcrumb.type` for broken Python SDK versions. ([#824](https://github.com/getsentry/relay/pull/824))
- Add the client SDK interface for unreal crashes and set the name to `unreal.crashreporter`. ([#828](https://github.com/getsentry/relay/pull/828))
- Fine-tune the selectors for minidump PII scrubbing. ([#818](https://github.com/getsentry/relay/pull/818), [#830](https://github.com/getsentry/relay/pull/830))

## 20.10.1

**Internal**:

- Emit more useful normalization meta data for invalid tags. ([#808](https://github.com/getsentry/relay/pull/808))

## 20.10.0

**Features**:

- Add support for measurement ingestion. ([#724](https://github.com/getsentry/relay/pull/724), [#785](https://github.com/getsentry/relay/pull/785))
- Add support for scrubbing UTF-16 data in attachments ([#742](https://github.com/getsentry/relay/pull/742), [#784](https://github.com/getsentry/relay/pull/784), [#787](https://github.com/getsentry/relay/pull/787))
- Add upstream request metric. ([#793](https://github.com/getsentry/relay/pull/793))
- The padding character in attachment scrubbing has been changed to match the masking character, there is no usability benefit from them being different. ([#810](https://github.com/getsentry/relay/pull/810))

**Bug Fixes**:

- Fix issue where `$span` would not be recognized in Advanced Data Scrubbing. ([#781](https://github.com/getsentry/relay/pull/781))
- Accept big-endian minidumps. ([#789](https://github.com/getsentry/relay/pull/789))
- Detect network outages and retry sending events instead of dropping them. ([#788](https://github.com/getsentry/relay/pull/788))

**Internal**:

- Project states are now cached separately per DSN public key instead of per project ID. This means that there will be multiple separate cache entries for projects with more than one DSN. ([#778](https://github.com/getsentry/relay/pull/778))
- Relay no longer uses the Sentry endpoint to resolve project IDs by public key. Ingestion for the legacy store endpoint has been refactored to rely on key-based caches only. As a result, the legacy endpoint is supported only on managed Relays. ([#800](https://github.com/getsentry/relay/pull/800))
- Fix rate limit outcomes, now emitted only for error events but not transactions. ([#806](https://github.com/getsentry/relay/pull/806), [#809](https://github.com/getsentry/relay/pull/809))

## 20.9.0

**Features**:

- Add support for attaching Sentry event payloads in Unreal crash reports by adding `__sentry` game data entries. ([#715](https://github.com/getsentry/relay/pull/715))
- Support chunked form data keys for event payloads on the Minidump endpoint. Since crashpad has a limit for the length of custom attributes, the sentry event payload can be split up into `sentry__1`, `sentry__2`, etc. ([#721](https://github.com/getsentry/relay/pull/721))
- Periodically re-authenticate with the upstream server. Previously, there was only one initial authentication. ([#731](https://github.com/getsentry/relay/pull/731))
- The module attribute on stack frames (`$frame.module`) and the (usually server side generated) attribute `culprit` can now be scrubbed with advanced data scrubbing. ([#744](https://github.com/getsentry/relay/pull/744))
- Compress outgoing store requests for events and envelopes including attachements using `gzip` content encoding. ([#745](https://github.com/getsentry/relay/pull/745))
- Relay now buffers all requests until it has authenticated with the upstream. ([#747](//github.com/getsentry/relay/pull/747))
- Add a configuration option to change content encoding of upstream store requests. The default is `gzip`, and other options are `identity`, `deflate`, or `br`. ([#771](https://github.com/getsentry/relay/pull/771))

**Bug Fixes**:

- Send requests to the `/envelope/` endpoint instead of the older `/store/` endpoint. This particularly fixes spurious `413 Payload Too Large` errors returned when using Relay with Sentry SaaS. ([#746](https://github.com/getsentry/relay/pull/746))

**Internal**:

- Remove a temporary flag from attachment kafka messages indicating rate limited crash reports to Sentry. This is now enabled by default. ([#718](https://github.com/getsentry/relay/pull/718))
- Performance improvement of http requests to upstream, high priority messages are sent first. ([#678](https://github.com/getsentry/relay/pull/678))
- Experimental data scrubbing on minidumps([#682](https://github.com/getsentry/relay/pull/682))
- Move `generate-schema` from the Relay CLI into a standalone tool. ([#739](//github.com/getsentry/relay/pull/739))
- Move `process-event` from the Relay CLI into a standalone tool. ([#740](//github.com/getsentry/relay/pull/740))
- Add the client SDK to session kafka payloads. ([#751](https://github.com/getsentry/relay/pull/751))
- Add a standalone tool to document metrics in JSON or YAML. ([#752](https://github.com/getsentry/relay/pull/752))
- Emit `processing.event.produced` for user report and session Kafka messages. ([#757](https://github.com/getsentry/relay/pull/757))
- Improve performance of event processing by avoiding regex clone. ([#767](https://github.com/getsentry/relay/pull/767))
- Assign a default name for unnamed attachments, which prevented attachments from being stored in Sentry. ([#769](https://github.com/getsentry/relay/pull/769))
- Add Relay version version to challenge response. ([#758](https://github.com/getsentry/relay/pull/758))

## 20.8.0

**Features**:

- Add the `http.connection_timeout` configuration option to adjust the connection and SSL handshake timeout. The default connect timeout is now increased from 1s to 3s. ([#688](https://github.com/getsentry/relay/pull/688))
- Supply Relay's version during authentication and check if this Relay is still supported. An error message prompting to upgrade Relay will be supplied if Relay is unsupported. ([#697](https://github.com/getsentry/relay/pull/697))

**Bug Fixes**:

- Reuse connections for upstream event submission requests when the server supports connection keepalive. Relay did not consume the response body of all requests, which caused it to reopen a new connection for every event. ([#680](https://github.com/getsentry/relay/pull/680), [#695](https://github.com/getsentry/relay/pull/695))
- Fix hashing of user IP addresses in data scrubbing. Previously, this could create invalid IP addresses which were later rejected by Sentry. Now, the hashed IP address is moved to the `id` field. ([#692](https://github.com/getsentry/relay/pull/692))
- Do not retry authentication with the upstream when a client error is reported (status code 4XX). ([#696](https://github.com/getsentry/relay/pull/696))

**Internal**:

- Extract the event `timestamp` from Minidump files during event normalization. ([#662](https://github.com/getsentry/relay/pull/662))
- Retain the full span description in transaction events instead of trimming it. ([#674](https://github.com/getsentry/relay/pull/674))
- Report all Kafka producer errors to Sentry. Previously, only immediate errors were reported but not those during asynchronous flushing of messages. ([#677](https://github.com/getsentry/relay/pull/677))
- Add "HubSpot Crawler" to the list of web crawlers for inbound filters. ([#693](https://github.com/getsentry/relay/pull/693))
- Improved typing for span data of transaction events, no breaking changes. ([#713](https://github.com/getsentry/relay/pull/713))
- **Breaking change:** In PII configs, all options on hash and mask redactions (replacement characters, ignored characters, hash algorithm/key) are removed. If they still exist in the configuration, they are ignored. ([#760](https://github.com/getsentry/relay/pull/760))

## 20.7.2

**Features**:

- Report metrics for connections to the upstream. These metrics are reported under `connector.*` and include information on connection reuse, timeouts and errors. ([#669](https://github.com/getsentry/relay/pull/669))
- Increased the maximum size of attachments from _50MiB_ to _100MiB_. Most notably, this allows to upload larger minidumps. ([#671](https://github.com/getsentry/relay/pull/671))

**Internal**:

- Always create a spans array for transactions in normalization. This allows Sentry to render the spans UI even if the transaction is empty. ([#667](https://github.com/getsentry/relay/pull/667))

## 20.7.1

- No documented changes.

## 20.7.0

**Features**:

- Sessions and attachments can be rate limited now. These rate limits apply separately from error events, which means that you can continue to send Release Health sessions while you're out of quota with errors. ([#636](https://github.com/getsentry/relay/pull/636))

**Bug Fixes**:

- Outcomes from downstream relays were not forwarded upstream. ([#632](https://github.com/getsentry/relay/pull/632))
- Apply clock drift correction to Release Health sessions and validate timestamps. ([#633](https://github.com/getsentry/relay/pull/633))
- Apply clock drift correction for timestamps that are too far in the past or future. This fixes a bug where broken transaction timestamps would lead to negative durations. ([#634](https://github.com/getsentry/relay/pull/634), [#654](https://github.com/getsentry/relay/pull/654))
- Respond with status code `200 OK` to rate limited minidump and UE4 requests. Third party clients otherwise retry those requests, leading to even more load. ([#646](https://github.com/getsentry/relay/pull/646), [#647](https://github.com/getsentry/relay/pull/647))
- Ingested unreal crash reports no longer have a `misc_primary_cpu_brand` key with GPU information set in the Unreal context. ([#650](https://github.com/getsentry/relay/pull/650))
- Fix ingestion of forwarded outcomes in processing Relays. Previously, `emit_outcomes` had to be set explicitly to enable this. ([#653](https://github.com/getsentry/relay/pull/653))

**Internal**:

- Restructure the envelope and event ingestion paths into a pipeline and apply rate limits to all envelopes. ([#635](https://github.com/getsentry/relay/pull/635), [#636](https://github.com/getsentry/relay/pull/636))
- Pass the combined size of all attachments in an envelope to the Redis rate limiter as quantity to enforce attachment quotas. ([#639](https://github.com/getsentry/relay/pull/639))
- Emit flags for rate limited processing attachments and add a `size` field. ([#640](https://github.com/getsentry/relay/pull/640), [#644](https://github.com/getsentry/relay/pull/644))

## 20.6.0

We have switched to [CalVer](https://calver.org/)! Relay's version is always in line with the latest version of [Sentry](https://github.com/getsentry/sentry).

**Features**:

- Proxy and managed Relays now apply clock drift correction based on the `sent_at` header emitted by SDKs. ([#581](https://github.com/getsentry/relay/pull/581))
- Apply cached rate limits to attachments and sessions in the fast-path when parsing incoming requests. ([#618](https://github.com/getsentry/relay/pull/618))
- New config options `metrics.default_tags` and `metrics.hostname_tag`. ([#625](https://github.com/getsentry/relay/pull/625))

**Bug Fixes**:

- Clock drift correction no longer considers the transaction timestamp as baseline for SDKs using Envelopes. Instead, only the dedicated `sent_at` Envelope header is used. ([#580](https://github.com/getsentry/relay/pull/580))
- The `http.timeout` setting is now applied to all requests, including event submission. Previously, events were exempt. ([#588](https://github.com/getsentry/relay/pull/588))
- All endpoint metrics now report their proper `route` tag. This applies to `requests`, `requests.duration`, and `responses.status_codes`. Previously, some some endpoints reported an empty route. ([#595](https://github.com/getsentry/relay/pull/595))
- Properly refresh cached project states based on the configured intervals. Previously, Relay may have gone into an endless refresh cycle if the system clock not accurate, or the state had not been updated in the upstream. ([#596](https://github.com/getsentry/relay/pull/596))
- Respond with `403 Forbidden` when multiple authentication payloads are sent by the SDK. Previously, Relay would authenticate using one of the payloads and silently ignore the rest. ([#602](https://github.com/getsentry/relay/pull/602))
- Improve metrics documentation. ([#614](https://github.com/getsentry/relay/pull/614))
- Do not scrub event processing errors by default. ([#619](https://github.com/getsentry/relay/pull/619))

**Internal**:

- Add source (who emitted the outcome) to Outcome payload. ([#604](https://github.com/getsentry/relay/pull/604))
- Ignore non-Rust folders for faster rebuilding and testing. ([#578](https://github.com/getsentry/relay/pull/578))
- Invalid session payloads are now logged for SDK debugging. ([#584](https://github.com/getsentry/relay/pull/584), [#591](https://github.com/getsentry/relay/pull/591))
- Add support for Outcomes generation in external Relays. ([#592](https://github.com/getsentry/relay/pull/592))
- Remove unused `rev` from project state. ([#586](https://github.com/getsentry/relay/pull/586))
- Add an outcome endpoint for trusted Relays. ([#589](https://github.com/getsentry/relay/pull/589))
- Emit outcomes for event payloads submitted in attachment files. ([#609](https://github.com/getsentry/relay/pull/609))
- Split envelopes that contain sessions and other items and ingest them independently. ([#610](https://github.com/getsentry/relay/pull/610))
- Removed support for legacy per-key quotas. ([#616](https://github.com/getsentry/relay/pull/615))
- Security events (CSP, Expect-CT, Expect-Staple, and HPKP) are now placed into a dedicated `security` item in envelopes, rather than the generic event item. This allows for quick detection of the event type for rate limiting. ([#617](https://github.com/getsentry/relay/pull/617))

## 0.5.9

- Relay has a logo now!
- New explicit `envelope/` endpoint. Envelopes no longer need to be sent with the right `content-type` header (to cater to browser JS).
- Introduce an Envelope item type for transactions.
- Support environment variables and CLI arguments instead of command line parameters.
- Return status `415` on wrong content types.
- Normalize double-slashes in request URLs more aggressively.
- Add an option to generate credentials on stdout.

**Internal**:

- Serve project configs to downstream Relays with proper permission checking.
- PII: Make and/or selectors specific.
- Add a browser filter for IE 11.
- Changes to release parsing.
- PII: Expose event values as part of generated selector suggestions.

## 0.5.8

**Internal**:

- Fix a bug where exception values and the device name were not PII-strippable.

## 0.5.7

- Docker images are now also pushed to Docker Hub.
- New helper function to generate PII selectors from event data.

**Internal**:

- Release is now a required attribute for session data.
- `unknown` can now be used in place of `unknown_error` for span statuses. A future release will change the canonical format from `unknown_error` to `unknown`.

## 0.5.6

- Fix a bug where Relay would stop processing events if Sentry is down for only a short time.
- Improvements to architecture documentation.
- Initial support for rate limiting by event type ("scoped quotas")
- Fix a bug where `key_id` was omitted from outcomes created by Relay.
- Fix a bug where it was not permitted to send content-encoding as part of a CORS request to store.

**Internal**:

- PII processing: Aliases for value types (`$error` instead of `$exception` to be in sync with Discover column naming) and adding a default for replace-redactions.
- It is now valid to send transactions and spans without `op` set, in which case a default value will be inserted.

## 0.5.5

- Suppress verbose DNS lookup logs.

**Internal**:

- Small performance improvements in datascrubbing config converter.
- New, C-style selector syntax (old one still works)

## 0.5.4

**Internal**:

- Add event contexts to `pii=maybe`.
- Fix parsing of msgpack breadcrumbs in Rust store.
- Envelopes sent to Rust store can omit the DSN in headers.
- Ability to quote/escape special characters in selectors in PII configs.

## 0.5.3

- Properly strip the linux binary to reduce its size
- Allow base64 encoded JSON event payloads ([#466](https://github.com/getsentry/relay/pull/466))
- Fix multipart requests without trailing newline ([#465](https://github.com/getsentry/relay/pull/465))
- Support for ingesting session updates ([#449](https://github.com/getsentry/relay/pull/449))

**Internal**:

- Validate release names during event ingestion ([#479](https://github.com/getsentry/relay/pull/479))
- Add browser extension filter ([#470](https://github.com/getsentry/relay/pull/470))
- Add `pii=maybe`, a new kind of event schema field that can only be scrubbed if explicitly addressed.
- Add way to scrub filepaths in a way that does not break processing.

## 0.5.2

- Fix trivial Redis-related crash when running in non-processing mode.
- Limit the maximum retry-after of a rate limit. This is necessary because of the "Delete and ignore future events" feature in Sentry.
- Project caches are now evicted after `project_grace_period` has passed. If you have that parameter set to a high number you may see increased memory consumption.

**Internal**:

- Misc bugfixes in PII processor. Those bugs do not affect the legacy data scrubber exposed in Python.
- Polishing documentation around PII configuration format.
- Signal codes in mach mechanism are no longer required.

## 0.5.1

- Ability to fetch project configuration from Redis as additional caching layer.
- Fix a few bugs in release filters.
- Fix a few bugs in minidumps endpoint with processing enabled.

**Internal**:

- Fix a bug in the PII processor that would always remove the entire string on `pattern` rules.
- Ability to correct some clock drift and wrong system time in transaction events.

## 0.5.0

- The binary has been renamed to `relay`.
- Updated documentation for metrics.

**Internal**:

- The package is now called `sentry-relay`.
- Renamed all `Semaphore*` types to `Relay*`.
- Fixed memory leaks in processing functions.

## 0.4.65

- Implement the Minidump endpoint.
- Implement the Attachment endpoint.
- Implement the legacy Store endpoint.
- Support a plain `Authorization` header in addition to `X-Sentry-Auth`.
- Simplify the shutdown logic. Relay now always takes a fixed configurable time to shut down.
- Fix healthchecks in _Static_ mode.
- Fix internal handling of event attachments.
- Fix partial reads of request bodies resulting in a broken connection.
- Fix a crash when parsing User-Agent headers.
- Fix handling of events sent with `sentry_version=2.0` (Clojure SDK).
- Use _mmap_ to load the GeoIP database to improve the memory footprint.
- Revert back to the system memory allocator.

**Internal**:

- Preserve microsecond precision in all time stamps.
- Record event ids in all outcomes.
- Updates to event processing metrics.
- Add span status mapping from open telemetry.

## 0.4.64

- Switched to `jemalloc` as global allocator.
- Introduce separate outcome reason for invalid events.
- Always consume request bodies to the end.
- Implemented minidump ingestion.
- Increas precisions of timestamps in protocol.

## 0.4.63

- Refactor healthchecks into two: Liveness and readiness (see code comments for explanation for now).
- Allow multiple trailing slashes on store endpoint, e.g. `/api/42/store///`.
- Internal refactor to prepare for envelopes format.

**Internal**:

- Fix a bug where glob-matching in filters did not behave correctly when the to-be-matched string contained newlines.
- Add `moz-extension:` as scheme for browser extensions (filtering out Firefox addons).
- Raise a dedicated Python exception type for invalid transaction events. Also do not report that error to Sentry from Relay.

## 0.4.62

- Various performance improvements.

## 0.4.61

**Internal**:

- Add `thread.errored` attribute ([#306](https://github.com/getsentry/relay/pull/306)).

## 0.4.60

- License is now BSL instead of MIT ([#301](https://github.com/getsentry/relay/pull/301)).
- Improve internal metrics and logging ([#296](https://github.com/getsentry/relay/pull/296), [#297](https://github.com/getsentry/relay/pull/297), [#298](https://github.com/getsentry/relay/pull/298)).
- Fix unbounded requests to Sentry for project configs ([#295](https://github.com/getsentry/relay/pull/295), [#300](https://github.com/getsentry/relay/pull/300)).
- Fix rejected responses from Sentry due to size limit ([#303](https://github.com/getsentry/relay/pull/303)).
- Expose more options for configuring request concurrency limits ([#311](https://github.com/getsentry/relay/pull/311)).

**Internal**:

- Transaction events with negative duration are now rejected ([#291](https://github.com/getsentry/relay/pull/291)).
- Fix a panic when normalizing certain dates.

## 0.4.59

**Internal**:

- Fix: Normalize legacy stacktrace attributes ([#292](https://github.com/getsentry/relay/pull/292))
- Fix: Validate platform attributes in Relay ([#294](https://github.com/getsentry/relay/pull/294))
- Flip the flag that indicates Relay processing ([#293](https://github.com/getsentry/relay/pull/293))

## 0.4.58

- Evict project caches after some time ([#287](https://github.com/getsentry/relay/pull/287))
- Selectively log internal errors to stderr ([#285](https://github.com/getsentry/relay/pull/285))
- Add an error boundary to parsing project states ([#281](https://github.com/getsentry/relay/pull/281))

**Internal**:

- Add event size metrics ([#286](https://github.com/getsentry/relay/pull/286))
- Normalize before datascrubbing ([#290](https://github.com/getsentry/relay/pull/290))
- Add a config value for thread counts ([#283](https://github.com/getsentry/relay/pull/283))
- Refactor outcomes for parity with Sentry ([#282](https://github.com/getsentry/relay/pull/282))
- Add flag that relay processed an event ([#279](https://github.com/getsentry/relay/pull/279))

## 0.4.57

**Internal**:

- Stricter validation of transaction events.

## 0.4.56

**Internal**:

- Fix a panic in trimming.

## 0.4.55

**Internal**:

- Fix more bugs in datascrubbing converter.

## 0.4.54

**Internal**:

- Fix more bugs in datascrubbing converter.

## 0.4.53

**Internal**:

- Fix more bugs in datascrubbing converter.

## 0.4.52

**Internal**:

- Fix more bugs in datascrubbing converter.

## 0.4.51

**Internal**:

- Fix a few bugs in datascrubbing converter.
- Accept trailing slashes.

**Normalization**:

- Fix a panic on overflowing timestamps.

## 0.4.50

**Internal**:

- Fix bug where IP scrubbers were applied even when not enabled.

## 0.4.49

- Internal changes.

## 0.4.48

**Internal**:

- Fix various bugs in the datascrubber and PII processing code to get closer to behavior of the Python implementation.

## 0.4.47

**Internal**:

- Various work on re-implementing Sentry's `/api/X/store` endpoint in Relay. Relay can now apply rate limits based on Redis and emit the correct outcomes.

## 0.4.46

**Internal**:

- Resolved a regression in IP address normalization. The new behavior is closer to a line-by-line port of the old Python code.

## 0.4.45

**Normalization**:

- Resolved an issue where GEO IP data was not always infered.

## 0.4.44

**Normalization**:

- Only take the user IP address from the store request's IP for certain platforms. This restores the behavior of the old Python code.

## 0.4.43

**Normalization**:

- Bump size of breadcrumbs.
- Workaround for an issue where we would not parse OS information from User Agent when SDK had already sent OS information.
- Further work on Sentry-internal event ingestion.

## 0.4.42

**Normalization**:

- Fix normalization of version strings from user agents.

## 0.4.41

- Support extended project configuration.

**Internal**:

- Implement event filtering rules.
- Add basic support for Sentry-internal event ingestion.
- Parse and normalize user agent strings.

## 0.4.40

**Internal**:

- Restrict ranges of timestamps to prevent overflows in Python code and UI.

## 0.4.39

**Internal**:

- Fix a bug where stacktrace trimming was not applied during renormalization.

## 0.4.38

**Internal**:

- Added typed spans to Event.

## 0.4.37

**Internal**:

- Added `orig_in_app` to frame data.

## 0.4.36

**Internal**:

- Add new .NET versions for context normalization.

## 0.4.35

**Internal**:

- Fix bug where thread's stacktraces were not normalized.
- Fix bug where a string at max depth of a databag was stringified again.

## 0.4.34

**Internal**:

- Added `data` attribute to frames.
- Added a way to override other trimming behavior in Python normalizer binding.

## 0.4.33

**Internal**:

- Plugin-provided context types should now work properly again.

## 0.4.32

**Internal**:

- Removed `function_name` field from frame and added `raw_function`.

## 0.4.31

**Internal**:

- Add trace context type.

## 0.4.30

**Internal**:

- Make exception messages/values larger to allow for foreign stacktrace data to be attached.

## 0.4.29

**Internal**:

- Added `function_name` field to frame.

## 0.4.28

**Internal**:

- Add missing context type for sessionstack.

## 0.4.27

**Internal**:

- Increase frame vars size again! Byte size was fine, but max depth was way too small.

## 0.4.26

**Internal**:

- Reduce frame vars size.

## 0.4.25

**Internal**:

- Add missing trimming to frame vars.

## 0.4.24

**Internal**:

- Reject non-http/https `help_urls` in exception mechanisms.

## 0.4.23

**Internal**:

- Add basic truncation to event meta to prevent payload size from spiralling out of control.

## 0.4.22

**Internal**:

- Added grouping enhancements to protocol.

## 0.4.21

**Internal**:

- Updated debug image interface with more attributes.

## 0.4.20

**Internal**:

- Added support for `lang` frame and stacktrace attribute.

## 0.4.19

**Internal**:

- Slight changes to allow replacing more normalization code in Sentry with Rust.

## 0.4.18

**Internal**:

- Allow much larger payloads in the extra attribute.

## 0.4.17

**Internal**:

- Added support for protocol changes related to upcoming sentry SDK features. In particular the `none` event type was added.

## 0.4.16

For users of relay, nothing changed at all. This is a release to test embedding some Rust code in Sentry itself.

## 0.4.15

For users of relay, nothing changed at all. This is a release to test embedding some Rust code in Sentry itself.

## 0.4.14

For users of relay, nothing changed at all. This is a release to test embedding some Rust code in Sentry itself.

## 0.4.13

For users of relay, nothing changed at all. This is a release to test embedding some Rust code in Sentry itself.

## 0.4.12

For users of relay, nothing changed at all. This is a release to test embedding some Rust code in Sentry itself.

## 0.4.11

For users of relay, nothing changed at all. This is a release to test embedding some Rust code in Sentry itself.

## 0.4.10

For users of relay, nothing changed at all. This is a release to test embedding some Rust code in Sentry itself.

## 0.4.9

For users of relay, nothing changed at all. This is a release to test embedding some Rust code in Sentry itself.

## 0.4.8

For users of relay, nothing changed at all. This is a release to test embedding some Rust code in Sentry itself.

## 0.4.7

For users of relay, nothing changed at all. This is a release to test embedding some Rust code in Sentry itself.

## 0.4.6

For users of relay, nothing changed at all. This is a release to test embedding some Rust code in Sentry itself.

## 0.4.5

For users of relay, nothing changed at all. This is a release to test embedding some Rust code in Sentry itself.

## 0.4.4

For users of relay, nothing changed at all. This is a release to test embedding some Rust code in Sentry itself.

## 0.4.3

For users of relay, nothing changed at all. This is a release to test embedding some Rust code in Sentry itself.

## 0.4.2

For users of relay, nothing changed at all. This is a release to test embedding some Rust code in Sentry itself.

## 0.4.1

For users of relay, nothing changed at all. This is a release to test embedding some Rust code in Sentry itself.

## 0.4.0

Introducing new Relay modes:

- `proxy`: A proxy for all requests and events.
- `static`: Static configuration for known projects in the file system.
- `managed`: Fetch configurations dynamically from Sentry and update them.

The default Relay mode is `managed`. Users upgrading from previous versions will automatically activate the `managed` mode. To change this setting, add `relay.mode` to `config.yml` or run `semaphore config init` from the command line.

**Breaking Change**: If Relay was used without credentials, the mode needs to be set to `proxy`. The default `managed` mode requires credentials.

For more information on Relay modes, see the [documentation page](https://docs.sentry.io/data-management/relay/options/).

### Configuration Changes

- Added `cache.event_buffer_size` to control the maximum number of events that are buffered in case of network issues or high rates of incoming events.
- Added `limits.max_concurrent_requests` to limit the number of connections that this Relay will use to communicate with the upstream.
- Internal error reporting is now disabled by default. To opt in, set `sentry.enabled`.

### Bugfixes

- Fix a bug that caused events to get unconditionally dropped after five seconds, regardless of the `cache.event_expiry` configuration.
- Fix a memory leak in Relay's internal error reporting.

## 0.3.0

- Changed PII stripping rule format to permit path selectors when applying rules. This means that now `$string` refers to strings for instance and `user.id` refers to the `id` field in the `user` attribute of the event. Temporarily support for old rules is retained.

## 0.2.7

- store: Minor fixes to be closer to Python. Ability to disable trimming of objects, arrays and strings.

## 0.2.6

- Fix bug where PII stripping would remove containers without leaving any metadata about the retraction.
- Fix bug where old `redactPair` rules would stop working.

## 0.2.5

- Rewrite of PII stripping logic. This brings potentially breaking changes to the semantics of PII configs. Most importantly field types such as `"freeform"` and `"databag"` are gone, right now there is only `"container"` and `"text"`. All old field types should have become an alias for `"text"`, but take extra care in ensuring your PII rules still work.

- store: Minor fixes to be closer to Python.

## 0.2.4

For users of relay, nothing changed at all. This is a release to test embedding some Rust code in Sentry itself.

- store: Remove stray print statement.

## 0.2.3

For users of relay, nothing changed at all. This is a release to test embedding some Rust code in Sentry itself.

- store: Fix main performance issues.

## 0.2.2

For users of relay, nothing changed at all. This is a release to test embedding some Rust code in Sentry itself.

- store: Fix segfault when trying to process contexts.
- store: Fix trimming state "leaking" between interfaces, leading to excessive trimming.
- store: Don't serialize empty arrays and objects (with a few exceptions).

## 0.2.1

For users of relay, nothing changed at all. This is a release to test embedding some Rust code in Sentry itself.

- `libsemaphore`: Expose CABI for normalizing event data.

## 0.2.0

Our first major iteration on Relay has landed!

- User documentation is now hosted at <https://docs.sentry.io/relay/>.
- SSL support is now included by default. Just configure a [TLS identity](https://docs.sentry.io/relay/options/#relaytls_identity_path) and you're set.
- Updated event processing: Events from older SDKs are now supported. Also, we've fixed some bugs along the line.
- Introduced full support for PII stripping. See [PII Configuration](https://docs.sentry.io/relay/pii-config/) for instructions.
- Configure with static project settings. Relay will skip querying project states from Sentry and use your provided values instead. See [Project Configuration](https://docs.sentry.io/relay/project-config/) for a full guide.
- Relay now also acts as a proxy for certain API requests. This allows it to receive CSP reports and Minidump crash reports, among others. It also sets `X-Forwarded-For` and includes a Relay signature header.

Besides that, there are many technical changes, including:

- Major rewrite of the internals. Relay no longer requires a special endpoint for sending events to upstream Sentry and processes events individually with less delay than before.
- The executable will exit with a non-zero exit code on startup errors. This makes it easier to catch configuration errors.
- Removed `libsodium` as a production dependency, greatly simplifying requirements for the runtime environment.
- Greatly improved logging and metrics. Be careful with the `DEBUG` and `TRACE` levels, as they are **very** verbose now.
- Improved docker containers.

## 0.1.3

- Added support for metadata format

## 0.1.2

- JSON logging ([#32](https://github.com/getsentry/relay/pull/32))
- Update dependencies

## 0.1.1

- Rename "sentry-relay" to "semaphore"
- Use new features from Rust 1.26
- Prepare binary and Python builds ([#20](https://github.com/getsentry/relay/pull/20))
- Add Dockerfile ([#23](https://github.com/getsentry/relay/pull/23))

## 0.1.0

An initial release of the tool.<|MERGE_RESOLUTION|>--- conflicted
+++ resolved
@@ -8,11 +8,8 @@
 
 **Internal:**
 
-<<<<<<< HEAD
+- Add a metric that counts span volume in the root project for dynamic sampling (`c:spans/count_per_root_project@none`) ([#4134](https://github.com/getsentry/relay/pull/4134))
 - Emit `extracted_from_indexed` tag for the usage metrics. ([#4158](https://github.com/getsentry/relay/pull/4158))
-=======
-- Add a metric that counts span volume in the root project for dynamic sampling (`c:spans/count_per_root_project@none`) ([#4134](https://github.com/getsentry/relay/pull/4134))
->>>>>>> 75a37c83
 
 ## 24.10.0
 
