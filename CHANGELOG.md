# Changelog

## Unreleased

<<<<<<< HEAD
**Internal**:

- Postpone metrics aggregation until we received the project state. ([#2588](https://github.com/getsentry/relay/pull/2588))
- Separate metrics aggregation routing from aggregation service. ([#2611](https://github.com/getsentry/relay/pull/2611))
- Restrict resource spans to script and css only. ([#2623](https://github.com/getsentry/relay/pull/2623))

## 23.11.0

=======
>>>>>>> 06025336
**Features**:

- Update Docker Debian image from 10 to 12. ([#2622](https://github.com/getsentry/relay/pull/2622))

**Internal**:

- Report global config fetch errors after interval of constant failures elapsed. ([#2628](https://github.com/getsentry/relay/pull/2628))
- Restrict resource spans to script and css only. ([#2623](https://github.com/getsentry/relay/pull/2623))
- Postpone metrics aggregation until we received the project state. ([#2588](https://github.com/getsentry/relay/pull/2588))
- Scrub random strings in resource span descriptions. ([#2614](https://github.com/getsentry/relay/pull/2614))

## 23.10.0

**Features**:

- Scrub span descriptions with encoded data images. ([#2560](https://github.com/getsentry/relay/pull/2560))
- Accept spans needed for the mobile Starfish module. ([#2570](https://github.com/getsentry/relay/pull/2570))
- Extract size metrics and blocking status tag for resource spans. ([#2578](https://github.com/getsentry/relay/pull/2578))
- Add a setting to rollout ingesting all resource spans. ([#2586](https://github.com/getsentry/relay/pull/2586))
- Drop events starting or ending before January 1, 1970 UTC. ([#2613](https://github.com/getsentry/relay/pull/2613))
- Add support for X-Sentry-Forwarded-For header. ([#2572](https://github.com/getsentry/relay/pull/2572))

**Bug Fixes**:

- Remove profile_id from context when no profile is in the envelope. ([#2523](https://github.com/getsentry/relay/pull/2523))
- Fix reporting of Relay's crashes to Sentry. The `crash-handler` feature did not enable the crash reporter and uploads of crashes were broken. ([#2532](https://github.com/getsentry/relay/pull/2532))
- Use correct field to pick SQL parser for span normalization. ([#2536](https://github.com/getsentry/relay/pull/2536))
- Prevent stack overflow on SQL serialization. ([#2538](https://github.com/getsentry/relay/pull/2538))
- Bind exclusively to the port for the HTTP server. ([#2582](https://github.com/getsentry/relay/pull/2582))
- Scrub resource spans even when there's no domain or extension or when the description is an image. ([#2591](https://github.com/getsentry/relay/pull/2591))

**Internal**:

- Exclude more spans fron metrics extraction. ([#2522](https://github.com/getsentry/relay/pull/2522)), [#2525](https://github.com/getsentry/relay/pull/2525), [#2545](https://github.com/getsentry/relay/pull/2545), [#2566](https://github.com/getsentry/relay/pull/2566))
- Remove filtering for Android events with missing close events. ([#2524](https://github.com/getsentry/relay/pull/2524))
- Fix hot-loop burning CPU when upstream service is unavailable. ([#2518](https://github.com/getsentry/relay/pull/2518))
- Extract new low-cardinality transaction duration metric for statistical detectors. ([#2513](https://github.com/getsentry/relay/pull/2513))
- Introduce reservoir sampling rule. ([#2550](https://github.com/getsentry/relay/pull/2550))
- Write span tags to `span.sentry_tags` instead of `span.data`. ([#2555](https://github.com/getsentry/relay/pull/2555), [#2598](https://github.com/getsentry/relay/pull/2598))
- Use JSON instead of MsgPack for Kafka spans. ([#2556](https://github.com/getsentry/relay/pull/2556))
- Add `profile_id` to spans. ([#2569](https://github.com/getsentry/relay/pull/2569))
- Introduce a dedicated usage metric for transactions that replaces the duration metric. ([#2571](https://github.com/getsentry/relay/pull/2571), [#2589](https://github.com/getsentry/relay/pull/2589))
- Restore the profiling killswitch. ([#2573](https://github.com/getsentry/relay/pull/2573))
- Add `scraping_attempts` field to the event schema. ([#2575](https://github.com/getsentry/relay/pull/2575))
- Move `condition.rs` from `relay-sampling` to `relay-protocol`. ([#2608](https://github.com/getsentry/relay/pull/2608))

## 23.9.1

- No documented changes.

## 23.9.0

**Features**:

- Add `view_names` to `AppContext` ([#2344](https://github.com/getsentry/relay/pull/2344))
- Tag keys in error events and transaction events can now be up to `200` ASCII characters long. Before, tag keys were limited to 32 characters. ([#2453](https://github.com/getsentry/relay/pull/2453))
- The Crons monitor check-in APIs have learned to accept JSON via POST. This allows for monitor upserts by specifying the `monitor_config` in the JSON body. ([#2448](https://github.com/getsentry/relay/pull/2448))
- Add an experimental web interface for local Relay deployments. ([#2422](https://github.com/getsentry/relay/pull/2422))

**Bug Fixes**:

- Filter out exceptions originating in Safari extensions. ([#2408](https://github.com/getsentry/relay/pull/2408))
- Fixes the `TraceContext.status` not being defaulted to `unknown` before the new metrics extraction pipeline. ([#2436](https://github.com/getsentry/relay/pull/2436))
- Support on-demand metrics for alerts and widgets in external Relays. ([#2440](https://github.com/getsentry/relay/pull/2440))
- Prevent sporadic data loss in `EnvelopeProcessorService`. ([#2454](https://github.com/getsentry/relay/pull/2454))
- Prevent panic when android trace contains invalid start time. ([#2457](https://github.com/getsentry/relay/pull/2457))

**Internal**:

- Use static global configuration if file is provided and not in managed mode. ([#2458](https://github.com/getsentry/relay/pull/2458))
- Add `MeasurementsConfig` to `GlobalConfig` and implement merging logic with project config. ([#2415](https://github.com/getsentry/relay/pull/2415))
- Support ingestion of custom metrics when the `organizations:custom-metrics` feature flag is enabled. ([#2443](https://github.com/getsentry/relay/pull/2443))
- Merge span metrics and standalone spans extraction options. ([#2447](https://github.com/getsentry/relay/pull/2447))
- Support parsing aggregated metric buckets directly from statsd payloads. ([#2468](https://github.com/getsentry/relay/pull/2468), [#2472](https://github.com/getsentry/relay/pull/2472))
- Improve performance when ingesting distribution metrics with a large number of data points. ([#2483](https://github.com/getsentry/relay/pull/2483))
- Improve documentation for metrics bucketing. ([#2503](https://github.com/getsentry/relay/pull/2503))
- Rename the envelope item type for StatsD payloads to "statsd". ([#2470](https://github.com/getsentry/relay/pull/2470))
- Add a nanojoule unit for profile measurements. ([#2478](https://github.com/getsentry/relay/pull/2478))
- Add a timestamp field to report profile's start time on Android. ([#2486](https://github.com/getsentry/relay/pull/2486))
- Filter span metrics extraction based on features. ([#2511](https://github.com/getsentry/relay/pull/2511), [#2520](https://github.com/getsentry/relay/pull/2520))
- Extract shared tags on the segment. ([#2512](https://github.com/getsentry/relay/pull/2512))

## 23.8.0

**Features**:

- Add `Cross-Origin-Resource-Policy` HTTP header to responses. ([#2394](https://github.com/getsentry/relay/pull/2394))

## 23.7.2

**Features**:

- Normalize old React Native SDK app start time measurements and spans. ([#2358](https://github.com/getsentry/relay/pull/2358))

**Bug Fixes**:

- Limit environment names on check-ins to 64 chars. ([#2309](https://github.com/getsentry/relay/pull/2309))

**Internal**:

- Add new service for fetching global configs. ([#2320](https://github.com/getsentry/relay/pull/2320))
- Feature-flagged extraction & publishing of spans from transactions. ([#2350](https://github.com/getsentry/relay/pull/2350))

## 23.7.1

**Bug Fixes**:

- Trim fields (e.g. `transaction`) before metrics extraction. ([#2342](https://github.com/getsentry/relay/pull/2342))
- Interpret `aggregator.max_tag_value_length` as characters instead of bytes. ([#2343](https://github.com/getsentry/relay/pull/2343))

**Internal**:

- Add capability to configure metrics aggregators per use case. ([#2341](https://github.com/getsentry/relay/pull/2341))
- Configurable flush time offsets for metrics buckets. ([#2349](https://github.com/getsentry/relay/pull/2349))

## 23.7.0

**Bug Fixes**:

- Filter idle samples at the edge per thread. ([#2321](https://github.com/getsentry/relay/pull/2321))

**Internal**:

- Add support for `sampled` field in the DSC and error tagging. ([#2290](https://github.com/getsentry/relay/pull/2290))
- Move span tag extraction from metrics to normalization. ([#2304](https://github.com/getsentry/relay/pull/2304))

## 23.6.2

**Features**:

- Add filter based on transaction names. ([#2118](https://github.com/getsentry/relay/pull/2118), [#2284](https://github.com/getsentry/relay/pull/2284))
- Use GeoIP lookup also in non-processing Relays. Lookup from now on will be also run in light normalization. ([#2229](https://github.com/getsentry/relay/pull/2229))
- Metrics extracted from transactions from old SDKs now get a useful `transaction` tag. ([#2250](https://github.com/getsentry/relay/pull/2250), [#2272](https://github.com/getsentry/relay/pull/2272)).

**Bug Fixes**:

- Skip dynamic sampling if relay doesn't support incoming metrics extraction version. ([#2273](https://github.com/getsentry/relay/pull/2273))
- Keep stack frames closest to crash when quantity exceeds limit. ([#2236](https://github.com/getsentry/relay/pull/2236))
- Drop profiles without a transaction in the same envelope. ([#2169](https://github.com/getsentry/relay/pull/2169))

**Internal**:

- Implement basic generic metrics extraction for transaction events. ([#2252](https://github.com/getsentry/relay/pull/2252), [#2257](https://github.com/getsentry/relay/pull/2257))
- Support more fields in dynamic sampling, metric extraction, and conditional tagging. The added fields are `dist`, `release.*`, `user.{email,ip_address,name}`, `breakdowns.*`, and `extra.*`. ([#2259](https://github.com/getsentry/relay/pull/2259), [#2276](https://github.com/getsentry/relay/pull/2276))

## 23.6.1

- No documented changes.

## 23.6.0

**Bug Fixes**:

- Make counting of total profiles consistent with total transactions. ([#2163](https://github.com/getsentry/relay/pull/2163))

**Features**:

- Add `data` and `api_target` fields to `ResponseContext` and scrub `graphql` bodies. ([#2141](https://github.com/getsentry/relay/pull/2141))
- Add support for X-Vercel-Forwarded-For header. ([#2124](https://github.com/getsentry/relay/pull/2124))
- Add `lock` attribute to the frame protocol. ([#2171](https://github.com/getsentry/relay/pull/2171))
- Reject profiles longer than 30s. ([#2168](https://github.com/getsentry/relay/pull/2168))
- Change default topic for transaction metrics to `ingest-performance-metrics`. ([#2180](https://github.com/getsentry/relay/pull/2180))
- Add Firefox "dead object" error to browser extension filter ([#2215](https://github.com/getsentry/relay/pull/2215))
- Add events whose `url` starts with `file://` to localhost inbound filter ([#2214](https://github.com/getsentry/relay/pull/2214))

**Internal**:

- Extract app identifier from app context for profiles. ([#2172](https://github.com/getsentry/relay/pull/2172))
- Mark all URL transactions as sanitized after applying rules. ([#2210](https://github.com/getsentry/relay/pull/2210))
- Add limited, experimental Sentry performance monitoring. ([#2157](https://github.com/getsentry/relay/pull/2157))

## 23.5.2

**Features**:

- Use different error message for empty strings in schema processing. ([#2151](https://github.com/getsentry/relay/pull/2151))
- Filter irrelevant webkit-issues. ([#2088](https://github.com/getsentry/relay/pull/2088))

- Relay now supports a simplified cron check-in API. ([#2153](https://github.com/getsentry/relay/pull/2153))

## 23.5.1

**Bug Fixes**:

- Sample only transaction events instead of sampling both transactions and errors. ([#2130](https://github.com/getsentry/relay/pull/2130))
- Fix tagging of incoming errors with `sampled` that was not done due to lack of sampling state. ([#2148](https://github.com/getsentry/relay/pull/2148))
- Remove profiling feature flag. ([#2146](https://github.com/getsentry/relay/pull/2146))

**Internal**:

- Mark all URL transactions as `sanitized` when `txNameReady` flag is set. ([#2128](https://github.com/getsentry/relay/pull/2128), [#2139](https://github.com/getsentry/relay/pull/2139))
- Tag incoming errors with the new `sampled` field in case their DSC is sampled. ([#2026](https://github.com/getsentry/relay/pull/2026))
- Enable PII scrubbing for urls field ([#2143](https://github.com/getsentry/relay/pull/2143))

## 23.5.0

**Bug Fixes**:

- Enforce rate limits for monitor check-ins. ([#2065](https://github.com/getsentry/relay/pull/2065))
- Allow rate limits greater than `u32::MAX`. ([#2079](https://github.com/getsentry/relay/pull/2079))
- Do not drop envelope when client closes connection. ([#2089](https://github.com/getsentry/relay/pull/2089))

**Features**:

- Scrub IBAN as pii. ([#2117](https://github.com/getsentry/relay/pull/2117))
- Scrub sensitive keys (`passwd`, `token`, ...) in Replay recording data. ([#2034](https://github.com/getsentry/relay/pull/2034))
- Add support for old 'violated-directive' CSP format. ([#2048](https://github.com/getsentry/relay/pull/2048))
- Add document_uri to csp filter. ([#2059](https://github.com/getsentry/relay/pull/2059))
- Store `geo.subdivision` of the end user location. ([#2058](https://github.com/getsentry/relay/pull/2058))
- Scrub URLs in span descriptions. ([#2095](https://github.com/getsentry/relay/pull/2095))

**Internal**:

- Remove transaction metrics allowlist. ([#2092](https://github.com/getsentry/relay/pull/2092))
- Include unknown feature flags in project config when serializing it. ([#2040](https://github.com/getsentry/relay/pull/2040))
- Copy transaction tags to the profile. ([#1982](https://github.com/getsentry/relay/pull/1982))
- Lower default max compressed replay recording segment size to 10 MiB. ([#2031](https://github.com/getsentry/relay/pull/2031))
- Increase chunking limit to 15MB for replay recordings. ([#2032](https://github.com/getsentry/relay/pull/2032))
- Add a data category for indexed profiles. ([#2051](https://github.com/getsentry/relay/pull/2051), [#2071](https://github.com/getsentry/relay/pull/2071))
- Differentiate between `Profile` and `ProfileIndexed` outcomes. ([#2054](https://github.com/getsentry/relay/pull/2054))
- Split dynamic sampling implementation before refactoring. ([#2047](https://github.com/getsentry/relay/pull/2047))
- Refactor dynamic sampling implementation across `relay-server` and `relay-sampling`. ([#2066](https://github.com/getsentry/relay/pull/2066))
- Adds support for `replay_id` field for the `DynamicSamplingContext`'s `FieldValueProvider`. ([#2070](https://github.com/getsentry/relay/pull/2070))
- On Linux, switch to `jemalloc` instead of the system memory allocator to reduce Relay's memory footprint. ([#2084](https://github.com/getsentry/relay/pull/2084))
- Scrub sensitive cookies `__session`. ([#2105](https://github.com/getsentry/relay/pull/2105)))
- Parse profiles' metadata to check if it should be marked as invalid. ([#2104](https://github.com/getsentry/relay/pull/2104))
- Set release as optional by defaulting to an empty string and add a dist field for profiles. ([#2098](https://github.com/getsentry/relay/pull/2098), [#2107](https://github.com/getsentry/relay/pull/2107))
- Accept source map debug images in debug meta for Profiling. ([#2097](https://github.com/getsentry/relay/pull/2097))

## 23.4.0

**Breaking Changes**:

This release contains major changes to the web layer, including TCP and HTTP handling as well as all web endpoint handlers. Due to these changes, some functionality was retired and Relay responds differently in specific cases.

Configuration:

- SSL support has been dropped. As per [official guidelines](https://docs.sentry.io/product/relay/operating-guidelines/), Relay should be operated behind a reverse proxy, which can perform SSL termination.
- Connection config options `max_connections`, `max_pending_connections`, and `max_connection_rate` no longer have an effect. Instead, configure the reverse proxy to handle connection concurrency as needed.

Endpoints:

- The security endpoint no longer forwards to upstream if the mime type doesn't match supported mime types. Instead, the request is rejected with a corresponding error.
- Passing store payloads as `?sentry_data=<base64>` query parameter is restricted to `GET` requests on the store endpoint. Other endpoints require the payload to be passed in the request body.
- Requests with an invalid `content-encoding` header will now be rejected. Exceptions to this are an empty string and `UTF-8`, which have been sent historically by some SDKs and are now treated as identity (no encoding). Previously, all unknown encodings were treated as identity.
- Temporarily, response bodies for some errors are rendered as plain text instead of JSON. This will be addressed in an upcoming release.

Metrics:

- The `route` tag of request metrics uses the route pattern instead of schematic names. There is an exact replacement for every previous route. For example, `"store-default"` is now tagged as `"/api/:project_id/store/"`.
- Statsd metrics `event.size_bytes.raw` and `event.size_bytes.uncompressed` have been removed.

**Features**:

- Allow monitor checkins to paass `monitor_config` for monitor upserts. ([#1962](https://github.com/getsentry/relay/pull/1962))
- Add replay_id onto event from dynamic sampling context. ([#1983](https://github.com/getsentry/relay/pull/1983))
- Add product-name for devices, derived from the android model. ([#2004](https://github.com/getsentry/relay/pull/2004))
- Changes how device class is determined for iPhone devices. Instead of checking processor frequency, the device model is mapped to a device class. ([#1970](https://github.com/getsentry/relay/pull/1970))
- Don't sanitize transactions if no clustering rules exist and no UUIDs were scrubbed. ([#1976](https://github.com/getsentry/relay/pull/1976))
- Add `thread.lock_mechanism` field to protocol. ([#1979](https://github.com/getsentry/relay/pull/1979))
- Add `origin` to trace context and span. ([#1984](https://github.com/getsentry/relay/pull/1984))
- Add `jvm` debug file type. ([#2002](https://github.com/getsentry/relay/pull/2002))
- Add new `mechanism` fields to protocol to support exception groups. ([#2020](https://github.com/getsentry/relay/pull/2020))
- Change `lock_reason` attribute to a `held_locks` dictionary in the `thread` interface. ([#2018](https://github.com/getsentry/relay/pull/2018))

**Internal**:

- Add BufferService with SQLite backend. ([#1920](https://github.com/getsentry/relay/pull/1920))
- Upgrade the web framework and related dependencies. ([#1938](https://github.com/getsentry/relay/pull/1938))
- Apply transaction clustering rules before UUID scrubbing rules. ([#1964](https://github.com/getsentry/relay/pull/1964))
- Use exposed device-class-synthesis feature flag to gate device.class synthesis in light normalization. ([#1974](https://github.com/getsentry/relay/pull/1974))
- Adds iPad support for device.class synthesis in light normalization. ([#2008](https://github.com/getsentry/relay/pull/2008))
- Pin schemars dependency to un-break schema docs generation. ([#2014](https://github.com/getsentry/relay/pull/2014))
- Remove global service registry. ([#2022](https://github.com/getsentry/relay/pull/2022))
- Apply schema validation to all topics in local development. ([#2013](https://github.com/getsentry/relay/pull/2013))

Monitors:

- Monitor check-ins may now specify an environment ([#2027](https://github.com/getsentry/relay/pull/2027))

## 23.3.1

**Features**:

- Indicate if OS-version may be frozen with '>=' prefix. ([#1945](https://github.com/getsentry/relay/pull/1945))
- Normalize monitor slug parameters into slugs. ([#1913](https://github.com/getsentry/relay/pull/1913))
- Smart trim loggers for Java platforms. ([#1941](https://github.com/getsentry/relay/pull/1941))

**Internal**:

- PII scrub `span.data` by default. ([#1953](https://github.com/getsentry/relay/pull/1953))
- Scrub sensitive cookies. ([#1951](https://github.com/getsentry/relay/pull/1951)))

## 23.3.0

**Features**:

- Extract attachments from transaction events and send them to kafka individually. ([#1844](https://github.com/getsentry/relay/pull/1844))
- Protocol validation for source map image type. ([#1869](https://github.com/getsentry/relay/pull/1869))
- Strip quotes from client hint values. ([#1874](https://github.com/getsentry/relay/pull/1874))
- Add Dotnet, Javascript and PHP support for profiling. ([#1871](https://github.com/getsentry/relay/pull/1871), [#1876](https://github.com/getsentry/relay/pull/1876), [#1885](https://github.com/getsentry/relay/pull/1885))
- Initial support for the Crons beta. ([#1886](https://github.com/getsentry/relay/pull/1886))
- Scrub `span.data.http.query` with default scrubbers. ([#1889](https://github.com/getsentry/relay/pull/1889))
- Synthesize new class attribute in device context using specs found on the device, such as processor_count, memory_size, etc. ([#1895](https://github.com/getsentry/relay/pull/1895))
- Add `thread.state` field to protocol. ([#1896](https://github.com/getsentry/relay/pull/1896))
- Move device.class from contexts to tags. ([#1911](https://github.com/getsentry/relay/pull/1911))
- Optionally mark scrubbed URL transactions as sanitized. ([#1917](https://github.com/getsentry/relay/pull/1917))
- Perform PII scrubbing on meta's original_value field. ([#1892](https://github.com/getsentry/relay/pull/1892))
- Add links to docs in YAML config file. ([#1923](https://github.com/getsentry/relay/pull/1923))
- For security reports, add the request's `origin` header to sentry events. ([#1934](https://github.com/getsentry/relay/pull/1934))

**Bug Fixes**:

- Enforce rate limits for session replays. ([#1877](https://github.com/getsentry/relay/pull/1877))

**Internal**:

- Revert back the addition of metric names as tag on Sentry errors when relay drops metrics. ([#1873](https://github.com/getsentry/relay/pull/1873))
- Tag the dynamic sampling decision on `count_per_root_project` to measure effective sample rates. ([#1870](https://github.com/getsentry/relay/pull/1870))
- Deprecate fields on the profiling sample format. ([#1878](https://github.com/getsentry/relay/pull/1878))
- Remove idle samples at the start and end of a profile and useless metadata. ([#1894](https://github.com/getsentry/relay/pull/1894))
- Move the pending envelopes buffering into the project cache. ([#1907](https://github.com/getsentry/relay/pull/1907))
- Remove platform validation for profiles. ([#1933](https://github.com/getsentry/relay/pull/1933))

## 23.2.0

**Features**:

- Use client hint headers instead of User-Agent when available. ([#1752](https://github.com/getsentry/relay/pull/1752), [#1802](https://github.com/getsentry/relay/pull/1802), [#1838](https://github.com/getsentry/relay/pull/1838))
- Apply all configured data scrubbing rules on Replays. ([#1731](https://github.com/getsentry/relay/pull/1731))
- Add count transactions toward root project. ([#1734](https://github.com/getsentry/relay/pull/1734))
- Add or remove the profile ID on the transaction's profiling context. ([#1801](https://github.com/getsentry/relay/pull/1801))
- Implement a new sampling algorithm with factors and multi-matching. ([#1790](https://github.com/getsentry/relay/pull/1790)
- Add Cloud Resource context. ([#1854](https://github.com/getsentry/relay/pull/1854))

**Bug Fixes**:

- Fix a bug where the replays ip-address normalization was not being applied when the user object was omitted. ([#1805](https://github.com/getsentry/relay/pull/1805))
- Improve performance for replays, especially memory usage during data scrubbing. ([#1800](https://github.com/getsentry/relay/pull/1800), [#1825](https://github.com/getsentry/relay/pull/1825))
- When a transaction is rate limited, also remove associated profiles. ([#1843](https://github.com/getsentry/relay/pull/1843))

**Internal**:

- Add metric name as tag on Sentry errors from relay dropping metrics. ([#1797](https://github.com/getsentry/relay/pull/1797))
- Make sure to scrub all the fields with PII. If the fields contain an object, the entire object will be removed. ([#1789](https://github.com/getsentry/relay/pull/1789))
- Keep meta for removed custom measurements. ([#1815](https://github.com/getsentry/relay/pull/1815))
- Drop replay recording payloads if they cannot be parsed or scrubbed. ([#1683](https://github.com/getsentry/relay/pull/1683))

## 23.1.1

**Features**:

- Add error and sample rate fields to the replay event parser. ([#1745](https://github.com/getsentry/relay/pull/1745))
- Add `instruction_addr_adjustment` field to `RawStacktrace`. ([#1716](https://github.com/getsentry/relay/pull/1716))
- Add SSL support to `relay-redis` crate. It is possible to use `rediss` scheme to connnect to Redis cluster using TLS. ([#1772](https://github.com/getsentry/relay/pull/1772))

**Internal**:

- Fix type errors in replay recording parsing. ([#1765](https://github.com/getsentry/relay/pull/1765))
- Remove error and session sample rate fields from replay-event parser. ([#1791](https://github.com/getsentry/relay/pull/1791))
- Scrub replay recording PII from mutation "texts" vector. ([#1796](https://github.com/getsentry/relay/pull/1796))

## 23.1.0

**Features**:

- Add support for `limits.keepalive_timeout` configuration. ([#1645](https://github.com/getsentry/relay/pull/1645))
- Add support for decaying functions in dynamic sampling rules. ([#1692](https://github.com/getsentry/relay/pull/1692))
- Stop extracting duration metric for session payloads. ([#1739](https://github.com/getsentry/relay/pull/1739))
- Add Profiling Context ([#1748](https://github.com/getsentry/relay/pull/1748))

**Internal**:

- Remove concurrent profiling. ([#1697](https://github.com/getsentry/relay/pull/1697))
- Use the main Sentry SDK to submit crash reports instead of a custom curl-based backend. This removes a dependency on `libcurl` and ensures compliance with latest TLS standards for crash uploads. Note that this only affects Relay if the hidden `_crash_db` option is used. ([#1707](https://github.com/getsentry/relay/pull/1707))
- Support transaction naming rules. ([#1695](https://github.com/getsentry/relay/pull/1695))
- Add PII scrubbing to URLs captured by replay recordings ([#1730](https://github.com/getsentry/relay/pull/1730))
- Add more measurement units for profiling. ([#1732](https://github.com/getsentry/relay/pull/1732))
- Add backoff mechanism for fetching projects from the project cache. ([#1726](https://github.com/getsentry/relay/pull/1726))

## 22.12.0

**Features**:

- The level of events created from Unreal Crash Reports now depends on whether it was an actual crash or an assert. ([#1677](https://github.com/getsentry/relay/pull/1677))
- Dynamic sampling is now based on the volume received by Relay by default and does not include the original volume dropped by client-side sampling in SDKs. This is required for the final dynamic sampling feature in the latest Sentry plans. ([#1591](https://github.com/getsentry/relay/pull/1591))
- Add OpenTelemetry Context. ([#1617](https://github.com/getsentry/relay/pull/1617))
- Add `app.in_foreground` and `thread.main` flag to protocol. ([#1578](https://github.com/getsentry/relay/pull/1578))
- Add support for View Hierarchy attachment_type. ([#1642](https://github.com/getsentry/relay/pull/1642))
- Add invalid replay recording outcome. ([#1684](https://github.com/getsentry/relay/pull/1684))
- Stop rejecting spans without a timestamp, instead giving them their respective event timestamp and setting their status to DeadlineExceeded. ([#1690](https://github.com/getsentry/relay/pull/1690))
- Add max replay size configuration parameter. ([#1694](https://github.com/getsentry/relay/pull/1694))
- Add nonchunked replay recording message type. ([#1653](https://github.com/getsentry/relay/pull/1653))
- Add `abnormal_mechanism` field to SessionUpdate protocol. ([#1665](https://github.com/getsentry/relay/pull/1665))
- Add replay-event normalization and PII scrubbing. ([#1582](https://github.com/getsentry/relay/pull/1582))
- Scrub all fields with IP addresses rather than only known IP address fields. ([#1725](https://github.com/getsentry/relay/pull/1725))

**Bug Fixes**:

- Make `attachment_type` on envelope items forward compatible by adding fallback variant. ([#1638](https://github.com/getsentry/relay/pull/1638))
- Relay no longer accepts transaction events older than 5 days. Previously the event was accepted and stored, but since metrics for such old transactions are not supported it did not show up in parts of Sentry such as the Performance landing page. ([#1663](https://github.com/getsentry/relay/pull/1663))
- Apply dynamic sampling to transactions from older SDKs and even in case Relay cannot load project information. This avoids accidentally storing 100% of transactions. ([#1667](https://github.com/getsentry/relay/pull/1667))
- Replay recording parser now uses the entire body rather than a subset. ([#1682](https://github.com/getsentry/relay/pull/1682))
- Fix a potential OOM in the Replay recording parser. ([#1691](https://github.com/getsentry/relay/pull/1691))
- Fix type error in replay recording parser. ([#1702](https://github.com/getsentry/relay/pull/1702))

**Internal**:

- Emit a `service.back_pressure` metric that measures internal back pressure by service. ([#1583](https://github.com/getsentry/relay/pull/1583))
- Track metrics for OpenTelemetry events. ([#1618](https://github.com/getsentry/relay/pull/1618))
- Normalize transaction name for URLs transaction source, by replacing UUIDs, SHAs and numerical IDs in transaction names by placeholders. ([#1621](https://github.com/getsentry/relay/pull/1621))
- Parse string as number to handle a release bug. ([#1637](https://github.com/getsentry/relay/pull/1637))
- Expand Profiling's discard reasons. ([#1661](https://github.com/getsentry/relay/pull/1661), [#1685](https://github.com/getsentry/relay/pull/1685))
- Allow to rate limit profiles on top of transactions. ([#1681](https://github.com/getsentry/relay/pull/1681))

## 22.11.0

**Features**:

- Add PII scrubber for replay recordings. ([#1545](https://github.com/getsentry/relay/pull/1545))
- Support decaying rules. Decaying rules are regular sampling rules, but they are only applicable in a specific time range. ([#1544](https://github.com/getsentry/relay/pull/1544))
- Disallow `-` in measurement and breakdown names. These items are converted to metrics, which do not allow `-` in their name. ([#1571](https://github.com/getsentry/relay/pull/1571))

**Bug Fixes**:

- Validate the distribution name in the event. ([#1556](https://github.com/getsentry/relay/pull/1556))
- Use correct meta object for logentry in light normalization. ([#1577](https://github.com/getsentry/relay/pull/1577))

**Internal**:

- Implement response context schema. ([#1529](https://github.com/getsentry/relay/pull/1529))
- Support dedicated quotas for storing transaction payloads ("indexed transactions") via the `transaction_indexed` data category if metrics extraction is enabled. ([#1537](https://github.com/getsentry/relay/pull/1537), [#1555](https://github.com/getsentry/relay/pull/1555))
- Report outcomes for dynamic sampling with the correct indexed transaction data category to restore correct totals. ([#1561](https://github.com/getsentry/relay/pull/1561))
- Add fields to the Frame object for the sample format. ([#1562](https://github.com/getsentry/relay/pull/1562))
- Move kafka related code into separate `relay-kafka` crate. ([#1563](https://github.com/getsentry/relay/pull/1563))

## 22.10.0

**Features**:

- Limit the number of custom measurements per event. ([#1483](https://github.com/getsentry/relay/pull/1483)))
- Add INP web vital as a measurement. ([#1487](https://github.com/getsentry/relay/pull/1487))
- Add .NET/Portable-PDB specific protocol fields. ([#1518](https://github.com/getsentry/relay/pull/1518))
- Enforce rate limits on metrics buckets using the transactions_processed quota. ([#1515](https://github.com/getsentry/relay/pull/1515))
- PII scrubbing now treats any key containing `token` as a password. ([#1527](https://github.com/getsentry/relay/pull/1527))

**Bug Fixes**:

- Make sure that non-processing Relays drop all invalid transactions. ([#1513](https://github.com/getsentry/relay/pull/1513))

**Internal**:

- Introduce a new profile format called `sample`. ([#1462](https://github.com/getsentry/relay/pull/1462))
- Generate a new profile ID when splitting a profile for multiple transactions. ([#1473](https://github.com/getsentry/relay/pull/1473))
- Pin Rust version to 1.63.0 in Dockerfile. ([#1482](https://github.com/getsentry/relay/pull/1482))
- Normalize measurement units in event payload. ([#1488](https://github.com/getsentry/relay/pull/1488))
- Remove long-running futures from metrics flush. ([#1492](https://github.com/getsentry/relay/pull/1492))
- Migrate to 2021 Rust edition. ([#1510](https://github.com/getsentry/relay/pull/1510))
- Make the profiling frame object compatible with the stacktrace frame object from event. ([#1512](https://github.com/getsentry/relay/pull/1512))
- Fix quota DataCategory::TransactionProcessed serialisation to match that of the CAPI. ([#1514](https://github.com/getsentry/relay/pull/1514))
- Support checking quotas in the Redis rate limiter without incrementing them. ([#1519](https://github.com/getsentry/relay/pull/1519))
- Update the internal service architecture for metrics aggregator service. ([#1508](https://github.com/getsentry/relay/pull/1508))
- Add data category for indexed transactions. This will come to represent stored transactions, while the existing category will represent transaction metrics. ([#1535](https://github.com/getsentry/relay/pull/1535))
- Adjust replay parser to be less strict and allow for larger segment-ids. ([#1551](https://github.com/getsentry/relay/pull/1551))

## 22.9.0

**Features**:

- Add user-agent parsing to Replays. ([#1420](https://github.com/getsentry/relay/pull/1420))
- Improve the release name used when reporting data to Sentry to include both the version and exact build. ([#1428](https://github.com/getsentry/relay/pull/1428))

**Bug Fixes**:

- Do not apply rate limits or reject data based on expired project configs. ([#1404](https://github.com/getsentry/relay/pull/1404))
- Process required stacktraces to fix filtering events originating from browser extensions. ([#1423](https://github.com/getsentry/relay/pull/1423))
- Fix error message filtering when formatting the message of logentry. ([#1442](https://github.com/getsentry/relay/pull/1442))
- Loosen type requirements for the `user.id` field in Replays. ([#1443](https://github.com/getsentry/relay/pull/1443))
- Fix panic in datascrubbing when number of sensitive fields was too large. ([#1474](https://github.com/getsentry/relay/pull/1474))

**Internal**:

- Make the Redis connection pool configurable. ([#1418](https://github.com/getsentry/relay/pull/1418))
- Add support for sharding Kafka producers across clusters. ([#1454](https://github.com/getsentry/relay/pull/1454))
- Speed up project cache eviction through a background thread. ([#1410](https://github.com/getsentry/relay/pull/1410))
- Batch metrics buckets into logical partitions before sending them as Envelopes. ([#1440](https://github.com/getsentry/relay/pull/1440))
- Filter single samples in cocoa profiles and events with no duration in Android profiles. ([#1445](https://github.com/getsentry/relay/pull/1445))
- Add a "invalid_replay" discard reason for invalid replay events. ([#1455](https://github.com/getsentry/relay/pull/1455))
- Add rate limiters for replays and replay recordings. ([#1456](https://github.com/getsentry/relay/pull/1456))
- Use the different configuration for billing outcomes when specified. ([#1461](https://github.com/getsentry/relay/pull/1461))
- Support profiles tagged for many transactions. ([#1444](https://github.com/getsentry/relay/pull/1444), [#1463](https://github.com/getsentry/relay/pull/1463), [#1464](https://github.com/getsentry/relay/pull/1464), [#1465](https://github.com/getsentry/relay/pull/1465))
- Track metrics for changes to the transaction name and DSC propagations. ([#1466](https://github.com/getsentry/relay/pull/1466))
- Simplify the ingestion path to reduce endpoint response times. ([#1416](https://github.com/getsentry/relay/issues/1416), [#1429](https://github.com/getsentry/relay/issues/1429), [#1431](https://github.com/getsentry/relay/issues/1431))
- Update the internal service architecture for the store, outcome, and processor services. ([#1405](https://github.com/getsentry/relay/pull/1405), [#1415](https://github.com/getsentry/relay/issues/1415), [#1421](https://github.com/getsentry/relay/issues/1421), [#1441](https://github.com/getsentry/relay/issues/1441), [#1457](https://github.com/getsentry/relay/issues/1457), [#1470](https://github.com/getsentry/relay/pull/1470))

## 22.8.0

**Features**:

- Remove timeout-based expiry of envelopes in Relay's internal buffers. The `cache.envelope_expiry` is now inactive. To control the size of the envelope buffer, use `cache.envelope_buffer_size` exclusively, instead. ([#1398](https://github.com/getsentry/relay/pull/1398))
- Parse sample rates as JSON. ([#1353](https://github.com/getsentry/relay/pull/1353))
- Filter events in external Relays, before extracting metrics. ([#1379](https://github.com/getsentry/relay/pull/1379))
- Add `privatekey` and `private_key` as secret key name to datascrubbers. ([#1376](https://github.com/getsentry/relay/pull/1376))
- Explain why we responded with 429. ([#1389](https://github.com/getsentry/relay/pull/1389))

**Bug Fixes**:

- Fix a bug where unreal crash reports were dropped when metrics extraction is enabled. ([#1355](https://github.com/getsentry/relay/pull/1355))
- Extract user from metrics with EventUser's priority. ([#1363](https://github.com/getsentry/relay/pull/1363))
- Honor `SentryConfig.enabled` and don't init SDK at all if it is false. ([#1380](https://github.com/getsentry/relay/pull/1380))
- The priority thread metadata on profiles is now optional, do not fail the profile if it's not present. ([#1392](https://github.com/getsentry/relay/pull/1392))

**Internal**:

- Support compressed project configs in redis cache. ([#1345](https://github.com/getsentry/relay/pull/1345))
- Refactor profile processing into its own crate. ([#1340](https://github.com/getsentry/relay/pull/1340))
- Treat "unknown" transaction source as low cardinality for safe SDKs. ([#1352](https://github.com/getsentry/relay/pull/1352), [#1356](https://github.com/getsentry/relay/pull/1356))
- Conditionally write a default transaction source to the transaction payload. ([#1354](https://github.com/getsentry/relay/pull/1354))
- Generate mobile measurements frames_frozen_rate, frames_slow_rate, stall_percentage. ([#1373](https://github.com/getsentry/relay/pull/1373))
- Change to the internals of the healthcheck endpoint. ([#1374](https://github.com/getsentry/relay/pull/1374), [#1377](https://github.com/getsentry/relay/pull/1377))
- Re-encode the Typescript payload to normalize. ([#1372](https://github.com/getsentry/relay/pull/1372))
- Partially normalize events before extracting metrics. ([#1366](https://github.com/getsentry/relay/pull/1366))
- Spawn more threads for CPU intensive work. ([#1378](https://github.com/getsentry/relay/pull/1378))
- Add missing fields to DeviceContext ([#1383](https://github.com/getsentry/relay/pull/1383))
- Improve performance of Redis accesses by not running `PING` everytime a connection is reused. ([#1394](https://github.com/getsentry/relay/pull/1394))
- Distinguish between various discard reasons for profiles. ([#1395](https://github.com/getsentry/relay/pull/1395))
- Add missing fields to GPUContext ([#1391](https://github.com/getsentry/relay/pull/1391))
- Store actor now uses Tokio for message handling instead of Actix. ([#1397](https://github.com/getsentry/relay/pull/1397))
- Add app_memory to AppContext struct. ([#1403](https://github.com/getsentry/relay/pull/1403))

## 22.7.0

**Features**:

- Adjust sample rate by envelope header's sample_rate. ([#1327](https://github.com/getsentry/relay/pull/1327))
- Support `transaction_info` on event payloads. ([#1330](https://github.com/getsentry/relay/pull/1330))
- Extract transaction metrics in external relays. ([#1344](https://github.com/getsentry/relay/pull/1344))

**Bug Fixes**:

- Parse custom units with length < 15 without crashing. ([#1312](https://github.com/getsentry/relay/pull/1312))
- Split large metrics requests into smaller batches. This avoids failed metrics submission and lost Release Health data due to `413 Payload Too Large` errors on the upstream. ([#1326](https://github.com/getsentry/relay/pull/1326))
- Metrics extraction: Map missing transaction status to "unknown". ([#1333](https://github.com/getsentry/relay/pull/1333))
- Fix [CVE-2022-2068](https://www.openssl.org/news/vulnerabilities.html#CVE-2022-2068) and [CVE-2022-2097](https://www.openssl.org/news/vulnerabilities.html#CVE-2022-2097) by updating to OpenSSL 1.1.1q. ([#1334](https://github.com/getsentry/relay/pull/1334))

**Internal**:

- Reduce number of metrics extracted for release health. ([#1316](https://github.com/getsentry/relay/pull/1316))
- Indicate with thread is the main thread in thread metadata for profiles. ([#1320](https://github.com/getsentry/relay/pull/1320))
- Increase profile maximum size by an order of magnitude. ([#1321](https://github.com/getsentry/relay/pull/1321))
- Add data category constant for processed transactions, encompassing all transactions that have been received and sent through dynamic sampling as well as metrics extraction. ([#1306](https://github.com/getsentry/relay/pull/1306))
- Extract metrics also from trace-sampled transactions. ([#1317](https://github.com/getsentry/relay/pull/1317))
- Extract metrics from a configurable amount of custom transaction measurements. ([#1324](https://github.com/getsentry/relay/pull/1324))
- Metrics: Drop transaction tag for high-cardinality sources. ([#1339](https://github.com/getsentry/relay/pull/1339))

## 22.6.0

**Compatibility:** This version of Relay requires Sentry server `22.6.0` or newer.

**Features**:

- Relay is now compatible with CentOS 7 and Red Hat Enterprise Linux 7 onward (kernel version _2.6.32_), depending on _glibc 2.17_ or newer. The `crash-handler` feature, which is currently enabled in the build published to DockerHub, additionally requires _curl 7.29_ or newer. ([#1279](https://github.com/getsentry/relay/pull/1279))
- Optionally start relay with `--upstream-dsn` to pass a Sentry DSN instead of the URL. This can be convenient when starting Relay in environments close to an SDK, where a DSN is already available. ([#1277](https://github.com/getsentry/relay/pull/1277))
- Add a new runtime mode `--aws-runtime-api=$AWS_LAMBDA_RUNTIME_API` that integrates Relay with the AWS Extensions API lifecycle. ([#1277](https://github.com/getsentry/relay/pull/1277))
- Add Replay ItemTypes. ([#1236](https://github.com/getsentry/relay/pull/1236), ([#1239](https://github.com/getsentry/relay/pull/1239))

**Bug Fixes**:

- Session metrics extraction: Count distinct_ids from all session updates to prevent undercounting users. ([#1275](https://github.com/getsentry/relay/pull/1275))
- Session metrics extraction: Count crashed+abnormal towards errored_preaggr. ([#1274](https://github.com/getsentry/relay/pull/1274))

**Internal**:

- Add version 3 to the project configs endpoint. This allows returning pending results which need to be polled later and avoids blocking batched requests on single slow entries. ([#1263](https://github.com/getsentry/relay/pull/1263))
- Emit specific event type tags for "processing.event.produced" metric. ([#1270](https://github.com/getsentry/relay/pull/1270))
- Add support for profile outcomes. ([#1272](https://github.com/getsentry/relay/pull/1272))
- Avoid potential panics when scrubbing minidumps. ([#1282](https://github.com/getsentry/relay/pull/1282))
- Fix typescript profile validation. ([#1283](https://github.com/getsentry/relay/pull/1283))
- Track memory footprint of metrics buckets. ([#1284](https://github.com/getsentry/relay/pull/1284), [#1287](https://github.com/getsentry/relay/pull/1287), [#1288](https://github.com/getsentry/relay/pull/1288))
- Support dedicated topics per metrics usecase, drop metrics from unknown usecases. ([#1285](https://github.com/getsentry/relay/pull/1285))
- Add support for Rust profiles ingestion ([#1296](https://github.com/getsentry/relay/pull/1296))

## 22.5.0

**Features**:

- Add platform, op, http.method and status tag to all extracted transaction metrics. ([#1227](https://github.com/getsentry/relay/pull/1227))
- Add units in built-in measurements. ([#1229](https://github.com/getsentry/relay/pull/1229))
- Add protocol support for custom units on transaction measurements. ([#1256](https://github.com/getsentry/relay/pull/1256))

**Bug Fixes**:

- fix(metrics): Enforce metric name length limit. ([#1238](https://github.com/getsentry/relay/pull/1238))
- Accept and forward unknown Envelope items. In processing mode, drop items individually rather than rejecting the entire request. This allows SDKs to send new data in combined Envelopes in the future. ([#1246](https://github.com/getsentry/relay/pull/1246))
- Stop extracting metrics with outdated names from sessions. ([#1251](https://github.com/getsentry/relay/pull/1251), [#1252](https://github.com/getsentry/relay/pull/1252))
- Update symbolic to pull in fixed Unreal parser that now correctly handles zero-length files. ([#1266](https://github.com/getsentry/relay/pull/1266))

**Internal**:

- Add sampling + tagging by event platform and transaction op. Some (unused) tagging rules from 22.4.0 have been renamed. ([#1231](https://github.com/getsentry/relay/pull/1231))
- Refactor aggregation error, recover from errors more gracefully. ([#1240](https://github.com/getsentry/relay/pull/1240))
- Remove/reject nul-bytes from metric strings. ([#1235](https://github.com/getsentry/relay/pull/1235))
- Remove the unused "internal" data category. ([#1245](https://github.com/getsentry/relay/pull/1245))
- Add the client and version as `sdk` tag to extracted session metrics in the format `name/version`. ([#1248](https://github.com/getsentry/relay/pull/1248))
- Expose `shutdown_timeout` in `OverridableConfig` ([#1247](https://github.com/getsentry/relay/pull/1247))
- Normalize all profiles and reject invalid ones. ([#1250](https://github.com/getsentry/relay/pull/1250))
- Raise a new InvalidCompression Outcome for invalid Unreal compression. ([#1237](https://github.com/getsentry/relay/pull/1237))
- Add a profile data category and count profiles in an envelope to apply rate limits. ([#1259](https://github.com/getsentry/relay/pull/1259))
- Support dynamic sampling by custom tags, operating system name and version, as well as device name and family. ([#1268](https://github.com/getsentry/relay/pull/1268))

## 22.4.0

**Features**:

- Map Windows version from raw_description to version name (XP, Vista, 11, ...). ([#1219](https://github.com/getsentry/relay/pull/1219))

**Bug Fixes**:

- Prevent potential OOM panics when handling corrupt Unreal Engine crashes. ([#1216](https://github.com/getsentry/relay/pull/1216))

**Internal**:

- Remove unused item types. ([#1211](https://github.com/getsentry/relay/pull/1211))
- Pin click dependency in requirements-dev.txt. ([#1214](https://github.com/getsentry/relay/pull/1214))
- Use fully qualified metric resource identifiers (MRI) for metrics ingestion. For example, the sessions duration is now called `d:sessions/duration@s`. ([#1215](https://github.com/getsentry/relay/pull/1215))
- Introduce metric units for rates and information, add support for custom user-declared units, and rename duration units to self-explanatory identifiers such as `second`. ([#1217](https://github.com/getsentry/relay/pull/1217))
- Increase the max profile size to accomodate a new platform. ([#1223](https://github.com/getsentry/relay/pull/1223))
- Set environment as optional when parsing a profile so we get a null value later on. ([#1224](https://github.com/getsentry/relay/pull/1224))
- Expose new tagging rules interface for metrics extracted from transactions. ([#1225](https://github.com/getsentry/relay/pull/1225))
- Return better BadStoreRequest for unreal events. ([#1226](https://github.com/getsentry/relay/pull/1226))

## 22.3.0

**Features**:

- Tag transaction metrics by user satisfaction. ([#1197](https://github.com/getsentry/relay/pull/1197))

**Bug Fixes**:

- CVE-2022-24713: Prevent denial of service through untrusted regular expressions used for PII scrubbing. ([#1207](https://github.com/getsentry/relay/pull/1207))
- Prevent dropping metrics during Relay shutdown if the project is outdated or not cached at time of the shutdown. ([#1205](https://github.com/getsentry/relay/pull/1205))
- Prevent a potential OOM when validating corrupted or exceptional minidumps. ([#1209](https://github.com/getsentry/relay/pull/1209))

**Internal**:

- Spread out metric aggregation over the aggregation window to avoid concentrated waves of metrics requests to the upstream every 10 seconds. Relay now applies jitter to `initial_delay` to spread out requests more evenly over time. ([#1185](https://github.com/getsentry/relay/pull/1185))
- Use a randomized Kafka partitioning key for sessions instead of the session ID. ([#1194](https://github.com/getsentry/relay/pull/1194))
- Add new statsd metrics for bucketing efficiency. ([#1199](https://github.com/getsentry/relay/pull/1199), [#1192](https://github.com/getsentry/relay/pull/1192), [#1200](https://github.com/getsentry/relay/pull/1200))
- Add a `Profile` `ItemType` to represent the profiling data sent from Sentry SDKs. ([#1179](https://github.com/getsentry/relay/pull/1179))

## 22.2.0

**Features**:

- Add the `relay.override_project_ids` configuration flag to support migrating projects from self-hosted to Sentry SaaS. ([#1175](https://github.com/getsentry/relay/pull/1175))

**Internal**:

- Add an option to dispatch billing outcomes to a dedicated topic. ([#1168](https://github.com/getsentry/relay/pull/1168))
- Add new `ItemType` to handle profiling data from Specto SDKs. ([#1170](https://github.com/getsentry/relay/pull/1170))

**Bug Fixes**:

- Fix regression in CSP report parsing. ([#1174](https://github.com/getsentry/relay/pull/1174))
- Ignore replacement_chunks when they aren't used. ([#1180](https://github.com/getsentry/relay/pull/1180))

## 22.1.0

**Features**:

- Flush metrics and outcome aggregators on graceful shutdown. ([#1159](https://github.com/getsentry/relay/pull/1159))
- Extract metrics from sampled transactions. ([#1161](https://github.com/getsentry/relay/pull/1161))

**Internal**:

- Extract normalized dist as metric. ([#1158](https://github.com/getsentry/relay/pull/1158))
- Extract transaction user as metric. ([#1164](https://github.com/getsentry/relay/pull/1164))

## 21.12.0

**Features**:

- Extract measurement ratings, port from frontend. ([#1130](https://github.com/getsentry/relay/pull/1130))
- External Relays perform dynamic sampling and emit outcomes as client reports. This feature is now enabled _by default_. ([#1119](https://github.com/getsentry/relay/pull/1119))
- Metrics extraction config, custom tags. ([#1141](https://github.com/getsentry/relay/pull/1141))
- Update the user agent parser (uap-core Feb 2020 to Nov 2021). This allows Relay and Sentry to infer more recent browsers, operating systems, and devices in events containing a user agent header. ([#1143](https://github.com/getsentry/relay/pull/1143), [#1145](https://github.com/getsentry/relay/pull/1145))
- Improvements to Unity OS context parsing ([#1150](https://github.com/getsentry/relay/pull/1150))

**Bug Fixes**:

- Support Unreal Engine 5 crash reports. ([#1132](https://github.com/getsentry/relay/pull/1132))
- Perform same validation for aggregate sessions as for individual sessions. ([#1140](https://github.com/getsentry/relay/pull/1140))
- Add missing .NET 4.8 release value. ([#1142](https://github.com/getsentry/relay/pull/1142))
- Properly document which timestamps are accepted. ([#1152](https://github.com/getsentry/relay/pull/1152))

**Internal**:

- Add more statsd metrics for relay metric bucketing. ([#1124](https://github.com/getsentry/relay/pull/1124), [#1128](https://github.com/getsentry/relay/pull/1128))
- Add an internal option to capture minidumps for hard crashes. This has to be enabled via the `sentry._crash_db` config parameter. ([#1127](https://github.com/getsentry/relay/pull/1127))
- Fold processing vs non-processing into single actor. ([#1133](https://github.com/getsentry/relay/pull/1133))
- Aggregate outcomes for dynamic sampling, invalid project ID, and rate limits. ([#1134](https://github.com/getsentry/relay/pull/1134))
- Extract session metrics from aggregate sessions. ([#1140](https://github.com/getsentry/relay/pull/1140))
- Prefix names of extracted metrics by `sentry.sessions.` or `sentry.transactions.`. ([#1147](https://github.com/getsentry/relay/pull/1147))
- Extract transaction duration as metric. ([#1148](https://github.com/getsentry/relay/pull/1148))

## 21.11.0

**Features**:

- Add bucket width to bucket protocol. ([#1103](https://github.com/getsentry/relay/pull/1103))
- Support multiple kafka cluster configurations. ([#1101](https://github.com/getsentry/relay/pull/1101))
- Tag metrics by transaction name. ([#1126](https://github.com/getsentry/relay/pull/1126))

**Bug Fixes**:

- Avoid unbounded decompression of encoded requests. A particular request crafted to inflate to large amounts of memory, such as a zip bomb, could put Relay out of memory. ([#1117](https://github.com/getsentry/relay/pull/1117), [#1122](https://github.com/getsentry/relay/pull/1122), [#1123](https://github.com/getsentry/relay/pull/1123))
- Avoid unbounded decompression of UE4 crash reports. Some crash reports could inflate to large amounts of memory before being checked for size, which could put Relay out of memory. ([#1121](https://github.com/getsentry/relay/pull/1121))

**Internal**:

- Aggregate client reports before sending them onwards. ([#1118](https://github.com/getsentry/relay/pull/1118))

## 21.10.0

**Bug Fixes**:

- Correctly validate timestamps for outcomes and sessions. ([#1086](https://github.com/getsentry/relay/pull/1086))
- Run compression on a thread pool when sending to upstream. ([#1085](https://github.com/getsentry/relay/pull/1085))
- Report proper status codes and error messages when sending invalid JSON payloads to an endpoint with a `X-Sentry-Relay-Signature` header. ([#1090](https://github.com/getsentry/relay/pull/1090))
- Enforce attachment and event size limits on UE4 crash reports. ([#1099](https://github.com/getsentry/relay/pull/1099))

**Internal**:

- Add the exclusive time of the transaction's root span. ([#1083](https://github.com/getsentry/relay/pull/1083))
- Add session.status tag to extracted session.duration metric. ([#1087](https://github.com/getsentry/relay/pull/1087))
- Serve project configs for batched requests where one of the project keys cannot be parsed. ([#1093](https://github.com/getsentry/relay/pull/1093))

## 21.9.0

**Features**:

- Add sampling based on transaction name. ([#1058](https://github.com/getsentry/relay/pull/1058))
- Support running Relay without config directory. The most important configuration, including Relay mode and credentials, can now be provided through commandline arguments or environment variables alone. ([#1055](https://github.com/getsentry/relay/pull/1055))
- Protocol support for client reports. ([#1081](https://github.com/getsentry/relay/pull/1081))
- Extract session metrics in non processing relays. ([#1073](https://github.com/getsentry/relay/pull/1073))

**Bug Fixes**:

- Use correct commandline argument name for setting Relay port. ([#1059](https://github.com/getsentry/relay/pull/1059))
- Retrieve OS Context for Unity Events. ([#1072](https://github.com/getsentry/relay/pull/1072))

**Internal**:

- Add new metrics on Relay's performance in dealing with buckets of metric aggregates, as well as the amount of aggregated buckets. ([#1070](https://github.com/getsentry/relay/pull/1070))
- Add the exclusive time of a span. ([#1061](https://github.com/getsentry/relay/pull/1061))
- Remove redundant dynamic sampling processing on fast path. ([#1084](https://github.com/getsentry/relay/pull/1084))

## 21.8.0

- No documented changes.

## 21.7.0

- No documented changes.

## 21.6.3

- No documented changes.

## 21.6.2

**Bug Fixes**:

- Remove connection metrics reported under `connector.*`. They have been fully disabled since version `21.3.0`. ([#1021](https://github.com/getsentry/relay/pull/1021))
- Remove error logs for "failed to extract event" and "failed to store session". ([#1032](https://github.com/getsentry/relay/pull/1032))

**Internal**:

- Assign a random Kafka partition key for session aggregates and metrics to distribute messages evenly. ([#1022](https://github.com/getsentry/relay/pull/1022))
- All fields in breakdown config should be camelCase, and rename the breakdown key name in project options. ([#1020](https://github.com/getsentry/relay/pull/1020))

## 21.6.1

- No documented changes.

## 21.6.0

**Features**:

- Support self-contained envelopes without authentication headers or query parameters. ([#1000](https://github.com/getsentry/relay/pull/1000))
- Support statically configured relays. ([#991](https://github.com/getsentry/relay/pull/991))
- Support namespaced event payloads in multipart minidump submission for Electron Framework. The field has to follow the format `sentry___<namespace>`. ([#1012](https://github.com/getsentry/relay/pull/1012))

**Bug Fixes**:

- Explicitly declare reprocessing context. ([#1009](https://github.com/getsentry/relay/pull/1009))
- Validate the environment attribute in sessions, and drop sessions with invalid releases. ([#1018](https://github.com/getsentry/relay/pull/1018))

**Internal**:

- Gather metrics for corrupted Events with unprintable fields. ([#1008](https://github.com/getsentry/relay/pull/1008))
- Remove project actors. ([#1025](https://github.com/getsentry/relay/pull/1025))

## 21.5.1

**Bug Fixes**:

- Do not leak resources when projects or DSNs are idle. ([#1003](https://github.com/getsentry/relay/pull/1003))

## 21.5.0

**Features**:

- Support the `frame.stack_start` field for chained async stack traces in Cocoa SDK v7. ([#981](https://github.com/getsentry/relay/pull/981))
- Rename configuration fields `cache.event_buffer_size` to `cache.envelope_buffer_size` and `cache.event_expiry` to `cache.envelope_expiry`. The former names are still supported by Relay. ([#985](https://github.com/getsentry/relay/pull/985))
- Add a configuraton flag `relay.ready: always` to mark Relay ready in healthchecks immediately after starting without requiring to authenticate. ([#989](https://github.com/getsentry/relay/pull/989))

**Bug Fixes**:

- Fix roundtrip error when PII selector starts with number. ([#982](https://github.com/getsentry/relay/pull/982))
- Avoid overflow panic for large retry-after durations. ([#992](https://github.com/getsentry/relay/pull/992))

**Internal**:

- Update internal representation of distribution metrics. ([#979](https://github.com/getsentry/relay/pull/979))
- Extract metrics for transaction breakdowns and sessions when the feature is enabled for the organizaiton. ([#986](https://github.com/getsentry/relay/pull/986))
- Assign explicit values to DataCategory enum. ([#987](https://github.com/getsentry/relay/pull/987))

## 21.4.1

**Bug Fixes**:

- Allow the `event_id` attribute on breadcrumbs to link between Sentry events. ([#977](https://github.com/getsentry/relay/pull/977))

## 21.4.0

**Bug Fixes**:

- Parse the Crashpad information extension stream from Minidumps with annotation objects correctly. ([#973](https://github.com/getsentry/relay/pull/973))

**Internal**:

- Emit outcomes for rate limited attachments. ([#951](https://github.com/getsentry/relay/pull/951))
- Remove timestamp from metrics text protocol. ([#972](https://github.com/getsentry/relay/pull/972))
- Add max, min, sum, and count to gauge metrics. ([#974](https://github.com/getsentry/relay/pull/974))

## 21.3.1

**Bug Fixes**:

- Make request url scrubbable. ([#955](https://github.com/getsentry/relay/pull/955))
- Remove dependent items from envelope when dropping transaction item. ([#960](https://github.com/getsentry/relay/pull/960))

**Internal**:

- Emit the `quantity` field for outcomes of events. This field describes the total size in bytes for attachments or the event count for all other categories. A separate outcome is emitted for attachments in a rejected envelope, if any, in addition to the event outcome. ([#942](https://github.com/getsentry/relay/pull/942))
- Add experimental metrics ingestion without bucketing or pre-aggregation. ([#948](https://github.com/getsentry/relay/pull/948))
- Skip serializing some null values in frames interface. ([#944](https://github.com/getsentry/relay/pull/944))
- Add experimental metrics ingestion with bucketing and pre-aggregation. ([#948](https://github.com/getsentry/relay/pull/948), [#952](https://github.com/getsentry/relay/pull/952), [#958](https://github.com/getsentry/relay/pull/958), [#966](https://github.com/getsentry/relay/pull/966), [#969](https://github.com/getsentry/relay/pull/969))
- Change HTTP response for upstream timeouts from 502 to 504. ([#859](https://github.com/getsentry/relay/pull/859))
- Add rule id to outcomes coming from transaction sampling. ([#953](https://github.com/getsentry/relay/pull/953))
- Add support for breakdowns ingestion. ([#934](https://github.com/getsentry/relay/pull/934))
- Ensure empty strings are invalid measurement names. ([#968](https://github.com/getsentry/relay/pull/968))

## 21.3.0

**Features**:

- Relay now picks up HTTP proxies from environment variables. This is made possible by switching to a different HTTP client library.

**Bug Fixes**:

- Deny backslashes in release names. ([#904](https://github.com/getsentry/relay/pull/904))
- Fix a problem with Data Scrubbing source names (PII selectors) that caused `$frame.abs_path` to match, but not `$frame.abs_path || **` or `$frame.abs_path && **`. ([#932](https://github.com/getsentry/relay/pull/932))
- Make username pii-strippable. ([#935](https://github.com/getsentry/relay/pull/935))
- Respond with `400 Bad Request` and an error message `"empty envelope"` instead of `429` when envelopes without items are sent to the envelope endpoint. ([#937](https://github.com/getsentry/relay/pull/937))
- Allow generic Slackbot ([#947](https://github.com/getsentry/relay/pull/947))

**Internal**:

- Emit the `category` field for outcomes of events. This field disambiguates error events, security events and transactions. As a side-effect, Relay no longer emits outcomes for broken JSON payloads or network errors. ([#931](https://github.com/getsentry/relay/pull/931))
- Add inbound filters functionality to dynamic sampling rules. ([#920](https://github.com/getsentry/relay/pull/920))
- The undocumented `http._client` option has been removed. ([#938](https://github.com/getsentry/relay/pull/938))
- Log old events and sessions in the `requests.timestamp_delay` metric. ([#933](https://github.com/getsentry/relay/pull/933))
- Add rule id to outcomes coming from event sampling. ([#943](https://github.com/getsentry/relay/pull/943))
- Fix a bug in rate limiting that leads to accepting all events in the last second of a rate limiting window, regardless of whether the rate limit applies. ([#946](https://github.com/getsentry/relay/pull/946))

## 21.2.0

**Features**:

- By adding `.no-cache` to the DSN key, Relay refreshes project configuration caches immediately. This allows to apply changed settings instantly, such as updates to data scrubbing or inbound filter rules. ([#911](https://github.com/getsentry/relay/pull/911))
- Add NSError to mechanism. ([#925](https://github.com/getsentry/relay/pull/925))
- Add snapshot to the stack trace interface. ([#927](https://github.com/getsentry/relay/pull/927))

**Bug Fixes**:

- Log on INFO level when recovering from network outages. ([#918](https://github.com/getsentry/relay/pull/918))
- Fix a panic in processing minidumps with invalid location descriptors. ([#919](https://github.com/getsentry/relay/pull/919))

**Internal**:

- Improve dynamic sampling rule configuration. ([#907](https://github.com/getsentry/relay/pull/907))
- Compatibility mode for pre-aggregated sessions was removed. The feature is now enabled by default in full fidelity. ([#913](https://github.com/getsentry/relay/pull/913))

## 21.1.0

**Features**:

- Support dynamic sampling for error events. ([#883](https://github.com/getsentry/relay/pull/883))

**Bug Fixes**:

- Make all fields but event-id optional to fix regressions in user feedback ingestion. ([#886](https://github.com/getsentry/relay/pull/886))
- Remove `kafka-ssl` feature because it breaks development workflow on macOS. ([#889](https://github.com/getsentry/relay/pull/889))
- Accept envelopes where their last item is empty and trailing newlines are omitted. This also fixes a panic in some cases. ([#894](https://github.com/getsentry/relay/pull/894))

**Internal**:

- Extract crashpad annotations into contexts. ([#892](https://github.com/getsentry/relay/pull/892))
- Normalize user reports during ingestion and create empty fields. ([#903](https://github.com/getsentry/relay/pull/903))
- Ingest and normalize sample rates from envelope item headers. ([#910](https://github.com/getsentry/relay/pull/910))

## 20.12.1

- No documented changes.

## 20.12.0

**Features**:

- Add `kafka-ssl` compilation feature that builds Kafka linked against OpenSSL. This feature is enabled in Docker containers only. This is only relevant for Relays running as part of on-premise Sentry. ([#881](https://github.com/getsentry/relay/pull/881))
- Relay is now able to ingest pre-aggregated sessions, which will make it possible to efficiently handle applications that produce thousands of sessions per second. ([#815](https://github.com/getsentry/relay/pull/815))
- Add protocol support for WASM. ([#852](https://github.com/getsentry/relay/pull/852))
- Add dynamic sampling for transactions. ([#835](https://github.com/getsentry/relay/pull/835))
- Send network outage metric on healthcheck endpoint hit. ([#856](https://github.com/getsentry/relay/pull/856))

**Bug Fixes**:

- Fix a long-standing bug where log messages were not addressible as `$string`. ([#882](https://github.com/getsentry/relay/pull/882))
- Allow params in content-type for security requests to support content types like `"application/expect-ct-report+json; charset=utf-8"`. ([#844](https://github.com/getsentry/relay/pull/844))
- Fix a panic in CSP filters. ([#848](https://github.com/getsentry/relay/pull/848))
- Do not drop sessions due to an invalid age constraint set to `0`. ([#855](https://github.com/getsentry/relay/pull/855))
- Do not emit outcomes after forwarding envelopes to the upstream, even if that envelope is rate limited, rejected, or dropped. Since the upstream logs an outcome, it would be a duplicate. ([#857](https://github.com/getsentry/relay/pull/857))
- Fix status code for security report. ([#864](https://github.com/getsentry/relay/pull/864))
- Add missing fields for Expect-CT reports. ([#865](https://github.com/getsentry/relay/pull/865))
- Support more directives in CSP reports, such as `block-all-mixed-content` and `require-trusted-types-for`. ([#876](https://github.com/getsentry/relay/pull/876))

**Internal**:

- Add _experimental_ support for picking up HTTP proxies from the regular environment variables. This feature needs to be enabled by setting `http: client: "reqwest"` in your `config.yml`. ([#839](https://github.com/getsentry/relay/pull/839))
- Refactor transparent request forwarding for unknown endpoints. Requests are now entirely buffered in memory and occupy the same queues and actors as other requests. This should not cause issues but may change behavior under load. ([#839](https://github.com/getsentry/relay/pull/839))
- Add reason codes to the `X-Sentry-Rate-Limits` header in store responses. This allows external Relays to emit outcomes with the proper reason codes. ([#850](https://github.com/getsentry/relay/pull/850))
- Emit metrics for outcomes in external relays. ([#851](https://github.com/getsentry/relay/pull/851))
- Make `$error.value` `pii=true`. ([#837](https://github.com/getsentry/relay/pull/837))
- Send `key_id` in partial project config. ([#854](https://github.com/getsentry/relay/pull/854))
- Add stack traces to Sentry error reports. ([#872](https://github.com/getsentry/relay/pull/872))

## 20.11.1

- No documented changes.

## 20.11.0

**Features**:

- Rename upstream retries histogram metric and add upstream requests duration metric. ([#816](https://github.com/getsentry/relay/pull/816))
- Add options for metrics buffering (`metrics.buffering`) and sampling (`metrics.sample_rate`). ([#821](https://github.com/getsentry/relay/pull/821))

**Bug Fixes**:

- Accept sessions with IP address set to `{{auto}}`. This was previously rejected and silently dropped. ([#827](https://github.com/getsentry/relay/pull/827))
- Fix an issue where every retry-after response would be too large by one minute. ([#829](https://github.com/getsentry/relay/pull/829))

**Internal**:

- Always apply cache debouncing for project states. This reduces pressure on the Redis and file system cache. ([#819](https://github.com/getsentry/relay/pull/819))
- Internal refactoring such that validating of characters in tags no longer uses regexes internally. ([#814](https://github.com/getsentry/relay/pull/814))
- Discard invalid user feedback sent as part of envelope. ([#823](https://github.com/getsentry/relay/pull/823))
- Emit event errors and normalization errors for unknown breadcrumb keys. ([#824](https://github.com/getsentry/relay/pull/824))
- Normalize `breadcrumb.ty` into `breadcrumb.type` for broken Python SDK versions. ([#824](https://github.com/getsentry/relay/pull/824))
- Add the client SDK interface for unreal crashes and set the name to `unreal.crashreporter`. ([#828](https://github.com/getsentry/relay/pull/828))
- Fine-tune the selectors for minidump PII scrubbing. ([#818](https://github.com/getsentry/relay/pull/818), [#830](https://github.com/getsentry/relay/pull/830))

## 20.10.1

**Internal**:

- Emit more useful normalization meta data for invalid tags. ([#808](https://github.com/getsentry/relay/pull/808))

## 20.10.0

**Features**:

- Add support for measurement ingestion. ([#724](https://github.com/getsentry/relay/pull/724), [#785](https://github.com/getsentry/relay/pull/785))
- Add support for scrubbing UTF-16 data in attachments ([#742](https://github.com/getsentry/relay/pull/742), [#784](https://github.com/getsentry/relay/pull/784), [#787](https://github.com/getsentry/relay/pull/787))
- Add upstream request metric. ([#793](https://github.com/getsentry/relay/pull/793))
- The padding character in attachment scrubbing has been changed to match the masking character, there is no usability benefit from them being different. ([#810](https://github.com/getsentry/relay/pull/810))

**Bug Fixes**:

- Fix issue where `$span` would not be recognized in Advanced Data Scrubbing. ([#781](https://github.com/getsentry/relay/pull/781))
- Accept big-endian minidumps. ([#789](https://github.com/getsentry/relay/pull/789))
- Detect network outages and retry sending events instead of dropping them. ([#788](https://github.com/getsentry/relay/pull/788))

**Internal**:

- Project states are now cached separately per DSN public key instead of per project ID. This means that there will be multiple separate cache entries for projects with more than one DSN. ([#778](https://github.com/getsentry/relay/pull/778))
- Relay no longer uses the Sentry endpoint to resolve project IDs by public key. Ingestion for the legacy store endpoint has been refactored to rely on key-based caches only. As a result, the legacy endpoint is supported only on managed Relays. ([#800](https://github.com/getsentry/relay/pull/800))
- Fix rate limit outcomes, now emitted only for error events but not transactions. ([#806](https://github.com/getsentry/relay/pull/806), [#809](https://github.com/getsentry/relay/pull/809))

## 20.9.0

**Features**:

- Add support for attaching Sentry event payloads in Unreal crash reports by adding `__sentry` game data entries. ([#715](https://github.com/getsentry/relay/pull/715))
- Support chunked form data keys for event payloads on the Minidump endpoint. Since crashpad has a limit for the length of custom attributes, the sentry event payload can be split up into `sentry__1`, `sentry__2`, etc. ([#721](https://github.com/getsentry/relay/pull/721))
- Periodically re-authenticate with the upstream server. Previously, there was only one initial authentication. ([#731](https://github.com/getsentry/relay/pull/731))
- The module attribute on stack frames (`$frame.module`) and the (usually server side generated) attribute `culprit` can now be scrubbed with advanced data scrubbing. ([#744](https://github.com/getsentry/relay/pull/744))
- Compress outgoing store requests for events and envelopes including attachements using `gzip` content encoding. ([#745](https://github.com/getsentry/relay/pull/745))
- Relay now buffers all requests until it has authenticated with the upstream. ([#747](//github.com/getsentry/relay/pull/747))
- Add a configuration option to change content encoding of upstream store requests. The default is `gzip`, and other options are `identity`, `deflate`, or `br`. ([#771](https://github.com/getsentry/relay/pull/771))

**Bug Fixes**:

- Send requests to the `/envelope/` endpoint instead of the older `/store/` endpoint. This particularly fixes spurious `413 Payload Too Large` errors returned when using Relay with Sentry SaaS. ([#746](https://github.com/getsentry/relay/pull/746))

**Internal**:

- Remove a temporary flag from attachment kafka messages indicating rate limited crash reports to Sentry. This is now enabled by default. ([#718](https://github.com/getsentry/relay/pull/718))
- Performance improvement of http requests to upstream, high priority messages are sent first. ([#678](https://github.com/getsentry/relay/pull/678))
- Experimental data scrubbing on minidumps([#682](https://github.com/getsentry/relay/pull/682))
- Move `generate-schema` from the Relay CLI into a standalone tool. ([#739](//github.com/getsentry/relay/pull/739))
- Move `process-event` from the Relay CLI into a standalone tool. ([#740](//github.com/getsentry/relay/pull/740))
- Add the client SDK to session kafka payloads. ([#751](https://github.com/getsentry/relay/pull/751))
- Add a standalone tool to document metrics in JSON or YAML. ([#752](https://github.com/getsentry/relay/pull/752))
- Emit `processing.event.produced` for user report and session Kafka messages. ([#757](https://github.com/getsentry/relay/pull/757))
- Improve performance of event processing by avoiding regex clone. ([#767](https://github.com/getsentry/relay/pull/767))
- Assign a default name for unnamed attachments, which prevented attachments from being stored in Sentry. ([#769](https://github.com/getsentry/relay/pull/769))
- Add Relay version version to challenge response. ([#758](https://github.com/getsentry/relay/pull/758))

## 20.8.0

**Features**:

- Add the `http.connection_timeout` configuration option to adjust the connection and SSL handshake timeout. The default connect timeout is now increased from 1s to 3s. ([#688](https://github.com/getsentry/relay/pull/688))
- Supply Relay's version during authentication and check if this Relay is still supported. An error message prompting to upgrade Relay will be supplied if Relay is unsupported. ([#697](https://github.com/getsentry/relay/pull/697))

**Bug Fixes**:

- Reuse connections for upstream event submission requests when the server supports connection keepalive. Relay did not consume the response body of all requests, which caused it to reopen a new connection for every event. ([#680](https://github.com/getsentry/relay/pull/680), [#695](https://github.com/getsentry/relay/pull/695))
- Fix hashing of user IP addresses in data scrubbing. Previously, this could create invalid IP addresses which were later rejected by Sentry. Now, the hashed IP address is moved to the `id` field. ([#692](https://github.com/getsentry/relay/pull/692))
- Do not retry authentication with the upstream when a client error is reported (status code 4XX). ([#696](https://github.com/getsentry/relay/pull/696))

**Internal**:

- Extract the event `timestamp` from Minidump files during event normalization. ([#662](https://github.com/getsentry/relay/pull/662))
- Retain the full span description in transaction events instead of trimming it. ([#674](https://github.com/getsentry/relay/pull/674))
- Report all Kafka producer errors to Sentry. Previously, only immediate errors were reported but not those during asynchronous flushing of messages. ([#677](https://github.com/getsentry/relay/pull/677))
- Add "HubSpot Crawler" to the list of web crawlers for inbound filters. ([#693](https://github.com/getsentry/relay/pull/693))
- Improved typing for span data of transaction events, no breaking changes. ([#713](https://github.com/getsentry/relay/pull/713))
- **Breaking change:** In PII configs, all options on hash and mask redactions (replacement characters, ignored characters, hash algorithm/key) are removed. If they still exist in the configuration, they are ignored. ([#760](https://github.com/getsentry/relay/pull/760))

## 20.7.2

**Features**:

- Report metrics for connections to the upstream. These metrics are reported under `connector.*` and include information on connection reuse, timeouts and errors. ([#669](https://github.com/getsentry/relay/pull/669))
- Increased the maximum size of attachments from _50MiB_ to _100MiB_. Most notably, this allows to upload larger minidumps. ([#671](https://github.com/getsentry/relay/pull/671))

**Internal**:

- Always create a spans array for transactions in normalization. This allows Sentry to render the spans UI even if the transaction is empty. ([#667](https://github.com/getsentry/relay/pull/667))

## 20.7.1

- No documented changes.

## 20.7.0

**Features**:

- Sessions and attachments can be rate limited now. These rate limits apply separately from error events, which means that you can continue to send Release Health sessions while you're out of quota with errors. ([#636](https://github.com/getsentry/relay/pull/636))

**Bug Fixes**:

- Outcomes from downstream relays were not forwarded upstream. ([#632](https://github.com/getsentry/relay/pull/632))
- Apply clock drift correction to Release Health sessions and validate timestamps. ([#633](https://github.com/getsentry/relay/pull/633))
- Apply clock drift correction for timestamps that are too far in the past or future. This fixes a bug where broken transaction timestamps would lead to negative durations. ([#634](https://github.com/getsentry/relay/pull/634), [#654](https://github.com/getsentry/relay/pull/654))
- Respond with status code `200 OK` to rate limited minidump and UE4 requests. Third party clients otherwise retry those requests, leading to even more load. ([#646](https://github.com/getsentry/relay/pull/646), [#647](https://github.com/getsentry/relay/pull/647))
- Ingested unreal crash reports no longer have a `misc_primary_cpu_brand` key with GPU information set in the Unreal context. ([#650](https://github.com/getsentry/relay/pull/650))
- Fix ingestion of forwarded outcomes in processing Relays. Previously, `emit_outcomes` had to be set explicitly to enable this. ([#653](https://github.com/getsentry/relay/pull/653))

**Internal**:

- Restructure the envelope and event ingestion paths into a pipeline and apply rate limits to all envelopes. ([#635](https://github.com/getsentry/relay/pull/635), [#636](https://github.com/getsentry/relay/pull/636))
- Pass the combined size of all attachments in an envelope to the Redis rate limiter as quantity to enforce attachment quotas. ([#639](https://github.com/getsentry/relay/pull/639))
- Emit flags for rate limited processing attachments and add a `size` field. ([#640](https://github.com/getsentry/relay/pull/640), [#644](https://github.com/getsentry/relay/pull/644))

## 20.6.0

We have switched to [CalVer](https://calver.org/)! Relay's version is always in line with the latest version of [Sentry](https://github.com/getsentry/sentry).

**Features**:

- Proxy and managed Relays now apply clock drift correction based on the `sent_at` header emitted by SDKs. ([#581](https://github.com/getsentry/relay/pull/581))
- Apply cached rate limits to attachments and sessions in the fast-path when parsing incoming requests. ([#618](https://github.com/getsentry/relay/pull/618))
- New config options `metrics.default_tags` and `metrics.hostname_tag`. ([#625](https://github.com/getsentry/relay/pull/625))

**Bug Fixes**:

- Clock drift correction no longer considers the transaction timestamp as baseline for SDKs using Envelopes. Instead, only the dedicated `sent_at` Envelope header is used. ([#580](https://github.com/getsentry/relay/pull/580))
- The `http.timeout` setting is now applied to all requests, including event submission. Previously, events were exempt. ([#588](https://github.com/getsentry/relay/pull/588))
- All endpoint metrics now report their proper `route` tag. This applies to `requests`, `requests.duration`, and `responses.status_codes`. Previously, some some endpoints reported an empty route. ([#595](https://github.com/getsentry/relay/pull/595))
- Properly refresh cached project states based on the configured intervals. Previously, Relay may have gone into an endless refresh cycle if the system clock not accurate, or the state had not been updated in the upstream. ([#596](https://github.com/getsentry/relay/pull/596))
- Respond with `403 Forbidden` when multiple authentication payloads are sent by the SDK. Previously, Relay would authenticate using one of the payloads and silently ignore the rest. ([#602](https://github.com/getsentry/relay/pull/602))
- Improve metrics documentation. ([#614](https://github.com/getsentry/relay/pull/614))
- Do not scrub event processing errors by default. ([#619](https://github.com/getsentry/relay/pull/619))

**Internal**:

- Add source (who emitted the outcome) to Outcome payload. ([#604](https://github.com/getsentry/relay/pull/604))
- Ignore non-Rust folders for faster rebuilding and testing. ([#578](https://github.com/getsentry/relay/pull/578))
- Invalid session payloads are now logged for SDK debugging. ([#584](https://github.com/getsentry/relay/pull/584), [#591](https://github.com/getsentry/relay/pull/591))
- Add support for Outcomes generation in external Relays. ([#592](https://github.com/getsentry/relay/pull/592))
- Remove unused `rev` from project state. ([#586](https://github.com/getsentry/relay/pull/586))
- Add an outcome endpoint for trusted Relays. ([#589](https://github.com/getsentry/relay/pull/589))
- Emit outcomes for event payloads submitted in attachment files. ([#609](https://github.com/getsentry/relay/pull/609))
- Split envelopes that contain sessions and other items and ingest them independently. ([#610](https://github.com/getsentry/relay/pull/610))
- Removed support for legacy per-key quotas. ([#616](https://github.com/getsentry/relay/pull/615))
- Security events (CSP, Expect-CT, Expect-Staple, and HPKP) are now placed into a dedicated `security` item in envelopes, rather than the generic event item. This allows for quick detection of the event type for rate limiting. ([#617](https://github.com/getsentry/relay/pull/617))

## 0.5.9

- Relay has a logo now!
- New explicit `envelope/` endpoint. Envelopes no longer need to be sent with the right `content-type` header (to cater to browser JS).
- Introduce an Envelope item type for transactions.
- Support environment variables and CLI arguments instead of command line parameters.
- Return status `415` on wrong content types.
- Normalize double-slashes in request URLs more aggressively.
- Add an option to generate credentials on stdout.

**Internal**:

- Serve project configs to downstream Relays with proper permission checking.
- PII: Make and/or selectors specific.
- Add a browser filter for IE 11.
- Changes to release parsing.
- PII: Expose event values as part of generated selector suggestions.

## 0.5.8

**Internal**:

- Fix a bug where exception values and the device name were not PII-strippable.

## 0.5.7

- Docker images are now also pushed to Docker Hub.
- New helper function to generate PII selectors from event data.

**Internal**:

- Release is now a required attribute for session data.
- `unknown` can now be used in place of `unknown_error` for span statuses. A future release will change the canonical format from `unknown_error` to `unknown`.

## 0.5.6

- Fix a bug where Relay would stop processing events if Sentry is down for only a short time.
- Improvements to architecture documentation.
- Initial support for rate limiting by event type ("scoped quotas")
- Fix a bug where `key_id` was omitted from outcomes created by Relay.
- Fix a bug where it was not permitted to send content-encoding as part of a CORS request to store.

**Internal**:

- PII processing: Aliases for value types (`$error` instead of `$exception` to be in sync with Discover column naming) and adding a default for replace-redactions.
- It is now valid to send transactions and spans without `op` set, in which case a default value will be inserted.

## 0.5.5

- Suppress verbose DNS lookup logs.

**Internal**:

- Small performance improvements in datascrubbing config converter.
- New, C-style selector syntax (old one still works)

## 0.5.4

**Internal**:

- Add event contexts to `pii=maybe`.
- Fix parsing of msgpack breadcrumbs in Rust store.
- Envelopes sent to Rust store can omit the DSN in headers.
- Ability to quote/escape special characters in selectors in PII configs.

## 0.5.3

- Properly strip the linux binary to reduce its size
- Allow base64 encoded JSON event payloads ([#466](https://github.com/getsentry/relay/pull/466))
- Fix multipart requests without trailing newline ([#465](https://github.com/getsentry/relay/pull/465))
- Support for ingesting session updates ([#449](https://github.com/getsentry/relay/pull/449))

**Internal**:

- Validate release names during event ingestion ([#479](https://github.com/getsentry/relay/pull/479))
- Add browser extension filter ([#470](https://github.com/getsentry/relay/pull/470))
- Add `pii=maybe`, a new kind of event schema field that can only be scrubbed if explicitly addressed.
- Add way to scrub filepaths in a way that does not break processing.

## 0.5.2

- Fix trivial Redis-related crash when running in non-processing mode.
- Limit the maximum retry-after of a rate limit. This is necessary because of the "Delete and ignore future events" feature in Sentry.
- Project caches are now evicted after `project_grace_period` has passed. If you have that parameter set to a high number you may see increased memory consumption.

**Internal**:

- Misc bugfixes in PII processor. Those bugs do not affect the legacy data scrubber exposed in Python.
- Polishing documentation around PII configuration format.
- Signal codes in mach mechanism are no longer required.

## 0.5.1

- Ability to fetch project configuration from Redis as additional caching layer.
- Fix a few bugs in release filters.
- Fix a few bugs in minidumps endpoint with processing enabled.

**Internal**:

- Fix a bug in the PII processor that would always remove the entire string on `pattern` rules.
- Ability to correct some clock drift and wrong system time in transaction events.

## 0.5.0

- The binary has been renamed to `relay`.
- Updated documentation for metrics.

**Internal**:

- The package is now called `sentry-relay`.
- Renamed all `Semaphore*` types to `Relay*`.
- Fixed memory leaks in processing functions.

## 0.4.65

- Implement the Minidump endpoint.
- Implement the Attachment endpoint.
- Implement the legacy Store endpoint.
- Support a plain `Authorization` header in addition to `X-Sentry-Auth`.
- Simplify the shutdown logic. Relay now always takes a fixed configurable time to shut down.
- Fix healthchecks in _Static_ mode.
- Fix internal handling of event attachments.
- Fix partial reads of request bodies resulting in a broken connection.
- Fix a crash when parsing User-Agent headers.
- Fix handling of events sent with `sentry_version=2.0` (Clojure SDK).
- Use _mmap_ to load the GeoIP database to improve the memory footprint.
- Revert back to the system memory allocator.

**Internal**:

- Preserve microsecond precision in all time stamps.
- Record event ids in all outcomes.
- Updates to event processing metrics.
- Add span status mapping from open telemetry.

## 0.4.64

- Switched to `jemalloc` as global allocator.
- Introduce separate outcome reason for invalid events.
- Always consume request bodies to the end.
- Implemented minidump ingestion.
- Increas precisions of timestamps in protocol.

## 0.4.63

- Refactor healthchecks into two: Liveness and readiness (see code comments for explanation for now).
- Allow multiple trailing slashes on store endpoint, e.g. `/api/42/store///`.
- Internal refactor to prepare for envelopes format.

**Internal**:

- Fix a bug where glob-matching in filters did not behave correctly when the to-be-matched string contained newlines.
- Add `moz-extension:` as scheme for browser extensions (filtering out Firefox addons).
- Raise a dedicated Python exception type for invalid transaction events. Also do not report that error to Sentry from Relay.

## 0.4.62

- Various performance improvements.

## 0.4.61

**Internal**:

- Add `thread.errored` attribute ([#306](https://github.com/getsentry/relay/pull/306)).

## 0.4.60

- License is now BSL instead of MIT ([#301](https://github.com/getsentry/relay/pull/301)).
- Improve internal metrics and logging ([#296](https://github.com/getsentry/relay/pull/296), [#297](https://github.com/getsentry/relay/pull/297), [#298](https://github.com/getsentry/relay/pull/298)).
- Fix unbounded requests to Sentry for project configs ([#295](https://github.com/getsentry/relay/pull/295), [#300](https://github.com/getsentry/relay/pull/300)).
- Fix rejected responses from Sentry due to size limit ([#303](https://github.com/getsentry/relay/pull/303)).
- Expose more options for configuring request concurrency limits ([#311](https://github.com/getsentry/relay/pull/311)).

**Internal**:

- Transaction events with negative duration are now rejected ([#291](https://github.com/getsentry/relay/pull/291)).
- Fix a panic when normalizing certain dates.

## 0.4.59

**Internal**:

- Fix: Normalize legacy stacktrace attributes ([#292](https://github.com/getsentry/relay/pull/292))
- Fix: Validate platform attributes in Relay ([#294](https://github.com/getsentry/relay/pull/294))
- Flip the flag that indicates Relay processing ([#293](https://github.com/getsentry/relay/pull/293))

## 0.4.58

- Evict project caches after some time ([#287](https://github.com/getsentry/relay/pull/287))
- Selectively log internal errors to stderr ([#285](https://github.com/getsentry/relay/pull/285))
- Add an error boundary to parsing project states ([#281](https://github.com/getsentry/relay/pull/281))

**Internal**:

- Add event size metrics ([#286](https://github.com/getsentry/relay/pull/286))
- Normalize before datascrubbing ([#290](https://github.com/getsentry/relay/pull/290))
- Add a config value for thread counts ([#283](https://github.com/getsentry/relay/pull/283))
- Refactor outcomes for parity with Sentry ([#282](https://github.com/getsentry/relay/pull/282))
- Add flag that relay processed an event ([#279](https://github.com/getsentry/relay/pull/279))

## 0.4.57

**Internal**:

- Stricter validation of transaction events.

## 0.4.56

**Internal**:

- Fix a panic in trimming.

## 0.4.55

**Internal**:

- Fix more bugs in datascrubbing converter.

## 0.4.54

**Internal**:

- Fix more bugs in datascrubbing converter.

## 0.4.53

**Internal**:

- Fix more bugs in datascrubbing converter.

## 0.4.52

**Internal**:

- Fix more bugs in datascrubbing converter.

## 0.4.51

**Internal**:

- Fix a few bugs in datascrubbing converter.
- Accept trailing slashes.

**Normalization**:

- Fix a panic on overflowing timestamps.

## 0.4.50

**Internal**:

- Fix bug where IP scrubbers were applied even when not enabled.

## 0.4.49

- Internal changes.

## 0.4.48

**Internal**:

- Fix various bugs in the datascrubber and PII processing code to get closer to behavior of the Python implementation.

## 0.4.47

**Internal**:

- Various work on re-implementing Sentry's `/api/X/store` endpoint in Relay. Relay can now apply rate limits based on Redis and emit the correct outcomes.

## 0.4.46

**Internal**:

- Resolved a regression in IP address normalization. The new behavior is closer to a line-by-line port of the old Python code.

## 0.4.45

**Normalization**:

- Resolved an issue where GEO IP data was not always infered.

## 0.4.44

**Normalization**:

- Only take the user IP address from the store request's IP for certain platforms. This restores the behavior of the old Python code.

## 0.4.43

**Normalization**:

- Bump size of breadcrumbs.
- Workaround for an issue where we would not parse OS information from User Agent when SDK had already sent OS information.
- Further work on Sentry-internal event ingestion.

## 0.4.42

**Normalization**:

- Fix normalization of version strings from user agents.

## 0.4.41

- Support extended project configuration.

**Internal**:

- Implement event filtering rules.
- Add basic support for Sentry-internal event ingestion.
- Parse and normalize user agent strings.

## 0.4.40

**Internal**:

- Restrict ranges of timestamps to prevent overflows in Python code and UI.

## 0.4.39

**Internal**:

- Fix a bug where stacktrace trimming was not applied during renormalization.

## 0.4.38

**Internal**:

- Added typed spans to Event.

## 0.4.37

**Internal**:

- Added `orig_in_app` to frame data.

## 0.4.36

**Internal**:

- Add new .NET versions for context normalization.

## 0.4.35

**Internal**:

- Fix bug where thread's stacktraces were not normalized.
- Fix bug where a string at max depth of a databag was stringified again.

## 0.4.34

**Internal**:

- Added `data` attribute to frames.
- Added a way to override other trimming behavior in Python normalizer binding.

## 0.4.33

**Internal**:

- Plugin-provided context types should now work properly again.

## 0.4.32

**Internal**:

- Removed `function_name` field from frame and added `raw_function`.

## 0.4.31

**Internal**:

- Add trace context type.

## 0.4.30

**Internal**:

- Make exception messages/values larger to allow for foreign stacktrace data to be attached.

## 0.4.29

**Internal**:

- Added `function_name` field to frame.

## 0.4.28

**Internal**:

- Add missing context type for sessionstack.

## 0.4.27

**Internal**:

- Increase frame vars size again! Byte size was fine, but max depth was way too small.

## 0.4.26

**Internal**:

- Reduce frame vars size.

## 0.4.25

**Internal**:

- Add missing trimming to frame vars.

## 0.4.24

**Internal**:

- Reject non-http/https `help_urls` in exception mechanisms.

## 0.4.23

**Internal**:

- Add basic truncation to event meta to prevent payload size from spiralling out of control.

## 0.4.22

**Internal**:

- Added grouping enhancements to protocol.

## 0.4.21

**Internal**:

- Updated debug image interface with more attributes.

## 0.4.20

**Internal**:

- Added support for `lang` frame and stacktrace attribute.

## 0.4.19

**Internal**:

- Slight changes to allow replacing more normalization code in Sentry with Rust.

## 0.4.18

**Internal**:

- Allow much larger payloads in the extra attribute.

## 0.4.17

**Internal**:

- Added support for protocol changes related to upcoming sentry SDK features. In particular the `none` event type was added.

## 0.4.16

For users of relay, nothing changed at all. This is a release to test embedding some Rust code in Sentry itself.

## 0.4.15

For users of relay, nothing changed at all. This is a release to test embedding some Rust code in Sentry itself.

## 0.4.14

For users of relay, nothing changed at all. This is a release to test embedding some Rust code in Sentry itself.

## 0.4.13

For users of relay, nothing changed at all. This is a release to test embedding some Rust code in Sentry itself.

## 0.4.12

For users of relay, nothing changed at all. This is a release to test embedding some Rust code in Sentry itself.

## 0.4.11

For users of relay, nothing changed at all. This is a release to test embedding some Rust code in Sentry itself.

## 0.4.10

For users of relay, nothing changed at all. This is a release to test embedding some Rust code in Sentry itself.

## 0.4.9

For users of relay, nothing changed at all. This is a release to test embedding some Rust code in Sentry itself.

## 0.4.8

For users of relay, nothing changed at all. This is a release to test embedding some Rust code in Sentry itself.

## 0.4.7

For users of relay, nothing changed at all. This is a release to test embedding some Rust code in Sentry itself.

## 0.4.6

For users of relay, nothing changed at all. This is a release to test embedding some Rust code in Sentry itself.

## 0.4.5

For users of relay, nothing changed at all. This is a release to test embedding some Rust code in Sentry itself.

## 0.4.4

For users of relay, nothing changed at all. This is a release to test embedding some Rust code in Sentry itself.

## 0.4.3

For users of relay, nothing changed at all. This is a release to test embedding some Rust code in Sentry itself.

## 0.4.2

For users of relay, nothing changed at all. This is a release to test embedding some Rust code in Sentry itself.

## 0.4.1

For users of relay, nothing changed at all. This is a release to test embedding some Rust code in Sentry itself.

## 0.4.0

Introducing new Relay modes:

- `proxy`: A proxy for all requests and events.
- `static`: Static configuration for known projects in the file system.
- `managed`: Fetch configurations dynamically from Sentry and update them.

The default Relay mode is `managed`. Users upgrading from previous versions will automatically activate the `managed` mode. To change this setting, add `relay.mode` to `config.yml` or run `semaphore config init` from the command line.

**Breaking Change**: If Relay was used without credentials, the mode needs to be set to `proxy`. The default `managed` mode requires credentials.

For more information on Relay modes, see the [documentation page](https://docs.sentry.io/data-management/relay/options/).

### Configuration Changes

- Added `cache.event_buffer_size` to control the maximum number of events that are buffered in case of network issues or high rates of incoming events.
- Added `limits.max_concurrent_requests` to limit the number of connections that this Relay will use to communicate with the upstream.
- Internal error reporting is now disabled by default. To opt in, set `sentry.enabled`.

### Bugfixes

- Fix a bug that caused events to get unconditionally dropped after five seconds, regardless of the `cache.event_expiry` configuration.
- Fix a memory leak in Relay's internal error reporting.

## 0.3.0

- Changed PII stripping rule format to permit path selectors when applying rules. This means that now `$string` refers to strings for instance and `user.id` refers to the `id` field in the `user` attribute of the event. Temporarily support for old rules is retained.

## 0.2.7

- store: Minor fixes to be closer to Python. Ability to disable trimming of objects, arrays and strings.

## 0.2.6

- Fix bug where PII stripping would remove containers without leaving any metadata about the retraction.
- Fix bug where old `redactPair` rules would stop working.

## 0.2.5

- Rewrite of PII stripping logic. This brings potentially breaking changes to the semantics of PII configs. Most importantly field types such as `"freeform"` and `"databag"` are gone, right now there is only `"container"` and `"text"`. All old field types should have become an alias for `"text"`, but take extra care in ensuring your PII rules still work.

- store: Minor fixes to be closer to Python.

## 0.2.4

For users of relay, nothing changed at all. This is a release to test embedding some Rust code in Sentry itself.

- store: Remove stray print statement.

## 0.2.3

For users of relay, nothing changed at all. This is a release to test embedding some Rust code in Sentry itself.

- store: Fix main performance issues.

## 0.2.2

For users of relay, nothing changed at all. This is a release to test embedding some Rust code in Sentry itself.

- store: Fix segfault when trying to process contexts.
- store: Fix trimming state "leaking" between interfaces, leading to excessive trimming.
- store: Don't serialize empty arrays and objects (with a few exceptions).

## 0.2.1

For users of relay, nothing changed at all. This is a release to test embedding some Rust code in Sentry itself.

- `libsemaphore`: Expose CABI for normalizing event data.

## 0.2.0

Our first major iteration on Relay has landed!

- User documentation is now hosted at <https://docs.sentry.io/relay/>.
- SSL support is now included by default. Just configure a [TLS identity](https://docs.sentry.io/relay/options/#relaytls_identity_path) and you're set.
- Updated event processing: Events from older SDKs are now supported. Also, we've fixed some bugs along the line.
- Introduced full support for PII stripping. See [PII Configuration](https://docs.sentry.io/relay/pii-config/) for instructions.
- Configure with static project settings. Relay will skip querying project states from Sentry and use your provided values instead. See [Project Configuration](https://docs.sentry.io/relay/project-config/) for a full guide.
- Relay now also acts as a proxy for certain API requests. This allows it to receive CSP reports and Minidump crash reports, among others. It also sets `X-Forwarded-For` and includes a Relay signature header.

Besides that, there are many technical changes, including:

- Major rewrite of the internals. Relay no longer requires a special endpoint for sending events to upstream Sentry and processes events individually with less delay than before.
- The executable will exit with a non-zero exit code on startup errors. This makes it easier to catch configuration errors.
- Removed `libsodium` as a production dependency, greatly simplifying requirements for the runtime environment.
- Greatly improved logging and metrics. Be careful with the `DEBUG` and `TRACE` levels, as they are **very** verbose now.
- Improved docker containers.

## 0.1.3

- Added support for metadata format

## 0.1.2

- JSON logging ([#32](https://github.com/getsentry/relay/pull/32))
- Update dependencies

## 0.1.1

- Rename "sentry-relay" to "semaphore"
- Use new features from Rust 1.26
- Prepare binary and Python builds ([#20](https://github.com/getsentry/relay/pull/20))
- Add Dockerfile ([#23](https://github.com/getsentry/relay/pull/23))

## 0.1.0

An initial release of the tool.<|MERGE_RESOLUTION|>--- conflicted
+++ resolved
@@ -2,17 +2,12 @@
 
 ## Unreleased
 
-<<<<<<< HEAD
 **Internal**:
 
 - Postpone metrics aggregation until we received the project state. ([#2588](https://github.com/getsentry/relay/pull/2588))
 - Separate metrics aggregation routing from aggregation service. ([#2611](https://github.com/getsentry/relay/pull/2611))
 - Restrict resource spans to script and css only. ([#2623](https://github.com/getsentry/relay/pull/2623))
 
-## 23.11.0
-
-=======
->>>>>>> 06025336
 **Features**:
 
 - Update Docker Debian image from 10 to 12. ([#2622](https://github.com/getsentry/relay/pull/2622))
