# Changelog

<<<<<<< HEAD
## Unreleased

**Internal**

- Restrict resource spans to script and css only. ([#2623](https://github.com/getsentry/relay/pull/2623))
=======
## 23.11.0

**Features**:

- Update Docker Debian image from 10 to 12. ([#2622](https://github.com/getsentry/relay/pull/2622))

**Internal**:

- Report global config fetch errors after interval of constant failures elapsed. ([#2628](https://github.com/getsentry/relay/pull/2628))
>>>>>>> b1bfdf3b

## 23.10.0

**Features**:

- Scrub span descriptions with encoded data images. ([#2560](https://github.com/getsentry/relay/pull/2560))
- Accept spans needed for the mobile Starfish module. ([#2570](https://github.com/getsentry/relay/pull/2570))
- Extract size metrics and blocking status tag for resource spans. ([#2578](https://github.com/getsentry/relay/pull/2578))
- Add a setting to rollout ingesting all resource spans. ([#2586](https://github.com/getsentry/relay/pull/2586))
- Drop events starting or ending before January 1, 1970 UTC. ([#2613](https://github.com/getsentry/relay/pull/2613))

**Bug Fixes**:

- Remove profile_id from context when no profile is in the envelope. ([#2523](https://github.com/getsentry/relay/pull/2523))
- Fix reporting of Relay's crashes to Sentry. The `crash-handler` feature did not enable the crash reporter and uploads of crashes were broken. ([#2532](https://github.com/getsentry/relay/pull/2532))
- Use correct field to pick SQL parser for span normalization. ([#2536](https://github.com/getsentry/relay/pull/2536))
- Prevent stack overflow on SQL serialization. ([#2538](https://github.com/getsentry/relay/pull/2538))
- Bind exclusively to the port for the HTTP server. ([#2582](https://github.com/getsentry/relay/pull/2582))
- Scrub resource spans even when there's no domain or extension or when the description is an image. ([#2591](https://github.com/getsentry/relay/pull/2591))

**Internal**:

- Exclude more spans fron metrics extraction. ([#2522](https://github.com/getsentry/relay/pull/2522)), [#2525](https://github.com/getsentry/relay/pull/2525), [#2545](https://github.com/getsentry/relay/pull/2545), [#2566](https://github.com/getsentry/relay/pull/2566))
- Remove filtering for Android events with missing close events. ([#2524](https://github.com/getsentry/relay/pull/2524))
- Fix hot-loop burning CPU when upstream service is unavailable. ([#2518](https://github.com/getsentry/relay/pull/2518))
- Extract new low-cardinality transaction duration metric for statistical detectors. ([#2513](https://github.com/getsentry/relay/pull/2513))
- Introduce reservoir sampling rule. ([#2550](https://github.com/getsentry/relay/pull/2550))
- Write span tags to `span.sentry_tags` instead of `span.data`. ([#2555](https://github.com/getsentry/relay/pull/2555), [#2598](https://github.com/getsentry/relay/pull/2598))
- Use JSON instead of MsgPack for Kafka spans. ([#2556](https://github.com/getsentry/relay/pull/2556))
- Add `profile_id` to spans. ([#2569](https://github.com/getsentry/relay/pull/2569))
- Introduce a dedicated usage metric for transactions that replaces the duration metric. ([#2571](https://github.com/getsentry/relay/pull/2571), [#2589](https://github.com/getsentry/relay/pull/2589))
- Restore the profiling killswitch. ([#2573](https://github.com/getsentry/relay/pull/2573))
- Add `scraping_attempts` field to the event schema. ([#2575](https://github.com/getsentry/relay/pull/2575))
- Postpone metrics aggregation until we received the project state. ([#2588](https://github.com/getsentry/relay/pull/2588))
- Move `condition.rs` from `relay-sampling` to `relay-protocol`. ([#2608](https://github.com/getsentry/relay/pull/2608))

## 23.9.1

- No documented changes.

## 23.9.0

**Features**:

- Add `view_names` to `AppContext` ([#2344](https://github.com/getsentry/relay/pull/2344))
- Tag keys in error events and transaction events can now be up to `200` ASCII characters long. Before, tag keys were limited to 32 characters. ([#2453](https://github.com/getsentry/relay/pull/2453))
- The Crons monitor check-in APIs have learned to accept JSON via POST. This allows for monitor upserts by specifying the `monitor_config` in the JSON body. ([#2448](https://github.com/getsentry/relay/pull/2448))
- Add an experimental web interface for local Relay deployments. ([#2422](https://github.com/getsentry/relay/pull/2422))

**Bug Fixes**:

- Filter out exceptions originating in Safari extensions. ([#2408](https://github.com/getsentry/relay/pull/2408))
- Fixes the `TraceContext.status` not being defaulted to `unknown` before the new metrics extraction pipeline. ([#2436](https://github.com/getsentry/relay/pull/2436))
- Support on-demand metrics for alerts and widgets in external Relays. ([#2440](https://github.com/getsentry/relay/pull/2440))
- Prevent sporadic data loss in `EnvelopeProcessorService`. ([#2454](https://github.com/getsentry/relay/pull/2454))
- Prevent panic when android trace contains invalid start time. ([#2457](https://github.com/getsentry/relay/pull/2457))

**Internal**:

- Use static global configuration if file is provided and not in managed mode. ([#2458](https://github.com/getsentry/relay/pull/2458))
- Add `MeasurementsConfig` to `GlobalConfig` and implement merging logic with project config. ([#2415](https://github.com/getsentry/relay/pull/2415))
- Support ingestion of custom metrics when the `organizations:custom-metrics` feature flag is enabled. ([#2443](https://github.com/getsentry/relay/pull/2443))
- Merge span metrics and standalone spans extraction options. ([#2447](https://github.com/getsentry/relay/pull/2447))
- Support parsing aggregated metric buckets directly from statsd payloads. ([#2468](https://github.com/getsentry/relay/pull/2468), [#2472](https://github.com/getsentry/relay/pull/2472))
- Improve performance when ingesting distribution metrics with a large number of data points. ([#2483](https://github.com/getsentry/relay/pull/2483))
- Improve documentation for metrics bucketing. ([#2503](https://github.com/getsentry/relay/pull/2503))
- Rename the envelope item type for StatsD payloads to "statsd". ([#2470](https://github.com/getsentry/relay/pull/2470))
- Add a nanojoule unit for profile measurements. ([#2478](https://github.com/getsentry/relay/pull/2478))
- Add a timestamp field to report profile's start time on Android. ([#2486](https://github.com/getsentry/relay/pull/2486))
- Filter span metrics extraction based on features. ([#2511](https://github.com/getsentry/relay/pull/2511), [#2520](https://github.com/getsentry/relay/pull/2520))
- Extract shared tags on the segment. ([#2512](https://github.com/getsentry/relay/pull/2512))

## 23.8.0

**Features**:

- Add `Cross-Origin-Resource-Policy` HTTP header to responses. ([#2394](https://github.com/getsentry/relay/pull/2394))

## 23.7.2

**Features**:

- Normalize old React Native SDK app start time measurements and spans. ([#2358](https://github.com/getsentry/relay/pull/2358))

**Bug Fixes**:

- Limit environment names on check-ins to 64 chars. ([#2309](https://github.com/getsentry/relay/pull/2309))

**Internal**:

- Add new service for fetching global configs. ([#2320](https://github.com/getsentry/relay/pull/2320))
- Feature-flagged extraction & publishing of spans from transactions. ([#2350](https://github.com/getsentry/relay/pull/2350))

## 23.7.1

**Bug Fixes**:

- Trim fields (e.g. `transaction`) before metrics extraction. ([#2342](https://github.com/getsentry/relay/pull/2342))
- Interpret `aggregator.max_tag_value_length` as characters instead of bytes. ([#2343](https://github.com/getsentry/relay/pull/2343))

**Internal**:

- Add capability to configure metrics aggregators per use case. ([#2341](https://github.com/getsentry/relay/pull/2341))
- Configurable flush time offsets for metrics buckets. ([#2349](https://github.com/getsentry/relay/pull/2349))

## 23.7.0

**Bug Fixes**:

- Filter idle samples at the edge per thread. ([#2321](https://github.com/getsentry/relay/pull/2321))

**Internal**:

- Add support for `sampled` field in the DSC and error tagging. ([#2290](https://github.com/getsentry/relay/pull/2290))
- Move span tag extraction from metrics to normalization. ([#2304](https://github.com/getsentry/relay/pull/2304))

## 23.6.2

**Features**:

- Add filter based on transaction names. ([#2118](https://github.com/getsentry/relay/pull/2118), [#2284](https://github.com/getsentry/relay/pull/2284))
- Use GeoIP lookup also in non-processing Relays. Lookup from now on will be also run in light normalization. ([#2229](https://github.com/getsentry/relay/pull/2229))
- Metrics extracted from transactions from old SDKs now get a useful `transaction` tag. ([#2250](https://github.com/getsentry/relay/pull/2250), [#2272](https://github.com/getsentry/relay/pull/2272)).

**Bug Fixes**:

- Skip dynamic sampling if relay doesn't support incoming metrics extraction version. ([#2273](https://github.com/getsentry/relay/pull/2273))
- Keep stack frames closest to crash when quantity exceeds limit. ([#2236](https://github.com/getsentry/relay/pull/2236))
- Drop profiles without a transaction in the same envelope. ([#2169](https://github.com/getsentry/relay/pull/2169))

**Internal**:

- Implement basic generic metrics extraction for transaction events. ([#2252](https://github.com/getsentry/relay/pull/2252), [#2257](https://github.com/getsentry/relay/pull/2257))
- Support more fields in dynamic sampling, metric extraction, and conditional tagging. The added fields are `dist`, `release.*`, `user.{email,ip_address,name}`, `breakdowns.*`, and `extra.*`. ([#2259](https://github.com/getsentry/relay/pull/2259), [#2276](https://github.com/getsentry/relay/pull/2276))

## 23.6.1

- No documented changes.

## 23.6.0

**Bug Fixes**:

- Make counting of total profiles consistent with total transactions. ([#2163](https://github.com/getsentry/relay/pull/2163))

**Features**:

- Add `data` and `api_target` fields to `ResponseContext` and scrub `graphql` bodies. ([#2141](https://github.com/getsentry/relay/pull/2141))
- Add support for X-Vercel-Forwarded-For header. ([#2124](https://github.com/getsentry/relay/pull/2124))
- Add `lock` attribute to the frame protocol. ([#2171](https://github.com/getsentry/relay/pull/2171))
- Reject profiles longer than 30s. ([#2168](https://github.com/getsentry/relay/pull/2168))
- Change default topic for transaction metrics to `ingest-performance-metrics`. ([#2180](https://github.com/getsentry/relay/pull/2180))
- Add Firefox "dead object" error to browser extension filter ([#2215](https://github.com/getsentry/relay/pull/2215))
- Add events whose `url` starts with `file://` to localhost inbound filter ([#2214](https://github.com/getsentry/relay/pull/2214))

**Internal**:

- Extract app identifier from app context for profiles. ([#2172](https://github.com/getsentry/relay/pull/2172))
- Mark all URL transactions as sanitized after applying rules. ([#2210](https://github.com/getsentry/relay/pull/2210))
- Add limited, experimental Sentry performance monitoring. ([#2157](https://github.com/getsentry/relay/pull/2157))

## 23.5.2

**Features**:

- Use different error message for empty strings in schema processing. ([#2151](https://github.com/getsentry/relay/pull/2151))
- Filter irrelevant webkit-issues. ([#2088](https://github.com/getsentry/relay/pull/2088))

- Relay now supports a simplified cron check-in API. ([#2153](https://github.com/getsentry/relay/pull/2153))

## 23.5.1

**Bug Fixes**:

- Sample only transaction events instead of sampling both transactions and errors. ([#2130](https://github.com/getsentry/relay/pull/2130))
- Fix tagging of incoming errors with `sampled` that was not done due to lack of sampling state. ([#2148](https://github.com/getsentry/relay/pull/2148))
- Remove profiling feature flag. ([#2146](https://github.com/getsentry/relay/pull/2146))

**Internal**:

- Mark all URL transactions as `sanitized` when `txNameReady` flag is set. ([#2128](https://github.com/getsentry/relay/pull/2128), [#2139](https://github.com/getsentry/relay/pull/2139))
- Tag incoming errors with the new `sampled` field in case their DSC is sampled. ([#2026](https://github.com/getsentry/relay/pull/2026))
- Enable PII scrubbing for urls field ([#2143](https://github.com/getsentry/relay/pull/2143))

## 23.5.0

**Bug Fixes**:

- Enforce rate limits for monitor check-ins. ([#2065](https://github.com/getsentry/relay/pull/2065))
- Allow rate limits greater than `u32::MAX`. ([#2079](https://github.com/getsentry/relay/pull/2079))
- Do not drop envelope when client closes connection. ([#2089](https://github.com/getsentry/relay/pull/2089))

**Features**:

- Scrub IBAN as pii. ([#2117](https://github.com/getsentry/relay/pull/2117))
- Scrub sensitive keys (`passwd`, `token`, ...) in Replay recording data. ([#2034](https://github.com/getsentry/relay/pull/2034))
- Add support for old 'violated-directive' CSP format. ([#2048](https://github.com/getsentry/relay/pull/2048))
- Add document_uri to csp filter. ([#2059](https://github.com/getsentry/relay/pull/2059))
- Store `geo.subdivision` of the end user location. ([#2058](https://github.com/getsentry/relay/pull/2058))
- Scrub URLs in span descriptions. ([#2095](https://github.com/getsentry/relay/pull/2095))

**Internal**:

- Remove transaction metrics allowlist. ([#2092](https://github.com/getsentry/relay/pull/2092))
- Include unknown feature flags in project config when serializing it. ([#2040](https://github.com/getsentry/relay/pull/2040))
- Copy transaction tags to the profile. ([#1982](https://github.com/getsentry/relay/pull/1982))
- Lower default max compressed replay recording segment size to 10 MiB. ([#2031](https://github.com/getsentry/relay/pull/2031))
- Increase chunking limit to 15MB for replay recordings. ([#2032](https://github.com/getsentry/relay/pull/2032))
- Add a data category for indexed profiles. ([#2051](https://github.com/getsentry/relay/pull/2051), [#2071](https://github.com/getsentry/relay/pull/2071))
- Differentiate between `Profile` and `ProfileIndexed` outcomes. ([#2054](https://github.com/getsentry/relay/pull/2054))
- Split dynamic sampling implementation before refactoring. ([#2047](https://github.com/getsentry/relay/pull/2047))
- Refactor dynamic sampling implementation across `relay-server` and `relay-sampling`. ([#2066](https://github.com/getsentry/relay/pull/2066))
- Adds support for `replay_id` field for the `DynamicSamplingContext`'s `FieldValueProvider`. ([#2070](https://github.com/getsentry/relay/pull/2070))
- On Linux, switch to `jemalloc` instead of the system memory allocator to reduce Relay's memory footprint. ([#2084](https://github.com/getsentry/relay/pull/2084))
- Scrub sensitive cookies `__session`. ([#2105](https://github.com/getsentry/relay/pull/2105)))
- Parse profiles' metadata to check if it should be marked as invalid. ([#2104](https://github.com/getsentry/relay/pull/2104))
- Set release as optional by defaulting to an empty string and add a dist field for profiles. ([#2098](https://github.com/getsentry/relay/pull/2098), [#2107](https://github.com/getsentry/relay/pull/2107))
- Accept source map debug images in debug meta for Profiling. ([#2097](https://github.com/getsentry/relay/pull/2097))

## 23.4.0

**Breaking Changes**:

This release contains major changes to the web layer, including TCP and HTTP handling as well as all web endpoint handlers. Due to these changes, some functionality was retired and Relay responds differently in specific cases.

Configuration:

- SSL support has been dropped. As per [official guidelines](https://docs.sentry.io/product/relay/operating-guidelines/), Relay should be operated behind a reverse proxy, which can perform SSL termination.
- Connection config options `max_connections`, `max_pending_connections`, and `max_connection_rate` no longer have an effect. Instead, configure the reverse proxy to handle connection concurrency as needed.

Endpoints:

- The security endpoint no longer forwards to upstream if the mime type doesn't match supported mime types. Instead, the request is rejected with a corresponding error.
- Passing store payloads as `?sentry_data=<base64>` query parameter is restricted to `GET` requests on the store endpoint. Other endpoints require the payload to be passed in the request body.
- Requests with an invalid `content-encoding` header will now be rejected. Exceptions to this are an empty string and `UTF-8`, which have been sent historically by some SDKs and are now treated as identity (no encoding). Previously, all unknown encodings were treated as identity.
- Temporarily, response bodies for some errors are rendered as plain text instead of JSON. This will be addressed in an upcoming release.

Metrics:

- The `route` tag of request metrics uses the route pattern instead of schematic names. There is an exact replacement for every previous route. For example, `"store-default"` is now tagged as `"/api/:project_id/store/"`.
- Statsd metrics `event.size_bytes.raw` and `event.size_bytes.uncompressed` have been removed.

**Features**:

- Allow monitor checkins to paass `monitor_config` for monitor upserts. ([#1962](https://github.com/getsentry/relay/pull/1962))
- Add replay_id onto event from dynamic sampling context. ([#1983](https://github.com/getsentry/relay/pull/1983))
- Add product-name for devices, derived from the android model. ([#2004](https://github.com/getsentry/relay/pull/2004))
- Changes how device class is determined for iPhone devices. Instead of checking processor frequency, the device model is mapped to a device class. ([#1970](https://github.com/getsentry/relay/pull/1970))
- Don't sanitize transactions if no clustering rules exist and no UUIDs were scrubbed. ([#1976](https://github.com/getsentry/relay/pull/1976))
- Add `thread.lock_mechanism` field to protocol. ([#1979](https://github.com/getsentry/relay/pull/1979))
- Add `origin` to trace context and span. ([#1984](https://github.com/getsentry/relay/pull/1984))
- Add `jvm` debug file type. ([#2002](https://github.com/getsentry/relay/pull/2002))
- Add new `mechanism` fields to protocol to support exception groups. ([#2020](https://github.com/getsentry/relay/pull/2020))
- Change `lock_reason` attribute to a `held_locks` dictionary in the `thread` interface. ([#2018](https://github.com/getsentry/relay/pull/2018))

**Internal**:

- Add BufferService with SQLite backend. ([#1920](https://github.com/getsentry/relay/pull/1920))
- Upgrade the web framework and related dependencies. ([#1938](https://github.com/getsentry/relay/pull/1938))
- Apply transaction clustering rules before UUID scrubbing rules. ([#1964](https://github.com/getsentry/relay/pull/1964))
- Use exposed device-class-synthesis feature flag to gate device.class synthesis in light normalization. ([#1974](https://github.com/getsentry/relay/pull/1974))
- Adds iPad support for device.class synthesis in light normalization. ([#2008](https://github.com/getsentry/relay/pull/2008))
- Pin schemars dependency to un-break schema docs generation. ([#2014](https://github.com/getsentry/relay/pull/2014))
- Remove global service registry. ([#2022](https://github.com/getsentry/relay/pull/2022))
- Apply schema validation to all topics in local development. ([#2013](https://github.com/getsentry/relay/pull/2013))

Monitors:

- Monitor check-ins may now specify an environment ([#2027](https://github.com/getsentry/relay/pull/2027))

## 23.3.1

**Features**:

- Indicate if OS-version may be frozen with '>=' prefix. ([#1945](https://github.com/getsentry/relay/pull/1945))
- Normalize monitor slug parameters into slugs. ([#1913](https://github.com/getsentry/relay/pull/1913))
- Smart trim loggers for Java platforms. ([#1941](https://github.com/getsentry/relay/pull/1941))

**Internal**:

- PII scrub `span.data` by default. ([#1953](https://github.com/getsentry/relay/pull/1953))
- Scrub sensitive cookies. ([#1951](https://github.com/getsentry/relay/pull/1951)))

## 23.3.0

**Features**:

- Extract attachments from transaction events and send them to kafka individually. ([#1844](https://github.com/getsentry/relay/pull/1844))
- Protocol validation for source map image type. ([#1869](https://github.com/getsentry/relay/pull/1869))
- Strip quotes from client hint values. ([#1874](https://github.com/getsentry/relay/pull/1874))
- Add Dotnet, Javascript and PHP support for profiling. ([#1871](https://github.com/getsentry/relay/pull/1871), [#1876](https://github.com/getsentry/relay/pull/1876), [#1885](https://github.com/getsentry/relay/pull/1885))
- Initial support for the Crons beta. ([#1886](https://github.com/getsentry/relay/pull/1886))
- Scrub `span.data.http.query` with default scrubbers. ([#1889](https://github.com/getsentry/relay/pull/1889))
- Synthesize new class attribute in device context using specs found on the device, such as processor_count, memory_size, etc. ([#1895](https://github.com/getsentry/relay/pull/1895))
- Add `thread.state` field to protocol. ([#1896](https://github.com/getsentry/relay/pull/1896))
- Move device.class from contexts to tags. ([#1911](https://github.com/getsentry/relay/pull/1911))
- Optionally mark scrubbed URL transactions as sanitized. ([#1917](https://github.com/getsentry/relay/pull/1917))
- Perform PII scrubbing on meta's original_value field. ([#1892](https://github.com/getsentry/relay/pull/1892))
- Add links to docs in YAML config file. ([#1923](https://github.com/getsentry/relay/pull/1923))
- For security reports, add the request's `origin` header to sentry events. ([#1934](https://github.com/getsentry/relay/pull/1934))

**Bug Fixes**:

- Enforce rate limits for session replays. ([#1877](https://github.com/getsentry/relay/pull/1877))

**Internal**:

- Revert back the addition of metric names as tag on Sentry errors when relay drops metrics. ([#1873](https://github.com/getsentry/relay/pull/1873))
- Tag the dynamic sampling decision on `count_per_root_project` to measure effective sample rates. ([#1870](https://github.com/getsentry/relay/pull/1870))
- Deprecate fields on the profiling sample format. ([#1878](https://github.com/getsentry/relay/pull/1878))
- Remove idle samples at the start and end of a profile and useless metadata. ([#1894](https://github.com/getsentry/relay/pull/1894))
- Move the pending envelopes buffering into the project cache. ([#1907](https://github.com/getsentry/relay/pull/1907))
- Remove platform validation for profiles. ([#1933](https://github.com/getsentry/relay/pull/1933))

## 23.2.0

**Features**:

- Use client hint headers instead of User-Agent when available. ([#1752](https://github.com/getsentry/relay/pull/1752), [#1802](https://github.com/getsentry/relay/pull/1802), [#1838](https://github.com/getsentry/relay/pull/1838))
- Apply all configured data scrubbing rules on Replays. ([#1731](https://github.com/getsentry/relay/pull/1731))
- Add count transactions toward root project. ([#1734](https://github.com/getsentry/relay/pull/1734))
- Add or remove the profile ID on the transaction's profiling context. ([#1801](https://github.com/getsentry/relay/pull/1801))
- Implement a new sampling algorithm with factors and multi-matching. ([#1790](https://github.com/getsentry/relay/pull/1790)
- Add Cloud Resource context. ([#1854](https://github.com/getsentry/relay/pull/1854))

**Bug Fixes**:

- Fix a bug where the replays ip-address normalization was not being applied when the user object was omitted. ([#1805](https://github.com/getsentry/relay/pull/1805))
- Improve performance for replays, especially memory usage during data scrubbing. ([#1800](https://github.com/getsentry/relay/pull/1800), [#1825](https://github.com/getsentry/relay/pull/1825))
- When a transaction is rate limited, also remove associated profiles. ([#1843](https://github.com/getsentry/relay/pull/1843))

**Internal**:

- Add metric name as tag on Sentry errors from relay dropping metrics. ([#1797](https://github.com/getsentry/relay/pull/1797))
- Make sure to scrub all the fields with PII. If the fields contain an object, the entire object will be removed. ([#1789](https://github.com/getsentry/relay/pull/1789))
- Keep meta for removed custom measurements. ([#1815](https://github.com/getsentry/relay/pull/1815))
- Drop replay recording payloads if they cannot be parsed or scrubbed. ([#1683](https://github.com/getsentry/relay/pull/1683))

## 23.1.1

**Features**:

- Add error and sample rate fields to the replay event parser. ([#1745](https://github.com/getsentry/relay/pull/1745))
- Add `instruction_addr_adjustment` field to `RawStacktrace`. ([#1716](https://github.com/getsentry/relay/pull/1716))
- Add SSL support to `relay-redis` crate. It is possible to use `rediss` scheme to connnect to Redis cluster using TLS. ([#1772](https://github.com/getsentry/relay/pull/1772))

**Internal**:

- Fix type errors in replay recording parsing. ([#1765](https://github.com/getsentry/relay/pull/1765))
- Remove error and session sample rate fields from replay-event parser. ([#1791](https://github.com/getsentry/relay/pull/1791))
- Scrub replay recording PII from mutation "texts" vector. ([#1796](https://github.com/getsentry/relay/pull/1796))

## 23.1.0

**Features**:

- Add support for `limits.keepalive_timeout` configuration. ([#1645](https://github.com/getsentry/relay/pull/1645))
- Add support for decaying functions in dynamic sampling rules. ([#1692](https://github.com/getsentry/relay/pull/1692))
- Stop extracting duration metric for session payloads. ([#1739](https://github.com/getsentry/relay/pull/1739))
- Add Profiling Context ([#1748](https://github.com/getsentry/relay/pull/1748))

**Internal**:

- Remove concurrent profiling. ([#1697](https://github.com/getsentry/relay/pull/1697))
- Use the main Sentry SDK to submit crash reports instead of a custom curl-based backend. This removes a dependency on `libcurl` and ensures compliance with latest TLS standards for crash uploads. Note that this only affects Relay if the hidden `_crash_db` option is used. ([#1707](https://github.com/getsentry/relay/pull/1707))
- Support transaction naming rules. ([#1695](https://github.com/getsentry/relay/pull/1695))
- Add PII scrubbing to URLs captured by replay recordings ([#1730](https://github.com/getsentry/relay/pull/1730))
- Add more measurement units for profiling. ([#1732](https://github.com/getsentry/relay/pull/1732))
- Add backoff mechanism for fetching projects from the project cache. ([#1726](https://github.com/getsentry/relay/pull/1726))

## 22.12.0

**Features**:

- The level of events created from Unreal Crash Reports now depends on whether it was an actual crash or an assert. ([#1677](https://github.com/getsentry/relay/pull/1677))
- Dynamic sampling is now based on the volume received by Relay by default and does not include the original volume dropped by client-side sampling in SDKs. This is required for the final dynamic sampling feature in the latest Sentry plans. ([#1591](https://github.com/getsentry/relay/pull/1591))
- Add OpenTelemetry Context. ([#1617](https://github.com/getsentry/relay/pull/1617))
- Add `app.in_foreground` and `thread.main` flag to protocol. ([#1578](https://github.com/getsentry/relay/pull/1578))
- Add support for View Hierarchy attachment_type. ([#1642](https://github.com/getsentry/relay/pull/1642))
- Add invalid replay recording outcome. ([#1684](https://github.com/getsentry/relay/pull/1684))
- Stop rejecting spans without a timestamp, instead giving them their respective event timestamp and setting their status to DeadlineExceeded. ([#1690](https://github.com/getsentry/relay/pull/1690))
- Add max replay size configuration parameter. ([#1694](https://github.com/getsentry/relay/pull/1694))
- Add nonchunked replay recording message type. ([#1653](https://github.com/getsentry/relay/pull/1653))
- Add `abnormal_mechanism` field to SessionUpdate protocol. ([#1665](https://github.com/getsentry/relay/pull/1665))
- Add replay-event normalization and PII scrubbing. ([#1582](https://github.com/getsentry/relay/pull/1582))
- Scrub all fields with IP addresses rather than only known IP address fields. ([#1725](https://github.com/getsentry/relay/pull/1725))

**Bug Fixes**:

- Make `attachment_type` on envelope items forward compatible by adding fallback variant. ([#1638](https://github.com/getsentry/relay/pull/1638))
- Relay no longer accepts transaction events older than 5 days. Previously the event was accepted and stored, but since metrics for such old transactions are not supported it did not show up in parts of Sentry such as the Performance landing page. ([#1663](https://github.com/getsentry/relay/pull/1663))
- Apply dynamic sampling to transactions from older SDKs and even in case Relay cannot load project information. This avoids accidentally storing 100% of transactions. ([#1667](https://github.com/getsentry/relay/pull/1667))
- Replay recording parser now uses the entire body rather than a subset. ([#1682](https://github.com/getsentry/relay/pull/1682))
- Fix a potential OOM in the Replay recording parser. ([#1691](https://github.com/getsentry/relay/pull/1691))
- Fix type error in replay recording parser. ([#1702](https://github.com/getsentry/relay/pull/1702))

**Internal**:

- Emit a `service.back_pressure` metric that measures internal back pressure by service. ([#1583](https://github.com/getsentry/relay/pull/1583))
- Track metrics for OpenTelemetry events. ([#1618](https://github.com/getsentry/relay/pull/1618))
- Normalize transaction name for URLs transaction source, by replacing UUIDs, SHAs and numerical IDs in transaction names by placeholders. ([#1621](https://github.com/getsentry/relay/pull/1621))
- Parse string as number to handle a release bug. ([#1637](https://github.com/getsentry/relay/pull/1637))
- Expand Profiling's discard reasons. ([#1661](https://github.com/getsentry/relay/pull/1661), [#1685](https://github.com/getsentry/relay/pull/1685))
- Allow to rate limit profiles on top of transactions. ([#1681](https://github.com/getsentry/relay/pull/1681))

## 22.11.0

**Features**:

- Add PII scrubber for replay recordings. ([#1545](https://github.com/getsentry/relay/pull/1545))
- Support decaying rules. Decaying rules are regular sampling rules, but they are only applicable in a specific time range. ([#1544](https://github.com/getsentry/relay/pull/1544))
- Disallow `-` in measurement and breakdown names. These items are converted to metrics, which do not allow `-` in their name. ([#1571](https://github.com/getsentry/relay/pull/1571))

**Bug Fixes**:

- Validate the distribution name in the event. ([#1556](https://github.com/getsentry/relay/pull/1556))
- Use correct meta object for logentry in light normalization. ([#1577](https://github.com/getsentry/relay/pull/1577))

**Internal**:

- Implement response context schema. ([#1529](https://github.com/getsentry/relay/pull/1529))
- Support dedicated quotas for storing transaction payloads ("indexed transactions") via the `transaction_indexed` data category if metrics extraction is enabled. ([#1537](https://github.com/getsentry/relay/pull/1537), [#1555](https://github.com/getsentry/relay/pull/1555))
- Report outcomes for dynamic sampling with the correct indexed transaction data category to restore correct totals. ([#1561](https://github.com/getsentry/relay/pull/1561))
- Add fields to the Frame object for the sample format. ([#1562](https://github.com/getsentry/relay/pull/1562))
- Move kafka related code into separate `relay-kafka` crate. ([#1563](https://github.com/getsentry/relay/pull/1563))

## 22.10.0

**Features**:

- Limit the number of custom measurements per event. ([#1483](https://github.com/getsentry/relay/pull/1483)))
- Add INP web vital as a measurement. ([#1487](https://github.com/getsentry/relay/pull/1487))
- Add .NET/Portable-PDB specific protocol fields. ([#1518](https://github.com/getsentry/relay/pull/1518))
- Enforce rate limits on metrics buckets using the transactions_processed quota. ([#1515](https://github.com/getsentry/relay/pull/1515))
- PII scrubbing now treats any key containing `token` as a password. ([#1527](https://github.com/getsentry/relay/pull/1527))

**Bug Fixes**:

- Make sure that non-processing Relays drop all invalid transactions. ([#1513](https://github.com/getsentry/relay/pull/1513))

**Internal**:

- Introduce a new profile format called `sample`. ([#1462](https://github.com/getsentry/relay/pull/1462))
- Generate a new profile ID when splitting a profile for multiple transactions. ([#1473](https://github.com/getsentry/relay/pull/1473))
- Pin Rust version to 1.63.0 in Dockerfile. ([#1482](https://github.com/getsentry/relay/pull/1482))
- Normalize measurement units in event payload. ([#1488](https://github.com/getsentry/relay/pull/1488))
- Remove long-running futures from metrics flush. ([#1492](https://github.com/getsentry/relay/pull/1492))
- Migrate to 2021 Rust edition. ([#1510](https://github.com/getsentry/relay/pull/1510))
- Make the profiling frame object compatible with the stacktrace frame object from event. ([#1512](https://github.com/getsentry/relay/pull/1512))
- Fix quota DataCategory::TransactionProcessed serialisation to match that of the CAPI. ([#1514](https://github.com/getsentry/relay/pull/1514))
- Support checking quotas in the Redis rate limiter without incrementing them. ([#1519](https://github.com/getsentry/relay/pull/1519))
- Update the internal service architecture for metrics aggregator service. ([#1508](https://github.com/getsentry/relay/pull/1508))
- Add data category for indexed transactions. This will come to represent stored transactions, while the existing category will represent transaction metrics. ([#1535](https://github.com/getsentry/relay/pull/1535))
- Adjust replay parser to be less strict and allow for larger segment-ids. ([#1551](https://github.com/getsentry/relay/pull/1551))

## 22.9.0

**Features**:

- Add user-agent parsing to Replays. ([#1420](https://github.com/getsentry/relay/pull/1420))
- Improve the release name used when reporting data to Sentry to include both the version and exact build. ([#1428](https://github.com/getsentry/relay/pull/1428))

**Bug Fixes**:

- Do not apply rate limits or reject data based on expired project configs. ([#1404](https://github.com/getsentry/relay/pull/1404))
- Process required stacktraces to fix filtering events originating from browser extensions. ([#1423](https://github.com/getsentry/relay/pull/1423))
- Fix error message filtering when formatting the message of logentry. ([#1442](https://github.com/getsentry/relay/pull/1442))
- Loosen type requirements for the `user.id` field in Replays. ([#1443](https://github.com/getsentry/relay/pull/1443))
- Fix panic in datascrubbing when number of sensitive fields was too large. ([#1474](https://github.com/getsentry/relay/pull/1474))

**Internal**:

- Make the Redis connection pool configurable. ([#1418](https://github.com/getsentry/relay/pull/1418))
- Add support for sharding Kafka producers across clusters. ([#1454](https://github.com/getsentry/relay/pull/1454))
- Speed up project cache eviction through a background thread. ([#1410](https://github.com/getsentry/relay/pull/1410))
- Batch metrics buckets into logical partitions before sending them as Envelopes. ([#1440](https://github.com/getsentry/relay/pull/1440))
- Filter single samples in cocoa profiles and events with no duration in Android profiles. ([#1445](https://github.com/getsentry/relay/pull/1445))
- Add a "invalid_replay" discard reason for invalid replay events. ([#1455](https://github.com/getsentry/relay/pull/1455))
- Add rate limiters for replays and replay recordings. ([#1456](https://github.com/getsentry/relay/pull/1456))
- Use the different configuration for billing outcomes when specified. ([#1461](https://github.com/getsentry/relay/pull/1461))
- Support profiles tagged for many transactions. ([#1444](https://github.com/getsentry/relay/pull/1444), [#1463](https://github.com/getsentry/relay/pull/1463), [#1464](https://github.com/getsentry/relay/pull/1464), [#1465](https://github.com/getsentry/relay/pull/1465))
- Track metrics for changes to the transaction name and DSC propagations. ([#1466](https://github.com/getsentry/relay/pull/1466))
- Simplify the ingestion path to reduce endpoint response times. ([#1416](https://github.com/getsentry/relay/issues/1416), [#1429](https://github.com/getsentry/relay/issues/1429), [#1431](https://github.com/getsentry/relay/issues/1431))
- Update the internal service architecture for the store, outcome, and processor services. ([#1405](https://github.com/getsentry/relay/pull/1405), [#1415](https://github.com/getsentry/relay/issues/1415), [#1421](https://github.com/getsentry/relay/issues/1421), [#1441](https://github.com/getsentry/relay/issues/1441), [#1457](https://github.com/getsentry/relay/issues/1457), [#1470](https://github.com/getsentry/relay/pull/1470))

## 22.8.0

**Features**:

- Remove timeout-based expiry of envelopes in Relay's internal buffers. The `cache.envelope_expiry` is now inactive. To control the size of the envelope buffer, use `cache.envelope_buffer_size` exclusively, instead. ([#1398](https://github.com/getsentry/relay/pull/1398))
- Parse sample rates as JSON. ([#1353](https://github.com/getsentry/relay/pull/1353))
- Filter events in external Relays, before extracting metrics. ([#1379](https://github.com/getsentry/relay/pull/1379))
- Add `privatekey` and `private_key` as secret key name to datascrubbers. ([#1376](https://github.com/getsentry/relay/pull/1376))
- Explain why we responded with 429. ([#1389](https://github.com/getsentry/relay/pull/1389))

**Bug Fixes**:

- Fix a bug where unreal crash reports were dropped when metrics extraction is enabled. ([#1355](https://github.com/getsentry/relay/pull/1355))
- Extract user from metrics with EventUser's priority. ([#1363](https://github.com/getsentry/relay/pull/1363))
- Honor `SentryConfig.enabled` and don't init SDK at all if it is false. ([#1380](https://github.com/getsentry/relay/pull/1380))
- The priority thread metadata on profiles is now optional, do not fail the profile if it's not present. ([#1392](https://github.com/getsentry/relay/pull/1392))

**Internal**:

- Support compressed project configs in redis cache. ([#1345](https://github.com/getsentry/relay/pull/1345))
- Refactor profile processing into its own crate. ([#1340](https://github.com/getsentry/relay/pull/1340))
- Treat "unknown" transaction source as low cardinality for safe SDKs. ([#1352](https://github.com/getsentry/relay/pull/1352), [#1356](https://github.com/getsentry/relay/pull/1356))
- Conditionally write a default transaction source to the transaction payload. ([#1354](https://github.com/getsentry/relay/pull/1354))
- Generate mobile measurements frames_frozen_rate, frames_slow_rate, stall_percentage. ([#1373](https://github.com/getsentry/relay/pull/1373))
- Change to the internals of the healthcheck endpoint. ([#1374](https://github.com/getsentry/relay/pull/1374), [#1377](https://github.com/getsentry/relay/pull/1377))
- Re-encode the Typescript payload to normalize. ([#1372](https://github.com/getsentry/relay/pull/1372))
- Partially normalize events before extracting metrics. ([#1366](https://github.com/getsentry/relay/pull/1366))
- Spawn more threads for CPU intensive work. ([#1378](https://github.com/getsentry/relay/pull/1378))
- Add missing fields to DeviceContext ([#1383](https://github.com/getsentry/relay/pull/1383))
- Improve performance of Redis accesses by not running `PING` everytime a connection is reused. ([#1394](https://github.com/getsentry/relay/pull/1394))
- Distinguish between various discard reasons for profiles. ([#1395](https://github.com/getsentry/relay/pull/1395))
- Add missing fields to GPUContext ([#1391](https://github.com/getsentry/relay/pull/1391))
- Store actor now uses Tokio for message handling instead of Actix. ([#1397](https://github.com/getsentry/relay/pull/1397))
- Add app_memory to AppContext struct. ([#1403](https://github.com/getsentry/relay/pull/1403))

## 22.7.0

**Features**:

- Adjust sample rate by envelope header's sample_rate. ([#1327](https://github.com/getsentry/relay/pull/1327))
- Support `transaction_info` on event payloads. ([#1330](https://github.com/getsentry/relay/pull/1330))
- Extract transaction metrics in external relays. ([#1344](https://github.com/getsentry/relay/pull/1344))

**Bug Fixes**:

- Parse custom units with length < 15 without crashing. ([#1312](https://github.com/getsentry/relay/pull/1312))
- Split large metrics requests into smaller batches. This avoids failed metrics submission and lost Release Health data due to `413 Payload Too Large` errors on the upstream. ([#1326](https://github.com/getsentry/relay/pull/1326))
- Metrics extraction: Map missing transaction status to "unknown". ([#1333](https://github.com/getsentry/relay/pull/1333))
- Fix [CVE-2022-2068](https://www.openssl.org/news/vulnerabilities.html#CVE-2022-2068) and [CVE-2022-2097](https://www.openssl.org/news/vulnerabilities.html#CVE-2022-2097) by updating to OpenSSL 1.1.1q. ([#1334](https://github.com/getsentry/relay/pull/1334))

**Internal**:

- Reduce number of metrics extracted for release health. ([#1316](https://github.com/getsentry/relay/pull/1316))
- Indicate with thread is the main thread in thread metadata for profiles. ([#1320](https://github.com/getsentry/relay/pull/1320))
- Increase profile maximum size by an order of magnitude. ([#1321](https://github.com/getsentry/relay/pull/1321))
- Add data category constant for processed transactions, encompassing all transactions that have been received and sent through dynamic sampling as well as metrics extraction. ([#1306](https://github.com/getsentry/relay/pull/1306))
- Extract metrics also from trace-sampled transactions. ([#1317](https://github.com/getsentry/relay/pull/1317))
- Extract metrics from a configurable amount of custom transaction measurements. ([#1324](https://github.com/getsentry/relay/pull/1324))
- Metrics: Drop transaction tag for high-cardinality sources. ([#1339](https://github.com/getsentry/relay/pull/1339))

## 22.6.0

**Compatibility:** This version of Relay requires Sentry server `22.6.0` or newer.

**Features**:

- Relay is now compatible with CentOS 7 and Red Hat Enterprise Linux 7 onward (kernel version _2.6.32_), depending on _glibc 2.17_ or newer. The `crash-handler` feature, which is currently enabled in the build published to DockerHub, additionally requires _curl 7.29_ or newer. ([#1279](https://github.com/getsentry/relay/pull/1279))
- Optionally start relay with `--upstream-dsn` to pass a Sentry DSN instead of the URL. This can be convenient when starting Relay in environments close to an SDK, where a DSN is already available. ([#1277](https://github.com/getsentry/relay/pull/1277))
- Add a new runtime mode `--aws-runtime-api=$AWS_LAMBDA_RUNTIME_API` that integrates Relay with the AWS Extensions API lifecycle. ([#1277](https://github.com/getsentry/relay/pull/1277))
- Add Replay ItemTypes. ([#1236](https://github.com/getsentry/relay/pull/1236), ([#1239](https://github.com/getsentry/relay/pull/1239))

**Bug Fixes**:

- Session metrics extraction: Count distinct_ids from all session updates to prevent undercounting users. ([#1275](https://github.com/getsentry/relay/pull/1275))
- Session metrics extraction: Count crashed+abnormal towards errored_preaggr. ([#1274](https://github.com/getsentry/relay/pull/1274))

**Internal**:

- Add version 3 to the project configs endpoint. This allows returning pending results which need to be polled later and avoids blocking batched requests on single slow entries. ([#1263](https://github.com/getsentry/relay/pull/1263))
- Emit specific event type tags for "processing.event.produced" metric. ([#1270](https://github.com/getsentry/relay/pull/1270))
- Add support for profile outcomes. ([#1272](https://github.com/getsentry/relay/pull/1272))
- Avoid potential panics when scrubbing minidumps. ([#1282](https://github.com/getsentry/relay/pull/1282))
- Fix typescript profile validation. ([#1283](https://github.com/getsentry/relay/pull/1283))
- Track memory footprint of metrics buckets. ([#1284](https://github.com/getsentry/relay/pull/1284), [#1287](https://github.com/getsentry/relay/pull/1287), [#1288](https://github.com/getsentry/relay/pull/1288))
- Support dedicated topics per metrics usecase, drop metrics from unknown usecases. ([#1285](https://github.com/getsentry/relay/pull/1285))
- Add support for Rust profiles ingestion ([#1296](https://github.com/getsentry/relay/pull/1296))

## 22.5.0

**Features**:

- Add platform, op, http.method and status tag to all extracted transaction metrics. ([#1227](https://github.com/getsentry/relay/pull/1227))
- Add units in built-in measurements. ([#1229](https://github.com/getsentry/relay/pull/1229))
- Add protocol support for custom units on transaction measurements. ([#1256](https://github.com/getsentry/relay/pull/1256))

**Bug Fixes**:

- fix(metrics): Enforce metric name length limit. ([#1238](https://github.com/getsentry/relay/pull/1238))
- Accept and forward unknown Envelope items. In processing mode, drop items individually rather than rejecting the entire request. This allows SDKs to send new data in combined Envelopes in the future. ([#1246](https://github.com/getsentry/relay/pull/1246))
- Stop extracting metrics with outdated names from sessions. ([#1251](https://github.com/getsentry/relay/pull/1251), [#1252](https://github.com/getsentry/relay/pull/1252))
- Update symbolic to pull in fixed Unreal parser that now correctly handles zero-length files. ([#1266](https://github.com/getsentry/relay/pull/1266))

**Internal**:

- Add sampling + tagging by event platform and transaction op. Some (unused) tagging rules from 22.4.0 have been renamed. ([#1231](https://github.com/getsentry/relay/pull/1231))
- Refactor aggregation error, recover from errors more gracefully. ([#1240](https://github.com/getsentry/relay/pull/1240))
- Remove/reject nul-bytes from metric strings. ([#1235](https://github.com/getsentry/relay/pull/1235))
- Remove the unused "internal" data category. ([#1245](https://github.com/getsentry/relay/pull/1245))
- Add the client and version as `sdk` tag to extracted session metrics in the format `name/version`. ([#1248](https://github.com/getsentry/relay/pull/1248))
- Expose `shutdown_timeout` in `OverridableConfig` ([#1247](https://github.com/getsentry/relay/pull/1247))
- Normalize all profiles and reject invalid ones. ([#1250](https://github.com/getsentry/relay/pull/1250))
- Raise a new InvalidCompression Outcome for invalid Unreal compression. ([#1237](https://github.com/getsentry/relay/pull/1237))
- Add a profile data category and count profiles in an envelope to apply rate limits. ([#1259](https://github.com/getsentry/relay/pull/1259))
- Support dynamic sampling by custom tags, operating system name and version, as well as device name and family. ([#1268](https://github.com/getsentry/relay/pull/1268))

## 22.4.0

**Features**:

- Map Windows version from raw_description to version name (XP, Vista, 11, ...). ([#1219](https://github.com/getsentry/relay/pull/1219))

**Bug Fixes**:

- Prevent potential OOM panics when handling corrupt Unreal Engine crashes. ([#1216](https://github.com/getsentry/relay/pull/1216))

**Internal**:

- Remove unused item types. ([#1211](https://github.com/getsentry/relay/pull/1211))
- Pin click dependency in requirements-dev.txt. ([#1214](https://github.com/getsentry/relay/pull/1214))
- Use fully qualified metric resource identifiers (MRI) for metrics ingestion. For example, the sessions duration is now called `d:sessions/duration@s`. ([#1215](https://github.com/getsentry/relay/pull/1215))
- Introduce metric units for rates and information, add support for custom user-declared units, and rename duration units to self-explanatory identifiers such as `second`. ([#1217](https://github.com/getsentry/relay/pull/1217))
- Increase the max profile size to accomodate a new platform. ([#1223](https://github.com/getsentry/relay/pull/1223))
- Set environment as optional when parsing a profile so we get a null value later on. ([#1224](https://github.com/getsentry/relay/pull/1224))
- Expose new tagging rules interface for metrics extracted from transactions. ([#1225](https://github.com/getsentry/relay/pull/1225))
- Return better BadStoreRequest for unreal events. ([#1226](https://github.com/getsentry/relay/pull/1226))

## 22.3.0

**Features**:

- Tag transaction metrics by user satisfaction. ([#1197](https://github.com/getsentry/relay/pull/1197))

**Bug Fixes**:

- CVE-2022-24713: Prevent denial of service through untrusted regular expressions used for PII scrubbing. ([#1207](https://github.com/getsentry/relay/pull/1207))
- Prevent dropping metrics during Relay shutdown if the project is outdated or not cached at time of the shutdown. ([#1205](https://github.com/getsentry/relay/pull/1205))
- Prevent a potential OOM when validating corrupted or exceptional minidumps. ([#1209](https://github.com/getsentry/relay/pull/1209))

**Internal**:

- Spread out metric aggregation over the aggregation window to avoid concentrated waves of metrics requests to the upstream every 10 seconds. Relay now applies jitter to `initial_delay` to spread out requests more evenly over time. ([#1185](https://github.com/getsentry/relay/pull/1185))
- Use a randomized Kafka partitioning key for sessions instead of the session ID. ([#1194](https://github.com/getsentry/relay/pull/1194))
- Add new statsd metrics for bucketing efficiency. ([#1199](https://github.com/getsentry/relay/pull/1199), [#1192](https://github.com/getsentry/relay/pull/1192), [#1200](https://github.com/getsentry/relay/pull/1200))
- Add a `Profile` `ItemType` to represent the profiling data sent from Sentry SDKs. ([#1179](https://github.com/getsentry/relay/pull/1179))

## 22.2.0

**Features**:

- Add the `relay.override_project_ids` configuration flag to support migrating projects from self-hosted to Sentry SaaS. ([#1175](https://github.com/getsentry/relay/pull/1175))

**Internal**:

- Add an option to dispatch billing outcomes to a dedicated topic. ([#1168](https://github.com/getsentry/relay/pull/1168))
- Add new `ItemType` to handle profiling data from Specto SDKs. ([#1170](https://github.com/getsentry/relay/pull/1170))

**Bug Fixes**:

- Fix regression in CSP report parsing. ([#1174](https://github.com/getsentry/relay/pull/1174))
- Ignore replacement_chunks when they aren't used. ([#1180](https://github.com/getsentry/relay/pull/1180))

## 22.1.0

**Features**:

- Flush metrics and outcome aggregators on graceful shutdown. ([#1159](https://github.com/getsentry/relay/pull/1159))
- Extract metrics from sampled transactions. ([#1161](https://github.com/getsentry/relay/pull/1161))

**Internal**:

- Extract normalized dist as metric. ([#1158](https://github.com/getsentry/relay/pull/1158))
- Extract transaction user as metric. ([#1164](https://github.com/getsentry/relay/pull/1164))

## 21.12.0

**Features**:

- Extract measurement ratings, port from frontend. ([#1130](https://github.com/getsentry/relay/pull/1130))
- External Relays perform dynamic sampling and emit outcomes as client reports. This feature is now enabled _by default_. ([#1119](https://github.com/getsentry/relay/pull/1119))
- Metrics extraction config, custom tags. ([#1141](https://github.com/getsentry/relay/pull/1141))
- Update the user agent parser (uap-core Feb 2020 to Nov 2021). This allows Relay and Sentry to infer more recent browsers, operating systems, and devices in events containing a user agent header. ([#1143](https://github.com/getsentry/relay/pull/1143), [#1145](https://github.com/getsentry/relay/pull/1145))
- Improvements to Unity OS context parsing ([#1150](https://github.com/getsentry/relay/pull/1150))

**Bug Fixes**:

- Support Unreal Engine 5 crash reports. ([#1132](https://github.com/getsentry/relay/pull/1132))
- Perform same validation for aggregate sessions as for individual sessions. ([#1140](https://github.com/getsentry/relay/pull/1140))
- Add missing .NET 4.8 release value. ([#1142](https://github.com/getsentry/relay/pull/1142))
- Properly document which timestamps are accepted. ([#1152](https://github.com/getsentry/relay/pull/1152))

**Internal**:

- Add more statsd metrics for relay metric bucketing. ([#1124](https://github.com/getsentry/relay/pull/1124), [#1128](https://github.com/getsentry/relay/pull/1128))
- Add an internal option to capture minidumps for hard crashes. This has to be enabled via the `sentry._crash_db` config parameter. ([#1127](https://github.com/getsentry/relay/pull/1127))
- Fold processing vs non-processing into single actor. ([#1133](https://github.com/getsentry/relay/pull/1133))
- Aggregate outcomes for dynamic sampling, invalid project ID, and rate limits. ([#1134](https://github.com/getsentry/relay/pull/1134))
- Extract session metrics from aggregate sessions. ([#1140](https://github.com/getsentry/relay/pull/1140))
- Prefix names of extracted metrics by `sentry.sessions.` or `sentry.transactions.`. ([#1147](https://github.com/getsentry/relay/pull/1147))
- Extract transaction duration as metric. ([#1148](https://github.com/getsentry/relay/pull/1148))

## 21.11.0

**Features**:

- Add bucket width to bucket protocol. ([#1103](https://github.com/getsentry/relay/pull/1103))
- Support multiple kafka cluster configurations. ([#1101](https://github.com/getsentry/relay/pull/1101))
- Tag metrics by transaction name. ([#1126](https://github.com/getsentry/relay/pull/1126))

**Bug Fixes**:

- Avoid unbounded decompression of encoded requests. A particular request crafted to inflate to large amounts of memory, such as a zip bomb, could put Relay out of memory. ([#1117](https://github.com/getsentry/relay/pull/1117), [#1122](https://github.com/getsentry/relay/pull/1122), [#1123](https://github.com/getsentry/relay/pull/1123))
- Avoid unbounded decompression of UE4 crash reports. Some crash reports could inflate to large amounts of memory before being checked for size, which could put Relay out of memory. ([#1121](https://github.com/getsentry/relay/pull/1121))

**Internal**:

- Aggregate client reports before sending them onwards. ([#1118](https://github.com/getsentry/relay/pull/1118))

## 21.10.0

**Bug Fixes**:

- Correctly validate timestamps for outcomes and sessions. ([#1086](https://github.com/getsentry/relay/pull/1086))
- Run compression on a thread pool when sending to upstream. ([#1085](https://github.com/getsentry/relay/pull/1085))
- Report proper status codes and error messages when sending invalid JSON payloads to an endpoint with a `X-Sentry-Relay-Signature` header. ([#1090](https://github.com/getsentry/relay/pull/1090))
- Enforce attachment and event size limits on UE4 crash reports. ([#1099](https://github.com/getsentry/relay/pull/1099))

**Internal**:

- Add the exclusive time of the transaction's root span. ([#1083](https://github.com/getsentry/relay/pull/1083))
- Add session.status tag to extracted session.duration metric. ([#1087](https://github.com/getsentry/relay/pull/1087))
- Serve project configs for batched requests where one of the project keys cannot be parsed. ([#1093](https://github.com/getsentry/relay/pull/1093))

## 21.9.0

**Features**:

- Add sampling based on transaction name. ([#1058](https://github.com/getsentry/relay/pull/1058))
- Support running Relay without config directory. The most important configuration, including Relay mode and credentials, can now be provided through commandline arguments or environment variables alone. ([#1055](https://github.com/getsentry/relay/pull/1055))
- Protocol support for client reports. ([#1081](https://github.com/getsentry/relay/pull/1081))
- Extract session metrics in non processing relays. ([#1073](https://github.com/getsentry/relay/pull/1073))

**Bug Fixes**:

- Use correct commandline argument name for setting Relay port. ([#1059](https://github.com/getsentry/relay/pull/1059))
- Retrieve OS Context for Unity Events. ([#1072](https://github.com/getsentry/relay/pull/1072))

**Internal**:

- Add new metrics on Relay's performance in dealing with buckets of metric aggregates, as well as the amount of aggregated buckets. ([#1070](https://github.com/getsentry/relay/pull/1070))
- Add the exclusive time of a span. ([#1061](https://github.com/getsentry/relay/pull/1061))
- Remove redundant dynamic sampling processing on fast path. ([#1084](https://github.com/getsentry/relay/pull/1084))

## 21.8.0

- No documented changes.

## 21.7.0

- No documented changes.

## 21.6.3

- No documented changes.

## 21.6.2

**Bug Fixes**:

- Remove connection metrics reported under `connector.*`. They have been fully disabled since version `21.3.0`. ([#1021](https://github.com/getsentry/relay/pull/1021))
- Remove error logs for "failed to extract event" and "failed to store session". ([#1032](https://github.com/getsentry/relay/pull/1032))

**Internal**:

- Assign a random Kafka partition key for session aggregates and metrics to distribute messages evenly. ([#1022](https://github.com/getsentry/relay/pull/1022))
- All fields in breakdown config should be camelCase, and rename the breakdown key name in project options. ([#1020](https://github.com/getsentry/relay/pull/1020))

## 21.6.1

- No documented changes.

## 21.6.0

**Features**:

- Support self-contained envelopes without authentication headers or query parameters. ([#1000](https://github.com/getsentry/relay/pull/1000))
- Support statically configured relays. ([#991](https://github.com/getsentry/relay/pull/991))
- Support namespaced event payloads in multipart minidump submission for Electron Framework. The field has to follow the format `sentry___<namespace>`. ([#1012](https://github.com/getsentry/relay/pull/1012))

**Bug Fixes**:

- Explicitly declare reprocessing context. ([#1009](https://github.com/getsentry/relay/pull/1009))
- Validate the environment attribute in sessions, and drop sessions with invalid releases. ([#1018](https://github.com/getsentry/relay/pull/1018))

**Internal**:

- Gather metrics for corrupted Events with unprintable fields. ([#1008](https://github.com/getsentry/relay/pull/1008))
- Remove project actors. ([#1025](https://github.com/getsentry/relay/pull/1025))

## 21.5.1

**Bug Fixes**:

- Do not leak resources when projects or DSNs are idle. ([#1003](https://github.com/getsentry/relay/pull/1003))

## 21.5.0

**Features**:

- Support the `frame.stack_start` field for chained async stack traces in Cocoa SDK v7. ([#981](https://github.com/getsentry/relay/pull/981))
- Rename configuration fields `cache.event_buffer_size` to `cache.envelope_buffer_size` and `cache.event_expiry` to `cache.envelope_expiry`. The former names are still supported by Relay. ([#985](https://github.com/getsentry/relay/pull/985))
- Add a configuraton flag `relay.ready: always` to mark Relay ready in healthchecks immediately after starting without requiring to authenticate. ([#989](https://github.com/getsentry/relay/pull/989))

**Bug Fixes**:

- Fix roundtrip error when PII selector starts with number. ([#982](https://github.com/getsentry/relay/pull/982))
- Avoid overflow panic for large retry-after durations. ([#992](https://github.com/getsentry/relay/pull/992))

**Internal**:

- Update internal representation of distribution metrics. ([#979](https://github.com/getsentry/relay/pull/979))
- Extract metrics for transaction breakdowns and sessions when the feature is enabled for the organizaiton. ([#986](https://github.com/getsentry/relay/pull/986))
- Assign explicit values to DataCategory enum. ([#987](https://github.com/getsentry/relay/pull/987))

## 21.4.1

**Bug Fixes**:

- Allow the `event_id` attribute on breadcrumbs to link between Sentry events. ([#977](https://github.com/getsentry/relay/pull/977))

## 21.4.0

**Bug Fixes**:

- Parse the Crashpad information extension stream from Minidumps with annotation objects correctly. ([#973](https://github.com/getsentry/relay/pull/973))

**Internal**:

- Emit outcomes for rate limited attachments. ([#951](https://github.com/getsentry/relay/pull/951))
- Remove timestamp from metrics text protocol. ([#972](https://github.com/getsentry/relay/pull/972))
- Add max, min, sum, and count to gauge metrics. ([#974](https://github.com/getsentry/relay/pull/974))

## 21.3.1

**Bug Fixes**:

- Make request url scrubbable. ([#955](https://github.com/getsentry/relay/pull/955))
- Remove dependent items from envelope when dropping transaction item. ([#960](https://github.com/getsentry/relay/pull/960))

**Internal**:

- Emit the `quantity` field for outcomes of events. This field describes the total size in bytes for attachments or the event count for all other categories. A separate outcome is emitted for attachments in a rejected envelope, if any, in addition to the event outcome. ([#942](https://github.com/getsentry/relay/pull/942))
- Add experimental metrics ingestion without bucketing or pre-aggregation. ([#948](https://github.com/getsentry/relay/pull/948))
- Skip serializing some null values in frames interface. ([#944](https://github.com/getsentry/relay/pull/944))
- Add experimental metrics ingestion with bucketing and pre-aggregation. ([#948](https://github.com/getsentry/relay/pull/948), [#952](https://github.com/getsentry/relay/pull/952), [#958](https://github.com/getsentry/relay/pull/958), [#966](https://github.com/getsentry/relay/pull/966), [#969](https://github.com/getsentry/relay/pull/969))
- Change HTTP response for upstream timeouts from 502 to 504. ([#859](https://github.com/getsentry/relay/pull/859))
- Add rule id to outcomes coming from transaction sampling. ([#953](https://github.com/getsentry/relay/pull/953))
- Add support for breakdowns ingestion. ([#934](https://github.com/getsentry/relay/pull/934))
- Ensure empty strings are invalid measurement names. ([#968](https://github.com/getsentry/relay/pull/968))

## 21.3.0

**Features**:

- Relay now picks up HTTP proxies from environment variables. This is made possible by switching to a different HTTP client library.

**Bug Fixes**:

- Deny backslashes in release names. ([#904](https://github.com/getsentry/relay/pull/904))
- Fix a problem with Data Scrubbing source names (PII selectors) that caused `$frame.abs_path` to match, but not `$frame.abs_path || **` or `$frame.abs_path && **`. ([#932](https://github.com/getsentry/relay/pull/932))
- Make username pii-strippable. ([#935](https://github.com/getsentry/relay/pull/935))
- Respond with `400 Bad Request` and an error message `"empty envelope"` instead of `429` when envelopes without items are sent to the envelope endpoint. ([#937](https://github.com/getsentry/relay/pull/937))
- Allow generic Slackbot ([#947](https://github.com/getsentry/relay/pull/947))

**Internal**:

- Emit the `category` field for outcomes of events. This field disambiguates error events, security events and transactions. As a side-effect, Relay no longer emits outcomes for broken JSON payloads or network errors. ([#931](https://github.com/getsentry/relay/pull/931))
- Add inbound filters functionality to dynamic sampling rules. ([#920](https://github.com/getsentry/relay/pull/920))
- The undocumented `http._client` option has been removed. ([#938](https://github.com/getsentry/relay/pull/938))
- Log old events and sessions in the `requests.timestamp_delay` metric. ([#933](https://github.com/getsentry/relay/pull/933))
- Add rule id to outcomes coming from event sampling. ([#943](https://github.com/getsentry/relay/pull/943))
- Fix a bug in rate limiting that leads to accepting all events in the last second of a rate limiting window, regardless of whether the rate limit applies. ([#946](https://github.com/getsentry/relay/pull/946))

## 21.2.0

**Features**:

- By adding `.no-cache` to the DSN key, Relay refreshes project configuration caches immediately. This allows to apply changed settings instantly, such as updates to data scrubbing or inbound filter rules. ([#911](https://github.com/getsentry/relay/pull/911))
- Add NSError to mechanism. ([#925](https://github.com/getsentry/relay/pull/925))
- Add snapshot to the stack trace interface. ([#927](https://github.com/getsentry/relay/pull/927))

**Bug Fixes**:

- Log on INFO level when recovering from network outages. ([#918](https://github.com/getsentry/relay/pull/918))
- Fix a panic in processing minidumps with invalid location descriptors. ([#919](https://github.com/getsentry/relay/pull/919))

**Internal**:

- Improve dynamic sampling rule configuration. ([#907](https://github.com/getsentry/relay/pull/907))
- Compatibility mode for pre-aggregated sessions was removed. The feature is now enabled by default in full fidelity. ([#913](https://github.com/getsentry/relay/pull/913))

## 21.1.0

**Features**:

- Support dynamic sampling for error events. ([#883](https://github.com/getsentry/relay/pull/883))

**Bug Fixes**:

- Make all fields but event-id optional to fix regressions in user feedback ingestion. ([#886](https://github.com/getsentry/relay/pull/886))
- Remove `kafka-ssl` feature because it breaks development workflow on macOS. ([#889](https://github.com/getsentry/relay/pull/889))
- Accept envelopes where their last item is empty and trailing newlines are omitted. This also fixes a panic in some cases. ([#894](https://github.com/getsentry/relay/pull/894))

**Internal**:

- Extract crashpad annotations into contexts. ([#892](https://github.com/getsentry/relay/pull/892))
- Normalize user reports during ingestion and create empty fields. ([#903](https://github.com/getsentry/relay/pull/903))
- Ingest and normalize sample rates from envelope item headers. ([#910](https://github.com/getsentry/relay/pull/910))

## 20.12.1

- No documented changes.

## 20.12.0

**Features**:

- Add `kafka-ssl` compilation feature that builds Kafka linked against OpenSSL. This feature is enabled in Docker containers only. This is only relevant for Relays running as part of on-premise Sentry. ([#881](https://github.com/getsentry/relay/pull/881))
- Relay is now able to ingest pre-aggregated sessions, which will make it possible to efficiently handle applications that produce thousands of sessions per second. ([#815](https://github.com/getsentry/relay/pull/815))
- Add protocol support for WASM. ([#852](https://github.com/getsentry/relay/pull/852))
- Add dynamic sampling for transactions. ([#835](https://github.com/getsentry/relay/pull/835))
- Send network outage metric on healthcheck endpoint hit. ([#856](https://github.com/getsentry/relay/pull/856))

**Bug Fixes**:

- Fix a long-standing bug where log messages were not addressible as `$string`. ([#882](https://github.com/getsentry/relay/pull/882))
- Allow params in content-type for security requests to support content types like `"application/expect-ct-report+json; charset=utf-8"`. ([#844](https://github.com/getsentry/relay/pull/844))
- Fix a panic in CSP filters. ([#848](https://github.com/getsentry/relay/pull/848))
- Do not drop sessions due to an invalid age constraint set to `0`. ([#855](https://github.com/getsentry/relay/pull/855))
- Do not emit outcomes after forwarding envelopes to the upstream, even if that envelope is rate limited, rejected, or dropped. Since the upstream logs an outcome, it would be a duplicate. ([#857](https://github.com/getsentry/relay/pull/857))
- Fix status code for security report. ([#864](https://github.com/getsentry/relay/pull/864))
- Add missing fields for Expect-CT reports. ([#865](https://github.com/getsentry/relay/pull/865))
- Support more directives in CSP reports, such as `block-all-mixed-content` and `require-trusted-types-for`. ([#876](https://github.com/getsentry/relay/pull/876))

**Internal**:

- Add _experimental_ support for picking up HTTP proxies from the regular environment variables. This feature needs to be enabled by setting `http: client: "reqwest"` in your `config.yml`. ([#839](https://github.com/getsentry/relay/pull/839))
- Refactor transparent request forwarding for unknown endpoints. Requests are now entirely buffered in memory and occupy the same queues and actors as other requests. This should not cause issues but may change behavior under load. ([#839](https://github.com/getsentry/relay/pull/839))
- Add reason codes to the `X-Sentry-Rate-Limits` header in store responses. This allows external Relays to emit outcomes with the proper reason codes. ([#850](https://github.com/getsentry/relay/pull/850))
- Emit metrics for outcomes in external relays. ([#851](https://github.com/getsentry/relay/pull/851))
- Make `$error.value` `pii=true`. ([#837](https://github.com/getsentry/relay/pull/837))
- Send `key_id` in partial project config. ([#854](https://github.com/getsentry/relay/pull/854))
- Add stack traces to Sentry error reports. ([#872](https://github.com/getsentry/relay/pull/872))

## 20.11.1

- No documented changes.

## 20.11.0

**Features**:

- Rename upstream retries histogram metric and add upstream requests duration metric. ([#816](https://github.com/getsentry/relay/pull/816))
- Add options for metrics buffering (`metrics.buffering`) and sampling (`metrics.sample_rate`). ([#821](https://github.com/getsentry/relay/pull/821))

**Bug Fixes**:

- Accept sessions with IP address set to `{{auto}}`. This was previously rejected and silently dropped. ([#827](https://github.com/getsentry/relay/pull/827))
- Fix an issue where every retry-after response would be too large by one minute. ([#829](https://github.com/getsentry/relay/pull/829))

**Internal**:

- Always apply cache debouncing for project states. This reduces pressure on the Redis and file system cache. ([#819](https://github.com/getsentry/relay/pull/819))
- Internal refactoring such that validating of characters in tags no longer uses regexes internally. ([#814](https://github.com/getsentry/relay/pull/814))
- Discard invalid user feedback sent as part of envelope. ([#823](https://github.com/getsentry/relay/pull/823))
- Emit event errors and normalization errors for unknown breadcrumb keys. ([#824](https://github.com/getsentry/relay/pull/824))
- Normalize `breadcrumb.ty` into `breadcrumb.type` for broken Python SDK versions. ([#824](https://github.com/getsentry/relay/pull/824))
- Add the client SDK interface for unreal crashes and set the name to `unreal.crashreporter`. ([#828](https://github.com/getsentry/relay/pull/828))
- Fine-tune the selectors for minidump PII scrubbing. ([#818](https://github.com/getsentry/relay/pull/818), [#830](https://github.com/getsentry/relay/pull/830))

## 20.10.1

**Internal**:

- Emit more useful normalization meta data for invalid tags. ([#808](https://github.com/getsentry/relay/pull/808))

## 20.10.0

**Features**:

- Add support for measurement ingestion. ([#724](https://github.com/getsentry/relay/pull/724), [#785](https://github.com/getsentry/relay/pull/785))
- Add support for scrubbing UTF-16 data in attachments ([#742](https://github.com/getsentry/relay/pull/742), [#784](https://github.com/getsentry/relay/pull/784), [#787](https://github.com/getsentry/relay/pull/787))
- Add upstream request metric. ([#793](https://github.com/getsentry/relay/pull/793))
- The padding character in attachment scrubbing has been changed to match the masking character, there is no usability benefit from them being different. ([#810](https://github.com/getsentry/relay/pull/810))

**Bug Fixes**:

- Fix issue where `$span` would not be recognized in Advanced Data Scrubbing. ([#781](https://github.com/getsentry/relay/pull/781))
- Accept big-endian minidumps. ([#789](https://github.com/getsentry/relay/pull/789))
- Detect network outages and retry sending events instead of dropping them. ([#788](https://github.com/getsentry/relay/pull/788))

**Internal**:

- Project states are now cached separately per DSN public key instead of per project ID. This means that there will be multiple separate cache entries for projects with more than one DSN. ([#778](https://github.com/getsentry/relay/pull/778))
- Relay no longer uses the Sentry endpoint to resolve project IDs by public key. Ingestion for the legacy store endpoint has been refactored to rely on key-based caches only. As a result, the legacy endpoint is supported only on managed Relays. ([#800](https://github.com/getsentry/relay/pull/800))
- Fix rate limit outcomes, now emitted only for error events but not transactions. ([#806](https://github.com/getsentry/relay/pull/806), [#809](https://github.com/getsentry/relay/pull/809))

## 20.9.0

**Features**:

- Add support for attaching Sentry event payloads in Unreal crash reports by adding `__sentry` game data entries. ([#715](https://github.com/getsentry/relay/pull/715))
- Support chunked form data keys for event payloads on the Minidump endpoint. Since crashpad has a limit for the length of custom attributes, the sentry event payload can be split up into `sentry__1`, `sentry__2`, etc. ([#721](https://github.com/getsentry/relay/pull/721))
- Periodically re-authenticate with the upstream server. Previously, there was only one initial authentication. ([#731](https://github.com/getsentry/relay/pull/731))
- The module attribute on stack frames (`$frame.module`) and the (usually server side generated) attribute `culprit` can now be scrubbed with advanced data scrubbing. ([#744](https://github.com/getsentry/relay/pull/744))
- Compress outgoing store requests for events and envelopes including attachements using `gzip` content encoding. ([#745](https://github.com/getsentry/relay/pull/745))
- Relay now buffers all requests until it has authenticated with the upstream. ([#747](//github.com/getsentry/relay/pull/747))
- Add a configuration option to change content encoding of upstream store requests. The default is `gzip`, and other options are `identity`, `deflate`, or `br`. ([#771](https://github.com/getsentry/relay/pull/771))

**Bug Fixes**:

- Send requests to the `/envelope/` endpoint instead of the older `/store/` endpoint. This particularly fixes spurious `413 Payload Too Large` errors returned when using Relay with Sentry SaaS. ([#746](https://github.com/getsentry/relay/pull/746))

**Internal**:

- Remove a temporary flag from attachment kafka messages indicating rate limited crash reports to Sentry. This is now enabled by default. ([#718](https://github.com/getsentry/relay/pull/718))
- Performance improvement of http requests to upstream, high priority messages are sent first. ([#678](https://github.com/getsentry/relay/pull/678))
- Experimental data scrubbing on minidumps([#682](https://github.com/getsentry/relay/pull/682))
- Move `generate-schema` from the Relay CLI into a standalone tool. ([#739](//github.com/getsentry/relay/pull/739))
- Move `process-event` from the Relay CLI into a standalone tool. ([#740](//github.com/getsentry/relay/pull/740))
- Add the client SDK to session kafka payloads. ([#751](https://github.com/getsentry/relay/pull/751))
- Add a standalone tool to document metrics in JSON or YAML. ([#752](https://github.com/getsentry/relay/pull/752))
- Emit `processing.event.produced` for user report and session Kafka messages. ([#757](https://github.com/getsentry/relay/pull/757))
- Improve performance of event processing by avoiding regex clone. ([#767](https://github.com/getsentry/relay/pull/767))
- Assign a default name for unnamed attachments, which prevented attachments from being stored in Sentry. ([#769](https://github.com/getsentry/relay/pull/769))
- Add Relay version version to challenge response. ([#758](https://github.com/getsentry/relay/pull/758))

## 20.8.0

**Features**:

- Add the `http.connection_timeout` configuration option to adjust the connection and SSL handshake timeout. The default connect timeout is now increased from 1s to 3s. ([#688](https://github.com/getsentry/relay/pull/688))
- Supply Relay's version during authentication and check if this Relay is still supported. An error message prompting to upgrade Relay will be supplied if Relay is unsupported. ([#697](https://github.com/getsentry/relay/pull/697))

**Bug Fixes**:

- Reuse connections for upstream event submission requests when the server supports connection keepalive. Relay did not consume the response body of all requests, which caused it to reopen a new connection for every event. ([#680](https://github.com/getsentry/relay/pull/680), [#695](https://github.com/getsentry/relay/pull/695))
- Fix hashing of user IP addresses in data scrubbing. Previously, this could create invalid IP addresses which were later rejected by Sentry. Now, the hashed IP address is moved to the `id` field. ([#692](https://github.com/getsentry/relay/pull/692))
- Do not retry authentication with the upstream when a client error is reported (status code 4XX). ([#696](https://github.com/getsentry/relay/pull/696))

**Internal**:

- Extract the event `timestamp` from Minidump files during event normalization. ([#662](https://github.com/getsentry/relay/pull/662))
- Retain the full span description in transaction events instead of trimming it. ([#674](https://github.com/getsentry/relay/pull/674))
- Report all Kafka producer errors to Sentry. Previously, only immediate errors were reported but not those during asynchronous flushing of messages. ([#677](https://github.com/getsentry/relay/pull/677))
- Add "HubSpot Crawler" to the list of web crawlers for inbound filters. ([#693](https://github.com/getsentry/relay/pull/693))
- Improved typing for span data of transaction events, no breaking changes. ([#713](https://github.com/getsentry/relay/pull/713))
- **Breaking change:** In PII configs, all options on hash and mask redactions (replacement characters, ignored characters, hash algorithm/key) are removed. If they still exist in the configuration, they are ignored. ([#760](https://github.com/getsentry/relay/pull/760))

## 20.7.2

**Features**:

- Report metrics for connections to the upstream. These metrics are reported under `connector.*` and include information on connection reuse, timeouts and errors. ([#669](https://github.com/getsentry/relay/pull/669))
- Increased the maximum size of attachments from _50MiB_ to _100MiB_. Most notably, this allows to upload larger minidumps. ([#671](https://github.com/getsentry/relay/pull/671))

**Internal**:

- Always create a spans array for transactions in normalization. This allows Sentry to render the spans UI even if the transaction is empty. ([#667](https://github.com/getsentry/relay/pull/667))

## 20.7.1

- No documented changes.

## 20.7.0

**Features**:

- Sessions and attachments can be rate limited now. These rate limits apply separately from error events, which means that you can continue to send Release Health sessions while you're out of quota with errors. ([#636](https://github.com/getsentry/relay/pull/636))

**Bug Fixes**:

- Outcomes from downstream relays were not forwarded upstream. ([#632](https://github.com/getsentry/relay/pull/632))
- Apply clock drift correction to Release Health sessions and validate timestamps. ([#633](https://github.com/getsentry/relay/pull/633))
- Apply clock drift correction for timestamps that are too far in the past or future. This fixes a bug where broken transaction timestamps would lead to negative durations. ([#634](https://github.com/getsentry/relay/pull/634), [#654](https://github.com/getsentry/relay/pull/654))
- Respond with status code `200 OK` to rate limited minidump and UE4 requests. Third party clients otherwise retry those requests, leading to even more load. ([#646](https://github.com/getsentry/relay/pull/646), [#647](https://github.com/getsentry/relay/pull/647))
- Ingested unreal crash reports no longer have a `misc_primary_cpu_brand` key with GPU information set in the Unreal context. ([#650](https://github.com/getsentry/relay/pull/650))
- Fix ingestion of forwarded outcomes in processing Relays. Previously, `emit_outcomes` had to be set explicitly to enable this. ([#653](https://github.com/getsentry/relay/pull/653))

**Internal**:

- Restructure the envelope and event ingestion paths into a pipeline and apply rate limits to all envelopes. ([#635](https://github.com/getsentry/relay/pull/635), [#636](https://github.com/getsentry/relay/pull/636))
- Pass the combined size of all attachments in an envelope to the Redis rate limiter as quantity to enforce attachment quotas. ([#639](https://github.com/getsentry/relay/pull/639))
- Emit flags for rate limited processing attachments and add a `size` field. ([#640](https://github.com/getsentry/relay/pull/640), [#644](https://github.com/getsentry/relay/pull/644))

## 20.6.0

We have switched to [CalVer](https://calver.org/)! Relay's version is always in line with the latest version of [Sentry](https://github.com/getsentry/sentry).

**Features**:

- Proxy and managed Relays now apply clock drift correction based on the `sent_at` header emitted by SDKs. ([#581](https://github.com/getsentry/relay/pull/581))
- Apply cached rate limits to attachments and sessions in the fast-path when parsing incoming requests. ([#618](https://github.com/getsentry/relay/pull/618))
- New config options `metrics.default_tags` and `metrics.hostname_tag`. ([#625](https://github.com/getsentry/relay/pull/625))

**Bug Fixes**:

- Clock drift correction no longer considers the transaction timestamp as baseline for SDKs using Envelopes. Instead, only the dedicated `sent_at` Envelope header is used. ([#580](https://github.com/getsentry/relay/pull/580))
- The `http.timeout` setting is now applied to all requests, including event submission. Previously, events were exempt. ([#588](https://github.com/getsentry/relay/pull/588))
- All endpoint metrics now report their proper `route` tag. This applies to `requests`, `requests.duration`, and `responses.status_codes`. Previously, some some endpoints reported an empty route. ([#595](https://github.com/getsentry/relay/pull/595))
- Properly refresh cached project states based on the configured intervals. Previously, Relay may have gone into an endless refresh cycle if the system clock not accurate, or the state had not been updated in the upstream. ([#596](https://github.com/getsentry/relay/pull/596))
- Respond with `403 Forbidden` when multiple authentication payloads are sent by the SDK. Previously, Relay would authenticate using one of the payloads and silently ignore the rest. ([#602](https://github.com/getsentry/relay/pull/602))
- Improve metrics documentation. ([#614](https://github.com/getsentry/relay/pull/614))
- Do not scrub event processing errors by default. ([#619](https://github.com/getsentry/relay/pull/619))

**Internal**:

- Add source (who emitted the outcome) to Outcome payload. ([#604](https://github.com/getsentry/relay/pull/604))
- Ignore non-Rust folders for faster rebuilding and testing. ([#578](https://github.com/getsentry/relay/pull/578))
- Invalid session payloads are now logged for SDK debugging. ([#584](https://github.com/getsentry/relay/pull/584), [#591](https://github.com/getsentry/relay/pull/591))
- Add support for Outcomes generation in external Relays. ([#592](https://github.com/getsentry/relay/pull/592))
- Remove unused `rev` from project state. ([#586](https://github.com/getsentry/relay/pull/586))
- Add an outcome endpoint for trusted Relays. ([#589](https://github.com/getsentry/relay/pull/589))
- Emit outcomes for event payloads submitted in attachment files. ([#609](https://github.com/getsentry/relay/pull/609))
- Split envelopes that contain sessions and other items and ingest them independently. ([#610](https://github.com/getsentry/relay/pull/610))
- Removed support for legacy per-key quotas. ([#616](https://github.com/getsentry/relay/pull/615))
- Security events (CSP, Expect-CT, Expect-Staple, and HPKP) are now placed into a dedicated `security` item in envelopes, rather than the generic event item. This allows for quick detection of the event type for rate limiting. ([#617](https://github.com/getsentry/relay/pull/617))

## 0.5.9

- Relay has a logo now!
- New explicit `envelope/` endpoint. Envelopes no longer need to be sent with the right `content-type` header (to cater to browser JS).
- Introduce an Envelope item type for transactions.
- Support environment variables and CLI arguments instead of command line parameters.
- Return status `415` on wrong content types.
- Normalize double-slashes in request URLs more aggressively.
- Add an option to generate credentials on stdout.

**Internal**:

- Serve project configs to downstream Relays with proper permission checking.
- PII: Make and/or selectors specific.
- Add a browser filter for IE 11.
- Changes to release parsing.
- PII: Expose event values as part of generated selector suggestions.

## 0.5.8

**Internal**:

- Fix a bug where exception values and the device name were not PII-strippable.

## 0.5.7

- Docker images are now also pushed to Docker Hub.
- New helper function to generate PII selectors from event data.

**Internal**:

- Release is now a required attribute for session data.
- `unknown` can now be used in place of `unknown_error` for span statuses. A future release will change the canonical format from `unknown_error` to `unknown`.

## 0.5.6

- Fix a bug where Relay would stop processing events if Sentry is down for only a short time.
- Improvements to architecture documentation.
- Initial support for rate limiting by event type ("scoped quotas")
- Fix a bug where `key_id` was omitted from outcomes created by Relay.
- Fix a bug where it was not permitted to send content-encoding as part of a CORS request to store.

**Internal**:

- PII processing: Aliases for value types (`$error` instead of `$exception` to be in sync with Discover column naming) and adding a default for replace-redactions.
- It is now valid to send transactions and spans without `op` set, in which case a default value will be inserted.

## 0.5.5

- Suppress verbose DNS lookup logs.

**Internal**:

- Small performance improvements in datascrubbing config converter.
- New, C-style selector syntax (old one still works)

## 0.5.4

**Internal**:

- Add event contexts to `pii=maybe`.
- Fix parsing of msgpack breadcrumbs in Rust store.
- Envelopes sent to Rust store can omit the DSN in headers.
- Ability to quote/escape special characters in selectors in PII configs.

## 0.5.3

- Properly strip the linux binary to reduce its size
- Allow base64 encoded JSON event payloads ([#466](https://github.com/getsentry/relay/pull/466))
- Fix multipart requests without trailing newline ([#465](https://github.com/getsentry/relay/pull/465))
- Support for ingesting session updates ([#449](https://github.com/getsentry/relay/pull/449))

**Internal**:

- Validate release names during event ingestion ([#479](https://github.com/getsentry/relay/pull/479))
- Add browser extension filter ([#470](https://github.com/getsentry/relay/pull/470))
- Add `pii=maybe`, a new kind of event schema field that can only be scrubbed if explicitly addressed.
- Add way to scrub filepaths in a way that does not break processing.

## 0.5.2

- Fix trivial Redis-related crash when running in non-processing mode.
- Limit the maximum retry-after of a rate limit. This is necessary because of the "Delete and ignore future events" feature in Sentry.
- Project caches are now evicted after `project_grace_period` has passed. If you have that parameter set to a high number you may see increased memory consumption.

**Internal**:

- Misc bugfixes in PII processor. Those bugs do not affect the legacy data scrubber exposed in Python.
- Polishing documentation around PII configuration format.
- Signal codes in mach mechanism are no longer required.

## 0.5.1

- Ability to fetch project configuration from Redis as additional caching layer.
- Fix a few bugs in release filters.
- Fix a few bugs in minidumps endpoint with processing enabled.

**Internal**:

- Fix a bug in the PII processor that would always remove the entire string on `pattern` rules.
- Ability to correct some clock drift and wrong system time in transaction events.

## 0.5.0

- The binary has been renamed to `relay`.
- Updated documentation for metrics.

**Internal**:

- The package is now called `sentry-relay`.
- Renamed all `Semaphore*` types to `Relay*`.
- Fixed memory leaks in processing functions.

## 0.4.65

- Implement the Minidump endpoint.
- Implement the Attachment endpoint.
- Implement the legacy Store endpoint.
- Support a plain `Authorization` header in addition to `X-Sentry-Auth`.
- Simplify the shutdown logic. Relay now always takes a fixed configurable time to shut down.
- Fix healthchecks in _Static_ mode.
- Fix internal handling of event attachments.
- Fix partial reads of request bodies resulting in a broken connection.
- Fix a crash when parsing User-Agent headers.
- Fix handling of events sent with `sentry_version=2.0` (Clojure SDK).
- Use _mmap_ to load the GeoIP database to improve the memory footprint.
- Revert back to the system memory allocator.

**Internal**:

- Preserve microsecond precision in all time stamps.
- Record event ids in all outcomes.
- Updates to event processing metrics.
- Add span status mapping from open telemetry.

## 0.4.64

- Switched to `jemalloc` as global allocator.
- Introduce separate outcome reason for invalid events.
- Always consume request bodies to the end.
- Implemented minidump ingestion.
- Increas precisions of timestamps in protocol.

## 0.4.63

- Refactor healthchecks into two: Liveness and readiness (see code comments for explanation for now).
- Allow multiple trailing slashes on store endpoint, e.g. `/api/42/store///`.
- Internal refactor to prepare for envelopes format.

**Internal**:

- Fix a bug where glob-matching in filters did not behave correctly when the to-be-matched string contained newlines.
- Add `moz-extension:` as scheme for browser extensions (filtering out Firefox addons).
- Raise a dedicated Python exception type for invalid transaction events. Also do not report that error to Sentry from Relay.

## 0.4.62

- Various performance improvements.

## 0.4.61

**Internal**:

- Add `thread.errored` attribute ([#306](https://github.com/getsentry/relay/pull/306)).

## 0.4.60

- License is now BSL instead of MIT ([#301](https://github.com/getsentry/relay/pull/301)).
- Improve internal metrics and logging ([#296](https://github.com/getsentry/relay/pull/296), [#297](https://github.com/getsentry/relay/pull/297), [#298](https://github.com/getsentry/relay/pull/298)).
- Fix unbounded requests to Sentry for project configs ([#295](https://github.com/getsentry/relay/pull/295), [#300](https://github.com/getsentry/relay/pull/300)).
- Fix rejected responses from Sentry due to size limit ([#303](https://github.com/getsentry/relay/pull/303)).
- Expose more options for configuring request concurrency limits ([#311](https://github.com/getsentry/relay/pull/311)).

**Internal**:

- Transaction events with negative duration are now rejected ([#291](https://github.com/getsentry/relay/pull/291)).
- Fix a panic when normalizing certain dates.

## 0.4.59

**Internal**:

- Fix: Normalize legacy stacktrace attributes ([#292](https://github.com/getsentry/relay/pull/292))
- Fix: Validate platform attributes in Relay ([#294](https://github.com/getsentry/relay/pull/294))
- Flip the flag that indicates Relay processing ([#293](https://github.com/getsentry/relay/pull/293))

## 0.4.58

- Evict project caches after some time ([#287](https://github.com/getsentry/relay/pull/287))
- Selectively log internal errors to stderr ([#285](https://github.com/getsentry/relay/pull/285))
- Add an error boundary to parsing project states ([#281](https://github.com/getsentry/relay/pull/281))

**Internal**:

- Add event size metrics ([#286](https://github.com/getsentry/relay/pull/286))
- Normalize before datascrubbing ([#290](https://github.com/getsentry/relay/pull/290))
- Add a config value for thread counts ([#283](https://github.com/getsentry/relay/pull/283))
- Refactor outcomes for parity with Sentry ([#282](https://github.com/getsentry/relay/pull/282))
- Add flag that relay processed an event ([#279](https://github.com/getsentry/relay/pull/279))

## 0.4.57

**Internal**:

- Stricter validation of transaction events.

## 0.4.56

**Internal**:

- Fix a panic in trimming.

## 0.4.55

**Internal**:

- Fix more bugs in datascrubbing converter.

## 0.4.54

**Internal**:

- Fix more bugs in datascrubbing converter.

## 0.4.53

**Internal**:

- Fix more bugs in datascrubbing converter.

## 0.4.52

**Internal**:

- Fix more bugs in datascrubbing converter.

## 0.4.51

**Internal**:

- Fix a few bugs in datascrubbing converter.
- Accept trailing slashes.

**Normalization**:

- Fix a panic on overflowing timestamps.

## 0.4.50

**Internal**:

- Fix bug where IP scrubbers were applied even when not enabled.

## 0.4.49

- Internal changes.

## 0.4.48

**Internal**:

- Fix various bugs in the datascrubber and PII processing code to get closer to behavior of the Python implementation.

## 0.4.47

**Internal**:

- Various work on re-implementing Sentry's `/api/X/store` endpoint in Relay. Relay can now apply rate limits based on Redis and emit the correct outcomes.

## 0.4.46

**Internal**:

- Resolved a regression in IP address normalization. The new behavior is closer to a line-by-line port of the old Python code.

## 0.4.45

**Normalization**:

- Resolved an issue where GEO IP data was not always infered.

## 0.4.44

**Normalization**:

- Only take the user IP address from the store request's IP for certain platforms. This restores the behavior of the old Python code.

## 0.4.43

**Normalization**:

- Bump size of breadcrumbs.
- Workaround for an issue where we would not parse OS information from User Agent when SDK had already sent OS information.
- Further work on Sentry-internal event ingestion.

## 0.4.42

**Normalization**:

- Fix normalization of version strings from user agents.

## 0.4.41

- Support extended project configuration.

**Internal**:

- Implement event filtering rules.
- Add basic support for Sentry-internal event ingestion.
- Parse and normalize user agent strings.

## 0.4.40

**Internal**:

- Restrict ranges of timestamps to prevent overflows in Python code and UI.

## 0.4.39

**Internal**:

- Fix a bug where stacktrace trimming was not applied during renormalization.

## 0.4.38

**Internal**:

- Added typed spans to Event.

## 0.4.37

**Internal**:

- Added `orig_in_app` to frame data.

## 0.4.36

**Internal**:

- Add new .NET versions for context normalization.

## 0.4.35

**Internal**:

- Fix bug where thread's stacktraces were not normalized.
- Fix bug where a string at max depth of a databag was stringified again.

## 0.4.34

**Internal**:

- Added `data` attribute to frames.
- Added a way to override other trimming behavior in Python normalizer binding.

## 0.4.33

**Internal**:

- Plugin-provided context types should now work properly again.

## 0.4.32

**Internal**:

- Removed `function_name` field from frame and added `raw_function`.

## 0.4.31

**Internal**:

- Add trace context type.

## 0.4.30

**Internal**:

- Make exception messages/values larger to allow for foreign stacktrace data to be attached.

## 0.4.29

**Internal**:

- Added `function_name` field to frame.

## 0.4.28

**Internal**:

- Add missing context type for sessionstack.

## 0.4.27

**Internal**:

- Increase frame vars size again! Byte size was fine, but max depth was way too small.

## 0.4.26

**Internal**:

- Reduce frame vars size.

## 0.4.25

**Internal**:

- Add missing trimming to frame vars.

## 0.4.24

**Internal**:

- Reject non-http/https `help_urls` in exception mechanisms.

## 0.4.23

**Internal**:

- Add basic truncation to event meta to prevent payload size from spiralling out of control.

## 0.4.22

**Internal**:

- Added grouping enhancements to protocol.

## 0.4.21

**Internal**:

- Updated debug image interface with more attributes.

## 0.4.20

**Internal**:

- Added support for `lang` frame and stacktrace attribute.

## 0.4.19

**Internal**:

- Slight changes to allow replacing more normalization code in Sentry with Rust.

## 0.4.18

**Internal**:

- Allow much larger payloads in the extra attribute.

## 0.4.17

**Internal**:

- Added support for protocol changes related to upcoming sentry SDK features. In particular the `none` event type was added.

## 0.4.16

For users of relay, nothing changed at all. This is a release to test embedding some Rust code in Sentry itself.

## 0.4.15

For users of relay, nothing changed at all. This is a release to test embedding some Rust code in Sentry itself.

## 0.4.14

For users of relay, nothing changed at all. This is a release to test embedding some Rust code in Sentry itself.

## 0.4.13

For users of relay, nothing changed at all. This is a release to test embedding some Rust code in Sentry itself.

## 0.4.12

For users of relay, nothing changed at all. This is a release to test embedding some Rust code in Sentry itself.

## 0.4.11

For users of relay, nothing changed at all. This is a release to test embedding some Rust code in Sentry itself.

## 0.4.10

For users of relay, nothing changed at all. This is a release to test embedding some Rust code in Sentry itself.

## 0.4.9

For users of relay, nothing changed at all. This is a release to test embedding some Rust code in Sentry itself.

## 0.4.8

For users of relay, nothing changed at all. This is a release to test embedding some Rust code in Sentry itself.

## 0.4.7

For users of relay, nothing changed at all. This is a release to test embedding some Rust code in Sentry itself.

## 0.4.6

For users of relay, nothing changed at all. This is a release to test embedding some Rust code in Sentry itself.

## 0.4.5

For users of relay, nothing changed at all. This is a release to test embedding some Rust code in Sentry itself.

## 0.4.4

For users of relay, nothing changed at all. This is a release to test embedding some Rust code in Sentry itself.

## 0.4.3

For users of relay, nothing changed at all. This is a release to test embedding some Rust code in Sentry itself.

## 0.4.2

For users of relay, nothing changed at all. This is a release to test embedding some Rust code in Sentry itself.

## 0.4.1

For users of relay, nothing changed at all. This is a release to test embedding some Rust code in Sentry itself.

## 0.4.0

Introducing new Relay modes:

- `proxy`: A proxy for all requests and events.
- `static`: Static configuration for known projects in the file system.
- `managed`: Fetch configurations dynamically from Sentry and update them.

The default Relay mode is `managed`. Users upgrading from previous versions will automatically activate the `managed` mode. To change this setting, add `relay.mode` to `config.yml` or run `semaphore config init` from the command line.

**Breaking Change**: If Relay was used without credentials, the mode needs to be set to `proxy`. The default `managed` mode requires credentials.

For more information on Relay modes, see the [documentation page](https://docs.sentry.io/data-management/relay/options/).

### Configuration Changes

- Added `cache.event_buffer_size` to control the maximum number of events that are buffered in case of network issues or high rates of incoming events.
- Added `limits.max_concurrent_requests` to limit the number of connections that this Relay will use to communicate with the upstream.
- Internal error reporting is now disabled by default. To opt in, set `sentry.enabled`.

### Bugfixes

- Fix a bug that caused events to get unconditionally dropped after five seconds, regardless of the `cache.event_expiry` configuration.
- Fix a memory leak in Relay's internal error reporting.

## 0.3.0

- Changed PII stripping rule format to permit path selectors when applying rules. This means that now `$string` refers to strings for instance and `user.id` refers to the `id` field in the `user` attribute of the event. Temporarily support for old rules is retained.

## 0.2.7

- store: Minor fixes to be closer to Python. Ability to disable trimming of objects, arrays and strings.

## 0.2.6

- Fix bug where PII stripping would remove containers without leaving any metadata about the retraction.
- Fix bug where old `redactPair` rules would stop working.

## 0.2.5

- Rewrite of PII stripping logic. This brings potentially breaking changes to the semantics of PII configs. Most importantly field types such as `"freeform"` and `"databag"` are gone, right now there is only `"container"` and `"text"`. All old field types should have become an alias for `"text"`, but take extra care in ensuring your PII rules still work.

- store: Minor fixes to be closer to Python.

## 0.2.4

For users of relay, nothing changed at all. This is a release to test embedding some Rust code in Sentry itself.

- store: Remove stray print statement.

## 0.2.3

For users of relay, nothing changed at all. This is a release to test embedding some Rust code in Sentry itself.

- store: Fix main performance issues.

## 0.2.2

For users of relay, nothing changed at all. This is a release to test embedding some Rust code in Sentry itself.

- store: Fix segfault when trying to process contexts.
- store: Fix trimming state "leaking" between interfaces, leading to excessive trimming.
- store: Don't serialize empty arrays and objects (with a few exceptions).

## 0.2.1

For users of relay, nothing changed at all. This is a release to test embedding some Rust code in Sentry itself.

- `libsemaphore`: Expose CABI for normalizing event data.

## 0.2.0

Our first major iteration on Relay has landed!

- User documentation is now hosted at <https://docs.sentry.io/relay/>.
- SSL support is now included by default. Just configure a [TLS identity](https://docs.sentry.io/relay/options/#relaytls_identity_path) and you're set.
- Updated event processing: Events from older SDKs are now supported. Also, we've fixed some bugs along the line.
- Introduced full support for PII stripping. See [PII Configuration](https://docs.sentry.io/relay/pii-config/) for instructions.
- Configure with static project settings. Relay will skip querying project states from Sentry and use your provided values instead. See [Project Configuration](https://docs.sentry.io/relay/project-config/) for a full guide.
- Relay now also acts as a proxy for certain API requests. This allows it to receive CSP reports and Minidump crash reports, among others. It also sets `X-Forwarded-For` and includes a Relay signature header.

Besides that, there are many technical changes, including:

- Major rewrite of the internals. Relay no longer requires a special endpoint for sending events to upstream Sentry and processes events individually with less delay than before.
- The executable will exit with a non-zero exit code on startup errors. This makes it easier to catch configuration errors.
- Removed `libsodium` as a production dependency, greatly simplifying requirements for the runtime environment.
- Greatly improved logging and metrics. Be careful with the `DEBUG` and `TRACE` levels, as they are **very** verbose now.
- Improved docker containers.

## 0.1.3

- Added support for metadata format

## 0.1.2

- JSON logging ([#32](https://github.com/getsentry/relay/pull/32))
- Update dependencies

## 0.1.1

- Rename "sentry-relay" to "semaphore"
- Use new features from Rust 1.26
- Prepare binary and Python builds ([#20](https://github.com/getsentry/relay/pull/20))
- Add Dockerfile ([#23](https://github.com/getsentry/relay/pull/23))

## 0.1.0

An initial release of the tool.<|MERGE_RESOLUTION|>--- conflicted
+++ resolved
@@ -1,12 +1,11 @@
 # Changelog
 
-<<<<<<< HEAD
 ## Unreleased
 
-**Internal**
+**Internal**:
 
 - Restrict resource spans to script and css only. ([#2623](https://github.com/getsentry/relay/pull/2623))
-=======
+
 ## 23.11.0
 
 **Features**:
@@ -16,7 +15,6 @@
 **Internal**:
 
 - Report global config fetch errors after interval of constant failures elapsed. ([#2628](https://github.com/getsentry/relay/pull/2628))
->>>>>>> b1bfdf3b
 
 ## 23.10.0
 
