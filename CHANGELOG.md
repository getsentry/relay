--- conflicted
+++ resolved
@@ -2,11 +2,10 @@
 
 ## Unreleased
 
-<<<<<<< HEAD
 **Breaking Changes**:
 
 - Removes support for metric meta envelope items. ([#4152](https://github.com/getsentry/relay/pull/4152))
-=======
+
 **Bug Fixes:**
 
 - Allow profile chunks without release. ([#4155](https://github.com/getsentry/relay/pull/4155))
@@ -16,7 +15,6 @@
 
 - Add a metric that counts span volume in the root project for dynamic sampling (`c:spans/count_per_root_project@none`). ([#4134](https://github.com/getsentry/relay/pull/4134))
 - Add a tag `target_project_id` to both root project metrics for dynamic sampling (`c:transactions/count_per_root_project@none` and `c:spans/count_per_root_project@none`) which shows the flow trace traffic from root to target projects. ([#4170](https://github.com/getsentry/relay/pull/4170))
->>>>>>> 182a93e7
 
 ## 24.10.0
 
