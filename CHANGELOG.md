--- conflicted
+++ resolved
@@ -2,15 +2,13 @@
 
 ## Unreleased
 
-<<<<<<< HEAD
-**Features**:
-
-- Use same keys for Otel span attributes and Sentry span data. ([#3457](https://github.com/getsentry/relay/pull/3457))
-=======
+**Features**:
+
+- Use same keys for OTel span attributes and Sentry span data. ([#3457](https://github.com/getsentry/relay/pull/3457))
+
 **Internal**:
 
 - Emit gauges for total and self times for spans. ([#3448](https://github.com/getsentry/relay/pull/3448))
->>>>>>> 03643c31
 
 ## 24.4.1
 
