# Changelog

## Unreleased

**Internal**:

<<<<<<< HEAD
- Add a data category for continuous profiling. ([#3284](https://github.com/getsentry/relay/pull/3284))
=======
- Apply rate limits to span metrics. ([#3255](https://github.com/getsentry/relay/pull/3255))
>>>>>>> b6211aaa

## 24.3.0

**Features**:

- Extend GPU context with data for Unreal Engine crash reports. ([#3144](https://github.com/getsentry/relay/pull/3144))
- Implement base64 and zstd metric bucket encodings. ([#3218](https://github.com/getsentry/relay/pull/3218))
- Implement COGS measurements into Relay. ([#3157](https://github.com/getsentry/relay/pull/3157))
- Parametrize transaction in dynamic sampling context. ([#3141](https://github.com/getsentry/relay/pull/3141))
- Adds ReplayVideo envelope-item type. ([#3105](https://github.com/getsentry/relay/pull/3105))
- Parse & scrub span description for supabase. ([#3153](https://github.com/getsentry/relay/pull/3153), [#3156](https://github.com/getsentry/relay/pull/3156))
- Introduce generic filters in global configs. ([#3161](https://github.com/getsentry/relay/pull/3161))
- Individual cardinality limits can now be set into passive mode and not be enforced. ([#3199](https://github.com/getsentry/relay/pull/3199))
- Allow enabling SSL for Kafka. ([#3232](https://github.com/getsentry/relay/pull/3232))
- Enable HTTP compression for all APIs. ([#3233](https://github.com/getsentry/relay/pull/3233))
- Add `process.load` span to ingested mobile span ops. ([#3227](https://github.com/getsentry/relay/pull/3227))
- Track metric bucket metadata for Relay internal usage. ([#3254](https://github.com/getsentry/relay/pull/3254))
- Enforce rate limits for standalone spans. ([#3238](https://github.com/getsentry/relay/pull/3238))
- Extract `span.status_code` tag for HTTP spans. ([#3245](https://github.com/getsentry/relay/pull/3245))

**Bug Fixes**:

- Forward metrics in proxy mode. ([#3106](https://github.com/getsentry/relay/pull/3106))
- Do not PII-scrub code locations by default. ([#3116](https://github.com/getsentry/relay/pull/3116))
- Accept transactions with unfinished spans. ([#3162](https://github.com/getsentry/relay/pull/3162))
- Don't run validation on renormalization, and don't normalize spans from librelay calls. ([#3214](https://github.com/getsentry/relay/pull/3214))

**Internal**:

- Add quotas to global config. ([#3086](https://github.com/getsentry/relay/pull/3086))
- Adds support for dynamic metric bucket encoding. ([#3137](https://github.com/getsentry/relay/pull/3137))
- Use statsdproxy to pre-aggregate metrics. ([#2425](https://github.com/getsentry/relay/pull/2425))
- Add SDK information to spans. ([#3178](https://github.com/getsentry/relay/pull/3178))
- Drop replay envelopes if any item fails. ([#3201](https://github.com/getsentry/relay/pull/3201))
- Filter null values from metrics summary tags. ([#3204](https://github.com/getsentry/relay/pull/3204))
- Emit a usage metric for every span seen. ([#3209](https://github.com/getsentry/relay/pull/3209))
- Add namespace for profile metrics. ([#3229](https://github.com/getsentry/relay/pull/3229))
- Collect exclusive time for all spans. ([#3268](https://github.com/getsentry/relay/pull/3268))
- Add segment_id to the profile. ([#3265](https://github.com/getsentry/relay/pull/3265))

## 24.2.0

**Bug Fixes**:

- Fix regression in SQL query scrubbing. ([#3091](https://github.com/getsentry/relay/pull/3091))
- Fix span metric ingestion for http spans. ([#3111](https://github.com/getsentry/relay/pull/3111))
- Normalize route in trace context data field. ([#3104](https://github.com/getsentry/relay/pull/3104))

**Features**:

- Add protobuf support for ingesting OpenTelemetry spans and use official `opentelemetry-proto` generated structs. ([#3044](https://github.com/getsentry/relay/pull/3044))

**Internal**:

- Add ability to use namespace in non-global quotas. ([#3090](https://github.com/getsentry/relay/pull/3090))
- Set the span op on segments. ([#3082](https://github.com/getsentry/relay/pull/3082))
- Skip profiles without required measurements. ([#3112](https://github.com/getsentry/relay/pull/3112))
- Push metrics summaries to their own topic. ([#3045](https://github.com/getsentry/relay/pull/3045))
- Add `user.sentry_user` computed field for the on demand metrics extraction pipeline. ([#3122](https://github.com/getsentry/relay/pull/3122))

## 24.1.2

**Features**:

- Add `raw_domain` tag to indexed spans. ([#2975](https://github.com/getsentry/relay/pull/2975))
- Obtain `span.domain` field from the span data's `url.scheme` and `server.address` properties when applicable. ([#2975](https://github.com/getsentry/relay/pull/2975))
- Do not truncate simplified SQL expressions. ([#3003](https://github.com/getsentry/relay/pull/3003))
- Add `app_start_type` as a tag for self time and duration for app start spans. ([#3027](https://github.com/getsentry/relay/pull/3027)), ([#3066](https://github.com/getsentry/relay/pull/3066))

**Internal**:

- Emit a usage metric for total spans. ([#3007](https://github.com/getsentry/relay/pull/3007))
- Drop timestamp from metrics partition key. ([#3025](https://github.com/getsentry/relay/pull/3025))
- Drop spans ending outside the valid timestamp range. ([#3013](https://github.com/getsentry/relay/pull/3013))
- Add support for combining replay envelope items. ([#3035](https://github.com/getsentry/relay/pull/3035))
- Extract INP metrics from spans. ([#2969](https://github.com/getsentry/relay/pull/2969), [#3041](https://github.com/getsentry/relay/pull/3041))
- Add ability to rate limit metric buckets by namespace. ([#2941](https://github.com/getsentry/relay/pull/2941))
- Upgrade sqlparser to 0.43.1.([#3057](https://github.com/getsentry/relay/pull/3057))
- Implement project scoped cardinality limits. ([#3071](https://github.com/getsentry/relay/pull/3071))

## 24.1.1

**Features**:

- Add new legacy browser filters. ([#2950](https://github.com/getsentry/relay/pull/2950))

**Internal**:

- Implement quota system for cardinality limiter. ([#2972](https://github.com/getsentry/relay/pull/2972))
- Use cardinality limits from project config instead of Relay config. ([#2990](https://github.com/getsentry/relay/pull/2990))
- Proactively move on-disk spool to memory. ([#2949](https://github.com/getsentry/relay/pull/2949))
- Default missing `Event.platform` and `Event.level` fields during light normalization. ([#2961](https://github.com/getsentry/relay/pull/2961))
- Copy event measurements to span & normalize span measurements. ([#2953](https://github.com/getsentry/relay/pull/2953))
- Add `allow_negative` to `BuiltinMeasurementKey`. Filter out negative BuiltinMeasurements if `allow_negative` is false. ([#2982](https://github.com/getsentry/relay/pull/2982))
- Add possiblity to block metrics or their tags with glob-patterns. ([#2954](https://github.com/getsentry/relay/pull/2954), [#2973](https://github.com/getsentry/relay/pull/2973))
- Forward profiles of non-sampled transactions. ([#2940](https://github.com/getsentry/relay/pull/2940))
- Enable throttled periodic unspool of the buffered envelopes. ([#2993](https://github.com/getsentry/relay/pull/2993))

**Bug Fixes**:

- Add automatic PII scrubbing to `logentry.params`. ([#2956](https://github.com/getsentry/relay/pull/2956))
- Avoid producing `null` values in metric data. These values were the result of Infinity or NaN values extracted from event data. The values are now discarded during extraction. ([#2958](https://github.com/getsentry/relay/pull/2958))
- Fix processing of user reports. ([#2981](https://github.com/getsentry/relay/pull/2981), [#2984](https://github.com/getsentry/relay/pull/2984))
- Fetch project config when metrics are received. ([#2987](https://github.com/getsentry/relay/pull/2987))

## 24.1.0

**Features**:

- Add a global throughput rate limiter for metric buckets. ([#2928](https://github.com/getsentry/relay/pull/2928))
- Group db spans with repeating logical conditions together. ([#2929](https://github.com/getsentry/relay/pull/2929))

**Bug Fixes**:

- Normalize event timestamps before validating them, fixing cases where Relay would drop valid events with reason "invalid_transaction". ([#2878](https://github.com/getsentry/relay/pull/2878))
- Resolve a division by zero in performance score computation that leads to dropped metrics for transactions. ([#2911](https://github.com/getsentry/relay/pull/2911))

**Internal**:

- Add `duration` metric for mobile app start spans. ([#2906](https://github.com/getsentry/relay/pull/2906))
- Introduce the configuration option `http.global_metrics`. When enabled, Relay submits metric buckets not through regular project-scoped Envelopes, but instead through the global endpoint. When this Relay serves a high number of projects, this can reduce the overall request volume. ([#2902](https://github.com/getsentry/relay/pull/2902))
- Record the size of global metrics requests in statsd as `upstream.metrics.body_size`. ([#2908](https://github.com/getsentry/relay/pull/2908))
- Make Kafka spans compatible with the Snuba span schema. ([#2917](https://github.com/getsentry/relay/pull/2917), [#2926](https://github.com/getsentry/relay/pull/2926))
- Only extract span metrics / tags when they are needed. ([#2907](https://github.com/getsentry/relay/pull/2907), [#2923](https://github.com/getsentry/relay/pull/2923), [#2924](https://github.com/getsentry/relay/pull/2924))
- Normalize metric resource identifiers in `event._metrics_summary` and `span._metrics_summary`. ([#2914](https://github.com/getsentry/relay/pull/2914))
- Send outcomes for spans. ([#2930](https://github.com/getsentry/relay/pull/2930))
- Validate error_id and trace_id vectors in replay deserializer. ([#2931](https://github.com/getsentry/relay/pull/2931))
- Add a data category for indexed spans. ([#2937](https://github.com/getsentry/relay/pull/2937))
- Add nested Android app start span ops to span ingestion ([#2927](https://github.com/getsentry/relay/pull/2927))
- Create rate limited outcomes for cardinality limited metrics ([#2947](https://github.com/getsentry/relay/pull/2947))

## 23.12.1

**Internal**:

- Use a Lua script and in-memory cache for the cardinality limiting to reduce load on Redis. ([#2849](https://github.com/getsentry/relay/pull/2849))
- Extract metrics for file spans. ([#2874](https://github.com/getsentry/relay/pull/2874))
- Add an internal endpoint that allows Relays to submit metrics from multiple projects in a single request. ([#2869](https://github.com/getsentry/relay/pull/2869))
- Emit a `processor.message.duration` metric to assess the throughput of the internal CPU pool. ([#2877](https://github.com/getsentry/relay/pull/2877))
- Add `transaction.op` to the duration light metric. ([#2881](https://github.com/getsentry/relay/pull/2881))

## 23.12.0

**Features**:

- Ingest OpenTelemetry and standalone Sentry spans via HTTP or an envelope. ([#2620](https://github.com/getsentry/relay/pull/2620))
- Partition and split metric buckets just before sending. Log outcomes for metrics. ([#2682](https://github.com/getsentry/relay/pull/2682))
- Support optional `PerformanceScoreWeightedComponent` in performance score processing. ([#2783](https://github.com/getsentry/relay/pull/2783))
- Return global config ready status to downstream relays. ([#2765](https://github.com/getsentry/relay/pull/2765))
- Add Mixed JS/Android Profiles events processing. ([#2706](https://github.com/getsentry/relay/pull/2706))
- Allow to ingest measurements on a span. ([#2792](https://github.com/getsentry/relay/pull/2792))
- Extract size metrics for all resource spans when permitted. ([#2805](https://github.com/getsentry/relay/pull/2805))
- Allow access to more fields in dynamic sampling and metric extraction. ([#2820](https://github.com/getsentry/relay/pull/2820))
- Add Redis set based cardinality limiter for metrics. ([#2745](https://github.com/getsentry/relay/pull/2745))
- Support issue thresholds for Cron Monitor configurations ([#2842](https://github.com/getsentry/relay/pull/2842))

**Bug Fixes**:

- In on-demand metric extraction, use the normalized URL instead of raw URLs sent by SDKs. This bug prevented metrics for certain dashboard queries from being extracted. ([#2819](https://github.com/getsentry/relay/pull/2819))
- Ignore whitespaces when parsing user reports. ([#2798](https://github.com/getsentry/relay/pull/2798))
- Fix parsing bug for SQL queries. ([#2846](https://github.com/getsentry/relay/pull/2846))

**Internal**:

- Support source context in metric code locations metadata entries. ([#2781](https://github.com/getsentry/relay/pull/2781))
- Temporarily add metric summaries on spans and top-level transaction events to link DDM with performance monitoring. ([#2757](https://github.com/getsentry/relay/pull/2757))
- Add size limits on metric related envelope items. ([#2800](https://github.com/getsentry/relay/pull/2800))
- Include the size offending item in the size limit error message. ([#2801](https://github.com/getsentry/relay/pull/2801))
- Allow ingestion of metrics summary on spans. ([#2823](https://github.com/getsentry/relay/pull/2823))
- Add metric_bucket data category. ([#2824](https://github.com/getsentry/relay/pull/2824))
- Org rate limit metrics per bucket. ([#2836](https://github.com/getsentry/relay/pull/2836))
- Emit image resource spans, grouped by domain and extension. ([#2826](https://github.com/getsentry/relay/pull/2826), [#2855](https://github.com/getsentry/relay/pull/2855))
- Parse timestamps from strings in span OpenTelemetry schema. ([#2857](https://github.com/getsentry/relay/pull/2857))

## 23.11.2

**Features**:

- Normalize invalid metric names. ([#2769](https://github.com/getsentry/relay/pull/2769))

**Internal**:

- Add support for metric metadata. ([#2751](https://github.com/getsentry/relay/pull/2751))
- `normalize_performance_score` now handles `PerformanceScoreProfile` configs with zero weight components and component weight sums of any number greater than 0. ([#2756](https://github.com/getsentry/relay/pull/2756))

## 23.11.1

**Features**:

- `normalize_performance_score` stores 0 to 1 cdf score instead of weighted score for each performance score component. ([#2734](https://github.com/getsentry/relay/pull/2734))
- Add Bytespider (Bytedance) to web crawler filter. ([#2747](https://github.com/getsentry/relay/pull/2747))

**Bug Fixes**:

- Fix bug introduced in 23.11.0 that broke profile-transaction association. ([#2733](https://github.com/getsentry/relay/pull/2733))

**Internal**:

- License is now FSL instead of BSL ([#2739](https://github.com/getsentry/relay/pull/2739))
- Support `device.model` in dynamic sampling and metric extraction. ([#2728](https://github.com/getsentry/relay/pull/2728))
- Support comparison operators (`>`, `>=`, `<`, `<=`) for strings in dynamic sampling and metric extraction rules. Previously, these comparisons were only possible on numbers. ([#2730](https://github.com/getsentry/relay/pull/2730))
- Postpone processing till the global config is available. ([#2697](https://github.com/getsentry/relay/pull/2697))
- Skip running `NormalizeProcessor` on renormalization. ([#2744](https://github.com/getsentry/relay/pull/2744))

## 23.11.0

**Features**:

- Add inbound filters option to filter legacy Edge browsers (i.e. versions 12-18 ) ([#2650](https://github.com/getsentry/relay/pull/2650))
- Add User Feedback Ingestion. ([#2604](https://github.com/getsentry/relay/pull/2604))
- Group resource spans by scrubbed domain and filename. ([#2654](https://github.com/getsentry/relay/pull/2654))
- Convert transactions to spans for all organizations. ([#2659](https://github.com/getsentry/relay/pull/2659))
- Filter outliers (>180s) for mobile measurements. ([#2649](https://github.com/getsentry/relay/pull/2649))
- Allow access to more context fields in dynamic sampling and metric extraction. ([#2607](https://github.com/getsentry/relay/pull/2607), [#2640](https://github.com/getsentry/relay/pull/2640), [#2675](https://github.com/getsentry/relay/pull/2675), [#2707](https://github.com/getsentry/relay/pull/2707), [#2715](https://github.com/getsentry/relay/pull/2715))
- Allow advanced scrubbing expressions for datascrubbing safe fields. ([#2670](https://github.com/getsentry/relay/pull/2670))
- Disable graphql scrubbing when datascrubbing is disabled. ([#2689](https://github.com/getsentry/relay/pull/2689))
- Track when a span was received. ([#2688](https://github.com/getsentry/relay/pull/2688))
- Add context for NEL (Network Error Logging) reports to the event schema. ([#2421](https://github.com/getsentry/relay/pull/2421))
- Add `validate_pii_selector` to CABI for safe fields validation. ([#2687](https://github.com/getsentry/relay/pull/2687))
- Do not scrub Prisma spans. ([#2711](https://github.com/getsentry/relay/pull/2711))
- Count spans by op. ([#2712](https://github.com/getsentry/relay/pull/2712))
- Extract resource spans & metrics regardless of feature flag. ([#2713](https://github.com/getsentry/relay/pull/2713))

**Bug Fixes**:

- Disable scrubbing for the User-Agent header. ([#2641](https://github.com/getsentry/relay/pull/2641))
- Fixes certain safe fields disabling data scrubbing for all string fields. ([#2701](https://github.com/getsentry/relay/pull/2701))

**Internal**:

- Disable resource link span ingestion. ([#2647](https://github.com/getsentry/relay/pull/2647))
- Collect `http.decoded_response_content_length`. ([#2638](https://github.com/getsentry/relay/pull/2638))
- Add TTID and TTFD tags to mobile spans. ([#2662](https://github.com/getsentry/relay/pull/2662))
- Validate span timestamps and IDs in light normalization on renormalization. ([#2679](https://github.com/getsentry/relay/pull/2679))
- Scrub all DB Core Data spans differently. ([#2686](https://github.com/getsentry/relay/pull/2686))
- Support generic metrics extraction version 2. ([#2692](https://github.com/getsentry/relay/pull/2692))
- Emit error on continued project config fetch failures after a time interval. ([#2700](https://github.com/getsentry/relay/pull/2700))

## 23.10.1

**Features**:

- Update Docker Debian image from 10 to 12. ([#2622](https://github.com/getsentry/relay/pull/2622))
- Remove event spans starting or ending before January 1, 1970 UTC. ([#2627](https://github.com/getsentry/relay/pull/2627))
- Remove event breadcrumbs dating before January 1, 1970 UTC. ([#2635](https://github.com/getsentry/relay/pull/2635))

**Internal**:

- Report global config fetch errors after interval of constant failures elapsed. ([#2628](https://github.com/getsentry/relay/pull/2628))
- Restrict resource spans to script and css only. ([#2623](https://github.com/getsentry/relay/pull/2623))
- Postpone metrics aggregation until we received the project state. ([#2588](https://github.com/getsentry/relay/pull/2588))
- Scrub random strings in resource span descriptions. ([#2614](https://github.com/getsentry/relay/pull/2614))
- Apply consistent rate-limiting prior to aggregation. ([#2652](https://github.com/getsentry/relay/pull/2652))

## 23.10.0

**Features**:

- Scrub span descriptions with encoded data images. ([#2560](https://github.com/getsentry/relay/pull/2560))
- Accept spans needed for the mobile Starfish module. ([#2570](https://github.com/getsentry/relay/pull/2570))
- Extract size metrics and blocking status tag for resource spans. ([#2578](https://github.com/getsentry/relay/pull/2578))
- Add a setting to rollout ingesting all resource spans. ([#2586](https://github.com/getsentry/relay/pull/2586))
- Drop events starting or ending before January 1, 1970 UTC. ([#2613](https://github.com/getsentry/relay/pull/2613))
- Add support for X-Sentry-Forwarded-For header. ([#2572](https://github.com/getsentry/relay/pull/2572))
- Add a generic way of configuring inbound filters via project configs. ([#2595](https://github.com/getsentry/relay/pull/2595))

**Bug Fixes**:

- Remove profile_id from context when no profile is in the envelope. ([#2523](https://github.com/getsentry/relay/pull/2523))
- Fix reporting of Relay's crashes to Sentry. The `crash-handler` feature did not enable the crash reporter and uploads of crashes were broken. ([#2532](https://github.com/getsentry/relay/pull/2532))
- Use correct field to pick SQL parser for span normalization. ([#2536](https://github.com/getsentry/relay/pull/2536))
- Prevent stack overflow on SQL serialization. ([#2538](https://github.com/getsentry/relay/pull/2538))
- Bind exclusively to the port for the HTTP server. ([#2582](https://github.com/getsentry/relay/pull/2582))
- Scrub resource spans even when there's no domain or extension or when the description is an image. ([#2591](https://github.com/getsentry/relay/pull/2591))

**Internal**:

- Exclude more spans fron metrics extraction. ([#2522](https://github.com/getsentry/relay/pull/2522)), [#2525](https://github.com/getsentry/relay/pull/2525), [#2545](https://github.com/getsentry/relay/pull/2545), [#2566](https://github.com/getsentry/relay/pull/2566))
- Remove filtering for Android events with missing close events. ([#2524](https://github.com/getsentry/relay/pull/2524))
- Fix hot-loop burning CPU when upstream service is unavailable. ([#2518](https://github.com/getsentry/relay/pull/2518))
- Extract new low-cardinality transaction duration metric for statistical detectors. ([#2513](https://github.com/getsentry/relay/pull/2513))
- Introduce reservoir sampling rule. ([#2550](https://github.com/getsentry/relay/pull/2550))
- Write span tags to `span.sentry_tags` instead of `span.data`. ([#2555](https://github.com/getsentry/relay/pull/2555), [#2598](https://github.com/getsentry/relay/pull/2598))
- Use JSON instead of MsgPack for Kafka spans. ([#2556](https://github.com/getsentry/relay/pull/2556))
- Add `profile_id` to spans. ([#2569](https://github.com/getsentry/relay/pull/2569))
- Introduce a dedicated usage metric for transactions that replaces the duration metric. ([#2571](https://github.com/getsentry/relay/pull/2571), [#2589](https://github.com/getsentry/relay/pull/2589))
- Restore the profiling killswitch. ([#2573](https://github.com/getsentry/relay/pull/2573))
- Add `scraping_attempts` field to the event schema. ([#2575](https://github.com/getsentry/relay/pull/2575))
- Move `condition.rs` from `relay-sampling` to `relay-protocol`. ([#2608](https://github.com/getsentry/relay/pull/2608))

## 23.9.1

- No documented changes.

## 23.9.0

**Features**:

- Add `view_names` to `AppContext` ([#2344](https://github.com/getsentry/relay/pull/2344))
- Tag keys in error events and transaction events can now be up to `200` ASCII characters long. Before, tag keys were limited to 32 characters. ([#2453](https://github.com/getsentry/relay/pull/2453))
- The Crons monitor check-in APIs have learned to accept JSON via POST. This allows for monitor upserts by specifying the `monitor_config` in the JSON body. ([#2448](https://github.com/getsentry/relay/pull/2448))
- Add an experimental web interface for local Relay deployments. ([#2422](https://github.com/getsentry/relay/pull/2422))

**Bug Fixes**:

- Filter out exceptions originating in Safari extensions. ([#2408](https://github.com/getsentry/relay/pull/2408))
- Fixes the `TraceContext.status` not being defaulted to `unknown` before the new metrics extraction pipeline. ([#2436](https://github.com/getsentry/relay/pull/2436))
- Support on-demand metrics for alerts and widgets in external Relays. ([#2440](https://github.com/getsentry/relay/pull/2440))
- Prevent sporadic data loss in `EnvelopeProcessorService`. ([#2454](https://github.com/getsentry/relay/pull/2454))
- Prevent panic when android trace contains invalid start time. ([#2457](https://github.com/getsentry/relay/pull/2457))

**Internal**:

- Use static global configuration if file is provided and not in managed mode. ([#2458](https://github.com/getsentry/relay/pull/2458))
- Add `MeasurementsConfig` to `GlobalConfig` and implement merging logic with project config. ([#2415](https://github.com/getsentry/relay/pull/2415))
- Support ingestion of custom metrics when the `organizations:custom-metrics` feature flag is enabled. ([#2443](https://github.com/getsentry/relay/pull/2443))
- Merge span metrics and standalone spans extraction options. ([#2447](https://github.com/getsentry/relay/pull/2447))
- Support parsing aggregated metric buckets directly from statsd payloads. ([#2468](https://github.com/getsentry/relay/pull/2468), [#2472](https://github.com/getsentry/relay/pull/2472))
- Improve performance when ingesting distribution metrics with a large number of data points. ([#2483](https://github.com/getsentry/relay/pull/2483))
- Improve documentation for metrics bucketing. ([#2503](https://github.com/getsentry/relay/pull/2503))
- Rename the envelope item type for StatsD payloads to "statsd". ([#2470](https://github.com/getsentry/relay/pull/2470))
- Add a nanojoule unit for profile measurements. ([#2478](https://github.com/getsentry/relay/pull/2478))
- Add a timestamp field to report profile's start time on Android. ([#2486](https://github.com/getsentry/relay/pull/2486))
- Filter span metrics extraction based on features. ([#2511](https://github.com/getsentry/relay/pull/2511), [#2520](https://github.com/getsentry/relay/pull/2520))
- Extract shared tags on the segment. ([#2512](https://github.com/getsentry/relay/pull/2512))

## 23.8.0

**Features**:

- Add `Cross-Origin-Resource-Policy` HTTP header to responses. ([#2394](https://github.com/getsentry/relay/pull/2394))

## 23.7.2

**Features**:

- Normalize old React Native SDK app start time measurements and spans. ([#2358](https://github.com/getsentry/relay/pull/2358))

**Bug Fixes**:

- Limit environment names on check-ins to 64 chars. ([#2309](https://github.com/getsentry/relay/pull/2309))

**Internal**:

- Add new service for fetching global configs. ([#2320](https://github.com/getsentry/relay/pull/2320))
- Feature-flagged extraction & publishing of spans from transactions. ([#2350](https://github.com/getsentry/relay/pull/2350))

## 23.7.1

**Bug Fixes**:

- Trim fields (e.g. `transaction`) before metrics extraction. ([#2342](https://github.com/getsentry/relay/pull/2342))
- Interpret `aggregator.max_tag_value_length` as characters instead of bytes. ([#2343](https://github.com/getsentry/relay/pull/2343))

**Internal**:

- Add capability to configure metrics aggregators per use case. ([#2341](https://github.com/getsentry/relay/pull/2341))
- Configurable flush time offsets for metrics buckets. ([#2349](https://github.com/getsentry/relay/pull/2349))

## 23.7.0

**Bug Fixes**:

- Filter idle samples at the edge per thread. ([#2321](https://github.com/getsentry/relay/pull/2321))

**Internal**:

- Add support for `sampled` field in the DSC and error tagging. ([#2290](https://github.com/getsentry/relay/pull/2290))
- Move span tag extraction from metrics to normalization. ([#2304](https://github.com/getsentry/relay/pull/2304))

## 23.6.2

**Features**:

- Add filter based on transaction names. ([#2118](https://github.com/getsentry/relay/pull/2118), [#2284](https://github.com/getsentry/relay/pull/2284))
- Use GeoIP lookup also in non-processing Relays. Lookup from now on will be also run in light normalization. ([#2229](https://github.com/getsentry/relay/pull/2229))
- Metrics extracted from transactions from old SDKs now get a useful `transaction` tag. ([#2250](https://github.com/getsentry/relay/pull/2250), [#2272](https://github.com/getsentry/relay/pull/2272)).

**Bug Fixes**:

- Skip dynamic sampling if relay doesn't support incoming metrics extraction version. ([#2273](https://github.com/getsentry/relay/pull/2273))
- Keep stack frames closest to crash when quantity exceeds limit. ([#2236](https://github.com/getsentry/relay/pull/2236))
- Drop profiles without a transaction in the same envelope. ([#2169](https://github.com/getsentry/relay/pull/2169))

**Internal**:

- Implement basic generic metrics extraction for transaction events. ([#2252](https://github.com/getsentry/relay/pull/2252), [#2257](https://github.com/getsentry/relay/pull/2257))
- Support more fields in dynamic sampling, metric extraction, and conditional tagging. The added fields are `dist`, `release.*`, `user.{email,ip_address,name}`, `breakdowns.*`, and `extra.*`. ([#2259](https://github.com/getsentry/relay/pull/2259), [#2276](https://github.com/getsentry/relay/pull/2276))

## 23.6.1

- No documented changes.

## 23.6.0

**Bug Fixes**:

- Make counting of total profiles consistent with total transactions. ([#2163](https://github.com/getsentry/relay/pull/2163))

**Features**:

- Add `data` and `api_target` fields to `ResponseContext` and scrub `graphql` bodies. ([#2141](https://github.com/getsentry/relay/pull/2141))
- Add support for X-Vercel-Forwarded-For header. ([#2124](https://github.com/getsentry/relay/pull/2124))
- Add `lock` attribute to the frame protocol. ([#2171](https://github.com/getsentry/relay/pull/2171))
- Reject profiles longer than 30s. ([#2168](https://github.com/getsentry/relay/pull/2168))
- Change default topic for transaction metrics to `ingest-performance-metrics`. ([#2180](https://github.com/getsentry/relay/pull/2180))
- Add Firefox "dead object" error to browser extension filter ([#2215](https://github.com/getsentry/relay/pull/2215))
- Add events whose `url` starts with `file://` to localhost inbound filter ([#2214](https://github.com/getsentry/relay/pull/2214))

**Internal**:

- Extract app identifier from app context for profiles. ([#2172](https://github.com/getsentry/relay/pull/2172))
- Mark all URL transactions as sanitized after applying rules. ([#2210](https://github.com/getsentry/relay/pull/2210))
- Add limited, experimental Sentry performance monitoring. ([#2157](https://github.com/getsentry/relay/pull/2157))

## 23.5.2

**Features**:

- Use different error message for empty strings in schema processing. ([#2151](https://github.com/getsentry/relay/pull/2151))
- Filter irrelevant webkit-issues. ([#2088](https://github.com/getsentry/relay/pull/2088))

- Relay now supports a simplified cron check-in API. ([#2153](https://github.com/getsentry/relay/pull/2153))

## 23.5.1

**Bug Fixes**:

- Sample only transaction events instead of sampling both transactions and errors. ([#2130](https://github.com/getsentry/relay/pull/2130))
- Fix tagging of incoming errors with `sampled` that was not done due to lack of sampling state. ([#2148](https://github.com/getsentry/relay/pull/2148))
- Remove profiling feature flag. ([#2146](https://github.com/getsentry/relay/pull/2146))

**Internal**:

- Mark all URL transactions as `sanitized` when `txNameReady` flag is set. ([#2128](https://github.com/getsentry/relay/pull/2128), [#2139](https://github.com/getsentry/relay/pull/2139))
- Tag incoming errors with the new `sampled` field in case their DSC is sampled. ([#2026](https://github.com/getsentry/relay/pull/2026))
- Enable PII scrubbing for urls field ([#2143](https://github.com/getsentry/relay/pull/2143))

## 23.5.0

**Bug Fixes**:

- Enforce rate limits for monitor check-ins. ([#2065](https://github.com/getsentry/relay/pull/2065))
- Allow rate limits greater than `u32::MAX`. ([#2079](https://github.com/getsentry/relay/pull/2079))
- Do not drop envelope when client closes connection. ([#2089](https://github.com/getsentry/relay/pull/2089))

**Features**:

- Scrub IBAN as pii. ([#2117](https://github.com/getsentry/relay/pull/2117))
- Scrub sensitive keys (`passwd`, `token`, ...) in Replay recording data. ([#2034](https://github.com/getsentry/relay/pull/2034))
- Add support for old 'violated-directive' CSP format. ([#2048](https://github.com/getsentry/relay/pull/2048))
- Add document_uri to csp filter. ([#2059](https://github.com/getsentry/relay/pull/2059))
- Store `geo.subdivision` of the end user location. ([#2058](https://github.com/getsentry/relay/pull/2058))
- Scrub URLs in span descriptions. ([#2095](https://github.com/getsentry/relay/pull/2095))

**Internal**:

- Remove transaction metrics allowlist. ([#2092](https://github.com/getsentry/relay/pull/2092))
- Include unknown feature flags in project config when serializing it. ([#2040](https://github.com/getsentry/relay/pull/2040))
- Copy transaction tags to the profile. ([#1982](https://github.com/getsentry/relay/pull/1982))
- Lower default max compressed replay recording segment size to 10 MiB. ([#2031](https://github.com/getsentry/relay/pull/2031))
- Increase chunking limit to 15MB for replay recordings. ([#2032](https://github.com/getsentry/relay/pull/2032))
- Add a data category for indexed profiles. ([#2051](https://github.com/getsentry/relay/pull/2051), [#2071](https://github.com/getsentry/relay/pull/2071))
- Differentiate between `Profile` and `ProfileIndexed` outcomes. ([#2054](https://github.com/getsentry/relay/pull/2054))
- Split dynamic sampling implementation before refactoring. ([#2047](https://github.com/getsentry/relay/pull/2047))
- Refactor dynamic sampling implementation across `relay-server` and `relay-sampling`. ([#2066](https://github.com/getsentry/relay/pull/2066))
- Adds support for `replay_id` field for the `DynamicSamplingContext`'s `FieldValueProvider`. ([#2070](https://github.com/getsentry/relay/pull/2070))
- On Linux, switch to `jemalloc` instead of the system memory allocator to reduce Relay's memory footprint. ([#2084](https://github.com/getsentry/relay/pull/2084))
- Scrub sensitive cookies `__session`. ([#2105](https://github.com/getsentry/relay/pull/2105)))
- Parse profiles' metadata to check if it should be marked as invalid. ([#2104](https://github.com/getsentry/relay/pull/2104))
- Set release as optional by defaulting to an empty string and add a dist field for profiles. ([#2098](https://github.com/getsentry/relay/pull/2098), [#2107](https://github.com/getsentry/relay/pull/2107))
- Accept source map debug images in debug meta for Profiling. ([#2097](https://github.com/getsentry/relay/pull/2097))

## 23.4.0

**Breaking Changes**:

This release contains major changes to the web layer, including TCP and HTTP handling as well as all web endpoint handlers. Due to these changes, some functionality was retired and Relay responds differently in specific cases.

Configuration:

- SSL support has been dropped. As per [official guidelines](https://docs.sentry.io/product/relay/operating-guidelines/), Relay should be operated behind a reverse proxy, which can perform SSL termination.
- Connection config options `max_connections`, `max_pending_connections`, and `max_connection_rate` no longer have an effect. Instead, configure the reverse proxy to handle connection concurrency as needed.

Endpoints:

- The security endpoint no longer forwards to upstream if the mime type doesn't match supported mime types. Instead, the request is rejected with a corresponding error.
- Passing store payloads as `?sentry_data=<base64>` query parameter is restricted to `GET` requests on the store endpoint. Other endpoints require the payload to be passed in the request body.
- Requests with an invalid `content-encoding` header will now be rejected. Exceptions to this are an empty string and `UTF-8`, which have been sent historically by some SDKs and are now treated as identity (no encoding). Previously, all unknown encodings were treated as identity.
- Temporarily, response bodies for some errors are rendered as plain text instead of JSON. This will be addressed in an upcoming release.

Metrics:

- The `route` tag of request metrics uses the route pattern instead of schematic names. There is an exact replacement for every previous route. For example, `"store-default"` is now tagged as `"/api/:project_id/store/"`.
- Statsd metrics `event.size_bytes.raw` and `event.size_bytes.uncompressed` have been removed.

**Features**:

- Allow monitor checkins to paass `monitor_config` for monitor upserts. ([#1962](https://github.com/getsentry/relay/pull/1962))
- Add replay_id onto event from dynamic sampling context. ([#1983](https://github.com/getsentry/relay/pull/1983))
- Add product-name for devices, derived from the android model. ([#2004](https://github.com/getsentry/relay/pull/2004))
- Changes how device class is determined for iPhone devices. Instead of checking processor frequency, the device model is mapped to a device class. ([#1970](https://github.com/getsentry/relay/pull/1970))
- Don't sanitize transactions if no clustering rules exist and no UUIDs were scrubbed. ([#1976](https://github.com/getsentry/relay/pull/1976))
- Add `thread.lock_mechanism` field to protocol. ([#1979](https://github.com/getsentry/relay/pull/1979))
- Add `origin` to trace context and span. ([#1984](https://github.com/getsentry/relay/pull/1984))
- Add `jvm` debug file type. ([#2002](https://github.com/getsentry/relay/pull/2002))
- Add new `mechanism` fields to protocol to support exception groups. ([#2020](https://github.com/getsentry/relay/pull/2020))
- Change `lock_reason` attribute to a `held_locks` dictionary in the `thread` interface. ([#2018](https://github.com/getsentry/relay/pull/2018))

**Internal**:

- Add BufferService with SQLite backend. ([#1920](https://github.com/getsentry/relay/pull/1920))
- Upgrade the web framework and related dependencies. ([#1938](https://github.com/getsentry/relay/pull/1938))
- Apply transaction clustering rules before UUID scrubbing rules. ([#1964](https://github.com/getsentry/relay/pull/1964))
- Use exposed device-class-synthesis feature flag to gate device.class synthesis in light normalization. ([#1974](https://github.com/getsentry/relay/pull/1974))
- Adds iPad support for device.class synthesis in light normalization. ([#2008](https://github.com/getsentry/relay/pull/2008))
- Pin schemars dependency to un-break schema docs generation. ([#2014](https://github.com/getsentry/relay/pull/2014))
- Remove global service registry. ([#2022](https://github.com/getsentry/relay/pull/2022))
- Apply schema validation to all topics in local development. ([#2013](https://github.com/getsentry/relay/pull/2013))

Monitors:

- Monitor check-ins may now specify an environment ([#2027](https://github.com/getsentry/relay/pull/2027))

## 23.3.1

**Features**:

- Indicate if OS-version may be frozen with '>=' prefix. ([#1945](https://github.com/getsentry/relay/pull/1945))
- Normalize monitor slug parameters into slugs. ([#1913](https://github.com/getsentry/relay/pull/1913))
- Smart trim loggers for Java platforms. ([#1941](https://github.com/getsentry/relay/pull/1941))

**Internal**:

- PII scrub `span.data` by default. ([#1953](https://github.com/getsentry/relay/pull/1953))
- Scrub sensitive cookies. ([#1951](https://github.com/getsentry/relay/pull/1951)))

## 23.3.0

**Features**:

- Extract attachments from transaction events and send them to kafka individually. ([#1844](https://github.com/getsentry/relay/pull/1844))
- Protocol validation for source map image type. ([#1869](https://github.com/getsentry/relay/pull/1869))
- Strip quotes from client hint values. ([#1874](https://github.com/getsentry/relay/pull/1874))
- Add Dotnet, Javascript and PHP support for profiling. ([#1871](https://github.com/getsentry/relay/pull/1871), [#1876](https://github.com/getsentry/relay/pull/1876), [#1885](https://github.com/getsentry/relay/pull/1885))
- Initial support for the Crons beta. ([#1886](https://github.com/getsentry/relay/pull/1886))
- Scrub `span.data.http.query` with default scrubbers. ([#1889](https://github.com/getsentry/relay/pull/1889))
- Synthesize new class attribute in device context using specs found on the device, such as processor_count, memory_size, etc. ([#1895](https://github.com/getsentry/relay/pull/1895))
- Add `thread.state` field to protocol. ([#1896](https://github.com/getsentry/relay/pull/1896))
- Move device.class from contexts to tags. ([#1911](https://github.com/getsentry/relay/pull/1911))
- Optionally mark scrubbed URL transactions as sanitized. ([#1917](https://github.com/getsentry/relay/pull/1917))
- Perform PII scrubbing on meta's original_value field. ([#1892](https://github.com/getsentry/relay/pull/1892))
- Add links to docs in YAML config file. ([#1923](https://github.com/getsentry/relay/pull/1923))
- For security reports, add the request's `origin` header to sentry events. ([#1934](https://github.com/getsentry/relay/pull/1934))

**Bug Fixes**:

- Enforce rate limits for session replays. ([#1877](https://github.com/getsentry/relay/pull/1877))

**Internal**:

- Revert back the addition of metric names as tag on Sentry errors when relay drops metrics. ([#1873](https://github.com/getsentry/relay/pull/1873))
- Tag the dynamic sampling decision on `count_per_root_project` to measure effective sample rates. ([#1870](https://github.com/getsentry/relay/pull/1870))
- Deprecate fields on the profiling sample format. ([#1878](https://github.com/getsentry/relay/pull/1878))
- Remove idle samples at the start and end of a profile and useless metadata. ([#1894](https://github.com/getsentry/relay/pull/1894))
- Move the pending envelopes buffering into the project cache. ([#1907](https://github.com/getsentry/relay/pull/1907))
- Remove platform validation for profiles. ([#1933](https://github.com/getsentry/relay/pull/1933))

## 23.2.0

**Features**:

- Use client hint headers instead of User-Agent when available. ([#1752](https://github.com/getsentry/relay/pull/1752), [#1802](https://github.com/getsentry/relay/pull/1802), [#1838](https://github.com/getsentry/relay/pull/1838))
- Apply all configured data scrubbing rules on Replays. ([#1731](https://github.com/getsentry/relay/pull/1731))
- Add count transactions toward root project. ([#1734](https://github.com/getsentry/relay/pull/1734))
- Add or remove the profile ID on the transaction's profiling context. ([#1801](https://github.com/getsentry/relay/pull/1801))
- Implement a new sampling algorithm with factors and multi-matching. ([#1790](https://github.com/getsentry/relay/pull/1790)
- Add Cloud Resource context. ([#1854](https://github.com/getsentry/relay/pull/1854))

**Bug Fixes**:

- Fix a bug where the replays ip-address normalization was not being applied when the user object was omitted. ([#1805](https://github.com/getsentry/relay/pull/1805))
- Improve performance for replays, especially memory usage during data scrubbing. ([#1800](https://github.com/getsentry/relay/pull/1800), [#1825](https://github.com/getsentry/relay/pull/1825))
- When a transaction is rate limited, also remove associated profiles. ([#1843](https://github.com/getsentry/relay/pull/1843))

**Internal**:

- Add metric name as tag on Sentry errors from relay dropping metrics. ([#1797](https://github.com/getsentry/relay/pull/1797))
- Make sure to scrub all the fields with PII. If the fields contain an object, the entire object will be removed. ([#1789](https://github.com/getsentry/relay/pull/1789))
- Keep meta for removed custom measurements. ([#1815](https://github.com/getsentry/relay/pull/1815))
- Drop replay recording payloads if they cannot be parsed or scrubbed. ([#1683](https://github.com/getsentry/relay/pull/1683))

## 23.1.1

**Features**:

- Add error and sample rate fields to the replay event parser. ([#1745](https://github.com/getsentry/relay/pull/1745))
- Add `instruction_addr_adjustment` field to `RawStacktrace`. ([#1716](https://github.com/getsentry/relay/pull/1716))
- Add SSL support to `relay-redis` crate. It is possible to use `rediss` scheme to connnect to Redis cluster using TLS. ([#1772](https://github.com/getsentry/relay/pull/1772))

**Internal**:

- Fix type errors in replay recording parsing. ([#1765](https://github.com/getsentry/relay/pull/1765))
- Remove error and session sample rate fields from replay-event parser. ([#1791](https://github.com/getsentry/relay/pull/1791))
- Scrub replay recording PII from mutation "texts" vector. ([#1796](https://github.com/getsentry/relay/pull/1796))

## 23.1.0

**Features**:

- Add support for `limits.keepalive_timeout` configuration. ([#1645](https://github.com/getsentry/relay/pull/1645))
- Add support for decaying functions in dynamic sampling rules. ([#1692](https://github.com/getsentry/relay/pull/1692))
- Stop extracting duration metric for session payloads. ([#1739](https://github.com/getsentry/relay/pull/1739))
- Add Profiling Context ([#1748](https://github.com/getsentry/relay/pull/1748))

**Internal**:

- Remove concurrent profiling. ([#1697](https://github.com/getsentry/relay/pull/1697))
- Use the main Sentry SDK to submit crash reports instead of a custom curl-based backend. This removes a dependency on `libcurl` and ensures compliance with latest TLS standards for crash uploads. Note that this only affects Relay if the hidden `_crash_db` option is used. ([#1707](https://github.com/getsentry/relay/pull/1707))
- Support transaction naming rules. ([#1695](https://github.com/getsentry/relay/pull/1695))
- Add PII scrubbing to URLs captured by replay recordings ([#1730](https://github.com/getsentry/relay/pull/1730))
- Add more measurement units for profiling. ([#1732](https://github.com/getsentry/relay/pull/1732))
- Add backoff mechanism for fetching projects from the project cache. ([#1726](https://github.com/getsentry/relay/pull/1726))

## 22.12.0

**Features**:

- The level of events created from Unreal Crash Reports now depends on whether it was an actual crash or an assert. ([#1677](https://github.com/getsentry/relay/pull/1677))
- Dynamic sampling is now based on the volume received by Relay by default and does not include the original volume dropped by client-side sampling in SDKs. This is required for the final dynamic sampling feature in the latest Sentry plans. ([#1591](https://github.com/getsentry/relay/pull/1591))
- Add OpenTelemetry Context. ([#1617](https://github.com/getsentry/relay/pull/1617))
- Add `app.in_foreground` and `thread.main` flag to protocol. ([#1578](https://github.com/getsentry/relay/pull/1578))
- Add support for View Hierarchy attachment_type. ([#1642](https://github.com/getsentry/relay/pull/1642))
- Add invalid replay recording outcome. ([#1684](https://github.com/getsentry/relay/pull/1684))
- Stop rejecting spans without a timestamp, instead giving them their respective event timestamp and setting their status to DeadlineExceeded. ([#1690](https://github.com/getsentry/relay/pull/1690))
- Add max replay size configuration parameter. ([#1694](https://github.com/getsentry/relay/pull/1694))
- Add nonchunked replay recording message type. ([#1653](https://github.com/getsentry/relay/pull/1653))
- Add `abnormal_mechanism` field to SessionUpdate protocol. ([#1665](https://github.com/getsentry/relay/pull/1665))
- Add replay-event normalization and PII scrubbing. ([#1582](https://github.com/getsentry/relay/pull/1582))
- Scrub all fields with IP addresses rather than only known IP address fields. ([#1725](https://github.com/getsentry/relay/pull/1725))

**Bug Fixes**:

- Make `attachment_type` on envelope items forward compatible by adding fallback variant. ([#1638](https://github.com/getsentry/relay/pull/1638))
- Relay no longer accepts transaction events older than 5 days. Previously the event was accepted and stored, but since metrics for such old transactions are not supported it did not show up in parts of Sentry such as the Performance landing page. ([#1663](https://github.com/getsentry/relay/pull/1663))
- Apply dynamic sampling to transactions from older SDKs and even in case Relay cannot load project information. This avoids accidentally storing 100% of transactions. ([#1667](https://github.com/getsentry/relay/pull/1667))
- Replay recording parser now uses the entire body rather than a subset. ([#1682](https://github.com/getsentry/relay/pull/1682))
- Fix a potential OOM in the Replay recording parser. ([#1691](https://github.com/getsentry/relay/pull/1691))
- Fix type error in replay recording parser. ([#1702](https://github.com/getsentry/relay/pull/1702))

**Internal**:

- Emit a `service.back_pressure` metric that measures internal back pressure by service. ([#1583](https://github.com/getsentry/relay/pull/1583))
- Track metrics for OpenTelemetry events. ([#1618](https://github.com/getsentry/relay/pull/1618))
- Normalize transaction name for URLs transaction source, by replacing UUIDs, SHAs and numerical IDs in transaction names by placeholders. ([#1621](https://github.com/getsentry/relay/pull/1621))
- Parse string as number to handle a release bug. ([#1637](https://github.com/getsentry/relay/pull/1637))
- Expand Profiling's discard reasons. ([#1661](https://github.com/getsentry/relay/pull/1661), [#1685](https://github.com/getsentry/relay/pull/1685))
- Allow to rate limit profiles on top of transactions. ([#1681](https://github.com/getsentry/relay/pull/1681))

## 22.11.0

**Features**:

- Add PII scrubber for replay recordings. ([#1545](https://github.com/getsentry/relay/pull/1545))
- Support decaying rules. Decaying rules are regular sampling rules, but they are only applicable in a specific time range. ([#1544](https://github.com/getsentry/relay/pull/1544))
- Disallow `-` in measurement and breakdown names. These items are converted to metrics, which do not allow `-` in their name. ([#1571](https://github.com/getsentry/relay/pull/1571))

**Bug Fixes**:

- Validate the distribution name in the event. ([#1556](https://github.com/getsentry/relay/pull/1556))
- Use correct meta object for logentry in light normalization. ([#1577](https://github.com/getsentry/relay/pull/1577))

**Internal**:

- Implement response context schema. ([#1529](https://github.com/getsentry/relay/pull/1529))
- Support dedicated quotas for storing transaction payloads ("indexed transactions") via the `transaction_indexed` data category if metrics extraction is enabled. ([#1537](https://github.com/getsentry/relay/pull/1537), [#1555](https://github.com/getsentry/relay/pull/1555))
- Report outcomes for dynamic sampling with the correct indexed transaction data category to restore correct totals. ([#1561](https://github.com/getsentry/relay/pull/1561))
- Add fields to the Frame object for the sample format. ([#1562](https://github.com/getsentry/relay/pull/1562))
- Move kafka related code into separate `relay-kafka` crate. ([#1563](https://github.com/getsentry/relay/pull/1563))

## 22.10.0

**Features**:

- Limit the number of custom measurements per event. ([#1483](https://github.com/getsentry/relay/pull/1483)))
- Add INP web vital as a measurement. ([#1487](https://github.com/getsentry/relay/pull/1487))
- Add .NET/Portable-PDB specific protocol fields. ([#1518](https://github.com/getsentry/relay/pull/1518))
- Enforce rate limits on metrics buckets using the transactions_processed quota. ([#1515](https://github.com/getsentry/relay/pull/1515))
- PII scrubbing now treats any key containing `token` as a password. ([#1527](https://github.com/getsentry/relay/pull/1527))

**Bug Fixes**:

- Make sure that non-processing Relays drop all invalid transactions. ([#1513](https://github.com/getsentry/relay/pull/1513))

**Internal**:

- Introduce a new profile format called `sample`. ([#1462](https://github.com/getsentry/relay/pull/1462))
- Generate a new profile ID when splitting a profile for multiple transactions. ([#1473](https://github.com/getsentry/relay/pull/1473))
- Pin Rust version to 1.63.0 in Dockerfile. ([#1482](https://github.com/getsentry/relay/pull/1482))
- Normalize measurement units in event payload. ([#1488](https://github.com/getsentry/relay/pull/1488))
- Remove long-running futures from metrics flush. ([#1492](https://github.com/getsentry/relay/pull/1492))
- Migrate to 2021 Rust edition. ([#1510](https://github.com/getsentry/relay/pull/1510))
- Make the profiling frame object compatible with the stacktrace frame object from event. ([#1512](https://github.com/getsentry/relay/pull/1512))
- Fix quota DataCategory::TransactionProcessed serialisation to match that of the CAPI. ([#1514](https://github.com/getsentry/relay/pull/1514))
- Support checking quotas in the Redis rate limiter without incrementing them. ([#1519](https://github.com/getsentry/relay/pull/1519))
- Update the internal service architecture for metrics aggregator service. ([#1508](https://github.com/getsentry/relay/pull/1508))
- Add data category for indexed transactions. This will come to represent stored transactions, while the existing category will represent transaction metrics. ([#1535](https://github.com/getsentry/relay/pull/1535))
- Adjust replay parser to be less strict and allow for larger segment-ids. ([#1551](https://github.com/getsentry/relay/pull/1551))

## 22.9.0

**Features**:

- Add user-agent parsing to Replays. ([#1420](https://github.com/getsentry/relay/pull/1420))
- Improve the release name used when reporting data to Sentry to include both the version and exact build. ([#1428](https://github.com/getsentry/relay/pull/1428))

**Bug Fixes**:

- Do not apply rate limits or reject data based on expired project configs. ([#1404](https://github.com/getsentry/relay/pull/1404))
- Process required stacktraces to fix filtering events originating from browser extensions. ([#1423](https://github.com/getsentry/relay/pull/1423))
- Fix error message filtering when formatting the message of logentry. ([#1442](https://github.com/getsentry/relay/pull/1442))
- Loosen type requirements for the `user.id` field in Replays. ([#1443](https://github.com/getsentry/relay/pull/1443))
- Fix panic in datascrubbing when number of sensitive fields was too large. ([#1474](https://github.com/getsentry/relay/pull/1474))

**Internal**:

- Make the Redis connection pool configurable. ([#1418](https://github.com/getsentry/relay/pull/1418))
- Add support for sharding Kafka producers across clusters. ([#1454](https://github.com/getsentry/relay/pull/1454))
- Speed up project cache eviction through a background thread. ([#1410](https://github.com/getsentry/relay/pull/1410))
- Batch metrics buckets into logical partitions before sending them as Envelopes. ([#1440](https://github.com/getsentry/relay/pull/1440))
- Filter single samples in cocoa profiles and events with no duration in Android profiles. ([#1445](https://github.com/getsentry/relay/pull/1445))
- Add a "invalid_replay" discard reason for invalid replay events. ([#1455](https://github.com/getsentry/relay/pull/1455))
- Add rate limiters for replays and replay recordings. ([#1456](https://github.com/getsentry/relay/pull/1456))
- Use the different configuration for billing outcomes when specified. ([#1461](https://github.com/getsentry/relay/pull/1461))
- Support profiles tagged for many transactions. ([#1444](https://github.com/getsentry/relay/pull/1444), [#1463](https://github.com/getsentry/relay/pull/1463), [#1464](https://github.com/getsentry/relay/pull/1464), [#1465](https://github.com/getsentry/relay/pull/1465))
- Track metrics for changes to the transaction name and DSC propagations. ([#1466](https://github.com/getsentry/relay/pull/1466))
- Simplify the ingestion path to reduce endpoint response times. ([#1416](https://github.com/getsentry/relay/issues/1416), [#1429](https://github.com/getsentry/relay/issues/1429), [#1431](https://github.com/getsentry/relay/issues/1431))
- Update the internal service architecture for the store, outcome, and processor services. ([#1405](https://github.com/getsentry/relay/pull/1405), [#1415](https://github.com/getsentry/relay/issues/1415), [#1421](https://github.com/getsentry/relay/issues/1421), [#1441](https://github.com/getsentry/relay/issues/1441), [#1457](https://github.com/getsentry/relay/issues/1457), [#1470](https://github.com/getsentry/relay/pull/1470))

## 22.8.0

**Features**:

- Remove timeout-based expiry of envelopes in Relay's internal buffers. The `cache.envelope_expiry` is now inactive. To control the size of the envelope buffer, use `cache.envelope_buffer_size` exclusively, instead. ([#1398](https://github.com/getsentry/relay/pull/1398))
- Parse sample rates as JSON. ([#1353](https://github.com/getsentry/relay/pull/1353))
- Filter events in external Relays, before extracting metrics. ([#1379](https://github.com/getsentry/relay/pull/1379))
- Add `privatekey` and `private_key` as secret key name to datascrubbers. ([#1376](https://github.com/getsentry/relay/pull/1376))
- Explain why we responded with 429. ([#1389](https://github.com/getsentry/relay/pull/1389))

**Bug Fixes**:

- Fix a bug where unreal crash reports were dropped when metrics extraction is enabled. ([#1355](https://github.com/getsentry/relay/pull/1355))
- Extract user from metrics with EventUser's priority. ([#1363](https://github.com/getsentry/relay/pull/1363))
- Honor `SentryConfig.enabled` and don't init SDK at all if it is false. ([#1380](https://github.com/getsentry/relay/pull/1380))
- The priority thread metadata on profiles is now optional, do not fail the profile if it's not present. ([#1392](https://github.com/getsentry/relay/pull/1392))

**Internal**:

- Support compressed project configs in redis cache. ([#1345](https://github.com/getsentry/relay/pull/1345))
- Refactor profile processing into its own crate. ([#1340](https://github.com/getsentry/relay/pull/1340))
- Treat "unknown" transaction source as low cardinality for safe SDKs. ([#1352](https://github.com/getsentry/relay/pull/1352), [#1356](https://github.com/getsentry/relay/pull/1356))
- Conditionally write a default transaction source to the transaction payload. ([#1354](https://github.com/getsentry/relay/pull/1354))
- Generate mobile measurements frames_frozen_rate, frames_slow_rate, stall_percentage. ([#1373](https://github.com/getsentry/relay/pull/1373))
- Change to the internals of the healthcheck endpoint. ([#1374](https://github.com/getsentry/relay/pull/1374), [#1377](https://github.com/getsentry/relay/pull/1377))
- Re-encode the Typescript payload to normalize. ([#1372](https://github.com/getsentry/relay/pull/1372))
- Partially normalize events before extracting metrics. ([#1366](https://github.com/getsentry/relay/pull/1366))
- Spawn more threads for CPU intensive work. ([#1378](https://github.com/getsentry/relay/pull/1378))
- Add missing fields to DeviceContext ([#1383](https://github.com/getsentry/relay/pull/1383))
- Improve performance of Redis accesses by not running `PING` everytime a connection is reused. ([#1394](https://github.com/getsentry/relay/pull/1394))
- Distinguish between various discard reasons for profiles. ([#1395](https://github.com/getsentry/relay/pull/1395))
- Add missing fields to GPUContext ([#1391](https://github.com/getsentry/relay/pull/1391))
- Store actor now uses Tokio for message handling instead of Actix. ([#1397](https://github.com/getsentry/relay/pull/1397))
- Add app_memory to AppContext struct. ([#1403](https://github.com/getsentry/relay/pull/1403))

## 22.7.0

**Features**:

- Adjust sample rate by envelope header's sample_rate. ([#1327](https://github.com/getsentry/relay/pull/1327))
- Support `transaction_info` on event payloads. ([#1330](https://github.com/getsentry/relay/pull/1330))
- Extract transaction metrics in external relays. ([#1344](https://github.com/getsentry/relay/pull/1344))

**Bug Fixes**:

- Parse custom units with length < 15 without crashing. ([#1312](https://github.com/getsentry/relay/pull/1312))
- Split large metrics requests into smaller batches. This avoids failed metrics submission and lost Release Health data due to `413 Payload Too Large` errors on the upstream. ([#1326](https://github.com/getsentry/relay/pull/1326))
- Metrics extraction: Map missing transaction status to "unknown". ([#1333](https://github.com/getsentry/relay/pull/1333))
- Fix [CVE-2022-2068](https://www.openssl.org/news/vulnerabilities.html#CVE-2022-2068) and [CVE-2022-2097](https://www.openssl.org/news/vulnerabilities.html#CVE-2022-2097) by updating to OpenSSL 1.1.1q. ([#1334](https://github.com/getsentry/relay/pull/1334))

**Internal**:

- Reduce number of metrics extracted for release health. ([#1316](https://github.com/getsentry/relay/pull/1316))
- Indicate with thread is the main thread in thread metadata for profiles. ([#1320](https://github.com/getsentry/relay/pull/1320))
- Increase profile maximum size by an order of magnitude. ([#1321](https://github.com/getsentry/relay/pull/1321))
- Add data category constant for processed transactions, encompassing all transactions that have been received and sent through dynamic sampling as well as metrics extraction. ([#1306](https://github.com/getsentry/relay/pull/1306))
- Extract metrics also from trace-sampled transactions. ([#1317](https://github.com/getsentry/relay/pull/1317))
- Extract metrics from a configurable amount of custom transaction measurements. ([#1324](https://github.com/getsentry/relay/pull/1324))
- Metrics: Drop transaction tag for high-cardinality sources. ([#1339](https://github.com/getsentry/relay/pull/1339))

## 22.6.0

**Compatibility:** This version of Relay requires Sentry server `22.6.0` or newer.

**Features**:

- Relay is now compatible with CentOS 7 and Red Hat Enterprise Linux 7 onward (kernel version _2.6.32_), depending on _glibc 2.17_ or newer. The `crash-handler` feature, which is currently enabled in the build published to DockerHub, additionally requires _curl 7.29_ or newer. ([#1279](https://github.com/getsentry/relay/pull/1279))
- Optionally start relay with `--upstream-dsn` to pass a Sentry DSN instead of the URL. This can be convenient when starting Relay in environments close to an SDK, where a DSN is already available. ([#1277](https://github.com/getsentry/relay/pull/1277))
- Add a new runtime mode `--aws-runtime-api=$AWS_LAMBDA_RUNTIME_API` that integrates Relay with the AWS Extensions API lifecycle. ([#1277](https://github.com/getsentry/relay/pull/1277))
- Add Replay ItemTypes. ([#1236](https://github.com/getsentry/relay/pull/1236), ([#1239](https://github.com/getsentry/relay/pull/1239))

**Bug Fixes**:

- Session metrics extraction: Count distinct_ids from all session updates to prevent undercounting users. ([#1275](https://github.com/getsentry/relay/pull/1275))
- Session metrics extraction: Count crashed+abnormal towards errored_preaggr. ([#1274](https://github.com/getsentry/relay/pull/1274))

**Internal**:

- Add version 3 to the project configs endpoint. This allows returning pending results which need to be polled later and avoids blocking batched requests on single slow entries. ([#1263](https://github.com/getsentry/relay/pull/1263))
- Emit specific event type tags for "processing.event.produced" metric. ([#1270](https://github.com/getsentry/relay/pull/1270))
- Add support for profile outcomes. ([#1272](https://github.com/getsentry/relay/pull/1272))
- Avoid potential panics when scrubbing minidumps. ([#1282](https://github.com/getsentry/relay/pull/1282))
- Fix typescript profile validation. ([#1283](https://github.com/getsentry/relay/pull/1283))
- Track memory footprint of metrics buckets. ([#1284](https://github.com/getsentry/relay/pull/1284), [#1287](https://github.com/getsentry/relay/pull/1287), [#1288](https://github.com/getsentry/relay/pull/1288))
- Support dedicated topics per metrics usecase, drop metrics from unknown usecases. ([#1285](https://github.com/getsentry/relay/pull/1285))
- Add support for Rust profiles ingestion ([#1296](https://github.com/getsentry/relay/pull/1296))

## 22.5.0

**Features**:

- Add platform, op, http.method and status tag to all extracted transaction metrics. ([#1227](https://github.com/getsentry/relay/pull/1227))
- Add units in built-in measurements. ([#1229](https://github.com/getsentry/relay/pull/1229))
- Add protocol support for custom units on transaction measurements. ([#1256](https://github.com/getsentry/relay/pull/1256))

**Bug Fixes**:

- fix(metrics): Enforce metric name length limit. ([#1238](https://github.com/getsentry/relay/pull/1238))
- Accept and forward unknown Envelope items. In processing mode, drop items individually rather than rejecting the entire request. This allows SDKs to send new data in combined Envelopes in the future. ([#1246](https://github.com/getsentry/relay/pull/1246))
- Stop extracting metrics with outdated names from sessions. ([#1251](https://github.com/getsentry/relay/pull/1251), [#1252](https://github.com/getsentry/relay/pull/1252))
- Update symbolic to pull in fixed Unreal parser that now correctly handles zero-length files. ([#1266](https://github.com/getsentry/relay/pull/1266))

**Internal**:

- Add sampling + tagging by event platform and transaction op. Some (unused) tagging rules from 22.4.0 have been renamed. ([#1231](https://github.com/getsentry/relay/pull/1231))
- Refactor aggregation error, recover from errors more gracefully. ([#1240](https://github.com/getsentry/relay/pull/1240))
- Remove/reject nul-bytes from metric strings. ([#1235](https://github.com/getsentry/relay/pull/1235))
- Remove the unused "internal" data category. ([#1245](https://github.com/getsentry/relay/pull/1245))
- Add the client and version as `sdk` tag to extracted session metrics in the format `name/version`. ([#1248](https://github.com/getsentry/relay/pull/1248))
- Expose `shutdown_timeout` in `OverridableConfig` ([#1247](https://github.com/getsentry/relay/pull/1247))
- Normalize all profiles and reject invalid ones. ([#1250](https://github.com/getsentry/relay/pull/1250))
- Raise a new InvalidCompression Outcome for invalid Unreal compression. ([#1237](https://github.com/getsentry/relay/pull/1237))
- Add a profile data category and count profiles in an envelope to apply rate limits. ([#1259](https://github.com/getsentry/relay/pull/1259))
- Support dynamic sampling by custom tags, operating system name and version, as well as device name and family. ([#1268](https://github.com/getsentry/relay/pull/1268))

## 22.4.0

**Features**:

- Map Windows version from raw_description to version name (XP, Vista, 11, ...). ([#1219](https://github.com/getsentry/relay/pull/1219))

**Bug Fixes**:

- Prevent potential OOM panics when handling corrupt Unreal Engine crashes. ([#1216](https://github.com/getsentry/relay/pull/1216))

**Internal**:

- Remove unused item types. ([#1211](https://github.com/getsentry/relay/pull/1211))
- Pin click dependency in requirements-dev.txt. ([#1214](https://github.com/getsentry/relay/pull/1214))
- Use fully qualified metric resource identifiers (MRI) for metrics ingestion. For example, the sessions duration is now called `d:sessions/duration@s`. ([#1215](https://github.com/getsentry/relay/pull/1215))
- Introduce metric units for rates and information, add support for custom user-declared units, and rename duration units to self-explanatory identifiers such as `second`. ([#1217](https://github.com/getsentry/relay/pull/1217))
- Increase the max profile size to accomodate a new platform. ([#1223](https://github.com/getsentry/relay/pull/1223))
- Set environment as optional when parsing a profile so we get a null value later on. ([#1224](https://github.com/getsentry/relay/pull/1224))
- Expose new tagging rules interface for metrics extracted from transactions. ([#1225](https://github.com/getsentry/relay/pull/1225))
- Return better BadStoreRequest for unreal events. ([#1226](https://github.com/getsentry/relay/pull/1226))

## 22.3.0

**Features**:

- Tag transaction metrics by user satisfaction. ([#1197](https://github.com/getsentry/relay/pull/1197))

**Bug Fixes**:

- CVE-2022-24713: Prevent denial of service through untrusted regular expressions used for PII scrubbing. ([#1207](https://github.com/getsentry/relay/pull/1207))
- Prevent dropping metrics during Relay shutdown if the project is outdated or not cached at time of the shutdown. ([#1205](https://github.com/getsentry/relay/pull/1205))
- Prevent a potential OOM when validating corrupted or exceptional minidumps. ([#1209](https://github.com/getsentry/relay/pull/1209))

**Internal**:

- Spread out metric aggregation over the aggregation window to avoid concentrated waves of metrics requests to the upstream every 10 seconds. Relay now applies jitter to `initial_delay` to spread out requests more evenly over time. ([#1185](https://github.com/getsentry/relay/pull/1185))
- Use a randomized Kafka partitioning key for sessions instead of the session ID. ([#1194](https://github.com/getsentry/relay/pull/1194))
- Add new statsd metrics for bucketing efficiency. ([#1199](https://github.com/getsentry/relay/pull/1199), [#1192](https://github.com/getsentry/relay/pull/1192), [#1200](https://github.com/getsentry/relay/pull/1200))
- Add a `Profile` `ItemType` to represent the profiling data sent from Sentry SDKs. ([#1179](https://github.com/getsentry/relay/pull/1179))

## 22.2.0

**Features**:

- Add the `relay.override_project_ids` configuration flag to support migrating projects from self-hosted to Sentry SaaS. ([#1175](https://github.com/getsentry/relay/pull/1175))

**Internal**:

- Add an option to dispatch billing outcomes to a dedicated topic. ([#1168](https://github.com/getsentry/relay/pull/1168))
- Add new `ItemType` to handle profiling data from Specto SDKs. ([#1170](https://github.com/getsentry/relay/pull/1170))

**Bug Fixes**:

- Fix regression in CSP report parsing. ([#1174](https://github.com/getsentry/relay/pull/1174))
- Ignore replacement_chunks when they aren't used. ([#1180](https://github.com/getsentry/relay/pull/1180))

## 22.1.0

**Features**:

- Flush metrics and outcome aggregators on graceful shutdown. ([#1159](https://github.com/getsentry/relay/pull/1159))
- Extract metrics from sampled transactions. ([#1161](https://github.com/getsentry/relay/pull/1161))

**Internal**:

- Extract normalized dist as metric. ([#1158](https://github.com/getsentry/relay/pull/1158))
- Extract transaction user as metric. ([#1164](https://github.com/getsentry/relay/pull/1164))

## 21.12.0

**Features**:

- Extract measurement ratings, port from frontend. ([#1130](https://github.com/getsentry/relay/pull/1130))
- External Relays perform dynamic sampling and emit outcomes as client reports. This feature is now enabled _by default_. ([#1119](https://github.com/getsentry/relay/pull/1119))
- Metrics extraction config, custom tags. ([#1141](https://github.com/getsentry/relay/pull/1141))
- Update the user agent parser (uap-core Feb 2020 to Nov 2021). This allows Relay and Sentry to infer more recent browsers, operating systems, and devices in events containing a user agent header. ([#1143](https://github.com/getsentry/relay/pull/1143), [#1145](https://github.com/getsentry/relay/pull/1145))
- Improvements to Unity OS context parsing ([#1150](https://github.com/getsentry/relay/pull/1150))

**Bug Fixes**:

- Support Unreal Engine 5 crash reports. ([#1132](https://github.com/getsentry/relay/pull/1132))
- Perform same validation for aggregate sessions as for individual sessions. ([#1140](https://github.com/getsentry/relay/pull/1140))
- Add missing .NET 4.8 release value. ([#1142](https://github.com/getsentry/relay/pull/1142))
- Properly document which timestamps are accepted. ([#1152](https://github.com/getsentry/relay/pull/1152))

**Internal**:

- Add more statsd metrics for relay metric bucketing. ([#1124](https://github.com/getsentry/relay/pull/1124), [#1128](https://github.com/getsentry/relay/pull/1128))
- Add an internal option to capture minidumps for hard crashes. This has to be enabled via the `sentry._crash_db` config parameter. ([#1127](https://github.com/getsentry/relay/pull/1127))
- Fold processing vs non-processing into single actor. ([#1133](https://github.com/getsentry/relay/pull/1133))
- Aggregate outcomes for dynamic sampling, invalid project ID, and rate limits. ([#1134](https://github.com/getsentry/relay/pull/1134))
- Extract session metrics from aggregate sessions. ([#1140](https://github.com/getsentry/relay/pull/1140))
- Prefix names of extracted metrics by `sentry.sessions.` or `sentry.transactions.`. ([#1147](https://github.com/getsentry/relay/pull/1147))
- Extract transaction duration as metric. ([#1148](https://github.com/getsentry/relay/pull/1148))

## 21.11.0

**Features**:

- Add bucket width to bucket protocol. ([#1103](https://github.com/getsentry/relay/pull/1103))
- Support multiple kafka cluster configurations. ([#1101](https://github.com/getsentry/relay/pull/1101))
- Tag metrics by transaction name. ([#1126](https://github.com/getsentry/relay/pull/1126))

**Bug Fixes**:

- Avoid unbounded decompression of encoded requests. A particular request crafted to inflate to large amounts of memory, such as a zip bomb, could put Relay out of memory. ([#1117](https://github.com/getsentry/relay/pull/1117), [#1122](https://github.com/getsentry/relay/pull/1122), [#1123](https://github.com/getsentry/relay/pull/1123))
- Avoid unbounded decompression of UE4 crash reports. Some crash reports could inflate to large amounts of memory before being checked for size, which could put Relay out of memory. ([#1121](https://github.com/getsentry/relay/pull/1121))

**Internal**:

- Aggregate client reports before sending them onwards. ([#1118](https://github.com/getsentry/relay/pull/1118))

## 21.10.0

**Bug Fixes**:

- Correctly validate timestamps for outcomes and sessions. ([#1086](https://github.com/getsentry/relay/pull/1086))
- Run compression on a thread pool when sending to upstream. ([#1085](https://github.com/getsentry/relay/pull/1085))
- Report proper status codes and error messages when sending invalid JSON payloads to an endpoint with a `X-Sentry-Relay-Signature` header. ([#1090](https://github.com/getsentry/relay/pull/1090))
- Enforce attachment and event size limits on UE4 crash reports. ([#1099](https://github.com/getsentry/relay/pull/1099))

**Internal**:

- Add the exclusive time of the transaction's root span. ([#1083](https://github.com/getsentry/relay/pull/1083))
- Add session.status tag to extracted session.duration metric. ([#1087](https://github.com/getsentry/relay/pull/1087))
- Serve project configs for batched requests where one of the project keys cannot be parsed. ([#1093](https://github.com/getsentry/relay/pull/1093))

## 21.9.0

**Features**:

- Add sampling based on transaction name. ([#1058](https://github.com/getsentry/relay/pull/1058))
- Support running Relay without config directory. The most important configuration, including Relay mode and credentials, can now be provided through commandline arguments or environment variables alone. ([#1055](https://github.com/getsentry/relay/pull/1055))
- Protocol support for client reports. ([#1081](https://github.com/getsentry/relay/pull/1081))
- Extract session metrics in non processing relays. ([#1073](https://github.com/getsentry/relay/pull/1073))

**Bug Fixes**:

- Use correct commandline argument name for setting Relay port. ([#1059](https://github.com/getsentry/relay/pull/1059))
- Retrieve OS Context for Unity Events. ([#1072](https://github.com/getsentry/relay/pull/1072))

**Internal**:

- Add new metrics on Relay's performance in dealing with buckets of metric aggregates, as well as the amount of aggregated buckets. ([#1070](https://github.com/getsentry/relay/pull/1070))
- Add the exclusive time of a span. ([#1061](https://github.com/getsentry/relay/pull/1061))
- Remove redundant dynamic sampling processing on fast path. ([#1084](https://github.com/getsentry/relay/pull/1084))

## 21.8.0

- No documented changes.

## 21.7.0

- No documented changes.

## 21.6.3

- No documented changes.

## 21.6.2

**Bug Fixes**:

- Remove connection metrics reported under `connector.*`. They have been fully disabled since version `21.3.0`. ([#1021](https://github.com/getsentry/relay/pull/1021))
- Remove error logs for "failed to extract event" and "failed to store session". ([#1032](https://github.com/getsentry/relay/pull/1032))

**Internal**:

- Assign a random Kafka partition key for session aggregates and metrics to distribute messages evenly. ([#1022](https://github.com/getsentry/relay/pull/1022))
- All fields in breakdown config should be camelCase, and rename the breakdown key name in project options. ([#1020](https://github.com/getsentry/relay/pull/1020))

## 21.6.1

- No documented changes.

## 21.6.0

**Features**:

- Support self-contained envelopes without authentication headers or query parameters. ([#1000](https://github.com/getsentry/relay/pull/1000))
- Support statically configured relays. ([#991](https://github.com/getsentry/relay/pull/991))
- Support namespaced event payloads in multipart minidump submission for Electron Framework. The field has to follow the format `sentry___<namespace>`. ([#1012](https://github.com/getsentry/relay/pull/1012))

**Bug Fixes**:

- Explicitly declare reprocessing context. ([#1009](https://github.com/getsentry/relay/pull/1009))
- Validate the environment attribute in sessions, and drop sessions with invalid releases. ([#1018](https://github.com/getsentry/relay/pull/1018))

**Internal**:

- Gather metrics for corrupted Events with unprintable fields. ([#1008](https://github.com/getsentry/relay/pull/1008))
- Remove project actors. ([#1025](https://github.com/getsentry/relay/pull/1025))

## 21.5.1

**Bug Fixes**:

- Do not leak resources when projects or DSNs are idle. ([#1003](https://github.com/getsentry/relay/pull/1003))

## 21.5.0

**Features**:

- Support the `frame.stack_start` field for chained async stack traces in Cocoa SDK v7. ([#981](https://github.com/getsentry/relay/pull/981))
- Rename configuration fields `cache.event_buffer_size` to `cache.envelope_buffer_size` and `cache.event_expiry` to `cache.envelope_expiry`. The former names are still supported by Relay. ([#985](https://github.com/getsentry/relay/pull/985))
- Add a configuraton flag `relay.ready: always` to mark Relay ready in healthchecks immediately after starting without requiring to authenticate. ([#989](https://github.com/getsentry/relay/pull/989))

**Bug Fixes**:

- Fix roundtrip error when PII selector starts with number. ([#982](https://github.com/getsentry/relay/pull/982))
- Avoid overflow panic for large retry-after durations. ([#992](https://github.com/getsentry/relay/pull/992))

**Internal**:

- Update internal representation of distribution metrics. ([#979](https://github.com/getsentry/relay/pull/979))
- Extract metrics for transaction breakdowns and sessions when the feature is enabled for the organizaiton. ([#986](https://github.com/getsentry/relay/pull/986))
- Assign explicit values to DataCategory enum. ([#987](https://github.com/getsentry/relay/pull/987))

## 21.4.1

**Bug Fixes**:

- Allow the `event_id` attribute on breadcrumbs to link between Sentry events. ([#977](https://github.com/getsentry/relay/pull/977))

## 21.4.0

**Bug Fixes**:

- Parse the Crashpad information extension stream from Minidumps with annotation objects correctly. ([#973](https://github.com/getsentry/relay/pull/973))

**Internal**:

- Emit outcomes for rate limited attachments. ([#951](https://github.com/getsentry/relay/pull/951))
- Remove timestamp from metrics text protocol. ([#972](https://github.com/getsentry/relay/pull/972))
- Add max, min, sum, and count to gauge metrics. ([#974](https://github.com/getsentry/relay/pull/974))

## 21.3.1

**Bug Fixes**:

- Make request url scrubbable. ([#955](https://github.com/getsentry/relay/pull/955))
- Remove dependent items from envelope when dropping transaction item. ([#960](https://github.com/getsentry/relay/pull/960))

**Internal**:

- Emit the `quantity` field for outcomes of events. This field describes the total size in bytes for attachments or the event count for all other categories. A separate outcome is emitted for attachments in a rejected envelope, if any, in addition to the event outcome. ([#942](https://github.com/getsentry/relay/pull/942))
- Add experimental metrics ingestion without bucketing or pre-aggregation. ([#948](https://github.com/getsentry/relay/pull/948))
- Skip serializing some null values in frames interface. ([#944](https://github.com/getsentry/relay/pull/944))
- Add experimental metrics ingestion with bucketing and pre-aggregation. ([#948](https://github.com/getsentry/relay/pull/948), [#952](https://github.com/getsentry/relay/pull/952), [#958](https://github.com/getsentry/relay/pull/958), [#966](https://github.com/getsentry/relay/pull/966), [#969](https://github.com/getsentry/relay/pull/969))
- Change HTTP response for upstream timeouts from 502 to 504. ([#859](https://github.com/getsentry/relay/pull/859))
- Add rule id to outcomes coming from transaction sampling. ([#953](https://github.com/getsentry/relay/pull/953))
- Add support for breakdowns ingestion. ([#934](https://github.com/getsentry/relay/pull/934))
- Ensure empty strings are invalid measurement names. ([#968](https://github.com/getsentry/relay/pull/968))

## 21.3.0

**Features**:

- Relay now picks up HTTP proxies from environment variables. This is made possible by switching to a different HTTP client library.

**Bug Fixes**:

- Deny backslashes in release names. ([#904](https://github.com/getsentry/relay/pull/904))
- Fix a problem with Data Scrubbing source names (PII selectors) that caused `$frame.abs_path` to match, but not `$frame.abs_path || **` or `$frame.abs_path && **`. ([#932](https://github.com/getsentry/relay/pull/932))
- Make username pii-strippable. ([#935](https://github.com/getsentry/relay/pull/935))
- Respond with `400 Bad Request` and an error message `"empty envelope"` instead of `429` when envelopes without items are sent to the envelope endpoint. ([#937](https://github.com/getsentry/relay/pull/937))
- Allow generic Slackbot ([#947](https://github.com/getsentry/relay/pull/947))

**Internal**:

- Emit the `category` field for outcomes of events. This field disambiguates error events, security events and transactions. As a side-effect, Relay no longer emits outcomes for broken JSON payloads or network errors. ([#931](https://github.com/getsentry/relay/pull/931))
- Add inbound filters functionality to dynamic sampling rules. ([#920](https://github.com/getsentry/relay/pull/920))
- The undocumented `http._client` option has been removed. ([#938](https://github.com/getsentry/relay/pull/938))
- Log old events and sessions in the `requests.timestamp_delay` metric. ([#933](https://github.com/getsentry/relay/pull/933))
- Add rule id to outcomes coming from event sampling. ([#943](https://github.com/getsentry/relay/pull/943))
- Fix a bug in rate limiting that leads to accepting all events in the last second of a rate limiting window, regardless of whether the rate limit applies. ([#946](https://github.com/getsentry/relay/pull/946))

## 21.2.0

**Features**:

- By adding `.no-cache` to the DSN key, Relay refreshes project configuration caches immediately. This allows to apply changed settings instantly, such as updates to data scrubbing or inbound filter rules. ([#911](https://github.com/getsentry/relay/pull/911))
- Add NSError to mechanism. ([#925](https://github.com/getsentry/relay/pull/925))
- Add snapshot to the stack trace interface. ([#927](https://github.com/getsentry/relay/pull/927))

**Bug Fixes**:

- Log on INFO level when recovering from network outages. ([#918](https://github.com/getsentry/relay/pull/918))
- Fix a panic in processing minidumps with invalid location descriptors. ([#919](https://github.com/getsentry/relay/pull/919))

**Internal**:

- Improve dynamic sampling rule configuration. ([#907](https://github.com/getsentry/relay/pull/907))
- Compatibility mode for pre-aggregated sessions was removed. The feature is now enabled by default in full fidelity. ([#913](https://github.com/getsentry/relay/pull/913))

## 21.1.0

**Features**:

- Support dynamic sampling for error events. ([#883](https://github.com/getsentry/relay/pull/883))

**Bug Fixes**:

- Make all fields but event-id optional to fix regressions in user feedback ingestion. ([#886](https://github.com/getsentry/relay/pull/886))
- Remove `kafka-ssl` feature because it breaks development workflow on macOS. ([#889](https://github.com/getsentry/relay/pull/889))
- Accept envelopes where their last item is empty and trailing newlines are omitted. This also fixes a panic in some cases. ([#894](https://github.com/getsentry/relay/pull/894))

**Internal**:

- Extract crashpad annotations into contexts. ([#892](https://github.com/getsentry/relay/pull/892))
- Normalize user reports during ingestion and create empty fields. ([#903](https://github.com/getsentry/relay/pull/903))
- Ingest and normalize sample rates from envelope item headers. ([#910](https://github.com/getsentry/relay/pull/910))

## 20.12.1

- No documented changes.

## 20.12.0

**Features**:

- Add `kafka-ssl` compilation feature that builds Kafka linked against OpenSSL. This feature is enabled in Docker containers only. This is only relevant for Relays running as part of on-premise Sentry. ([#881](https://github.com/getsentry/relay/pull/881))
- Relay is now able to ingest pre-aggregated sessions, which will make it possible to efficiently handle applications that produce thousands of sessions per second. ([#815](https://github.com/getsentry/relay/pull/815))
- Add protocol support for WASM. ([#852](https://github.com/getsentry/relay/pull/852))
- Add dynamic sampling for transactions. ([#835](https://github.com/getsentry/relay/pull/835))
- Send network outage metric on healthcheck endpoint hit. ([#856](https://github.com/getsentry/relay/pull/856))

**Bug Fixes**:

- Fix a long-standing bug where log messages were not addressible as `$string`. ([#882](https://github.com/getsentry/relay/pull/882))
- Allow params in content-type for security requests to support content types like `"application/expect-ct-report+json; charset=utf-8"`. ([#844](https://github.com/getsentry/relay/pull/844))
- Fix a panic in CSP filters. ([#848](https://github.com/getsentry/relay/pull/848))
- Do not drop sessions due to an invalid age constraint set to `0`. ([#855](https://github.com/getsentry/relay/pull/855))
- Do not emit outcomes after forwarding envelopes to the upstream, even if that envelope is rate limited, rejected, or dropped. Since the upstream logs an outcome, it would be a duplicate. ([#857](https://github.com/getsentry/relay/pull/857))
- Fix status code for security report. ([#864](https://github.com/getsentry/relay/pull/864))
- Add missing fields for Expect-CT reports. ([#865](https://github.com/getsentry/relay/pull/865))
- Support more directives in CSP reports, such as `block-all-mixed-content` and `require-trusted-types-for`. ([#876](https://github.com/getsentry/relay/pull/876))

**Internal**:

- Add _experimental_ support for picking up HTTP proxies from the regular environment variables. This feature needs to be enabled by setting `http: client: "reqwest"` in your `config.yml`. ([#839](https://github.com/getsentry/relay/pull/839))
- Refactor transparent request forwarding for unknown endpoints. Requests are now entirely buffered in memory and occupy the same queues and actors as other requests. This should not cause issues but may change behavior under load. ([#839](https://github.com/getsentry/relay/pull/839))
- Add reason codes to the `X-Sentry-Rate-Limits` header in store responses. This allows external Relays to emit outcomes with the proper reason codes. ([#850](https://github.com/getsentry/relay/pull/850))
- Emit metrics for outcomes in external relays. ([#851](https://github.com/getsentry/relay/pull/851))
- Make `$error.value` `pii=true`. ([#837](https://github.com/getsentry/relay/pull/837))
- Send `key_id` in partial project config. ([#854](https://github.com/getsentry/relay/pull/854))
- Add stack traces to Sentry error reports. ([#872](https://github.com/getsentry/relay/pull/872))

## 20.11.1

- No documented changes.

## 20.11.0

**Features**:

- Rename upstream retries histogram metric and add upstream requests duration metric. ([#816](https://github.com/getsentry/relay/pull/816))
- Add options for metrics buffering (`metrics.buffering`) and sampling (`metrics.sample_rate`). ([#821](https://github.com/getsentry/relay/pull/821))

**Bug Fixes**:

- Accept sessions with IP address set to `{{auto}}`. This was previously rejected and silently dropped. ([#827](https://github.com/getsentry/relay/pull/827))
- Fix an issue where every retry-after response would be too large by one minute. ([#829](https://github.com/getsentry/relay/pull/829))

**Internal**:

- Always apply cache debouncing for project states. This reduces pressure on the Redis and file system cache. ([#819](https://github.com/getsentry/relay/pull/819))
- Internal refactoring such that validating of characters in tags no longer uses regexes internally. ([#814](https://github.com/getsentry/relay/pull/814))
- Discard invalid user feedback sent as part of envelope. ([#823](https://github.com/getsentry/relay/pull/823))
- Emit event errors and normalization errors for unknown breadcrumb keys. ([#824](https://github.com/getsentry/relay/pull/824))
- Normalize `breadcrumb.ty` into `breadcrumb.type` for broken Python SDK versions. ([#824](https://github.com/getsentry/relay/pull/824))
- Add the client SDK interface for unreal crashes and set the name to `unreal.crashreporter`. ([#828](https://github.com/getsentry/relay/pull/828))
- Fine-tune the selectors for minidump PII scrubbing. ([#818](https://github.com/getsentry/relay/pull/818), [#830](https://github.com/getsentry/relay/pull/830))

## 20.10.1

**Internal**:

- Emit more useful normalization meta data for invalid tags. ([#808](https://github.com/getsentry/relay/pull/808))

## 20.10.0

**Features**:

- Add support for measurement ingestion. ([#724](https://github.com/getsentry/relay/pull/724), [#785](https://github.com/getsentry/relay/pull/785))
- Add support for scrubbing UTF-16 data in attachments ([#742](https://github.com/getsentry/relay/pull/742), [#784](https://github.com/getsentry/relay/pull/784), [#787](https://github.com/getsentry/relay/pull/787))
- Add upstream request metric. ([#793](https://github.com/getsentry/relay/pull/793))
- The padding character in attachment scrubbing has been changed to match the masking character, there is no usability benefit from them being different. ([#810](https://github.com/getsentry/relay/pull/810))

**Bug Fixes**:

- Fix issue where `$span` would not be recognized in Advanced Data Scrubbing. ([#781](https://github.com/getsentry/relay/pull/781))
- Accept big-endian minidumps. ([#789](https://github.com/getsentry/relay/pull/789))
- Detect network outages and retry sending events instead of dropping them. ([#788](https://github.com/getsentry/relay/pull/788))

**Internal**:

- Project states are now cached separately per DSN public key instead of per project ID. This means that there will be multiple separate cache entries for projects with more than one DSN. ([#778](https://github.com/getsentry/relay/pull/778))
- Relay no longer uses the Sentry endpoint to resolve project IDs by public key. Ingestion for the legacy store endpoint has been refactored to rely on key-based caches only. As a result, the legacy endpoint is supported only on managed Relays. ([#800](https://github.com/getsentry/relay/pull/800))
- Fix rate limit outcomes, now emitted only for error events but not transactions. ([#806](https://github.com/getsentry/relay/pull/806), [#809](https://github.com/getsentry/relay/pull/809))

## 20.9.0

**Features**:

- Add support for attaching Sentry event payloads in Unreal crash reports by adding `__sentry` game data entries. ([#715](https://github.com/getsentry/relay/pull/715))
- Support chunked form data keys for event payloads on the Minidump endpoint. Since crashpad has a limit for the length of custom attributes, the sentry event payload can be split up into `sentry__1`, `sentry__2`, etc. ([#721](https://github.com/getsentry/relay/pull/721))
- Periodically re-authenticate with the upstream server. Previously, there was only one initial authentication. ([#731](https://github.com/getsentry/relay/pull/731))
- The module attribute on stack frames (`$frame.module`) and the (usually server side generated) attribute `culprit` can now be scrubbed with advanced data scrubbing. ([#744](https://github.com/getsentry/relay/pull/744))
- Compress outgoing store requests for events and envelopes including attachements using `gzip` content encoding. ([#745](https://github.com/getsentry/relay/pull/745))
- Relay now buffers all requests until it has authenticated with the upstream. ([#747](//github.com/getsentry/relay/pull/747))
- Add a configuration option to change content encoding of upstream store requests. The default is `gzip`, and other options are `identity`, `deflate`, or `br`. ([#771](https://github.com/getsentry/relay/pull/771))

**Bug Fixes**:

- Send requests to the `/envelope/` endpoint instead of the older `/store/` endpoint. This particularly fixes spurious `413 Payload Too Large` errors returned when using Relay with Sentry SaaS. ([#746](https://github.com/getsentry/relay/pull/746))

**Internal**:

- Remove a temporary flag from attachment kafka messages indicating rate limited crash reports to Sentry. This is now enabled by default. ([#718](https://github.com/getsentry/relay/pull/718))
- Performance improvement of http requests to upstream, high priority messages are sent first. ([#678](https://github.com/getsentry/relay/pull/678))
- Experimental data scrubbing on minidumps([#682](https://github.com/getsentry/relay/pull/682))
- Move `generate-schema` from the Relay CLI into a standalone tool. ([#739](//github.com/getsentry/relay/pull/739))
- Move `process-event` from the Relay CLI into a standalone tool. ([#740](//github.com/getsentry/relay/pull/740))
- Add the client SDK to session kafka payloads. ([#751](https://github.com/getsentry/relay/pull/751))
- Add a standalone tool to document metrics in JSON or YAML. ([#752](https://github.com/getsentry/relay/pull/752))
- Emit `processing.event.produced` for user report and session Kafka messages. ([#757](https://github.com/getsentry/relay/pull/757))
- Improve performance of event processing by avoiding regex clone. ([#767](https://github.com/getsentry/relay/pull/767))
- Assign a default name for unnamed attachments, which prevented attachments from being stored in Sentry. ([#769](https://github.com/getsentry/relay/pull/769))
- Add Relay version version to challenge response. ([#758](https://github.com/getsentry/relay/pull/758))

## 20.8.0

**Features**:

- Add the `http.connection_timeout` configuration option to adjust the connection and SSL handshake timeout. The default connect timeout is now increased from 1s to 3s. ([#688](https://github.com/getsentry/relay/pull/688))
- Supply Relay's version during authentication and check if this Relay is still supported. An error message prompting to upgrade Relay will be supplied if Relay is unsupported. ([#697](https://github.com/getsentry/relay/pull/697))

**Bug Fixes**:

- Reuse connections for upstream event submission requests when the server supports connection keepalive. Relay did not consume the response body of all requests, which caused it to reopen a new connection for every event. ([#680](https://github.com/getsentry/relay/pull/680), [#695](https://github.com/getsentry/relay/pull/695))
- Fix hashing of user IP addresses in data scrubbing. Previously, this could create invalid IP addresses which were later rejected by Sentry. Now, the hashed IP address is moved to the `id` field. ([#692](https://github.com/getsentry/relay/pull/692))
- Do not retry authentication with the upstream when a client error is reported (status code 4XX). ([#696](https://github.com/getsentry/relay/pull/696))

**Internal**:

- Extract the event `timestamp` from Minidump files during event normalization. ([#662](https://github.com/getsentry/relay/pull/662))
- Retain the full span description in transaction events instead of trimming it. ([#674](https://github.com/getsentry/relay/pull/674))
- Report all Kafka producer errors to Sentry. Previously, only immediate errors were reported but not those during asynchronous flushing of messages. ([#677](https://github.com/getsentry/relay/pull/677))
- Add "HubSpot Crawler" to the list of web crawlers for inbound filters. ([#693](https://github.com/getsentry/relay/pull/693))
- Improved typing for span data of transaction events, no breaking changes. ([#713](https://github.com/getsentry/relay/pull/713))
- **Breaking change:** In PII configs, all options on hash and mask redactions (replacement characters, ignored characters, hash algorithm/key) are removed. If they still exist in the configuration, they are ignored. ([#760](https://github.com/getsentry/relay/pull/760))

## 20.7.2

**Features**:

- Report metrics for connections to the upstream. These metrics are reported under `connector.*` and include information on connection reuse, timeouts and errors. ([#669](https://github.com/getsentry/relay/pull/669))
- Increased the maximum size of attachments from _50MiB_ to _100MiB_. Most notably, this allows to upload larger minidumps. ([#671](https://github.com/getsentry/relay/pull/671))

**Internal**:

- Always create a spans array for transactions in normalization. This allows Sentry to render the spans UI even if the transaction is empty. ([#667](https://github.com/getsentry/relay/pull/667))

## 20.7.1

- No documented changes.

## 20.7.0

**Features**:

- Sessions and attachments can be rate limited now. These rate limits apply separately from error events, which means that you can continue to send Release Health sessions while you're out of quota with errors. ([#636](https://github.com/getsentry/relay/pull/636))

**Bug Fixes**:

- Outcomes from downstream relays were not forwarded upstream. ([#632](https://github.com/getsentry/relay/pull/632))
- Apply clock drift correction to Release Health sessions and validate timestamps. ([#633](https://github.com/getsentry/relay/pull/633))
- Apply clock drift correction for timestamps that are too far in the past or future. This fixes a bug where broken transaction timestamps would lead to negative durations. ([#634](https://github.com/getsentry/relay/pull/634), [#654](https://github.com/getsentry/relay/pull/654))
- Respond with status code `200 OK` to rate limited minidump and UE4 requests. Third party clients otherwise retry those requests, leading to even more load. ([#646](https://github.com/getsentry/relay/pull/646), [#647](https://github.com/getsentry/relay/pull/647))
- Ingested unreal crash reports no longer have a `misc_primary_cpu_brand` key with GPU information set in the Unreal context. ([#650](https://github.com/getsentry/relay/pull/650))
- Fix ingestion of forwarded outcomes in processing Relays. Previously, `emit_outcomes` had to be set explicitly to enable this. ([#653](https://github.com/getsentry/relay/pull/653))

**Internal**:

- Restructure the envelope and event ingestion paths into a pipeline and apply rate limits to all envelopes. ([#635](https://github.com/getsentry/relay/pull/635), [#636](https://github.com/getsentry/relay/pull/636))
- Pass the combined size of all attachments in an envelope to the Redis rate limiter as quantity to enforce attachment quotas. ([#639](https://github.com/getsentry/relay/pull/639))
- Emit flags for rate limited processing attachments and add a `size` field. ([#640](https://github.com/getsentry/relay/pull/640), [#644](https://github.com/getsentry/relay/pull/644))

## 20.6.0

We have switched to [CalVer](https://calver.org/)! Relay's version is always in line with the latest version of [Sentry](https://github.com/getsentry/sentry).

**Features**:

- Proxy and managed Relays now apply clock drift correction based on the `sent_at` header emitted by SDKs. ([#581](https://github.com/getsentry/relay/pull/581))
- Apply cached rate limits to attachments and sessions in the fast-path when parsing incoming requests. ([#618](https://github.com/getsentry/relay/pull/618))
- New config options `metrics.default_tags` and `metrics.hostname_tag`. ([#625](https://github.com/getsentry/relay/pull/625))

**Bug Fixes**:

- Clock drift correction no longer considers the transaction timestamp as baseline for SDKs using Envelopes. Instead, only the dedicated `sent_at` Envelope header is used. ([#580](https://github.com/getsentry/relay/pull/580))
- The `http.timeout` setting is now applied to all requests, including event submission. Previously, events were exempt. ([#588](https://github.com/getsentry/relay/pull/588))
- All endpoint metrics now report their proper `route` tag. This applies to `requests`, `requests.duration`, and `responses.status_codes`. Previously, some some endpoints reported an empty route. ([#595](https://github.com/getsentry/relay/pull/595))
- Properly refresh cached project states based on the configured intervals. Previously, Relay may have gone into an endless refresh cycle if the system clock not accurate, or the state had not been updated in the upstream. ([#596](https://github.com/getsentry/relay/pull/596))
- Respond with `403 Forbidden` when multiple authentication payloads are sent by the SDK. Previously, Relay would authenticate using one of the payloads and silently ignore the rest. ([#602](https://github.com/getsentry/relay/pull/602))
- Improve metrics documentation. ([#614](https://github.com/getsentry/relay/pull/614))
- Do not scrub event processing errors by default. ([#619](https://github.com/getsentry/relay/pull/619))

**Internal**:

- Add source (who emitted the outcome) to Outcome payload. ([#604](https://github.com/getsentry/relay/pull/604))
- Ignore non-Rust folders for faster rebuilding and testing. ([#578](https://github.com/getsentry/relay/pull/578))
- Invalid session payloads are now logged for SDK debugging. ([#584](https://github.com/getsentry/relay/pull/584), [#591](https://github.com/getsentry/relay/pull/591))
- Add support for Outcomes generation in external Relays. ([#592](https://github.com/getsentry/relay/pull/592))
- Remove unused `rev` from project state. ([#586](https://github.com/getsentry/relay/pull/586))
- Add an outcome endpoint for trusted Relays. ([#589](https://github.com/getsentry/relay/pull/589))
- Emit outcomes for event payloads submitted in attachment files. ([#609](https://github.com/getsentry/relay/pull/609))
- Split envelopes that contain sessions and other items and ingest them independently. ([#610](https://github.com/getsentry/relay/pull/610))
- Removed support for legacy per-key quotas. ([#616](https://github.com/getsentry/relay/pull/615))
- Security events (CSP, Expect-CT, Expect-Staple, and HPKP) are now placed into a dedicated `security` item in envelopes, rather than the generic event item. This allows for quick detection of the event type for rate limiting. ([#617](https://github.com/getsentry/relay/pull/617))

## 0.5.9

- Relay has a logo now!
- New explicit `envelope/` endpoint. Envelopes no longer need to be sent with the right `content-type` header (to cater to browser JS).
- Introduce an Envelope item type for transactions.
- Support environment variables and CLI arguments instead of command line parameters.
- Return status `415` on wrong content types.
- Normalize double-slashes in request URLs more aggressively.
- Add an option to generate credentials on stdout.

**Internal**:

- Serve project configs to downstream Relays with proper permission checking.
- PII: Make and/or selectors specific.
- Add a browser filter for IE 11.
- Changes to release parsing.
- PII: Expose event values as part of generated selector suggestions.

## 0.5.8

**Internal**:

- Fix a bug where exception values and the device name were not PII-strippable.

## 0.5.7

- Docker images are now also pushed to Docker Hub.
- New helper function to generate PII selectors from event data.

**Internal**:

- Release is now a required attribute for session data.
- `unknown` can now be used in place of `unknown_error` for span statuses. A future release will change the canonical format from `unknown_error` to `unknown`.

## 0.5.6

- Fix a bug where Relay would stop processing events if Sentry is down for only a short time.
- Improvements to architecture documentation.
- Initial support for rate limiting by event type ("scoped quotas")
- Fix a bug where `key_id` was omitted from outcomes created by Relay.
- Fix a bug where it was not permitted to send content-encoding as part of a CORS request to store.

**Internal**:

- PII processing: Aliases for value types (`$error` instead of `$exception` to be in sync with Discover column naming) and adding a default for replace-redactions.
- It is now valid to send transactions and spans without `op` set, in which case a default value will be inserted.

## 0.5.5

- Suppress verbose DNS lookup logs.

**Internal**:

- Small performance improvements in datascrubbing config converter.
- New, C-style selector syntax (old one still works)

## 0.5.4

**Internal**:

- Add event contexts to `pii=maybe`.
- Fix parsing of msgpack breadcrumbs in Rust store.
- Envelopes sent to Rust store can omit the DSN in headers.
- Ability to quote/escape special characters in selectors in PII configs.

## 0.5.3

- Properly strip the linux binary to reduce its size
- Allow base64 encoded JSON event payloads ([#466](https://github.com/getsentry/relay/pull/466))
- Fix multipart requests without trailing newline ([#465](https://github.com/getsentry/relay/pull/465))
- Support for ingesting session updates ([#449](https://github.com/getsentry/relay/pull/449))

**Internal**:

- Validate release names during event ingestion ([#479](https://github.com/getsentry/relay/pull/479))
- Add browser extension filter ([#470](https://github.com/getsentry/relay/pull/470))
- Add `pii=maybe`, a new kind of event schema field that can only be scrubbed if explicitly addressed.
- Add way to scrub filepaths in a way that does not break processing.

## 0.5.2

- Fix trivial Redis-related crash when running in non-processing mode.
- Limit the maximum retry-after of a rate limit. This is necessary because of the "Delete and ignore future events" feature in Sentry.
- Project caches are now evicted after `project_grace_period` has passed. If you have that parameter set to a high number you may see increased memory consumption.

**Internal**:

- Misc bugfixes in PII processor. Those bugs do not affect the legacy data scrubber exposed in Python.
- Polishing documentation around PII configuration format.
- Signal codes in mach mechanism are no longer required.

## 0.5.1

- Ability to fetch project configuration from Redis as additional caching layer.
- Fix a few bugs in release filters.
- Fix a few bugs in minidumps endpoint with processing enabled.

**Internal**:

- Fix a bug in the PII processor that would always remove the entire string on `pattern` rules.
- Ability to correct some clock drift and wrong system time in transaction events.

## 0.5.0

- The binary has been renamed to `relay`.
- Updated documentation for metrics.

**Internal**:

- The package is now called `sentry-relay`.
- Renamed all `Semaphore*` types to `Relay*`.
- Fixed memory leaks in processing functions.

## 0.4.65

- Implement the Minidump endpoint.
- Implement the Attachment endpoint.
- Implement the legacy Store endpoint.
- Support a plain `Authorization` header in addition to `X-Sentry-Auth`.
- Simplify the shutdown logic. Relay now always takes a fixed configurable time to shut down.
- Fix healthchecks in _Static_ mode.
- Fix internal handling of event attachments.
- Fix partial reads of request bodies resulting in a broken connection.
- Fix a crash when parsing User-Agent headers.
- Fix handling of events sent with `sentry_version=2.0` (Clojure SDK).
- Use _mmap_ to load the GeoIP database to improve the memory footprint.
- Revert back to the system memory allocator.

**Internal**:

- Preserve microsecond precision in all time stamps.
- Record event ids in all outcomes.
- Updates to event processing metrics.
- Add span status mapping from open telemetry.

## 0.4.64

- Switched to `jemalloc` as global allocator.
- Introduce separate outcome reason for invalid events.
- Always consume request bodies to the end.
- Implemented minidump ingestion.
- Increas precisions of timestamps in protocol.

## 0.4.63

- Refactor healthchecks into two: Liveness and readiness (see code comments for explanation for now).
- Allow multiple trailing slashes on store endpoint, e.g. `/api/42/store///`.
- Internal refactor to prepare for envelopes format.

**Internal**:

- Fix a bug where glob-matching in filters did not behave correctly when the to-be-matched string contained newlines.
- Add `moz-extension:` as scheme for browser extensions (filtering out Firefox addons).
- Raise a dedicated Python exception type for invalid transaction events. Also do not report that error to Sentry from Relay.

## 0.4.62

- Various performance improvements.

## 0.4.61

**Internal**:

- Add `thread.errored` attribute ([#306](https://github.com/getsentry/relay/pull/306)).

## 0.4.60

- License is now BSL instead of MIT ([#301](https://github.com/getsentry/relay/pull/301)).
- Improve internal metrics and logging ([#296](https://github.com/getsentry/relay/pull/296), [#297](https://github.com/getsentry/relay/pull/297), [#298](https://github.com/getsentry/relay/pull/298)).
- Fix unbounded requests to Sentry for project configs ([#295](https://github.com/getsentry/relay/pull/295), [#300](https://github.com/getsentry/relay/pull/300)).
- Fix rejected responses from Sentry due to size limit ([#303](https://github.com/getsentry/relay/pull/303)).
- Expose more options for configuring request concurrency limits ([#311](https://github.com/getsentry/relay/pull/311)).

**Internal**:

- Transaction events with negative duration are now rejected ([#291](https://github.com/getsentry/relay/pull/291)).
- Fix a panic when normalizing certain dates.

## 0.4.59

**Internal**:

- Fix: Normalize legacy stacktrace attributes ([#292](https://github.com/getsentry/relay/pull/292))
- Fix: Validate platform attributes in Relay ([#294](https://github.com/getsentry/relay/pull/294))
- Flip the flag that indicates Relay processing ([#293](https://github.com/getsentry/relay/pull/293))

## 0.4.58

- Evict project caches after some time ([#287](https://github.com/getsentry/relay/pull/287))
- Selectively log internal errors to stderr ([#285](https://github.com/getsentry/relay/pull/285))
- Add an error boundary to parsing project states ([#281](https://github.com/getsentry/relay/pull/281))

**Internal**:

- Add event size metrics ([#286](https://github.com/getsentry/relay/pull/286))
- Normalize before datascrubbing ([#290](https://github.com/getsentry/relay/pull/290))
- Add a config value for thread counts ([#283](https://github.com/getsentry/relay/pull/283))
- Refactor outcomes for parity with Sentry ([#282](https://github.com/getsentry/relay/pull/282))
- Add flag that relay processed an event ([#279](https://github.com/getsentry/relay/pull/279))

## 0.4.57

**Internal**:

- Stricter validation of transaction events.

## 0.4.56

**Internal**:

- Fix a panic in trimming.

## 0.4.55

**Internal**:

- Fix more bugs in datascrubbing converter.

## 0.4.54

**Internal**:

- Fix more bugs in datascrubbing converter.

## 0.4.53

**Internal**:

- Fix more bugs in datascrubbing converter.

## 0.4.52

**Internal**:

- Fix more bugs in datascrubbing converter.

## 0.4.51

**Internal**:

- Fix a few bugs in datascrubbing converter.
- Accept trailing slashes.

**Normalization**:

- Fix a panic on overflowing timestamps.

## 0.4.50

**Internal**:

- Fix bug where IP scrubbers were applied even when not enabled.

## 0.4.49

- Internal changes.

## 0.4.48

**Internal**:

- Fix various bugs in the datascrubber and PII processing code to get closer to behavior of the Python implementation.

## 0.4.47

**Internal**:

- Various work on re-implementing Sentry's `/api/X/store` endpoint in Relay. Relay can now apply rate limits based on Redis and emit the correct outcomes.

## 0.4.46

**Internal**:

- Resolved a regression in IP address normalization. The new behavior is closer to a line-by-line port of the old Python code.

## 0.4.45

**Normalization**:

- Resolved an issue where GEO IP data was not always infered.

## 0.4.44

**Normalization**:

- Only take the user IP address from the store request's IP for certain platforms. This restores the behavior of the old Python code.

## 0.4.43

**Normalization**:

- Bump size of breadcrumbs.
- Workaround for an issue where we would not parse OS information from User Agent when SDK had already sent OS information.
- Further work on Sentry-internal event ingestion.

## 0.4.42

**Normalization**:

- Fix normalization of version strings from user agents.

## 0.4.41

- Support extended project configuration.

**Internal**:

- Implement event filtering rules.
- Add basic support for Sentry-internal event ingestion.
- Parse and normalize user agent strings.

## 0.4.40

**Internal**:

- Restrict ranges of timestamps to prevent overflows in Python code and UI.

## 0.4.39

**Internal**:

- Fix a bug where stacktrace trimming was not applied during renormalization.

## 0.4.38

**Internal**:

- Added typed spans to Event.

## 0.4.37

**Internal**:

- Added `orig_in_app` to frame data.

## 0.4.36

**Internal**:

- Add new .NET versions for context normalization.

## 0.4.35

**Internal**:

- Fix bug where thread's stacktraces were not normalized.
- Fix bug where a string at max depth of a databag was stringified again.

## 0.4.34

**Internal**:

- Added `data` attribute to frames.
- Added a way to override other trimming behavior in Python normalizer binding.

## 0.4.33

**Internal**:

- Plugin-provided context types should now work properly again.

## 0.4.32

**Internal**:

- Removed `function_name` field from frame and added `raw_function`.

## 0.4.31

**Internal**:

- Add trace context type.

## 0.4.30

**Internal**:

- Make exception messages/values larger to allow for foreign stacktrace data to be attached.

## 0.4.29

**Internal**:

- Added `function_name` field to frame.

## 0.4.28

**Internal**:

- Add missing context type for sessionstack.

## 0.4.27

**Internal**:

- Increase frame vars size again! Byte size was fine, but max depth was way too small.

## 0.4.26

**Internal**:

- Reduce frame vars size.

## 0.4.25

**Internal**:

- Add missing trimming to frame vars.

## 0.4.24

**Internal**:

- Reject non-http/https `help_urls` in exception mechanisms.

## 0.4.23

**Internal**:

- Add basic truncation to event meta to prevent payload size from spiralling out of control.

## 0.4.22

**Internal**:

- Added grouping enhancements to protocol.

## 0.4.21

**Internal**:

- Updated debug image interface with more attributes.

## 0.4.20

**Internal**:

- Added support for `lang` frame and stacktrace attribute.

## 0.4.19

**Internal**:

- Slight changes to allow replacing more normalization code in Sentry with Rust.

## 0.4.18

**Internal**:

- Allow much larger payloads in the extra attribute.

## 0.4.17

**Internal**:

- Added support for protocol changes related to upcoming sentry SDK features. In particular the `none` event type was added.

## 0.4.16

For users of relay, nothing changed at all. This is a release to test embedding some Rust code in Sentry itself.

## 0.4.15

For users of relay, nothing changed at all. This is a release to test embedding some Rust code in Sentry itself.

## 0.4.14

For users of relay, nothing changed at all. This is a release to test embedding some Rust code in Sentry itself.

## 0.4.13

For users of relay, nothing changed at all. This is a release to test embedding some Rust code in Sentry itself.

## 0.4.12

For users of relay, nothing changed at all. This is a release to test embedding some Rust code in Sentry itself.

## 0.4.11

For users of relay, nothing changed at all. This is a release to test embedding some Rust code in Sentry itself.

## 0.4.10

For users of relay, nothing changed at all. This is a release to test embedding some Rust code in Sentry itself.

## 0.4.9

For users of relay, nothing changed at all. This is a release to test embedding some Rust code in Sentry itself.

## 0.4.8

For users of relay, nothing changed at all. This is a release to test embedding some Rust code in Sentry itself.

## 0.4.7

For users of relay, nothing changed at all. This is a release to test embedding some Rust code in Sentry itself.

## 0.4.6

For users of relay, nothing changed at all. This is a release to test embedding some Rust code in Sentry itself.

## 0.4.5

For users of relay, nothing changed at all. This is a release to test embedding some Rust code in Sentry itself.

## 0.4.4

For users of relay, nothing changed at all. This is a release to test embedding some Rust code in Sentry itself.

## 0.4.3

For users of relay, nothing changed at all. This is a release to test embedding some Rust code in Sentry itself.

## 0.4.2

For users of relay, nothing changed at all. This is a release to test embedding some Rust code in Sentry itself.

## 0.4.1

For users of relay, nothing changed at all. This is a release to test embedding some Rust code in Sentry itself.

## 0.4.0

Introducing new Relay modes:

- `proxy`: A proxy for all requests and events.
- `static`: Static configuration for known projects in the file system.
- `managed`: Fetch configurations dynamically from Sentry and update them.

The default Relay mode is `managed`. Users upgrading from previous versions will automatically activate the `managed` mode. To change this setting, add `relay.mode` to `config.yml` or run `semaphore config init` from the command line.

**Breaking Change**: If Relay was used without credentials, the mode needs to be set to `proxy`. The default `managed` mode requires credentials.

For more information on Relay modes, see the [documentation page](https://docs.sentry.io/data-management/relay/options/).

### Configuration Changes

- Added `cache.event_buffer_size` to control the maximum number of events that are buffered in case of network issues or high rates of incoming events.
- Added `limits.max_concurrent_requests` to limit the number of connections that this Relay will use to communicate with the upstream.
- Internal error reporting is now disabled by default. To opt in, set `sentry.enabled`.

### Bugfixes

- Fix a bug that caused events to get unconditionally dropped after five seconds, regardless of the `cache.event_expiry` configuration.
- Fix a memory leak in Relay's internal error reporting.

## 0.3.0

- Changed PII stripping rule format to permit path selectors when applying rules. This means that now `$string` refers to strings for instance and `user.id` refers to the `id` field in the `user` attribute of the event. Temporarily support for old rules is retained.

## 0.2.7

- store: Minor fixes to be closer to Python. Ability to disable trimming of objects, arrays and strings.

## 0.2.6

- Fix bug where PII stripping would remove containers without leaving any metadata about the retraction.
- Fix bug where old `redactPair` rules would stop working.

## 0.2.5

- Rewrite of PII stripping logic. This brings potentially breaking changes to the semantics of PII configs. Most importantly field types such as `"freeform"` and `"databag"` are gone, right now there is only `"container"` and `"text"`. All old field types should have become an alias for `"text"`, but take extra care in ensuring your PII rules still work.

- store: Minor fixes to be closer to Python.

## 0.2.4

For users of relay, nothing changed at all. This is a release to test embedding some Rust code in Sentry itself.

- store: Remove stray print statement.

## 0.2.3

For users of relay, nothing changed at all. This is a release to test embedding some Rust code in Sentry itself.

- store: Fix main performance issues.

## 0.2.2

For users of relay, nothing changed at all. This is a release to test embedding some Rust code in Sentry itself.

- store: Fix segfault when trying to process contexts.
- store: Fix trimming state "leaking" between interfaces, leading to excessive trimming.
- store: Don't serialize empty arrays and objects (with a few exceptions).

## 0.2.1

For users of relay, nothing changed at all. This is a release to test embedding some Rust code in Sentry itself.

- `libsemaphore`: Expose CABI for normalizing event data.

## 0.2.0

Our first major iteration on Relay has landed!

- User documentation is now hosted at <https://docs.sentry.io/relay/>.
- SSL support is now included by default. Just configure a [TLS identity](https://docs.sentry.io/relay/options/#relaytls_identity_path) and you're set.
- Updated event processing: Events from older SDKs are now supported. Also, we've fixed some bugs along the line.
- Introduced full support for PII stripping. See [PII Configuration](https://docs.sentry.io/relay/pii-config/) for instructions.
- Configure with static project settings. Relay will skip querying project states from Sentry and use your provided values instead. See [Project Configuration](https://docs.sentry.io/relay/project-config/) for a full guide.
- Relay now also acts as a proxy for certain API requests. This allows it to receive CSP reports and Minidump crash reports, among others. It also sets `X-Forwarded-For` and includes a Relay signature header.

Besides that, there are many technical changes, including:

- Major rewrite of the internals. Relay no longer requires a special endpoint for sending events to upstream Sentry and processes events individually with less delay than before.
- The executable will exit with a non-zero exit code on startup errors. This makes it easier to catch configuration errors.
- Removed `libsodium` as a production dependency, greatly simplifying requirements for the runtime environment.
- Greatly improved logging and metrics. Be careful with the `DEBUG` and `TRACE` levels, as they are **very** verbose now.
- Improved docker containers.

## 0.1.3

- Added support for metadata format

## 0.1.2

- JSON logging ([#32](https://github.com/getsentry/relay/pull/32))
- Update dependencies

## 0.1.1

- Rename "sentry-relay" to "semaphore"
- Use new features from Rust 1.26
- Prepare binary and Python builds ([#20](https://github.com/getsentry/relay/pull/20))
- Add Dockerfile ([#23](https://github.com/getsentry/relay/pull/23))

## 0.1.0

An initial release of the tool.<|MERGE_RESOLUTION|>--- conflicted
+++ resolved
@@ -4,11 +4,8 @@
 
 **Internal**:
 
-<<<<<<< HEAD
 - Add a data category for continuous profiling. ([#3284](https://github.com/getsentry/relay/pull/3284))
-=======
 - Apply rate limits to span metrics. ([#3255](https://github.com/getsentry/relay/pull/3255))
->>>>>>> b6211aaa
 
 ## 24.3.0
 
