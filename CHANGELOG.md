# Changelog

## Unreleased

**Bug Fixes**:

- Correctly validate timestamps for outcomes and sessions. ([#1086](https://github.com/getsentry/relay/pull/1086))
- Run compression on a thread pool when sending to upstream. ([#1085](https://github.com/getsentry/relay/pull/1085))

## 21.9.0

**Features**:

- Add sampling based on transaction name. ([#1058](https://github.com/getsentry/relay/pull/1058))
- Support running Relay without config directory. The most important configuration, including Relay mode and credentials, can now be provided through commandline arguments or environment variables alone. ([#1055](https://github.com/getsentry/relay/pull/1055)
- Protocol support for client reports. ([#1081](https://github.com/getsentry/relay/pull/1081))
- Extract session metrics in non processing relays. ([#1073](https://github.com/getsentry/relay/pull/1073))

**Bug Fixes**:

- Use correct commandline argument name for setting Relay port. ([#1059](https://github.com/getsentry/relay/pull/1059))
- Retrieve OS Context for Unity Events. ([#1072](https://github.com/getsentry/relay/pull/1072))

**Internal**:

- Add new metrics on Relay's performance in dealing with buckets of metric aggregates, as well as the amount of aggregated buckets. ([#1070](https://github.com/getsentry/relay/pull/1070))
<<<<<<< HEAD
- Add the exclusive time of a span. ([#1061](https://github.com/getsentry/relay/pull/1061)), ([#1083](https://github.com/getsentry/relay/pull/1083))
=======
- Add the exclusive time of a span. ([#1061](https://github.com/getsentry/relay/pull/1061))
- Remove redundant dynamic sampling processing on fast path (INGEST-330). ([#1084](https://github.com/getsentry/relay/pull/1084))
>>>>>>> 2e924639

## 21.8.0

- No documented changes.

## 21.7.0

- No documented changes.

## 21.6.3

- No documented changes.

## 21.6.2

**Bug Fixes**:

- Remove connection metrics reported under `connector.*`. They have been fully disabled since version `21.3.0`. ([#1021](https://github.com/getsentry/relay/pull/1021))
- Remove error logs for "failed to extract event" and "failed to store session". ([#1032](https://github.com/getsentry/relay/pull/1032))

**Internal**:

- Assign a random Kafka partition key for session aggregates and metrics to distribute messages evenly. ([#1022](https://github.com/getsentry/relay/pull/1022))
- All fields in breakdown config should be camelCase, and rename the breakdown key name in project options. ([#1020](https://github.com/getsentry/relay/pull/1020))

## 21.6.1

- No documented changes.

## 21.6.0

**Features**:

- Support self-contained envelopes without authentication headers or query parameters. ([#1000](https://github.com/getsentry/relay/pull/1000))
- Support statically configured relays. ([#991](https://github.com/getsentry/relay/pull/991))
- Support namespaced event payloads in multipart minidump submission for Electron Framework. The field has to follow the format `sentry___<namespace>`. ([#1012](https://github.com/getsentry/relay/pull/1012))

**Bug Fixes**:

- Explicitly declare reprocessing context. ([#1009](https://github.com/getsentry/relay/pull/1009))
- Validate the environment attribute in sessions, and drop sessions with invalid releases. ([#1018](https://github.com/getsentry/relay/pull/1018))

**Internal**:

- Gather metrics for corrupted Events with unprintable fields. ([#1008](https://github.com/getsentry/relay/pull/1008))
- Remove project actors. ([#1025](https://github.com/getsentry/relay/pull/1025))

## 21.5.1

**Bug Fixes**:

- Do not leak resources when projects or DSNs are idle. ([#1003](https://github.com/getsentry/relay/pull/1003))

## 21.5.0

**Features**:

- Support the `frame.stack_start` field for chained async stack traces in Cocoa SDK v7. ([#981](https://github.com/getsentry/relay/pull/981))
- Rename configuration fields `cache.event_buffer_size` to `cache.envelope_buffer_size` and `cache.event_expiry` to `cache.envelope_expiry`. The former names are still supported by Relay. ([#985](https://github.com/getsentry/relay/pull/985))
- Add a configuraton flag `relay.ready: always` to mark Relay ready in healthchecks immediately after starting without requiring to authenticate. ([#989](https://github.com/getsentry/relay/pull/989))

**Bug Fixes**:

- Fix roundtrip error when PII selector starts with number. ([#982](https://github.com/getsentry/relay/pull/982))
- Avoid overflow panic for large retry-after durations. ([#992](https://github.com/getsentry/relay/pull/992))

**Internal**:

- Update internal representation of distribution metrics. ([#979](https://github.com/getsentry/relay/pull/979))
- Extract metrics for transaction breakdowns and sessions when the feature is enabled for the organizaiton. ([#986](https://github.com/getsentry/relay/pull/986))
- Assign explicit values to DataCategory enum. ([#987](https://github.com/getsentry/relay/pull/987))

## 21.4.1

**Bug Fixes**:

- Allow the `event_id` attribute on breadcrumbs to link between Sentry events. ([#977](https://github.com/getsentry/relay/pull/977))

## 21.4.0

**Bug Fixes**:

- Parse the Crashpad information extension stream from Minidumps with annotation objects correctly. ([#973](https://github.com/getsentry/relay/pull/973))

**Internal**:

- Emit outcomes for rate limited attachments. ([#951](https://github.com/getsentry/relay/pull/951))
- Remove timestamp from metrics text protocol. ([#972](https://github.com/getsentry/relay/pull/972))
- Add max, min, sum, and count to gauge metrics. ([#974](https://github.com/getsentry/relay/pull/974))

## 21.3.1

**Bug Fixes**:

- Make request url scrubbable. ([#955](https://github.com/getsentry/relay/pull/955))
- Remove dependent items from envelope when dropping transaction item. ([#960](https://github.com/getsentry/relay/pull/960))

**Internal**:

- Emit the `quantity` field for outcomes of events. This field describes the total size in bytes for attachments or the event count for all other categories. A separate outcome is emitted for attachments in a rejected envelope, if any, in addition to the event outcome. ([#942](https://github.com/getsentry/relay/pull/942))
- Add experimental metrics ingestion without bucketing or pre-aggregation. ([#948](https://github.com/getsentry/relay/pull/948))
- Skip serializing some null values in frames interface. ([#944](https://github.com/getsentry/relay/pull/944))
- Add experimental metrics ingestion with bucketing and pre-aggregation. ([#948](https://github.com/getsentry/relay/pull/948), [#952](https://github.com/getsentry/relay/pull/952), [#958](https://github.com/getsentry/relay/pull/958), [#966](https://github.com/getsentry/relay/pull/966), [#969](https://github.com/getsentry/relay/pull/969))
- Change HTTP response for upstream timeouts from 502 to 504. ([#859](https://github.com/getsentry/relay/pull/859))
- Add rule id to outcomes coming from transaction sampling. ([#953](https://github.com/getsentry/relay/pull/953))
- Add support for breakdowns ingestion. ([#934](https://github.com/getsentry/relay/pull/934))
- Ensure empty strings are invalid measurement names. ([#968](https://github.com/getsentry/relay/pull/968))

## 21.3.0

**Features**:

- Relay now picks up HTTP proxies from environment variables. This is made possible by switching to a different HTTP client library.

**Bug Fixes**:

- Deny backslashes in release names. ([#904](https://github.com/getsentry/relay/pull/904))
- Fix a problem with Data Scrubbing source names (PII selectors) that caused `$frame.abs_path` to match, but not `$frame.abs_path || **` or `$frame.abs_path && **`. ([#932](https://github.com/getsentry/relay/pull/932))
- Make username pii-strippable. ([#935](https://github.com/getsentry/relay/pull/935))
- Respond with `400 Bad Request` and an error message `"empty envelope"` instead of `429` when envelopes without items are sent to the envelope endpoint. ([#937](https://github.com/getsentry/relay/pull/937))
- Allow generic Slackbot ([#947](https://github.com/getsentry/relay/pull/947))

**Internal**:

- Emit the `category` field for outcomes of events. This field disambiguates error events, security events and transactions. As a side-effect, Relay no longer emits outcomes for broken JSON payloads or network errors. ([#931](https://github.com/getsentry/relay/pull/931))
- Add inbound filters functionality to dynamic sampling rules. ([#920](https://github.com/getsentry/relay/pull/920))
- The undocumented `http._client` option has been removed. ([#938](https://github.com/getsentry/relay/pull/938))
- Log old events and sessions in the `requests.timestamp_delay` metric. ([#933](https://github.com/getsentry/relay/pull/933))
- Add rule id to outcomes coming from event sampling. ([#943](https://github.com/getsentry/relay/pull/943))
- Fix a bug in rate limiting that leads to accepting all events in the last second of a rate limiting window, regardless of whether the rate limit applies. ([#946](https://github.com/getsentry/relay/pull/946))

## 21.2.0

**Features**:

- By adding `.no-cache` to the DSN key, Relay refreshes project configuration caches immediately. This allows to apply changed settings instantly, such as updates to data scrubbing or inbound filter rules. ([#911](https://github.com/getsentry/relay/pull/911))
- Add NSError to mechanism. ([#925](https://github.com/getsentry/relay/pull/925))
- Add snapshot to the stack trace interface. ([#927](https://github.com/getsentry/relay/pull/927))

**Bug Fixes**:

- Log on INFO level when recovering from network outages. ([#918](https://github.com/getsentry/relay/pull/918))
- Fix a panic in processing minidumps with invalid location descriptors. ([#919](https://github.com/getsentry/relay/pull/919))

**Internal**:

- Improve dynamic sampling rule configuration. ([#907](https://github.com/getsentry/relay/pull/907))
- Compatibility mode for pre-aggregated sessions was removed. The feature is now enabled by default in full fidelity. ([#913](https://github.com/getsentry/relay/pull/913))

## 21.1.0

**Features**:

- Support dynamic sampling for error events. ([#883](https://github.com/getsentry/relay/pull/883))

**Bug Fixes**:

- Make all fields but event-id optional to fix regressions in user feedback ingestion. ([#886](https://github.com/getsentry/relay/pull/886))
- Remove `kafka-ssl` feature because it breaks development workflow on macOS. ([#889](https://github.com/getsentry/relay/pull/889))
- Accept envelopes where their last item is empty and trailing newlines are omitted. This also fixes a panic in some cases. ([#894](https://github.com/getsentry/relay/pull/894))

**Internal**:

- Extract crashpad annotations into contexts. ([#892](https://github.com/getsentry/relay/pull/892))
- Normalize user reports during ingestion and create empty fields. ([#903](https://github.com/getsentry/relay/pull/903))
- Ingest and normalize sample rates from envelope item headers. ([#910](https://github.com/getsentry/relay/pull/910))

## 20.12.1

- No documented changes.

## 20.12.0

**Features**:

- Add `kafka-ssl` compilation feature that builds Kafka linked against OpenSSL. This feature is enabled in Docker containers only. This is only relevant for Relays running as part of on-premise Sentry. ([#881](https://github.com/getsentry/relay/pull/881))
- Relay is now able to ingest pre-aggregated sessions, which will make it possible to efficiently handle applications that produce thousands of sessions per second. ([#815](https://github.com/getsentry/relay/pull/815))
- Add protocol support for WASM. ([#852](https://github.com/getsentry/relay/pull/852))
- Add dynamic sampling for transactions. ([#835](https://github.com/getsentry/relay/pull/835))
- Send network outage metric on healthcheck endpoint hit. ([#856](https://github.com/getsentry/relay/pull/856))

**Bug Fixes**:

- Fix a long-standing bug where log messages were not addressible as `$string`. ([#882](https://github.com/getsentry/relay/pull/882))
- Allow params in content-type for security requests to support content types like `"application/expect-ct-report+json; charset=utf-8"`. ([#844](https://github.com/getsentry/relay/pull/844))
- Fix a panic in CSP filters. ([#848](https://github.com/getsentry/relay/pull/848))
- Do not drop sessions due to an invalid age constraint set to `0`. ([#855](https://github.com/getsentry/relay/pull/855))
- Do not emit outcomes after forwarding envelopes to the upstream, even if that envelope is rate limited, rejected, or dropped. Since the upstream logs an outcome, it would be a duplicate. ([#857](https://github.com/getsentry/relay/pull/857))
- Fix status code for security report. ([#864](https://github.com/getsentry/relay/pull/864))
- Add missing fields for Expect-CT reports. ([#865](https://github.com/getsentry/relay/pull/865))
- Support more directives in CSP reports, such as `block-all-mixed-content` and `require-trusted-types-for`. ([#876](https://github.com/getsentry/relay/pull/876))

**Internal**:

- Add _experimental_ support for picking up HTTP proxies from the regular environment variables. This feature needs to be enabled by setting `http: client: "reqwest"` in your `config.yml`. ([#839](https://github.com/getsentry/relay/pull/839))
- Refactor transparent request forwarding for unknown endpoints. Requests are now entirely buffered in memory and occupy the same queues and actors as other requests. This should not cause issues but may change behavior under load. ([#839](https://github.com/getsentry/relay/pull/839))
- Add reason codes to the `X-Sentry-Rate-Limits` header in store responses. This allows external Relays to emit outcomes with the proper reason codes. ([#850](https://github.com/getsentry/relay/pull/850))
- Emit metrics for outcomes in external relays. ([#851](https://github.com/getsentry/relay/pull/851))
- Make `$error.value` `pii=true`. ([#837](https://github.com/getsentry/relay/pull/837))
- Send `key_id` in partial project config. ([#854](https://github.com/getsentry/relay/pull/854))
- Add stack traces to Sentry error reports. ([#872](https://github.com/getsentry/relay/pull/872))

## 20.11.1

- No documented changes.

## 20.11.0

**Features**:

- Rename upstream retries histogram metric and add upstream requests duration metric. ([#816](https://github.com/getsentry/relay/pull/816))
- Add options for metrics buffering (`metrics.buffering`) and sampling (`metrics.sample_rate`). ([#821](https://github.com/getsentry/relay/pull/821))

**Bug Fixes**:

- Accept sessions with IP address set to `{{auto}}`. This was previously rejected and silently dropped. ([#827](https://github.com/getsentry/relay/pull/827))
- Fix an issue where every retry-after response would be too large by one minute. ([#829](https://github.com/getsentry/relay/pull/829))

**Internal**:

- Always apply cache debouncing for project states. This reduces pressure on the Redis and file system cache. ([#819](https://github.com/getsentry/relay/pull/819))
- Internal refactoring such that validating of characters in tags no longer uses regexes internally. ([#814](https://github.com/getsentry/relay/pull/814))
- Discard invalid user feedback sent as part of envelope. ([#823](https://github.com/getsentry/relay/pull/823))
- Emit event errors and normalization errors for unknown breadcrumb keys. ([#824](https://github.com/getsentry/relay/pull/824))
- Normalize `breadcrumb.ty` into `breadcrumb.type` for broken Python SDK versions. ([#824](https://github.com/getsentry/relay/pull/824))
- Add the client SDK interface for unreal crashes and set the name to `unreal.crashreporter`. ([#828](https://github.com/getsentry/relay/pull/828))
- Fine-tune the selectors for minidump PII scrubbing. ([#818](https://github.com/getsentry/relay/pull/818), [#830](https://github.com/getsentry/relay/pull/830))

## 20.10.1

**Internal**:

- Emit more useful normalization meta data for invalid tags. ([#808](https://github.com/getsentry/relay/pull/808))

## 20.10.0

**Features**:

- Add support for measurement ingestion. ([#724](https://github.com/getsentry/relay/pull/724), [#785](https://github.com/getsentry/relay/pull/785))
- Add support for scrubbing UTF-16 data in attachments ([#742](https://github.com/getsentry/relay/pull/742), [#784](https://github.com/getsentry/relay/pull/784), [#787](https://github.com/getsentry/relay/pull/787))
- Add upstream request metric. ([#793](https://github.com/getsentry/relay/pull/793))
- The padding character in attachment scrubbing has been changed to match the masking character, there is no usability benefit from them being different. ([#810](https://github.com/getsentry/relay/pull/810))

**Bug Fixes**:

- Fix issue where `$span` would not be recognized in Advanced Data Scrubbing. ([#781](https://github.com/getsentry/relay/pull/781))
- Accept big-endian minidumps. ([#789](https://github.com/getsentry/relay/pull/789))
- Detect network outages and retry sending events instead of dropping them. ([#788](https://github.com/getsentry/relay/pull/788))

**Internal**:

- Project states are now cached separately per DSN public key instead of per project ID. This means that there will be multiple separate cache entries for projects with more than one DSN. ([#778](https://github.com/getsentry/relay/pull/778))
- Relay no longer uses the Sentry endpoint to resolve project IDs by public key. Ingestion for the legacy store endpoint has been refactored to rely on key-based caches only. As a result, the legacy endpoint is supported only on managed Relays. ([#800](https://github.com/getsentry/relay/pull/800))
- Fix rate limit outcomes, now emitted only for error events but not transactions. ([#806](https://github.com/getsentry/relay/pull/806), [#809](https://github.com/getsentry/relay/pull/809))

## 20.9.0

**Features**:

- Add support for attaching Sentry event payloads in Unreal crash reports by adding `__sentry` game data entries. ([#715](https://github.com/getsentry/relay/pull/715))
- Support chunked form data keys for event payloads on the Minidump endpoint. Since crashpad has a limit for the length of custom attributes, the sentry event payload can be split up into `sentry__1`, `sentry__2`, etc. ([#721](https://github.com/getsentry/relay/pull/721))
- Periodically re-authenticate with the upstream server. Previously, there was only one initial authentication. ([#731](https://github.com/getsentry/relay/pull/731))
- The module attribute on stack frames (`$frame.module`) and the (usually server side generated) attribute `culprit` can now be scrubbed with advanced data scrubbing. ([#744](https://github.com/getsentry/relay/pull/744))
- Compress outgoing store requests for events and envelopes including attachements using `gzip` content encoding. ([#745](https://github.com/getsentry/relay/pull/745))
- Relay now buffers all requests until it has authenticated with the upstream. ([#747](//github.com/getsentry/relay/pull/747))
- Add a configuration option to change content encoding of upstream store requests. The default is `gzip`, and other options are `identity`, `deflate`, or `br`. ([#771](https://github.com/getsentry/relay/pull/771))

**Bug Fixes**:

- Send requests to the `/envelope/` endpoint instead of the older `/store/` endpoint. This particularly fixes spurious `413 Payload Too Large` errors returned when using Relay with Sentry SaaS. ([#746](https://github.com/getsentry/relay/pull/746))

**Internal**:

- Remove a temporary flag from attachment kafka messages indicating rate limited crash reports to Sentry. This is now enabled by default. ([#718](https://github.com/getsentry/relay/pull/718))
- Performance improvement of http requests to upstream, high priority messages are sent first. ([#678](https://github.com/getsentry/relay/pull/678))
- Experimental data scrubbing on minidumps([#682](https://github.com/getsentry/relay/pull/682))
- Move `generate-schema` from the Relay CLI into a standalone tool. ([#739](//github.com/getsentry/relay/pull/739))
- Move `process-event` from the Relay CLI into a standalone tool. ([#740](//github.com/getsentry/relay/pull/740))
- Add the client SDK to session kafka payloads. ([#751](https://github.com/getsentry/relay/pull/751))
- Add a standalone tool to document metrics in JSON or YAML. ([#752](https://github.com/getsentry/relay/pull/752))
- Emit `processing.event.produced` for user report and session Kafka messages. ([#757](https://github.com/getsentry/relay/pull/757))
- Improve performance of event processing by avoiding regex clone. ([#767](https://github.com/getsentry/relay/pull/767))
- Assign a default name for unnamed attachments, which prevented attachments from being stored in Sentry. ([#769](https://github.com/getsentry/relay/pull/769))
- Add Relay version version to challenge response. ([#758](https://github.com/getsentry/relay/pull/758))

## 20.8.0

**Features**:

- Add the `http.connection_timeout` configuration option to adjust the connection and SSL handshake timeout. The default connect timeout is now increased from 1s to 3s. ([#688](https://github.com/getsentry/relay/pull/688))
- Supply Relay's version during authentication and check if this Relay is still supported. An error message prompting to upgrade Relay will be supplied if Relay is unsupported. ([#697](https://github.com/getsentry/relay/pull/697))

**Bug Fixes**:

- Reuse connections for upstream event submission requests when the server supports connection keepalive. Relay did not consume the response body of all requests, which caused it to reopen a new connection for every event. ([#680](https://github.com/getsentry/relay/pull/680), [#695](https://github.com/getsentry/relay/pull/695))
- Fix hashing of user IP addresses in data scrubbing. Previously, this could create invalid IP addresses which were later rejected by Sentry. Now, the hashed IP address is moved to the `id` field. ([#692](https://github.com/getsentry/relay/pull/692))
- Do not retry authentication with the upstream when a client error is reported (status code 4XX). ([#696](https://github.com/getsentry/relay/pull/696))

**Internal**:

- Extract the event `timestamp` from Minidump files during event normalization. ([#662](https://github.com/getsentry/relay/pull/662))
- Retain the full span description in transaction events instead of trimming it. ([#674](https://github.com/getsentry/relay/pull/674))
- Report all Kafka producer errors to Sentry. Previously, only immediate errors were reported but not those during asynchronous flushing of messages. ([#677](https://github.com/getsentry/relay/pull/677))
- Add "HubSpot Crawler" to the list of web crawlers for inbound filters. ([#693](https://github.com/getsentry/relay/pull/693))
- Improved typing for span data of transaction events, no breaking changes. ([#713](https://github.com/getsentry/relay/pull/713))
- **Breaking change:** In PII configs, all options on hash and mask redactions (replacement characters, ignored characters, hash algorithm/key) are removed. If they still exist in the configuration, they are ignored. ([#760](https://github.com/getsentry/relay/pull/760))

## 20.7.2

**Features**:

- Report metrics for connections to the upstream. These metrics are reported under `connector.*` and include information on connection reuse, timeouts and errors. ([#669](https://github.com/getsentry/relay/pull/669))
- Increased the maximum size of attachments from _50MiB_ to _100MiB_. Most notably, this allows to upload larger minidumps. ([#671](https://github.com/getsentry/relay/pull/671))

**Internal**:

- Always create a spans array for transactions in normalization. This allows Sentry to render the spans UI even if the transaction is empty. ([#667](https://github.com/getsentry/relay/pull/667))

## 20.7.1

- No documented changes.

## 20.7.0

**Features**:

- Sessions and attachments can be rate limited now. These rate limits apply separately from error events, which means that you can continue to send Release Health sessions while you're out of quota with errors. ([#636](https://github.com/getsentry/relay/pull/636))

**Bug Fixes**:

- Outcomes from downstream relays were not forwarded upstream. ([#632](https://github.com/getsentry/relay/pull/632))
- Apply clock drift correction to Release Health sessions and validate timestamps. ([#633](https://github.com/getsentry/relay/pull/633))
- Apply clock drift correction for timestamps that are too far in the past or future. This fixes a bug where broken transaction timestamps would lead to negative durations. ([#634](https://github.com/getsentry/relay/pull/634), [#654](https://github.com/getsentry/relay/pull/654))
- Respond with status code `200 OK` to rate limited minidump and UE4 requests. Third party clients otherwise retry those requests, leading to even more load. ([#646](https://github.com/getsentry/relay/pull/646), [#647](https://github.com/getsentry/relay/pull/647))
- Ingested unreal crash reports no longer have a `misc_primary_cpu_brand` key with GPU information set in the Unreal context. ([#650](https://github.com/getsentry/relay/pull/650))
- Fix ingestion of forwarded outcomes in processing Relays. Previously, `emit_outcomes` had to be set explicitly to enable this. ([#653](https://github.com/getsentry/relay/pull/653))

**Internal**:

- Restructure the envelope and event ingestion paths into a pipeline and apply rate limits to all envelopes. ([#635](https://github.com/getsentry/relay/pull/635), [#636](https://github.com/getsentry/relay/pull/636))
- Pass the combined size of all attachments in an envelope to the Redis rate limiter as quantity to enforce attachment quotas. ([#639](https://github.com/getsentry/relay/pull/639))
- Emit flags for rate limited processing attachments and add a `size` field. ([#640](https://github.com/getsentry/relay/pull/640), [#644](https://github.com/getsentry/relay/pull/644))

## 20.6.0

We have switched to [CalVer](https://calver.org/)! Relay's version is always in line with the latest version of [Sentry](https://github.com/getsentry/sentry).

**Features**:

- Proxy and managed Relays now apply clock drift correction based on the `sent_at` header emitted by SDKs. ([#581](https://github.com/getsentry/relay/pull/581))
- Apply cached rate limits to attachments and sessions in the fast-path when parsing incoming requests. ([#618](https://github.com/getsentry/relay/pull/618))
- New config options `metrics.default_tags` and `metrics.hostname_tag`. ([#625](https://github.com/getsentry/relay/pull/625))

**Bug Fixes**:

- Clock drift correction no longer considers the transaction timestamp as baseline for SDKs using Envelopes. Instead, only the dedicated `sent_at` Envelope header is used. ([#580](https://github.com/getsentry/relay/pull/580))
- The `http.timeout` setting is now applied to all requests, including event submission. Previously, events were exempt. ([#588](https://github.com/getsentry/relay/pull/588))
- All endpoint metrics now report their proper `route` tag. This applies to `requests`, `requests.duration`, and `responses.status_codes`. Previously, some some endpoints reported an empty route. ([#595](https://github.com/getsentry/relay/pull/595))
- Properly refresh cached project states based on the configured intervals. Previously, Relay may have gone into an endless refresh cycle if the system clock not accurate, or the state had not been updated in the upstream. ([#596](https://github.com/getsentry/relay/pull/596))
- Respond with `403 Forbidden` when multiple authentication payloads are sent by the SDK. Previously, Relay would authenticate using one of the payloads and silently ignore the rest. ([#602](https://github.com/getsentry/relay/pull/602))
- Improve metrics documentation. ([#614](https://github.com/getsentry/relay/pull/614))
- Do not scrub event processing errors by default. ([#619](https://github.com/getsentry/relay/pull/619))

**Internal**:

- Add source (who emitted the outcome) to Outcome payload. ([#604](https://github.com/getsentry/relay/pull/604))
- Ignore non-Rust folders for faster rebuilding and testing. ([#578](https://github.com/getsentry/relay/pull/578))
- Invalid session payloads are now logged for SDK debugging. ([#584](https://github.com/getsentry/relay/pull/584), [#591](https://github.com/getsentry/relay/pull/591))
- Add support for Outcomes generation in external Relays. ([#592](https://github.com/getsentry/relay/pull/592))
- Remove unused `rev` from project state. ([#586](https://github.com/getsentry/relay/pull/586))
- Add an outcome endpoint for trusted Relays. ([#589](https://github.com/getsentry/relay/pull/589))
- Emit outcomes for event payloads submitted in attachment files. ([#609](https://github.com/getsentry/relay/pull/609))
- Split envelopes that contain sessions and other items and ingest them independently. ([#610](https://github.com/getsentry/relay/pull/610))
- Removed support for legacy per-key quotas. ([#616](https://github.com/getsentry/relay/pull/615))
- Security events (CSP, Expect-CT, Expect-Staple, and HPKP) are now placed into a dedicated `security` item in envelopes, rather than the generic event item. This allows for quick detection of the event type for rate limiting. ([#617](https://github.com/getsentry/relay/pull/617))

## 0.5.9

- Relay has a logo now!
- New explicit `envelope/` endpoint. Envelopes no longer need to be sent with the right `content-type` header (to cater to browser JS).
- Introduce an Envelope item type for transactions.
- Support environment variables and CLI arguments instead of command line parameters.
- Return status `415` on wrong content types.
- Normalize double-slashes in request URLs more aggressively.
- Add an option to generate credentials on stdout.

**Internal**:

- Serve project configs to downstream Relays with proper permission checking.
- PII: Make and/or selectors specific.
- Add a browser filter for IE 11.
- Changes to release parsing.
- PII: Expose event values as part of generated selector suggestions.

## 0.5.8

**Internal**:

- Fix a bug where exception values and the device name were not PII-strippable.

## 0.5.7

- Docker images are now also pushed to Docker Hub.
- New helper function to generate PII selectors from event data.

**Internal**:

- Release is now a required attribute for session data.
- `unknown` can now be used in place of `unknown_error` for span statuses. A future release will change the canonical format from `unknown_error` to `unknown`.

## 0.5.6

- Fix a bug where Relay would stop processing events if Sentry is down for only a short time.
- Improvements to architecture documentation.
- Initial support for rate limiting by event type ("scoped quotas")
- Fix a bug where `key_id` was omitted from outcomes created by Relay.
- Fix a bug where it was not permitted to send content-encoding as part of a CORS request to store.

**Internal**:

- PII processing: Aliases for value types (`$error` instead of `$exception` to be in sync with Discover column naming) and adding a default for replace-redactions.
- It is now valid to send transactions and spans without `op` set, in which case a default value will be inserted.

## 0.5.5

- Suppress verbose DNS lookup logs.

**Internal**:

- Small performance improvements in datascrubbing config converter.
- New, C-style selector syntax (old one still works)

## 0.5.4

**Internal**:

- Add event contexts to `pii=maybe`.
- Fix parsing of msgpack breadcrumbs in Rust store.
- Envelopes sent to Rust store can omit the DSN in headers.
- Ability to quote/escape special characters in selectors in PII configs.

## 0.5.3

- Properly strip the linux binary to reduce its size
- Allow base64 encoded JSON event payloads ([#466](https://github.com/getsentry/relay/pull/466))
- Fix multipart requests without trailing newline ([#465](https://github.com/getsentry/relay/pull/465))
- Support for ingesting session updates ([#449](https://github.com/getsentry/relay/pull/449))

**Internal**:

- Validate release names during event ingestion ([#479](https://github.com/getsentry/relay/pull/479))
- Add browser extension filter ([#470](https://github.com/getsentry/relay/pull/470))
- Add `pii=maybe`, a new kind of event schema field that can only be scrubbed if explicitly addressed.
- Add way to scrub filepaths in a way that does not break processing.

## 0.5.2

- Fix trivial Redis-related crash when running in non-processing mode.
- Limit the maximum retry-after of a rate limit. This is necessary because of the "Delete and ignore future events" feature in Sentry.
- Project caches are now evicted after `project_grace_period` has passed. If you have that parameter set to a high number you may see increased memory consumption.

**Internal**:

- Misc bugfixes in PII processor. Those bugs do not affect the legacy data scrubber exposed in Python.
- Polishing documentation around PII configuration format.
- Signal codes in mach mechanism are no longer required.

## 0.5.1

- Ability to fetch project configuration from Redis as additional caching layer.
- Fix a few bugs in release filters.
- Fix a few bugs in minidumps endpoint with processing enabled.

**Internal**:

- Fix a bug in the PII processor that would always remove the entire string on `pattern` rules.
- Ability to correct some clock drift and wrong system time in transaction events.

## 0.5.0

- The binary has been renamed to `relay`.
- Updated documentation for metrics.

**Internal**:

- The package is now called `sentry-relay`.
- Renamed all `Semaphore*` types to `Relay*`.
- Fixed memory leaks in processing functions.

## 0.4.65

- Implement the Minidump endpoint.
- Implement the Attachment endpoint.
- Implement the legacy Store endpoint.
- Support a plain `Authorization` header in addition to `X-Sentry-Auth`.
- Simplify the shutdown logic. Relay now always takes a fixed configurable time to shut down.
- Fix healthchecks in _Static_ mode.
- Fix internal handling of event attachments.
- Fix partial reads of request bodies resulting in a broken connection.
- Fix a crash when parsing User-Agent headers.
- Fix handling of events sent with `sentry_version=2.0` (Clojure SDK).
- Use _mmap_ to load the GeoIP database to improve the memory footprint.
- Revert back to the system memory allocator.

**Internal**:

- Preserve microsecond precision in all time stamps.
- Record event ids in all outcomes.
- Updates to event processing metrics.
- Add span status mapping from open telemetry.

## 0.4.64

- Switched to `jemalloc` as global allocator.
- Introduce separate outcome reason for invalid events.
- Always consume request bodies to the end.
- Implemented minidump ingestion.
- Increas precisions of timestamps in protocol.

## 0.4.63

- Refactor healthchecks into two: Liveness and readiness (see code comments for explanation for now).
- Allow multiple trailing slashes on store endpoint, e.g. `/api/42/store///`.
- Internal refactor to prepare for envelopes format.

**Internal**:

- Fix a bug where glob-matching in filters did not behave correctly when the to-be-matched string contained newlines.
- Add `moz-extension:` as scheme for browser extensions (filtering out Firefox addons).
- Raise a dedicated Python exception type for invalid transaction events. Also do not report that error to Sentry from Relay.

## 0.4.62

- Various performance improvements.

## 0.4.61

**Internal**:

- Add `thread.errored` attribute ([#306](https://github.com/getsentry/relay/pull/306)).

## 0.4.60

- License is now BSL instead of MIT ([#301](https://github.com/getsentry/relay/pull/301)).
- Improve internal metrics and logging ([#296](https://github.com/getsentry/relay/pull/296), [#297](https://github.com/getsentry/relay/pull/297), [#298](https://github.com/getsentry/relay/pull/298)).
- Fix unbounded requests to Sentry for project configs ([#295](https://github.com/getsentry/relay/pull/295), [#300](https://github.com/getsentry/relay/pull/300)).
- Fix rejected responses from Sentry due to size limit ([#303](https://github.com/getsentry/relay/pull/303)).
- Expose more options for configuring request concurrency limits ([#311](https://github.com/getsentry/relay/pull/311)).

**Internal**:

- Transaction events with negative duration are now rejected ([#291](https://github.com/getsentry/relay/pull/291)).
- Fix a panic when normalizing certain dates.

## 0.4.59

**Internal**:

- Fix: Normalize legacy stacktrace attributes ([#292](https://github.com/getsentry/relay/pull/292))
- Fix: Validate platform attributes in Relay ([#294](https://github.com/getsentry/relay/pull/294))
- Flip the flag that indicates Relay processing ([#293](https://github.com/getsentry/relay/pull/293))

## 0.4.58

- Evict project caches after some time ([#287](https://github.com/getsentry/relay/pull/287))
- Selectively log internal errors to stderr ([#285](https://github.com/getsentry/relay/pull/285))
- Add an error boundary to parsing project states ([#281](https://github.com/getsentry/relay/pull/281))

**Internal**:

- Add event size metrics ([#286](https://github.com/getsentry/relay/pull/286))
- Normalize before datascrubbing ([#290](https://github.com/getsentry/relay/pull/290))
- Add a config value for thread counts ([#283](https://github.com/getsentry/relay/pull/283))
- Refactor outcomes for parity with Sentry ([#282](https://github.com/getsentry/relay/pull/282))
- Add flag that relay processed an event ([#279](https://github.com/getsentry/relay/pull/279))

## 0.4.57

**Internal**:

- Stricter validation of transaction events.

## 0.4.56

**Internal**:

- Fix a panic in trimming.

## 0.4.55

**Internal**:

- Fix more bugs in datascrubbing converter.

## 0.4.54

**Internal**:

- Fix more bugs in datascrubbing converter.

## 0.4.53

**Internal**:

- Fix more bugs in datascrubbing converter.

## 0.4.52

**Internal**:

- Fix more bugs in datascrubbing converter.

## 0.4.51

**Internal**:

- Fix a few bugs in datascrubbing converter.
- Accept trailing slashes.

**Normalization**:

- Fix a panic on overflowing timestamps.

## 0.4.50

**Internal**:

- Fix bug where IP scrubbers were applied even when not enabled.

## 0.4.49

- Internal changes.

## 0.4.48

**Internal**:

- Fix various bugs in the datascrubber and PII processing code to get closer to behavior of the Python implementation.

## 0.4.47

**Internal**:

- Various work on re-implementing Sentry's `/api/X/store` endpoint in Relay. Relay can now apply rate limits based on Redis and emit the correct outcomes.

## 0.4.46

**Internal**:

- Resolved a regression in IP address normalization. The new behavior is closer to a line-by-line port of the old Python code.

## 0.4.45

**Normalization**:

- Resolved an issue where GEO IP data was not always infered.

## 0.4.44

**Normalization**:

- Only take the user IP address from the store request's IP for certain platforms. This restores the behavior of the old Python code.

## 0.4.43

**Normalization**:

- Bump size of breadcrumbs.
- Workaround for an issue where we would not parse OS information from User Agent when SDK had already sent OS information.
- Further work on Sentry-internal event ingestion.

## 0.4.42

**Normalization**:

- Fix normalization of version strings from user agents.

## 0.4.41

- Support extended project configuration.

**Internal**:

- Implement event filtering rules.
- Add basic support for Sentry-internal event ingestion.
- Parse and normalize user agent strings.

## 0.4.40

**Internal**:

- Restrict ranges of timestamps to prevent overflows in Python code and UI.

## 0.4.39

**Internal**:

- Fix a bug where stacktrace trimming was not applied during renormalization.

## 0.4.38

**Internal**:

- Added typed spans to Event.

## 0.4.37

**Internal**:

- Added `orig_in_app` to frame data.

## 0.4.36

**Internal**:

- Add new .NET versions for context normalization.

## 0.4.35

**Internal**:

- Fix bug where thread's stacktraces were not normalized.
- Fix bug where a string at max depth of a databag was stringified again.

## 0.4.34

**Internal**:

- Added `data` attribute to frames.
- Added a way to override other trimming behavior in Python normalizer binding.

## 0.4.33

**Internal**:

- Plugin-provided context types should now work properly again.

## 0.4.32

**Internal**:

- Removed `function_name` field from frame and added `raw_function`.

## 0.4.31

**Internal**:

- Add trace context type.

## 0.4.30

**Internal**:

- Make exception messages/values larger to allow for foreign stacktrace data to be attached.

## 0.4.29

**Internal**:

- Added `function_name` field to frame.

## 0.4.28

**Internal**:

- Add missing context type for sessionstack.

## 0.4.27

**Internal**:

- Increase frame vars size again! Byte size was fine, but max depth was way too small.

## 0.4.26

**Internal**:

- Reduce frame vars size.

## 0.4.25

**Internal**:

- Add missing trimming to frame vars.

## 0.4.24

**Internal**:

- Reject non-http/https `help_urls` in exception mechanisms.

## 0.4.23

**Internal**:

- Add basic truncation to event meta to prevent payload size from spiralling out of control.

## 0.4.22

**Internal**:

- Added grouping enhancements to protocol.

## 0.4.21

**Internal**:

- Updated debug image interface with more attributes.

## 0.4.20

**Internal**:

- Added support for `lang` frame and stacktrace attribute.

## 0.4.19

**Internal**:

- Slight changes to allow replacing more normalization code in Sentry with Rust.

## 0.4.18

**Internal**:

- Allow much larger payloads in the extra attribute.

## 0.4.17

**Internal**:

- Added support for protocol changes related to upcoming sentry SDK features. In particular the `none` event type was added.

## 0.4.16

For users of relay, nothing changed at all. This is a release to test embedding some Rust code in Sentry itself.

## 0.4.15

For users of relay, nothing changed at all. This is a release to test embedding some Rust code in Sentry itself.

## 0.4.14

For users of relay, nothing changed at all. This is a release to test embedding some Rust code in Sentry itself.

## 0.4.13

For users of relay, nothing changed at all. This is a release to test embedding some Rust code in Sentry itself.

## 0.4.12

For users of relay, nothing changed at all. This is a release to test embedding some Rust code in Sentry itself.

## 0.4.11

For users of relay, nothing changed at all. This is a release to test embedding some Rust code in Sentry itself.

## 0.4.10

For users of relay, nothing changed at all. This is a release to test embedding some Rust code in Sentry itself.

## 0.4.9

For users of relay, nothing changed at all. This is a release to test embedding some Rust code in Sentry itself.

## 0.4.8

For users of relay, nothing changed at all. This is a release to test embedding some Rust code in Sentry itself.

## 0.4.7

For users of relay, nothing changed at all. This is a release to test embedding some Rust code in Sentry itself.

## 0.4.6

For users of relay, nothing changed at all. This is a release to test embedding some Rust code in Sentry itself.

## 0.4.5

For users of relay, nothing changed at all. This is a release to test embedding some Rust code in Sentry itself.

## 0.4.4

For users of relay, nothing changed at all. This is a release to test embedding some Rust code in Sentry itself.

## 0.4.3

For users of relay, nothing changed at all. This is a release to test embedding some Rust code in Sentry itself.

## 0.4.2

For users of relay, nothing changed at all. This is a release to test embedding some Rust code in Sentry itself.

## 0.4.1

For users of relay, nothing changed at all. This is a release to test embedding some Rust code in Sentry itself.

## 0.4.0

Introducing new Relay modes:

- `proxy`: A proxy for all requests and events.
- `static`: Static configuration for known projects in the file system.
- `managed`: Fetch configurations dynamically from Sentry and update them.

The default Relay mode is `managed`. Users upgrading from previous versions will automatically activate the `managed` mode. To change this setting, add `relay.mode` to `config.yml` or run `semaphore config init` from the command line.

**Breaking Change**: If Relay was used without credentials, the mode needs to be set to `proxy`. The default `managed` mode requires credentials.

For more information on Relay modes, see the [documentation page](https://docs.sentry.io/data-management/relay/options/).

### Configuration Changes

- Added `cache.event_buffer_size` to control the maximum number of events that are buffered in case of network issues or high rates of incoming events.
- Added `limits.max_concurrent_requests` to limit the number of connections that this Relay will use to communicate with the upstream.
- Internal error reporting is now disabled by default. To opt in, set `sentry.enabled`.

### Bugfixes

- Fix a bug that caused events to get unconditionally dropped after five seconds, regardless of the `cache.event_expiry` configuration.
- Fix a memory leak in Relay's internal error reporting.

## 0.3.0

- Changed PII stripping rule format to permit path selectors when applying rules. This means that now `$string` refers to strings for instance and `user.id` refers to the `id` field in the `user` attribute of the event. Temporarily support for old rules is retained.

## 0.2.7

- store: Minor fixes to be closer to Python. Ability to disable trimming of objects, arrays and strings.

## 0.2.6

- Fix bug where PII stripping would remove containers without leaving any metadata about the retraction.
- Fix bug where old `redactPair` rules would stop working.

## 0.2.5

- Rewrite of PII stripping logic. This brings potentially breaking changes to the semantics of PII configs. Most importantly field types such as `"freeform"` and `"databag"` are gone, right now there is only `"container"` and `"text"`. All old field types should have become an alias for `"text"`, but take extra care in ensuring your PII rules still work.

- store: Minor fixes to be closer to Python.

## 0.2.4

For users of relay, nothing changed at all. This is a release to test embedding some Rust code in Sentry itself.

- store: Remove stray print statement.

## 0.2.3

For users of relay, nothing changed at all. This is a release to test embedding some Rust code in Sentry itself.

- store: Fix main performance issues.

## 0.2.2

For users of relay, nothing changed at all. This is a release to test embedding some Rust code in Sentry itself.

- store: Fix segfault when trying to process contexts.
- store: Fix trimming state "leaking" between interfaces, leading to excessive trimming.
- store: Don't serialize empty arrays and objects (with a few exceptions).

## 0.2.1

For users of relay, nothing changed at all. This is a release to test embedding some Rust code in Sentry itself.

- `libsemaphore`: Expose CABI for normalizing event data.

## 0.2.0

Our first major iteration on Relay has landed!

- User documentation is now hosted at <https://docs.sentry.io/relay/>.
- SSL support is now included by default. Just configure a [TLS identity](https://docs.sentry.io/relay/options/#relaytls_identity_path) and you're set.
- Updated event processing: Events from older SDKs are now supported. Also, we've fixed some bugs along the line.
- Introduced full support for PII stripping. See [PII Configuration](https://docs.sentry.io/relay/pii-config/) for instructions.
- Configure with static project settings. Relay will skip querying project states from Sentry and use your provided values instead. See [Project Configuration](https://docs.sentry.io/relay/project-config/) for a full guide.
- Relay now also acts as a proxy for certain API requests. This allows it to receive CSP reports and Minidump crash reports, among others. It also sets `X-Forwarded-For` and includes a Relay signature header.

Besides that, there are many technical changes, including:

- Major rewrite of the internals. Relay no longer requires a special endpoint for sending events to upstream Sentry and processes events individually with less delay than before.
- The executable will exit with a non-zero exit code on startup errors. This makes it easier to catch configuration errors.
- Removed `libsodium` as a production dependency, greatly simplifying requirements for the runtime environment.
- Greatly improved logging and metrics. Be careful with the `DEBUG` and `TRACE` levels, as they are **very** verbose now.
- Improved docker containers.

## 0.1.3

- Added support for metadata format

## 0.1.2

- JSON logging ([#32](https://github.com/getsentry/relay/pull/32))
- Update dependencies

## 0.1.1

- Rename "sentry-relay" to "semaphore"
- Use new features from Rust 1.26
- Prepare binary and Python builds ([#20](https://github.com/getsentry/relay/pull/20))
- Add Dockerfile ([#23](https://github.com/getsentry/relay/pull/23))

## 0.1.0

An initial release of the tool.<|MERGE_RESOLUTION|>--- conflicted
+++ resolved
@@ -24,12 +24,8 @@
 **Internal**:
 
 - Add new metrics on Relay's performance in dealing with buckets of metric aggregates, as well as the amount of aggregated buckets. ([#1070](https://github.com/getsentry/relay/pull/1070))
-<<<<<<< HEAD
 - Add the exclusive time of a span. ([#1061](https://github.com/getsentry/relay/pull/1061)), ([#1083](https://github.com/getsentry/relay/pull/1083))
-=======
-- Add the exclusive time of a span. ([#1061](https://github.com/getsentry/relay/pull/1061))
 - Remove redundant dynamic sampling processing on fast path (INGEST-330). ([#1084](https://github.com/getsentry/relay/pull/1084))
->>>>>>> 2e924639
 
 ## 21.8.0
 
