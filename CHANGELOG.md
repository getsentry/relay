--- conflicted
+++ resolved
@@ -14,13 +14,9 @@
 
 - Fall back to version 2 project config if version 3 fails. ([#1314](https://github.com/getsentry/relay/pull/1314))
 - Reduce number of metrics extracted for release health. ([#1316](https://github.com/getsentry/relay/pull/1316))
-<<<<<<< HEAD
-- Indicate with thread is the main thread in thread metadata for profiles. ([#1320](https://github.com/getsentry/relay/pull/1320))
-- Increase profile maximum size by an order of magnitude. ([#1321](https://github.com/getsentry/relay/pull/1321))
-=======
 - Extend trace sampling protocol to deal with flat user data. ([#1318](https://github.com/getsentry/relay/pull/1318))
 - Indicate which thread is the main thread in thread metadata for profiles. ([#1320](https://github.com/getsentry/relay/pull/1320))
->>>>>>> ccda5a01
+- Increase profile maximum size by an order of magnitude. ([#1321](https://github.com/getsentry/relay/pull/1321))
 
 ## 22.6.0
 
