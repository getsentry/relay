# Changelog

## Unreleased

<<<<<<< HEAD
**Internal**:

- Add BufferService with SQLite backend. ([#1920](https://github.com/getsentry/relay/pull/1920))
=======
**Features**

- Allow monitor checkins to paass `monitor_config` for monitor upserts. ([#1962](https://github.com/getsentry/relay/pull/1962))
>>>>>>> 014964b2

## 23.3.1

**Features**:

- Indicate if OS-version may be frozen with '>=' prefix. ([#1945](https://github.com/getsentry/relay/pull/1945))
- Normalize monitor slug parameters into slugs. ([#1913](https://github.com/getsentry/relay/pull/1913))
- Smart trim loggers for Java platforms. ([#1941](https://github.com/getsentry/relay/pull/1941))

**Internal**:

- PII scrub `span.data` by default. ([#1953](https://github.com/getsentry/relay/pull/1953))
- Scrub sensitive cookies. ([#1951](https://github.com/getsentry/relay/pull/1951)))

## 23.3.0

**Features**:

- Extract attachments from transaction events and send them to kafka individually. ([#1844](https://github.com/getsentry/relay/pull/1844))
- Protocol validation for source map image type. ([#1869](https://github.com/getsentry/relay/pull/1869))
- Strip quotes from client hint values. ([#1874](https://github.com/getsentry/relay/pull/1874))
- Add Dotnet, Javascript and PHP support for profiling. ([#1871](https://github.com/getsentry/relay/pull/1871), [#1876](https://github.com/getsentry/relay/pull/1876), [#1885](https://github.com/getsentry/relay/pull/1885))
- Initial support for the Crons beta. ([#1886](https://github.com/getsentry/relay/pull/1886))
- Scrub `span.data.http.query` with default scrubbers. ([#1889](https://github.com/getsentry/relay/pull/1889))
- Synthesize new class attribute in device context using specs found on the device, such as processor_count, memory_size, etc. ([#1895](https://github.com/getsentry/relay/pull/1895))
- Add `thread.state` field to protocol. ([#1896](https://github.com/getsentry/relay/pull/1896))
- Move device.class from contexts to tags. ([#1911](https://github.com/getsentry/relay/pull/1911))
- Optionally mark scrubbed URL transactions as sanitized. ([#1917](https://github.com/getsentry/relay/pull/1917))
- Perform PII scrubbing on meta's original_value field. ([#1892](https://github.com/getsentry/relay/pull/1892))
- Add links to docs in YAML config file. ([#1923](https://github.com/getsentry/relay/pull/1923))
- For security reports, add the request's `origin` header to sentry events. ([#1934](https://github.com/getsentry/relay/pull/1934))

**Bug Fixes**:

- Enforce rate limits for session replays. ([#1877](https://github.com/getsentry/relay/pull/1877))

**Internal**:

- Revert back the addition of metric names as tag on Sentry errors when relay drops metrics. ([#1873](https://github.com/getsentry/relay/pull/1873))
- Tag the dynamic sampling decision on `count_per_root_project` to measure effective sample rates. ([#1870](https://github.com/getsentry/relay/pull/1870))
- Deprecate fields on the profiling sample format. ([#1878](https://github.com/getsentry/relay/pull/1878))
- Remove idle samples at the start and end of a profile and useless metadata. ([#1894](https://github.com/getsentry/relay/pull/1894))
- Move the pending envelopes buffering into the project cache. ([#1907](https://github.com/getsentry/relay/pull/1907))
- Remove platform validation for profiles. ([#1933](https://github.com/getsentry/relay/pull/1933))

## 23.2.0

**Features**:

- Use client hint headers instead of User-Agent when available. ([#1752](https://github.com/getsentry/relay/pull/1752), [#1802](https://github.com/getsentry/relay/pull/1802), [#1838](https://github.com/getsentry/relay/pull/1838))
- Apply all configured data scrubbing rules on Replays. ([#1731](https://github.com/getsentry/relay/pull/1731))
- Add count transactions toward root project. ([#1734](https://github.com/getsentry/relay/pull/1734))
- Add or remove the profile ID on the transaction's profiling context. ([#1801](https://github.com/getsentry/relay/pull/1801))
- Implement a new sampling algorithm with factors and multi-matching. ([#1790](https://github.com/getsentry/relay/pull/1790)
- Add Cloud Resource context. ([#1854](https://github.com/getsentry/relay/pull/1854))

**Bug Fixes**:

- Fix a bug where the replays ip-address normalization was not being applied when the user object was omitted. ([#1805](https://github.com/getsentry/relay/pull/1805))
- Improve performance for replays, especially memory usage during data scrubbing. ([#1800](https://github.com/getsentry/relay/pull/1800), [#1825](https://github.com/getsentry/relay/pull/1825))
- When a transaction is rate limited, also remove associated profiles. ([#1843](https://github.com/getsentry/relay/pull/1843))

**Internal**:

- Add metric name as tag on Sentry errors from relay dropping metrics. ([#1797](https://github.com/getsentry/relay/pull/1797))
- Make sure to scrub all the fields with PII. If the fields contain an object, the entire object will be removed. ([#1789](https://github.com/getsentry/relay/pull/1789))
- Keep meta for removed custom measurements. ([#1815](https://github.com/getsentry/relay/pull/1815))
- Drop replay recording payloads if they cannot be parsed or scrubbed. ([#1683](https://github.com/getsentry/relay/pull/1683))

## 23.1.1

**Features**:

- Add error and sample rate fields to the replay event parser. ([#1745](https://github.com/getsentry/relay/pull/1745))
- Add `instruction_addr_adjustment` field to `RawStacktrace`. ([#1716](https://github.com/getsentry/relay/pull/1716))
- Add SSL support to `relay-redis` crate. It is possible to use `rediss` scheme to connnect to Redis cluster using TLS. ([#1772](https://github.com/getsentry/relay/pull/1772))

**Internal**:

- Fix type errors in replay recording parsing. ([#1765](https://github.com/getsentry/relay/pull/1765))
- Remove error and session sample rate fields from replay-event parser. ([#1791](https://github.com/getsentry/relay/pull/1791))
- Scrub replay recording PII from mutation "texts" vector. ([#1796](https://github.com/getsentry/relay/pull/1796))

## 23.1.0

**Features**:

- Add support for `limits.keepalive_timeout` configuration. ([#1645](https://github.com/getsentry/relay/pull/1645))
- Add support for decaying functions in dynamic sampling rules. ([#1692](https://github.com/getsentry/relay/pull/1692))
- Stop extracting duration metric for session payloads. ([#1739](https://github.com/getsentry/relay/pull/1739))
- Add Profiling Context ([#1748](https://github.com/getsentry/relay/pull/1748))

**Internal**:

- Remove concurrent profiling. ([#1697](https://github.com/getsentry/relay/pull/1697))
- Use the main Sentry SDK to submit crash reports instead of a custom curl-based backend. This removes a dependency on `libcurl` and ensures compliance with latest TLS standards for crash uploads. Note that this only affects Relay if the hidden `_crash_db` option is used. ([#1707](https://github.com/getsentry/relay/pull/1707))
- Support transaction naming rules. ([#1695](https://github.com/getsentry/relay/pull/1695))
- Add PII scrubbing to URLs captured by replay recordings ([#1730](https://github.com/getsentry/relay/pull/1730))
- Add more measurement units for profiling. ([#1732](https://github.com/getsentry/relay/pull/1732))
- Add backoff mechanism for fetching projects from the project cache. ([#1726](https://github.com/getsentry/relay/pull/1726))

## 22.12.0

**Features**:

- The level of events created from Unreal Crash Reports now depends on whether it was an actual crash or an assert. ([#1677](https://github.com/getsentry/relay/pull/1677))
- Dynamic sampling is now based on the volume received by Relay by default and does not include the original volume dropped by client-side sampling in SDKs. This is required for the final dynamic sampling feature in the latest Sentry plans. ([#1591](https://github.com/getsentry/relay/pull/1591))
- Add OpenTelemetry Context. ([#1617](https://github.com/getsentry/relay/pull/1617))
- Add `app.in_foreground` and `thread.main` flag to protocol. ([#1578](https://github.com/getsentry/relay/pull/1578))
- Add support for View Hierarchy attachment_type. ([#1642](https://github.com/getsentry/relay/pull/1642))
- Add invalid replay recording outcome. ([#1684](https://github.com/getsentry/relay/pull/1684))
- Stop rejecting spans without a timestamp, instead giving them their respective event timestamp and setting their status to DeadlineExceeded. ([#1690](https://github.com/getsentry/relay/pull/1690))
- Add max replay size configuration parameter. ([#1694](https://github.com/getsentry/relay/pull/1694))
- Add nonchunked replay recording message type. ([#1653](https://github.com/getsentry/relay/pull/1653))
- Add `abnormal_mechanism` field to SessionUpdate protocol. ([#1665](https://github.com/getsentry/relay/pull/1665))
- Add replay-event normalization and PII scrubbing. ([#1582](https://github.com/getsentry/relay/pull/1582))
- Scrub all fields with IP addresses rather than only known IP address fields. ([#1725](https://github.com/getsentry/relay/pull/1725))

**Bug Fixes**:

- Make `attachment_type` on envelope items forward compatible by adding fallback variant. ([#1638](https://github.com/getsentry/relay/pull/1638))
- Relay no longer accepts transaction events older than 5 days. Previously the event was accepted and stored, but since metrics for such old transactions are not supported it did not show up in parts of Sentry such as the Performance landing page. ([#1663](https://github.com/getsentry/relay/pull/1663))
- Apply dynamic sampling to transactions from older SDKs and even in case Relay cannot load project information. This avoids accidentally storing 100% of transactions. ([#1667](https://github.com/getsentry/relay/pull/1667))
- Replay recording parser now uses the entire body rather than a subset. ([#1682](https://github.com/getsentry/relay/pull/1682))
- Fix a potential OOM in the Replay recording parser. ([#1691](https://github.com/getsentry/relay/pull/1691))
- Fix type error in replay recording parser. ([#1702](https://github.com/getsentry/relay/pull/1702))

**Internal**:

- Emit a `service.back_pressure` metric that measures internal back pressure by service. ([#1583](https://github.com/getsentry/relay/pull/1583))
- Track metrics for OpenTelemetry events. ([#1618](https://github.com/getsentry/relay/pull/1618))
- Normalize transaction name for URLs transaction source, by replacing UUIDs, SHAs and numerical IDs in transaction names by placeholders. ([#1621](https://github.com/getsentry/relay/pull/1621))
- Parse string as number to handle a release bug. ([#1637](https://github.com/getsentry/relay/pull/1637))
- Expand Profiling's discard reasons. ([#1661](https://github.com/getsentry/relay/pull/1661), [#1685](https://github.com/getsentry/relay/pull/1685))
- Allow to rate limit profiles on top of transactions. ([#1681](https://github.com/getsentry/relay/pull/1681))

## 22.11.0

**Features**:

- Add PII scrubber for replay recordings. ([#1545](https://github.com/getsentry/relay/pull/1545))
- Support decaying rules. Decaying rules are regular sampling rules, but they are only applicable in a specific time range. ([#1544](https://github.com/getsentry/relay/pull/1544))
- Disallow `-` in measurement and breakdown names. These items are converted to metrics, which do not allow `-` in their name. ([#1571](https://github.com/getsentry/relay/pull/1571))

**Bug Fixes**:

- Validate the distribution name in the event. ([#1556](https://github.com/getsentry/relay/pull/1556))
- Use correct meta object for logentry in light normalization. ([#1577](https://github.com/getsentry/relay/pull/1577))

**Internal**:

- Implement response context schema. ([#1529](https://github.com/getsentry/relay/pull/1529))
- Support dedicated quotas for storing transaction payloads ("indexed transactions") via the `transaction_indexed` data category if metrics extraction is enabled. ([#1537](https://github.com/getsentry/relay/pull/1537), [#1555](https://github.com/getsentry/relay/pull/1555))
- Report outcomes for dynamic sampling with the correct indexed transaction data category to restore correct totals. ([#1561](https://github.com/getsentry/relay/pull/1561))
- Add fields to the Frame object for the sample format. ([#1562](https://github.com/getsentry/relay/pull/1562))
- Move kafka related code into separate `relay-kafka` crate. ([#1563](https://github.com/getsentry/relay/pull/1563))

## 22.10.0

**Features**:

- Limit the number of custom measurements per event. ([#1483](https://github.com/getsentry/relay/pull/1483)))
- Add INP web vital as a measurement. ([#1487](https://github.com/getsentry/relay/pull/1487))
- Add .NET/Portable-PDB specific protocol fields. ([#1518](https://github.com/getsentry/relay/pull/1518))
- Enforce rate limits on metrics buckets using the transactions_processed quota. ([#1515](https://github.com/getsentry/relay/pull/1515))
- PII scrubbing now treats any key containing `token` as a password. ([#1527](https://github.com/getsentry/relay/pull/1527))

**Bug Fixes**:

- Make sure that non-processing Relays drop all invalid transactions. ([#1513](https://github.com/getsentry/relay/pull/1513))

**Internal**:

- Introduce a new profile format called `sample`. ([#1462](https://github.com/getsentry/relay/pull/1462))
- Generate a new profile ID when splitting a profile for multiple transactions. ([#1473](https://github.com/getsentry/relay/pull/1473))
- Pin Rust version to 1.63.0 in Dockerfile. ([#1482](https://github.com/getsentry/relay/pull/1482))
- Normalize measurement units in event payload. ([#1488](https://github.com/getsentry/relay/pull/1488))
- Remove long-running futures from metrics flush. ([#1492](https://github.com/getsentry/relay/pull/1492))
- Migrate to 2021 Rust edition. ([#1510](https://github.com/getsentry/relay/pull/1510))
- Make the profiling frame object compatible with the stacktrace frame object from event. ([#1512](https://github.com/getsentry/relay/pull/1512))
- Fix quota DataCategory::TransactionProcessed serialisation to match that of the CAPI. ([#1514](https://github.com/getsentry/relay/pull/1514))
- Support checking quotas in the Redis rate limiter without incrementing them. ([#1519](https://github.com/getsentry/relay/pull/1519))
- Update the internal service architecture for metrics aggregator service. ([#1508](https://github.com/getsentry/relay/pull/1508))
- Add data category for indexed transactions. This will come to represent stored transactions, while the existing category will represent transaction metrics. ([#1535](https://github.com/getsentry/relay/pull/1535))
- Adjust replay parser to be less strict and allow for larger segment-ids. ([#1551](https://github.com/getsentry/relay/pull/1551))

## 22.9.0

**Features**:

- Add user-agent parsing to Replays. ([#1420](https://github.com/getsentry/relay/pull/1420))
- Improve the release name used when reporting data to Sentry to include both the version and exact build. ([#1428](https://github.com/getsentry/relay/pull/1428))

**Bug Fixes**:

- Do not apply rate limits or reject data based on expired project configs. ([#1404](https://github.com/getsentry/relay/pull/1404))
- Process required stacktraces to fix filtering events originating from browser extensions. ([#1423](https://github.com/getsentry/relay/pull/1423))
- Fix error message filtering when formatting the message of logentry. ([#1442](https://github.com/getsentry/relay/pull/1442))
- Loosen type requirements for the `user.id` field in Replays. ([#1443](https://github.com/getsentry/relay/pull/1443))
- Fix panic in datascrubbing when number of sensitive fields was too large. ([#1474](https://github.com/getsentry/relay/pull/1474))

**Internal**:

- Make the Redis connection pool configurable. ([#1418](https://github.com/getsentry/relay/pull/1418))
- Add support for sharding Kafka producers across clusters. ([#1454](https://github.com/getsentry/relay/pull/1454))
- Speed up project cache eviction through a background thread. ([#1410](https://github.com/getsentry/relay/pull/1410))
- Batch metrics buckets into logical partitions before sending them as Envelopes. ([#1440](https://github.com/getsentry/relay/pull/1440))
- Filter single samples in cocoa profiles and events with no duration in Android profiles. ([#1445](https://github.com/getsentry/relay/pull/1445))
- Add a "invalid_replay" discard reason for invalid replay events. ([#1455](https://github.com/getsentry/relay/pull/1455))
- Add rate limiters for replays and replay recordings. ([#1456](https://github.com/getsentry/relay/pull/1456))
- Use the different configuration for billing outcomes when specified. ([#1461](https://github.com/getsentry/relay/pull/1461))
- Support profiles tagged for many transactions. ([#1444](https://github.com/getsentry/relay/pull/1444), [#1463](https://github.com/getsentry/relay/pull/1463), [#1464](https://github.com/getsentry/relay/pull/1464), [#1465](https://github.com/getsentry/relay/pull/1465))
- Track metrics for changes to the transaction name and DSC propagations. ([#1466](https://github.com/getsentry/relay/pull/1466))
- Simplify the ingestion path to reduce endpoint response times. ([#1416](https://github.com/getsentry/relay/issues/1416), [#1429](https://github.com/getsentry/relay/issues/1429), [#1431](https://github.com/getsentry/relay/issues/1431))
- Update the internal service architecture for the store, outcome, and processor services. ([#1405](https://github.com/getsentry/relay/pull/1405), [#1415](https://github.com/getsentry/relay/issues/1415), [#1421](https://github.com/getsentry/relay/issues/1421), [#1441](https://github.com/getsentry/relay/issues/1441), [#1457](https://github.com/getsentry/relay/issues/1457), [#1470](https://github.com/getsentry/relay/pull/1470))

## 22.8.0

**Features**:

- Remove timeout-based expiry of envelopes in Relay's internal buffers. The `cache.envelope_expiry` is now inactive. To control the size of the envelope buffer, use `cache.envelope_buffer_size` exclusively, instead. ([#1398](https://github.com/getsentry/relay/pull/1398))
- Parse sample rates as JSON. ([#1353](https://github.com/getsentry/relay/pull/1353))
- Filter events in external Relays, before extracting metrics. ([#1379](https://github.com/getsentry/relay/pull/1379))
- Add `privatekey` and `private_key` as secret key name to datascrubbers. ([#1376](https://github.com/getsentry/relay/pull/1376))
- Explain why we responded with 429. ([#1389](https://github.com/getsentry/relay/pull/1389))

**Bug Fixes**:

- Fix a bug where unreal crash reports were dropped when metrics extraction is enabled. ([#1355](https://github.com/getsentry/relay/pull/1355))
- Extract user from metrics with EventUser's priority. ([#1363](https://github.com/getsentry/relay/pull/1363))
- Honor `SentryConfig.enabled` and don't init SDK at all if it is false. ([#1380](https://github.com/getsentry/relay/pull/1380))
- The priority thread metadata on profiles is now optional, do not fail the profile if it's not present. ([#1392](https://github.com/getsentry/relay/pull/1392))

**Internal**:

- Support compressed project configs in redis cache. ([#1345](https://github.com/getsentry/relay/pull/1345))
- Refactor profile processing into its own crate. ([#1340](https://github.com/getsentry/relay/pull/1340))
- Treat "unknown" transaction source as low cardinality for safe SDKs. ([#1352](https://github.com/getsentry/relay/pull/1352), [#1356](https://github.com/getsentry/relay/pull/1356))
- Conditionally write a default transaction source to the transaction payload. ([#1354](https://github.com/getsentry/relay/pull/1354))
- Generate mobile measurements frames_frozen_rate, frames_slow_rate, stall_percentage. ([#1373](https://github.com/getsentry/relay/pull/1373))
- Change to the internals of the healthcheck endpoint. ([#1374](https://github.com/getsentry/relay/pull/1374), [#1377](https://github.com/getsentry/relay/pull/1377))
- Re-encode the Typescript payload to normalize. ([#1372](https://github.com/getsentry/relay/pull/1372))
- Partially normalize events before extracting metrics. ([#1366](https://github.com/getsentry/relay/pull/1366))
- Spawn more threads for CPU intensive work. ([#1378](https://github.com/getsentry/relay/pull/1378))
- Add missing fields to DeviceContext ([#1383](https://github.com/getsentry/relay/pull/1383))
- Improve performance of Redis accesses by not running `PING` everytime a connection is reused. ([#1394](https://github.com/getsentry/relay/pull/1394))
- Distinguish between various discard reasons for profiles. ([#1395](https://github.com/getsentry/relay/pull/1395))
- Add missing fields to GPUContext ([#1391](https://github.com/getsentry/relay/pull/1391))
- Store actor now uses Tokio for message handling instead of Actix. ([#1397](https://github.com/getsentry/relay/pull/1397))
- Add app_memory to AppContext struct. ([#1403](https://github.com/getsentry/relay/pull/1403))

## 22.7.0

**Features**:

- Adjust sample rate by envelope header's sample_rate. ([#1327](https://github.com/getsentry/relay/pull/1327))
- Support `transaction_info` on event payloads. ([#1330](https://github.com/getsentry/relay/pull/1330))
- Extract transaction metrics in external relays. ([#1344](https://github.com/getsentry/relay/pull/1344))

**Bug Fixes**:

- Parse custom units with length < 15 without crashing. ([#1312](https://github.com/getsentry/relay/pull/1312))
- Split large metrics requests into smaller batches. This avoids failed metrics submission and lost Release Health data due to `413 Payload Too Large` errors on the upstream. ([#1326](https://github.com/getsentry/relay/pull/1326))
- Metrics extraction: Map missing transaction status to "unknown". ([#1333](https://github.com/getsentry/relay/pull/1333))
- Fix [CVE-2022-2068](https://www.openssl.org/news/vulnerabilities.html#CVE-2022-2068) and [CVE-2022-2097](https://www.openssl.org/news/vulnerabilities.html#CVE-2022-2097) by updating to OpenSSL 1.1.1q. ([#1334](https://github.com/getsentry/relay/pull/1334))

**Internal**:

- Reduce number of metrics extracted for release health. ([#1316](https://github.com/getsentry/relay/pull/1316))
- Indicate with thread is the main thread in thread metadata for profiles. ([#1320](https://github.com/getsentry/relay/pull/1320))
- Increase profile maximum size by an order of magnitude. ([#1321](https://github.com/getsentry/relay/pull/1321))
- Add data category constant for processed transactions, encompassing all transactions that have been received and sent through dynamic sampling as well as metrics extraction. ([#1306](https://github.com/getsentry/relay/pull/1306))
- Extract metrics also from trace-sampled transactions. ([#1317](https://github.com/getsentry/relay/pull/1317))
- Extract metrics from a configurable amount of custom transaction measurements. ([#1324](https://github.com/getsentry/relay/pull/1324))
- Metrics: Drop transaction tag for high-cardinality sources. ([#1339](https://github.com/getsentry/relay/pull/1339))

## 22.6.0

**Compatibility:** This version of Relay requires Sentry server `22.6.0` or newer.

**Features**:

- Relay is now compatible with CentOS 7 and Red Hat Enterprise Linux 7 onward (kernel version _2.6.32_), depending on _glibc 2.17_ or newer. The `crash-handler` feature, which is currently enabled in the build published to DockerHub, additionally requires _curl 7.29_ or newer. ([#1279](https://github.com/getsentry/relay/pull/1279))
- Optionally start relay with `--upstream-dsn` to pass a Sentry DSN instead of the URL. This can be convenient when starting Relay in environments close to an SDK, where a DSN is already available. ([#1277](https://github.com/getsentry/relay/pull/1277))
- Add a new runtime mode `--aws-runtime-api=$AWS_LAMBDA_RUNTIME_API` that integrates Relay with the AWS Extensions API lifecycle. ([#1277](https://github.com/getsentry/relay/pull/1277))
- Add Replay ItemTypes. ([#1236](https://github.com/getsentry/relay/pull/1236), ([#1239](https://github.com/getsentry/relay/pull/1239))

**Bug Fixes**:

- Session metrics extraction: Count distinct_ids from all session updates to prevent undercounting users. ([#1275](https://github.com/getsentry/relay/pull/1275))
- Session metrics extraction: Count crashed+abnormal towards errored_preaggr. ([#1274](https://github.com/getsentry/relay/pull/1274))

**Internal**:

- Add version 3 to the project configs endpoint. This allows returning pending results which need to be polled later and avoids blocking batched requests on single slow entries. ([#1263](https://github.com/getsentry/relay/pull/1263))
- Emit specific event type tags for "processing.event.produced" metric. ([#1270](https://github.com/getsentry/relay/pull/1270))
- Add support for profile outcomes. ([#1272](https://github.com/getsentry/relay/pull/1272))
- Avoid potential panics when scrubbing minidumps. ([#1282](https://github.com/getsentry/relay/pull/1282))
- Fix typescript profile validation. ([#1283](https://github.com/getsentry/relay/pull/1283))
- Track memory footprint of metrics buckets. ([#1284](https://github.com/getsentry/relay/pull/1284), [#1287](https://github.com/getsentry/relay/pull/1287), [#1288](https://github.com/getsentry/relay/pull/1288))
- Support dedicated topics per metrics usecase, drop metrics from unknown usecases. ([#1285](https://github.com/getsentry/relay/pull/1285))
- Add support for Rust profiles ingestion ([#1296](https://github.com/getsentry/relay/pull/1296))

## 22.5.0

**Features**:

- Add platform, op, http.method and status tag to all extracted transaction metrics. ([#1227](https://github.com/getsentry/relay/pull/1227))
- Add units in built-in measurements. ([#1229](https://github.com/getsentry/relay/pull/1229))
- Add protocol support for custom units on transaction measurements. ([#1256](https://github.com/getsentry/relay/pull/1256))

**Bug Fixes**:

- fix(metrics): Enforce metric name length limit. ([#1238](https://github.com/getsentry/relay/pull/1238))
- Accept and forward unknown Envelope items. In processing mode, drop items individually rather than rejecting the entire request. This allows SDKs to send new data in combined Envelopes in the future. ([#1246](https://github.com/getsentry/relay/pull/1246))
- Stop extracting metrics with outdated names from sessions. ([#1251](https://github.com/getsentry/relay/pull/1251), [#1252](https://github.com/getsentry/relay/pull/1252))
- Update symbolic to pull in fixed Unreal parser that now correctly handles zero-length files. ([#1266](https://github.com/getsentry/relay/pull/1266))

**Internal**:

- Add sampling + tagging by event platform and transaction op. Some (unused) tagging rules from 22.4.0 have been renamed. ([#1231](https://github.com/getsentry/relay/pull/1231))
- Refactor aggregation error, recover from errors more gracefully. ([#1240](https://github.com/getsentry/relay/pull/1240))
- Remove/reject nul-bytes from metric strings. ([#1235](https://github.com/getsentry/relay/pull/1235))
- Remove the unused "internal" data category. ([#1245](https://github.com/getsentry/relay/pull/1245))
- Add the client and version as `sdk` tag to extracted session metrics in the format `name/version`. ([#1248](https://github.com/getsentry/relay/pull/1248))
- Expose `shutdown_timeout` in `OverridableConfig` ([#1247](https://github.com/getsentry/relay/pull/1247))
- Normalize all profiles and reject invalid ones. ([#1250](https://github.com/getsentry/relay/pull/1250))
- Raise a new InvalidCompression Outcome for invalid Unreal compression. ([#1237](https://github.com/getsentry/relay/pull/1237))
- Add a profile data category and count profiles in an envelope to apply rate limits. ([#1259](https://github.com/getsentry/relay/pull/1259))
- Support dynamic sampling by custom tags, operating system name and version, as well as device name and family. ([#1268](https://github.com/getsentry/relay/pull/1268))

## 22.4.0

**Features**:

- Map Windows version from raw_description to version name (XP, Vista, 11, ...). ([#1219](https://github.com/getsentry/relay/pull/1219))

**Bug Fixes**:

- Prevent potential OOM panics when handling corrupt Unreal Engine crashes. ([#1216](https://github.com/getsentry/relay/pull/1216))

**Internal**:

- Remove unused item types. ([#1211](https://github.com/getsentry/relay/pull/1211))
- Pin click dependency in requirements-dev.txt. ([#1214](https://github.com/getsentry/relay/pull/1214))
- Use fully qualified metric resource identifiers (MRI) for metrics ingestion. For example, the sessions duration is now called `d:sessions/duration@s`. ([#1215](https://github.com/getsentry/relay/pull/1215))
- Introduce metric units for rates and information, add support for custom user-declared units, and rename duration units to self-explanatory identifiers such as `second`. ([#1217](https://github.com/getsentry/relay/pull/1217))
- Increase the max profile size to accomodate a new platform. ([#1223](https://github.com/getsentry/relay/pull/1223))
- Set environment as optional when parsing a profile so we get a null value later on. ([#1224](https://github.com/getsentry/relay/pull/1224))
- Expose new tagging rules interface for metrics extracted from transactions. ([#1225](https://github.com/getsentry/relay/pull/1225))
- Return better BadStoreRequest for unreal events. ([#1226](https://github.com/getsentry/relay/pull/1226))

## 22.3.0

**Features**:

- Tag transaction metrics by user satisfaction. ([#1197](https://github.com/getsentry/relay/pull/1197))

**Bug Fixes**:

- CVE-2022-24713: Prevent denial of service through untrusted regular expressions used for PII scrubbing. ([#1207](https://github.com/getsentry/relay/pull/1207))
- Prevent dropping metrics during Relay shutdown if the project is outdated or not cached at time of the shutdown. ([#1205](https://github.com/getsentry/relay/pull/1205))
- Prevent a potential OOM when validating corrupted or exceptional minidumps. ([#1209](https://github.com/getsentry/relay/pull/1209))

**Internal**:

- Spread out metric aggregation over the aggregation window to avoid concentrated waves of metrics requests to the upstream every 10 seconds. Relay now applies jitter to `initial_delay` to spread out requests more evenly over time. ([#1185](https://github.com/getsentry/relay/pull/1185))
- Use a randomized Kafka partitioning key for sessions instead of the session ID. ([#1194](https://github.com/getsentry/relay/pull/1194))
- Add new statsd metrics for bucketing efficiency. ([#1199](https://github.com/getsentry/relay/pull/1199), [#1192](https://github.com/getsentry/relay/pull/1192), [#1200](https://github.com/getsentry/relay/pull/1200))
- Add a `Profile` `ItemType` to represent the profiling data sent from Sentry SDKs. ([#1179](https://github.com/getsentry/relay/pull/1179))

## 22.2.0

**Features**:

- Add the `relay.override_project_ids` configuration flag to support migrating projects from self-hosted to Sentry SaaS. ([#1175](https://github.com/getsentry/relay/pull/1175))

**Internal**:

- Add an option to dispatch billing outcomes to a dedicated topic. ([#1168](https://github.com/getsentry/relay/pull/1168))
- Add new `ItemType` to handle profiling data from Specto SDKs. ([#1170](https://github.com/getsentry/relay/pull/1170))

**Bug Fixes**:

- Fix regression in CSP report parsing. ([#1174](https://github.com/getsentry/relay/pull/1174))
- Ignore replacement_chunks when they aren't used. ([#1180](https://github.com/getsentry/relay/pull/1180))

## 22.1.0

**Features**:

- Flush metrics and outcome aggregators on graceful shutdown. ([#1159](https://github.com/getsentry/relay/pull/1159))
- Extract metrics from sampled transactions. ([#1161](https://github.com/getsentry/relay/pull/1161))

**Internal**:

- Extract normalized dist as metric. ([#1158](https://github.com/getsentry/relay/pull/1158))
- Extract transaction user as metric. ([#1164](https://github.com/getsentry/relay/pull/1164))

## 21.12.0

**Features**:

- Extract measurement ratings, port from frontend. ([#1130](https://github.com/getsentry/relay/pull/1130))
- External Relays perform dynamic sampling and emit outcomes as client reports. This feature is now enabled _by default_. ([#1119](https://github.com/getsentry/relay/pull/1119))
- Metrics extraction config, custom tags. ([#1141](https://github.com/getsentry/relay/pull/1141))
- Update the user agent parser (uap-core Feb 2020 to Nov 2021). This allows Relay and Sentry to infer more recent browsers, operating systems, and devices in events containing a user agent header. ([#1143](https://github.com/getsentry/relay/pull/1143), [#1145](https://github.com/getsentry/relay/pull/1145))
- Improvements to Unity OS context parsing ([#1150](https://github.com/getsentry/relay/pull/1150))

**Bug Fixes**:

- Support Unreal Engine 5 crash reports. ([#1132](https://github.com/getsentry/relay/pull/1132))
- Perform same validation for aggregate sessions as for individual sessions. ([#1140](https://github.com/getsentry/relay/pull/1140))
- Add missing .NET 4.8 release value. ([#1142](https://github.com/getsentry/relay/pull/1142))
- Properly document which timestamps are accepted. ([#1152](https://github.com/getsentry/relay/pull/1152))

**Internal**:

- Add more statsd metrics for relay metric bucketing. ([#1124](https://github.com/getsentry/relay/pull/1124), [#1128](https://github.com/getsentry/relay/pull/1128))
- Add an internal option to capture minidumps for hard crashes. This has to be enabled via the `sentry._crash_db` config parameter. ([#1127](https://github.com/getsentry/relay/pull/1127))
- Fold processing vs non-processing into single actor. ([#1133](https://github.com/getsentry/relay/pull/1133))
- Aggregate outcomes for dynamic sampling, invalid project ID, and rate limits. ([#1134](https://github.com/getsentry/relay/pull/1134))
- Extract session metrics from aggregate sessions. ([#1140](https://github.com/getsentry/relay/pull/1140))
- Prefix names of extracted metrics by `sentry.sessions.` or `sentry.transactions.`. ([#1147](https://github.com/getsentry/relay/pull/1147))
- Extract transaction duration as metric. ([#1148](https://github.com/getsentry/relay/pull/1148))

## 21.11.0

**Features**:

- Add bucket width to bucket protocol. ([#1103](https://github.com/getsentry/relay/pull/1103))
- Support multiple kafka cluster configurations. ([#1101](https://github.com/getsentry/relay/pull/1101))
- Tag metrics by transaction name. ([#1126](https://github.com/getsentry/relay/pull/1126))

**Bug Fixes**:

- Avoid unbounded decompression of encoded requests. A particular request crafted to inflate to large amounts of memory, such as a zip bomb, could put Relay out of memory. ([#1117](https://github.com/getsentry/relay/pull/1117), [#1122](https://github.com/getsentry/relay/pull/1122), [#1123](https://github.com/getsentry/relay/pull/1123))
- Avoid unbounded decompression of UE4 crash reports. Some crash reports could inflate to large amounts of memory before being checked for size, which could put Relay out of memory. ([#1121](https://github.com/getsentry/relay/pull/1121))

**Internal**:

- Aggregate client reports before sending them onwards. ([#1118](https://github.com/getsentry/relay/pull/1118))

## 21.10.0

**Bug Fixes**:

- Correctly validate timestamps for outcomes and sessions. ([#1086](https://github.com/getsentry/relay/pull/1086))
- Run compression on a thread pool when sending to upstream. ([#1085](https://github.com/getsentry/relay/pull/1085))
- Report proper status codes and error messages when sending invalid JSON payloads to an endpoint with a `X-Sentry-Relay-Signature` header. ([#1090](https://github.com/getsentry/relay/pull/1090))
- Enforce attachment and event size limits on UE4 crash reports. ([#1099](https://github.com/getsentry/relay/pull/1099))

**Internal**:

- Add the exclusive time of the transaction's root span. ([#1083](https://github.com/getsentry/relay/pull/1083))
- Add session.status tag to extracted session.duration metric. ([#1087](https://github.com/getsentry/relay/pull/1087))
- Serve project configs for batched requests where one of the project keys cannot be parsed. ([#1093](https://github.com/getsentry/relay/pull/1093))

## 21.9.0

**Features**:

- Add sampling based on transaction name. ([#1058](https://github.com/getsentry/relay/pull/1058))
- Support running Relay without config directory. The most important configuration, including Relay mode and credentials, can now be provided through commandline arguments or environment variables alone. ([#1055](https://github.com/getsentry/relay/pull/1055))
- Protocol support for client reports. ([#1081](https://github.com/getsentry/relay/pull/1081))
- Extract session metrics in non processing relays. ([#1073](https://github.com/getsentry/relay/pull/1073))

**Bug Fixes**:

- Use correct commandline argument name for setting Relay port. ([#1059](https://github.com/getsentry/relay/pull/1059))
- Retrieve OS Context for Unity Events. ([#1072](https://github.com/getsentry/relay/pull/1072))

**Internal**:

- Add new metrics on Relay's performance in dealing with buckets of metric aggregates, as well as the amount of aggregated buckets. ([#1070](https://github.com/getsentry/relay/pull/1070))
- Add the exclusive time of a span. ([#1061](https://github.com/getsentry/relay/pull/1061))
- Remove redundant dynamic sampling processing on fast path. ([#1084](https://github.com/getsentry/relay/pull/1084))

## 21.8.0

- No documented changes.

## 21.7.0

- No documented changes.

## 21.6.3

- No documented changes.

## 21.6.2

**Bug Fixes**:

- Remove connection metrics reported under `connector.*`. They have been fully disabled since version `21.3.0`. ([#1021](https://github.com/getsentry/relay/pull/1021))
- Remove error logs for "failed to extract event" and "failed to store session". ([#1032](https://github.com/getsentry/relay/pull/1032))

**Internal**:

- Assign a random Kafka partition key for session aggregates and metrics to distribute messages evenly. ([#1022](https://github.com/getsentry/relay/pull/1022))
- All fields in breakdown config should be camelCase, and rename the breakdown key name in project options. ([#1020](https://github.com/getsentry/relay/pull/1020))

## 21.6.1

- No documented changes.

## 21.6.0

**Features**:

- Support self-contained envelopes without authentication headers or query parameters. ([#1000](https://github.com/getsentry/relay/pull/1000))
- Support statically configured relays. ([#991](https://github.com/getsentry/relay/pull/991))
- Support namespaced event payloads in multipart minidump submission for Electron Framework. The field has to follow the format `sentry___<namespace>`. ([#1012](https://github.com/getsentry/relay/pull/1012))

**Bug Fixes**:

- Explicitly declare reprocessing context. ([#1009](https://github.com/getsentry/relay/pull/1009))
- Validate the environment attribute in sessions, and drop sessions with invalid releases. ([#1018](https://github.com/getsentry/relay/pull/1018))

**Internal**:

- Gather metrics for corrupted Events with unprintable fields. ([#1008](https://github.com/getsentry/relay/pull/1008))
- Remove project actors. ([#1025](https://github.com/getsentry/relay/pull/1025))

## 21.5.1

**Bug Fixes**:

- Do not leak resources when projects or DSNs are idle. ([#1003](https://github.com/getsentry/relay/pull/1003))

## 21.5.0

**Features**:

- Support the `frame.stack_start` field for chained async stack traces in Cocoa SDK v7. ([#981](https://github.com/getsentry/relay/pull/981))
- Rename configuration fields `cache.event_buffer_size` to `cache.envelope_buffer_size` and `cache.event_expiry` to `cache.envelope_expiry`. The former names are still supported by Relay. ([#985](https://github.com/getsentry/relay/pull/985))
- Add a configuraton flag `relay.ready: always` to mark Relay ready in healthchecks immediately after starting without requiring to authenticate. ([#989](https://github.com/getsentry/relay/pull/989))

**Bug Fixes**:

- Fix roundtrip error when PII selector starts with number. ([#982](https://github.com/getsentry/relay/pull/982))
- Avoid overflow panic for large retry-after durations. ([#992](https://github.com/getsentry/relay/pull/992))

**Internal**:

- Update internal representation of distribution metrics. ([#979](https://github.com/getsentry/relay/pull/979))
- Extract metrics for transaction breakdowns and sessions when the feature is enabled for the organizaiton. ([#986](https://github.com/getsentry/relay/pull/986))
- Assign explicit values to DataCategory enum. ([#987](https://github.com/getsentry/relay/pull/987))

## 21.4.1

**Bug Fixes**:

- Allow the `event_id` attribute on breadcrumbs to link between Sentry events. ([#977](https://github.com/getsentry/relay/pull/977))

## 21.4.0

**Bug Fixes**:

- Parse the Crashpad information extension stream from Minidumps with annotation objects correctly. ([#973](https://github.com/getsentry/relay/pull/973))

**Internal**:

- Emit outcomes for rate limited attachments. ([#951](https://github.com/getsentry/relay/pull/951))
- Remove timestamp from metrics text protocol. ([#972](https://github.com/getsentry/relay/pull/972))
- Add max, min, sum, and count to gauge metrics. ([#974](https://github.com/getsentry/relay/pull/974))

## 21.3.1

**Bug Fixes**:

- Make request url scrubbable. ([#955](https://github.com/getsentry/relay/pull/955))
- Remove dependent items from envelope when dropping transaction item. ([#960](https://github.com/getsentry/relay/pull/960))

**Internal**:

- Emit the `quantity` field for outcomes of events. This field describes the total size in bytes for attachments or the event count for all other categories. A separate outcome is emitted for attachments in a rejected envelope, if any, in addition to the event outcome. ([#942](https://github.com/getsentry/relay/pull/942))
- Add experimental metrics ingestion without bucketing or pre-aggregation. ([#948](https://github.com/getsentry/relay/pull/948))
- Skip serializing some null values in frames interface. ([#944](https://github.com/getsentry/relay/pull/944))
- Add experimental metrics ingestion with bucketing and pre-aggregation. ([#948](https://github.com/getsentry/relay/pull/948), [#952](https://github.com/getsentry/relay/pull/952), [#958](https://github.com/getsentry/relay/pull/958), [#966](https://github.com/getsentry/relay/pull/966), [#969](https://github.com/getsentry/relay/pull/969))
- Change HTTP response for upstream timeouts from 502 to 504. ([#859](https://github.com/getsentry/relay/pull/859))
- Add rule id to outcomes coming from transaction sampling. ([#953](https://github.com/getsentry/relay/pull/953))
- Add support for breakdowns ingestion. ([#934](https://github.com/getsentry/relay/pull/934))
- Ensure empty strings are invalid measurement names. ([#968](https://github.com/getsentry/relay/pull/968))

## 21.3.0

**Features**:

- Relay now picks up HTTP proxies from environment variables. This is made possible by switching to a different HTTP client library.

**Bug Fixes**:

- Deny backslashes in release names. ([#904](https://github.com/getsentry/relay/pull/904))
- Fix a problem with Data Scrubbing source names (PII selectors) that caused `$frame.abs_path` to match, but not `$frame.abs_path || **` or `$frame.abs_path && **`. ([#932](https://github.com/getsentry/relay/pull/932))
- Make username pii-strippable. ([#935](https://github.com/getsentry/relay/pull/935))
- Respond with `400 Bad Request` and an error message `"empty envelope"` instead of `429` when envelopes without items are sent to the envelope endpoint. ([#937](https://github.com/getsentry/relay/pull/937))
- Allow generic Slackbot ([#947](https://github.com/getsentry/relay/pull/947))

**Internal**:

- Emit the `category` field for outcomes of events. This field disambiguates error events, security events and transactions. As a side-effect, Relay no longer emits outcomes for broken JSON payloads or network errors. ([#931](https://github.com/getsentry/relay/pull/931))
- Add inbound filters functionality to dynamic sampling rules. ([#920](https://github.com/getsentry/relay/pull/920))
- The undocumented `http._client` option has been removed. ([#938](https://github.com/getsentry/relay/pull/938))
- Log old events and sessions in the `requests.timestamp_delay` metric. ([#933](https://github.com/getsentry/relay/pull/933))
- Add rule id to outcomes coming from event sampling. ([#943](https://github.com/getsentry/relay/pull/943))
- Fix a bug in rate limiting that leads to accepting all events in the last second of a rate limiting window, regardless of whether the rate limit applies. ([#946](https://github.com/getsentry/relay/pull/946))

## 21.2.0

**Features**:

- By adding `.no-cache` to the DSN key, Relay refreshes project configuration caches immediately. This allows to apply changed settings instantly, such as updates to data scrubbing or inbound filter rules. ([#911](https://github.com/getsentry/relay/pull/911))
- Add NSError to mechanism. ([#925](https://github.com/getsentry/relay/pull/925))
- Add snapshot to the stack trace interface. ([#927](https://github.com/getsentry/relay/pull/927))

**Bug Fixes**:

- Log on INFO level when recovering from network outages. ([#918](https://github.com/getsentry/relay/pull/918))
- Fix a panic in processing minidumps with invalid location descriptors. ([#919](https://github.com/getsentry/relay/pull/919))

**Internal**:

- Improve dynamic sampling rule configuration. ([#907](https://github.com/getsentry/relay/pull/907))
- Compatibility mode for pre-aggregated sessions was removed. The feature is now enabled by default in full fidelity. ([#913](https://github.com/getsentry/relay/pull/913))

## 21.1.0

**Features**:

- Support dynamic sampling for error events. ([#883](https://github.com/getsentry/relay/pull/883))

**Bug Fixes**:

- Make all fields but event-id optional to fix regressions in user feedback ingestion. ([#886](https://github.com/getsentry/relay/pull/886))
- Remove `kafka-ssl` feature because it breaks development workflow on macOS. ([#889](https://github.com/getsentry/relay/pull/889))
- Accept envelopes where their last item is empty and trailing newlines are omitted. This also fixes a panic in some cases. ([#894](https://github.com/getsentry/relay/pull/894))

**Internal**:

- Extract crashpad annotations into contexts. ([#892](https://github.com/getsentry/relay/pull/892))
- Normalize user reports during ingestion and create empty fields. ([#903](https://github.com/getsentry/relay/pull/903))
- Ingest and normalize sample rates from envelope item headers. ([#910](https://github.com/getsentry/relay/pull/910))

## 20.12.1

- No documented changes.

## 20.12.0

**Features**:

- Add `kafka-ssl` compilation feature that builds Kafka linked against OpenSSL. This feature is enabled in Docker containers only. This is only relevant for Relays running as part of on-premise Sentry. ([#881](https://github.com/getsentry/relay/pull/881))
- Relay is now able to ingest pre-aggregated sessions, which will make it possible to efficiently handle applications that produce thousands of sessions per second. ([#815](https://github.com/getsentry/relay/pull/815))
- Add protocol support for WASM. ([#852](https://github.com/getsentry/relay/pull/852))
- Add dynamic sampling for transactions. ([#835](https://github.com/getsentry/relay/pull/835))
- Send network outage metric on healthcheck endpoint hit. ([#856](https://github.com/getsentry/relay/pull/856))

**Bug Fixes**:

- Fix a long-standing bug where log messages were not addressible as `$string`. ([#882](https://github.com/getsentry/relay/pull/882))
- Allow params in content-type for security requests to support content types like `"application/expect-ct-report+json; charset=utf-8"`. ([#844](https://github.com/getsentry/relay/pull/844))
- Fix a panic in CSP filters. ([#848](https://github.com/getsentry/relay/pull/848))
- Do not drop sessions due to an invalid age constraint set to `0`. ([#855](https://github.com/getsentry/relay/pull/855))
- Do not emit outcomes after forwarding envelopes to the upstream, even if that envelope is rate limited, rejected, or dropped. Since the upstream logs an outcome, it would be a duplicate. ([#857](https://github.com/getsentry/relay/pull/857))
- Fix status code for security report. ([#864](https://github.com/getsentry/relay/pull/864))
- Add missing fields for Expect-CT reports. ([#865](https://github.com/getsentry/relay/pull/865))
- Support more directives in CSP reports, such as `block-all-mixed-content` and `require-trusted-types-for`. ([#876](https://github.com/getsentry/relay/pull/876))

**Internal**:

- Add _experimental_ support for picking up HTTP proxies from the regular environment variables. This feature needs to be enabled by setting `http: client: "reqwest"` in your `config.yml`. ([#839](https://github.com/getsentry/relay/pull/839))
- Refactor transparent request forwarding for unknown endpoints. Requests are now entirely buffered in memory and occupy the same queues and actors as other requests. This should not cause issues but may change behavior under load. ([#839](https://github.com/getsentry/relay/pull/839))
- Add reason codes to the `X-Sentry-Rate-Limits` header in store responses. This allows external Relays to emit outcomes with the proper reason codes. ([#850](https://github.com/getsentry/relay/pull/850))
- Emit metrics for outcomes in external relays. ([#851](https://github.com/getsentry/relay/pull/851))
- Make `$error.value` `pii=true`. ([#837](https://github.com/getsentry/relay/pull/837))
- Send `key_id` in partial project config. ([#854](https://github.com/getsentry/relay/pull/854))
- Add stack traces to Sentry error reports. ([#872](https://github.com/getsentry/relay/pull/872))

## 20.11.1

- No documented changes.

## 20.11.0

**Features**:

- Rename upstream retries histogram metric and add upstream requests duration metric. ([#816](https://github.com/getsentry/relay/pull/816))
- Add options for metrics buffering (`metrics.buffering`) and sampling (`metrics.sample_rate`). ([#821](https://github.com/getsentry/relay/pull/821))

**Bug Fixes**:

- Accept sessions with IP address set to `{{auto}}`. This was previously rejected and silently dropped. ([#827](https://github.com/getsentry/relay/pull/827))
- Fix an issue where every retry-after response would be too large by one minute. ([#829](https://github.com/getsentry/relay/pull/829))

**Internal**:

- Always apply cache debouncing for project states. This reduces pressure on the Redis and file system cache. ([#819](https://github.com/getsentry/relay/pull/819))
- Internal refactoring such that validating of characters in tags no longer uses regexes internally. ([#814](https://github.com/getsentry/relay/pull/814))
- Discard invalid user feedback sent as part of envelope. ([#823](https://github.com/getsentry/relay/pull/823))
- Emit event errors and normalization errors for unknown breadcrumb keys. ([#824](https://github.com/getsentry/relay/pull/824))
- Normalize `breadcrumb.ty` into `breadcrumb.type` for broken Python SDK versions. ([#824](https://github.com/getsentry/relay/pull/824))
- Add the client SDK interface for unreal crashes and set the name to `unreal.crashreporter`. ([#828](https://github.com/getsentry/relay/pull/828))
- Fine-tune the selectors for minidump PII scrubbing. ([#818](https://github.com/getsentry/relay/pull/818), [#830](https://github.com/getsentry/relay/pull/830))

## 20.10.1

**Internal**:

- Emit more useful normalization meta data for invalid tags. ([#808](https://github.com/getsentry/relay/pull/808))

## 20.10.0

**Features**:

- Add support for measurement ingestion. ([#724](https://github.com/getsentry/relay/pull/724), [#785](https://github.com/getsentry/relay/pull/785))
- Add support for scrubbing UTF-16 data in attachments ([#742](https://github.com/getsentry/relay/pull/742), [#784](https://github.com/getsentry/relay/pull/784), [#787](https://github.com/getsentry/relay/pull/787))
- Add upstream request metric. ([#793](https://github.com/getsentry/relay/pull/793))
- The padding character in attachment scrubbing has been changed to match the masking character, there is no usability benefit from them being different. ([#810](https://github.com/getsentry/relay/pull/810))

**Bug Fixes**:

- Fix issue where `$span` would not be recognized in Advanced Data Scrubbing. ([#781](https://github.com/getsentry/relay/pull/781))
- Accept big-endian minidumps. ([#789](https://github.com/getsentry/relay/pull/789))
- Detect network outages and retry sending events instead of dropping them. ([#788](https://github.com/getsentry/relay/pull/788))

**Internal**:

- Project states are now cached separately per DSN public key instead of per project ID. This means that there will be multiple separate cache entries for projects with more than one DSN. ([#778](https://github.com/getsentry/relay/pull/778))
- Relay no longer uses the Sentry endpoint to resolve project IDs by public key. Ingestion for the legacy store endpoint has been refactored to rely on key-based caches only. As a result, the legacy endpoint is supported only on managed Relays. ([#800](https://github.com/getsentry/relay/pull/800))
- Fix rate limit outcomes, now emitted only for error events but not transactions. ([#806](https://github.com/getsentry/relay/pull/806), [#809](https://github.com/getsentry/relay/pull/809))

## 20.9.0

**Features**:

- Add support for attaching Sentry event payloads in Unreal crash reports by adding `__sentry` game data entries. ([#715](https://github.com/getsentry/relay/pull/715))
- Support chunked form data keys for event payloads on the Minidump endpoint. Since crashpad has a limit for the length of custom attributes, the sentry event payload can be split up into `sentry__1`, `sentry__2`, etc. ([#721](https://github.com/getsentry/relay/pull/721))
- Periodically re-authenticate with the upstream server. Previously, there was only one initial authentication. ([#731](https://github.com/getsentry/relay/pull/731))
- The module attribute on stack frames (`$frame.module`) and the (usually server side generated) attribute `culprit` can now be scrubbed with advanced data scrubbing. ([#744](https://github.com/getsentry/relay/pull/744))
- Compress outgoing store requests for events and envelopes including attachements using `gzip` content encoding. ([#745](https://github.com/getsentry/relay/pull/745))
- Relay now buffers all requests until it has authenticated with the upstream. ([#747](//github.com/getsentry/relay/pull/747))
- Add a configuration option to change content encoding of upstream store requests. The default is `gzip`, and other options are `identity`, `deflate`, or `br`. ([#771](https://github.com/getsentry/relay/pull/771))

**Bug Fixes**:

- Send requests to the `/envelope/` endpoint instead of the older `/store/` endpoint. This particularly fixes spurious `413 Payload Too Large` errors returned when using Relay with Sentry SaaS. ([#746](https://github.com/getsentry/relay/pull/746))

**Internal**:

- Remove a temporary flag from attachment kafka messages indicating rate limited crash reports to Sentry. This is now enabled by default. ([#718](https://github.com/getsentry/relay/pull/718))
- Performance improvement of http requests to upstream, high priority messages are sent first. ([#678](https://github.com/getsentry/relay/pull/678))
- Experimental data scrubbing on minidumps([#682](https://github.com/getsentry/relay/pull/682))
- Move `generate-schema` from the Relay CLI into a standalone tool. ([#739](//github.com/getsentry/relay/pull/739))
- Move `process-event` from the Relay CLI into a standalone tool. ([#740](//github.com/getsentry/relay/pull/740))
- Add the client SDK to session kafka payloads. ([#751](https://github.com/getsentry/relay/pull/751))
- Add a standalone tool to document metrics in JSON or YAML. ([#752](https://github.com/getsentry/relay/pull/752))
- Emit `processing.event.produced` for user report and session Kafka messages. ([#757](https://github.com/getsentry/relay/pull/757))
- Improve performance of event processing by avoiding regex clone. ([#767](https://github.com/getsentry/relay/pull/767))
- Assign a default name for unnamed attachments, which prevented attachments from being stored in Sentry. ([#769](https://github.com/getsentry/relay/pull/769))
- Add Relay version version to challenge response. ([#758](https://github.com/getsentry/relay/pull/758))

## 20.8.0

**Features**:

- Add the `http.connection_timeout` configuration option to adjust the connection and SSL handshake timeout. The default connect timeout is now increased from 1s to 3s. ([#688](https://github.com/getsentry/relay/pull/688))
- Supply Relay's version during authentication and check if this Relay is still supported. An error message prompting to upgrade Relay will be supplied if Relay is unsupported. ([#697](https://github.com/getsentry/relay/pull/697))

**Bug Fixes**:

- Reuse connections for upstream event submission requests when the server supports connection keepalive. Relay did not consume the response body of all requests, which caused it to reopen a new connection for every event. ([#680](https://github.com/getsentry/relay/pull/680), [#695](https://github.com/getsentry/relay/pull/695))
- Fix hashing of user IP addresses in data scrubbing. Previously, this could create invalid IP addresses which were later rejected by Sentry. Now, the hashed IP address is moved to the `id` field. ([#692](https://github.com/getsentry/relay/pull/692))
- Do not retry authentication with the upstream when a client error is reported (status code 4XX). ([#696](https://github.com/getsentry/relay/pull/696))

**Internal**:

- Extract the event `timestamp` from Minidump files during event normalization. ([#662](https://github.com/getsentry/relay/pull/662))
- Retain the full span description in transaction events instead of trimming it. ([#674](https://github.com/getsentry/relay/pull/674))
- Report all Kafka producer errors to Sentry. Previously, only immediate errors were reported but not those during asynchronous flushing of messages. ([#677](https://github.com/getsentry/relay/pull/677))
- Add "HubSpot Crawler" to the list of web crawlers for inbound filters. ([#693](https://github.com/getsentry/relay/pull/693))
- Improved typing for span data of transaction events, no breaking changes. ([#713](https://github.com/getsentry/relay/pull/713))
- **Breaking change:** In PII configs, all options on hash and mask redactions (replacement characters, ignored characters, hash algorithm/key) are removed. If they still exist in the configuration, they are ignored. ([#760](https://github.com/getsentry/relay/pull/760))

## 20.7.2

**Features**:

- Report metrics for connections to the upstream. These metrics are reported under `connector.*` and include information on connection reuse, timeouts and errors. ([#669](https://github.com/getsentry/relay/pull/669))
- Increased the maximum size of attachments from _50MiB_ to _100MiB_. Most notably, this allows to upload larger minidumps. ([#671](https://github.com/getsentry/relay/pull/671))

**Internal**:

- Always create a spans array for transactions in normalization. This allows Sentry to render the spans UI even if the transaction is empty. ([#667](https://github.com/getsentry/relay/pull/667))

## 20.7.1

- No documented changes.

## 20.7.0

**Features**:

- Sessions and attachments can be rate limited now. These rate limits apply separately from error events, which means that you can continue to send Release Health sessions while you're out of quota with errors. ([#636](https://github.com/getsentry/relay/pull/636))

**Bug Fixes**:

- Outcomes from downstream relays were not forwarded upstream. ([#632](https://github.com/getsentry/relay/pull/632))
- Apply clock drift correction to Release Health sessions and validate timestamps. ([#633](https://github.com/getsentry/relay/pull/633))
- Apply clock drift correction for timestamps that are too far in the past or future. This fixes a bug where broken transaction timestamps would lead to negative durations. ([#634](https://github.com/getsentry/relay/pull/634), [#654](https://github.com/getsentry/relay/pull/654))
- Respond with status code `200 OK` to rate limited minidump and UE4 requests. Third party clients otherwise retry those requests, leading to even more load. ([#646](https://github.com/getsentry/relay/pull/646), [#647](https://github.com/getsentry/relay/pull/647))
- Ingested unreal crash reports no longer have a `misc_primary_cpu_brand` key with GPU information set in the Unreal context. ([#650](https://github.com/getsentry/relay/pull/650))
- Fix ingestion of forwarded outcomes in processing Relays. Previously, `emit_outcomes` had to be set explicitly to enable this. ([#653](https://github.com/getsentry/relay/pull/653))

**Internal**:

- Restructure the envelope and event ingestion paths into a pipeline and apply rate limits to all envelopes. ([#635](https://github.com/getsentry/relay/pull/635), [#636](https://github.com/getsentry/relay/pull/636))
- Pass the combined size of all attachments in an envelope to the Redis rate limiter as quantity to enforce attachment quotas. ([#639](https://github.com/getsentry/relay/pull/639))
- Emit flags for rate limited processing attachments and add a `size` field. ([#640](https://github.com/getsentry/relay/pull/640), [#644](https://github.com/getsentry/relay/pull/644))

## 20.6.0

We have switched to [CalVer](https://calver.org/)! Relay's version is always in line with the latest version of [Sentry](https://github.com/getsentry/sentry).

**Features**:

- Proxy and managed Relays now apply clock drift correction based on the `sent_at` header emitted by SDKs. ([#581](https://github.com/getsentry/relay/pull/581))
- Apply cached rate limits to attachments and sessions in the fast-path when parsing incoming requests. ([#618](https://github.com/getsentry/relay/pull/618))
- New config options `metrics.default_tags` and `metrics.hostname_tag`. ([#625](https://github.com/getsentry/relay/pull/625))

**Bug Fixes**:

- Clock drift correction no longer considers the transaction timestamp as baseline for SDKs using Envelopes. Instead, only the dedicated `sent_at` Envelope header is used. ([#580](https://github.com/getsentry/relay/pull/580))
- The `http.timeout` setting is now applied to all requests, including event submission. Previously, events were exempt. ([#588](https://github.com/getsentry/relay/pull/588))
- All endpoint metrics now report their proper `route` tag. This applies to `requests`, `requests.duration`, and `responses.status_codes`. Previously, some some endpoints reported an empty route. ([#595](https://github.com/getsentry/relay/pull/595))
- Properly refresh cached project states based on the configured intervals. Previously, Relay may have gone into an endless refresh cycle if the system clock not accurate, or the state had not been updated in the upstream. ([#596](https://github.com/getsentry/relay/pull/596))
- Respond with `403 Forbidden` when multiple authentication payloads are sent by the SDK. Previously, Relay would authenticate using one of the payloads and silently ignore the rest. ([#602](https://github.com/getsentry/relay/pull/602))
- Improve metrics documentation. ([#614](https://github.com/getsentry/relay/pull/614))
- Do not scrub event processing errors by default. ([#619](https://github.com/getsentry/relay/pull/619))

**Internal**:

- Add source (who emitted the outcome) to Outcome payload. ([#604](https://github.com/getsentry/relay/pull/604))
- Ignore non-Rust folders for faster rebuilding and testing. ([#578](https://github.com/getsentry/relay/pull/578))
- Invalid session payloads are now logged for SDK debugging. ([#584](https://github.com/getsentry/relay/pull/584), [#591](https://github.com/getsentry/relay/pull/591))
- Add support for Outcomes generation in external Relays. ([#592](https://github.com/getsentry/relay/pull/592))
- Remove unused `rev` from project state. ([#586](https://github.com/getsentry/relay/pull/586))
- Add an outcome endpoint for trusted Relays. ([#589](https://github.com/getsentry/relay/pull/589))
- Emit outcomes for event payloads submitted in attachment files. ([#609](https://github.com/getsentry/relay/pull/609))
- Split envelopes that contain sessions and other items and ingest them independently. ([#610](https://github.com/getsentry/relay/pull/610))
- Removed support for legacy per-key quotas. ([#616](https://github.com/getsentry/relay/pull/615))
- Security events (CSP, Expect-CT, Expect-Staple, and HPKP) are now placed into a dedicated `security` item in envelopes, rather than the generic event item. This allows for quick detection of the event type for rate limiting. ([#617](https://github.com/getsentry/relay/pull/617))

## 0.5.9

- Relay has a logo now!
- New explicit `envelope/` endpoint. Envelopes no longer need to be sent with the right `content-type` header (to cater to browser JS).
- Introduce an Envelope item type for transactions.
- Support environment variables and CLI arguments instead of command line parameters.
- Return status `415` on wrong content types.
- Normalize double-slashes in request URLs more aggressively.
- Add an option to generate credentials on stdout.

**Internal**:

- Serve project configs to downstream Relays with proper permission checking.
- PII: Make and/or selectors specific.
- Add a browser filter for IE 11.
- Changes to release parsing.
- PII: Expose event values as part of generated selector suggestions.

## 0.5.8

**Internal**:

- Fix a bug where exception values and the device name were not PII-strippable.

## 0.5.7

- Docker images are now also pushed to Docker Hub.
- New helper function to generate PII selectors from event data.

**Internal**:

- Release is now a required attribute for session data.
- `unknown` can now be used in place of `unknown_error` for span statuses. A future release will change the canonical format from `unknown_error` to `unknown`.

## 0.5.6

- Fix a bug where Relay would stop processing events if Sentry is down for only a short time.
- Improvements to architecture documentation.
- Initial support for rate limiting by event type ("scoped quotas")
- Fix a bug where `key_id` was omitted from outcomes created by Relay.
- Fix a bug where it was not permitted to send content-encoding as part of a CORS request to store.

**Internal**:

- PII processing: Aliases for value types (`$error` instead of `$exception` to be in sync with Discover column naming) and adding a default for replace-redactions.
- It is now valid to send transactions and spans without `op` set, in which case a default value will be inserted.

## 0.5.5

- Suppress verbose DNS lookup logs.

**Internal**:

- Small performance improvements in datascrubbing config converter.
- New, C-style selector syntax (old one still works)

## 0.5.4

**Internal**:

- Add event contexts to `pii=maybe`.
- Fix parsing of msgpack breadcrumbs in Rust store.
- Envelopes sent to Rust store can omit the DSN in headers.
- Ability to quote/escape special characters in selectors in PII configs.

## 0.5.3

- Properly strip the linux binary to reduce its size
- Allow base64 encoded JSON event payloads ([#466](https://github.com/getsentry/relay/pull/466))
- Fix multipart requests without trailing newline ([#465](https://github.com/getsentry/relay/pull/465))
- Support for ingesting session updates ([#449](https://github.com/getsentry/relay/pull/449))

**Internal**:

- Validate release names during event ingestion ([#479](https://github.com/getsentry/relay/pull/479))
- Add browser extension filter ([#470](https://github.com/getsentry/relay/pull/470))
- Add `pii=maybe`, a new kind of event schema field that can only be scrubbed if explicitly addressed.
- Add way to scrub filepaths in a way that does not break processing.

## 0.5.2

- Fix trivial Redis-related crash when running in non-processing mode.
- Limit the maximum retry-after of a rate limit. This is necessary because of the "Delete and ignore future events" feature in Sentry.
- Project caches are now evicted after `project_grace_period` has passed. If you have that parameter set to a high number you may see increased memory consumption.

**Internal**:

- Misc bugfixes in PII processor. Those bugs do not affect the legacy data scrubber exposed in Python.
- Polishing documentation around PII configuration format.
- Signal codes in mach mechanism are no longer required.

## 0.5.1

- Ability to fetch project configuration from Redis as additional caching layer.
- Fix a few bugs in release filters.
- Fix a few bugs in minidumps endpoint with processing enabled.

**Internal**:

- Fix a bug in the PII processor that would always remove the entire string on `pattern` rules.
- Ability to correct some clock drift and wrong system time in transaction events.

## 0.5.0

- The binary has been renamed to `relay`.
- Updated documentation for metrics.

**Internal**:

- The package is now called `sentry-relay`.
- Renamed all `Semaphore*` types to `Relay*`.
- Fixed memory leaks in processing functions.

## 0.4.65

- Implement the Minidump endpoint.
- Implement the Attachment endpoint.
- Implement the legacy Store endpoint.
- Support a plain `Authorization` header in addition to `X-Sentry-Auth`.
- Simplify the shutdown logic. Relay now always takes a fixed configurable time to shut down.
- Fix healthchecks in _Static_ mode.
- Fix internal handling of event attachments.
- Fix partial reads of request bodies resulting in a broken connection.
- Fix a crash when parsing User-Agent headers.
- Fix handling of events sent with `sentry_version=2.0` (Clojure SDK).
- Use _mmap_ to load the GeoIP database to improve the memory footprint.
- Revert back to the system memory allocator.

**Internal**:

- Preserve microsecond precision in all time stamps.
- Record event ids in all outcomes.
- Updates to event processing metrics.
- Add span status mapping from open telemetry.

## 0.4.64

- Switched to `jemalloc` as global allocator.
- Introduce separate outcome reason for invalid events.
- Always consume request bodies to the end.
- Implemented minidump ingestion.
- Increas precisions of timestamps in protocol.

## 0.4.63

- Refactor healthchecks into two: Liveness and readiness (see code comments for explanation for now).
- Allow multiple trailing slashes on store endpoint, e.g. `/api/42/store///`.
- Internal refactor to prepare for envelopes format.

**Internal**:

- Fix a bug where glob-matching in filters did not behave correctly when the to-be-matched string contained newlines.
- Add `moz-extension:` as scheme for browser extensions (filtering out Firefox addons).
- Raise a dedicated Python exception type for invalid transaction events. Also do not report that error to Sentry from Relay.

## 0.4.62

- Various performance improvements.

## 0.4.61

**Internal**:

- Add `thread.errored` attribute ([#306](https://github.com/getsentry/relay/pull/306)).

## 0.4.60

- License is now BSL instead of MIT ([#301](https://github.com/getsentry/relay/pull/301)).
- Improve internal metrics and logging ([#296](https://github.com/getsentry/relay/pull/296), [#297](https://github.com/getsentry/relay/pull/297), [#298](https://github.com/getsentry/relay/pull/298)).
- Fix unbounded requests to Sentry for project configs ([#295](https://github.com/getsentry/relay/pull/295), [#300](https://github.com/getsentry/relay/pull/300)).
- Fix rejected responses from Sentry due to size limit ([#303](https://github.com/getsentry/relay/pull/303)).
- Expose more options for configuring request concurrency limits ([#311](https://github.com/getsentry/relay/pull/311)).

**Internal**:

- Transaction events with negative duration are now rejected ([#291](https://github.com/getsentry/relay/pull/291)).
- Fix a panic when normalizing certain dates.

## 0.4.59

**Internal**:

- Fix: Normalize legacy stacktrace attributes ([#292](https://github.com/getsentry/relay/pull/292))
- Fix: Validate platform attributes in Relay ([#294](https://github.com/getsentry/relay/pull/294))
- Flip the flag that indicates Relay processing ([#293](https://github.com/getsentry/relay/pull/293))

## 0.4.58

- Evict project caches after some time ([#287](https://github.com/getsentry/relay/pull/287))
- Selectively log internal errors to stderr ([#285](https://github.com/getsentry/relay/pull/285))
- Add an error boundary to parsing project states ([#281](https://github.com/getsentry/relay/pull/281))

**Internal**:

- Add event size metrics ([#286](https://github.com/getsentry/relay/pull/286))
- Normalize before datascrubbing ([#290](https://github.com/getsentry/relay/pull/290))
- Add a config value for thread counts ([#283](https://github.com/getsentry/relay/pull/283))
- Refactor outcomes for parity with Sentry ([#282](https://github.com/getsentry/relay/pull/282))
- Add flag that relay processed an event ([#279](https://github.com/getsentry/relay/pull/279))

## 0.4.57

**Internal**:

- Stricter validation of transaction events.

## 0.4.56

**Internal**:

- Fix a panic in trimming.

## 0.4.55

**Internal**:

- Fix more bugs in datascrubbing converter.

## 0.4.54

**Internal**:

- Fix more bugs in datascrubbing converter.

## 0.4.53

**Internal**:

- Fix more bugs in datascrubbing converter.

## 0.4.52

**Internal**:

- Fix more bugs in datascrubbing converter.

## 0.4.51

**Internal**:

- Fix a few bugs in datascrubbing converter.
- Accept trailing slashes.

**Normalization**:

- Fix a panic on overflowing timestamps.

## 0.4.50

**Internal**:

- Fix bug where IP scrubbers were applied even when not enabled.

## 0.4.49

- Internal changes.

## 0.4.48

**Internal**:

- Fix various bugs in the datascrubber and PII processing code to get closer to behavior of the Python implementation.

## 0.4.47

**Internal**:

- Various work on re-implementing Sentry's `/api/X/store` endpoint in Relay. Relay can now apply rate limits based on Redis and emit the correct outcomes.

## 0.4.46

**Internal**:

- Resolved a regression in IP address normalization. The new behavior is closer to a line-by-line port of the old Python code.

## 0.4.45

**Normalization**:

- Resolved an issue where GEO IP data was not always infered.

## 0.4.44

**Normalization**:

- Only take the user IP address from the store request's IP for certain platforms. This restores the behavior of the old Python code.

## 0.4.43

**Normalization**:

- Bump size of breadcrumbs.
- Workaround for an issue where we would not parse OS information from User Agent when SDK had already sent OS information.
- Further work on Sentry-internal event ingestion.

## 0.4.42

**Normalization**:

- Fix normalization of version strings from user agents.

## 0.4.41

- Support extended project configuration.

**Internal**:

- Implement event filtering rules.
- Add basic support for Sentry-internal event ingestion.
- Parse and normalize user agent strings.

## 0.4.40

**Internal**:

- Restrict ranges of timestamps to prevent overflows in Python code and UI.

## 0.4.39

**Internal**:

- Fix a bug where stacktrace trimming was not applied during renormalization.

## 0.4.38

**Internal**:

- Added typed spans to Event.

## 0.4.37

**Internal**:

- Added `orig_in_app` to frame data.

## 0.4.36

**Internal**:

- Add new .NET versions for context normalization.

## 0.4.35

**Internal**:

- Fix bug where thread's stacktraces were not normalized.
- Fix bug where a string at max depth of a databag was stringified again.

## 0.4.34

**Internal**:

- Added `data` attribute to frames.
- Added a way to override other trimming behavior in Python normalizer binding.

## 0.4.33

**Internal**:

- Plugin-provided context types should now work properly again.

## 0.4.32

**Internal**:

- Removed `function_name` field from frame and added `raw_function`.

## 0.4.31

**Internal**:

- Add trace context type.

## 0.4.30

**Internal**:

- Make exception messages/values larger to allow for foreign stacktrace data to be attached.

## 0.4.29

**Internal**:

- Added `function_name` field to frame.

## 0.4.28

**Internal**:

- Add missing context type for sessionstack.

## 0.4.27

**Internal**:

- Increase frame vars size again! Byte size was fine, but max depth was way too small.

## 0.4.26

**Internal**:

- Reduce frame vars size.

## 0.4.25

**Internal**:

- Add missing trimming to frame vars.

## 0.4.24

**Internal**:

- Reject non-http/https `help_urls` in exception mechanisms.

## 0.4.23

**Internal**:

- Add basic truncation to event meta to prevent payload size from spiralling out of control.

## 0.4.22

**Internal**:

- Added grouping enhancements to protocol.

## 0.4.21

**Internal**:

- Updated debug image interface with more attributes.

## 0.4.20

**Internal**:

- Added support for `lang` frame and stacktrace attribute.

## 0.4.19

**Internal**:

- Slight changes to allow replacing more normalization code in Sentry with Rust.

## 0.4.18

**Internal**:

- Allow much larger payloads in the extra attribute.

## 0.4.17

**Internal**:

- Added support for protocol changes related to upcoming sentry SDK features. In particular the `none` event type was added.

## 0.4.16

For users of relay, nothing changed at all. This is a release to test embedding some Rust code in Sentry itself.

## 0.4.15

For users of relay, nothing changed at all. This is a release to test embedding some Rust code in Sentry itself.

## 0.4.14

For users of relay, nothing changed at all. This is a release to test embedding some Rust code in Sentry itself.

## 0.4.13

For users of relay, nothing changed at all. This is a release to test embedding some Rust code in Sentry itself.

## 0.4.12

For users of relay, nothing changed at all. This is a release to test embedding some Rust code in Sentry itself.

## 0.4.11

For users of relay, nothing changed at all. This is a release to test embedding some Rust code in Sentry itself.

## 0.4.10

For users of relay, nothing changed at all. This is a release to test embedding some Rust code in Sentry itself.

## 0.4.9

For users of relay, nothing changed at all. This is a release to test embedding some Rust code in Sentry itself.

## 0.4.8

For users of relay, nothing changed at all. This is a release to test embedding some Rust code in Sentry itself.

## 0.4.7

For users of relay, nothing changed at all. This is a release to test embedding some Rust code in Sentry itself.

## 0.4.6

For users of relay, nothing changed at all. This is a release to test embedding some Rust code in Sentry itself.

## 0.4.5

For users of relay, nothing changed at all. This is a release to test embedding some Rust code in Sentry itself.

## 0.4.4

For users of relay, nothing changed at all. This is a release to test embedding some Rust code in Sentry itself.

## 0.4.3

For users of relay, nothing changed at all. This is a release to test embedding some Rust code in Sentry itself.

## 0.4.2

For users of relay, nothing changed at all. This is a release to test embedding some Rust code in Sentry itself.

## 0.4.1

For users of relay, nothing changed at all. This is a release to test embedding some Rust code in Sentry itself.

## 0.4.0

Introducing new Relay modes:

- `proxy`: A proxy for all requests and events.
- `static`: Static configuration for known projects in the file system.
- `managed`: Fetch configurations dynamically from Sentry and update them.

The default Relay mode is `managed`. Users upgrading from previous versions will automatically activate the `managed` mode. To change this setting, add `relay.mode` to `config.yml` or run `semaphore config init` from the command line.

**Breaking Change**: If Relay was used without credentials, the mode needs to be set to `proxy`. The default `managed` mode requires credentials.

For more information on Relay modes, see the [documentation page](https://docs.sentry.io/data-management/relay/options/).

### Configuration Changes

- Added `cache.event_buffer_size` to control the maximum number of events that are buffered in case of network issues or high rates of incoming events.
- Added `limits.max_concurrent_requests` to limit the number of connections that this Relay will use to communicate with the upstream.
- Internal error reporting is now disabled by default. To opt in, set `sentry.enabled`.

### Bugfixes

- Fix a bug that caused events to get unconditionally dropped after five seconds, regardless of the `cache.event_expiry` configuration.
- Fix a memory leak in Relay's internal error reporting.

## 0.3.0

- Changed PII stripping rule format to permit path selectors when applying rules. This means that now `$string` refers to strings for instance and `user.id` refers to the `id` field in the `user` attribute of the event. Temporarily support for old rules is retained.

## 0.2.7

- store: Minor fixes to be closer to Python. Ability to disable trimming of objects, arrays and strings.

## 0.2.6

- Fix bug where PII stripping would remove containers without leaving any metadata about the retraction.
- Fix bug where old `redactPair` rules would stop working.

## 0.2.5

- Rewrite of PII stripping logic. This brings potentially breaking changes to the semantics of PII configs. Most importantly field types such as `"freeform"` and `"databag"` are gone, right now there is only `"container"` and `"text"`. All old field types should have become an alias for `"text"`, but take extra care in ensuring your PII rules still work.

- store: Minor fixes to be closer to Python.

## 0.2.4

For users of relay, nothing changed at all. This is a release to test embedding some Rust code in Sentry itself.

- store: Remove stray print statement.

## 0.2.3

For users of relay, nothing changed at all. This is a release to test embedding some Rust code in Sentry itself.

- store: Fix main performance issues.

## 0.2.2

For users of relay, nothing changed at all. This is a release to test embedding some Rust code in Sentry itself.

- store: Fix segfault when trying to process contexts.
- store: Fix trimming state "leaking" between interfaces, leading to excessive trimming.
- store: Don't serialize empty arrays and objects (with a few exceptions).

## 0.2.1

For users of relay, nothing changed at all. This is a release to test embedding some Rust code in Sentry itself.

- `libsemaphore`: Expose CABI for normalizing event data.

## 0.2.0

Our first major iteration on Relay has landed!

- User documentation is now hosted at <https://docs.sentry.io/relay/>.
- SSL support is now included by default. Just configure a [TLS identity](https://docs.sentry.io/relay/options/#relaytls_identity_path) and you're set.
- Updated event processing: Events from older SDKs are now supported. Also, we've fixed some bugs along the line.
- Introduced full support for PII stripping. See [PII Configuration](https://docs.sentry.io/relay/pii-config/) for instructions.
- Configure with static project settings. Relay will skip querying project states from Sentry and use your provided values instead. See [Project Configuration](https://docs.sentry.io/relay/project-config/) for a full guide.
- Relay now also acts as a proxy for certain API requests. This allows it to receive CSP reports and Minidump crash reports, among others. It also sets `X-Forwarded-For` and includes a Relay signature header.

Besides that, there are many technical changes, including:

- Major rewrite of the internals. Relay no longer requires a special endpoint for sending events to upstream Sentry and processes events individually with less delay than before.
- The executable will exit with a non-zero exit code on startup errors. This makes it easier to catch configuration errors.
- Removed `libsodium` as a production dependency, greatly simplifying requirements for the runtime environment.
- Greatly improved logging and metrics. Be careful with the `DEBUG` and `TRACE` levels, as they are **very** verbose now.
- Improved docker containers.

## 0.1.3

- Added support for metadata format

## 0.1.2

- JSON logging ([#32](https://github.com/getsentry/relay/pull/32))
- Update dependencies

## 0.1.1

- Rename "sentry-relay" to "semaphore"
- Use new features from Rust 1.26
- Prepare binary and Python builds ([#20](https://github.com/getsentry/relay/pull/20))
- Add Dockerfile ([#23](https://github.com/getsentry/relay/pull/23))

## 0.1.0

An initial release of the tool.<|MERGE_RESOLUTION|>--- conflicted
+++ resolved
@@ -2,15 +2,13 @@
 
 ## Unreleased
 
-<<<<<<< HEAD
 **Internal**:
 
 - Add BufferService with SQLite backend. ([#1920](https://github.com/getsentry/relay/pull/1920))
-=======
-**Features**
+
+**Features**:
 
 - Allow monitor checkins to paass `monitor_config` for monitor upserts. ([#1962](https://github.com/getsentry/relay/pull/1962))
->>>>>>> 014964b2
 
 ## 23.3.1
 
