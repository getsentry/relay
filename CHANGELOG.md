# Changelog

## Unreleased

<<<<<<< HEAD
**Features**:

- Remove from events spans starting or ending before January 1, 1970 UTC. ([#2627](https://github.com/getsentry/relay/pull/2627))
=======
**Internal**:

- Restrict resource spans to script and css only. ([#2623](https://github.com/getsentry/relay/pull/2623))
>>>>>>> b9e9f937

## 23.11.0

**Features**:

- Update Docker Debian image from 10 to 12. ([#2622](https://github.com/getsentry/relay/pull/2622))

**Internal**:

- Report global config fetch errors after interval of constant failures elapsed. ([#2628](https://github.com/getsentry/relay/pull/2628))

## 23.10.0

**Features**:

- Scrub span descriptions with encoded data images. ([#2560](https://github.com/getsentry/relay/pull/2560))
- Accept spans needed for the mobile Starfish module. ([#2570](https://github.com/getsentry/relay/pull/2570))
- Extract size metrics and blocking status tag for resource spans. ([#2578](https://github.com/getsentry/relay/pull/2578))
- Add a setting to rollout ingesting all resource spans. ([#2586](https://github.com/getsentry/relay/pull/2586))
- Drop events starting or ending before January 1, 1970 UTC. ([#2613](https://github.com/getsentry/relay/pull/2613))
- Add support for X-Sentry-Forwarded-For header. ([#2572](https://github.com/getsentry/relay/pull/2572))

**Bug Fixes**:

- Remove profile_id from context when no profile is in the envelope. ([#2523](https://github.com/getsentry/relay/pull/2523))
- Fix reporting of Relay's crashes to Sentry. The `crash-handler` feature did not enable the crash reporter and uploads of crashes were broken. ([#2532](https://github.com/getsentry/relay/pull/2532))
- Use correct field to pick SQL parser for span normalization. ([#2536](https://github.com/getsentry/relay/pull/2536))
- Prevent stack overflow on SQL serialization. ([#2538](https://github.com/getsentry/relay/pull/2538))
- Bind exclusively to the port for the HTTP server. ([#2582](https://github.com/getsentry/relay/pull/2582))
- Scrub resource spans even when there's no domain or extension or when the description is an image. ([#2591](https://github.com/getsentry/relay/pull/2591))

**Internal**:

- Exclude more spans fron metrics extraction. ([#2522](https://github.com/getsentry/relay/pull/2522)), [#2525](https://github.com/getsentry/relay/pull/2525), [#2545](https://github.com/getsentry/relay/pull/2545), [#2566](https://github.com/getsentry/relay/pull/2566))
- Remove filtering for Android events with missing close events. ([#2524](https://github.com/getsentry/relay/pull/2524))
- Fix hot-loop burning CPU when upstream service is unavailable. ([#2518](https://github.com/getsentry/relay/pull/2518))
- Extract new low-cardinality transaction duration metric for statistical detectors. ([#2513](https://github.com/getsentry/relay/pull/2513))
- Introduce reservoir sampling rule. ([#2550](https://github.com/getsentry/relay/pull/2550))
- Write span tags to `span.sentry_tags` instead of `span.data`. ([#2555](https://github.com/getsentry/relay/pull/2555), [#2598](https://github.com/getsentry/relay/pull/2598))
- Use JSON instead of MsgPack for Kafka spans. ([#2556](https://github.com/getsentry/relay/pull/2556))
- Add `profile_id` to spans. ([#2569](https://github.com/getsentry/relay/pull/2569))
- Introduce a dedicated usage metric for transactions that replaces the duration metric. ([#2571](https://github.com/getsentry/relay/pull/2571), [#2589](https://github.com/getsentry/relay/pull/2589))
- Restore the profiling killswitch. ([#2573](https://github.com/getsentry/relay/pull/2573))
- Add `scraping_attempts` field to the event schema. ([#2575](https://github.com/getsentry/relay/pull/2575))
- Postpone metrics aggregation until we received the project state. ([#2588](https://github.com/getsentry/relay/pull/2588))
- Move `condition.rs` from `relay-sampling` to `relay-protocol`. ([#2608](https://github.com/getsentry/relay/pull/2608))

## 23.9.1

- No documented changes.

## 23.9.0

**Features**:

- Add `view_names` to `AppContext` ([#2344](https://github.com/getsentry/relay/pull/2344))
- Tag keys in error events and transaction events can now be up to `200` ASCII characters long. Before, tag keys were limited to 32 characters. ([#2453](https://github.com/getsentry/relay/pull/2453))
- The Crons monitor check-in APIs have learned to accept JSON via POST. This allows for monitor upserts by specifying the `monitor_config` in the JSON body. ([#2448](https://github.com/getsentry/relay/pull/2448))
- Add an experimental web interface for local Relay deployments. ([#2422](https://github.com/getsentry/relay/pull/2422))

**Bug Fixes**:

- Filter out exceptions originating in Safari extensions. ([#2408](https://github.com/getsentry/relay/pull/2408))
- Fixes the `TraceContext.status` not being defaulted to `unknown` before the new metrics extraction pipeline. ([#2436](https://github.com/getsentry/relay/pull/2436))
- Support on-demand metrics for alerts and widgets in external Relays. ([#2440](https://github.com/getsentry/relay/pull/2440))
- Prevent sporadic data loss in `EnvelopeProcessorService`. ([#2454](https://github.com/getsentry/relay/pull/2454))
- Prevent panic when android trace contains invalid start time. ([#2457](https://github.com/getsentry/relay/pull/2457))

**Internal**:

- Use static global configuration if file is provided and not in managed mode. ([#2458](https://github.com/getsentry/relay/pull/2458))
- Add `MeasurementsConfig` to `GlobalConfig` and implement merging logic with project config. ([#2415](https://github.com/getsentry/relay/pull/2415))
- Support ingestion of custom metrics when the `organizations:custom-metrics` feature flag is enabled. ([#2443](https://github.com/getsentry/relay/pull/2443))
- Merge span metrics and standalone spans extraction options. ([#2447](https://github.com/getsentry/relay/pull/2447))
- Support parsing aggregated metric buckets directly from statsd payloads. ([#2468](https://github.com/getsentry/relay/pull/2468), [#2472](https://github.com/getsentry/relay/pull/2472))
- Improve performance when ingesting distribution metrics with a large number of data points. ([#2483](https://github.com/getsentry/relay/pull/2483))
- Improve documentation for metrics bucketing. ([#2503](https://github.com/getsentry/relay/pull/2503))
- Rename the envelope item type for StatsD payloads to "statsd". ([#2470](https://github.com/getsentry/relay/pull/2470))
- Add a nanojoule unit for profile measurements. ([#2478](https://github.com/getsentry/relay/pull/2478))
- Add a timestamp field to report profile's start time on Android. ([#2486](https://github.com/getsentry/relay/pull/2486))
- Filter span metrics extraction based on features. ([#2511](https://github.com/getsentry/relay/pull/2511), [#2520](https://github.com/getsentry/relay/pull/2520))
- Extract shared tags on the segment. ([#2512](https://github.com/getsentry/relay/pull/2512))

## 23.8.0

**Features**:

- Add `Cross-Origin-Resource-Policy` HTTP header to responses. ([#2394](https://github.com/getsentry/relay/pull/2394))

## 23.7.2

**Features**:

- Normalize old React Native SDK app start time measurements and spans. ([#2358](https://github.com/getsentry/relay/pull/2358))

**Bug Fixes**:

- Limit environment names on check-ins to 64 chars. ([#2309](https://github.com/getsentry/relay/pull/2309))

**Internal**:

- Add new service for fetching global configs. ([#2320](https://github.com/getsentry/relay/pull/2320))
- Feature-flagged extraction & publishing of spans from transactions. ([#2350](https://github.com/getsentry/relay/pull/2350))

## 23.7.1

**Bug Fixes**:

- Trim fields (e.g. `transaction`) before metrics extraction. ([#2342](https://github.com/getsentry/relay/pull/2342))
- Interpret `aggregator.max_tag_value_length` as characters instead of bytes. ([#2343](https://github.com/getsentry/relay/pull/2343))

**Internal**:

- Add capability to configure metrics aggregators per use case. ([#2341](https://github.com/getsentry/relay/pull/2341))
- Configurable flush time offsets for metrics buckets. ([#2349](https://github.com/getsentry/relay/pull/2349))

## 23.7.0

**Bug Fixes**:

- Filter idle samples at the edge per thread. ([#2321](https://github.com/getsentry/relay/pull/2321))

**Internal**:

- Add support for `sampled` field in the DSC and error tagging. ([#2290](https://github.com/getsentry/relay/pull/2290))
- Move span tag extraction from metrics to normalization. ([#2304](https://github.com/getsentry/relay/pull/2304))

## 23.6.2

**Features**:

- Add filter based on transaction names. ([#2118](https://github.com/getsentry/relay/pull/2118), [#2284](https://github.com/getsentry/relay/pull/2284))
- Use GeoIP lookup also in non-processing Relays. Lookup from now on will be also run in light normalization. ([#2229](https://github.com/getsentry/relay/pull/2229))
- Metrics extracted from transactions from old SDKs now get a useful `transaction` tag. ([#2250](https://github.com/getsentry/relay/pull/2250), [#2272](https://github.com/getsentry/relay/pull/2272)).

**Bug Fixes**:

- Skip dynamic sampling if relay doesn't support incoming metrics extraction version. ([#2273](https://github.com/getsentry/relay/pull/2273))
- Keep stack frames closest to crash when quantity exceeds limit. ([#2236](https://github.com/getsentry/relay/pull/2236))
- Drop profiles without a transaction in the same envelope. ([#2169](https://github.com/getsentry/relay/pull/2169))

**Internal**:

- Implement basic generic metrics extraction for transaction events. ([#2252](https://github.com/getsentry/relay/pull/2252), [#2257](https://github.com/getsentry/relay/pull/2257))
- Support more fields in dynamic sampling, metric extraction, and conditional tagging. The added fields are `dist`, `release.*`, `user.{email,ip_address,name}`, `breakdowns.*`, and `extra.*`. ([#2259](https://github.com/getsentry/relay/pull/2259), [#2276](https://github.com/getsentry/relay/pull/2276))

## 23.6.1

- No documented changes.

## 23.6.0

**Bug Fixes**:

- Make counting of total profiles consistent with total transactions. ([#2163](https://github.com/getsentry/relay/pull/2163))

**Features**:

- Add `data` and `api_target` fields to `ResponseContext` and scrub `graphql` bodies. ([#2141](https://github.com/getsentry/relay/pull/2141))
- Add support for X-Vercel-Forwarded-For header. ([#2124](https://github.com/getsentry/relay/pull/2124))
- Add `lock` attribute to the frame protocol. ([#2171](https://github.com/getsentry/relay/pull/2171))
- Reject profiles longer than 30s. ([#2168](https://github.com/getsentry/relay/pull/2168))
- Change default topic for transaction metrics to `ingest-performance-metrics`. ([#2180](https://github.com/getsentry/relay/pull/2180))
- Add Firefox "dead object" error to browser extension filter ([#2215](https://github.com/getsentry/relay/pull/2215))
- Add events whose `url` starts with `file://` to localhost inbound filter ([#2214](https://github.com/getsentry/relay/pull/2214))

**Internal**:

- Extract app identifier from app context for profiles. ([#2172](https://github.com/getsentry/relay/pull/2172))
- Mark all URL transactions as sanitized after applying rules. ([#2210](https://github.com/getsentry/relay/pull/2210))
- Add limited, experimental Sentry performance monitoring. ([#2157](https://github.com/getsentry/relay/pull/2157))

## 23.5.2

**Features**:

- Use different error message for empty strings in schema processing. ([#2151](https://github.com/getsentry/relay/pull/2151))
- Filter irrelevant webkit-issues. ([#2088](https://github.com/getsentry/relay/pull/2088))

- Relay now supports a simplified cron check-in API. ([#2153](https://github.com/getsentry/relay/pull/2153))

## 23.5.1

**Bug Fixes**:

- Sample only transaction events instead of sampling both transactions and errors. ([#2130](https://github.com/getsentry/relay/pull/2130))
- Fix tagging of incoming errors with `sampled` that was not done due to lack of sampling state. ([#2148](https://github.com/getsentry/relay/pull/2148))
- Remove profiling feature flag. ([#2146](https://github.com/getsentry/relay/pull/2146))

**Internal**:

- Mark all URL transactions as `sanitized` when `txNameReady` flag is set. ([#2128](https://github.com/getsentry/relay/pull/2128), [#2139](https://github.com/getsentry/relay/pull/2139))
- Tag incoming errors with the new `sampled` field in case their DSC is sampled. ([#2026](https://github.com/getsentry/relay/pull/2026))
- Enable PII scrubbing for urls field ([#2143](https://github.com/getsentry/relay/pull/2143))

## 23.5.0

**Bug Fixes**:

- Enforce rate limits for monitor check-ins. ([#2065](https://github.com/getsentry/relay/pull/2065))
- Allow rate limits greater than `u32::MAX`. ([#2079](https://github.com/getsentry/relay/pull/2079))
- Do not drop envelope when client closes connection. ([#2089](https://github.com/getsentry/relay/pull/2089))

**Features**:

- Scrub IBAN as pii. ([#2117](https://github.com/getsentry/relay/pull/2117))
- Scrub sensitive keys (`passwd`, `token`, ...) in Replay recording data. ([#2034](https://github.com/getsentry/relay/pull/2034))
- Add support for old 'violated-directive' CSP format. ([#2048](https://github.com/getsentry/relay/pull/2048))
- Add document_uri to csp filter. ([#2059](https://github.com/getsentry/relay/pull/2059))
- Store `geo.subdivision` of the end user location. ([#2058](https://github.com/getsentry/relay/pull/2058))
- Scrub URLs in span descriptions. ([#2095](https://github.com/getsentry/relay/pull/2095))

**Internal**:

- Remove transaction metrics allowlist. ([#2092](https://github.com/getsentry/relay/pull/2092))
- Include unknown feature flags in project config when serializing it. ([#2040](https://github.com/getsentry/relay/pull/2040))
- Copy transaction tags to the profile. ([#1982](https://github.com/getsentry/relay/pull/1982))
- Lower default max compressed replay recording segment size to 10 MiB. ([#2031](https://github.com/getsentry/relay/pull/2031))
- Increase chunking limit to 15MB for replay recordings. ([#2032](https://github.com/getsentry/relay/pull/2032))
- Add a data category for indexed profiles. ([#2051](https://github.com/getsentry/relay/pull/2051), [#2071](https://github.com/getsentry/relay/pull/2071))
- Differentiate between `Profile` and `ProfileIndexed` outcomes. ([#2054](https://github.com/getsentry/relay/pull/2054))
- Split dynamic sampling implementation before refactoring. ([#2047](https://github.com/getsentry/relay/pull/2047))
- Refactor dynamic sampling implementation across `relay-server` and `relay-sampling`. ([#2066](https://github.com/getsentry/relay/pull/2066))
- Adds support for `replay_id` field for the `DynamicSamplingContext`'s `FieldValueProvider`. ([#2070](https://github.com/getsentry/relay/pull/2070))
- On Linux, switch to `jemalloc` instead of the system memory allocator to reduce Relay's memory footprint. ([#2084](https://github.com/getsentry/relay/pull/2084))
- Scrub sensitive cookies `__session`. ([#2105](https://github.com/getsentry/relay/pull/2105)))
- Parse profiles' metadata to check if it should be marked as invalid. ([#2104](https://github.com/getsentry/relay/pull/2104))
- Set release as optional by defaulting to an empty string and add a dist field for profiles. ([#2098](https://github.com/getsentry/relay/pull/2098), [#2107](https://github.com/getsentry/relay/pull/2107))
- Accept source map debug images in debug meta for Profiling. ([#2097](https://github.com/getsentry/relay/pull/2097))

## 23.4.0

**Breaking Changes**:

This release contains major changes to the web layer, including TCP and HTTP handling as well as all web endpoint handlers. Due to these changes, some functionality was retired and Relay responds differently in specific cases.

Configuration:

- SSL support has been dropped. As per [official guidelines](https://docs.sentry.io/product/relay/operating-guidelines/), Relay should be operated behind a reverse proxy, which can perform SSL termination.
- Connection config options `max_connections`, `max_pending_connections`, and `max_connection_rate` no longer have an effect. Instead, configure the reverse proxy to handle connection concurrency as needed.

Endpoints:

- The security endpoint no longer forwards to upstream if the mime type doesn't match supported mime types. Instead, the request is rejected with a corresponding error.
- Passing store payloads as `?sentry_data=<base64>` query parameter is restricted to `GET` requests on the store endpoint. Other endpoints require the payload to be passed in the request body.
- Requests with an invalid `content-encoding` header will now be rejected. Exceptions to this are an empty string and `UTF-8`, which have been sent historically by some SDKs and are now treated as identity (no encoding). Previously, all unknown encodings were treated as identity.
- Temporarily, response bodies for some errors are rendered as plain text instead of JSON. This will be addressed in an upcoming release.

Metrics:

- The `route` tag of request metrics uses the route pattern instead of schematic names. There is an exact replacement for every previous route. For example, `"store-default"` is now tagged as `"/api/:project_id/store/"`.
- Statsd metrics `event.size_bytes.raw` and `event.size_bytes.uncompressed` have been removed.

**Features**:

- Allow monitor checkins to paass `monitor_config` for monitor upserts. ([#1962](https://github.com/getsentry/relay/pull/1962))
- Add replay_id onto event from dynamic sampling context. ([#1983](https://github.com/getsentry/relay/pull/1983))
- Add product-name for devices, derived from the android model. ([#2004](https://github.com/getsentry/relay/pull/2004))
- Changes how device class is determined for iPhone devices. Instead of checking processor frequency, the device model is mapped to a device class. ([#1970](https://github.com/getsentry/relay/pull/1970))
- Don't sanitize transactions if no clustering rules exist and no UUIDs were scrubbed. ([#1976](https://github.com/getsentry/relay/pull/1976))
- Add `thread.lock_mechanism` field to protocol. ([#1979](https://github.com/getsentry/relay/pull/1979))
- Add `origin` to trace context and span. ([#1984](https://github.com/getsentry/relay/pull/1984))
- Add `jvm` debug file type. ([#2002](https://github.com/getsentry/relay/pull/2002))
- Add new `mechanism` fields to protocol to support exception groups. ([#2020](https://github.com/getsentry/relay/pull/2020))
- Change `lock_reason` attribute to a `held_locks` dictionary in the `thread` interface. ([#2018](https://github.com/getsentry/relay/pull/2018))

**Internal**:

- Add BufferService with SQLite backend. ([#1920](https://github.com/getsentry/relay/pull/1920))
- Upgrade the web framework and related dependencies. ([#1938](https://github.com/getsentry/relay/pull/1938))
- Apply transaction clustering rules before UUID scrubbing rules. ([#1964](https://github.com/getsentry/relay/pull/1964))
- Use exposed device-class-synthesis feature flag to gate device.class synthesis in light normalization. ([#1974](https://github.com/getsentry/relay/pull/1974))
- Adds iPad support for device.class synthesis in light normalization. ([#2008](https://github.com/getsentry/relay/pull/2008))
- Pin schemars dependency to un-break schema docs generation. ([#2014](https://github.com/getsentry/relay/pull/2014))
- Remove global service registry. ([#2022](https://github.com/getsentry/relay/pull/2022))
- Apply schema validation to all topics in local development. ([#2013](https://github.com/getsentry/relay/pull/2013))

Monitors:

- Monitor check-ins may now specify an environment ([#2027](https://github.com/getsentry/relay/pull/2027))

## 23.3.1

**Features**:

- Indicate if OS-version may be frozen with '>=' prefix. ([#1945](https://github.com/getsentry/relay/pull/1945))
- Normalize monitor slug parameters into slugs. ([#1913](https://github.com/getsentry/relay/pull/1913))
- Smart trim loggers for Java platforms. ([#1941](https://github.com/getsentry/relay/pull/1941))

**Internal**:

- PII scrub `span.data` by default. ([#1953](https://github.com/getsentry/relay/pull/1953))
- Scrub sensitive cookies. ([#1951](https://github.com/getsentry/relay/pull/1951)))

## 23.3.0

**Features**:

- Extract attachments from transaction events and send them to kafka individually. ([#1844](https://github.com/getsentry/relay/pull/1844))
- Protocol validation for source map image type. ([#1869](https://github.com/getsentry/relay/pull/1869))
- Strip quotes from client hint values. ([#1874](https://github.com/getsentry/relay/pull/1874))
- Add Dotnet, Javascript and PHP support for profiling. ([#1871](https://github.com/getsentry/relay/pull/1871), [#1876](https://github.com/getsentry/relay/pull/1876), [#1885](https://github.com/getsentry/relay/pull/1885))
- Initial support for the Crons beta. ([#1886](https://github.com/getsentry/relay/pull/1886))
- Scrub `span.data.http.query` with default scrubbers. ([#1889](https://github.com/getsentry/relay/pull/1889))
- Synthesize new class attribute in device context using specs found on the device, such as processor_count, memory_size, etc. ([#1895](https://github.com/getsentry/relay/pull/1895))
- Add `thread.state` field to protocol. ([#1896](https://github.com/getsentry/relay/pull/1896))
- Move device.class from contexts to tags. ([#1911](https://github.com/getsentry/relay/pull/1911))
- Optionally mark scrubbed URL transactions as sanitized. ([#1917](https://github.com/getsentry/relay/pull/1917))
- Perform PII scrubbing on meta's original_value field. ([#1892](https://github.com/getsentry/relay/pull/1892))
- Add links to docs in YAML config file. ([#1923](https://github.com/getsentry/relay/pull/1923))
- For security reports, add the request's `origin` header to sentry events. ([#1934](https://github.com/getsentry/relay/pull/1934))

**Bug Fixes**:

- Enforce rate limits for session replays. ([#1877](https://github.com/getsentry/relay/pull/1877))

**Internal**:

- Revert back the addition of metric names as tag on Sentry errors when relay drops metrics. ([#1873](https://github.com/getsentry/relay/pull/1873))
- Tag the dynamic sampling decision on `count_per_root_project` to measure effective sample rates. ([#1870](https://github.com/getsentry/relay/pull/1870))
- Deprecate fields on the profiling sample format. ([#1878](https://github.com/getsentry/relay/pull/1878))
- Remove idle samples at the start and end of a profile and useless metadata. ([#1894](https://github.com/getsentry/relay/pull/1894))
- Move the pending envelopes buffering into the project cache. ([#1907](https://github.com/getsentry/relay/pull/1907))
- Remove platform validation for profiles. ([#1933](https://github.com/getsentry/relay/pull/1933))

## 23.2.0

**Features**:

- Use client hint headers instead of User-Agent when available. ([#1752](https://github.com/getsentry/relay/pull/1752), [#1802](https://github.com/getsentry/relay/pull/1802), [#1838](https://github.com/getsentry/relay/pull/1838))
- Apply all configured data scrubbing rules on Replays. ([#1731](https://github.com/getsentry/relay/pull/1731))
- Add count transactions toward root project. ([#1734](https://github.com/getsentry/relay/pull/1734))
- Add or remove the profile ID on the transaction's profiling context. ([#1801](https://github.com/getsentry/relay/pull/1801))
- Implement a new sampling algorithm with factors and multi-matching. ([#1790](https://github.com/getsentry/relay/pull/1790)
- Add Cloud Resource context. ([#1854](https://github.com/getsentry/relay/pull/1854))

**Bug Fixes**:

- Fix a bug where the replays ip-address normalization was not being applied when the user object was omitted. ([#1805](https://github.com/getsentry/relay/pull/1805))
- Improve performance for replays, especially memory usage during data scrubbing. ([#1800](https://github.com/getsentry/relay/pull/1800), [#1825](https://github.com/getsentry/relay/pull/1825))
- When a transaction is rate limited, also remove associated profiles. ([#1843](https://github.com/getsentry/relay/pull/1843))

**Internal**:

- Add metric name as tag on Sentry errors from relay dropping metrics. ([#1797](https://github.com/getsentry/relay/pull/1797))
- Make sure to scrub all the fields with PII. If the fields contain an object, the entire object will be removed. ([#1789](https://github.com/getsentry/relay/pull/1789))
- Keep meta for removed custom measurements. ([#1815](https://github.com/getsentry/relay/pull/1815))
- Drop replay recording payloads if they cannot be parsed or scrubbed. ([#1683](https://github.com/getsentry/relay/pull/1683))

## 23.1.1

**Features**:

- Add error and sample rate fields to the replay event parser. ([#1745](https://github.com/getsentry/relay/pull/1745))
- Add `instruction_addr_adjustment` field to `RawStacktrace`. ([#1716](https://github.com/getsentry/relay/pull/1716))
- Add SSL support to `relay-redis` crate. It is possible to use `rediss` scheme to connnect to Redis cluster using TLS. ([#1772](https://github.com/getsentry/relay/pull/1772))

**Internal**:

- Fix type errors in replay recording parsing. ([#1765](https://github.com/getsentry/relay/pull/1765))
- Remove error and session sample rate fields from replay-event parser. ([#1791](https://github.com/getsentry/relay/pull/1791))
- Scrub replay recording PII from mutation "texts" vector. ([#1796](https://github.com/getsentry/relay/pull/1796))

## 23.1.0

**Features**:

- Add support for `limits.keepalive_timeout` configuration. ([#1645](https://github.com/getsentry/relay/pull/1645))
- Add support for decaying functions in dynamic sampling rules. ([#1692](https://github.com/getsentry/relay/pull/1692))
- Stop extracting duration metric for session payloads. ([#1739](https://github.com/getsentry/relay/pull/1739))
- Add Profiling Context ([#1748](https://github.com/getsentry/relay/pull/1748))

**Internal**:

- Remove concurrent profiling. ([#1697](https://github.com/getsentry/relay/pull/1697))
- Use the main Sentry SDK to submit crash reports instead of a custom curl-based backend. This removes a dependency on `libcurl` and ensures compliance with latest TLS standards for crash uploads. Note that this only affects Relay if the hidden `_crash_db` option is used. ([#1707](https://github.com/getsentry/relay/pull/1707))
- Support transaction naming rules. ([#1695](https://github.com/getsentry/relay/pull/1695))
- Add PII scrubbing to URLs captured by replay recordings ([#1730](https://github.com/getsentry/relay/pull/1730))
- Add more measurement units for profiling. ([#1732](https://github.com/getsentry/relay/pull/1732))
- Add backoff mechanism for fetching projects from the project cache. ([#1726](https://github.com/getsentry/relay/pull/1726))

## 22.12.0

**Features**:

- The level of events created from Unreal Crash Reports now depends on whether it was an actual crash or an assert. ([#1677](https://github.com/getsentry/relay/pull/1677))
- Dynamic sampling is now based on the volume received by Relay by default and does not include the original volume dropped by client-side sampling in SDKs. This is required for the final dynamic sampling feature in the latest Sentry plans. ([#1591](https://github.com/getsentry/relay/pull/1591))
- Add OpenTelemetry Context. ([#1617](https://github.com/getsentry/relay/pull/1617))
- Add `app.in_foreground` and `thread.main` flag to protocol. ([#1578](https://github.com/getsentry/relay/pull/1578))
- Add support for View Hierarchy attachment_type. ([#1642](https://github.com/getsentry/relay/pull/1642))
- Add invalid replay recording outcome. ([#1684](https://github.com/getsentry/relay/pull/1684))
- Stop rejecting spans without a timestamp, instead giving them their respective event timestamp and setting their status to DeadlineExceeded. ([#1690](https://github.com/getsentry/relay/pull/1690))
- Add max replay size configuration parameter. ([#1694](https://github.com/getsentry/relay/pull/1694))
- Add nonchunked replay recording message type. ([#1653](https://github.com/getsentry/relay/pull/1653))
- Add `abnormal_mechanism` field to SessionUpdate protocol. ([#1665](https://github.com/getsentry/relay/pull/1665))
- Add replay-event normalization and PII scrubbing. ([#1582](https://github.com/getsentry/relay/pull/1582))
- Scrub all fields with IP addresses rather than only known IP address fields. ([#1725](https://github.com/getsentry/relay/pull/1725))

**Bug Fixes**:

- Make `attachment_type` on envelope items forward compatible by adding fallback variant. ([#1638](https://github.com/getsentry/relay/pull/1638))
- Relay no longer accepts transaction events older than 5 days. Previously the event was accepted and stored, but since metrics for such old transactions are not supported it did not show up in parts of Sentry such as the Performance landing page. ([#1663](https://github.com/getsentry/relay/pull/1663))
- Apply dynamic sampling to transactions from older SDKs and even in case Relay cannot load project information. This avoids accidentally storing 100% of transactions. ([#1667](https://github.com/getsentry/relay/pull/1667))
- Replay recording parser now uses the entire body rather than a subset. ([#1682](https://github.com/getsentry/relay/pull/1682))
- Fix a potential OOM in the Replay recording parser. ([#1691](https://github.com/getsentry/relay/pull/1691))
- Fix type error in replay recording parser. ([#1702](https://github.com/getsentry/relay/pull/1702))

**Internal**:

- Emit a `service.back_pressure` metric that measures internal back pressure by service. ([#1583](https://github.com/getsentry/relay/pull/1583))
- Track metrics for OpenTelemetry events. ([#1618](https://github.com/getsentry/relay/pull/1618))
- Normalize transaction name for URLs transaction source, by replacing UUIDs, SHAs and numerical IDs in transaction names by placeholders. ([#1621](https://github.com/getsentry/relay/pull/1621))
- Parse string as number to handle a release bug. ([#1637](https://github.com/getsentry/relay/pull/1637))
- Expand Profiling's discard reasons. ([#1661](https://github.com/getsentry/relay/pull/1661), [#1685](https://github.com/getsentry/relay/pull/1685))
- Allow to rate limit profiles on top of transactions. ([#1681](https://github.com/getsentry/relay/pull/1681))

## 22.11.0

**Features**:

- Add PII scrubber for replay recordings. ([#1545](https://github.com/getsentry/relay/pull/1545))
- Support decaying rules. Decaying rules are regular sampling rules, but they are only applicable in a specific time range. ([#1544](https://github.com/getsentry/relay/pull/1544))
- Disallow `-` in measurement and breakdown names. These items are converted to metrics, which do not allow `-` in their name. ([#1571](https://github.com/getsentry/relay/pull/1571))

**Bug Fixes**:

- Validate the distribution name in the event. ([#1556](https://github.com/getsentry/relay/pull/1556))
- Use correct meta object for logentry in light normalization. ([#1577](https://github.com/getsentry/relay/pull/1577))

**Internal**:

- Implement response context schema. ([#1529](https://github.com/getsentry/relay/pull/1529))
- Support dedicated quotas for storing transaction payloads ("indexed transactions") via the `transaction_indexed` data category if metrics extraction is enabled. ([#1537](https://github.com/getsentry/relay/pull/1537), [#1555](https://github.com/getsentry/relay/pull/1555))
- Report outcomes for dynamic sampling with the correct indexed transaction data category to restore correct totals. ([#1561](https://github.com/getsentry/relay/pull/1561))
- Add fields to the Frame object for the sample format. ([#1562](https://github.com/getsentry/relay/pull/1562))
- Move kafka related code into separate `relay-kafka` crate. ([#1563](https://github.com/getsentry/relay/pull/1563))

## 22.10.0

**Features**:

- Limit the number of custom measurements per event. ([#1483](https://github.com/getsentry/relay/pull/1483)))
- Add INP web vital as a measurement. ([#1487](https://github.com/getsentry/relay/pull/1487))
- Add .NET/Portable-PDB specific protocol fields. ([#1518](https://github.com/getsentry/relay/pull/1518))
- Enforce rate limits on metrics buckets using the transactions_processed quota. ([#1515](https://github.com/getsentry/relay/pull/1515))
- PII scrubbing now treats any key containing `token` as a password. ([#1527](https://github.com/getsentry/relay/pull/1527))

**Bug Fixes**:

- Make sure that non-processing Relays drop all invalid transactions. ([#1513](https://github.com/getsentry/relay/pull/1513))

**Internal**:

- Introduce a new profile format called `sample`. ([#1462](https://github.com/getsentry/relay/pull/1462))
- Generate a new profile ID when splitting a profile for multiple transactions. ([#1473](https://github.com/getsentry/relay/pull/1473))
- Pin Rust version to 1.63.0 in Dockerfile. ([#1482](https://github.com/getsentry/relay/pull/1482))
- Normalize measurement units in event payload. ([#1488](https://github.com/getsentry/relay/pull/1488))
- Remove long-running futures from metrics flush. ([#1492](https://github.com/getsentry/relay/pull/1492))
- Migrate to 2021 Rust edition. ([#1510](https://github.com/getsentry/relay/pull/1510))
- Make the profiling frame object compatible with the stacktrace frame object from event. ([#1512](https://github.com/getsentry/relay/pull/1512))
- Fix quota DataCategory::TransactionProcessed serialisation to match that of the CAPI. ([#1514](https://github.com/getsentry/relay/pull/1514))
- Support checking quotas in the Redis rate limiter without incrementing them. ([#1519](https://github.com/getsentry/relay/pull/1519))
- Update the internal service architecture for metrics aggregator service. ([#1508](https://github.com/getsentry/relay/pull/1508))
- Add data category for indexed transactions. This will come to represent stored transactions, while the existing category will represent transaction metrics. ([#1535](https://github.com/getsentry/relay/pull/1535))
- Adjust replay parser to be less strict and allow for larger segment-ids. ([#1551](https://github.com/getsentry/relay/pull/1551))

## 22.9.0

**Features**:

- Add user-agent parsing to Replays. ([#1420](https://github.com/getsentry/relay/pull/1420))
- Improve the release name used when reporting data to Sentry to include both the version and exact build. ([#1428](https://github.com/getsentry/relay/pull/1428))

**Bug Fixes**:

- Do not apply rate limits or reject data based on expired project configs. ([#1404](https://github.com/getsentry/relay/pull/1404))
- Process required stacktraces to fix filtering events originating from browser extensions. ([#1423](https://github.com/getsentry/relay/pull/1423))
- Fix error message filtering when formatting the message of logentry. ([#1442](https://github.com/getsentry/relay/pull/1442))
- Loosen type requirements for the `user.id` field in Replays. ([#1443](https://github.com/getsentry/relay/pull/1443))
- Fix panic in datascrubbing when number of sensitive fields was too large. ([#1474](https://github.com/getsentry/relay/pull/1474))

**Internal**:

- Make the Redis connection pool configurable. ([#1418](https://github.com/getsentry/relay/pull/1418))
- Add support for sharding Kafka producers across clusters. ([#1454](https://github.com/getsentry/relay/pull/1454))
- Speed up project cache eviction through a background thread. ([#1410](https://github.com/getsentry/relay/pull/1410))
- Batch metrics buckets into logical partitions before sending them as Envelopes. ([#1440](https://github.com/getsentry/relay/pull/1440))
- Filter single samples in cocoa profiles and events with no duration in Android profiles. ([#1445](https://github.com/getsentry/relay/pull/1445))
- Add a "invalid_replay" discard reason for invalid replay events. ([#1455](https://github.com/getsentry/relay/pull/1455))
- Add rate limiters for replays and replay recordings. ([#1456](https://github.com/getsentry/relay/pull/1456))
- Use the different configuration for billing outcomes when specified. ([#1461](https://github.com/getsentry/relay/pull/1461))
- Support profiles tagged for many transactions. ([#1444](https://github.com/getsentry/relay/pull/1444), [#1463](https://github.com/getsentry/relay/pull/1463), [#1464](https://github.com/getsentry/relay/pull/1464), [#1465](https://github.com/getsentry/relay/pull/1465))
- Track metrics for changes to the transaction name and DSC propagations. ([#1466](https://github.com/getsentry/relay/pull/1466))
- Simplify the ingestion path to reduce endpoint response times. ([#1416](https://github.com/getsentry/relay/issues/1416), [#1429](https://github.com/getsentry/relay/issues/1429), [#1431](https://github.com/getsentry/relay/issues/1431))
- Update the internal service architecture for the store, outcome, and processor services. ([#1405](https://github.com/getsentry/relay/pull/1405), [#1415](https://github.com/getsentry/relay/issues/1415), [#1421](https://github.com/getsentry/relay/issues/1421), [#1441](https://github.com/getsentry/relay/issues/1441), [#1457](https://github.com/getsentry/relay/issues/1457), [#1470](https://github.com/getsentry/relay/pull/1470))

## 22.8.0

**Features**:

- Remove timeout-based expiry of envelopes in Relay's internal buffers. The `cache.envelope_expiry` is now inactive. To control the size of the envelope buffer, use `cache.envelope_buffer_size` exclusively, instead. ([#1398](https://github.com/getsentry/relay/pull/1398))
- Parse sample rates as JSON. ([#1353](https://github.com/getsentry/relay/pull/1353))
- Filter events in external Relays, before extracting metrics. ([#1379](https://github.com/getsentry/relay/pull/1379))
- Add `privatekey` and `private_key` as secret key name to datascrubbers. ([#1376](https://github.com/getsentry/relay/pull/1376))
- Explain why we responded with 429. ([#1389](https://github.com/getsentry/relay/pull/1389))

**Bug Fixes**:

- Fix a bug where unreal crash reports were dropped when metrics extraction is enabled. ([#1355](https://github.com/getsentry/relay/pull/1355))
- Extract user from metrics with EventUser's priority. ([#1363](https://github.com/getsentry/relay/pull/1363))
- Honor `SentryConfig.enabled` and don't init SDK at all if it is false. ([#1380](https://github.com/getsentry/relay/pull/1380))
- The priority thread metadata on profiles is now optional, do not fail the profile if it's not present. ([#1392](https://github.com/getsentry/relay/pull/1392))

**Internal**:

- Support compressed project configs in redis cache. ([#1345](https://github.com/getsentry/relay/pull/1345))
- Refactor profile processing into its own crate. ([#1340](https://github.com/getsentry/relay/pull/1340))
- Treat "unknown" transaction source as low cardinality for safe SDKs. ([#1352](https://github.com/getsentry/relay/pull/1352), [#1356](https://github.com/getsentry/relay/pull/1356))
- Conditionally write a default transaction source to the transaction payload. ([#1354](https://github.com/getsentry/relay/pull/1354))
- Generate mobile measurements frames_frozen_rate, frames_slow_rate, stall_percentage. ([#1373](https://github.com/getsentry/relay/pull/1373))
- Change to the internals of the healthcheck endpoint. ([#1374](https://github.com/getsentry/relay/pull/1374), [#1377](https://github.com/getsentry/relay/pull/1377))
- Re-encode the Typescript payload to normalize. ([#1372](https://github.com/getsentry/relay/pull/1372))
- Partially normalize events before extracting metrics. ([#1366](https://github.com/getsentry/relay/pull/1366))
- Spawn more threads for CPU intensive work. ([#1378](https://github.com/getsentry/relay/pull/1378))
- Add missing fields to DeviceContext ([#1383](https://github.com/getsentry/relay/pull/1383))
- Improve performance of Redis accesses by not running `PING` everytime a connection is reused. ([#1394](https://github.com/getsentry/relay/pull/1394))
- Distinguish between various discard reasons for profiles. ([#1395](https://github.com/getsentry/relay/pull/1395))
- Add missing fields to GPUContext ([#1391](https://github.com/getsentry/relay/pull/1391))
- Store actor now uses Tokio for message handling instead of Actix. ([#1397](https://github.com/getsentry/relay/pull/1397))
- Add app_memory to AppContext struct. ([#1403](https://github.com/getsentry/relay/pull/1403))

## 22.7.0

**Features**:

- Adjust sample rate by envelope header's sample_rate. ([#1327](https://github.com/getsentry/relay/pull/1327))
- Support `transaction_info` on event payloads. ([#1330](https://github.com/getsentry/relay/pull/1330))
- Extract transaction metrics in external relays. ([#1344](https://github.com/getsentry/relay/pull/1344))

**Bug Fixes**:

- Parse custom units with length < 15 without crashing. ([#1312](https://github.com/getsentry/relay/pull/1312))
- Split large metrics requests into smaller batches. This avoids failed metrics submission and lost Release Health data due to `413 Payload Too Large` errors on the upstream. ([#1326](https://github.com/getsentry/relay/pull/1326))
- Metrics extraction: Map missing transaction status to "unknown". ([#1333](https://github.com/getsentry/relay/pull/1333))
- Fix [CVE-2022-2068](https://www.openssl.org/news/vulnerabilities.html#CVE-2022-2068) and [CVE-2022-2097](https://www.openssl.org/news/vulnerabilities.html#CVE-2022-2097) by updating to OpenSSL 1.1.1q. ([#1334](https://github.com/getsentry/relay/pull/1334))

**Internal**:

- Reduce number of metrics extracted for release health. ([#1316](https://github.com/getsentry/relay/pull/1316))
- Indicate with thread is the main thread in thread metadata for profiles. ([#1320](https://github.com/getsentry/relay/pull/1320))
- Increase profile maximum size by an order of magnitude. ([#1321](https://github.com/getsentry/relay/pull/1321))
- Add data category constant for processed transactions, encompassing all transactions that have been received and sent through dynamic sampling as well as metrics extraction. ([#1306](https://github.com/getsentry/relay/pull/1306))
- Extract metrics also from trace-sampled transactions. ([#1317](https://github.com/getsentry/relay/pull/1317))
- Extract metrics from a configurable amount of custom transaction measurements. ([#1324](https://github.com/getsentry/relay/pull/1324))
- Metrics: Drop transaction tag for high-cardinality sources. ([#1339](https://github.com/getsentry/relay/pull/1339))

## 22.6.0

**Compatibility:** This version of Relay requires Sentry server `22.6.0` or newer.

**Features**:

- Relay is now compatible with CentOS 7 and Red Hat Enterprise Linux 7 onward (kernel version _2.6.32_), depending on _glibc 2.17_ or newer. The `crash-handler` feature, which is currently enabled in the build published to DockerHub, additionally requires _curl 7.29_ or newer. ([#1279](https://github.com/getsentry/relay/pull/1279))
- Optionally start relay with `--upstream-dsn` to pass a Sentry DSN instead of the URL. This can be convenient when starting Relay in environments close to an SDK, where a DSN is already available. ([#1277](https://github.com/getsentry/relay/pull/1277))
- Add a new runtime mode `--aws-runtime-api=$AWS_LAMBDA_RUNTIME_API` that integrates Relay with the AWS Extensions API lifecycle. ([#1277](https://github.com/getsentry/relay/pull/1277))
- Add Replay ItemTypes. ([#1236](https://github.com/getsentry/relay/pull/1236), ([#1239](https://github.com/getsentry/relay/pull/1239))

**Bug Fixes**:

- Session metrics extraction: Count distinct_ids from all session updates to prevent undercounting users. ([#1275](https://github.com/getsentry/relay/pull/1275))
- Session metrics extraction: Count crashed+abnormal towards errored_preaggr. ([#1274](https://github.com/getsentry/relay/pull/1274))

**Internal**:

- Add version 3 to the project configs endpoint. This allows returning pending results which need to be polled later and avoids blocking batched requests on single slow entries. ([#1263](https://github.com/getsentry/relay/pull/1263))
- Emit specific event type tags for "processing.event.produced" metric. ([#1270](https://github.com/getsentry/relay/pull/1270))
- Add support for profile outcomes. ([#1272](https://github.com/getsentry/relay/pull/1272))
- Avoid potential panics when scrubbing minidumps. ([#1282](https://github.com/getsentry/relay/pull/1282))
- Fix typescript profile validation. ([#1283](https://github.com/getsentry/relay/pull/1283))
- Track memory footprint of metrics buckets. ([#1284](https://github.com/getsentry/relay/pull/1284), [#1287](https://github.com/getsentry/relay/pull/1287), [#1288](https://github.com/getsentry/relay/pull/1288))
- Support dedicated topics per metrics usecase, drop metrics from unknown usecases. ([#1285](https://github.com/getsentry/relay/pull/1285))
- Add support for Rust profiles ingestion ([#1296](https://github.com/getsentry/relay/pull/1296))

## 22.5.0

**Features**:

- Add platform, op, http.method and status tag to all extracted transaction metrics. ([#1227](https://github.com/getsentry/relay/pull/1227))
- Add units in built-in measurements. ([#1229](https://github.com/getsentry/relay/pull/1229))
- Add protocol support for custom units on transaction measurements. ([#1256](https://github.com/getsentry/relay/pull/1256))

**Bug Fixes**:

- fix(metrics): Enforce metric name length limit. ([#1238](https://github.com/getsentry/relay/pull/1238))
- Accept and forward unknown Envelope items. In processing mode, drop items individually rather than rejecting the entire request. This allows SDKs to send new data in combined Envelopes in the future. ([#1246](https://github.com/getsentry/relay/pull/1246))
- Stop extracting metrics with outdated names from sessions. ([#1251](https://github.com/getsentry/relay/pull/1251), [#1252](https://github.com/getsentry/relay/pull/1252))
- Update symbolic to pull in fixed Unreal parser that now correctly handles zero-length files. ([#1266](https://github.com/getsentry/relay/pull/1266))

**Internal**:

- Add sampling + tagging by event platform and transaction op. Some (unused) tagging rules from 22.4.0 have been renamed. ([#1231](https://github.com/getsentry/relay/pull/1231))
- Refactor aggregation error, recover from errors more gracefully. ([#1240](https://github.com/getsentry/relay/pull/1240))
- Remove/reject nul-bytes from metric strings. ([#1235](https://github.com/getsentry/relay/pull/1235))
- Remove the unused "internal" data category. ([#1245](https://github.com/getsentry/relay/pull/1245))
- Add the client and version as `sdk` tag to extracted session metrics in the format `name/version`. ([#1248](https://github.com/getsentry/relay/pull/1248))
- Expose `shutdown_timeout` in `OverridableConfig` ([#1247](https://github.com/getsentry/relay/pull/1247))
- Normalize all profiles and reject invalid ones. ([#1250](https://github.com/getsentry/relay/pull/1250))
- Raise a new InvalidCompression Outcome for invalid Unreal compression. ([#1237](https://github.com/getsentry/relay/pull/1237))
- Add a profile data category and count profiles in an envelope to apply rate limits. ([#1259](https://github.com/getsentry/relay/pull/1259))
- Support dynamic sampling by custom tags, operating system name and version, as well as device name and family. ([#1268](https://github.com/getsentry/relay/pull/1268))

## 22.4.0

**Features**:

- Map Windows version from raw_description to version name (XP, Vista, 11, ...). ([#1219](https://github.com/getsentry/relay/pull/1219))

**Bug Fixes**:

- Prevent potential OOM panics when handling corrupt Unreal Engine crashes. ([#1216](https://github.com/getsentry/relay/pull/1216))

**Internal**:

- Remove unused item types. ([#1211](https://github.com/getsentry/relay/pull/1211))
- Pin click dependency in requirements-dev.txt. ([#1214](https://github.com/getsentry/relay/pull/1214))
- Use fully qualified metric resource identifiers (MRI) for metrics ingestion. For example, the sessions duration is now called `d:sessions/duration@s`. ([#1215](https://github.com/getsentry/relay/pull/1215))
- Introduce metric units for rates and information, add support for custom user-declared units, and rename duration units to self-explanatory identifiers such as `second`. ([#1217](https://github.com/getsentry/relay/pull/1217))
- Increase the max profile size to accomodate a new platform. ([#1223](https://github.com/getsentry/relay/pull/1223))
- Set environment as optional when parsing a profile so we get a null value later on. ([#1224](https://github.com/getsentry/relay/pull/1224))
- Expose new tagging rules interface for metrics extracted from transactions. ([#1225](https://github.com/getsentry/relay/pull/1225))
- Return better BadStoreRequest for unreal events. ([#1226](https://github.com/getsentry/relay/pull/1226))

## 22.3.0

**Features**:

- Tag transaction metrics by user satisfaction. ([#1197](https://github.com/getsentry/relay/pull/1197))

**Bug Fixes**:

- CVE-2022-24713: Prevent denial of service through untrusted regular expressions used for PII scrubbing. ([#1207](https://github.com/getsentry/relay/pull/1207))
- Prevent dropping metrics during Relay shutdown if the project is outdated or not cached at time of the shutdown. ([#1205](https://github.com/getsentry/relay/pull/1205))
- Prevent a potential OOM when validating corrupted or exceptional minidumps. ([#1209](https://github.com/getsentry/relay/pull/1209))

**Internal**:

- Spread out metric aggregation over the aggregation window to avoid concentrated waves of metrics requests to the upstream every 10 seconds. Relay now applies jitter to `initial_delay` to spread out requests more evenly over time. ([#1185](https://github.com/getsentry/relay/pull/1185))
- Use a randomized Kafka partitioning key for sessions instead of the session ID. ([#1194](https://github.com/getsentry/relay/pull/1194))
- Add new statsd metrics for bucketing efficiency. ([#1199](https://github.com/getsentry/relay/pull/1199), [#1192](https://github.com/getsentry/relay/pull/1192), [#1200](https://github.com/getsentry/relay/pull/1200))
- Add a `Profile` `ItemType` to represent the profiling data sent from Sentry SDKs. ([#1179](https://github.com/getsentry/relay/pull/1179))

## 22.2.0

**Features**:

- Add the `relay.override_project_ids` configuration flag to support migrating projects from self-hosted to Sentry SaaS. ([#1175](https://github.com/getsentry/relay/pull/1175))

**Internal**:

- Add an option to dispatch billing outcomes to a dedicated topic. ([#1168](https://github.com/getsentry/relay/pull/1168))
- Add new `ItemType` to handle profiling data from Specto SDKs. ([#1170](https://github.com/getsentry/relay/pull/1170))

**Bug Fixes**:

- Fix regression in CSP report parsing. ([#1174](https://github.com/getsentry/relay/pull/1174))
- Ignore replacement_chunks when they aren't used. ([#1180](https://github.com/getsentry/relay/pull/1180))

## 22.1.0

**Features**:

- Flush metrics and outcome aggregators on graceful shutdown. ([#1159](https://github.com/getsentry/relay/pull/1159))
- Extract metrics from sampled transactions. ([#1161](https://github.com/getsentry/relay/pull/1161))

**Internal**:

- Extract normalized dist as metric. ([#1158](https://github.com/getsentry/relay/pull/1158))
- Extract transaction user as metric. ([#1164](https://github.com/getsentry/relay/pull/1164))

## 21.12.0

**Features**:

- Extract measurement ratings, port from frontend. ([#1130](https://github.com/getsentry/relay/pull/1130))
- External Relays perform dynamic sampling and emit outcomes as client reports. This feature is now enabled _by default_. ([#1119](https://github.com/getsentry/relay/pull/1119))
- Metrics extraction config, custom tags. ([#1141](https://github.com/getsentry/relay/pull/1141))
- Update the user agent parser (uap-core Feb 2020 to Nov 2021). This allows Relay and Sentry to infer more recent browsers, operating systems, and devices in events containing a user agent header. ([#1143](https://github.com/getsentry/relay/pull/1143), [#1145](https://github.com/getsentry/relay/pull/1145))
- Improvements to Unity OS context parsing ([#1150](https://github.com/getsentry/relay/pull/1150))

**Bug Fixes**:

- Support Unreal Engine 5 crash reports. ([#1132](https://github.com/getsentry/relay/pull/1132))
- Perform same validation for aggregate sessions as for individual sessions. ([#1140](https://github.com/getsentry/relay/pull/1140))
- Add missing .NET 4.8 release value. ([#1142](https://github.com/getsentry/relay/pull/1142))
- Properly document which timestamps are accepted. ([#1152](https://github.com/getsentry/relay/pull/1152))

**Internal**:

- Add more statsd metrics for relay metric bucketing. ([#1124](https://github.com/getsentry/relay/pull/1124), [#1128](https://github.com/getsentry/relay/pull/1128))
- Add an internal option to capture minidumps for hard crashes. This has to be enabled via the `sentry._crash_db` config parameter. ([#1127](https://github.com/getsentry/relay/pull/1127))
- Fold processing vs non-processing into single actor. ([#1133](https://github.com/getsentry/relay/pull/1133))
- Aggregate outcomes for dynamic sampling, invalid project ID, and rate limits. ([#1134](https://github.com/getsentry/relay/pull/1134))
- Extract session metrics from aggregate sessions. ([#1140](https://github.com/getsentry/relay/pull/1140))
- Prefix names of extracted metrics by `sentry.sessions.` or `sentry.transactions.`. ([#1147](https://github.com/getsentry/relay/pull/1147))
- Extract transaction duration as metric. ([#1148](https://github.com/getsentry/relay/pull/1148))

## 21.11.0

**Features**:

- Add bucket width to bucket protocol. ([#1103](https://github.com/getsentry/relay/pull/1103))
- Support multiple kafka cluster configurations. ([#1101](https://github.com/getsentry/relay/pull/1101))
- Tag metrics by transaction name. ([#1126](https://github.com/getsentry/relay/pull/1126))

**Bug Fixes**:

- Avoid unbounded decompression of encoded requests. A particular request crafted to inflate to large amounts of memory, such as a zip bomb, could put Relay out of memory. ([#1117](https://github.com/getsentry/relay/pull/1117), [#1122](https://github.com/getsentry/relay/pull/1122), [#1123](https://github.com/getsentry/relay/pull/1123))
- Avoid unbounded decompression of UE4 crash reports. Some crash reports could inflate to large amounts of memory before being checked for size, which could put Relay out of memory. ([#1121](https://github.com/getsentry/relay/pull/1121))

**Internal**:

- Aggregate client reports before sending them onwards. ([#1118](https://github.com/getsentry/relay/pull/1118))

## 21.10.0

**Bug Fixes**:

- Correctly validate timestamps for outcomes and sessions. ([#1086](https://github.com/getsentry/relay/pull/1086))
- Run compression on a thread pool when sending to upstream. ([#1085](https://github.com/getsentry/relay/pull/1085))
- Report proper status codes and error messages when sending invalid JSON payloads to an endpoint with a `X-Sentry-Relay-Signature` header. ([#1090](https://github.com/getsentry/relay/pull/1090))
- Enforce attachment and event size limits on UE4 crash reports. ([#1099](https://github.com/getsentry/relay/pull/1099))

**Internal**:

- Add the exclusive time of the transaction's root span. ([#1083](https://github.com/getsentry/relay/pull/1083))
- Add session.status tag to extracted session.duration metric. ([#1087](https://github.com/getsentry/relay/pull/1087))
- Serve project configs for batched requests where one of the project keys cannot be parsed. ([#1093](https://github.com/getsentry/relay/pull/1093))

## 21.9.0

**Features**:

- Add sampling based on transaction name. ([#1058](https://github.com/getsentry/relay/pull/1058))
- Support running Relay without config directory. The most important configuration, including Relay mode and credentials, can now be provided through commandline arguments or environment variables alone. ([#1055](https://github.com/getsentry/relay/pull/1055))
- Protocol support for client reports. ([#1081](https://github.com/getsentry/relay/pull/1081))
- Extract session metrics in non processing relays. ([#1073](https://github.com/getsentry/relay/pull/1073))

**Bug Fixes**:

- Use correct commandline argument name for setting Relay port. ([#1059](https://github.com/getsentry/relay/pull/1059))
- Retrieve OS Context for Unity Events. ([#1072](https://github.com/getsentry/relay/pull/1072))

**Internal**:

- Add new metrics on Relay's performance in dealing with buckets of metric aggregates, as well as the amount of aggregated buckets. ([#1070](https://github.com/getsentry/relay/pull/1070))
- Add the exclusive time of a span. ([#1061](https://github.com/getsentry/relay/pull/1061))
- Remove redundant dynamic sampling processing on fast path. ([#1084](https://github.com/getsentry/relay/pull/1084))

## 21.8.0

- No documented changes.

## 21.7.0

- No documented changes.

## 21.6.3

- No documented changes.

## 21.6.2

**Bug Fixes**:

- Remove connection metrics reported under `connector.*`. They have been fully disabled since version `21.3.0`. ([#1021](https://github.com/getsentry/relay/pull/1021))
- Remove error logs for "failed to extract event" and "failed to store session". ([#1032](https://github.com/getsentry/relay/pull/1032))

**Internal**:

- Assign a random Kafka partition key for session aggregates and metrics to distribute messages evenly. ([#1022](https://github.com/getsentry/relay/pull/1022))
- All fields in breakdown config should be camelCase, and rename the breakdown key name in project options. ([#1020](https://github.com/getsentry/relay/pull/1020))

## 21.6.1

- No documented changes.

## 21.6.0

**Features**:

- Support self-contained envelopes without authentication headers or query parameters. ([#1000](https://github.com/getsentry/relay/pull/1000))
- Support statically configured relays. ([#991](https://github.com/getsentry/relay/pull/991))
- Support namespaced event payloads in multipart minidump submission for Electron Framework. The field has to follow the format `sentry___<namespace>`. ([#1012](https://github.com/getsentry/relay/pull/1012))

**Bug Fixes**:

- Explicitly declare reprocessing context. ([#1009](https://github.com/getsentry/relay/pull/1009))
- Validate the environment attribute in sessions, and drop sessions with invalid releases. ([#1018](https://github.com/getsentry/relay/pull/1018))

**Internal**:

- Gather metrics for corrupted Events with unprintable fields. ([#1008](https://github.com/getsentry/relay/pull/1008))
- Remove project actors. ([#1025](https://github.com/getsentry/relay/pull/1025))

## 21.5.1

**Bug Fixes**:

- Do not leak resources when projects or DSNs are idle. ([#1003](https://github.com/getsentry/relay/pull/1003))

## 21.5.0

**Features**:

- Support the `frame.stack_start` field for chained async stack traces in Cocoa SDK v7. ([#981](https://github.com/getsentry/relay/pull/981))
- Rename configuration fields `cache.event_buffer_size` to `cache.envelope_buffer_size` and `cache.event_expiry` to `cache.envelope_expiry`. The former names are still supported by Relay. ([#985](https://github.com/getsentry/relay/pull/985))
- Add a configuraton flag `relay.ready: always` to mark Relay ready in healthchecks immediately after starting without requiring to authenticate. ([#989](https://github.com/getsentry/relay/pull/989))

**Bug Fixes**:

- Fix roundtrip error when PII selector starts with number. ([#982](https://github.com/getsentry/relay/pull/982))
- Avoid overflow panic for large retry-after durations. ([#992](https://github.com/getsentry/relay/pull/992))

**Internal**:

- Update internal representation of distribution metrics. ([#979](https://github.com/getsentry/relay/pull/979))
- Extract metrics for transaction breakdowns and sessions when the feature is enabled for the organizaiton. ([#986](https://github.com/getsentry/relay/pull/986))
- Assign explicit values to DataCategory enum. ([#987](https://github.com/getsentry/relay/pull/987))

## 21.4.1

**Bug Fixes**:

- Allow the `event_id` attribute on breadcrumbs to link between Sentry events. ([#977](https://github.com/getsentry/relay/pull/977))

## 21.4.0

**Bug Fixes**:

- Parse the Crashpad information extension stream from Minidumps with annotation objects correctly. ([#973](https://github.com/getsentry/relay/pull/973))

**Internal**:

- Emit outcomes for rate limited attachments. ([#951](https://github.com/getsentry/relay/pull/951))
- Remove timestamp from metrics text protocol. ([#972](https://github.com/getsentry/relay/pull/972))
- Add max, min, sum, and count to gauge metrics. ([#974](https://github.com/getsentry/relay/pull/974))

## 21.3.1

**Bug Fixes**:

- Make request url scrubbable. ([#955](https://github.com/getsentry/relay/pull/955))
- Remove dependent items from envelope when dropping transaction item. ([#960](https://github.com/getsentry/relay/pull/960))

**Internal**:

- Emit the `quantity` field for outcomes of events. This field describes the total size in bytes for attachments or the event count for all other categories. A separate outcome is emitted for attachments in a rejected envelope, if any, in addition to the event outcome. ([#942](https://github.com/getsentry/relay/pull/942))
- Add experimental metrics ingestion without bucketing or pre-aggregation. ([#948](https://github.com/getsentry/relay/pull/948))
- Skip serializing some null values in frames interface. ([#944](https://github.com/getsentry/relay/pull/944))
- Add experimental metrics ingestion with bucketing and pre-aggregation. ([#948](https://github.com/getsentry/relay/pull/948), [#952](https://github.com/getsentry/relay/pull/952), [#958](https://github.com/getsentry/relay/pull/958), [#966](https://github.com/getsentry/relay/pull/966), [#969](https://github.com/getsentry/relay/pull/969))
- Change HTTP response for upstream timeouts from 502 to 504. ([#859](https://github.com/getsentry/relay/pull/859))
- Add rule id to outcomes coming from transaction sampling. ([#953](https://github.com/getsentry/relay/pull/953))
- Add support for breakdowns ingestion. ([#934](https://github.com/getsentry/relay/pull/934))
- Ensure empty strings are invalid measurement names. ([#968](https://github.com/getsentry/relay/pull/968))

## 21.3.0

**Features**:

- Relay now picks up HTTP proxies from environment variables. This is made possible by switching to a different HTTP client library.

**Bug Fixes**:

- Deny backslashes in release names. ([#904](https://github.com/getsentry/relay/pull/904))
- Fix a problem with Data Scrubbing source names (PII selectors) that caused `$frame.abs_path` to match, but not `$frame.abs_path || **` or `$frame.abs_path && **`. ([#932](https://github.com/getsentry/relay/pull/932))
- Make username pii-strippable. ([#935](https://github.com/getsentry/relay/pull/935))
- Respond with `400 Bad Request` and an error message `"empty envelope"` instead of `429` when envelopes without items are sent to the envelope endpoint. ([#937](https://github.com/getsentry/relay/pull/937))
- Allow generic Slackbot ([#947](https://github.com/getsentry/relay/pull/947))

**Internal**:

- Emit the `category` field for outcomes of events. This field disambiguates error events, security events and transactions. As a side-effect, Relay no longer emits outcomes for broken JSON payloads or network errors. ([#931](https://github.com/getsentry/relay/pull/931))
- Add inbound filters functionality to dynamic sampling rules. ([#920](https://github.com/getsentry/relay/pull/920))
- The undocumented `http._client` option has been removed. ([#938](https://github.com/getsentry/relay/pull/938))
- Log old events and sessions in the `requests.timestamp_delay` metric. ([#933](https://github.com/getsentry/relay/pull/933))
- Add rule id to outcomes coming from event sampling. ([#943](https://github.com/getsentry/relay/pull/943))
- Fix a bug in rate limiting that leads to accepting all events in the last second of a rate limiting window, regardless of whether the rate limit applies. ([#946](https://github.com/getsentry/relay/pull/946))

## 21.2.0

**Features**:

- By adding `.no-cache` to the DSN key, Relay refreshes project configuration caches immediately. This allows to apply changed settings instantly, such as updates to data scrubbing or inbound filter rules. ([#911](https://github.com/getsentry/relay/pull/911))
- Add NSError to mechanism. ([#925](https://github.com/getsentry/relay/pull/925))
- Add snapshot to the stack trace interface. ([#927](https://github.com/getsentry/relay/pull/927))

**Bug Fixes**:

- Log on INFO level when recovering from network outages. ([#918](https://github.com/getsentry/relay/pull/918))
- Fix a panic in processing minidumps with invalid location descriptors. ([#919](https://github.com/getsentry/relay/pull/919))

**Internal**:

- Improve dynamic sampling rule configuration. ([#907](https://github.com/getsentry/relay/pull/907))
- Compatibility mode for pre-aggregated sessions was removed. The feature is now enabled by default in full fidelity. ([#913](https://github.com/getsentry/relay/pull/913))

## 21.1.0

**Features**:

- Support dynamic sampling for error events. ([#883](https://github.com/getsentry/relay/pull/883))

**Bug Fixes**:

- Make all fields but event-id optional to fix regressions in user feedback ingestion. ([#886](https://github.com/getsentry/relay/pull/886))
- Remove `kafka-ssl` feature because it breaks development workflow on macOS. ([#889](https://github.com/getsentry/relay/pull/889))
- Accept envelopes where their last item is empty and trailing newlines are omitted. This also fixes a panic in some cases. ([#894](https://github.com/getsentry/relay/pull/894))

**Internal**:

- Extract crashpad annotations into contexts. ([#892](https://github.com/getsentry/relay/pull/892))
- Normalize user reports during ingestion and create empty fields. ([#903](https://github.com/getsentry/relay/pull/903))
- Ingest and normalize sample rates from envelope item headers. ([#910](https://github.com/getsentry/relay/pull/910))

## 20.12.1

- No documented changes.

## 20.12.0

**Features**:

- Add `kafka-ssl` compilation feature that builds Kafka linked against OpenSSL. This feature is enabled in Docker containers only. This is only relevant for Relays running as part of on-premise Sentry. ([#881](https://github.com/getsentry/relay/pull/881))
- Relay is now able to ingest pre-aggregated sessions, which will make it possible to efficiently handle applications that produce thousands of sessions per second. ([#815](https://github.com/getsentry/relay/pull/815))
- Add protocol support for WASM. ([#852](https://github.com/getsentry/relay/pull/852))
- Add dynamic sampling for transactions. ([#835](https://github.com/getsentry/relay/pull/835))
- Send network outage metric on healthcheck endpoint hit. ([#856](https://github.com/getsentry/relay/pull/856))

**Bug Fixes**:

- Fix a long-standing bug where log messages were not addressible as `$string`. ([#882](https://github.com/getsentry/relay/pull/882))
- Allow params in content-type for security requests to support content types like `"application/expect-ct-report+json; charset=utf-8"`. ([#844](https://github.com/getsentry/relay/pull/844))
- Fix a panic in CSP filters. ([#848](https://github.com/getsentry/relay/pull/848))
- Do not drop sessions due to an invalid age constraint set to `0`. ([#855](https://github.com/getsentry/relay/pull/855))
- Do not emit outcomes after forwarding envelopes to the upstream, even if that envelope is rate limited, rejected, or dropped. Since the upstream logs an outcome, it would be a duplicate. ([#857](https://github.com/getsentry/relay/pull/857))
- Fix status code for security report. ([#864](https://github.com/getsentry/relay/pull/864))
- Add missing fields for Expect-CT reports. ([#865](https://github.com/getsentry/relay/pull/865))
- Support more directives in CSP reports, such as `block-all-mixed-content` and `require-trusted-types-for`. ([#876](https://github.com/getsentry/relay/pull/876))

**Internal**:

- Add _experimental_ support for picking up HTTP proxies from the regular environment variables. This feature needs to be enabled by setting `http: client: "reqwest"` in your `config.yml`. ([#839](https://github.com/getsentry/relay/pull/839))
- Refactor transparent request forwarding for unknown endpoints. Requests are now entirely buffered in memory and occupy the same queues and actors as other requests. This should not cause issues but may change behavior under load. ([#839](https://github.com/getsentry/relay/pull/839))
- Add reason codes to the `X-Sentry-Rate-Limits` header in store responses. This allows external Relays to emit outcomes with the proper reason codes. ([#850](https://github.com/getsentry/relay/pull/850))
- Emit metrics for outcomes in external relays. ([#851](https://github.com/getsentry/relay/pull/851))
- Make `$error.value` `pii=true`. ([#837](https://github.com/getsentry/relay/pull/837))
- Send `key_id` in partial project config. ([#854](https://github.com/getsentry/relay/pull/854))
- Add stack traces to Sentry error reports. ([#872](https://github.com/getsentry/relay/pull/872))

## 20.11.1

- No documented changes.

## 20.11.0

**Features**:

- Rename upstream retries histogram metric and add upstream requests duration metric. ([#816](https://github.com/getsentry/relay/pull/816))
- Add options for metrics buffering (`metrics.buffering`) and sampling (`metrics.sample_rate`). ([#821](https://github.com/getsentry/relay/pull/821))

**Bug Fixes**:

- Accept sessions with IP address set to `{{auto}}`. This was previously rejected and silently dropped. ([#827](https://github.com/getsentry/relay/pull/827))
- Fix an issue where every retry-after response would be too large by one minute. ([#829](https://github.com/getsentry/relay/pull/829))

**Internal**:

- Always apply cache debouncing for project states. This reduces pressure on the Redis and file system cache. ([#819](https://github.com/getsentry/relay/pull/819))
- Internal refactoring such that validating of characters in tags no longer uses regexes internally. ([#814](https://github.com/getsentry/relay/pull/814))
- Discard invalid user feedback sent as part of envelope. ([#823](https://github.com/getsentry/relay/pull/823))
- Emit event errors and normalization errors for unknown breadcrumb keys. ([#824](https://github.com/getsentry/relay/pull/824))
- Normalize `breadcrumb.ty` into `breadcrumb.type` for broken Python SDK versions. ([#824](https://github.com/getsentry/relay/pull/824))
- Add the client SDK interface for unreal crashes and set the name to `unreal.crashreporter`. ([#828](https://github.com/getsentry/relay/pull/828))
- Fine-tune the selectors for minidump PII scrubbing. ([#818](https://github.com/getsentry/relay/pull/818), [#830](https://github.com/getsentry/relay/pull/830))

## 20.10.1

**Internal**:

- Emit more useful normalization meta data for invalid tags. ([#808](https://github.com/getsentry/relay/pull/808))

## 20.10.0

**Features**:

- Add support for measurement ingestion. ([#724](https://github.com/getsentry/relay/pull/724), [#785](https://github.com/getsentry/relay/pull/785))
- Add support for scrubbing UTF-16 data in attachments ([#742](https://github.com/getsentry/relay/pull/742), [#784](https://github.com/getsentry/relay/pull/784), [#787](https://github.com/getsentry/relay/pull/787))
- Add upstream request metric. ([#793](https://github.com/getsentry/relay/pull/793))
- The padding character in attachment scrubbing has been changed to match the masking character, there is no usability benefit from them being different. ([#810](https://github.com/getsentry/relay/pull/810))

**Bug Fixes**:

- Fix issue where `$span` would not be recognized in Advanced Data Scrubbing. ([#781](https://github.com/getsentry/relay/pull/781))
- Accept big-endian minidumps. ([#789](https://github.com/getsentry/relay/pull/789))
- Detect network outages and retry sending events instead of dropping them. ([#788](https://github.com/getsentry/relay/pull/788))

**Internal**:

- Project states are now cached separately per DSN public key instead of per project ID. This means that there will be multiple separate cache entries for projects with more than one DSN. ([#778](https://github.com/getsentry/relay/pull/778))
- Relay no longer uses the Sentry endpoint to resolve project IDs by public key. Ingestion for the legacy store endpoint has been refactored to rely on key-based caches only. As a result, the legacy endpoint is supported only on managed Relays. ([#800](https://github.com/getsentry/relay/pull/800))
- Fix rate limit outcomes, now emitted only for error events but not transactions. ([#806](https://github.com/getsentry/relay/pull/806), [#809](https://github.com/getsentry/relay/pull/809))

## 20.9.0

**Features**:

- Add support for attaching Sentry event payloads in Unreal crash reports by adding `__sentry` game data entries. ([#715](https://github.com/getsentry/relay/pull/715))
- Support chunked form data keys for event payloads on the Minidump endpoint. Since crashpad has a limit for the length of custom attributes, the sentry event payload can be split up into `sentry__1`, `sentry__2`, etc. ([#721](https://github.com/getsentry/relay/pull/721))
- Periodically re-authenticate with the upstream server. Previously, there was only one initial authentication. ([#731](https://github.com/getsentry/relay/pull/731))
- The module attribute on stack frames (`$frame.module`) and the (usually server side generated) attribute `culprit` can now be scrubbed with advanced data scrubbing. ([#744](https://github.com/getsentry/relay/pull/744))
- Compress outgoing store requests for events and envelopes including attachements using `gzip` content encoding. ([#745](https://github.com/getsentry/relay/pull/745))
- Relay now buffers all requests until it has authenticated with the upstream. ([#747](//github.com/getsentry/relay/pull/747))
- Add a configuration option to change content encoding of upstream store requests. The default is `gzip`, and other options are `identity`, `deflate`, or `br`. ([#771](https://github.com/getsentry/relay/pull/771))

**Bug Fixes**:

- Send requests to the `/envelope/` endpoint instead of the older `/store/` endpoint. This particularly fixes spurious `413 Payload Too Large` errors returned when using Relay with Sentry SaaS. ([#746](https://github.com/getsentry/relay/pull/746))

**Internal**:

- Remove a temporary flag from attachment kafka messages indicating rate limited crash reports to Sentry. This is now enabled by default. ([#718](https://github.com/getsentry/relay/pull/718))
- Performance improvement of http requests to upstream, high priority messages are sent first. ([#678](https://github.com/getsentry/relay/pull/678))
- Experimental data scrubbing on minidumps([#682](https://github.com/getsentry/relay/pull/682))
- Move `generate-schema` from the Relay CLI into a standalone tool. ([#739](//github.com/getsentry/relay/pull/739))
- Move `process-event` from the Relay CLI into a standalone tool. ([#740](//github.com/getsentry/relay/pull/740))
- Add the client SDK to session kafka payloads. ([#751](https://github.com/getsentry/relay/pull/751))
- Add a standalone tool to document metrics in JSON or YAML. ([#752](https://github.com/getsentry/relay/pull/752))
- Emit `processing.event.produced` for user report and session Kafka messages. ([#757](https://github.com/getsentry/relay/pull/757))
- Improve performance of event processing by avoiding regex clone. ([#767](https://github.com/getsentry/relay/pull/767))
- Assign a default name for unnamed attachments, which prevented attachments from being stored in Sentry. ([#769](https://github.com/getsentry/relay/pull/769))
- Add Relay version version to challenge response. ([#758](https://github.com/getsentry/relay/pull/758))

## 20.8.0

**Features**:

- Add the `http.connection_timeout` configuration option to adjust the connection and SSL handshake timeout. The default connect timeout is now increased from 1s to 3s. ([#688](https://github.com/getsentry/relay/pull/688))
- Supply Relay's version during authentication and check if this Relay is still supported. An error message prompting to upgrade Relay will be supplied if Relay is unsupported. ([#697](https://github.com/getsentry/relay/pull/697))

**Bug Fixes**:

- Reuse connections for upstream event submission requests when the server supports connection keepalive. Relay did not consume the response body of all requests, which caused it to reopen a new connection for every event. ([#680](https://github.com/getsentry/relay/pull/680), [#695](https://github.com/getsentry/relay/pull/695))
- Fix hashing of user IP addresses in data scrubbing. Previously, this could create invalid IP addresses which were later rejected by Sentry. Now, the hashed IP address is moved to the `id` field. ([#692](https://github.com/getsentry/relay/pull/692))
- Do not retry authentication with the upstream when a client error is reported (status code 4XX). ([#696](https://github.com/getsentry/relay/pull/696))

**Internal**:

- Extract the event `timestamp` from Minidump files during event normalization. ([#662](https://github.com/getsentry/relay/pull/662))
- Retain the full span description in transaction events instead of trimming it. ([#674](https://github.com/getsentry/relay/pull/674))
- Report all Kafka producer errors to Sentry. Previously, only immediate errors were reported but not those during asynchronous flushing of messages. ([#677](https://github.com/getsentry/relay/pull/677))
- Add "HubSpot Crawler" to the list of web crawlers for inbound filters. ([#693](https://github.com/getsentry/relay/pull/693))
- Improved typing for span data of transaction events, no breaking changes. ([#713](https://github.com/getsentry/relay/pull/713))
- **Breaking change:** In PII configs, all options on hash and mask redactions (replacement characters, ignored characters, hash algorithm/key) are removed. If they still exist in the configuration, they are ignored. ([#760](https://github.com/getsentry/relay/pull/760))

## 20.7.2

**Features**:

- Report metrics for connections to the upstream. These metrics are reported under `connector.*` and include information on connection reuse, timeouts and errors. ([#669](https://github.com/getsentry/relay/pull/669))
- Increased the maximum size of attachments from _50MiB_ to _100MiB_. Most notably, this allows to upload larger minidumps. ([#671](https://github.com/getsentry/relay/pull/671))

**Internal**:

- Always create a spans array for transactions in normalization. This allows Sentry to render the spans UI even if the transaction is empty. ([#667](https://github.com/getsentry/relay/pull/667))

## 20.7.1

- No documented changes.

## 20.7.0

**Features**:

- Sessions and attachments can be rate limited now. These rate limits apply separately from error events, which means that you can continue to send Release Health sessions while you're out of quota with errors. ([#636](https://github.com/getsentry/relay/pull/636))

**Bug Fixes**:

- Outcomes from downstream relays were not forwarded upstream. ([#632](https://github.com/getsentry/relay/pull/632))
- Apply clock drift correction to Release Health sessions and validate timestamps. ([#633](https://github.com/getsentry/relay/pull/633))
- Apply clock drift correction for timestamps that are too far in the past or future. This fixes a bug where broken transaction timestamps would lead to negative durations. ([#634](https://github.com/getsentry/relay/pull/634), [#654](https://github.com/getsentry/relay/pull/654))
- Respond with status code `200 OK` to rate limited minidump and UE4 requests. Third party clients otherwise retry those requests, leading to even more load. ([#646](https://github.com/getsentry/relay/pull/646), [#647](https://github.com/getsentry/relay/pull/647))
- Ingested unreal crash reports no longer have a `misc_primary_cpu_brand` key with GPU information set in the Unreal context. ([#650](https://github.com/getsentry/relay/pull/650))
- Fix ingestion of forwarded outcomes in processing Relays. Previously, `emit_outcomes` had to be set explicitly to enable this. ([#653](https://github.com/getsentry/relay/pull/653))

**Internal**:

- Restructure the envelope and event ingestion paths into a pipeline and apply rate limits to all envelopes. ([#635](https://github.com/getsentry/relay/pull/635), [#636](https://github.com/getsentry/relay/pull/636))
- Pass the combined size of all attachments in an envelope to the Redis rate limiter as quantity to enforce attachment quotas. ([#639](https://github.com/getsentry/relay/pull/639))
- Emit flags for rate limited processing attachments and add a `size` field. ([#640](https://github.com/getsentry/relay/pull/640), [#644](https://github.com/getsentry/relay/pull/644))

## 20.6.0

We have switched to [CalVer](https://calver.org/)! Relay's version is always in line with the latest version of [Sentry](https://github.com/getsentry/sentry).

**Features**:

- Proxy and managed Relays now apply clock drift correction based on the `sent_at` header emitted by SDKs. ([#581](https://github.com/getsentry/relay/pull/581))
- Apply cached rate limits to attachments and sessions in the fast-path when parsing incoming requests. ([#618](https://github.com/getsentry/relay/pull/618))
- New config options `metrics.default_tags` and `metrics.hostname_tag`. ([#625](https://github.com/getsentry/relay/pull/625))

**Bug Fixes**:

- Clock drift correction no longer considers the transaction timestamp as baseline for SDKs using Envelopes. Instead, only the dedicated `sent_at` Envelope header is used. ([#580](https://github.com/getsentry/relay/pull/580))
- The `http.timeout` setting is now applied to all requests, including event submission. Previously, events were exempt. ([#588](https://github.com/getsentry/relay/pull/588))
- All endpoint metrics now report their proper `route` tag. This applies to `requests`, `requests.duration`, and `responses.status_codes`. Previously, some some endpoints reported an empty route. ([#595](https://github.com/getsentry/relay/pull/595))
- Properly refresh cached project states based on the configured intervals. Previously, Relay may have gone into an endless refresh cycle if the system clock not accurate, or the state had not been updated in the upstream. ([#596](https://github.com/getsentry/relay/pull/596))
- Respond with `403 Forbidden` when multiple authentication payloads are sent by the SDK. Previously, Relay would authenticate using one of the payloads and silently ignore the rest. ([#602](https://github.com/getsentry/relay/pull/602))
- Improve metrics documentation. ([#614](https://github.com/getsentry/relay/pull/614))
- Do not scrub event processing errors by default. ([#619](https://github.com/getsentry/relay/pull/619))

**Internal**:

- Add source (who emitted the outcome) to Outcome payload. ([#604](https://github.com/getsentry/relay/pull/604))
- Ignore non-Rust folders for faster rebuilding and testing. ([#578](https://github.com/getsentry/relay/pull/578))
- Invalid session payloads are now logged for SDK debugging. ([#584](https://github.com/getsentry/relay/pull/584), [#591](https://github.com/getsentry/relay/pull/591))
- Add support for Outcomes generation in external Relays. ([#592](https://github.com/getsentry/relay/pull/592))
- Remove unused `rev` from project state. ([#586](https://github.com/getsentry/relay/pull/586))
- Add an outcome endpoint for trusted Relays. ([#589](https://github.com/getsentry/relay/pull/589))
- Emit outcomes for event payloads submitted in attachment files. ([#609](https://github.com/getsentry/relay/pull/609))
- Split envelopes that contain sessions and other items and ingest them independently. ([#610](https://github.com/getsentry/relay/pull/610))
- Removed support for legacy per-key quotas. ([#616](https://github.com/getsentry/relay/pull/615))
- Security events (CSP, Expect-CT, Expect-Staple, and HPKP) are now placed into a dedicated `security` item in envelopes, rather than the generic event item. This allows for quick detection of the event type for rate limiting. ([#617](https://github.com/getsentry/relay/pull/617))

## 0.5.9

- Relay has a logo now!
- New explicit `envelope/` endpoint. Envelopes no longer need to be sent with the right `content-type` header (to cater to browser JS).
- Introduce an Envelope item type for transactions.
- Support environment variables and CLI arguments instead of command line parameters.
- Return status `415` on wrong content types.
- Normalize double-slashes in request URLs more aggressively.
- Add an option to generate credentials on stdout.

**Internal**:

- Serve project configs to downstream Relays with proper permission checking.
- PII: Make and/or selectors specific.
- Add a browser filter for IE 11.
- Changes to release parsing.
- PII: Expose event values as part of generated selector suggestions.

## 0.5.8

**Internal**:

- Fix a bug where exception values and the device name were not PII-strippable.

## 0.5.7

- Docker images are now also pushed to Docker Hub.
- New helper function to generate PII selectors from event data.

**Internal**:

- Release is now a required attribute for session data.
- `unknown` can now be used in place of `unknown_error` for span statuses. A future release will change the canonical format from `unknown_error` to `unknown`.

## 0.5.6

- Fix a bug where Relay would stop processing events if Sentry is down for only a short time.
- Improvements to architecture documentation.
- Initial support for rate limiting by event type ("scoped quotas")
- Fix a bug where `key_id` was omitted from outcomes created by Relay.
- Fix a bug where it was not permitted to send content-encoding as part of a CORS request to store.

**Internal**:

- PII processing: Aliases for value types (`$error` instead of `$exception` to be in sync with Discover column naming) and adding a default for replace-redactions.
- It is now valid to send transactions and spans without `op` set, in which case a default value will be inserted.

## 0.5.5

- Suppress verbose DNS lookup logs.

**Internal**:

- Small performance improvements in datascrubbing config converter.
- New, C-style selector syntax (old one still works)

## 0.5.4

**Internal**:

- Add event contexts to `pii=maybe`.
- Fix parsing of msgpack breadcrumbs in Rust store.
- Envelopes sent to Rust store can omit the DSN in headers.
- Ability to quote/escape special characters in selectors in PII configs.

## 0.5.3

- Properly strip the linux binary to reduce its size
- Allow base64 encoded JSON event payloads ([#466](https://github.com/getsentry/relay/pull/466))
- Fix multipart requests without trailing newline ([#465](https://github.com/getsentry/relay/pull/465))
- Support for ingesting session updates ([#449](https://github.com/getsentry/relay/pull/449))

**Internal**:

- Validate release names during event ingestion ([#479](https://github.com/getsentry/relay/pull/479))
- Add browser extension filter ([#470](https://github.com/getsentry/relay/pull/470))
- Add `pii=maybe`, a new kind of event schema field that can only be scrubbed if explicitly addressed.
- Add way to scrub filepaths in a way that does not break processing.

## 0.5.2

- Fix trivial Redis-related crash when running in non-processing mode.
- Limit the maximum retry-after of a rate limit. This is necessary because of the "Delete and ignore future events" feature in Sentry.
- Project caches are now evicted after `project_grace_period` has passed. If you have that parameter set to a high number you may see increased memory consumption.

**Internal**:

- Misc bugfixes in PII processor. Those bugs do not affect the legacy data scrubber exposed in Python.
- Polishing documentation around PII configuration format.
- Signal codes in mach mechanism are no longer required.

## 0.5.1

- Ability to fetch project configuration from Redis as additional caching layer.
- Fix a few bugs in release filters.
- Fix a few bugs in minidumps endpoint with processing enabled.

**Internal**:

- Fix a bug in the PII processor that would always remove the entire string on `pattern` rules.
- Ability to correct some clock drift and wrong system time in transaction events.

## 0.5.0

- The binary has been renamed to `relay`.
- Updated documentation for metrics.

**Internal**:

- The package is now called `sentry-relay`.
- Renamed all `Semaphore*` types to `Relay*`.
- Fixed memory leaks in processing functions.

## 0.4.65

- Implement the Minidump endpoint.
- Implement the Attachment endpoint.
- Implement the legacy Store endpoint.
- Support a plain `Authorization` header in addition to `X-Sentry-Auth`.
- Simplify the shutdown logic. Relay now always takes a fixed configurable time to shut down.
- Fix healthchecks in _Static_ mode.
- Fix internal handling of event attachments.
- Fix partial reads of request bodies resulting in a broken connection.
- Fix a crash when parsing User-Agent headers.
- Fix handling of events sent with `sentry_version=2.0` (Clojure SDK).
- Use _mmap_ to load the GeoIP database to improve the memory footprint.
- Revert back to the system memory allocator.

**Internal**:

- Preserve microsecond precision in all time stamps.
- Record event ids in all outcomes.
- Updates to event processing metrics.
- Add span status mapping from open telemetry.

## 0.4.64

- Switched to `jemalloc` as global allocator.
- Introduce separate outcome reason for invalid events.
- Always consume request bodies to the end.
- Implemented minidump ingestion.
- Increas precisions of timestamps in protocol.

## 0.4.63

- Refactor healthchecks into two: Liveness and readiness (see code comments for explanation for now).
- Allow multiple trailing slashes on store endpoint, e.g. `/api/42/store///`.
- Internal refactor to prepare for envelopes format.

**Internal**:

- Fix a bug where glob-matching in filters did not behave correctly when the to-be-matched string contained newlines.
- Add `moz-extension:` as scheme for browser extensions (filtering out Firefox addons).
- Raise a dedicated Python exception type for invalid transaction events. Also do not report that error to Sentry from Relay.

## 0.4.62

- Various performance improvements.

## 0.4.61

**Internal**:

- Add `thread.errored` attribute ([#306](https://github.com/getsentry/relay/pull/306)).

## 0.4.60

- License is now BSL instead of MIT ([#301](https://github.com/getsentry/relay/pull/301)).
- Improve internal metrics and logging ([#296](https://github.com/getsentry/relay/pull/296), [#297](https://github.com/getsentry/relay/pull/297), [#298](https://github.com/getsentry/relay/pull/298)).
- Fix unbounded requests to Sentry for project configs ([#295](https://github.com/getsentry/relay/pull/295), [#300](https://github.com/getsentry/relay/pull/300)).
- Fix rejected responses from Sentry due to size limit ([#303](https://github.com/getsentry/relay/pull/303)).
- Expose more options for configuring request concurrency limits ([#311](https://github.com/getsentry/relay/pull/311)).

**Internal**:

- Transaction events with negative duration are now rejected ([#291](https://github.com/getsentry/relay/pull/291)).
- Fix a panic when normalizing certain dates.

## 0.4.59

**Internal**:

- Fix: Normalize legacy stacktrace attributes ([#292](https://github.com/getsentry/relay/pull/292))
- Fix: Validate platform attributes in Relay ([#294](https://github.com/getsentry/relay/pull/294))
- Flip the flag that indicates Relay processing ([#293](https://github.com/getsentry/relay/pull/293))

## 0.4.58

- Evict project caches after some time ([#287](https://github.com/getsentry/relay/pull/287))
- Selectively log internal errors to stderr ([#285](https://github.com/getsentry/relay/pull/285))
- Add an error boundary to parsing project states ([#281](https://github.com/getsentry/relay/pull/281))

**Internal**:

- Add event size metrics ([#286](https://github.com/getsentry/relay/pull/286))
- Normalize before datascrubbing ([#290](https://github.com/getsentry/relay/pull/290))
- Add a config value for thread counts ([#283](https://github.com/getsentry/relay/pull/283))
- Refactor outcomes for parity with Sentry ([#282](https://github.com/getsentry/relay/pull/282))
- Add flag that relay processed an event ([#279](https://github.com/getsentry/relay/pull/279))

## 0.4.57

**Internal**:

- Stricter validation of transaction events.

## 0.4.56

**Internal**:

- Fix a panic in trimming.

## 0.4.55

**Internal**:

- Fix more bugs in datascrubbing converter.

## 0.4.54

**Internal**:

- Fix more bugs in datascrubbing converter.

## 0.4.53

**Internal**:

- Fix more bugs in datascrubbing converter.

## 0.4.52

**Internal**:

- Fix more bugs in datascrubbing converter.

## 0.4.51

**Internal**:

- Fix a few bugs in datascrubbing converter.
- Accept trailing slashes.

**Normalization**:

- Fix a panic on overflowing timestamps.

## 0.4.50

**Internal**:

- Fix bug where IP scrubbers were applied even when not enabled.

## 0.4.49

- Internal changes.

## 0.4.48

**Internal**:

- Fix various bugs in the datascrubber and PII processing code to get closer to behavior of the Python implementation.

## 0.4.47

**Internal**:

- Various work on re-implementing Sentry's `/api/X/store` endpoint in Relay. Relay can now apply rate limits based on Redis and emit the correct outcomes.

## 0.4.46

**Internal**:

- Resolved a regression in IP address normalization. The new behavior is closer to a line-by-line port of the old Python code.

## 0.4.45

**Normalization**:

- Resolved an issue where GEO IP data was not always infered.

## 0.4.44

**Normalization**:

- Only take the user IP address from the store request's IP for certain platforms. This restores the behavior of the old Python code.

## 0.4.43

**Normalization**:

- Bump size of breadcrumbs.
- Workaround for an issue where we would not parse OS information from User Agent when SDK had already sent OS information.
- Further work on Sentry-internal event ingestion.

## 0.4.42

**Normalization**:

- Fix normalization of version strings from user agents.

## 0.4.41

- Support extended project configuration.

**Internal**:

- Implement event filtering rules.
- Add basic support for Sentry-internal event ingestion.
- Parse and normalize user agent strings.

## 0.4.40

**Internal**:

- Restrict ranges of timestamps to prevent overflows in Python code and UI.

## 0.4.39

**Internal**:

- Fix a bug where stacktrace trimming was not applied during renormalization.

## 0.4.38

**Internal**:

- Added typed spans to Event.

## 0.4.37

**Internal**:

- Added `orig_in_app` to frame data.

## 0.4.36

**Internal**:

- Add new .NET versions for context normalization.

## 0.4.35

**Internal**:

- Fix bug where thread's stacktraces were not normalized.
- Fix bug where a string at max depth of a databag was stringified again.

## 0.4.34

**Internal**:

- Added `data` attribute to frames.
- Added a way to override other trimming behavior in Python normalizer binding.

## 0.4.33

**Internal**:

- Plugin-provided context types should now work properly again.

## 0.4.32

**Internal**:

- Removed `function_name` field from frame and added `raw_function`.

## 0.4.31

**Internal**:

- Add trace context type.

## 0.4.30

**Internal**:

- Make exception messages/values larger to allow for foreign stacktrace data to be attached.

## 0.4.29

**Internal**:

- Added `function_name` field to frame.

## 0.4.28

**Internal**:

- Add missing context type for sessionstack.

## 0.4.27

**Internal**:

- Increase frame vars size again! Byte size was fine, but max depth was way too small.

## 0.4.26

**Internal**:

- Reduce frame vars size.

## 0.4.25

**Internal**:

- Add missing trimming to frame vars.

## 0.4.24

**Internal**:

- Reject non-http/https `help_urls` in exception mechanisms.

## 0.4.23

**Internal**:

- Add basic truncation to event meta to prevent payload size from spiralling out of control.

## 0.4.22

**Internal**:

- Added grouping enhancements to protocol.

## 0.4.21

**Internal**:

- Updated debug image interface with more attributes.

## 0.4.20

**Internal**:

- Added support for `lang` frame and stacktrace attribute.

## 0.4.19

**Internal**:

- Slight changes to allow replacing more normalization code in Sentry with Rust.

## 0.4.18

**Internal**:

- Allow much larger payloads in the extra attribute.

## 0.4.17

**Internal**:

- Added support for protocol changes related to upcoming sentry SDK features. In particular the `none` event type was added.

## 0.4.16

For users of relay, nothing changed at all. This is a release to test embedding some Rust code in Sentry itself.

## 0.4.15

For users of relay, nothing changed at all. This is a release to test embedding some Rust code in Sentry itself.

## 0.4.14

For users of relay, nothing changed at all. This is a release to test embedding some Rust code in Sentry itself.

## 0.4.13

For users of relay, nothing changed at all. This is a release to test embedding some Rust code in Sentry itself.

## 0.4.12

For users of relay, nothing changed at all. This is a release to test embedding some Rust code in Sentry itself.

## 0.4.11

For users of relay, nothing changed at all. This is a release to test embedding some Rust code in Sentry itself.

## 0.4.10

For users of relay, nothing changed at all. This is a release to test embedding some Rust code in Sentry itself.

## 0.4.9

For users of relay, nothing changed at all. This is a release to test embedding some Rust code in Sentry itself.

## 0.4.8

For users of relay, nothing changed at all. This is a release to test embedding some Rust code in Sentry itself.

## 0.4.7

For users of relay, nothing changed at all. This is a release to test embedding some Rust code in Sentry itself.

## 0.4.6

For users of relay, nothing changed at all. This is a release to test embedding some Rust code in Sentry itself.

## 0.4.5

For users of relay, nothing changed at all. This is a release to test embedding some Rust code in Sentry itself.

## 0.4.4

For users of relay, nothing changed at all. This is a release to test embedding some Rust code in Sentry itself.

## 0.4.3

For users of relay, nothing changed at all. This is a release to test embedding some Rust code in Sentry itself.

## 0.4.2

For users of relay, nothing changed at all. This is a release to test embedding some Rust code in Sentry itself.

## 0.4.1

For users of relay, nothing changed at all. This is a release to test embedding some Rust code in Sentry itself.

## 0.4.0

Introducing new Relay modes:

- `proxy`: A proxy for all requests and events.
- `static`: Static configuration for known projects in the file system.
- `managed`: Fetch configurations dynamically from Sentry and update them.

The default Relay mode is `managed`. Users upgrading from previous versions will automatically activate the `managed` mode. To change this setting, add `relay.mode` to `config.yml` or run `semaphore config init` from the command line.

**Breaking Change**: If Relay was used without credentials, the mode needs to be set to `proxy`. The default `managed` mode requires credentials.

For more information on Relay modes, see the [documentation page](https://docs.sentry.io/data-management/relay/options/).

### Configuration Changes

- Added `cache.event_buffer_size` to control the maximum number of events that are buffered in case of network issues or high rates of incoming events.
- Added `limits.max_concurrent_requests` to limit the number of connections that this Relay will use to communicate with the upstream.
- Internal error reporting is now disabled by default. To opt in, set `sentry.enabled`.

### Bugfixes

- Fix a bug that caused events to get unconditionally dropped after five seconds, regardless of the `cache.event_expiry` configuration.
- Fix a memory leak in Relay's internal error reporting.

## 0.3.0

- Changed PII stripping rule format to permit path selectors when applying rules. This means that now `$string` refers to strings for instance and `user.id` refers to the `id` field in the `user` attribute of the event. Temporarily support for old rules is retained.

## 0.2.7

- store: Minor fixes to be closer to Python. Ability to disable trimming of objects, arrays and strings.

## 0.2.6

- Fix bug where PII stripping would remove containers without leaving any metadata about the retraction.
- Fix bug where old `redactPair` rules would stop working.

## 0.2.5

- Rewrite of PII stripping logic. This brings potentially breaking changes to the semantics of PII configs. Most importantly field types such as `"freeform"` and `"databag"` are gone, right now there is only `"container"` and `"text"`. All old field types should have become an alias for `"text"`, but take extra care in ensuring your PII rules still work.

- store: Minor fixes to be closer to Python.

## 0.2.4

For users of relay, nothing changed at all. This is a release to test embedding some Rust code in Sentry itself.

- store: Remove stray print statement.

## 0.2.3

For users of relay, nothing changed at all. This is a release to test embedding some Rust code in Sentry itself.

- store: Fix main performance issues.

## 0.2.2

For users of relay, nothing changed at all. This is a release to test embedding some Rust code in Sentry itself.

- store: Fix segfault when trying to process contexts.
- store: Fix trimming state "leaking" between interfaces, leading to excessive trimming.
- store: Don't serialize empty arrays and objects (with a few exceptions).

## 0.2.1

For users of relay, nothing changed at all. This is a release to test embedding some Rust code in Sentry itself.

- `libsemaphore`: Expose CABI for normalizing event data.

## 0.2.0

Our first major iteration on Relay has landed!

- User documentation is now hosted at <https://docs.sentry.io/relay/>.
- SSL support is now included by default. Just configure a [TLS identity](https://docs.sentry.io/relay/options/#relaytls_identity_path) and you're set.
- Updated event processing: Events from older SDKs are now supported. Also, we've fixed some bugs along the line.
- Introduced full support for PII stripping. See [PII Configuration](https://docs.sentry.io/relay/pii-config/) for instructions.
- Configure with static project settings. Relay will skip querying project states from Sentry and use your provided values instead. See [Project Configuration](https://docs.sentry.io/relay/project-config/) for a full guide.
- Relay now also acts as a proxy for certain API requests. This allows it to receive CSP reports and Minidump crash reports, among others. It also sets `X-Forwarded-For` and includes a Relay signature header.

Besides that, there are many technical changes, including:

- Major rewrite of the internals. Relay no longer requires a special endpoint for sending events to upstream Sentry and processes events individually with less delay than before.
- The executable will exit with a non-zero exit code on startup errors. This makes it easier to catch configuration errors.
- Removed `libsodium` as a production dependency, greatly simplifying requirements for the runtime environment.
- Greatly improved logging and metrics. Be careful with the `DEBUG` and `TRACE` levels, as they are **very** verbose now.
- Improved docker containers.

## 0.1.3

- Added support for metadata format

## 0.1.2

- JSON logging ([#32](https://github.com/getsentry/relay/pull/32))
- Update dependencies

## 0.1.1

- Rename "sentry-relay" to "semaphore"
- Use new features from Rust 1.26
- Prepare binary and Python builds ([#20](https://github.com/getsentry/relay/pull/20))
- Add Dockerfile ([#23](https://github.com/getsentry/relay/pull/23))

## 0.1.0

An initial release of the tool.<|MERGE_RESOLUTION|>--- conflicted
+++ resolved
@@ -2,15 +2,13 @@
 
 ## Unreleased
 
-<<<<<<< HEAD
 **Features**:
 
 - Remove from events spans starting or ending before January 1, 1970 UTC. ([#2627](https://github.com/getsentry/relay/pull/2627))
-=======
+
 **Internal**:
 
 - Restrict resource spans to script and css only. ([#2623](https://github.com/getsentry/relay/pull/2623))
->>>>>>> b9e9f937
 
 ## 23.11.0
 
