--- conflicted
+++ resolved
@@ -5,12 +5,9 @@
 **Features**:
 
 - Update Docker Debian image from 10 to 12. ([#2622](https://github.com/getsentry/relay/pull/2622))
-<<<<<<< HEAD
-- Extend the number of supported fields for the `Event` `Getter`. ([#2640](https://github.com/getsentry/relay/pull/2640))
-=======
 - Remove event spans starting or ending before January 1, 1970 UTC. ([#2627](https://github.com/getsentry/relay/pull/2627))
 - Remove event breadcrumbs dating before January 1, 1970 UTC. ([#2635](https://github.com/getsentry/relay/pull/2635))
->>>>>>> eb30177f
+- Extend the number of supported fields for the `Event` `Getter`. ([#2640](https://github.com/getsentry/relay/pull/2640))
 
 **Internal**:
 
