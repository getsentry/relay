--- conflicted
+++ resolved
@@ -2,15 +2,10 @@
 
 ## Unreleased
 
-<<<<<<< HEAD
 **Features**:
 
 - Parse Chromium stability report from minidumps into context ([#4837](https://github.com/getsentry/relay/pull/4837))
-=======
-**Internal**:
-
 - Produce spans to the items topic. ([#4735](https://github.com/getsentry/relay/pull/4735))
->>>>>>> 83f16fe7
 
 ## 25.6.1
 
