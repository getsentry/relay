--- conflicted
+++ resolved
@@ -2,16 +2,13 @@
 
 ## Unreleased
 
-<<<<<<< HEAD
 **Internal**
 
 - Add quotas to global config. ([#3086](https://github.com/getsentry/relay/pull/3086))
-=======
+
 **Features**:
 
 - Add protobuf support for ingesting OpenTelemetry spans and use official `opentelemetry-proto` generated structs. ([#3044](https://github.com/getsentry/relay/pull/3044))
-
->>>>>>> f9f630f5
 
 ## 24.1.2
 
