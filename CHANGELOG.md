# Changelog

## Unreleased

<<<<<<< HEAD
**Internal**:

- Drop spans ending outside the valid timestamp range. ([#3013](https://github.com/getsentry/relay/pull/3013))
=======
**Features**:

- Add `raw_domain` tag to indexed spans. ([#2975](https://github.com/getsentry/relay/pull/2975))
- Obtain `span.domain` field from the span data's `url.scheme` and `server.address` properties when applicable. ([#2975](https://github.com/getsentry/relay/pull/2975))
- Do not truncate simplified SQL expressions. ([#3003](https://github.com/getsentry/relay/pull/3003))

**Internal**:

- Emit a usage metric for total spans. ([#3007](https://github.com/getsentry/relay/pull/3007))
>>>>>>> 4ec18eb2

## 24.1.1

**Features**:

- Add new legacy browser filters. ([#2950](https://github.com/getsentry/relay/pull/2950))

**Internal**:

- Implement quota system for cardinality limiter. ([#2972](https://github.com/getsentry/relay/pull/2972))
- Use cardinality limits from project config instead of Relay config. ([#2990](https://github.com/getsentry/relay/pull/2990))
- Proactively move on-disk spool to memory. ([#2949](https://github.com/getsentry/relay/pull/2949))
- Default missing `Event.platform` and `Event.level` fields during light normalization. ([#2961](https://github.com/getsentry/relay/pull/2961))
- Copy event measurements to span & normalize span measurements. ([#2953](https://github.com/getsentry/relay/pull/2953))
- Add `allow_negative` to `BuiltinMeasurementKey`. Filter out negative BuiltinMeasurements if `allow_negative` is false. ([#2982](https://github.com/getsentry/relay/pull/2982))
- Add possiblity to block metrics or their tags with glob-patterns. ([#2954](https://github.com/getsentry/relay/pull/2954), [#2973](https://github.com/getsentry/relay/pull/2973))
- Forward profiles of non-sampled transactions. ([#2940](https://github.com/getsentry/relay/pull/2940))
- Enable throttled periodic unspool of the buffered envelopes. ([#2993](https://github.com/getsentry/relay/pull/2993))

**Bug Fixes**:

- Add automatic PII scrubbing to `logentry.params`. ([#2956](https://github.com/getsentry/relay/pull/2956))
- Avoid producing `null` values in metric data. These values were the result of Infinity or NaN values extracted from event data. The values are now discarded during extraction. ([#2958](https://github.com/getsentry/relay/pull/2958))
- Fix processing of user reports. ([#2981](https://github.com/getsentry/relay/pull/2981), [#2984](https://github.com/getsentry/relay/pull/2984))
- Fetch project config when metrics are received. ([#2987](https://github.com/getsentry/relay/pull/2987))

## 24.1.0

**Features**:

- Add a global throughput rate limiter for metric buckets. ([#2928](https://github.com/getsentry/relay/pull/2928))
- Group db spans with repeating logical conditions together. ([#2929](https://github.com/getsentry/relay/pull/2929))

**Bug Fixes**:

- Normalize event timestamps before validating them, fixing cases where Relay would drop valid events with reason "invalid_transaction". ([#2878](https://github.com/getsentry/relay/pull/2878))
- Resolve a division by zero in performance score computation that leads to dropped metrics for transactions. ([#2911](https://github.com/getsentry/relay/pull/2911))

**Internal**:

- Add `duration` metric for mobile app start spans. ([#2906](https://github.com/getsentry/relay/pull/2906))
- Introduce the configuration option `http.global_metrics`. When enabled, Relay submits metric buckets not through regular project-scoped Envelopes, but instead through the global endpoint. When this Relay serves a high number of projects, this can reduce the overall request volume. ([#2902](https://github.com/getsentry/relay/pull/2902))
- Record the size of global metrics requests in statsd as `upstream.metrics.body_size`. ([#2908](https://github.com/getsentry/relay/pull/2908))
- Make Kafka spans compatible with the Snuba span schema. ([#2917](https://github.com/getsentry/relay/pull/2917), [#2926](https://github.com/getsentry/relay/pull/2926))
- Only extract span metrics / tags when they are needed. ([#2907](https://github.com/getsentry/relay/pull/2907), [#2923](https://github.com/getsentry/relay/pull/2923), [#2924](https://github.com/getsentry/relay/pull/2924))
- Normalize metric resource identifiers in `event._metrics_summary` and `span._metrics_summary`. ([#2914](https://github.com/getsentry/relay/pull/2914))
- Send outcomes for spans. ([#2930](https://github.com/getsentry/relay/pull/2930))
- Validate error_id and trace_id vectors in replay deserializer. ([#2931](https://github.com/getsentry/relay/pull/2931))
- Add a data category for indexed spans. ([#2937](https://github.com/getsentry/relay/pull/2937))
- Add nested Android app start span ops to span ingestion ([#2927](https://github.com/getsentry/relay/pull/2927))
- Create rate limited outcomes for cardinality limited metrics ([#2947](https://github.com/getsentry/relay/pull/2947))

## 23.12.1

**Internal**:

- Use a Lua script and in-memory cache for the cardinality limiting to reduce load on Redis. ([#2849](https://github.com/getsentry/relay/pull/2849))
- Extract metrics for file spans. ([#2874](https://github.com/getsentry/relay/pull/2874))
- Add an internal endpoint that allows Relays to submit metrics from multiple projects in a single request. ([#2869](https://github.com/getsentry/relay/pull/2869))
- Emit a `processor.message.duration` metric to assess the throughput of the internal CPU pool. ([#2877](https://github.com/getsentry/relay/pull/2877))
- Add `transaction.op` to the duration light metric. ([#2881](https://github.com/getsentry/relay/pull/2881))

## 23.12.0

**Features**:

- Ingest OpenTelemetry and standalone Sentry spans via HTTP or an envelope. ([#2620](https://github.com/getsentry/relay/pull/2620))
- Partition and split metric buckets just before sending. Log outcomes for metrics. ([#2682](https://github.com/getsentry/relay/pull/2682))
- Support optional `PerformanceScoreWeightedComponent` in performance score processing. ([#2783](https://github.com/getsentry/relay/pull/2783))
- Return global config ready status to downstream relays. ([#2765](https://github.com/getsentry/relay/pull/2765))
- Add Mixed JS/Android Profiles events processing. ([#2706](https://github.com/getsentry/relay/pull/2706))
- Allow to ingest measurements on a span. ([#2792](https://github.com/getsentry/relay/pull/2792))
- Extract size metrics for all resource spans when permitted. ([#2805](https://github.com/getsentry/relay/pull/2805))
- Allow access to more fields in dynamic sampling and metric extraction. ([#2820](https://github.com/getsentry/relay/pull/2820))
- Add Redis set based cardinality limiter for metrics. ([#2745](https://github.com/getsentry/relay/pull/2745))
- Support issue thresholds for Cron Monitor configurations ([#2842](https://github.com/getsentry/relay/pull/2842))

**Bug Fixes**:

- In on-demand metric extraction, use the normalized URL instead of raw URLs sent by SDKs. This bug prevented metrics for certain dashboard queries from being extracted. ([#2819](https://github.com/getsentry/relay/pull/2819))
- Ignore whitespaces when parsing user reports. ([#2798](https://github.com/getsentry/relay/pull/2798))
- Fix parsing bug for SQL queries. ([#2846](https://github.com/getsentry/relay/pull/2846))

**Internal**:

- Support source context in metric code locations metadata entries. ([#2781](https://github.com/getsentry/relay/pull/2781))
- Temporarily add metric summaries on spans and top-level transaction events to link DDM with performance monitoring. ([#2757](https://github.com/getsentry/relay/pull/2757))
- Add size limits on metric related envelope items. ([#2800](https://github.com/getsentry/relay/pull/2800))
- Include the size offending item in the size limit error message. ([#2801](https://github.com/getsentry/relay/pull/2801))
- Allow ingestion of metrics summary on spans. ([#2823](https://github.com/getsentry/relay/pull/2823))
- Add metric_bucket data category. ([#2824](https://github.com/getsentry/relay/pull/2824))
- Org rate limit metrics per bucket. ([#2836](https://github.com/getsentry/relay/pull/2836))
- Emit image resource spans, grouped by domain and extension. ([#2826](https://github.com/getsentry/relay/pull/2826), [#2855](https://github.com/getsentry/relay/pull/2855))
- Parse timestamps from strings in span OpenTelemetry schema. ([#2857](https://github.com/getsentry/relay/pull/2857))

## 23.11.2

**Features**:

- Normalize invalid metric names. ([#2769](https://github.com/getsentry/relay/pull/2769))

**Internal**:

- Add support for metric metadata. ([#2751](https://github.com/getsentry/relay/pull/2751))
- `normalize_performance_score` now handles `PerformanceScoreProfile` configs with zero weight components and component weight sums of any number greater than 0. ([#2756](https://github.com/getsentry/relay/pull/2756))

## 23.11.1

**Features**:

- `normalize_performance_score` stores 0 to 1 cdf score instead of weighted score for each performance score component. ([#2734](https://github.com/getsentry/relay/pull/2734))
- Add Bytespider (Bytedance) to web crawler filter. ([#2747](https://github.com/getsentry/relay/pull/2747))

**Bug Fixes**:

- Fix bug introduced in 23.11.0 that broke profile-transaction association. ([#2733](https://github.com/getsentry/relay/pull/2733))

**Internal**:

- License is now FSL instead of BSL ([#2739](https://github.com/getsentry/relay/pull/2739))
- Support `device.model` in dynamic sampling and metric extraction. ([#2728](https://github.com/getsentry/relay/pull/2728))
- Support comparison operators (`>`, `>=`, `<`, `<=`) for strings in dynamic sampling and metric extraction rules. Previously, these comparisons were only possible on numbers. ([#2730](https://github.com/getsentry/relay/pull/2730))
- Postpone processing till the global config is available. ([#2697](https://github.com/getsentry/relay/pull/2697))
- Skip running `NormalizeProcessor` on renormalization. ([#2744](https://github.com/getsentry/relay/pull/2744))

## 23.11.0

**Features**:

- Add inbound filters option to filter legacy Edge browsers (i.e. versions 12-18 ) ([#2650](https://github.com/getsentry/relay/pull/2650))
- Add User Feedback Ingestion. ([#2604](https://github.com/getsentry/relay/pull/2604))
- Group resource spans by scrubbed domain and filename. ([#2654](https://github.com/getsentry/relay/pull/2654))
- Convert transactions to spans for all organizations. ([#2659](https://github.com/getsentry/relay/pull/2659))
- Filter outliers (>180s) for mobile measurements. ([#2649](https://github.com/getsentry/relay/pull/2649))
- Allow access to more context fields in dynamic sampling and metric extraction. ([#2607](https://github.com/getsentry/relay/pull/2607), [#2640](https://github.com/getsentry/relay/pull/2640), [#2675](https://github.com/getsentry/relay/pull/2675), [#2707](https://github.com/getsentry/relay/pull/2707), [#2715](https://github.com/getsentry/relay/pull/2715))
- Allow advanced scrubbing expressions for datascrubbing safe fields. ([#2670](https://github.com/getsentry/relay/pull/2670))
- Disable graphql scrubbing when datascrubbing is disabled. ([#2689](https://github.com/getsentry/relay/pull/2689))
- Track when a span was received. ([#2688](https://github.com/getsentry/relay/pull/2688))
- Add context for NEL (Network Error Logging) reports to the event schema. ([#2421](https://github.com/getsentry/relay/pull/2421))
- Add `validate_pii_selector` to CABI for safe fields validation. ([#2687](https://github.com/getsentry/relay/pull/2687))
- Do not scrub Prisma spans. ([#2711](https://github.com/getsentry/relay/pull/2711))
- Count spans by op. ([#2712](https://github.com/getsentry/relay/pull/2712))
- Extract resource spans & metrics regardless of feature flag. ([#2713](https://github.com/getsentry/relay/pull/2713))

**Bug Fixes**:

- Disable scrubbing for the User-Agent header. ([#2641](https://github.com/getsentry/relay/pull/2641))
- Fixes certain safe fields disabling data scrubbing for all string fields. ([#2701](https://github.com/getsentry/relay/pull/2701))

**Internal**:

- Disable resource link span ingestion. ([#2647](https://github.com/getsentry/relay/pull/2647))
- Collect `http.decoded_response_content_length`. ([#2638](https://github.com/getsentry/relay/pull/2638))
- Add TTID and TTFD tags to mobile spans. ([#2662](https://github.com/getsentry/relay/pull/2662))
- Validate span timestamps and IDs in light normalization on renormalization. ([#2679](https://github.com/getsentry/relay/pull/2679))
- Scrub all DB Core Data spans differently. ([#2686](https://github.com/getsentry/relay/pull/2686))
- Support generic metrics extraction version 2. ([#2692](https://github.com/getsentry/relay/pull/2692))
- Emit error on continued project config fetch failures after a time interval. ([#2700](https://github.com/getsentry/relay/pull/2700))

## 23.10.1

**Features**:

- Update Docker Debian image from 10 to 12. ([#2622](https://github.com/getsentry/relay/pull/2622))
- Remove event spans starting or ending before January 1, 1970 UTC. ([#2627](https://github.com/getsentry/relay/pull/2627))
- Remove event breadcrumbs dating before January 1, 1970 UTC. ([#2635](https://github.com/getsentry/relay/pull/2635))

**Internal**:

- Report global config fetch errors after interval of constant failures elapsed. ([#2628](https://github.com/getsentry/relay/pull/2628))
- Restrict resource spans to script and css only. ([#2623](https://github.com/getsentry/relay/pull/2623))
- Postpone metrics aggregation until we received the project state. ([#2588](https://github.com/getsentry/relay/pull/2588))
- Scrub random strings in resource span descriptions. ([#2614](https://github.com/getsentry/relay/pull/2614))
- Apply consistent rate-limiting prior to aggregation. ([#2652](https://github.com/getsentry/relay/pull/2652))

## 23.10.0

**Features**:

- Scrub span descriptions with encoded data images. ([#2560](https://github.com/getsentry/relay/pull/2560))
- Accept spans needed for the mobile Starfish module. ([#2570](https://github.com/getsentry/relay/pull/2570))
- Extract size metrics and blocking status tag for resource spans. ([#2578](https://github.com/getsentry/relay/pull/2578))
- Add a setting to rollout ingesting all resource spans. ([#2586](https://github.com/getsentry/relay/pull/2586))
- Drop events starting or ending before January 1, 1970 UTC. ([#2613](https://github.com/getsentry/relay/pull/2613))
- Add support for X-Sentry-Forwarded-For header. ([#2572](https://github.com/getsentry/relay/pull/2572))
- Add a generic way of configuring inbound filters via project configs. ([#2595](https://github.com/getsentry/relay/pull/2595))

**Bug Fixes**:

- Remove profile_id from context when no profile is in the envelope. ([#2523](https://github.com/getsentry/relay/pull/2523))
- Fix reporting of Relay's crashes to Sentry. The `crash-handler` feature did not enable the crash reporter and uploads of crashes were broken. ([#2532](https://github.com/getsentry/relay/pull/2532))
- Use correct field to pick SQL parser for span normalization. ([#2536](https://github.com/getsentry/relay/pull/2536))
- Prevent stack overflow on SQL serialization. ([#2538](https://github.com/getsentry/relay/pull/2538))
- Bind exclusively to the port for the HTTP server. ([#2582](https://github.com/getsentry/relay/pull/2582))
- Scrub resource spans even when there's no domain or extension or when the description is an image. ([#2591](https://github.com/getsentry/relay/pull/2591))

**Internal**:

- Exclude more spans fron metrics extraction. ([#2522](https://github.com/getsentry/relay/pull/2522)), [#2525](https://github.com/getsentry/relay/pull/2525), [#2545](https://github.com/getsentry/relay/pull/2545), [#2566](https://github.com/getsentry/relay/pull/2566))
- Remove filtering for Android events with missing close events. ([#2524](https://github.com/getsentry/relay/pull/2524))
- Fix hot-loop burning CPU when upstream service is unavailable. ([#2518](https://github.com/getsentry/relay/pull/2518))
- Extract new low-cardinality transaction duration metric for statistical detectors. ([#2513](https://github.com/getsentry/relay/pull/2513))
- Introduce reservoir sampling rule. ([#2550](https://github.com/getsentry/relay/pull/2550))
- Write span tags to `span.sentry_tags` instead of `span.data`. ([#2555](https://github.com/getsentry/relay/pull/2555), [#2598](https://github.com/getsentry/relay/pull/2598))
- Use JSON instead of MsgPack for Kafka spans. ([#2556](https://github.com/getsentry/relay/pull/2556))
- Add `profile_id` to spans. ([#2569](https://github.com/getsentry/relay/pull/2569))
- Introduce a dedicated usage metric for transactions that replaces the duration metric. ([#2571](https://github.com/getsentry/relay/pull/2571), [#2589](https://github.com/getsentry/relay/pull/2589))
- Restore the profiling killswitch. ([#2573](https://github.com/getsentry/relay/pull/2573))
- Add `scraping_attempts` field to the event schema. ([#2575](https://github.com/getsentry/relay/pull/2575))
- Move `condition.rs` from `relay-sampling` to `relay-protocol`. ([#2608](https://github.com/getsentry/relay/pull/2608))

## 23.9.1

- No documented changes.

## 23.9.0

**Features**:

- Add `view_names` to `AppContext` ([#2344](https://github.com/getsentry/relay/pull/2344))
- Tag keys in error events and transaction events can now be up to `200` ASCII characters long. Before, tag keys were limited to 32 characters. ([#2453](https://github.com/getsentry/relay/pull/2453))
- The Crons monitor check-in APIs have learned to accept JSON via POST. This allows for monitor upserts by specifying the `monitor_config` in the JSON body. ([#2448](https://github.com/getsentry/relay/pull/2448))
- Add an experimental web interface for local Relay deployments. ([#2422](https://github.com/getsentry/relay/pull/2422))

**Bug Fixes**:

- Filter out exceptions originating in Safari extensions. ([#2408](https://github.com/getsentry/relay/pull/2408))
- Fixes the `TraceContext.status` not being defaulted to `unknown` before the new metrics extraction pipeline. ([#2436](https://github.com/getsentry/relay/pull/2436))
- Support on-demand metrics for alerts and widgets in external Relays. ([#2440](https://github.com/getsentry/relay/pull/2440))
- Prevent sporadic data loss in `EnvelopeProcessorService`. ([#2454](https://github.com/getsentry/relay/pull/2454))
- Prevent panic when android trace contains invalid start time. ([#2457](https://github.com/getsentry/relay/pull/2457))

**Internal**:

- Use static global configuration if file is provided and not in managed mode. ([#2458](https://github.com/getsentry/relay/pull/2458))
- Add `MeasurementsConfig` to `GlobalConfig` and implement merging logic with project config. ([#2415](https://github.com/getsentry/relay/pull/2415))
- Support ingestion of custom metrics when the `organizations:custom-metrics` feature flag is enabled. ([#2443](https://github.com/getsentry/relay/pull/2443))
- Merge span metrics and standalone spans extraction options. ([#2447](https://github.com/getsentry/relay/pull/2447))
- Support parsing aggregated metric buckets directly from statsd payloads. ([#2468](https://github.com/getsentry/relay/pull/2468), [#2472](https://github.com/getsentry/relay/pull/2472))
- Improve performance when ingesting distribution metrics with a large number of data points. ([#2483](https://github.com/getsentry/relay/pull/2483))
- Improve documentation for metrics bucketing. ([#2503](https://github.com/getsentry/relay/pull/2503))
- Rename the envelope item type for StatsD payloads to "statsd". ([#2470](https://github.com/getsentry/relay/pull/2470))
- Add a nanojoule unit for profile measurements. ([#2478](https://github.com/getsentry/relay/pull/2478))
- Add a timestamp field to report profile's start time on Android. ([#2486](https://github.com/getsentry/relay/pull/2486))
- Filter span metrics extraction based on features. ([#2511](https://github.com/getsentry/relay/pull/2511), [#2520](https://github.com/getsentry/relay/pull/2520))
- Extract shared tags on the segment. ([#2512](https://github.com/getsentry/relay/pull/2512))

## 23.8.0

**Features**:

- Add `Cross-Origin-Resource-Policy` HTTP header to responses. ([#2394](https://github.com/getsentry/relay/pull/2394))

## 23.7.2

**Features**:

- Normalize old React Native SDK app start time measurements and spans. ([#2358](https://github.com/getsentry/relay/pull/2358))

**Bug Fixes**:

- Limit environment names on check-ins to 64 chars. ([#2309](https://github.com/getsentry/relay/pull/2309))

**Internal**:

- Add new service for fetching global configs. ([#2320](https://github.com/getsentry/relay/pull/2320))
- Feature-flagged extraction & publishing of spans from transactions. ([#2350](https://github.com/getsentry/relay/pull/2350))

## 23.7.1

**Bug Fixes**:

- Trim fields (e.g. `transaction`) before metrics extraction. ([#2342](https://github.com/getsentry/relay/pull/2342))
- Interpret `aggregator.max_tag_value_length` as characters instead of bytes. ([#2343](https://github.com/getsentry/relay/pull/2343))

**Internal**:

- Add capability to configure metrics aggregators per use case. ([#2341](https://github.com/getsentry/relay/pull/2341))
- Configurable flush time offsets for metrics buckets. ([#2349](https://github.com/getsentry/relay/pull/2349))

## 23.7.0

**Bug Fixes**:

- Filter idle samples at the edge per thread. ([#2321](https://github.com/getsentry/relay/pull/2321))

**Internal**:

- Add support for `sampled` field in the DSC and error tagging. ([#2290](https://github.com/getsentry/relay/pull/2290))
- Move span tag extraction from metrics to normalization. ([#2304](https://github.com/getsentry/relay/pull/2304))

## 23.6.2

**Features**:

- Add filter based on transaction names. ([#2118](https://github.com/getsentry/relay/pull/2118), [#2284](https://github.com/getsentry/relay/pull/2284))
- Use GeoIP lookup also in non-processing Relays. Lookup from now on will be also run in light normalization. ([#2229](https://github.com/getsentry/relay/pull/2229))
- Metrics extracted from transactions from old SDKs now get a useful `transaction` tag. ([#2250](https://github.com/getsentry/relay/pull/2250), [#2272](https://github.com/getsentry/relay/pull/2272)).

**Bug Fixes**:

- Skip dynamic sampling if relay doesn't support incoming metrics extraction version. ([#2273](https://github.com/getsentry/relay/pull/2273))
- Keep stack frames closest to crash when quantity exceeds limit. ([#2236](https://github.com/getsentry/relay/pull/2236))
- Drop profiles without a transaction in the same envelope. ([#2169](https://github.com/getsentry/relay/pull/2169))

**Internal**:

- Implement basic generic metrics extraction for transaction events. ([#2252](https://github.com/getsentry/relay/pull/2252), [#2257](https://github.com/getsentry/relay/pull/2257))
- Support more fields in dynamic sampling, metric extraction, and conditional tagging. The added fields are `dist`, `release.*`, `user.{email,ip_address,name}`, `breakdowns.*`, and `extra.*`. ([#2259](https://github.com/getsentry/relay/pull/2259), [#2276](https://github.com/getsentry/relay/pull/2276))

## 23.6.1

- No documented changes.

## 23.6.0

**Bug Fixes**:

- Make counting of total profiles consistent with total transactions. ([#2163](https://github.com/getsentry/relay/pull/2163))

**Features**:

- Add `data` and `api_target` fields to `ResponseContext` and scrub `graphql` bodies. ([#2141](https://github.com/getsentry/relay/pull/2141))
- Add support for X-Vercel-Forwarded-For header. ([#2124](https://github.com/getsentry/relay/pull/2124))
- Add `lock` attribute to the frame protocol. ([#2171](https://github.com/getsentry/relay/pull/2171))
- Reject profiles longer than 30s. ([#2168](https://github.com/getsentry/relay/pull/2168))
- Change default topic for transaction metrics to `ingest-performance-metrics`. ([#2180](https://github.com/getsentry/relay/pull/2180))
- Add Firefox "dead object" error to browser extension filter ([#2215](https://github.com/getsentry/relay/pull/2215))
- Add events whose `url` starts with `file://` to localhost inbound filter ([#2214](https://github.com/getsentry/relay/pull/2214))

**Internal**:

- Extract app identifier from app context for profiles. ([#2172](https://github.com/getsentry/relay/pull/2172))
- Mark all URL transactions as sanitized after applying rules. ([#2210](https://github.com/getsentry/relay/pull/2210))
- Add limited, experimental Sentry performance monitoring. ([#2157](https://github.com/getsentry/relay/pull/2157))

## 23.5.2

**Features**:

- Use different error message for empty strings in schema processing. ([#2151](https://github.com/getsentry/relay/pull/2151))
- Filter irrelevant webkit-issues. ([#2088](https://github.com/getsentry/relay/pull/2088))

- Relay now supports a simplified cron check-in API. ([#2153](https://github.com/getsentry/relay/pull/2153))

## 23.5.1

**Bug Fixes**:

- Sample only transaction events instead of sampling both transactions and errors. ([#2130](https://github.com/getsentry/relay/pull/2130))
- Fix tagging of incoming errors with `sampled` that was not done due to lack of sampling state. ([#2148](https://github.com/getsentry/relay/pull/2148))
- Remove profiling feature flag. ([#2146](https://github.com/getsentry/relay/pull/2146))

**Internal**:

- Mark all URL transactions as `sanitized` when `txNameReady` flag is set. ([#2128](https://github.com/getsentry/relay/pull/2128), [#2139](https://github.com/getsentry/relay/pull/2139))
- Tag incoming errors with the new `sampled` field in case their DSC is sampled. ([#2026](https://github.com/getsentry/relay/pull/2026))
- Enable PII scrubbing for urls field ([#2143](https://github.com/getsentry/relay/pull/2143))

## 23.5.0

**Bug Fixes**:

- Enforce rate limits for monitor check-ins. ([#2065](https://github.com/getsentry/relay/pull/2065))
- Allow rate limits greater than `u32::MAX`. ([#2079](https://github.com/getsentry/relay/pull/2079))
- Do not drop envelope when client closes connection. ([#2089](https://github.com/getsentry/relay/pull/2089))

**Features**:

- Scrub IBAN as pii. ([#2117](https://github.com/getsentry/relay/pull/2117))
- Scrub sensitive keys (`passwd`, `token`, ...) in Replay recording data. ([#2034](https://github.com/getsentry/relay/pull/2034))
- Add support for old 'violated-directive' CSP format. ([#2048](https://github.com/getsentry/relay/pull/2048))
- Add document_uri to csp filter. ([#2059](https://github.com/getsentry/relay/pull/2059))
- Store `geo.subdivision` of the end user location. ([#2058](https://github.com/getsentry/relay/pull/2058))
- Scrub URLs in span descriptions. ([#2095](https://github.com/getsentry/relay/pull/2095))

**Internal**:

- Remove transaction metrics allowlist. ([#2092](https://github.com/getsentry/relay/pull/2092))
- Include unknown feature flags in project config when serializing it. ([#2040](https://github.com/getsentry/relay/pull/2040))
- Copy transaction tags to the profile. ([#1982](https://github.com/getsentry/relay/pull/1982))
- Lower default max compressed replay recording segment size to 10 MiB. ([#2031](https://github.com/getsentry/relay/pull/2031))
- Increase chunking limit to 15MB for replay recordings. ([#2032](https://github.com/getsentry/relay/pull/2032))
- Add a data category for indexed profiles. ([#2051](https://github.com/getsentry/relay/pull/2051), [#2071](https://github.com/getsentry/relay/pull/2071))
- Differentiate between `Profile` and `ProfileIndexed` outcomes. ([#2054](https://github.com/getsentry/relay/pull/2054))
- Split dynamic sampling implementation before refactoring. ([#2047](https://github.com/getsentry/relay/pull/2047))
- Refactor dynamic sampling implementation across `relay-server` and `relay-sampling`. ([#2066](https://github.com/getsentry/relay/pull/2066))
- Adds support for `replay_id` field for the `DynamicSamplingContext`'s `FieldValueProvider`. ([#2070](https://github.com/getsentry/relay/pull/2070))
- On Linux, switch to `jemalloc` instead of the system memory allocator to reduce Relay's memory footprint. ([#2084](https://github.com/getsentry/relay/pull/2084))
- Scrub sensitive cookies `__session`. ([#2105](https://github.com/getsentry/relay/pull/2105)))
- Parse profiles' metadata to check if it should be marked as invalid. ([#2104](https://github.com/getsentry/relay/pull/2104))
- Set release as optional by defaulting to an empty string and add a dist field for profiles. ([#2098](https://github.com/getsentry/relay/pull/2098), [#2107](https://github.com/getsentry/relay/pull/2107))
- Accept source map debug images in debug meta for Profiling. ([#2097](https://github.com/getsentry/relay/pull/2097))

## 23.4.0

**Breaking Changes**:

This release contains major changes to the web layer, including TCP and HTTP handling as well as all web endpoint handlers. Due to these changes, some functionality was retired and Relay responds differently in specific cases.

Configuration:

- SSL support has been dropped. As per [official guidelines](https://docs.sentry.io/product/relay/operating-guidelines/), Relay should be operated behind a reverse proxy, which can perform SSL termination.
- Connection config options `max_connections`, `max_pending_connections`, and `max_connection_rate` no longer have an effect. Instead, configure the reverse proxy to handle connection concurrency as needed.

Endpoints:

- The security endpoint no longer forwards to upstream if the mime type doesn't match supported mime types. Instead, the request is rejected with a corresponding error.
- Passing store payloads as `?sentry_data=<base64>` query parameter is restricted to `GET` requests on the store endpoint. Other endpoints require the payload to be passed in the request body.
- Requests with an invalid `content-encoding` header will now be rejected. Exceptions to this are an empty string and `UTF-8`, which have been sent historically by some SDKs and are now treated as identity (no encoding). Previously, all unknown encodings were treated as identity.
- Temporarily, response bodies for some errors are rendered as plain text instead of JSON. This will be addressed in an upcoming release.

Metrics:

- The `route` tag of request metrics uses the route pattern instead of schematic names. There is an exact replacement for every previous route. For example, `"store-default"` is now tagged as `"/api/:project_id/store/"`.
- Statsd metrics `event.size_bytes.raw` and `event.size_bytes.uncompressed` have been removed.

**Features**:

- Allow monitor checkins to paass `monitor_config` for monitor upserts. ([#1962](https://github.com/getsentry/relay/pull/1962))
- Add replay_id onto event from dynamic sampling context. ([#1983](https://github.com/getsentry/relay/pull/1983))
- Add product-name for devices, derived from the android model. ([#2004](https://github.com/getsentry/relay/pull/2004))
- Changes how device class is determined for iPhone devices. Instead of checking processor frequency, the device model is mapped to a device class. ([#1970](https://github.com/getsentry/relay/pull/1970))
- Don't sanitize transactions if no clustering rules exist and no UUIDs were scrubbed. ([#1976](https://github.com/getsentry/relay/pull/1976))
- Add `thread.lock_mechanism` field to protocol. ([#1979](https://github.com/getsentry/relay/pull/1979))
- Add `origin` to trace context and span. ([#1984](https://github.com/getsentry/relay/pull/1984))
- Add `jvm` debug file type. ([#2002](https://github.com/getsentry/relay/pull/2002))
- Add new `mechanism` fields to protocol to support exception groups. ([#2020](https://github.com/getsentry/relay/pull/2020))
- Change `lock_reason` attribute to a `held_locks` dictionary in the `thread` interface. ([#2018](https://github.com/getsentry/relay/pull/2018))

**Internal**:

- Add BufferService with SQLite backend. ([#1920](https://github.com/getsentry/relay/pull/1920))
- Upgrade the web framework and related dependencies. ([#1938](https://github.com/getsentry/relay/pull/1938))
- Apply transaction clustering rules before UUID scrubbing rules. ([#1964](https://github.com/getsentry/relay/pull/1964))
- Use exposed device-class-synthesis feature flag to gate device.class synthesis in light normalization. ([#1974](https://github.com/getsentry/relay/pull/1974))
- Adds iPad support for device.class synthesis in light normalization. ([#2008](https://github.com/getsentry/relay/pull/2008))
- Pin schemars dependency to un-break schema docs generation. ([#2014](https://github.com/getsentry/relay/pull/2014))
- Remove global service registry. ([#2022](https://github.com/getsentry/relay/pull/2022))
- Apply schema validation to all topics in local development. ([#2013](https://github.com/getsentry/relay/pull/2013))

Monitors:

- Monitor check-ins may now specify an environment ([#2027](https://github.com/getsentry/relay/pull/2027))

## 23.3.1

**Features**:

- Indicate if OS-version may be frozen with '>=' prefix. ([#1945](https://github.com/getsentry/relay/pull/1945))
- Normalize monitor slug parameters into slugs. ([#1913](https://github.com/getsentry/relay/pull/1913))
- Smart trim loggers for Java platforms. ([#1941](https://github.com/getsentry/relay/pull/1941))

**Internal**:

- PII scrub `span.data` by default. ([#1953](https://github.com/getsentry/relay/pull/1953))
- Scrub sensitive cookies. ([#1951](https://github.com/getsentry/relay/pull/1951)))

## 23.3.0

**Features**:

- Extract attachments from transaction events and send them to kafka individually. ([#1844](https://github.com/getsentry/relay/pull/1844))
- Protocol validation for source map image type. ([#1869](https://github.com/getsentry/relay/pull/1869))
- Strip quotes from client hint values. ([#1874](https://github.com/getsentry/relay/pull/1874))
- Add Dotnet, Javascript and PHP support for profiling. ([#1871](https://github.com/getsentry/relay/pull/1871), [#1876](https://github.com/getsentry/relay/pull/1876), [#1885](https://github.com/getsentry/relay/pull/1885))
- Initial support for the Crons beta. ([#1886](https://github.com/getsentry/relay/pull/1886))
- Scrub `span.data.http.query` with default scrubbers. ([#1889](https://github.com/getsentry/relay/pull/1889))
- Synthesize new class attribute in device context using specs found on the device, such as processor_count, memory_size, etc. ([#1895](https://github.com/getsentry/relay/pull/1895))
- Add `thread.state` field to protocol. ([#1896](https://github.com/getsentry/relay/pull/1896))
- Move device.class from contexts to tags. ([#1911](https://github.com/getsentry/relay/pull/1911))
- Optionally mark scrubbed URL transactions as sanitized. ([#1917](https://github.com/getsentry/relay/pull/1917))
- Perform PII scrubbing on meta's original_value field. ([#1892](https://github.com/getsentry/relay/pull/1892))
- Add links to docs in YAML config file. ([#1923](https://github.com/getsentry/relay/pull/1923))
- For security reports, add the request's `origin` header to sentry events. ([#1934](https://github.com/getsentry/relay/pull/1934))

**Bug Fixes**:

- Enforce rate limits for session replays. ([#1877](https://github.com/getsentry/relay/pull/1877))

**Internal**:

- Revert back the addition of metric names as tag on Sentry errors when relay drops metrics. ([#1873](https://github.com/getsentry/relay/pull/1873))
- Tag the dynamic sampling decision on `count_per_root_project` to measure effective sample rates. ([#1870](https://github.com/getsentry/relay/pull/1870))
- Deprecate fields on the profiling sample format. ([#1878](https://github.com/getsentry/relay/pull/1878))
- Remove idle samples at the start and end of a profile and useless metadata. ([#1894](https://github.com/getsentry/relay/pull/1894))
- Move the pending envelopes buffering into the project cache. ([#1907](https://github.com/getsentry/relay/pull/1907))
- Remove platform validation for profiles. ([#1933](https://github.com/getsentry/relay/pull/1933))

## 23.2.0

**Features**:

- Use client hint headers instead of User-Agent when available. ([#1752](https://github.com/getsentry/relay/pull/1752), [#1802](https://github.com/getsentry/relay/pull/1802), [#1838](https://github.com/getsentry/relay/pull/1838))
- Apply all configured data scrubbing rules on Replays. ([#1731](https://github.com/getsentry/relay/pull/1731))
- Add count transactions toward root project. ([#1734](https://github.com/getsentry/relay/pull/1734))
- Add or remove the profile ID on the transaction's profiling context. ([#1801](https://github.com/getsentry/relay/pull/1801))
- Implement a new sampling algorithm with factors and multi-matching. ([#1790](https://github.com/getsentry/relay/pull/1790)
- Add Cloud Resource context. ([#1854](https://github.com/getsentry/relay/pull/1854))

**Bug Fixes**:

- Fix a bug where the replays ip-address normalization was not being applied when the user object was omitted. ([#1805](https://github.com/getsentry/relay/pull/1805))
- Improve performance for replays, especially memory usage during data scrubbing. ([#1800](https://github.com/getsentry/relay/pull/1800), [#1825](https://github.com/getsentry/relay/pull/1825))
- When a transaction is rate limited, also remove associated profiles. ([#1843](https://github.com/getsentry/relay/pull/1843))

**Internal**:

- Add metric name as tag on Sentry errors from relay dropping metrics. ([#1797](https://github.com/getsentry/relay/pull/1797))
- Make sure to scrub all the fields with PII. If the fields contain an object, the entire object will be removed. ([#1789](https://github.com/getsentry/relay/pull/1789))
- Keep meta for removed custom measurements. ([#1815](https://github.com/getsentry/relay/pull/1815))
- Drop replay recording payloads if they cannot be parsed or scrubbed. ([#1683](https://github.com/getsentry/relay/pull/1683))

## 23.1.1

**Features**:

- Add error and sample rate fields to the replay event parser. ([#1745](https://github.com/getsentry/relay/pull/1745))
- Add `instruction_addr_adjustment` field to `RawStacktrace`. ([#1716](https://github.com/getsentry/relay/pull/1716))
- Add SSL support to `relay-redis` crate. It is possible to use `rediss` scheme to connnect to Redis cluster using TLS. ([#1772](https://github.com/getsentry/relay/pull/1772))

**Internal**:

- Fix type errors in replay recording parsing. ([#1765](https://github.com/getsentry/relay/pull/1765))
- Remove error and session sample rate fields from replay-event parser. ([#1791](https://github.com/getsentry/relay/pull/1791))
- Scrub replay recording PII from mutation "texts" vector. ([#1796](https://github.com/getsentry/relay/pull/1796))

## 23.1.0

**Features**:

- Add support for `limits.keepalive_timeout` configuration. ([#1645](https://github.com/getsentry/relay/pull/1645))
- Add support for decaying functions in dynamic sampling rules. ([#1692](https://github.com/getsentry/relay/pull/1692))
- Stop extracting duration metric for session payloads. ([#1739](https://github.com/getsentry/relay/pull/1739))
- Add Profiling Context ([#1748](https://github.com/getsentry/relay/pull/1748))

**Internal**:

- Remove concurrent profiling. ([#1697](https://github.com/getsentry/relay/pull/1697))
- Use the main Sentry SDK to submit crash reports instead of a custom curl-based backend. This removes a dependency on `libcurl` and ensures compliance with latest TLS standards for crash uploads. Note that this only affects Relay if the hidden `_crash_db` option is used. ([#1707](https://github.com/getsentry/relay/pull/1707))
- Support transaction naming rules. ([#1695](https://github.com/getsentry/relay/pull/1695))
- Add PII scrubbing to URLs captured by replay recordings ([#1730](https://github.com/getsentry/relay/pull/1730))
- Add more measurement units for profiling. ([#1732](https://github.com/getsentry/relay/pull/1732))
- Add backoff mechanism for fetching projects from the project cache. ([#1726](https://github.com/getsentry/relay/pull/1726))

## 22.12.0

**Features**:

- The level of events created from Unreal Crash Reports now depends on whether it was an actual crash or an assert. ([#1677](https://github.com/getsentry/relay/pull/1677))
- Dynamic sampling is now based on the volume received by Relay by default and does not include the original volume dropped by client-side sampling in SDKs. This is required for the final dynamic sampling feature in the latest Sentry plans. ([#1591](https://github.com/getsentry/relay/pull/1591))
- Add OpenTelemetry Context. ([#1617](https://github.com/getsentry/relay/pull/1617))
- Add `app.in_foreground` and `thread.main` flag to protocol. ([#1578](https://github.com/getsentry/relay/pull/1578))
- Add support for View Hierarchy attachment_type. ([#1642](https://github.com/getsentry/relay/pull/1642))
- Add invalid replay recording outcome. ([#1684](https://github.com/getsentry/relay/pull/1684))
- Stop rejecting spans without a timestamp, instead giving them their respective event timestamp and setting their status to DeadlineExceeded. ([#1690](https://github.com/getsentry/relay/pull/1690))
- Add max replay size configuration parameter. ([#1694](https://github.com/getsentry/relay/pull/1694))
- Add nonchunked replay recording message type. ([#1653](https://github.com/getsentry/relay/pull/1653))
- Add `abnormal_mechanism` field to SessionUpdate protocol. ([#1665](https://github.com/getsentry/relay/pull/1665))
- Add replay-event normalization and PII scrubbing. ([#1582](https://github.com/getsentry/relay/pull/1582))
- Scrub all fields with IP addresses rather than only known IP address fields. ([#1725](https://github.com/getsentry/relay/pull/1725))

**Bug Fixes**:

- Make `attachment_type` on envelope items forward compatible by adding fallback variant. ([#1638](https://github.com/getsentry/relay/pull/1638))
- Relay no longer accepts transaction events older than 5 days. Previously the event was accepted and stored, but since metrics for such old transactions are not supported it did not show up in parts of Sentry such as the Performance landing page. ([#1663](https://github.com/getsentry/relay/pull/1663))
- Apply dynamic sampling to transactions from older SDKs and even in case Relay cannot load project information. This avoids accidentally storing 100% of transactions. ([#1667](https://github.com/getsentry/relay/pull/1667))
- Replay recording parser now uses the entire body rather than a subset. ([#1682](https://github.com/getsentry/relay/pull/1682))
- Fix a potential OOM in the Replay recording parser. ([#1691](https://github.com/getsentry/relay/pull/1691))
- Fix type error in replay recording parser. ([#1702](https://github.com/getsentry/relay/pull/1702))

**Internal**:

- Emit a `service.back_pressure` metric that measures internal back pressure by service. ([#1583](https://github.com/getsentry/relay/pull/1583))
- Track metrics for OpenTelemetry events. ([#1618](https://github.com/getsentry/relay/pull/1618))
- Normalize transaction name for URLs transaction source, by replacing UUIDs, SHAs and numerical IDs in transaction names by placeholders. ([#1621](https://github.com/getsentry/relay/pull/1621))
- Parse string as number to handle a release bug. ([#1637](https://github.com/getsentry/relay/pull/1637))
- Expand Profiling's discard reasons. ([#1661](https://github.com/getsentry/relay/pull/1661), [#1685](https://github.com/getsentry/relay/pull/1685))
- Allow to rate limit profiles on top of transactions. ([#1681](https://github.com/getsentry/relay/pull/1681))

## 22.11.0

**Features**:

- Add PII scrubber for replay recordings. ([#1545](https://github.com/getsentry/relay/pull/1545))
- Support decaying rules. Decaying rules are regular sampling rules, but they are only applicable in a specific time range. ([#1544](https://github.com/getsentry/relay/pull/1544))
- Disallow `-` in measurement and breakdown names. These items are converted to metrics, which do not allow `-` in their name. ([#1571](https://github.com/getsentry/relay/pull/1571))

**Bug Fixes**:

- Validate the distribution name in the event. ([#1556](https://github.com/getsentry/relay/pull/1556))
- Use correct meta object for logentry in light normalization. ([#1577](https://github.com/getsentry/relay/pull/1577))

**Internal**:

- Implement response context schema. ([#1529](https://github.com/getsentry/relay/pull/1529))
- Support dedicated quotas for storing transaction payloads ("indexed transactions") via the `transaction_indexed` data category if metrics extraction is enabled. ([#1537](https://github.com/getsentry/relay/pull/1537), [#1555](https://github.com/getsentry/relay/pull/1555))
- Report outcomes for dynamic sampling with the correct indexed transaction data category to restore correct totals. ([#1561](https://github.com/getsentry/relay/pull/1561))
- Add fields to the Frame object for the sample format. ([#1562](https://github.com/getsentry/relay/pull/1562))
- Move kafka related code into separate `relay-kafka` crate. ([#1563](https://github.com/getsentry/relay/pull/1563))

## 22.10.0

**Features**:

- Limit the number of custom measurements per event. ([#1483](https://github.com/getsentry/relay/pull/1483)))
- Add INP web vital as a measurement. ([#1487](https://github.com/getsentry/relay/pull/1487))
- Add .NET/Portable-PDB specific protocol fields. ([#1518](https://github.com/getsentry/relay/pull/1518))
- Enforce rate limits on metrics buckets using the transactions_processed quota. ([#1515](https://github.com/getsentry/relay/pull/1515))
- PII scrubbing now treats any key containing `token` as a password. ([#1527](https://github.com/getsentry/relay/pull/1527))

**Bug Fixes**:

- Make sure that non-processing Relays drop all invalid transactions. ([#1513](https://github.com/getsentry/relay/pull/1513))

**Internal**:

- Introduce a new profile format called `sample`. ([#1462](https://github.com/getsentry/relay/pull/1462))
- Generate a new profile ID when splitting a profile for multiple transactions. ([#1473](https://github.com/getsentry/relay/pull/1473))
- Pin Rust version to 1.63.0 in Dockerfile. ([#1482](https://github.com/getsentry/relay/pull/1482))
- Normalize measurement units in event payload. ([#1488](https://github.com/getsentry/relay/pull/1488))
- Remove long-running futures from metrics flush. ([#1492](https://github.com/getsentry/relay/pull/1492))
- Migrate to 2021 Rust edition. ([#1510](https://github.com/getsentry/relay/pull/1510))
- Make the profiling frame object compatible with the stacktrace frame object from event. ([#1512](https://github.com/getsentry/relay/pull/1512))
- Fix quota DataCategory::TransactionProcessed serialisation to match that of the CAPI. ([#1514](https://github.com/getsentry/relay/pull/1514))
- Support checking quotas in the Redis rate limiter without incrementing them. ([#1519](https://github.com/getsentry/relay/pull/1519))
- Update the internal service architecture for metrics aggregator service. ([#1508](https://github.com/getsentry/relay/pull/1508))
- Add data category for indexed transactions. This will come to represent stored transactions, while the existing category will represent transaction metrics. ([#1535](https://github.com/getsentry/relay/pull/1535))
- Adjust replay parser to be less strict and allow for larger segment-ids. ([#1551](https://github.com/getsentry/relay/pull/1551))

## 22.9.0

**Features**:

- Add user-agent parsing to Replays. ([#1420](https://github.com/getsentry/relay/pull/1420))
- Improve the release name used when reporting data to Sentry to include both the version and exact build. ([#1428](https://github.com/getsentry/relay/pull/1428))

**Bug Fixes**:

- Do not apply rate limits or reject data based on expired project configs. ([#1404](https://github.com/getsentry/relay/pull/1404))
- Process required stacktraces to fix filtering events originating from browser extensions. ([#1423](https://github.com/getsentry/relay/pull/1423))
- Fix error message filtering when formatting the message of logentry. ([#1442](https://github.com/getsentry/relay/pull/1442))
- Loosen type requirements for the `user.id` field in Replays. ([#1443](https://github.com/getsentry/relay/pull/1443))
- Fix panic in datascrubbing when number of sensitive fields was too large. ([#1474](https://github.com/getsentry/relay/pull/1474))

**Internal**:

- Make the Redis connection pool configurable. ([#1418](https://github.com/getsentry/relay/pull/1418))
- Add support for sharding Kafka producers across clusters. ([#1454](https://github.com/getsentry/relay/pull/1454))
- Speed up project cache eviction through a background thread. ([#1410](https://github.com/getsentry/relay/pull/1410))
- Batch metrics buckets into logical partitions before sending them as Envelopes. ([#1440](https://github.com/getsentry/relay/pull/1440))
- Filter single samples in cocoa profiles and events with no duration in Android profiles. ([#1445](https://github.com/getsentry/relay/pull/1445))
- Add a "invalid_replay" discard reason for invalid replay events. ([#1455](https://github.com/getsentry/relay/pull/1455))
- Add rate limiters for replays and replay recordings. ([#1456](https://github.com/getsentry/relay/pull/1456))
- Use the different configuration for billing outcomes when specified. ([#1461](https://github.com/getsentry/relay/pull/1461))
- Support profiles tagged for many transactions. ([#1444](https://github.com/getsentry/relay/pull/1444), [#1463](https://github.com/getsentry/relay/pull/1463), [#1464](https://github.com/getsentry/relay/pull/1464), [#1465](https://github.com/getsentry/relay/pull/1465))
- Track metrics for changes to the transaction name and DSC propagations. ([#1466](https://github.com/getsentry/relay/pull/1466))
- Simplify the ingestion path to reduce endpoint response times. ([#1416](https://github.com/getsentry/relay/issues/1416), [#1429](https://github.com/getsentry/relay/issues/1429), [#1431](https://github.com/getsentry/relay/issues/1431))
- Update the internal service architecture for the store, outcome, and processor services. ([#1405](https://github.com/getsentry/relay/pull/1405), [#1415](https://github.com/getsentry/relay/issues/1415), [#1421](https://github.com/getsentry/relay/issues/1421), [#1441](https://github.com/getsentry/relay/issues/1441), [#1457](https://github.com/getsentry/relay/issues/1457), [#1470](https://github.com/getsentry/relay/pull/1470))

## 22.8.0

**Features**:

- Remove timeout-based expiry of envelopes in Relay's internal buffers. The `cache.envelope_expiry` is now inactive. To control the size of the envelope buffer, use `cache.envelope_buffer_size` exclusively, instead. ([#1398](https://github.com/getsentry/relay/pull/1398))
- Parse sample rates as JSON. ([#1353](https://github.com/getsentry/relay/pull/1353))
- Filter events in external Relays, before extracting metrics. ([#1379](https://github.com/getsentry/relay/pull/1379))
- Add `privatekey` and `private_key` as secret key name to datascrubbers. ([#1376](https://github.com/getsentry/relay/pull/1376))
- Explain why we responded with 429. ([#1389](https://github.com/getsentry/relay/pull/1389))

**Bug Fixes**:

- Fix a bug where unreal crash reports were dropped when metrics extraction is enabled. ([#1355](https://github.com/getsentry/relay/pull/1355))
- Extract user from metrics with EventUser's priority. ([#1363](https://github.com/getsentry/relay/pull/1363))
- Honor `SentryConfig.enabled` and don't init SDK at all if it is false. ([#1380](https://github.com/getsentry/relay/pull/1380))
- The priority thread metadata on profiles is now optional, do not fail the profile if it's not present. ([#1392](https://github.com/getsentry/relay/pull/1392))

**Internal**:

- Support compressed project configs in redis cache. ([#1345](https://github.com/getsentry/relay/pull/1345))
- Refactor profile processing into its own crate. ([#1340](https://github.com/getsentry/relay/pull/1340))
- Treat "unknown" transaction source as low cardinality for safe SDKs. ([#1352](https://github.com/getsentry/relay/pull/1352), [#1356](https://github.com/getsentry/relay/pull/1356))
- Conditionally write a default transaction source to the transaction payload. ([#1354](https://github.com/getsentry/relay/pull/1354))
- Generate mobile measurements frames_frozen_rate, frames_slow_rate, stall_percentage. ([#1373](https://github.com/getsentry/relay/pull/1373))
- Change to the internals of the healthcheck endpoint. ([#1374](https://github.com/getsentry/relay/pull/1374), [#1377](https://github.com/getsentry/relay/pull/1377))
- Re-encode the Typescript payload to normalize. ([#1372](https://github.com/getsentry/relay/pull/1372))
- Partially normalize events before extracting metrics. ([#1366](https://github.com/getsentry/relay/pull/1366))
- Spawn more threads for CPU intensive work. ([#1378](https://github.com/getsentry/relay/pull/1378))
- Add missing fields to DeviceContext ([#1383](https://github.com/getsentry/relay/pull/1383))
- Improve performance of Redis accesses by not running `PING` everytime a connection is reused. ([#1394](https://github.com/getsentry/relay/pull/1394))
- Distinguish between various discard reasons for profiles. ([#1395](https://github.com/getsentry/relay/pull/1395))
- Add missing fields to GPUContext ([#1391](https://github.com/getsentry/relay/pull/1391))
- Store actor now uses Tokio for message handling instead of Actix. ([#1397](https://github.com/getsentry/relay/pull/1397))
- Add app_memory to AppContext struct. ([#1403](https://github.com/getsentry/relay/pull/1403))

## 22.7.0

**Features**:

- Adjust sample rate by envelope header's sample_rate. ([#1327](https://github.com/getsentry/relay/pull/1327))
- Support `transaction_info` on event payloads. ([#1330](https://github.com/getsentry/relay/pull/1330))
- Extract transaction metrics in external relays. ([#1344](https://github.com/getsentry/relay/pull/1344))

**Bug Fixes**:

- Parse custom units with length < 15 without crashing. ([#1312](https://github.com/getsentry/relay/pull/1312))
- Split large metrics requests into smaller batches. This avoids failed metrics submission and lost Release Health data due to `413 Payload Too Large` errors on the upstream. ([#1326](https://github.com/getsentry/relay/pull/1326))
- Metrics extraction: Map missing transaction status to "unknown". ([#1333](https://github.com/getsentry/relay/pull/1333))
- Fix [CVE-2022-2068](https://www.openssl.org/news/vulnerabilities.html#CVE-2022-2068) and [CVE-2022-2097](https://www.openssl.org/news/vulnerabilities.html#CVE-2022-2097) by updating to OpenSSL 1.1.1q. ([#1334](https://github.com/getsentry/relay/pull/1334))

**Internal**:

- Reduce number of metrics extracted for release health. ([#1316](https://github.com/getsentry/relay/pull/1316))
- Indicate with thread is the main thread in thread metadata for profiles. ([#1320](https://github.com/getsentry/relay/pull/1320))
- Increase profile maximum size by an order of magnitude. ([#1321](https://github.com/getsentry/relay/pull/1321))
- Add data category constant for processed transactions, encompassing all transactions that have been received and sent through dynamic sampling as well as metrics extraction. ([#1306](https://github.com/getsentry/relay/pull/1306))
- Extract metrics also from trace-sampled transactions. ([#1317](https://github.com/getsentry/relay/pull/1317))
- Extract metrics from a configurable amount of custom transaction measurements. ([#1324](https://github.com/getsentry/relay/pull/1324))
- Metrics: Drop transaction tag for high-cardinality sources. ([#1339](https://github.com/getsentry/relay/pull/1339))

## 22.6.0

**Compatibility:** This version of Relay requires Sentry server `22.6.0` or newer.

**Features**:

- Relay is now compatible with CentOS 7 and Red Hat Enterprise Linux 7 onward (kernel version _2.6.32_), depending on _glibc 2.17_ or newer. The `crash-handler` feature, which is currently enabled in the build published to DockerHub, additionally requires _curl 7.29_ or newer. ([#1279](https://github.com/getsentry/relay/pull/1279))
- Optionally start relay with `--upstream-dsn` to pass a Sentry DSN instead of the URL. This can be convenient when starting Relay in environments close to an SDK, where a DSN is already available. ([#1277](https://github.com/getsentry/relay/pull/1277))
- Add a new runtime mode `--aws-runtime-api=$AWS_LAMBDA_RUNTIME_API` that integrates Relay with the AWS Extensions API lifecycle. ([#1277](https://github.com/getsentry/relay/pull/1277))
- Add Replay ItemTypes. ([#1236](https://github.com/getsentry/relay/pull/1236), ([#1239](https://github.com/getsentry/relay/pull/1239))

**Bug Fixes**:

- Session metrics extraction: Count distinct_ids from all session updates to prevent undercounting users. ([#1275](https://github.com/getsentry/relay/pull/1275))
- Session metrics extraction: Count crashed+abnormal towards errored_preaggr. ([#1274](https://github.com/getsentry/relay/pull/1274))

**Internal**:

- Add version 3 to the project configs endpoint. This allows returning pending results which need to be polled later and avoids blocking batched requests on single slow entries. ([#1263](https://github.com/getsentry/relay/pull/1263))
- Emit specific event type tags for "processing.event.produced" metric. ([#1270](https://github.com/getsentry/relay/pull/1270))
- Add support for profile outcomes. ([#1272](https://github.com/getsentry/relay/pull/1272))
- Avoid potential panics when scrubbing minidumps. ([#1282](https://github.com/getsentry/relay/pull/1282))
- Fix typescript profile validation. ([#1283](https://github.com/getsentry/relay/pull/1283))
- Track memory footprint of metrics buckets. ([#1284](https://github.com/getsentry/relay/pull/1284), [#1287](https://github.com/getsentry/relay/pull/1287), [#1288](https://github.com/getsentry/relay/pull/1288))
- Support dedicated topics per metrics usecase, drop metrics from unknown usecases. ([#1285](https://github.com/getsentry/relay/pull/1285))
- Add support for Rust profiles ingestion ([#1296](https://github.com/getsentry/relay/pull/1296))

## 22.5.0

**Features**:

- Add platform, op, http.method and status tag to all extracted transaction metrics. ([#1227](https://github.com/getsentry/relay/pull/1227))
- Add units in built-in measurements. ([#1229](https://github.com/getsentry/relay/pull/1229))
- Add protocol support for custom units on transaction measurements. ([#1256](https://github.com/getsentry/relay/pull/1256))

**Bug Fixes**:

- fix(metrics): Enforce metric name length limit. ([#1238](https://github.com/getsentry/relay/pull/1238))
- Accept and forward unknown Envelope items. In processing mode, drop items individually rather than rejecting the entire request. This allows SDKs to send new data in combined Envelopes in the future. ([#1246](https://github.com/getsentry/relay/pull/1246))
- Stop extracting metrics with outdated names from sessions. ([#1251](https://github.com/getsentry/relay/pull/1251), [#1252](https://github.com/getsentry/relay/pull/1252))
- Update symbolic to pull in fixed Unreal parser that now correctly handles zero-length files. ([#1266](https://github.com/getsentry/relay/pull/1266))

**Internal**:

- Add sampling + tagging by event platform and transaction op. Some (unused) tagging rules from 22.4.0 have been renamed. ([#1231](https://github.com/getsentry/relay/pull/1231))
- Refactor aggregation error, recover from errors more gracefully. ([#1240](https://github.com/getsentry/relay/pull/1240))
- Remove/reject nul-bytes from metric strings. ([#1235](https://github.com/getsentry/relay/pull/1235))
- Remove the unused "internal" data category. ([#1245](https://github.com/getsentry/relay/pull/1245))
- Add the client and version as `sdk` tag to extracted session metrics in the format `name/version`. ([#1248](https://github.com/getsentry/relay/pull/1248))
- Expose `shutdown_timeout` in `OverridableConfig` ([#1247](https://github.com/getsentry/relay/pull/1247))
- Normalize all profiles and reject invalid ones. ([#1250](https://github.com/getsentry/relay/pull/1250))
- Raise a new InvalidCompression Outcome for invalid Unreal compression. ([#1237](https://github.com/getsentry/relay/pull/1237))
- Add a profile data category and count profiles in an envelope to apply rate limits. ([#1259](https://github.com/getsentry/relay/pull/1259))
- Support dynamic sampling by custom tags, operating system name and version, as well as device name and family. ([#1268](https://github.com/getsentry/relay/pull/1268))

## 22.4.0

**Features**:

- Map Windows version from raw_description to version name (XP, Vista, 11, ...). ([#1219](https://github.com/getsentry/relay/pull/1219))

**Bug Fixes**:

- Prevent potential OOM panics when handling corrupt Unreal Engine crashes. ([#1216](https://github.com/getsentry/relay/pull/1216))

**Internal**:

- Remove unused item types. ([#1211](https://github.com/getsentry/relay/pull/1211))
- Pin click dependency in requirements-dev.txt. ([#1214](https://github.com/getsentry/relay/pull/1214))
- Use fully qualified metric resource identifiers (MRI) for metrics ingestion. For example, the sessions duration is now called `d:sessions/duration@s`. ([#1215](https://github.com/getsentry/relay/pull/1215))
- Introduce metric units for rates and information, add support for custom user-declared units, and rename duration units to self-explanatory identifiers such as `second`. ([#1217](https://github.com/getsentry/relay/pull/1217))
- Increase the max profile size to accomodate a new platform. ([#1223](https://github.com/getsentry/relay/pull/1223))
- Set environment as optional when parsing a profile so we get a null value later on. ([#1224](https://github.com/getsentry/relay/pull/1224))
- Expose new tagging rules interface for metrics extracted from transactions. ([#1225](https://github.com/getsentry/relay/pull/1225))
- Return better BadStoreRequest for unreal events. ([#1226](https://github.com/getsentry/relay/pull/1226))

## 22.3.0

**Features**:

- Tag transaction metrics by user satisfaction. ([#1197](https://github.com/getsentry/relay/pull/1197))

**Bug Fixes**:

- CVE-2022-24713: Prevent denial of service through untrusted regular expressions used for PII scrubbing. ([#1207](https://github.com/getsentry/relay/pull/1207))
- Prevent dropping metrics during Relay shutdown if the project is outdated or not cached at time of the shutdown. ([#1205](https://github.com/getsentry/relay/pull/1205))
- Prevent a potential OOM when validating corrupted or exceptional minidumps. ([#1209](https://github.com/getsentry/relay/pull/1209))

**Internal**:

- Spread out metric aggregation over the aggregation window to avoid concentrated waves of metrics requests to the upstream every 10 seconds. Relay now applies jitter to `initial_delay` to spread out requests more evenly over time. ([#1185](https://github.com/getsentry/relay/pull/1185))
- Use a randomized Kafka partitioning key for sessions instead of the session ID. ([#1194](https://github.com/getsentry/relay/pull/1194))
- Add new statsd metrics for bucketing efficiency. ([#1199](https://github.com/getsentry/relay/pull/1199), [#1192](https://github.com/getsentry/relay/pull/1192), [#1200](https://github.com/getsentry/relay/pull/1200))
- Add a `Profile` `ItemType` to represent the profiling data sent from Sentry SDKs. ([#1179](https://github.com/getsentry/relay/pull/1179))

## 22.2.0

**Features**:

- Add the `relay.override_project_ids` configuration flag to support migrating projects from self-hosted to Sentry SaaS. ([#1175](https://github.com/getsentry/relay/pull/1175))

**Internal**:

- Add an option to dispatch billing outcomes to a dedicated topic. ([#1168](https://github.com/getsentry/relay/pull/1168))
- Add new `ItemType` to handle profiling data from Specto SDKs. ([#1170](https://github.com/getsentry/relay/pull/1170))

**Bug Fixes**:

- Fix regression in CSP report parsing. ([#1174](https://github.com/getsentry/relay/pull/1174))
- Ignore replacement_chunks when they aren't used. ([#1180](https://github.com/getsentry/relay/pull/1180))

## 22.1.0

**Features**:

- Flush metrics and outcome aggregators on graceful shutdown. ([#1159](https://github.com/getsentry/relay/pull/1159))
- Extract metrics from sampled transactions. ([#1161](https://github.com/getsentry/relay/pull/1161))

**Internal**:

- Extract normalized dist as metric. ([#1158](https://github.com/getsentry/relay/pull/1158))
- Extract transaction user as metric. ([#1164](https://github.com/getsentry/relay/pull/1164))

## 21.12.0

**Features**:

- Extract measurement ratings, port from frontend. ([#1130](https://github.com/getsentry/relay/pull/1130))
- External Relays perform dynamic sampling and emit outcomes as client reports. This feature is now enabled _by default_. ([#1119](https://github.com/getsentry/relay/pull/1119))
- Metrics extraction config, custom tags. ([#1141](https://github.com/getsentry/relay/pull/1141))
- Update the user agent parser (uap-core Feb 2020 to Nov 2021). This allows Relay and Sentry to infer more recent browsers, operating systems, and devices in events containing a user agent header. ([#1143](https://github.com/getsentry/relay/pull/1143), [#1145](https://github.com/getsentry/relay/pull/1145))
- Improvements to Unity OS context parsing ([#1150](https://github.com/getsentry/relay/pull/1150))

**Bug Fixes**:

- Support Unreal Engine 5 crash reports. ([#1132](https://github.com/getsentry/relay/pull/1132))
- Perform same validation for aggregate sessions as for individual sessions. ([#1140](https://github.com/getsentry/relay/pull/1140))
- Add missing .NET 4.8 release value. ([#1142](https://github.com/getsentry/relay/pull/1142))
- Properly document which timestamps are accepted. ([#1152](https://github.com/getsentry/relay/pull/1152))

**Internal**:

- Add more statsd metrics for relay metric bucketing. ([#1124](https://github.com/getsentry/relay/pull/1124), [#1128](https://github.com/getsentry/relay/pull/1128))
- Add an internal option to capture minidumps for hard crashes. This has to be enabled via the `sentry._crash_db` config parameter. ([#1127](https://github.com/getsentry/relay/pull/1127))
- Fold processing vs non-processing into single actor. ([#1133](https://github.com/getsentry/relay/pull/1133))
- Aggregate outcomes for dynamic sampling, invalid project ID, and rate limits. ([#1134](https://github.com/getsentry/relay/pull/1134))
- Extract session metrics from aggregate sessions. ([#1140](https://github.com/getsentry/relay/pull/1140))
- Prefix names of extracted metrics by `sentry.sessions.` or `sentry.transactions.`. ([#1147](https://github.com/getsentry/relay/pull/1147))
- Extract transaction duration as metric. ([#1148](https://github.com/getsentry/relay/pull/1148))

## 21.11.0

**Features**:

- Add bucket width to bucket protocol. ([#1103](https://github.com/getsentry/relay/pull/1103))
- Support multiple kafka cluster configurations. ([#1101](https://github.com/getsentry/relay/pull/1101))
- Tag metrics by transaction name. ([#1126](https://github.com/getsentry/relay/pull/1126))

**Bug Fixes**:

- Avoid unbounded decompression of encoded requests. A particular request crafted to inflate to large amounts of memory, such as a zip bomb, could put Relay out of memory. ([#1117](https://github.com/getsentry/relay/pull/1117), [#1122](https://github.com/getsentry/relay/pull/1122), [#1123](https://github.com/getsentry/relay/pull/1123))
- Avoid unbounded decompression of UE4 crash reports. Some crash reports could inflate to large amounts of memory before being checked for size, which could put Relay out of memory. ([#1121](https://github.com/getsentry/relay/pull/1121))

**Internal**:

- Aggregate client reports before sending them onwards. ([#1118](https://github.com/getsentry/relay/pull/1118))

## 21.10.0

**Bug Fixes**:

- Correctly validate timestamps for outcomes and sessions. ([#1086](https://github.com/getsentry/relay/pull/1086))
- Run compression on a thread pool when sending to upstream. ([#1085](https://github.com/getsentry/relay/pull/1085))
- Report proper status codes and error messages when sending invalid JSON payloads to an endpoint with a `X-Sentry-Relay-Signature` header. ([#1090](https://github.com/getsentry/relay/pull/1090))
- Enforce attachment and event size limits on UE4 crash reports. ([#1099](https://github.com/getsentry/relay/pull/1099))

**Internal**:

- Add the exclusive time of the transaction's root span. ([#1083](https://github.com/getsentry/relay/pull/1083))
- Add session.status tag to extracted session.duration metric. ([#1087](https://github.com/getsentry/relay/pull/1087))
- Serve project configs for batched requests where one of the project keys cannot be parsed. ([#1093](https://github.com/getsentry/relay/pull/1093))

## 21.9.0

**Features**:

- Add sampling based on transaction name. ([#1058](https://github.com/getsentry/relay/pull/1058))
- Support running Relay without config directory. The most important configuration, including Relay mode and credentials, can now be provided through commandline arguments or environment variables alone. ([#1055](https://github.com/getsentry/relay/pull/1055))
- Protocol support for client reports. ([#1081](https://github.com/getsentry/relay/pull/1081))
- Extract session metrics in non processing relays. ([#1073](https://github.com/getsentry/relay/pull/1073))

**Bug Fixes**:

- Use correct commandline argument name for setting Relay port. ([#1059](https://github.com/getsentry/relay/pull/1059))
- Retrieve OS Context for Unity Events. ([#1072](https://github.com/getsentry/relay/pull/1072))

**Internal**:

- Add new metrics on Relay's performance in dealing with buckets of metric aggregates, as well as the amount of aggregated buckets. ([#1070](https://github.com/getsentry/relay/pull/1070))
- Add the exclusive time of a span. ([#1061](https://github.com/getsentry/relay/pull/1061))
- Remove redundant dynamic sampling processing on fast path. ([#1084](https://github.com/getsentry/relay/pull/1084))

## 21.8.0

- No documented changes.

## 21.7.0

- No documented changes.

## 21.6.3

- No documented changes.

## 21.6.2

**Bug Fixes**:

- Remove connection metrics reported under `connector.*`. They have been fully disabled since version `21.3.0`. ([#1021](https://github.com/getsentry/relay/pull/1021))
- Remove error logs for "failed to extract event" and "failed to store session". ([#1032](https://github.com/getsentry/relay/pull/1032))

**Internal**:

- Assign a random Kafka partition key for session aggregates and metrics to distribute messages evenly. ([#1022](https://github.com/getsentry/relay/pull/1022))
- All fields in breakdown config should be camelCase, and rename the breakdown key name in project options. ([#1020](https://github.com/getsentry/relay/pull/1020))

## 21.6.1

- No documented changes.

## 21.6.0

**Features**:

- Support self-contained envelopes without authentication headers or query parameters. ([#1000](https://github.com/getsentry/relay/pull/1000))
- Support statically configured relays. ([#991](https://github.com/getsentry/relay/pull/991))
- Support namespaced event payloads in multipart minidump submission for Electron Framework. The field has to follow the format `sentry___<namespace>`. ([#1012](https://github.com/getsentry/relay/pull/1012))

**Bug Fixes**:

- Explicitly declare reprocessing context. ([#1009](https://github.com/getsentry/relay/pull/1009))
- Validate the environment attribute in sessions, and drop sessions with invalid releases. ([#1018](https://github.com/getsentry/relay/pull/1018))

**Internal**:

- Gather metrics for corrupted Events with unprintable fields. ([#1008](https://github.com/getsentry/relay/pull/1008))
- Remove project actors. ([#1025](https://github.com/getsentry/relay/pull/1025))

## 21.5.1

**Bug Fixes**:

- Do not leak resources when projects or DSNs are idle. ([#1003](https://github.com/getsentry/relay/pull/1003))

## 21.5.0

**Features**:

- Support the `frame.stack_start` field for chained async stack traces in Cocoa SDK v7. ([#981](https://github.com/getsentry/relay/pull/981))
- Rename configuration fields `cache.event_buffer_size` to `cache.envelope_buffer_size` and `cache.event_expiry` to `cache.envelope_expiry`. The former names are still supported by Relay. ([#985](https://github.com/getsentry/relay/pull/985))
- Add a configuraton flag `relay.ready: always` to mark Relay ready in healthchecks immediately after starting without requiring to authenticate. ([#989](https://github.com/getsentry/relay/pull/989))

**Bug Fixes**:

- Fix roundtrip error when PII selector starts with number. ([#982](https://github.com/getsentry/relay/pull/982))
- Avoid overflow panic for large retry-after durations. ([#992](https://github.com/getsentry/relay/pull/992))

**Internal**:

- Update internal representation of distribution metrics. ([#979](https://github.com/getsentry/relay/pull/979))
- Extract metrics for transaction breakdowns and sessions when the feature is enabled for the organizaiton. ([#986](https://github.com/getsentry/relay/pull/986))
- Assign explicit values to DataCategory enum. ([#987](https://github.com/getsentry/relay/pull/987))

## 21.4.1

**Bug Fixes**:

- Allow the `event_id` attribute on breadcrumbs to link between Sentry events. ([#977](https://github.com/getsentry/relay/pull/977))

## 21.4.0

**Bug Fixes**:

- Parse the Crashpad information extension stream from Minidumps with annotation objects correctly. ([#973](https://github.com/getsentry/relay/pull/973))

**Internal**:

- Emit outcomes for rate limited attachments. ([#951](https://github.com/getsentry/relay/pull/951))
- Remove timestamp from metrics text protocol. ([#972](https://github.com/getsentry/relay/pull/972))
- Add max, min, sum, and count to gauge metrics. ([#974](https://github.com/getsentry/relay/pull/974))

## 21.3.1

**Bug Fixes**:

- Make request url scrubbable. ([#955](https://github.com/getsentry/relay/pull/955))
- Remove dependent items from envelope when dropping transaction item. ([#960](https://github.com/getsentry/relay/pull/960))

**Internal**:

- Emit the `quantity` field for outcomes of events. This field describes the total size in bytes for attachments or the event count for all other categories. A separate outcome is emitted for attachments in a rejected envelope, if any, in addition to the event outcome. ([#942](https://github.com/getsentry/relay/pull/942))
- Add experimental metrics ingestion without bucketing or pre-aggregation. ([#948](https://github.com/getsentry/relay/pull/948))
- Skip serializing some null values in frames interface. ([#944](https://github.com/getsentry/relay/pull/944))
- Add experimental metrics ingestion with bucketing and pre-aggregation. ([#948](https://github.com/getsentry/relay/pull/948), [#952](https://github.com/getsentry/relay/pull/952), [#958](https://github.com/getsentry/relay/pull/958), [#966](https://github.com/getsentry/relay/pull/966), [#969](https://github.com/getsentry/relay/pull/969))
- Change HTTP response for upstream timeouts from 502 to 504. ([#859](https://github.com/getsentry/relay/pull/859))
- Add rule id to outcomes coming from transaction sampling. ([#953](https://github.com/getsentry/relay/pull/953))
- Add support for breakdowns ingestion. ([#934](https://github.com/getsentry/relay/pull/934))
- Ensure empty strings are invalid measurement names. ([#968](https://github.com/getsentry/relay/pull/968))

## 21.3.0

**Features**:

- Relay now picks up HTTP proxies from environment variables. This is made possible by switching to a different HTTP client library.

**Bug Fixes**:

- Deny backslashes in release names. ([#904](https://github.com/getsentry/relay/pull/904))
- Fix a problem with Data Scrubbing source names (PII selectors) that caused `$frame.abs_path` to match, but not `$frame.abs_path || **` or `$frame.abs_path && **`. ([#932](https://github.com/getsentry/relay/pull/932))
- Make username pii-strippable. ([#935](https://github.com/getsentry/relay/pull/935))
- Respond with `400 Bad Request` and an error message `"empty envelope"` instead of `429` when envelopes without items are sent to the envelope endpoint. ([#937](https://github.com/getsentry/relay/pull/937))
- Allow generic Slackbot ([#947](https://github.com/getsentry/relay/pull/947))

**Internal**:

- Emit the `category` field for outcomes of events. This field disambiguates error events, security events and transactions. As a side-effect, Relay no longer emits outcomes for broken JSON payloads or network errors. ([#931](https://github.com/getsentry/relay/pull/931))
- Add inbound filters functionality to dynamic sampling rules. ([#920](https://github.com/getsentry/relay/pull/920))
- The undocumented `http._client` option has been removed. ([#938](https://github.com/getsentry/relay/pull/938))
- Log old events and sessions in the `requests.timestamp_delay` metric. ([#933](https://github.com/getsentry/relay/pull/933))
- Add rule id to outcomes coming from event sampling. ([#943](https://github.com/getsentry/relay/pull/943))
- Fix a bug in rate limiting that leads to accepting all events in the last second of a rate limiting window, regardless of whether the rate limit applies. ([#946](https://github.com/getsentry/relay/pull/946))

## 21.2.0

**Features**:

- By adding `.no-cache` to the DSN key, Relay refreshes project configuration caches immediately. This allows to apply changed settings instantly, such as updates to data scrubbing or inbound filter rules. ([#911](https://github.com/getsentry/relay/pull/911))
- Add NSError to mechanism. ([#925](https://github.com/getsentry/relay/pull/925))
- Add snapshot to the stack trace interface. ([#927](https://github.com/getsentry/relay/pull/927))

**Bug Fixes**:

- Log on INFO level when recovering from network outages. ([#918](https://github.com/getsentry/relay/pull/918))
- Fix a panic in processing minidumps with invalid location descriptors. ([#919](https://github.com/getsentry/relay/pull/919))

**Internal**:

- Improve dynamic sampling rule configuration. ([#907](https://github.com/getsentry/relay/pull/907))
- Compatibility mode for pre-aggregated sessions was removed. The feature is now enabled by default in full fidelity. ([#913](https://github.com/getsentry/relay/pull/913))

## 21.1.0

**Features**:

- Support dynamic sampling for error events. ([#883](https://github.com/getsentry/relay/pull/883))

**Bug Fixes**:

- Make all fields but event-id optional to fix regressions in user feedback ingestion. ([#886](https://github.com/getsentry/relay/pull/886))
- Remove `kafka-ssl` feature because it breaks development workflow on macOS. ([#889](https://github.com/getsentry/relay/pull/889))
- Accept envelopes where their last item is empty and trailing newlines are omitted. This also fixes a panic in some cases. ([#894](https://github.com/getsentry/relay/pull/894))

**Internal**:

- Extract crashpad annotations into contexts. ([#892](https://github.com/getsentry/relay/pull/892))
- Normalize user reports during ingestion and create empty fields. ([#903](https://github.com/getsentry/relay/pull/903))
- Ingest and normalize sample rates from envelope item headers. ([#910](https://github.com/getsentry/relay/pull/910))

## 20.12.1

- No documented changes.

## 20.12.0

**Features**:

- Add `kafka-ssl` compilation feature that builds Kafka linked against OpenSSL. This feature is enabled in Docker containers only. This is only relevant for Relays running as part of on-premise Sentry. ([#881](https://github.com/getsentry/relay/pull/881))
- Relay is now able to ingest pre-aggregated sessions, which will make it possible to efficiently handle applications that produce thousands of sessions per second. ([#815](https://github.com/getsentry/relay/pull/815))
- Add protocol support for WASM. ([#852](https://github.com/getsentry/relay/pull/852))
- Add dynamic sampling for transactions. ([#835](https://github.com/getsentry/relay/pull/835))
- Send network outage metric on healthcheck endpoint hit. ([#856](https://github.com/getsentry/relay/pull/856))

**Bug Fixes**:

- Fix a long-standing bug where log messages were not addressible as `$string`. ([#882](https://github.com/getsentry/relay/pull/882))
- Allow params in content-type for security requests to support content types like `"application/expect-ct-report+json; charset=utf-8"`. ([#844](https://github.com/getsentry/relay/pull/844))
- Fix a panic in CSP filters. ([#848](https://github.com/getsentry/relay/pull/848))
- Do not drop sessions due to an invalid age constraint set to `0`. ([#855](https://github.com/getsentry/relay/pull/855))
- Do not emit outcomes after forwarding envelopes to the upstream, even if that envelope is rate limited, rejected, or dropped. Since the upstream logs an outcome, it would be a duplicate. ([#857](https://github.com/getsentry/relay/pull/857))
- Fix status code for security report. ([#864](https://github.com/getsentry/relay/pull/864))
- Add missing fields for Expect-CT reports. ([#865](https://github.com/getsentry/relay/pull/865))
- Support more directives in CSP reports, such as `block-all-mixed-content` and `require-trusted-types-for`. ([#876](https://github.com/getsentry/relay/pull/876))

**Internal**:

- Add _experimental_ support for picking up HTTP proxies from the regular environment variables. This feature needs to be enabled by setting `http: client: "reqwest"` in your `config.yml`. ([#839](https://github.com/getsentry/relay/pull/839))
- Refactor transparent request forwarding for unknown endpoints. Requests are now entirely buffered in memory and occupy the same queues and actors as other requests. This should not cause issues but may change behavior under load. ([#839](https://github.com/getsentry/relay/pull/839))
- Add reason codes to the `X-Sentry-Rate-Limits` header in store responses. This allows external Relays to emit outcomes with the proper reason codes. ([#850](https://github.com/getsentry/relay/pull/850))
- Emit metrics for outcomes in external relays. ([#851](https://github.com/getsentry/relay/pull/851))
- Make `$error.value` `pii=true`. ([#837](https://github.com/getsentry/relay/pull/837))
- Send `key_id` in partial project config. ([#854](https://github.com/getsentry/relay/pull/854))
- Add stack traces to Sentry error reports. ([#872](https://github.com/getsentry/relay/pull/872))

## 20.11.1

- No documented changes.

## 20.11.0

**Features**:

- Rename upstream retries histogram metric and add upstream requests duration metric. ([#816](https://github.com/getsentry/relay/pull/816))
- Add options for metrics buffering (`metrics.buffering`) and sampling (`metrics.sample_rate`). ([#821](https://github.com/getsentry/relay/pull/821))

**Bug Fixes**:

- Accept sessions with IP address set to `{{auto}}`. This was previously rejected and silently dropped. ([#827](https://github.com/getsentry/relay/pull/827))
- Fix an issue where every retry-after response would be too large by one minute. ([#829](https://github.com/getsentry/relay/pull/829))

**Internal**:

- Always apply cache debouncing for project states. This reduces pressure on the Redis and file system cache. ([#819](https://github.com/getsentry/relay/pull/819))
- Internal refactoring such that validating of characters in tags no longer uses regexes internally. ([#814](https://github.com/getsentry/relay/pull/814))
- Discard invalid user feedback sent as part of envelope. ([#823](https://github.com/getsentry/relay/pull/823))
- Emit event errors and normalization errors for unknown breadcrumb keys. ([#824](https://github.com/getsentry/relay/pull/824))
- Normalize `breadcrumb.ty` into `breadcrumb.type` for broken Python SDK versions. ([#824](https://github.com/getsentry/relay/pull/824))
- Add the client SDK interface for unreal crashes and set the name to `unreal.crashreporter`. ([#828](https://github.com/getsentry/relay/pull/828))
- Fine-tune the selectors for minidump PII scrubbing. ([#818](https://github.com/getsentry/relay/pull/818), [#830](https://github.com/getsentry/relay/pull/830))

## 20.10.1

**Internal**:

- Emit more useful normalization meta data for invalid tags. ([#808](https://github.com/getsentry/relay/pull/808))

## 20.10.0

**Features**:

- Add support for measurement ingestion. ([#724](https://github.com/getsentry/relay/pull/724), [#785](https://github.com/getsentry/relay/pull/785))
- Add support for scrubbing UTF-16 data in attachments ([#742](https://github.com/getsentry/relay/pull/742), [#784](https://github.com/getsentry/relay/pull/784), [#787](https://github.com/getsentry/relay/pull/787))
- Add upstream request metric. ([#793](https://github.com/getsentry/relay/pull/793))
- The padding character in attachment scrubbing has been changed to match the masking character, there is no usability benefit from them being different. ([#810](https://github.com/getsentry/relay/pull/810))

**Bug Fixes**:

- Fix issue where `$span` would not be recognized in Advanced Data Scrubbing. ([#781](https://github.com/getsentry/relay/pull/781))
- Accept big-endian minidumps. ([#789](https://github.com/getsentry/relay/pull/789))
- Detect network outages and retry sending events instead of dropping them. ([#788](https://github.com/getsentry/relay/pull/788))

**Internal**:

- Project states are now cached separately per DSN public key instead of per project ID. This means that there will be multiple separate cache entries for projects with more than one DSN. ([#778](https://github.com/getsentry/relay/pull/778))
- Relay no longer uses the Sentry endpoint to resolve project IDs by public key. Ingestion for the legacy store endpoint has been refactored to rely on key-based caches only. As a result, the legacy endpoint is supported only on managed Relays. ([#800](https://github.com/getsentry/relay/pull/800))
- Fix rate limit outcomes, now emitted only for error events but not transactions. ([#806](https://github.com/getsentry/relay/pull/806), [#809](https://github.com/getsentry/relay/pull/809))

## 20.9.0

**Features**:

- Add support for attaching Sentry event payloads in Unreal crash reports by adding `__sentry` game data entries. ([#715](https://github.com/getsentry/relay/pull/715))
- Support chunked form data keys for event payloads on the Minidump endpoint. Since crashpad has a limit for the length of custom attributes, the sentry event payload can be split up into `sentry__1`, `sentry__2`, etc. ([#721](https://github.com/getsentry/relay/pull/721))
- Periodically re-authenticate with the upstream server. Previously, there was only one initial authentication. ([#731](https://github.com/getsentry/relay/pull/731))
- The module attribute on stack frames (`$frame.module`) and the (usually server side generated) attribute `culprit` can now be scrubbed with advanced data scrubbing. ([#744](https://github.com/getsentry/relay/pull/744))
- Compress outgoing store requests for events and envelopes including attachements using `gzip` content encoding. ([#745](https://github.com/getsentry/relay/pull/745))
- Relay now buffers all requests until it has authenticated with the upstream. ([#747](//github.com/getsentry/relay/pull/747))
- Add a configuration option to change content encoding of upstream store requests. The default is `gzip`, and other options are `identity`, `deflate`, or `br`. ([#771](https://github.com/getsentry/relay/pull/771))

**Bug Fixes**:

- Send requests to the `/envelope/` endpoint instead of the older `/store/` endpoint. This particularly fixes spurious `413 Payload Too Large` errors returned when using Relay with Sentry SaaS. ([#746](https://github.com/getsentry/relay/pull/746))

**Internal**:

- Remove a temporary flag from attachment kafka messages indicating rate limited crash reports to Sentry. This is now enabled by default. ([#718](https://github.com/getsentry/relay/pull/718))
- Performance improvement of http requests to upstream, high priority messages are sent first. ([#678](https://github.com/getsentry/relay/pull/678))
- Experimental data scrubbing on minidumps([#682](https://github.com/getsentry/relay/pull/682))
- Move `generate-schema` from the Relay CLI into a standalone tool. ([#739](//github.com/getsentry/relay/pull/739))
- Move `process-event` from the Relay CLI into a standalone tool. ([#740](//github.com/getsentry/relay/pull/740))
- Add the client SDK to session kafka payloads. ([#751](https://github.com/getsentry/relay/pull/751))
- Add a standalone tool to document metrics in JSON or YAML. ([#752](https://github.com/getsentry/relay/pull/752))
- Emit `processing.event.produced` for user report and session Kafka messages. ([#757](https://github.com/getsentry/relay/pull/757))
- Improve performance of event processing by avoiding regex clone. ([#767](https://github.com/getsentry/relay/pull/767))
- Assign a default name for unnamed attachments, which prevented attachments from being stored in Sentry. ([#769](https://github.com/getsentry/relay/pull/769))
- Add Relay version version to challenge response. ([#758](https://github.com/getsentry/relay/pull/758))

## 20.8.0

**Features**:

- Add the `http.connection_timeout` configuration option to adjust the connection and SSL handshake timeout. The default connect timeout is now increased from 1s to 3s. ([#688](https://github.com/getsentry/relay/pull/688))
- Supply Relay's version during authentication and check if this Relay is still supported. An error message prompting to upgrade Relay will be supplied if Relay is unsupported. ([#697](https://github.com/getsentry/relay/pull/697))

**Bug Fixes**:

- Reuse connections for upstream event submission requests when the server supports connection keepalive. Relay did not consume the response body of all requests, which caused it to reopen a new connection for every event. ([#680](https://github.com/getsentry/relay/pull/680), [#695](https://github.com/getsentry/relay/pull/695))
- Fix hashing of user IP addresses in data scrubbing. Previously, this could create invalid IP addresses which were later rejected by Sentry. Now, the hashed IP address is moved to the `id` field. ([#692](https://github.com/getsentry/relay/pull/692))
- Do not retry authentication with the upstream when a client error is reported (status code 4XX). ([#696](https://github.com/getsentry/relay/pull/696))

**Internal**:

- Extract the event `timestamp` from Minidump files during event normalization. ([#662](https://github.com/getsentry/relay/pull/662))
- Retain the full span description in transaction events instead of trimming it. ([#674](https://github.com/getsentry/relay/pull/674))
- Report all Kafka producer errors to Sentry. Previously, only immediate errors were reported but not those during asynchronous flushing of messages. ([#677](https://github.com/getsentry/relay/pull/677))
- Add "HubSpot Crawler" to the list of web crawlers for inbound filters. ([#693](https://github.com/getsentry/relay/pull/693))
- Improved typing for span data of transaction events, no breaking changes. ([#713](https://github.com/getsentry/relay/pull/713))
- **Breaking change:** In PII configs, all options on hash and mask redactions (replacement characters, ignored characters, hash algorithm/key) are removed. If they still exist in the configuration, they are ignored. ([#760](https://github.com/getsentry/relay/pull/760))

## 20.7.2

**Features**:

- Report metrics for connections to the upstream. These metrics are reported under `connector.*` and include information on connection reuse, timeouts and errors. ([#669](https://github.com/getsentry/relay/pull/669))
- Increased the maximum size of attachments from _50MiB_ to _100MiB_. Most notably, this allows to upload larger minidumps. ([#671](https://github.com/getsentry/relay/pull/671))

**Internal**:

- Always create a spans array for transactions in normalization. This allows Sentry to render the spans UI even if the transaction is empty. ([#667](https://github.com/getsentry/relay/pull/667))

## 20.7.1

- No documented changes.

## 20.7.0

**Features**:

- Sessions and attachments can be rate limited now. These rate limits apply separately from error events, which means that you can continue to send Release Health sessions while you're out of quota with errors. ([#636](https://github.com/getsentry/relay/pull/636))

**Bug Fixes**:

- Outcomes from downstream relays were not forwarded upstream. ([#632](https://github.com/getsentry/relay/pull/632))
- Apply clock drift correction to Release Health sessions and validate timestamps. ([#633](https://github.com/getsentry/relay/pull/633))
- Apply clock drift correction for timestamps that are too far in the past or future. This fixes a bug where broken transaction timestamps would lead to negative durations. ([#634](https://github.com/getsentry/relay/pull/634), [#654](https://github.com/getsentry/relay/pull/654))
- Respond with status code `200 OK` to rate limited minidump and UE4 requests. Third party clients otherwise retry those requests, leading to even more load. ([#646](https://github.com/getsentry/relay/pull/646), [#647](https://github.com/getsentry/relay/pull/647))
- Ingested unreal crash reports no longer have a `misc_primary_cpu_brand` key with GPU information set in the Unreal context. ([#650](https://github.com/getsentry/relay/pull/650))
- Fix ingestion of forwarded outcomes in processing Relays. Previously, `emit_outcomes` had to be set explicitly to enable this. ([#653](https://github.com/getsentry/relay/pull/653))

**Internal**:

- Restructure the envelope and event ingestion paths into a pipeline and apply rate limits to all envelopes. ([#635](https://github.com/getsentry/relay/pull/635), [#636](https://github.com/getsentry/relay/pull/636))
- Pass the combined size of all attachments in an envelope to the Redis rate limiter as quantity to enforce attachment quotas. ([#639](https://github.com/getsentry/relay/pull/639))
- Emit flags for rate limited processing attachments and add a `size` field. ([#640](https://github.com/getsentry/relay/pull/640), [#644](https://github.com/getsentry/relay/pull/644))

## 20.6.0

We have switched to [CalVer](https://calver.org/)! Relay's version is always in line with the latest version of [Sentry](https://github.com/getsentry/sentry).

**Features**:

- Proxy and managed Relays now apply clock drift correction based on the `sent_at` header emitted by SDKs. ([#581](https://github.com/getsentry/relay/pull/581))
- Apply cached rate limits to attachments and sessions in the fast-path when parsing incoming requests. ([#618](https://github.com/getsentry/relay/pull/618))
- New config options `metrics.default_tags` and `metrics.hostname_tag`. ([#625](https://github.com/getsentry/relay/pull/625))

**Bug Fixes**:

- Clock drift correction no longer considers the transaction timestamp as baseline for SDKs using Envelopes. Instead, only the dedicated `sent_at` Envelope header is used. ([#580](https://github.com/getsentry/relay/pull/580))
- The `http.timeout` setting is now applied to all requests, including event submission. Previously, events were exempt. ([#588](https://github.com/getsentry/relay/pull/588))
- All endpoint metrics now report their proper `route` tag. This applies to `requests`, `requests.duration`, and `responses.status_codes`. Previously, some some endpoints reported an empty route. ([#595](https://github.com/getsentry/relay/pull/595))
- Properly refresh cached project states based on the configured intervals. Previously, Relay may have gone into an endless refresh cycle if the system clock not accurate, or the state had not been updated in the upstream. ([#596](https://github.com/getsentry/relay/pull/596))
- Respond with `403 Forbidden` when multiple authentication payloads are sent by the SDK. Previously, Relay would authenticate using one of the payloads and silently ignore the rest. ([#602](https://github.com/getsentry/relay/pull/602))
- Improve metrics documentation. ([#614](https://github.com/getsentry/relay/pull/614))
- Do not scrub event processing errors by default. ([#619](https://github.com/getsentry/relay/pull/619))

**Internal**:

- Add source (who emitted the outcome) to Outcome payload. ([#604](https://github.com/getsentry/relay/pull/604))
- Ignore non-Rust folders for faster rebuilding and testing. ([#578](https://github.com/getsentry/relay/pull/578))
- Invalid session payloads are now logged for SDK debugging. ([#584](https://github.com/getsentry/relay/pull/584), [#591](https://github.com/getsentry/relay/pull/591))
- Add support for Outcomes generation in external Relays. ([#592](https://github.com/getsentry/relay/pull/592))
- Remove unused `rev` from project state. ([#586](https://github.com/getsentry/relay/pull/586))
- Add an outcome endpoint for trusted Relays. ([#589](https://github.com/getsentry/relay/pull/589))
- Emit outcomes for event payloads submitted in attachment files. ([#609](https://github.com/getsentry/relay/pull/609))
- Split envelopes that contain sessions and other items and ingest them independently. ([#610](https://github.com/getsentry/relay/pull/610))
- Removed support for legacy per-key quotas. ([#616](https://github.com/getsentry/relay/pull/615))
- Security events (CSP, Expect-CT, Expect-Staple, and HPKP) are now placed into a dedicated `security` item in envelopes, rather than the generic event item. This allows for quick detection of the event type for rate limiting. ([#617](https://github.com/getsentry/relay/pull/617))

## 0.5.9

- Relay has a logo now!
- New explicit `envelope/` endpoint. Envelopes no longer need to be sent with the right `content-type` header (to cater to browser JS).
- Introduce an Envelope item type for transactions.
- Support environment variables and CLI arguments instead of command line parameters.
- Return status `415` on wrong content types.
- Normalize double-slashes in request URLs more aggressively.
- Add an option to generate credentials on stdout.

**Internal**:

- Serve project configs to downstream Relays with proper permission checking.
- PII: Make and/or selectors specific.
- Add a browser filter for IE 11.
- Changes to release parsing.
- PII: Expose event values as part of generated selector suggestions.

## 0.5.8

**Internal**:

- Fix a bug where exception values and the device name were not PII-strippable.

## 0.5.7

- Docker images are now also pushed to Docker Hub.
- New helper function to generate PII selectors from event data.

**Internal**:

- Release is now a required attribute for session data.
- `unknown` can now be used in place of `unknown_error` for span statuses. A future release will change the canonical format from `unknown_error` to `unknown`.

## 0.5.6

- Fix a bug where Relay would stop processing events if Sentry is down for only a short time.
- Improvements to architecture documentation.
- Initial support for rate limiting by event type ("scoped quotas")
- Fix a bug where `key_id` was omitted from outcomes created by Relay.
- Fix a bug where it was not permitted to send content-encoding as part of a CORS request to store.

**Internal**:

- PII processing: Aliases for value types (`$error` instead of `$exception` to be in sync with Discover column naming) and adding a default for replace-redactions.
- It is now valid to send transactions and spans without `op` set, in which case a default value will be inserted.

## 0.5.5

- Suppress verbose DNS lookup logs.

**Internal**:

- Small performance improvements in datascrubbing config converter.
- New, C-style selector syntax (old one still works)

## 0.5.4

**Internal**:

- Add event contexts to `pii=maybe`.
- Fix parsing of msgpack breadcrumbs in Rust store.
- Envelopes sent to Rust store can omit the DSN in headers.
- Ability to quote/escape special characters in selectors in PII configs.

## 0.5.3

- Properly strip the linux binary to reduce its size
- Allow base64 encoded JSON event payloads ([#466](https://github.com/getsentry/relay/pull/466))
- Fix multipart requests without trailing newline ([#465](https://github.com/getsentry/relay/pull/465))
- Support for ingesting session updates ([#449](https://github.com/getsentry/relay/pull/449))

**Internal**:

- Validate release names during event ingestion ([#479](https://github.com/getsentry/relay/pull/479))
- Add browser extension filter ([#470](https://github.com/getsentry/relay/pull/470))
- Add `pii=maybe`, a new kind of event schema field that can only be scrubbed if explicitly addressed.
- Add way to scrub filepaths in a way that does not break processing.

## 0.5.2

- Fix trivial Redis-related crash when running in non-processing mode.
- Limit the maximum retry-after of a rate limit. This is necessary because of the "Delete and ignore future events" feature in Sentry.
- Project caches are now evicted after `project_grace_period` has passed. If you have that parameter set to a high number you may see increased memory consumption.

**Internal**:

- Misc bugfixes in PII processor. Those bugs do not affect the legacy data scrubber exposed in Python.
- Polishing documentation around PII configuration format.
- Signal codes in mach mechanism are no longer required.

## 0.5.1

- Ability to fetch project configuration from Redis as additional caching layer.
- Fix a few bugs in release filters.
- Fix a few bugs in minidumps endpoint with processing enabled.

**Internal**:

- Fix a bug in the PII processor that would always remove the entire string on `pattern` rules.
- Ability to correct some clock drift and wrong system time in transaction events.

## 0.5.0

- The binary has been renamed to `relay`.
- Updated documentation for metrics.

**Internal**:

- The package is now called `sentry-relay`.
- Renamed all `Semaphore*` types to `Relay*`.
- Fixed memory leaks in processing functions.

## 0.4.65

- Implement the Minidump endpoint.
- Implement the Attachment endpoint.
- Implement the legacy Store endpoint.
- Support a plain `Authorization` header in addition to `X-Sentry-Auth`.
- Simplify the shutdown logic. Relay now always takes a fixed configurable time to shut down.
- Fix healthchecks in _Static_ mode.
- Fix internal handling of event attachments.
- Fix partial reads of request bodies resulting in a broken connection.
- Fix a crash when parsing User-Agent headers.
- Fix handling of events sent with `sentry_version=2.0` (Clojure SDK).
- Use _mmap_ to load the GeoIP database to improve the memory footprint.
- Revert back to the system memory allocator.

**Internal**:

- Preserve microsecond precision in all time stamps.
- Record event ids in all outcomes.
- Updates to event processing metrics.
- Add span status mapping from open telemetry.

## 0.4.64

- Switched to `jemalloc` as global allocator.
- Introduce separate outcome reason for invalid events.
- Always consume request bodies to the end.
- Implemented minidump ingestion.
- Increas precisions of timestamps in protocol.

## 0.4.63

- Refactor healthchecks into two: Liveness and readiness (see code comments for explanation for now).
- Allow multiple trailing slashes on store endpoint, e.g. `/api/42/store///`.
- Internal refactor to prepare for envelopes format.

**Internal**:

- Fix a bug where glob-matching in filters did not behave correctly when the to-be-matched string contained newlines.
- Add `moz-extension:` as scheme for browser extensions (filtering out Firefox addons).
- Raise a dedicated Python exception type for invalid transaction events. Also do not report that error to Sentry from Relay.

## 0.4.62

- Various performance improvements.

## 0.4.61

**Internal**:

- Add `thread.errored` attribute ([#306](https://github.com/getsentry/relay/pull/306)).

## 0.4.60

- License is now BSL instead of MIT ([#301](https://github.com/getsentry/relay/pull/301)).
- Improve internal metrics and logging ([#296](https://github.com/getsentry/relay/pull/296), [#297](https://github.com/getsentry/relay/pull/297), [#298](https://github.com/getsentry/relay/pull/298)).
- Fix unbounded requests to Sentry for project configs ([#295](https://github.com/getsentry/relay/pull/295), [#300](https://github.com/getsentry/relay/pull/300)).
- Fix rejected responses from Sentry due to size limit ([#303](https://github.com/getsentry/relay/pull/303)).
- Expose more options for configuring request concurrency limits ([#311](https://github.com/getsentry/relay/pull/311)).

**Internal**:

- Transaction events with negative duration are now rejected ([#291](https://github.com/getsentry/relay/pull/291)).
- Fix a panic when normalizing certain dates.

## 0.4.59

**Internal**:

- Fix: Normalize legacy stacktrace attributes ([#292](https://github.com/getsentry/relay/pull/292))
- Fix: Validate platform attributes in Relay ([#294](https://github.com/getsentry/relay/pull/294))
- Flip the flag that indicates Relay processing ([#293](https://github.com/getsentry/relay/pull/293))

## 0.4.58

- Evict project caches after some time ([#287](https://github.com/getsentry/relay/pull/287))
- Selectively log internal errors to stderr ([#285](https://github.com/getsentry/relay/pull/285))
- Add an error boundary to parsing project states ([#281](https://github.com/getsentry/relay/pull/281))

**Internal**:

- Add event size metrics ([#286](https://github.com/getsentry/relay/pull/286))
- Normalize before datascrubbing ([#290](https://github.com/getsentry/relay/pull/290))
- Add a config value for thread counts ([#283](https://github.com/getsentry/relay/pull/283))
- Refactor outcomes for parity with Sentry ([#282](https://github.com/getsentry/relay/pull/282))
- Add flag that relay processed an event ([#279](https://github.com/getsentry/relay/pull/279))

## 0.4.57

**Internal**:

- Stricter validation of transaction events.

## 0.4.56

**Internal**:

- Fix a panic in trimming.

## 0.4.55

**Internal**:

- Fix more bugs in datascrubbing converter.

## 0.4.54

**Internal**:

- Fix more bugs in datascrubbing converter.

## 0.4.53

**Internal**:

- Fix more bugs in datascrubbing converter.

## 0.4.52

**Internal**:

- Fix more bugs in datascrubbing converter.

## 0.4.51

**Internal**:

- Fix a few bugs in datascrubbing converter.
- Accept trailing slashes.

**Normalization**:

- Fix a panic on overflowing timestamps.

## 0.4.50

**Internal**:

- Fix bug where IP scrubbers were applied even when not enabled.

## 0.4.49

- Internal changes.

## 0.4.48

**Internal**:

- Fix various bugs in the datascrubber and PII processing code to get closer to behavior of the Python implementation.

## 0.4.47

**Internal**:

- Various work on re-implementing Sentry's `/api/X/store` endpoint in Relay. Relay can now apply rate limits based on Redis and emit the correct outcomes.

## 0.4.46

**Internal**:

- Resolved a regression in IP address normalization. The new behavior is closer to a line-by-line port of the old Python code.

## 0.4.45

**Normalization**:

- Resolved an issue where GEO IP data was not always infered.

## 0.4.44

**Normalization**:

- Only take the user IP address from the store request's IP for certain platforms. This restores the behavior of the old Python code.

## 0.4.43

**Normalization**:

- Bump size of breadcrumbs.
- Workaround for an issue where we would not parse OS information from User Agent when SDK had already sent OS information.
- Further work on Sentry-internal event ingestion.

## 0.4.42

**Normalization**:

- Fix normalization of version strings from user agents.

## 0.4.41

- Support extended project configuration.

**Internal**:

- Implement event filtering rules.
- Add basic support for Sentry-internal event ingestion.
- Parse and normalize user agent strings.

## 0.4.40

**Internal**:

- Restrict ranges of timestamps to prevent overflows in Python code and UI.

## 0.4.39

**Internal**:

- Fix a bug where stacktrace trimming was not applied during renormalization.

## 0.4.38

**Internal**:

- Added typed spans to Event.

## 0.4.37

**Internal**:

- Added `orig_in_app` to frame data.

## 0.4.36

**Internal**:

- Add new .NET versions for context normalization.

## 0.4.35

**Internal**:

- Fix bug where thread's stacktraces were not normalized.
- Fix bug where a string at max depth of a databag was stringified again.

## 0.4.34

**Internal**:

- Added `data` attribute to frames.
- Added a way to override other trimming behavior in Python normalizer binding.

## 0.4.33

**Internal**:

- Plugin-provided context types should now work properly again.

## 0.4.32

**Internal**:

- Removed `function_name` field from frame and added `raw_function`.

## 0.4.31

**Internal**:

- Add trace context type.

## 0.4.30

**Internal**:

- Make exception messages/values larger to allow for foreign stacktrace data to be attached.

## 0.4.29

**Internal**:

- Added `function_name` field to frame.

## 0.4.28

**Internal**:

- Add missing context type for sessionstack.

## 0.4.27

**Internal**:

- Increase frame vars size again! Byte size was fine, but max depth was way too small.

## 0.4.26

**Internal**:

- Reduce frame vars size.

## 0.4.25

**Internal**:

- Add missing trimming to frame vars.

## 0.4.24

**Internal**:

- Reject non-http/https `help_urls` in exception mechanisms.

## 0.4.23

**Internal**:

- Add basic truncation to event meta to prevent payload size from spiralling out of control.

## 0.4.22

**Internal**:

- Added grouping enhancements to protocol.

## 0.4.21

**Internal**:

- Updated debug image interface with more attributes.

## 0.4.20

**Internal**:

- Added support for `lang` frame and stacktrace attribute.

## 0.4.19

**Internal**:

- Slight changes to allow replacing more normalization code in Sentry with Rust.

## 0.4.18

**Internal**:

- Allow much larger payloads in the extra attribute.

## 0.4.17

**Internal**:

- Added support for protocol changes related to upcoming sentry SDK features. In particular the `none` event type was added.

## 0.4.16

For users of relay, nothing changed at all. This is a release to test embedding some Rust code in Sentry itself.

## 0.4.15

For users of relay, nothing changed at all. This is a release to test embedding some Rust code in Sentry itself.

## 0.4.14

For users of relay, nothing changed at all. This is a release to test embedding some Rust code in Sentry itself.

## 0.4.13

For users of relay, nothing changed at all. This is a release to test embedding some Rust code in Sentry itself.

## 0.4.12

For users of relay, nothing changed at all. This is a release to test embedding some Rust code in Sentry itself.

## 0.4.11

For users of relay, nothing changed at all. This is a release to test embedding some Rust code in Sentry itself.

## 0.4.10

For users of relay, nothing changed at all. This is a release to test embedding some Rust code in Sentry itself.

## 0.4.9

For users of relay, nothing changed at all. This is a release to test embedding some Rust code in Sentry itself.

## 0.4.8

For users of relay, nothing changed at all. This is a release to test embedding some Rust code in Sentry itself.

## 0.4.7

For users of relay, nothing changed at all. This is a release to test embedding some Rust code in Sentry itself.

## 0.4.6

For users of relay, nothing changed at all. This is a release to test embedding some Rust code in Sentry itself.

## 0.4.5

For users of relay, nothing changed at all. This is a release to test embedding some Rust code in Sentry itself.

## 0.4.4

For users of relay, nothing changed at all. This is a release to test embedding some Rust code in Sentry itself.

## 0.4.3

For users of relay, nothing changed at all. This is a release to test embedding some Rust code in Sentry itself.

## 0.4.2

For users of relay, nothing changed at all. This is a release to test embedding some Rust code in Sentry itself.

## 0.4.1

For users of relay, nothing changed at all. This is a release to test embedding some Rust code in Sentry itself.

## 0.4.0

Introducing new Relay modes:

- `proxy`: A proxy for all requests and events.
- `static`: Static configuration for known projects in the file system.
- `managed`: Fetch configurations dynamically from Sentry and update them.

The default Relay mode is `managed`. Users upgrading from previous versions will automatically activate the `managed` mode. To change this setting, add `relay.mode` to `config.yml` or run `semaphore config init` from the command line.

**Breaking Change**: If Relay was used without credentials, the mode needs to be set to `proxy`. The default `managed` mode requires credentials.

For more information on Relay modes, see the [documentation page](https://docs.sentry.io/data-management/relay/options/).

### Configuration Changes

- Added `cache.event_buffer_size` to control the maximum number of events that are buffered in case of network issues or high rates of incoming events.
- Added `limits.max_concurrent_requests` to limit the number of connections that this Relay will use to communicate with the upstream.
- Internal error reporting is now disabled by default. To opt in, set `sentry.enabled`.

### Bugfixes

- Fix a bug that caused events to get unconditionally dropped after five seconds, regardless of the `cache.event_expiry` configuration.
- Fix a memory leak in Relay's internal error reporting.

## 0.3.0

- Changed PII stripping rule format to permit path selectors when applying rules. This means that now `$string` refers to strings for instance and `user.id` refers to the `id` field in the `user` attribute of the event. Temporarily support for old rules is retained.

## 0.2.7

- store: Minor fixes to be closer to Python. Ability to disable trimming of objects, arrays and strings.

## 0.2.6

- Fix bug where PII stripping would remove containers without leaving any metadata about the retraction.
- Fix bug where old `redactPair` rules would stop working.

## 0.2.5

- Rewrite of PII stripping logic. This brings potentially breaking changes to the semantics of PII configs. Most importantly field types such as `"freeform"` and `"databag"` are gone, right now there is only `"container"` and `"text"`. All old field types should have become an alias for `"text"`, but take extra care in ensuring your PII rules still work.

- store: Minor fixes to be closer to Python.

## 0.2.4

For users of relay, nothing changed at all. This is a release to test embedding some Rust code in Sentry itself.

- store: Remove stray print statement.

## 0.2.3

For users of relay, nothing changed at all. This is a release to test embedding some Rust code in Sentry itself.

- store: Fix main performance issues.

## 0.2.2

For users of relay, nothing changed at all. This is a release to test embedding some Rust code in Sentry itself.

- store: Fix segfault when trying to process contexts.
- store: Fix trimming state "leaking" between interfaces, leading to excessive trimming.
- store: Don't serialize empty arrays and objects (with a few exceptions).

## 0.2.1

For users of relay, nothing changed at all. This is a release to test embedding some Rust code in Sentry itself.

- `libsemaphore`: Expose CABI for normalizing event data.

## 0.2.0

Our first major iteration on Relay has landed!

- User documentation is now hosted at <https://docs.sentry.io/relay/>.
- SSL support is now included by default. Just configure a [TLS identity](https://docs.sentry.io/relay/options/#relaytls_identity_path) and you're set.
- Updated event processing: Events from older SDKs are now supported. Also, we've fixed some bugs along the line.
- Introduced full support for PII stripping. See [PII Configuration](https://docs.sentry.io/relay/pii-config/) for instructions.
- Configure with static project settings. Relay will skip querying project states from Sentry and use your provided values instead. See [Project Configuration](https://docs.sentry.io/relay/project-config/) for a full guide.
- Relay now also acts as a proxy for certain API requests. This allows it to receive CSP reports and Minidump crash reports, among others. It also sets `X-Forwarded-For` and includes a Relay signature header.

Besides that, there are many technical changes, including:

- Major rewrite of the internals. Relay no longer requires a special endpoint for sending events to upstream Sentry and processes events individually with less delay than before.
- The executable will exit with a non-zero exit code on startup errors. This makes it easier to catch configuration errors.
- Removed `libsodium` as a production dependency, greatly simplifying requirements for the runtime environment.
- Greatly improved logging and metrics. Be careful with the `DEBUG` and `TRACE` levels, as they are **very** verbose now.
- Improved docker containers.

## 0.1.3

- Added support for metadata format

## 0.1.2

- JSON logging ([#32](https://github.com/getsentry/relay/pull/32))
- Update dependencies

## 0.1.1

- Rename "sentry-relay" to "semaphore"
- Use new features from Rust 1.26
- Prepare binary and Python builds ([#20](https://github.com/getsentry/relay/pull/20))
- Add Dockerfile ([#23](https://github.com/getsentry/relay/pull/23))

## 0.1.0

An initial release of the tool.<|MERGE_RESOLUTION|>--- conflicted
+++ resolved
@@ -2,11 +2,6 @@
 
 ## Unreleased
 
-<<<<<<< HEAD
-**Internal**:
-
-- Drop spans ending outside the valid timestamp range. ([#3013](https://github.com/getsentry/relay/pull/3013))
-=======
 **Features**:
 
 - Add `raw_domain` tag to indexed spans. ([#2975](https://github.com/getsentry/relay/pull/2975))
@@ -16,7 +11,7 @@
 **Internal**:
 
 - Emit a usage metric for total spans. ([#3007](https://github.com/getsentry/relay/pull/3007))
->>>>>>> 4ec18eb2
+- Drop spans ending outside the valid timestamp range. ([#3013](https://github.com/getsentry/relay/pull/3013))
 
 ## 24.1.1
 
