--- conflicted
+++ resolved
@@ -2,11 +2,10 @@
 
 ## Unreleased
 
-<<<<<<< HEAD
 **Features**:
 
 - Scrub non-minidump attachments if there are explicit `$attachment` rules. ([#4415](https://github.com/getsentry/relay/pull/4415))
-=======
+
 **Internal**:
 
 - Remove the `spool` command from Relay. ([#4423](https://github.com/getsentry/relay/pull/4423))
@@ -22,7 +21,6 @@
 **Features**:
 
 - Update Chrome inbound filter. ([#4381](https://github.com/getsentry/relay/pull/4381))
->>>>>>> a93763a7
 
 ## 24.12.0
 
