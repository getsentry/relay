--- conflicted
+++ resolved
@@ -2,17 +2,15 @@
 
 ## Unreleased
 
-<<<<<<< HEAD
 **Bug fixes:**
 
 - Respect country code TLDs when scrubbing span tags. ([#3458](https://github.com/getsentry/relay/pull/3458))
-=======
+
 **Internal**:
 
 - Emit gauges for total and self times for spans. ([#3448](https://github.com/getsentry/relay/pull/3448))
 
 ## 24.4.1
->>>>>>> 03643c31
 
 **Features**:
 
