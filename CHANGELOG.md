--- conflicted
+++ resolved
@@ -2,16 +2,13 @@
 
 ## Unreleased
 
-<<<<<<< HEAD
 **Bug Fixes**:
 
 - Trim fields (e.g. `transaction`) before metrics extraction. ([#2342](https://github.com/getsentry/relay/pull/2342))
-
-**Internal**:
-
-=======
 - Interpret `aggregator.max_tag_value_length` as characters instead of bytes. ([#2343](https://github.com/getsentry/relay/pull/2343))
->>>>>>> ce0a8770
+
+**Internal**:
+
 - Add capability to configure metrics aggregators per use case. ([#2341](https://github.com/getsentry/relay/pull/2341))
 
 ## 23.7.0
