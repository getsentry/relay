--- conflicted
+++ resolved
@@ -4,7 +4,7 @@
 
 **Breaking Changes**:
 
-This release carries major changes to the web layer, including TCP and HTTP handling as well as all web endpoint handlers. Due to these changes, some functionality was retired and Relay responds differently in specific cases.
+This release contains major changes to the web layer, including TCP and HTTP handling as well as all web endpoint handlers. Due to these changes, some functionality was retired and Relay responds differently in specific cases.
 
 Configuration:
 - SSL support has been dropped. As per [official guidelines](https://docs.sentry.io/product/relay/operating-guidelines/), Relay should be operated behind a reverse proxy, which can perform SSL termination.
@@ -26,11 +26,8 @@
 
 **Internal**:
 
-<<<<<<< HEAD
 - Upgrade the web framework and related dependencies. ([#1938](https://github.com/getsentry/relay/pull/1938))
-=======
 - Apply transaction clustering rules before UUID scrubbing rules. ([#1964](https://github.com/getsentry/relay/pull/1964))
->>>>>>> dac9b067
 
 ## 23.3.1
 
