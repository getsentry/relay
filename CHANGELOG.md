--- conflicted
+++ resolved
@@ -1,10 +1,8 @@
 # Changelog
 
 ## Unreleased
-
-<<<<<<< HEAD
 - Kafka topic config supports default topic names as keys ([#3282](https://github.com/getsentry/relay/pull/3282))
-=======
+
 **Internal**:
 
 - Enable `db.redis` span metrics extraction. ([#3283](https://github.com/getsentry/relay/pull/3283))
@@ -13,7 +11,6 @@
 - Implement volume metric stats. ([#3281](https://github.com/getsentry/relay/pull/3281))
 
 ## 24.3.0
->>>>>>> bfa97f65
 
 **Features**:
 
