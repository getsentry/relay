--- conflicted
+++ resolved
@@ -2,11 +2,6 @@
 
 ## Unreleased
 
-<<<<<<< HEAD
-**Internal**:
-
-- Add layer to send `tracing` events above `INFO` to Sentry logs, and stop sending breadcrumbs. ([#4820](https://github.com/getsentry/relay/pull/4820))
-=======
 **Features**:
 
 - Convert NEL reports into logs. ([#4813](https://github.com/getsentry/relay/pull/4813)
@@ -15,7 +10,7 @@
 **Internal**:
 
 - Always combine replay payloads and remove feature flag guarding it. ([#4812](https://github.com/getsentry/relay/pull/4812))
->>>>>>> 89a8b77b
+- Send `tracing` events at or above `INFO` to Sentry as logs instead of breadcrumbs. ([#4820](https://github.com/getsentry/relay/pull/4820))
 
 ## 25.6.0
 
