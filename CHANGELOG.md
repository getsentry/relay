--- conflicted
+++ resolved
@@ -4,10 +4,7 @@
 
 **Internal**:
 
-<<<<<<< HEAD
-- Introduces a new processing pipeline and implements it for logs. ([#4777](https://github.com/getsentry/relay/pull/4777)
-
-=======
+- Introduces a new processing pipeline and implements it for logs. ([#4777](https://github.com/getsentry/relay/pull/4777))
 - Produce spans to the items topic. ([#4735](https://github.com/getsentry/relay/pull/4735))
 
 ## 25.6.1
@@ -23,7 +20,6 @@
 - Always combine replay payloads and remove feature flag guarding it. ([#4812](https://github.com/getsentry/relay/pull/4812))
 - Added version 2 of LLM cost specification. ([#4825](https://github.com/getsentry/relay/pull/4825))
 - Send `tracing` events at or above `INFO` to Sentry as logs. ([#4820](https://github.com/getsentry/relay/pull/4820))
->>>>>>> 83f16fe7
 
 ## 25.6.0
 
