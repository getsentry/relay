--- conflicted
+++ resolved
@@ -8,11 +8,8 @@
 
 **Features**:
 
-<<<<<<< HEAD
 - Add Memory Info context to event schema. ([#5154](https://github.com/getsentry/relay/pull/5154))
-=======
 - Add Thread Pool Info context to event schema. ([#5153](https://github.com/getsentry/relay/pull/5153))
->>>>>>> 9ef31400
 
 ## 25.9.0
 
