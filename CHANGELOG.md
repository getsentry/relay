# Changelog

## Unreleased

<<<<<<< HEAD
**Bug Fixes**:

- Use custom `Vec<Host>` deserialize method for parsing dynamic config ([#3939](https://github.com/getsentry/relay/pull/3939))
=======
**Internal**:

- Bumped `sentry-native` submodule to v0.7.8. ([#3940](https://github.com/getsentry/relay/pull/3940))
>>>>>>> ee2f764b

## 24.8.0

**Bug Fixes**:

- Allow metrics summaries with only `count` (for sets). ([#3864](https://github.com/getsentry/relay/pull/3864))
- Do not trim any span field. Remove entire span instead. ([#3890](https://github.com/getsentry/relay/pull/3890))
- Do not drop replays, profiles and standalone spans in proxy Relays. ([#3888](https://github.com/getsentry/relay/pull/3888))
- Prevent an endless loop that causes high request volume and backlogs when certain large metric buckets are ingested or extrected. ([#3893](https://github.com/getsentry/relay/pull/3893))
- Extract set span metrics from numeric values. ([#3897](https://github.com/getsentry/relay/pull/3897))

**Internal**:

- Add experimental support for V2 envelope buffering. ([#3855](https://github.com/getsentry/relay/pull/3855), [#3863](https://github.com/getsentry/relay/pull/3863))
- Add `client_sample_rate` to spans, pulled from the trace context. ([#3872](https://github.com/getsentry/relay/pull/3872))
- Collect SDK information in profile chunks. ([#3882](https://github.com/getsentry/relay/pull/3882))
- Introduce `trim = "disabled"` type attribute to prevent trimming of spans. ([#3877](https://github.com/getsentry/relay/pull/3877))
- Make the tcp listen backlog configurable and raise the default to 1024. ([#3899](https://github.com/getsentry/relay/pull/3899))
- Extract `user.geo.country_code` into span indexed. ([#3911](https://github.com/getsentry/relay/pull/3911))
- Add `span.system` tag to span metrics ([#3913](https://github.com/getsentry/relay/pull/3913))
- Switch glob implementations from `regex` to `regex-lite`. ([#3926](https://github.com/getsentry/relay/pull/3926))
- Disables unicode support in user agent regexes. ([#3929](https://github.com/getsentry/relay/pull/3929))
- Extract client sdk from transaction into profiles. ([#3915](https://github.com/getsentry/relay/pull/3915))
- Extract `user.geo.subregion` into span metrics/indexed. ([#3914](https://github.com/getsentry/relay/pull/3914))
- Add `last_peek` field to the `Priority` struct. ([#3922](https://github.com/getsentry/relay/pull/3922))
- Extract `user.geo.subregion` for mobile spans. ([#3927](https://github.com/getsentry/relay/pull/3927))
- Rename `Peek` to `EnvelopeBufferGuard`. ([#3930](https://github.com/getsentry/relay/pull/3930))

## 24.7.1

**Bug Fixes**:

- Do not drop envelopes for unparsable project configs. ([#3770](https://github.com/getsentry/relay/pull/3770))

**Features**:

- "Cardinality limit" outcomes now report which limit was exceeded. ([#3825](https://github.com/getsentry/relay/pull/3825))
- Derive span browser name from user agent. ([#3834](https://github.com/getsentry/relay/pull/3834))
- Redis pools for `project_configs`, `cardinality`, `quotas`, and `misc` usecases
  can now be configured individually. ([#3859](https://github.com/getsentry/relay/pull/3859))

**Internal**:

- Use a dedicated thread pool for CPU intensive workloads. ([#3833](https://github.com/getsentry/relay/pull/3833))
- Remove `BufferGuard` in favor of memory checks via `MemoryStat`. ([#3821](https://github.com/getsentry/relay/pull/3821))
- Add ReplayVideo entry to DataCategory. ([#3847](https://github.com/getsentry/relay/pull/3847))

## 24.7.0

**Bug Fixes**:

- Fixes raw OS description parsing for iOS and iPadOS originating from the Unity SDK. ([#3780](https://github.com/getsentry/relay/pull/3780))
- Fixes metrics dropped due to missing project state. ([#3553](https://github.com/getsentry/relay/issues/3553))
- Incorrect span outcomes when generated from a indexed transaction quota. ([#3793](https://github.com/getsentry/relay/pull/3793))
- Report outcomes for spans when transactions are rate limited. ([#3749](https://github.com/getsentry/relay/pull/3749))
- Only transfer valid profile ids. ([#3809](https://github.com/getsentry/relay/pull/3809))

**Features**:

- Allow list for excluding certain host/IPs from scrubbing in spans. ([#3813](https://github.com/getsentry/relay/pull/3813))

**Internal**:

- Aggregate metrics before rate limiting. ([#3746](https://github.com/getsentry/relay/pull/3746))
- Make sure outcomes for dropped profiles are consistent between indexed and non-indexed categories. ([#3767](https://github.com/getsentry/relay/pull/3767))
- Add web vitals support for mobile browsers. ([#3762](https://github.com/getsentry/relay/pull/3762))
- Ingest profiler_id in the profile context and in spans. ([#3714](https://github.com/getsentry/relay/pull/3714), [#3784](https://github.com/getsentry/relay/pull/3784))
- Support extrapolation of metrics extracted from sampled data, as long as the sample rate is set in the DynamicSamplingContext. ([#3753](https://github.com/getsentry/relay/pull/3753))
- Extract thread ID and name in spans. ([#3771](https://github.com/getsentry/relay/pull/3771))
- Compute metrics summary on the extracted custom metrics. ([#3769](https://github.com/getsentry/relay/pull/3769))
- Add support for `all` and `any` `RuleCondition`(s). ([#3791](https://github.com/getsentry/relay/pull/3791))
- Copy root span data from `contexts.trace.data` when converting transaction events into raw spans. ([#3790](https://github.com/getsentry/relay/pull/3790))
- Remove experimental double-write from spans to transactions. ([#3801](https://github.com/getsentry/relay/pull/3801))
- Add feature flag to disable replay-video events. ([#3803](https://github.com/getsentry/relay/pull/3803))
- Write the envelope's Dynamic Sampling Context (DSC) into event payloads for debugging. ([#3811](https://github.com/getsentry/relay/pull/3811))
- Decrease max allowed segment_id for replays to one hour. ([#3280](https://github.com/getsentry/relay/pull/3280))
- Extract a duration light metric for spans without a transaction name tag. ([#3772](https://github.com/getsentry/relay/pull/3772))

## 24.6.0

**Bug fixes**:

- Trim fields in replays to their defined maximum length. ([#3706](https://github.com/getsentry/relay/pull/3706))
- Emit span usage metric for every extracted or standalone span, even if common span metrics are disabled. ([#3719](https://github.com/getsentry/relay/pull/3719))
- Stop overwriting the level of user supplied errors in unreal crash reports. ([#3732](https://github.com/getsentry/relay/pull/3732))
- Apply rate limit on extracted spans when the transaction is rate limited. ([#3713](https://github.com/getsentry/relay/pull/3713))

**Internal**:

- Treat arrays of pairs as key-value mappings during PII scrubbing. ([#3639](https://github.com/getsentry/relay/pull/3639))
- Rate limit envelopes instead of metrics for sampled/indexed items. ([#3716](https://github.com/getsentry/relay/pull/3716))
- Improve flush time calculation in metrics aggregator. ([#3726](https://github.com/getsentry/relay/pull/3726))
- Default `client` of `RequestMeta` to `relay-http` for incoming monitor requests. ([#3739](https://github.com/getsentry/relay/pull/3739))
- Normalize events once in the ingestion pipeline, relying on item headers. ([#3730](https://github.com/getsentry/relay/pull/3730))
- Provide access to values in `span.tags.*` via `span.data.*`. This serves as an opaque fallback to consolidate data attributes. ([#3751](https://github.com/getsentry/relay/pull/3751))

## 24.5.1

**Bug fixes**:

- Apply globally defined metric tags to legacy transaction metrics. ([#3615](https://github.com/getsentry/relay/pull/3615))
- Limit the maximum size of spans in an transaction to 800 kib. ([#3645](https://github.com/getsentry/relay/pull/3645))
- Scrub identifiers in spans with `op:db` and `db_system:redis`. ([#3642](https://github.com/getsentry/relay/pull/3642))
- Stop trimming important span fields by marking them `trim = "false"`. ([#3670](https://github.com/getsentry/relay/pull/3670))

**Features**:

- Apply legacy inbound filters to standalone spans. ([#3552](https://github.com/getsentry/relay/pull/3552))
- Add separate feature flags for add-ons span metrics and indexed spans. ([#3633](https://github.com/getsentry/relay/pull/3633))

**Internal**:

- Send microsecond precision timestamps. ([#3613](https://github.com/getsentry/relay/pull/3613))
- Pull AI token counts from the 'data' section as well. ([#3630](https://github.com/getsentry/relay/pull/3630))
- Map outcome reasons for dynamic sampling to reduced set of values. ([#3623](https://github.com/getsentry/relay/pull/3623))
- Extract status for spans. ([#3606](https://github.com/getsentry/relay/pull/3606))
- Forward `received_at` timestamp for buckets sent to Kafka. ([#3561](https://github.com/getsentry/relay/pull/3561))
- Limit metric name to 150 characters. ([#3628](https://github.com/getsentry/relay/pull/3628))
- Add validation of Kafka topics on startup. ([#3543](https://github.com/getsentry/relay/pull/3543))
- Send `attachment` data inline when possible. ([#3654](https://github.com/getsentry/relay/pull/3654))
- Drops support for transaction metrics extraction versions < 3. ([#3672](https://github.com/getsentry/relay/pull/3672))
- Move partitioning into the `Aggregator` and add a new `Partition` bucket shift mode. ([#3661](https://github.com/getsentry/relay/pull/3661))
- Calculate group hash for function spans. ([#3697](https://github.com/getsentry/relay/pull/3697))

## 24.5.0

**Breaking Changes**:

- Remove the AWS lambda extension. ([#3568](https://github.com/getsentry/relay/pull/3568))

**Bug fixes**:

- Properly handle AI metrics from the Python SDK's `@ai_track` decorator. ([#3539](https://github.com/getsentry/relay/pull/3539))
- Mitigate occasional slowness and timeouts of the healthcheck endpoint. The endpoint will now respond promptly an unhealthy state. ([#3567](https://github.com/getsentry/relay/pull/3567))

**Features**:

- Apple trace-based sampling rules to standalone spans. ([#3476](https://github.com/getsentry/relay/pull/3476))
- Localhost inbound filter filters sudomains of localhost. ([#3608](https://github.com/getsentry/relay/pull/3608))

**Internal**:

- Add metrics extraction config to global config. ([#3490](https://github.com/getsentry/relay/pull/3490), [#3504](https://github.com/getsentry/relay/pull/3504))
- Adjust worker thread distribution of internal services. ([#3516](https://github.com/getsentry/relay/pull/3516))
- Extract `cache.item_size` from measurements instead of data. ([#3510](https://github.com/getsentry/relay/pull/3510))
- Collect `enviornment` tag as part of exclusive_time_light for cache spans. ([#3510](https://github.com/getsentry/relay/pull/3510))
- Forward `span.data` on the Kafka message. ([#3523](https://github.com/getsentry/relay/pull/3523))
- Tag span duration metric like exclusive time. ([#3524](https://github.com/getsentry/relay/pull/3524))
- Emit negative outcomes for denied metrics. ([#3508](https://github.com/getsentry/relay/pull/3508))
- Increase size limits for internal batch endpoints. ([#3562](https://github.com/getsentry/relay/pull/3562))
- Emit negative outcomes when metrics are rejected because of a disabled namespace. ([#3544](https://github.com/getsentry/relay/pull/3544))
- Add AI model costs to global config. ([#3579](https://github.com/getsentry/relay/pull/3579))
- Add support for `event.` in the `Span` `Getter` implementation. ([#3577](https://github.com/getsentry/relay/pull/3577))
- Ensure `chunk_id` and `profiler_id` are UUIDs and sort samples. ([#3588](https://github.com/getsentry/relay/pull/3588))
- Add a calculated measurement based on the AI model and the tokens used. ([#3554](https://github.com/getsentry/relay/pull/3554))
- Restrict usage of OTel endpoint. ([#3597](github.com/getsentry/relay/pull/3597))
- Support new cache span ops in metrics and tag extraction. ([#3598](https://github.com/getsentry/relay/pull/3598))
- Extract additional user fields for spans. ([#3599](https://github.com/getsentry/relay/pull/3599))
- Disable `db.redis` span metrics extraction. ([#3600](https://github.com/getsentry/relay/pull/3600))
- Extract status for spans. ([#3606](https://github.com/getsentry/relay/pull/3606))
- Extract cache key for spans. ([#3631](https://github.com/getsentry/relay/pull/3631))

## 24.4.2

**Breaking Changes**:

- Stop supporting dynamic sampling mode `"total"`, which adjusted for the client sample rate. ([#3474](https://github.com/getsentry/relay/pull/3474))

**Bug fixes**:

- Respect country code TLDs when scrubbing span tags. ([#3458](https://github.com/getsentry/relay/pull/3458))
- Extract HTTP status code from span data when sent as integers. ([#3491](https://github.com/getsentry/relay/pull/3491))

**Features**:

- Separate the logic for producing UserReportV2 events (user feedback) and handle attachments in the same envelope as feedback. ([#3403](https://github.com/getsentry/relay/pull/3403))
- Use same keys for OTel span attributes and Sentry span data. ([#3457](https://github.com/getsentry/relay/pull/3457))
- Support passing owner when upserting Monitors. ([#3468](https://github.com/getsentry/relay/pull/3468))
- Add `features` to ClientSDKInfo ([#3478](https://github.com/getsentry/relay/pull/3478)
- Extract `frames.slow`, `frames.frozen`, and `frames.total` metrics from mobile spans. ([#3473](https://github.com/getsentry/relay/pull/3473))
- Extract `frames.delay` metric from mobile spans. ([#3472](https://github.com/getsentry/relay/pull/3472))
- Consider "Bearer" (case-insensitive) a password. PII will scrub all strings matching that substring. ([#3484](https://github.com/getsentry/relay/pull/3484))
- Add support for `CF-Connecting-IP` header. ([#3496](https://github.com/getsentry/relay/pull/3496))
- Add `received_at` timestamp to `BucketMetadata` to measure the oldest received timestamp of the `Bucket`. ([#3488](https://github.com/getsentry/relay/pull/3488))

**Internal**:

- Emit gauges for total and self times for spans. ([#3448](https://github.com/getsentry/relay/pull/3448))
- Collect exclusive_time_light metrics for `cache.*` spans. ([#3466](https://github.com/getsentry/relay/pull/3466))
- Build and publish ARM docker images for Relay. ([#3272](https://github.com/getsentry/relay/pull/3272)).
- Remove `MetricMeta` feature flag and use `CustomMetrics` instead. ([#3503](https://github.com/getsentry/relay/pull/3503))
- Collect `transaction.op` as tag for frame metrics. ([#3512](https://github.com/getsentry/relay/pull/3512))

## 24.4.1

**Features**:

- Add inbound filters for `Annotated<Replay>` types. ([#3420](https://github.com/getsentry/relay/pull/3420))
- Add Linux distributions to os context. ([#3443](https://github.com/getsentry/relay/pull/3443))

**Internal:**

- Emit negative outcomes in metric stats for metrics. ([#3436](https://github.com/getsentry/relay/pull/3436))
- Add new inbound filter: Permission denied to access property "x" ([#3442](https://github.com/getsentry/relay/pull/3442))
- Emit negative outcomes for metrics via metric stats in pop relays. ([#3452](https://github.com/getsentry/relay/pull/3452))
- Extract `ai` category and annotate metrics with it. ([#3449](https://github.com/getsentry/relay/pull/3449))

## 24.4.0

**Breaking changes**:

- Kafka topic configuration keys now support the default topic name. The previous aliases `metrics` and `metrics_transactions` are no longer supported if configuring topics manually. Use `ingest-metrics` or `metrics_sessions` instead of `metrics`, and `ingest-performance-metrics` or `metrics_generic` instead of `metrics_transactions`. ([#3361](https://github.com/getsentry/relay/pull/3361))
- Remove `ShardedProducer` and related code. The sharded configuration for Kafka is no longer supported. ([#3415](https://github.com/getsentry/relay/pull/3415))

**Bug fixes:**

- Fix performance regression in disk spooling by using page counts to estimate the spool size. ([#3379](https://github.com/getsentry/relay/pull/3379))
- Perform clock drift normalization only when `sent_at` is set in the `Envelope` headers. ([#3405](https://github.com/getsentry/relay/pull/3405))
- Do not overwrite `span.is_segment: true` if already set by SDK. ([#3411](https://github.com/getsentry/relay/pull/3411))

**Features**:

- Add support for continuous profiling. ([#3270](https://github.com/getsentry/relay/pull/3270))
- Add support for Reporting API for CSP reports ([#3277](https://github.com/getsentry/relay/pull/3277))
- Extract op and description while converting opentelemetry spans to sentry spans. ([#3287](https://github.com/getsentry/relay/pull/3287))
- Drop `event_id` and `remote_addr` from all outcomes. ([#3319](https://github.com/getsentry/relay/pull/3319))
- Support for AI token metrics ([#3250](https://github.com/getsentry/relay/pull/3250))
- Accept integers in `event.user.username`. ([#3328](https://github.com/getsentry/relay/pull/3328))
- Produce user feedback to ingest-feedback-events topic, with rollout rate. ([#3344](https://github.com/getsentry/relay/pull/3344))
- Extract `cache.item_size` and `cache.hit` data into span indexed ([#3367](https://github.com/getsentry/relay/pull/3367))
- Allow IP addresses in metrics domain tag. ([#3365](https://github.com/getsentry/relay/pull/3365))
- Support the full unicode character set via UTF-8 encoding for metric tags submitted via the statsd format. Certain restricted characters require escape sequences, see [docs](https://develop.sentry.dev/sdk/metrics/#normalization) for the precise rules. ([#3358](https://github.com/getsentry/relay/pull/3358))
- Stop extracting count_per_segment and count_per_op metrics. ([#3380](https://github.com/getsentry/relay/pull/3380))
- Add `cardinality_limited` outcome with id `6`. ([#3389](https://github.com/getsentry/relay/pull/3389))
- Extract `cache.item_size` and `cache.hit` metrics. ([#3371](https://github.com/getsentry/relay/pull/3371))
- Optionally convert segment spans to transactions for compatibility. ([#3375](https://github.com/getsentry/relay/pull/3375))
- Extract scrubbed IP addresses into the `span.domain` tag. ([#3383](https://github.com/getsentry/relay/pull/3383))

**Internal**:

- Enable `db.redis` span metrics extraction. ([#3283](https://github.com/getsentry/relay/pull/3283))
- Add data categories for continuous profiling. ([#3284](https://github.com/getsentry/relay/pull/3284), [#3303](https://github.com/getsentry/relay/pull/3303))
- Apply rate limits to span metrics. ([#3255](https://github.com/getsentry/relay/pull/3255))
- Extract metrics from transaction spans. ([#3273](https://github.com/getsentry/relay/pull/3273), [#3324](https://github.com/getsentry/relay/pull/3324))
- Implement volume metric stats. ([#3281](https://github.com/getsentry/relay/pull/3281))
- Implement cardinality metric stats. ([#3360](https://github.com/getsentry/relay/pull/3360))
- Scrub transactions before enforcing quotas. ([#3248](https://github.com/getsentry/relay/pull/3248))
- Implement metric name based cardinality limits. ([#3313](https://github.com/getsentry/relay/pull/3313))
- Kafka topic config supports default topic names as keys. ([#3282](https://github.com/getsentry/relay/pull/3282), [#3350](https://github.com/getsentry/relay/pull/3350))
- Extract `ai_total_tokens_used` metrics from spans. ([#3412](https://github.com/getsentry/relay/pull/3412), [#3440](https://github.com/getsentry/relay/pull/3440))
- Set all span tags on the transaction span. ([#3310](https://github.com/getsentry/relay/pull/3310))
- Emit outcomes for user feedback events. ([#3026](https://github.com/getsentry/relay/pull/3026))
- Collect duration for all spans. ([#3322](https://github.com/getsentry/relay/pull/3322))
- Add `project_id` as part of the span Kafka message headers. ([#3320](https://github.com/getsentry/relay/pull/3320))
- Stop producing to sessions topic, the feature is now fully migrated to metrics. ([#3271](https://github.com/getsentry/relay/pull/3271))
- Pass `retention_days` in the Kafka profile messages. ([#3362](https://github.com/getsentry/relay/pull/3362))
- Support and expose namespaces for metric rate limit propagation via the `x-sentry-rate-limits` header. ([#3347](https://github.com/getsentry/relay/pull/3347))
- Tag span duration metric by group for all ops supporting description scrubbing. ([#3370](https://github.com/getsentry/relay/pull/3370))
- Copy transaction tags to segment. ([#3386](https://github.com/getsentry/relay/pull/3386))
- Route spans according to trace_id. ([#3387](https://github.com/getsentry/relay/pull/3387))
- Log span when encountering a validation error. ([#3401](https://github.com/getsentry/relay/pull/3401))
- Optionally skip normalization. ([#3377](https://github.com/getsentry/relay/pull/3377))
- Scrub file extensions in file spans and tags. ([#3413](https://github.com/getsentry/relay/pull/3413))

## 24.3.0

**Features**:

- Extend GPU context with data for Unreal Engine crash reports. ([#3144](https://github.com/getsentry/relay/pull/3144))
- Implement base64 and zstd metric bucket encodings. ([#3218](https://github.com/getsentry/relay/pull/3218))
- Implement COGS measurements into Relay. ([#3157](https://github.com/getsentry/relay/pull/3157))
- Parametrize transaction in dynamic sampling context. ([#3141](https://github.com/getsentry/relay/pull/3141))
- Adds ReplayVideo envelope-item type. ([#3105](https://github.com/getsentry/relay/pull/3105))
- Parse & scrub span description for supabase. ([#3153](https://github.com/getsentry/relay/pull/3153), [#3156](https://github.com/getsentry/relay/pull/3156))
- Introduce generic filters in global configs. ([#3161](https://github.com/getsentry/relay/pull/3161))
- Individual cardinality limits can now be set into passive mode and not be enforced. ([#3199](https://github.com/getsentry/relay/pull/3199))
- Allow enabling SSL for Kafka. ([#3232](https://github.com/getsentry/relay/pull/3232))
- Enable HTTP compression for all APIs. ([#3233](https://github.com/getsentry/relay/pull/3233))
- Add `process.load` span to ingested mobile span ops. ([#3227](https://github.com/getsentry/relay/pull/3227))
- Track metric bucket metadata for Relay internal usage. ([#3254](https://github.com/getsentry/relay/pull/3254))
- Enforce rate limits for standalone spans. ([#3238](https://github.com/getsentry/relay/pull/3238))
- Extract `span.status_code` tag for HTTP spans. ([#3245](https://github.com/getsentry/relay/pull/3245))
- Add `version` property and set as event context when a performance profile has calculated data. ([#3249](https://github.com/getsentry/relay/pull/3249))

**Bug Fixes**:

- Forward metrics in proxy mode. ([#3106](https://github.com/getsentry/relay/pull/3106))
- Do not PII-scrub code locations by default. ([#3116](https://github.com/getsentry/relay/pull/3116))
- Accept transactions with unfinished spans. ([#3162](https://github.com/getsentry/relay/pull/3162))
- Don't run validation on renormalization, and don't normalize spans from librelay calls. ([#3214](https://github.com/getsentry/relay/pull/3214))
- Pass on multipart attachments without content type. ([#3225](https://github.com/getsentry/relay/pull/3225))

**Internal**:

- Add quotas to global config. ([#3086](https://github.com/getsentry/relay/pull/3086))
- Adds support for dynamic metric bucket encoding. ([#3137](https://github.com/getsentry/relay/pull/3137))
- Use statsdproxy to pre-aggregate metrics. ([#2425](https://github.com/getsentry/relay/pull/2425))
- Add SDK information to spans. ([#3178](https://github.com/getsentry/relay/pull/3178))
- Drop replay envelopes if any item fails. ([#3201](https://github.com/getsentry/relay/pull/3201))
- Filter null values from metrics summary tags. ([#3204](https://github.com/getsentry/relay/pull/3204))
- Emit a usage metric for every span seen. ([#3209](https://github.com/getsentry/relay/pull/3209))
- Add namespace for profile metrics. ([#3229](https://github.com/getsentry/relay/pull/3229))
- Collect exclusive time for all spans. ([#3268](https://github.com/getsentry/relay/pull/3268))
- Add segment_id to the profile. ([#3265](https://github.com/getsentry/relay/pull/3265))

## 24.2.0

**Bug Fixes**:

- Fix regression in SQL query scrubbing. ([#3091](https://github.com/getsentry/relay/pull/3091))
- Fix span metric ingestion for http spans. ([#3111](https://github.com/getsentry/relay/pull/3111))
- Normalize route in trace context data field. ([#3104](https://github.com/getsentry/relay/pull/3104))

**Features**:

- Add protobuf support for ingesting OpenTelemetry spans and use official `opentelemetry-proto` generated structs. ([#3044](https://github.com/getsentry/relay/pull/3044))

**Internal**:

- Add ability to use namespace in non-global quotas. ([#3090](https://github.com/getsentry/relay/pull/3090))
- Set the span op on segments. ([#3082](https://github.com/getsentry/relay/pull/3082))
- Skip profiles without required measurements. ([#3112](https://github.com/getsentry/relay/pull/3112))
- Push metrics summaries to their own topic. ([#3045](https://github.com/getsentry/relay/pull/3045))
- Add `user.sentry_user` computed field for the on demand metrics extraction pipeline. ([#3122](https://github.com/getsentry/relay/pull/3122))

## 24.1.2

**Features**:

- Add `raw_domain` tag to indexed spans. ([#2975](https://github.com/getsentry/relay/pull/2975))
- Obtain `span.domain` field from the span data's `url.scheme` and `server.address` properties when applicable. ([#2975](https://github.com/getsentry/relay/pull/2975))
- Do not truncate simplified SQL expressions. ([#3003](https://github.com/getsentry/relay/pull/3003))
- Add `app_start_type` as a tag for self time and duration for app start spans. ([#3027](https://github.com/getsentry/relay/pull/3027)), ([#3066](https://github.com/getsentry/relay/pull/3066))

**Internal**:

- Emit a usage metric for total spans. ([#3007](https://github.com/getsentry/relay/pull/3007))
- Drop timestamp from metrics partition key. ([#3025](https://github.com/getsentry/relay/pull/3025))
- Drop spans ending outside the valid timestamp range. ([#3013](https://github.com/getsentry/relay/pull/3013))
- Add support for combining replay envelope items. ([#3035](https://github.com/getsentry/relay/pull/3035))
- Extract INP metrics from spans. ([#2969](https://github.com/getsentry/relay/pull/2969), [#3041](https://github.com/getsentry/relay/pull/3041))
- Add ability to rate limit metric buckets by namespace. ([#2941](https://github.com/getsentry/relay/pull/2941))
- Upgrade sqlparser to 0.43.1.([#3057](https://github.com/getsentry/relay/pull/3057))
- Implement project scoped cardinality limits. ([#3071](https://github.com/getsentry/relay/pull/3071))

## 24.1.1

**Features**:

- Add new legacy browser filters. ([#2950](https://github.com/getsentry/relay/pull/2950))

**Internal**:

- Implement quota system for cardinality limiter. ([#2972](https://github.com/getsentry/relay/pull/2972))
- Use cardinality limits from project config instead of Relay config. ([#2990](https://github.com/getsentry/relay/pull/2990))
- Proactively move on-disk spool to memory. ([#2949](https://github.com/getsentry/relay/pull/2949))
- Default missing `Event.platform` and `Event.level` fields during light normalization. ([#2961](https://github.com/getsentry/relay/pull/2961))
- Copy event measurements to span & normalize span measurements. ([#2953](https://github.com/getsentry/relay/pull/2953))
- Add `allow_negative` to `BuiltinMeasurementKey`. Filter out negative BuiltinMeasurements if `allow_negative` is false. ([#2982](https://github.com/getsentry/relay/pull/2982))
- Add possiblity to block metrics or their tags with glob-patterns. ([#2954](https://github.com/getsentry/relay/pull/2954), [#2973](https://github.com/getsentry/relay/pull/2973))
- Forward profiles of non-sampled transactions. ([#2940](https://github.com/getsentry/relay/pull/2940))
- Enable throttled periodic unspool of the buffered envelopes. ([#2993](https://github.com/getsentry/relay/pull/2993))

**Bug Fixes**:

- Add automatic PII scrubbing to `logentry.params`. ([#2956](https://github.com/getsentry/relay/pull/2956))
- Avoid producing `null` values in metric data. These values were the result of Infinity or NaN values extracted from event data. The values are now discarded during extraction. ([#2958](https://github.com/getsentry/relay/pull/2958))
- Fix processing of user reports. ([#2981](https://github.com/getsentry/relay/pull/2981), [#2984](https://github.com/getsentry/relay/pull/2984))
- Fetch project config when metrics are received. ([#2987](https://github.com/getsentry/relay/pull/2987))

## 24.1.0

**Features**:

- Add a global throughput rate limiter for metric buckets. ([#2928](https://github.com/getsentry/relay/pull/2928))
- Group db spans with repeating logical conditions together. ([#2929](https://github.com/getsentry/relay/pull/2929))

**Bug Fixes**:

- Normalize event timestamps before validating them, fixing cases where Relay would drop valid events with reason "invalid_transaction". ([#2878](https://github.com/getsentry/relay/pull/2878))
- Resolve a division by zero in performance score computation that leads to dropped metrics for transactions. ([#2911](https://github.com/getsentry/relay/pull/2911))

**Internal**:

- Add `duration` metric for mobile app start spans. ([#2906](https://github.com/getsentry/relay/pull/2906))
- Introduce the configuration option `http.global_metrics`. When enabled, Relay submits metric buckets not through regular project-scoped Envelopes, but instead through the global endpoint. When this Relay serves a high number of projects, this can reduce the overall request volume. ([#2902](https://github.com/getsentry/relay/pull/2902))
- Record the size of global metrics requests in statsd as `upstream.metrics.body_size`. ([#2908](https://github.com/getsentry/relay/pull/2908))
- Make Kafka spans compatible with the Snuba span schema. ([#2917](https://github.com/getsentry/relay/pull/2917), [#2926](https://github.com/getsentry/relay/pull/2926))
- Only extract span metrics / tags when they are needed. ([#2907](https://github.com/getsentry/relay/pull/2907), [#2923](https://github.com/getsentry/relay/pull/2923), [#2924](https://github.com/getsentry/relay/pull/2924))
- Normalize metric resource identifiers in `event._metrics_summary` and `span._metrics_summary`. ([#2914](https://github.com/getsentry/relay/pull/2914))
- Send outcomes for spans. ([#2930](https://github.com/getsentry/relay/pull/2930))
- Validate error_id and trace_id vectors in replay deserializer. ([#2931](https://github.com/getsentry/relay/pull/2931))
- Add a data category for indexed spans. ([#2937](https://github.com/getsentry/relay/pull/2937))
- Add nested Android app start span ops to span ingestion ([#2927](https://github.com/getsentry/relay/pull/2927))
- Create rate limited outcomes for cardinality limited metrics ([#2947](https://github.com/getsentry/relay/pull/2947))

## 23.12.1

**Internal**:

- Use a Lua script and in-memory cache for the cardinality limiting to reduce load on Redis. ([#2849](https://github.com/getsentry/relay/pull/2849))
- Extract metrics for file spans. ([#2874](https://github.com/getsentry/relay/pull/2874))
- Add an internal endpoint that allows Relays to submit metrics from multiple projects in a single request. ([#2869](https://github.com/getsentry/relay/pull/2869))
- Emit a `processor.message.duration` metric to assess the throughput of the internal CPU pool. ([#2877](https://github.com/getsentry/relay/pull/2877))
- Add `transaction.op` to the duration light metric. ([#2881](https://github.com/getsentry/relay/pull/2881))

## 23.12.0

**Features**:

- Ingest OpenTelemetry and standalone Sentry spans via HTTP or an envelope. ([#2620](https://github.com/getsentry/relay/pull/2620))
- Partition and split metric buckets just before sending. Log outcomes for metrics. ([#2682](https://github.com/getsentry/relay/pull/2682))
- Support optional `PerformanceScoreWeightedComponent` in performance score processing. ([#2783](https://github.com/getsentry/relay/pull/2783))
- Return global config ready status to downstream relays. ([#2765](https://github.com/getsentry/relay/pull/2765))
- Add Mixed JS/Android Profiles events processing. ([#2706](https://github.com/getsentry/relay/pull/2706))
- Allow to ingest measurements on a span. ([#2792](https://github.com/getsentry/relay/pull/2792))
- Extract size metrics for all resource spans when permitted. ([#2805](https://github.com/getsentry/relay/pull/2805))
- Allow access to more fields in dynamic sampling and metric extraction. ([#2820](https://github.com/getsentry/relay/pull/2820))
- Add Redis set based cardinality limiter for metrics. ([#2745](https://github.com/getsentry/relay/pull/2745))
- Support issue thresholds for Cron Monitor configurations ([#2842](https://github.com/getsentry/relay/pull/2842))

**Bug Fixes**:

- In on-demand metric extraction, use the normalized URL instead of raw URLs sent by SDKs. This bug prevented metrics for certain dashboard queries from being extracted. ([#2819](https://github.com/getsentry/relay/pull/2819))
- Ignore whitespaces when parsing user reports. ([#2798](https://github.com/getsentry/relay/pull/2798))
- Fix parsing bug for SQL queries. ([#2846](https://github.com/getsentry/relay/pull/2846))

**Internal**:

- Support source context in metric code locations metadata entries. ([#2781](https://github.com/getsentry/relay/pull/2781))
- Temporarily add metric summaries on spans and top-level transaction events to link DDM with performance monitoring. ([#2757](https://github.com/getsentry/relay/pull/2757))
- Add size limits on metric related envelope items. ([#2800](https://github.com/getsentry/relay/pull/2800))
- Include the size offending item in the size limit error message. ([#2801](https://github.com/getsentry/relay/pull/2801))
- Allow ingestion of metrics summary on spans. ([#2823](https://github.com/getsentry/relay/pull/2823))
- Add metric_bucket data category. ([#2824](https://github.com/getsentry/relay/pull/2824))
- Org rate limit metrics per bucket. ([#2836](https://github.com/getsentry/relay/pull/2836))
- Emit image resource spans, grouped by domain and extension. ([#2826](https://github.com/getsentry/relay/pull/2826), [#2855](https://github.com/getsentry/relay/pull/2855))
- Parse timestamps from strings in span OpenTelemetry schema. ([#2857](https://github.com/getsentry/relay/pull/2857))

## 23.11.2

**Features**:

- Normalize invalid metric names. ([#2769](https://github.com/getsentry/relay/pull/2769))

**Internal**:

- Add support for metric metadata. ([#2751](https://github.com/getsentry/relay/pull/2751))
- `normalize_performance_score` now handles `PerformanceScoreProfile` configs with zero weight components and component weight sums of any number greater than 0. ([#2756](https://github.com/getsentry/relay/pull/2756))

## 23.11.1

**Features**:

- `normalize_performance_score` stores 0 to 1 cdf score instead of weighted score for each performance score component. ([#2734](https://github.com/getsentry/relay/pull/2734))
- Add Bytespider (Bytedance) to web crawler filter. ([#2747](https://github.com/getsentry/relay/pull/2747))

**Bug Fixes**:

- Fix bug introduced in 23.11.0 that broke profile-transaction association. ([#2733](https://github.com/getsentry/relay/pull/2733))

**Internal**:

- License is now FSL instead of BSL ([#2739](https://github.com/getsentry/relay/pull/2739))
- Support `device.model` in dynamic sampling and metric extraction. ([#2728](https://github.com/getsentry/relay/pull/2728))
- Support comparison operators (`>`, `>=`, `<`, `<=`) for strings in dynamic sampling and metric extraction rules. Previously, these comparisons were only possible on numbers. ([#2730](https://github.com/getsentry/relay/pull/2730))
- Postpone processing till the global config is available. ([#2697](https://github.com/getsentry/relay/pull/2697))
- Skip running `NormalizeProcessor` on renormalization. ([#2744](https://github.com/getsentry/relay/pull/2744))

## 23.11.0

**Features**:

- Add inbound filters option to filter legacy Edge browsers (i.e. versions 12-18 ) ([#2650](https://github.com/getsentry/relay/pull/2650))
- Add User Feedback Ingestion. ([#2604](https://github.com/getsentry/relay/pull/2604))
- Group resource spans by scrubbed domain and filename. ([#2654](https://github.com/getsentry/relay/pull/2654))
- Convert transactions to spans for all organizations. ([#2659](https://github.com/getsentry/relay/pull/2659))
- Filter outliers (>180s) for mobile measurements. ([#2649](https://github.com/getsentry/relay/pull/2649))
- Allow access to more context fields in dynamic sampling and metric extraction. ([#2607](https://github.com/getsentry/relay/pull/2607), [#2640](https://github.com/getsentry/relay/pull/2640), [#2675](https://github.com/getsentry/relay/pull/2675), [#2707](https://github.com/getsentry/relay/pull/2707), [#2715](https://github.com/getsentry/relay/pull/2715))
- Allow advanced scrubbing expressions for datascrubbing safe fields. ([#2670](https://github.com/getsentry/relay/pull/2670))
- Disable graphql scrubbing when datascrubbing is disabled. ([#2689](https://github.com/getsentry/relay/pull/2689))
- Track when a span was received. ([#2688](https://github.com/getsentry/relay/pull/2688))
- Add context for NEL (Network Error Logging) reports to the event schema. ([#2421](https://github.com/getsentry/relay/pull/2421))
- Add `validate_pii_selector` to CABI for safe fields validation. ([#2687](https://github.com/getsentry/relay/pull/2687))
- Do not scrub Prisma spans. ([#2711](https://github.com/getsentry/relay/pull/2711))
- Count spans by op. ([#2712](https://github.com/getsentry/relay/pull/2712))
- Extract resource spans & metrics regardless of feature flag. ([#2713](https://github.com/getsentry/relay/pull/2713))

**Bug Fixes**:

- Disable scrubbing for the User-Agent header. ([#2641](https://github.com/getsentry/relay/pull/2641))
- Fixes certain safe fields disabling data scrubbing for all string fields. ([#2701](https://github.com/getsentry/relay/pull/2701))

**Internal**:

- Disable resource link span ingestion. ([#2647](https://github.com/getsentry/relay/pull/2647))
- Collect `http.decoded_response_content_length`. ([#2638](https://github.com/getsentry/relay/pull/2638))
- Add TTID and TTFD tags to mobile spans. ([#2662](https://github.com/getsentry/relay/pull/2662))
- Validate span timestamps and IDs in light normalization on renormalization. ([#2679](https://github.com/getsentry/relay/pull/2679))
- Scrub all DB Core Data spans differently. ([#2686](https://github.com/getsentry/relay/pull/2686))
- Support generic metrics extraction version 2. ([#2692](https://github.com/getsentry/relay/pull/2692))
- Emit error on continued project config fetch failures after a time interval. ([#2700](https://github.com/getsentry/relay/pull/2700))

## 23.10.1

**Features**:

- Update Docker Debian image from 10 to 12. ([#2622](https://github.com/getsentry/relay/pull/2622))
- Remove event spans starting or ending before January 1, 1970 UTC. ([#2627](https://github.com/getsentry/relay/pull/2627))
- Remove event breadcrumbs dating before January 1, 1970 UTC. ([#2635](https://github.com/getsentry/relay/pull/2635))

**Internal**:

- Report global config fetch errors after interval of constant failures elapsed. ([#2628](https://github.com/getsentry/relay/pull/2628))
- Restrict resource spans to script and css only. ([#2623](https://github.com/getsentry/relay/pull/2623))
- Postpone metrics aggregation until we received the project state. ([#2588](https://github.com/getsentry/relay/pull/2588))
- Scrub random strings in resource span descriptions. ([#2614](https://github.com/getsentry/relay/pull/2614))
- Apply consistent rate-limiting prior to aggregation. ([#2652](https://github.com/getsentry/relay/pull/2652))

## 23.10.0

**Features**:

- Scrub span descriptions with encoded data images. ([#2560](https://github.com/getsentry/relay/pull/2560))
- Accept spans needed for the mobile Starfish module. ([#2570](https://github.com/getsentry/relay/pull/2570))
- Extract size metrics and blocking status tag for resource spans. ([#2578](https://github.com/getsentry/relay/pull/2578))
- Add a setting to rollout ingesting all resource spans. ([#2586](https://github.com/getsentry/relay/pull/2586))
- Drop events starting or ending before January 1, 1970 UTC. ([#2613](https://github.com/getsentry/relay/pull/2613))
- Add support for X-Sentry-Forwarded-For header. ([#2572](https://github.com/getsentry/relay/pull/2572))
- Add a generic way of configuring inbound filters via project configs. ([#2595](https://github.com/getsentry/relay/pull/2595))

**Bug Fixes**:

- Remove profile_id from context when no profile is in the envelope. ([#2523](https://github.com/getsentry/relay/pull/2523))
- Fix reporting of Relay's crashes to Sentry. The `crash-handler` feature did not enable the crash reporter and uploads of crashes were broken. ([#2532](https://github.com/getsentry/relay/pull/2532))
- Use correct field to pick SQL parser for span normalization. ([#2536](https://github.com/getsentry/relay/pull/2536))
- Prevent stack overflow on SQL serialization. ([#2538](https://github.com/getsentry/relay/pull/2538))
- Bind exclusively to the port for the HTTP server. ([#2582](https://github.com/getsentry/relay/pull/2582))
- Scrub resource spans even when there's no domain or extension or when the description is an image. ([#2591](https://github.com/getsentry/relay/pull/2591))

**Internal**:

- Exclude more spans fron metrics extraction. ([#2522](https://github.com/getsentry/relay/pull/2522)), [#2525](https://github.com/getsentry/relay/pull/2525), [#2545](https://github.com/getsentry/relay/pull/2545), [#2566](https://github.com/getsentry/relay/pull/2566))
- Remove filtering for Android events with missing close events. ([#2524](https://github.com/getsentry/relay/pull/2524))
- Fix hot-loop burning CPU when upstream service is unavailable. ([#2518](https://github.com/getsentry/relay/pull/2518))
- Extract new low-cardinality transaction duration metric for statistical detectors. ([#2513](https://github.com/getsentry/relay/pull/2513))
- Introduce reservoir sampling rule. ([#2550](https://github.com/getsentry/relay/pull/2550))
- Write span tags to `span.sentry_tags` instead of `span.data`. ([#2555](https://github.com/getsentry/relay/pull/2555), [#2598](https://github.com/getsentry/relay/pull/2598))
- Use JSON instead of MsgPack for Kafka spans. ([#2556](https://github.com/getsentry/relay/pull/2556))
- Add `profile_id` to spans. ([#2569](https://github.com/getsentry/relay/pull/2569))
- Introduce a dedicated usage metric for transactions that replaces the duration metric. ([#2571](https://github.com/getsentry/relay/pull/2571), [#2589](https://github.com/getsentry/relay/pull/2589))
- Restore the profiling killswitch. ([#2573](https://github.com/getsentry/relay/pull/2573))
- Add `scraping_attempts` field to the event schema. ([#2575](https://github.com/getsentry/relay/pull/2575))
- Move `condition.rs` from `relay-sampling` to `relay-protocol`. ([#2608](https://github.com/getsentry/relay/pull/2608))

## 23.9.1

- No documented changes.

## 23.9.0

**Features**:

- Add `view_names` to `AppContext` ([#2344](https://github.com/getsentry/relay/pull/2344))
- Tag keys in error events and transaction events can now be up to `200` ASCII characters long. Before, tag keys were limited to 32 characters. ([#2453](https://github.com/getsentry/relay/pull/2453))
- The Crons monitor check-in APIs have learned to accept JSON via POST. This allows for monitor upserts by specifying the `monitor_config` in the JSON body. ([#2448](https://github.com/getsentry/relay/pull/2448))
- Add an experimental web interface for local Relay deployments. ([#2422](https://github.com/getsentry/relay/pull/2422))

**Bug Fixes**:

- Filter out exceptions originating in Safari extensions. ([#2408](https://github.com/getsentry/relay/pull/2408))
- Fixes the `TraceContext.status` not being defaulted to `unknown` before the new metrics extraction pipeline. ([#2436](https://github.com/getsentry/relay/pull/2436))
- Support on-demand metrics for alerts and widgets in external Relays. ([#2440](https://github.com/getsentry/relay/pull/2440))
- Prevent sporadic data loss in `EnvelopeProcessorService`. ([#2454](https://github.com/getsentry/relay/pull/2454))
- Prevent panic when android trace contains invalid start time. ([#2457](https://github.com/getsentry/relay/pull/2457))

**Internal**:

- Use static global configuration if file is provided and not in managed mode. ([#2458](https://github.com/getsentry/relay/pull/2458))
- Add `MeasurementsConfig` to `GlobalConfig` and implement merging logic with project config. ([#2415](https://github.com/getsentry/relay/pull/2415))
- Support ingestion of custom metrics when the `organizations:custom-metrics` feature flag is enabled. ([#2443](https://github.com/getsentry/relay/pull/2443))
- Merge span metrics and standalone spans extraction options. ([#2447](https://github.com/getsentry/relay/pull/2447))
- Support parsing aggregated metric buckets directly from statsd payloads. ([#2468](https://github.com/getsentry/relay/pull/2468), [#2472](https://github.com/getsentry/relay/pull/2472))
- Improve performance when ingesting distribution metrics with a large number of data points. ([#2483](https://github.com/getsentry/relay/pull/2483))
- Improve documentation for metrics bucketing. ([#2503](https://github.com/getsentry/relay/pull/2503))
- Rename the envelope item type for StatsD payloads to "statsd". ([#2470](https://github.com/getsentry/relay/pull/2470))
- Add a nanojoule unit for profile measurements. ([#2478](https://github.com/getsentry/relay/pull/2478))
- Add a timestamp field to report profile's start time on Android. ([#2486](https://github.com/getsentry/relay/pull/2486))
- Filter span metrics extraction based on features. ([#2511](https://github.com/getsentry/relay/pull/2511), [#2520](https://github.com/getsentry/relay/pull/2520))
- Extract shared tags on the segment. ([#2512](https://github.com/getsentry/relay/pull/2512))

## 23.8.0

**Features**:

- Add `Cross-Origin-Resource-Policy` HTTP header to responses. ([#2394](https://github.com/getsentry/relay/pull/2394))

## 23.7.2

**Features**:

- Normalize old React Native SDK app start time measurements and spans. ([#2358](https://github.com/getsentry/relay/pull/2358))

**Bug Fixes**:

- Limit environment names on check-ins to 64 chars. ([#2309](https://github.com/getsentry/relay/pull/2309))

**Internal**:

- Add new service for fetching global configs. ([#2320](https://github.com/getsentry/relay/pull/2320))
- Feature-flagged extraction & publishing of spans from transactions. ([#2350](https://github.com/getsentry/relay/pull/2350))

## 23.7.1

**Bug Fixes**:

- Trim fields (e.g. `transaction`) before metrics extraction. ([#2342](https://github.com/getsentry/relay/pull/2342))
- Interpret `aggregator.max_tag_value_length` as characters instead of bytes. ([#2343](https://github.com/getsentry/relay/pull/2343))

**Internal**:

- Add capability to configure metrics aggregators per use case. ([#2341](https://github.com/getsentry/relay/pull/2341))
- Configurable flush time offsets for metrics buckets. ([#2349](https://github.com/getsentry/relay/pull/2349))

## 23.7.0

**Bug Fixes**:

- Filter idle samples at the edge per thread. ([#2321](https://github.com/getsentry/relay/pull/2321))

**Internal**:

- Add support for `sampled` field in the DSC and error tagging. ([#2290](https://github.com/getsentry/relay/pull/2290))
- Move span tag extraction from metrics to normalization. ([#2304](https://github.com/getsentry/relay/pull/2304))

## 23.6.2

**Features**:

- Add filter based on transaction names. ([#2118](https://github.com/getsentry/relay/pull/2118), [#2284](https://github.com/getsentry/relay/pull/2284))
- Use GeoIP lookup also in non-processing Relays. Lookup from now on will be also run in light normalization. ([#2229](https://github.com/getsentry/relay/pull/2229))
- Metrics extracted from transactions from old SDKs now get a useful `transaction` tag. ([#2250](https://github.com/getsentry/relay/pull/2250), [#2272](https://github.com/getsentry/relay/pull/2272)).

**Bug Fixes**:

- Skip dynamic sampling if relay doesn't support incoming metrics extraction version. ([#2273](https://github.com/getsentry/relay/pull/2273))
- Keep stack frames closest to crash when quantity exceeds limit. ([#2236](https://github.com/getsentry/relay/pull/2236))
- Drop profiles without a transaction in the same envelope. ([#2169](https://github.com/getsentry/relay/pull/2169))

**Internal**:

- Implement basic generic metrics extraction for transaction events. ([#2252](https://github.com/getsentry/relay/pull/2252), [#2257](https://github.com/getsentry/relay/pull/2257))
- Support more fields in dynamic sampling, metric extraction, and conditional tagging. The added fields are `dist`, `release.*`, `user.{email,ip_address,name}`, `breakdowns.*`, and `extra.*`. ([#2259](https://github.com/getsentry/relay/pull/2259), [#2276](https://github.com/getsentry/relay/pull/2276))

## 23.6.1

- No documented changes.

## 23.6.0

**Bug Fixes**:

- Make counting of total profiles consistent with total transactions. ([#2163](https://github.com/getsentry/relay/pull/2163))

**Features**:

- Add `data` and `api_target` fields to `ResponseContext` and scrub `graphql` bodies. ([#2141](https://github.com/getsentry/relay/pull/2141))
- Add support for X-Vercel-Forwarded-For header. ([#2124](https://github.com/getsentry/relay/pull/2124))
- Add `lock` attribute to the frame protocol. ([#2171](https://github.com/getsentry/relay/pull/2171))
- Reject profiles longer than 30s. ([#2168](https://github.com/getsentry/relay/pull/2168))
- Change default topic for transaction metrics to `ingest-performance-metrics`. ([#2180](https://github.com/getsentry/relay/pull/2180))
- Add Firefox "dead object" error to browser extension filter ([#2215](https://github.com/getsentry/relay/pull/2215))
- Add events whose `url` starts with `file://` to localhost inbound filter ([#2214](https://github.com/getsentry/relay/pull/2214))

**Internal**:

- Extract app identifier from app context for profiles. ([#2172](https://github.com/getsentry/relay/pull/2172))
- Mark all URL transactions as sanitized after applying rules. ([#2210](https://github.com/getsentry/relay/pull/2210))
- Add limited, experimental Sentry performance monitoring. ([#2157](https://github.com/getsentry/relay/pull/2157))

## 23.5.2

**Features**:

- Use different error message for empty strings in schema processing. ([#2151](https://github.com/getsentry/relay/pull/2151))
- Filter irrelevant webkit-issues. ([#2088](https://github.com/getsentry/relay/pull/2088))

- Relay now supports a simplified cron check-in API. ([#2153](https://github.com/getsentry/relay/pull/2153))

## 23.5.1

**Bug Fixes**:

- Sample only transaction events instead of sampling both transactions and errors. ([#2130](https://github.com/getsentry/relay/pull/2130))
- Fix tagging of incoming errors with `sampled` that was not done due to lack of sampling state. ([#2148](https://github.com/getsentry/relay/pull/2148))
- Remove profiling feature flag. ([#2146](https://github.com/getsentry/relay/pull/2146))

**Internal**:

- Mark all URL transactions as `sanitized` when `txNameReady` flag is set. ([#2128](https://github.com/getsentry/relay/pull/2128), [#2139](https://github.com/getsentry/relay/pull/2139))
- Tag incoming errors with the new `sampled` field in case their DSC is sampled. ([#2026](https://github.com/getsentry/relay/pull/2026))
- Enable PII scrubbing for urls field ([#2143](https://github.com/getsentry/relay/pull/2143))

## 23.5.0

**Bug Fixes**:

- Enforce rate limits for monitor check-ins. ([#2065](https://github.com/getsentry/relay/pull/2065))
- Allow rate limits greater than `u32::MAX`. ([#2079](https://github.com/getsentry/relay/pull/2079))
- Do not drop envelope when client closes connection. ([#2089](https://github.com/getsentry/relay/pull/2089))

**Features**:

- Scrub IBAN as pii. ([#2117](https://github.com/getsentry/relay/pull/2117))
- Scrub sensitive keys (`passwd`, `token`, ...) in Replay recording data. ([#2034](https://github.com/getsentry/relay/pull/2034))
- Add support for old 'violated-directive' CSP format. ([#2048](https://github.com/getsentry/relay/pull/2048))
- Add document_uri to csp filter. ([#2059](https://github.com/getsentry/relay/pull/2059))
- Store `geo.subdivision` of the end user location. ([#2058](https://github.com/getsentry/relay/pull/2058))
- Scrub URLs in span descriptions. ([#2095](https://github.com/getsentry/relay/pull/2095))

**Internal**:

- Remove transaction metrics allowlist. ([#2092](https://github.com/getsentry/relay/pull/2092))
- Include unknown feature flags in project config when serializing it. ([#2040](https://github.com/getsentry/relay/pull/2040))
- Copy transaction tags to the profile. ([#1982](https://github.com/getsentry/relay/pull/1982))
- Lower default max compressed replay recording segment size to 10 MiB. ([#2031](https://github.com/getsentry/relay/pull/2031))
- Increase chunking limit to 15MB for replay recordings. ([#2032](https://github.com/getsentry/relay/pull/2032))
- Add a data category for indexed profiles. ([#2051](https://github.com/getsentry/relay/pull/2051), [#2071](https://github.com/getsentry/relay/pull/2071))
- Differentiate between `Profile` and `ProfileIndexed` outcomes. ([#2054](https://github.com/getsentry/relay/pull/2054))
- Split dynamic sampling implementation before refactoring. ([#2047](https://github.com/getsentry/relay/pull/2047))
- Refactor dynamic sampling implementation across `relay-server` and `relay-sampling`. ([#2066](https://github.com/getsentry/relay/pull/2066))
- Adds support for `replay_id` field for the `DynamicSamplingContext`'s `FieldValueProvider`. ([#2070](https://github.com/getsentry/relay/pull/2070))
- On Linux, switch to `jemalloc` instead of the system memory allocator to reduce Relay's memory footprint. ([#2084](https://github.com/getsentry/relay/pull/2084))
- Scrub sensitive cookies `__session`. ([#2105](https://github.com/getsentry/relay/pull/2105)))
- Parse profiles' metadata to check if it should be marked as invalid. ([#2104](https://github.com/getsentry/relay/pull/2104))
- Set release as optional by defaulting to an empty string and add a dist field for profiles. ([#2098](https://github.com/getsentry/relay/pull/2098), [#2107](https://github.com/getsentry/relay/pull/2107))
- Accept source map debug images in debug meta for Profiling. ([#2097](https://github.com/getsentry/relay/pull/2097))

## 23.4.0

**Breaking Changes**:

This release contains major changes to the web layer, including TCP and HTTP handling as well as all web endpoint handlers. Due to these changes, some functionality was retired and Relay responds differently in specific cases.

Configuration:

- SSL support has been dropped. As per [official guidelines](https://docs.sentry.io/product/relay/operating-guidelines/), Relay should be operated behind a reverse proxy, which can perform SSL termination.
- Connection config options `max_connections`, `max_pending_connections`, and `max_connection_rate` no longer have an effect. Instead, configure the reverse proxy to handle connection concurrency as needed.

Endpoints:

- The security endpoint no longer forwards to upstream if the mime type doesn't match supported mime types. Instead, the request is rejected with a corresponding error.
- Passing store payloads as `?sentry_data=<base64>` query parameter is restricted to `GET` requests on the store endpoint. Other endpoints require the payload to be passed in the request body.
- Requests with an invalid `content-encoding` header will now be rejected. Exceptions to this are an empty string and `UTF-8`, which have been sent historically by some SDKs and are now treated as identity (no encoding). Previously, all unknown encodings were treated as identity.
- Temporarily, response bodies for some errors are rendered as plain text instead of JSON. This will be addressed in an upcoming release.

Metrics:

- The `route` tag of request metrics uses the route pattern instead of schematic names. There is an exact replacement for every previous route. For example, `"store-default"` is now tagged as `"/api/:project_id/store/"`.
- Statsd metrics `event.size_bytes.raw` and `event.size_bytes.uncompressed` have been removed.

**Features**:

- Allow monitor checkins to paass `monitor_config` for monitor upserts. ([#1962](https://github.com/getsentry/relay/pull/1962))
- Add replay_id onto event from dynamic sampling context. ([#1983](https://github.com/getsentry/relay/pull/1983))
- Add product-name for devices, derived from the android model. ([#2004](https://github.com/getsentry/relay/pull/2004))
- Changes how device class is determined for iPhone devices. Instead of checking processor frequency, the device model is mapped to a device class. ([#1970](https://github.com/getsentry/relay/pull/1970))
- Don't sanitize transactions if no clustering rules exist and no UUIDs were scrubbed. ([#1976](https://github.com/getsentry/relay/pull/1976))
- Add `thread.lock_mechanism` field to protocol. ([#1979](https://github.com/getsentry/relay/pull/1979))
- Add `origin` to trace context and span. ([#1984](https://github.com/getsentry/relay/pull/1984))
- Add `jvm` debug file type. ([#2002](https://github.com/getsentry/relay/pull/2002))
- Add new `mechanism` fields to protocol to support exception groups. ([#2020](https://github.com/getsentry/relay/pull/2020))
- Change `lock_reason` attribute to a `held_locks` dictionary in the `thread` interface. ([#2018](https://github.com/getsentry/relay/pull/2018))

**Internal**:

- Add BufferService with SQLite backend. ([#1920](https://github.com/getsentry/relay/pull/1920))
- Upgrade the web framework and related dependencies. ([#1938](https://github.com/getsentry/relay/pull/1938))
- Apply transaction clustering rules before UUID scrubbing rules. ([#1964](https://github.com/getsentry/relay/pull/1964))
- Use exposed device-class-synthesis feature flag to gate device.class synthesis in light normalization. ([#1974](https://github.com/getsentry/relay/pull/1974))
- Adds iPad support for device.class synthesis in light normalization. ([#2008](https://github.com/getsentry/relay/pull/2008))
- Pin schemars dependency to un-break schema docs generation. ([#2014](https://github.com/getsentry/relay/pull/2014))
- Remove global service registry. ([#2022](https://github.com/getsentry/relay/pull/2022))
- Apply schema validation to all topics in local development. ([#2013](https://github.com/getsentry/relay/pull/2013))

Monitors:

- Monitor check-ins may now specify an environment ([#2027](https://github.com/getsentry/relay/pull/2027))

## 23.3.1

**Features**:

- Indicate if OS-version may be frozen with '>=' prefix. ([#1945](https://github.com/getsentry/relay/pull/1945))
- Normalize monitor slug parameters into slugs. ([#1913](https://github.com/getsentry/relay/pull/1913))
- Smart trim loggers for Java platforms. ([#1941](https://github.com/getsentry/relay/pull/1941))

**Internal**:

- PII scrub `span.data` by default. ([#1953](https://github.com/getsentry/relay/pull/1953))
- Scrub sensitive cookies. ([#1951](https://github.com/getsentry/relay/pull/1951)))

## 23.3.0

**Features**:

- Extract attachments from transaction events and send them to kafka individually. ([#1844](https://github.com/getsentry/relay/pull/1844))
- Protocol validation for source map image type. ([#1869](https://github.com/getsentry/relay/pull/1869))
- Strip quotes from client hint values. ([#1874](https://github.com/getsentry/relay/pull/1874))
- Add Dotnet, Javascript and PHP support for profiling. ([#1871](https://github.com/getsentry/relay/pull/1871), [#1876](https://github.com/getsentry/relay/pull/1876), [#1885](https://github.com/getsentry/relay/pull/1885))
- Initial support for the Crons beta. ([#1886](https://github.com/getsentry/relay/pull/1886))
- Scrub `span.data.http.query` with default scrubbers. ([#1889](https://github.com/getsentry/relay/pull/1889))
- Synthesize new class attribute in device context using specs found on the device, such as processor_count, memory_size, etc. ([#1895](https://github.com/getsentry/relay/pull/1895))
- Add `thread.state` field to protocol. ([#1896](https://github.com/getsentry/relay/pull/1896))
- Move device.class from contexts to tags. ([#1911](https://github.com/getsentry/relay/pull/1911))
- Optionally mark scrubbed URL transactions as sanitized. ([#1917](https://github.com/getsentry/relay/pull/1917))
- Perform PII scrubbing on meta's original_value field. ([#1892](https://github.com/getsentry/relay/pull/1892))
- Add links to docs in YAML config file. ([#1923](https://github.com/getsentry/relay/pull/1923))
- For security reports, add the request's `origin` header to sentry events. ([#1934](https://github.com/getsentry/relay/pull/1934))

**Bug Fixes**:

- Enforce rate limits for session replays. ([#1877](https://github.com/getsentry/relay/pull/1877))

**Internal**:

- Revert back the addition of metric names as tag on Sentry errors when relay drops metrics. ([#1873](https://github.com/getsentry/relay/pull/1873))
- Tag the dynamic sampling decision on `count_per_root_project` to measure effective sample rates. ([#1870](https://github.com/getsentry/relay/pull/1870))
- Deprecate fields on the profiling sample format. ([#1878](https://github.com/getsentry/relay/pull/1878))
- Remove idle samples at the start and end of a profile and useless metadata. ([#1894](https://github.com/getsentry/relay/pull/1894))
- Move the pending envelopes buffering into the project cache. ([#1907](https://github.com/getsentry/relay/pull/1907))
- Remove platform validation for profiles. ([#1933](https://github.com/getsentry/relay/pull/1933))

## 23.2.0

**Features**:

- Use client hint headers instead of User-Agent when available. ([#1752](https://github.com/getsentry/relay/pull/1752), [#1802](https://github.com/getsentry/relay/pull/1802), [#1838](https://github.com/getsentry/relay/pull/1838))
- Apply all configured data scrubbing rules on Replays. ([#1731](https://github.com/getsentry/relay/pull/1731))
- Add count transactions toward root project. ([#1734](https://github.com/getsentry/relay/pull/1734))
- Add or remove the profile ID on the transaction's profiling context. ([#1801](https://github.com/getsentry/relay/pull/1801))
- Implement a new sampling algorithm with factors and multi-matching. ([#1790](https://github.com/getsentry/relay/pull/1790)
- Add Cloud Resource context. ([#1854](https://github.com/getsentry/relay/pull/1854))

**Bug Fixes**:

- Fix a bug where the replays ip-address normalization was not being applied when the user object was omitted. ([#1805](https://github.com/getsentry/relay/pull/1805))
- Improve performance for replays, especially memory usage during data scrubbing. ([#1800](https://github.com/getsentry/relay/pull/1800), [#1825](https://github.com/getsentry/relay/pull/1825))
- When a transaction is rate limited, also remove associated profiles. ([#1843](https://github.com/getsentry/relay/pull/1843))

**Internal**:

- Add metric name as tag on Sentry errors from relay dropping metrics. ([#1797](https://github.com/getsentry/relay/pull/1797))
- Make sure to scrub all the fields with PII. If the fields contain an object, the entire object will be removed. ([#1789](https://github.com/getsentry/relay/pull/1789))
- Keep meta for removed custom measurements. ([#1815](https://github.com/getsentry/relay/pull/1815))
- Drop replay recording payloads if they cannot be parsed or scrubbed. ([#1683](https://github.com/getsentry/relay/pull/1683))

## 23.1.1

**Features**:

- Add error and sample rate fields to the replay event parser. ([#1745](https://github.com/getsentry/relay/pull/1745))
- Add `instruction_addr_adjustment` field to `RawStacktrace`. ([#1716](https://github.com/getsentry/relay/pull/1716))
- Add SSL support to `relay-redis` crate. It is possible to use `rediss` scheme to connnect to Redis cluster using TLS. ([#1772](https://github.com/getsentry/relay/pull/1772))

**Internal**:

- Fix type errors in replay recording parsing. ([#1765](https://github.com/getsentry/relay/pull/1765))
- Remove error and session sample rate fields from replay-event parser. ([#1791](https://github.com/getsentry/relay/pull/1791))
- Scrub replay recording PII from mutation "texts" vector. ([#1796](https://github.com/getsentry/relay/pull/1796))

## 23.1.0

**Features**:

- Add support for `limits.keepalive_timeout` configuration. ([#1645](https://github.com/getsentry/relay/pull/1645))
- Add support for decaying functions in dynamic sampling rules. ([#1692](https://github.com/getsentry/relay/pull/1692))
- Stop extracting duration metric for session payloads. ([#1739](https://github.com/getsentry/relay/pull/1739))
- Add Profiling Context ([#1748](https://github.com/getsentry/relay/pull/1748))

**Internal**:

- Remove concurrent profiling. ([#1697](https://github.com/getsentry/relay/pull/1697))
- Use the main Sentry SDK to submit crash reports instead of a custom curl-based backend. This removes a dependency on `libcurl` and ensures compliance with latest TLS standards for crash uploads. Note that this only affects Relay if the hidden `_crash_db` option is used. ([#1707](https://github.com/getsentry/relay/pull/1707))
- Support transaction naming rules. ([#1695](https://github.com/getsentry/relay/pull/1695))
- Add PII scrubbing to URLs captured by replay recordings ([#1730](https://github.com/getsentry/relay/pull/1730))
- Add more measurement units for profiling. ([#1732](https://github.com/getsentry/relay/pull/1732))
- Add backoff mechanism for fetching projects from the project cache. ([#1726](https://github.com/getsentry/relay/pull/1726))

## 22.12.0

**Features**:

- The level of events created from Unreal Crash Reports now depends on whether it was an actual crash or an assert. ([#1677](https://github.com/getsentry/relay/pull/1677))
- Dynamic sampling is now based on the volume received by Relay by default and does not include the original volume dropped by client-side sampling in SDKs. This is required for the final dynamic sampling feature in the latest Sentry plans. ([#1591](https://github.com/getsentry/relay/pull/1591))
- Add OpenTelemetry Context. ([#1617](https://github.com/getsentry/relay/pull/1617))
- Add `app.in_foreground` and `thread.main` flag to protocol. ([#1578](https://github.com/getsentry/relay/pull/1578))
- Add support for View Hierarchy attachment_type. ([#1642](https://github.com/getsentry/relay/pull/1642))
- Add invalid replay recording outcome. ([#1684](https://github.com/getsentry/relay/pull/1684))
- Stop rejecting spans without a timestamp, instead giving them their respective event timestamp and setting their status to DeadlineExceeded. ([#1690](https://github.com/getsentry/relay/pull/1690))
- Add max replay size configuration parameter. ([#1694](https://github.com/getsentry/relay/pull/1694))
- Add nonchunked replay recording message type. ([#1653](https://github.com/getsentry/relay/pull/1653))
- Add `abnormal_mechanism` field to SessionUpdate protocol. ([#1665](https://github.com/getsentry/relay/pull/1665))
- Add replay-event normalization and PII scrubbing. ([#1582](https://github.com/getsentry/relay/pull/1582))
- Scrub all fields with IP addresses rather than only known IP address fields. ([#1725](https://github.com/getsentry/relay/pull/1725))

**Bug Fixes**:

- Make `attachment_type` on envelope items forward compatible by adding fallback variant. ([#1638](https://github.com/getsentry/relay/pull/1638))
- Relay no longer accepts transaction events older than 5 days. Previously the event was accepted and stored, but since metrics for such old transactions are not supported it did not show up in parts of Sentry such as the Performance landing page. ([#1663](https://github.com/getsentry/relay/pull/1663))
- Apply dynamic sampling to transactions from older SDKs and even in case Relay cannot load project information. This avoids accidentally storing 100% of transactions. ([#1667](https://github.com/getsentry/relay/pull/1667))
- Replay recording parser now uses the entire body rather than a subset. ([#1682](https://github.com/getsentry/relay/pull/1682))
- Fix a potential OOM in the Replay recording parser. ([#1691](https://github.com/getsentry/relay/pull/1691))
- Fix type error in replay recording parser. ([#1702](https://github.com/getsentry/relay/pull/1702))

**Internal**:

- Emit a `service.back_pressure` metric that measures internal back pressure by service. ([#1583](https://github.com/getsentry/relay/pull/1583))
- Track metrics for OpenTelemetry events. ([#1618](https://github.com/getsentry/relay/pull/1618))
- Normalize transaction name for URLs transaction source, by replacing UUIDs, SHAs and numerical IDs in transaction names by placeholders. ([#1621](https://github.com/getsentry/relay/pull/1621))
- Parse string as number to handle a release bug. ([#1637](https://github.com/getsentry/relay/pull/1637))
- Expand Profiling's discard reasons. ([#1661](https://github.com/getsentry/relay/pull/1661), [#1685](https://github.com/getsentry/relay/pull/1685))
- Allow to rate limit profiles on top of transactions. ([#1681](https://github.com/getsentry/relay/pull/1681))

## 22.11.0

**Features**:

- Add PII scrubber for replay recordings. ([#1545](https://github.com/getsentry/relay/pull/1545))
- Support decaying rules. Decaying rules are regular sampling rules, but they are only applicable in a specific time range. ([#1544](https://github.com/getsentry/relay/pull/1544))
- Disallow `-` in measurement and breakdown names. These items are converted to metrics, which do not allow `-` in their name. ([#1571](https://github.com/getsentry/relay/pull/1571))

**Bug Fixes**:

- Validate the distribution name in the event. ([#1556](https://github.com/getsentry/relay/pull/1556))
- Use correct meta object for logentry in light normalization. ([#1577](https://github.com/getsentry/relay/pull/1577))

**Internal**:

- Implement response context schema. ([#1529](https://github.com/getsentry/relay/pull/1529))
- Support dedicated quotas for storing transaction payloads ("indexed transactions") via the `transaction_indexed` data category if metrics extraction is enabled. ([#1537](https://github.com/getsentry/relay/pull/1537), [#1555](https://github.com/getsentry/relay/pull/1555))
- Report outcomes for dynamic sampling with the correct indexed transaction data category to restore correct totals. ([#1561](https://github.com/getsentry/relay/pull/1561))
- Add fields to the Frame object for the sample format. ([#1562](https://github.com/getsentry/relay/pull/1562))
- Move kafka related code into separate `relay-kafka` crate. ([#1563](https://github.com/getsentry/relay/pull/1563))

## 22.10.0

**Features**:

- Limit the number of custom measurements per event. ([#1483](https://github.com/getsentry/relay/pull/1483)))
- Add INP web vital as a measurement. ([#1487](https://github.com/getsentry/relay/pull/1487))
- Add .NET/Portable-PDB specific protocol fields. ([#1518](https://github.com/getsentry/relay/pull/1518))
- Enforce rate limits on metrics buckets using the transactions_processed quota. ([#1515](https://github.com/getsentry/relay/pull/1515))
- PII scrubbing now treats any key containing `token` as a password. ([#1527](https://github.com/getsentry/relay/pull/1527))

**Bug Fixes**:

- Make sure that non-processing Relays drop all invalid transactions. ([#1513](https://github.com/getsentry/relay/pull/1513))

**Internal**:

- Introduce a new profile format called `sample`. ([#1462](https://github.com/getsentry/relay/pull/1462))
- Generate a new profile ID when splitting a profile for multiple transactions. ([#1473](https://github.com/getsentry/relay/pull/1473))
- Pin Rust version to 1.63.0 in Dockerfile. ([#1482](https://github.com/getsentry/relay/pull/1482))
- Normalize measurement units in event payload. ([#1488](https://github.com/getsentry/relay/pull/1488))
- Remove long-running futures from metrics flush. ([#1492](https://github.com/getsentry/relay/pull/1492))
- Migrate to 2021 Rust edition. ([#1510](https://github.com/getsentry/relay/pull/1510))
- Make the profiling frame object compatible with the stacktrace frame object from event. ([#1512](https://github.com/getsentry/relay/pull/1512))
- Fix quota DataCategory::TransactionProcessed serialisation to match that of the CAPI. ([#1514](https://github.com/getsentry/relay/pull/1514))
- Support checking quotas in the Redis rate limiter without incrementing them. ([#1519](https://github.com/getsentry/relay/pull/1519))
- Update the internal service architecture for metrics aggregator service. ([#1508](https://github.com/getsentry/relay/pull/1508))
- Add data category for indexed transactions. This will come to represent stored transactions, while the existing category will represent transaction metrics. ([#1535](https://github.com/getsentry/relay/pull/1535))
- Adjust replay parser to be less strict and allow for larger segment-ids. ([#1551](https://github.com/getsentry/relay/pull/1551))

## 22.9.0

**Features**:

- Add user-agent parsing to Replays. ([#1420](https://github.com/getsentry/relay/pull/1420))
- Improve the release name used when reporting data to Sentry to include both the version and exact build. ([#1428](https://github.com/getsentry/relay/pull/1428))

**Bug Fixes**:

- Do not apply rate limits or reject data based on expired project configs. ([#1404](https://github.com/getsentry/relay/pull/1404))
- Process required stacktraces to fix filtering events originating from browser extensions. ([#1423](https://github.com/getsentry/relay/pull/1423))
- Fix error message filtering when formatting the message of logentry. ([#1442](https://github.com/getsentry/relay/pull/1442))
- Loosen type requirements for the `user.id` field in Replays. ([#1443](https://github.com/getsentry/relay/pull/1443))
- Fix panic in datascrubbing when number of sensitive fields was too large. ([#1474](https://github.com/getsentry/relay/pull/1474))

**Internal**:

- Make the Redis connection pool configurable. ([#1418](https://github.com/getsentry/relay/pull/1418))
- Add support for sharding Kafka producers across clusters. ([#1454](https://github.com/getsentry/relay/pull/1454))
- Speed up project cache eviction through a background thread. ([#1410](https://github.com/getsentry/relay/pull/1410))
- Batch metrics buckets into logical partitions before sending them as Envelopes. ([#1440](https://github.com/getsentry/relay/pull/1440))
- Filter single samples in cocoa profiles and events with no duration in Android profiles. ([#1445](https://github.com/getsentry/relay/pull/1445))
- Add a "invalid_replay" discard reason for invalid replay events. ([#1455](https://github.com/getsentry/relay/pull/1455))
- Add rate limiters for replays and replay recordings. ([#1456](https://github.com/getsentry/relay/pull/1456))
- Use the different configuration for billing outcomes when specified. ([#1461](https://github.com/getsentry/relay/pull/1461))
- Support profiles tagged for many transactions. ([#1444](https://github.com/getsentry/relay/pull/1444), [#1463](https://github.com/getsentry/relay/pull/1463), [#1464](https://github.com/getsentry/relay/pull/1464), [#1465](https://github.com/getsentry/relay/pull/1465))
- Track metrics for changes to the transaction name and DSC propagations. ([#1466](https://github.com/getsentry/relay/pull/1466))
- Simplify the ingestion path to reduce endpoint response times. ([#1416](https://github.com/getsentry/relay/issues/1416), [#1429](https://github.com/getsentry/relay/issues/1429), [#1431](https://github.com/getsentry/relay/issues/1431))
- Update the internal service architecture for the store, outcome, and processor services. ([#1405](https://github.com/getsentry/relay/pull/1405), [#1415](https://github.com/getsentry/relay/issues/1415), [#1421](https://github.com/getsentry/relay/issues/1421), [#1441](https://github.com/getsentry/relay/issues/1441), [#1457](https://github.com/getsentry/relay/issues/1457), [#1470](https://github.com/getsentry/relay/pull/1470))

## 22.8.0

**Features**:

- Remove timeout-based expiry of envelopes in Relay's internal buffers. The `cache.envelope_expiry` is now inactive. To control the size of the envelope buffer, use `cache.envelope_buffer_size` exclusively, instead. ([#1398](https://github.com/getsentry/relay/pull/1398))
- Parse sample rates as JSON. ([#1353](https://github.com/getsentry/relay/pull/1353))
- Filter events in external Relays, before extracting metrics. ([#1379](https://github.com/getsentry/relay/pull/1379))
- Add `privatekey` and `private_key` as secret key name to datascrubbers. ([#1376](https://github.com/getsentry/relay/pull/1376))
- Explain why we responded with 429. ([#1389](https://github.com/getsentry/relay/pull/1389))

**Bug Fixes**:

- Fix a bug where unreal crash reports were dropped when metrics extraction is enabled. ([#1355](https://github.com/getsentry/relay/pull/1355))
- Extract user from metrics with EventUser's priority. ([#1363](https://github.com/getsentry/relay/pull/1363))
- Honor `SentryConfig.enabled` and don't init SDK at all if it is false. ([#1380](https://github.com/getsentry/relay/pull/1380))
- The priority thread metadata on profiles is now optional, do not fail the profile if it's not present. ([#1392](https://github.com/getsentry/relay/pull/1392))

**Internal**:

- Support compressed project configs in redis cache. ([#1345](https://github.com/getsentry/relay/pull/1345))
- Refactor profile processing into its own crate. ([#1340](https://github.com/getsentry/relay/pull/1340))
- Treat "unknown" transaction source as low cardinality for safe SDKs. ([#1352](https://github.com/getsentry/relay/pull/1352), [#1356](https://github.com/getsentry/relay/pull/1356))
- Conditionally write a default transaction source to the transaction payload. ([#1354](https://github.com/getsentry/relay/pull/1354))
- Generate mobile measurements frames_frozen_rate, frames_slow_rate, stall_percentage. ([#1373](https://github.com/getsentry/relay/pull/1373))
- Change to the internals of the healthcheck endpoint. ([#1374](https://github.com/getsentry/relay/pull/1374), [#1377](https://github.com/getsentry/relay/pull/1377))
- Re-encode the Typescript payload to normalize. ([#1372](https://github.com/getsentry/relay/pull/1372))
- Partially normalize events before extracting metrics. ([#1366](https://github.com/getsentry/relay/pull/1366))
- Spawn more threads for CPU intensive work. ([#1378](https://github.com/getsentry/relay/pull/1378))
- Add missing fields to DeviceContext ([#1383](https://github.com/getsentry/relay/pull/1383))
- Improve performance of Redis accesses by not running `PING` everytime a connection is reused. ([#1394](https://github.com/getsentry/relay/pull/1394))
- Distinguish between various discard reasons for profiles. ([#1395](https://github.com/getsentry/relay/pull/1395))
- Add missing fields to GPUContext ([#1391](https://github.com/getsentry/relay/pull/1391))
- Store actor now uses Tokio for message handling instead of Actix. ([#1397](https://github.com/getsentry/relay/pull/1397))
- Add app_memory to AppContext struct. ([#1403](https://github.com/getsentry/relay/pull/1403))

## 22.7.0

**Features**:

- Adjust sample rate by envelope header's sample_rate. ([#1327](https://github.com/getsentry/relay/pull/1327))
- Support `transaction_info` on event payloads. ([#1330](https://github.com/getsentry/relay/pull/1330))
- Extract transaction metrics in external relays. ([#1344](https://github.com/getsentry/relay/pull/1344))

**Bug Fixes**:

- Parse custom units with length < 15 without crashing. ([#1312](https://github.com/getsentry/relay/pull/1312))
- Split large metrics requests into smaller batches. This avoids failed metrics submission and lost Release Health data due to `413 Payload Too Large` errors on the upstream. ([#1326](https://github.com/getsentry/relay/pull/1326))
- Metrics extraction: Map missing transaction status to "unknown". ([#1333](https://github.com/getsentry/relay/pull/1333))
- Fix [CVE-2022-2068](https://www.openssl.org/news/vulnerabilities.html#CVE-2022-2068) and [CVE-2022-2097](https://www.openssl.org/news/vulnerabilities.html#CVE-2022-2097) by updating to OpenSSL 1.1.1q. ([#1334](https://github.com/getsentry/relay/pull/1334))

**Internal**:

- Reduce number of metrics extracted for release health. ([#1316](https://github.com/getsentry/relay/pull/1316))
- Indicate with thread is the main thread in thread metadata for profiles. ([#1320](https://github.com/getsentry/relay/pull/1320))
- Increase profile maximum size by an order of magnitude. ([#1321](https://github.com/getsentry/relay/pull/1321))
- Add data category constant for processed transactions, encompassing all transactions that have been received and sent through dynamic sampling as well as metrics extraction. ([#1306](https://github.com/getsentry/relay/pull/1306))
- Extract metrics also from trace-sampled transactions. ([#1317](https://github.com/getsentry/relay/pull/1317))
- Extract metrics from a configurable amount of custom transaction measurements. ([#1324](https://github.com/getsentry/relay/pull/1324))
- Metrics: Drop transaction tag for high-cardinality sources. ([#1339](https://github.com/getsentry/relay/pull/1339))

## 22.6.0

**Compatibility:** This version of Relay requires Sentry server `22.6.0` or newer.

**Features**:

- Relay is now compatible with CentOS 7 and Red Hat Enterprise Linux 7 onward (kernel version _2.6.32_), depending on _glibc 2.17_ or newer. The `crash-handler` feature, which is currently enabled in the build published to DockerHub, additionally requires _curl 7.29_ or newer. ([#1279](https://github.com/getsentry/relay/pull/1279))
- Optionally start relay with `--upstream-dsn` to pass a Sentry DSN instead of the URL. This can be convenient when starting Relay in environments close to an SDK, where a DSN is already available. ([#1277](https://github.com/getsentry/relay/pull/1277))
- Add a new runtime mode `--aws-runtime-api=$AWS_LAMBDA_RUNTIME_API` that integrates Relay with the AWS Extensions API lifecycle. ([#1277](https://github.com/getsentry/relay/pull/1277))
- Add Replay ItemTypes. ([#1236](https://github.com/getsentry/relay/pull/1236), ([#1239](https://github.com/getsentry/relay/pull/1239))

**Bug Fixes**:

- Session metrics extraction: Count distinct_ids from all session updates to prevent undercounting users. ([#1275](https://github.com/getsentry/relay/pull/1275))
- Session metrics extraction: Count crashed+abnormal towards errored_preaggr. ([#1274](https://github.com/getsentry/relay/pull/1274))

**Internal**:

- Add version 3 to the project configs endpoint. This allows returning pending results which need to be polled later and avoids blocking batched requests on single slow entries. ([#1263](https://github.com/getsentry/relay/pull/1263))
- Emit specific event type tags for "processing.event.produced" metric. ([#1270](https://github.com/getsentry/relay/pull/1270))
- Add support for profile outcomes. ([#1272](https://github.com/getsentry/relay/pull/1272))
- Avoid potential panics when scrubbing minidumps. ([#1282](https://github.com/getsentry/relay/pull/1282))
- Fix typescript profile validation. ([#1283](https://github.com/getsentry/relay/pull/1283))
- Track memory footprint of metrics buckets. ([#1284](https://github.com/getsentry/relay/pull/1284), [#1287](https://github.com/getsentry/relay/pull/1287), [#1288](https://github.com/getsentry/relay/pull/1288))
- Support dedicated topics per metrics usecase, drop metrics from unknown usecases. ([#1285](https://github.com/getsentry/relay/pull/1285))
- Add support for Rust profiles ingestion ([#1296](https://github.com/getsentry/relay/pull/1296))

## 22.5.0

**Features**:

- Add platform, op, http.method and status tag to all extracted transaction metrics. ([#1227](https://github.com/getsentry/relay/pull/1227))
- Add units in built-in measurements. ([#1229](https://github.com/getsentry/relay/pull/1229))
- Add protocol support for custom units on transaction measurements. ([#1256](https://github.com/getsentry/relay/pull/1256))

**Bug Fixes**:

- fix(metrics): Enforce metric name length limit. ([#1238](https://github.com/getsentry/relay/pull/1238))
- Accept and forward unknown Envelope items. In processing mode, drop items individually rather than rejecting the entire request. This allows SDKs to send new data in combined Envelopes in the future. ([#1246](https://github.com/getsentry/relay/pull/1246))
- Stop extracting metrics with outdated names from sessions. ([#1251](https://github.com/getsentry/relay/pull/1251), [#1252](https://github.com/getsentry/relay/pull/1252))
- Update symbolic to pull in fixed Unreal parser that now correctly handles zero-length files. ([#1266](https://github.com/getsentry/relay/pull/1266))

**Internal**:

- Add sampling + tagging by event platform and transaction op. Some (unused) tagging rules from 22.4.0 have been renamed. ([#1231](https://github.com/getsentry/relay/pull/1231))
- Refactor aggregation error, recover from errors more gracefully. ([#1240](https://github.com/getsentry/relay/pull/1240))
- Remove/reject nul-bytes from metric strings. ([#1235](https://github.com/getsentry/relay/pull/1235))
- Remove the unused "internal" data category. ([#1245](https://github.com/getsentry/relay/pull/1245))
- Add the client and version as `sdk` tag to extracted session metrics in the format `name/version`. ([#1248](https://github.com/getsentry/relay/pull/1248))
- Expose `shutdown_timeout` in `OverridableConfig` ([#1247](https://github.com/getsentry/relay/pull/1247))
- Normalize all profiles and reject invalid ones. ([#1250](https://github.com/getsentry/relay/pull/1250))
- Raise a new InvalidCompression Outcome for invalid Unreal compression. ([#1237](https://github.com/getsentry/relay/pull/1237))
- Add a profile data category and count profiles in an envelope to apply rate limits. ([#1259](https://github.com/getsentry/relay/pull/1259))
- Support dynamic sampling by custom tags, operating system name and version, as well as device name and family. ([#1268](https://github.com/getsentry/relay/pull/1268))

## 22.4.0

**Features**:

- Map Windows version from raw_description to version name (XP, Vista, 11, ...). ([#1219](https://github.com/getsentry/relay/pull/1219))

**Bug Fixes**:

- Prevent potential OOM panics when handling corrupt Unreal Engine crashes. ([#1216](https://github.com/getsentry/relay/pull/1216))

**Internal**:

- Remove unused item types. ([#1211](https://github.com/getsentry/relay/pull/1211))
- Pin click dependency in requirements-dev.txt. ([#1214](https://github.com/getsentry/relay/pull/1214))
- Use fully qualified metric resource identifiers (MRI) for metrics ingestion. For example, the sessions duration is now called `d:sessions/duration@s`. ([#1215](https://github.com/getsentry/relay/pull/1215))
- Introduce metric units for rates and information, add support for custom user-declared units, and rename duration units to self-explanatory identifiers such as `second`. ([#1217](https://github.com/getsentry/relay/pull/1217))
- Increase the max profile size to accomodate a new platform. ([#1223](https://github.com/getsentry/relay/pull/1223))
- Set environment as optional when parsing a profile so we get a null value later on. ([#1224](https://github.com/getsentry/relay/pull/1224))
- Expose new tagging rules interface for metrics extracted from transactions. ([#1225](https://github.com/getsentry/relay/pull/1225))
- Return better BadStoreRequest for unreal events. ([#1226](https://github.com/getsentry/relay/pull/1226))

## 22.3.0

**Features**:

- Tag transaction metrics by user satisfaction. ([#1197](https://github.com/getsentry/relay/pull/1197))

**Bug Fixes**:

- CVE-2022-24713: Prevent denial of service through untrusted regular expressions used for PII scrubbing. ([#1207](https://github.com/getsentry/relay/pull/1207))
- Prevent dropping metrics during Relay shutdown if the project is outdated or not cached at time of the shutdown. ([#1205](https://github.com/getsentry/relay/pull/1205))
- Prevent a potential OOM when validating corrupted or exceptional minidumps. ([#1209](https://github.com/getsentry/relay/pull/1209))

**Internal**:

- Spread out metric aggregation over the aggregation window to avoid concentrated waves of metrics requests to the upstream every 10 seconds. Relay now applies jitter to `initial_delay` to spread out requests more evenly over time. ([#1185](https://github.com/getsentry/relay/pull/1185))
- Use a randomized Kafka partitioning key for sessions instead of the session ID. ([#1194](https://github.com/getsentry/relay/pull/1194))
- Add new statsd metrics for bucketing efficiency. ([#1199](https://github.com/getsentry/relay/pull/1199), [#1192](https://github.com/getsentry/relay/pull/1192), [#1200](https://github.com/getsentry/relay/pull/1200))
- Add a `Profile` `ItemType` to represent the profiling data sent from Sentry SDKs. ([#1179](https://github.com/getsentry/relay/pull/1179))

## 22.2.0

**Features**:

- Add the `relay.override_project_ids` configuration flag to support migrating projects from self-hosted to Sentry SaaS. ([#1175](https://github.com/getsentry/relay/pull/1175))

**Internal**:

- Add an option to dispatch billing outcomes to a dedicated topic. ([#1168](https://github.com/getsentry/relay/pull/1168))
- Add new `ItemType` to handle profiling data from Specto SDKs. ([#1170](https://github.com/getsentry/relay/pull/1170))

**Bug Fixes**:

- Fix regression in CSP report parsing. ([#1174](https://github.com/getsentry/relay/pull/1174))
- Ignore replacement_chunks when they aren't used. ([#1180](https://github.com/getsentry/relay/pull/1180))

## 22.1.0

**Features**:

- Flush metrics and outcome aggregators on graceful shutdown. ([#1159](https://github.com/getsentry/relay/pull/1159))
- Extract metrics from sampled transactions. ([#1161](https://github.com/getsentry/relay/pull/1161))

**Internal**:

- Extract normalized dist as metric. ([#1158](https://github.com/getsentry/relay/pull/1158))
- Extract transaction user as metric. ([#1164](https://github.com/getsentry/relay/pull/1164))

## 21.12.0

**Features**:

- Extract measurement ratings, port from frontend. ([#1130](https://github.com/getsentry/relay/pull/1130))
- External Relays perform dynamic sampling and emit outcomes as client reports. This feature is now enabled _by default_. ([#1119](https://github.com/getsentry/relay/pull/1119))
- Metrics extraction config, custom tags. ([#1141](https://github.com/getsentry/relay/pull/1141))
- Update the user agent parser (uap-core Feb 2020 to Nov 2021). This allows Relay and Sentry to infer more recent browsers, operating systems, and devices in events containing a user agent header. ([#1143](https://github.com/getsentry/relay/pull/1143), [#1145](https://github.com/getsentry/relay/pull/1145))
- Improvements to Unity OS context parsing ([#1150](https://github.com/getsentry/relay/pull/1150))

**Bug Fixes**:

- Support Unreal Engine 5 crash reports. ([#1132](https://github.com/getsentry/relay/pull/1132))
- Perform same validation for aggregate sessions as for individual sessions. ([#1140](https://github.com/getsentry/relay/pull/1140))
- Add missing .NET 4.8 release value. ([#1142](https://github.com/getsentry/relay/pull/1142))
- Properly document which timestamps are accepted. ([#1152](https://github.com/getsentry/relay/pull/1152))

**Internal**:

- Add more statsd metrics for relay metric bucketing. ([#1124](https://github.com/getsentry/relay/pull/1124), [#1128](https://github.com/getsentry/relay/pull/1128))
- Add an internal option to capture minidumps for hard crashes. This has to be enabled via the `sentry._crash_db` config parameter. ([#1127](https://github.com/getsentry/relay/pull/1127))
- Fold processing vs non-processing into single actor. ([#1133](https://github.com/getsentry/relay/pull/1133))
- Aggregate outcomes for dynamic sampling, invalid project ID, and rate limits. ([#1134](https://github.com/getsentry/relay/pull/1134))
- Extract session metrics from aggregate sessions. ([#1140](https://github.com/getsentry/relay/pull/1140))
- Prefix names of extracted metrics by `sentry.sessions.` or `sentry.transactions.`. ([#1147](https://github.com/getsentry/relay/pull/1147))
- Extract transaction duration as metric. ([#1148](https://github.com/getsentry/relay/pull/1148))

## 21.11.0

**Features**:

- Add bucket width to bucket protocol. ([#1103](https://github.com/getsentry/relay/pull/1103))
- Support multiple kafka cluster configurations. ([#1101](https://github.com/getsentry/relay/pull/1101))
- Tag metrics by transaction name. ([#1126](https://github.com/getsentry/relay/pull/1126))

**Bug Fixes**:

- Avoid unbounded decompression of encoded requests. A particular request crafted to inflate to large amounts of memory, such as a zip bomb, could put Relay out of memory. ([#1117](https://github.com/getsentry/relay/pull/1117), [#1122](https://github.com/getsentry/relay/pull/1122), [#1123](https://github.com/getsentry/relay/pull/1123))
- Avoid unbounded decompression of UE4 crash reports. Some crash reports could inflate to large amounts of memory before being checked for size, which could put Relay out of memory. ([#1121](https://github.com/getsentry/relay/pull/1121))

**Internal**:

- Aggregate client reports before sending them onwards. ([#1118](https://github.com/getsentry/relay/pull/1118))

## 21.10.0

**Bug Fixes**:

- Correctly validate timestamps for outcomes and sessions. ([#1086](https://github.com/getsentry/relay/pull/1086))
- Run compression on a thread pool when sending to upstream. ([#1085](https://github.com/getsentry/relay/pull/1085))
- Report proper status codes and error messages when sending invalid JSON payloads to an endpoint with a `X-Sentry-Relay-Signature` header. ([#1090](https://github.com/getsentry/relay/pull/1090))
- Enforce attachment and event size limits on UE4 crash reports. ([#1099](https://github.com/getsentry/relay/pull/1099))

**Internal**:

- Add the exclusive time of the transaction's root span. ([#1083](https://github.com/getsentry/relay/pull/1083))
- Add session.status tag to extracted session.duration metric. ([#1087](https://github.com/getsentry/relay/pull/1087))
- Serve project configs for batched requests where one of the project keys cannot be parsed. ([#1093](https://github.com/getsentry/relay/pull/1093))

## 21.9.0

**Features**:

- Add sampling based on transaction name. ([#1058](https://github.com/getsentry/relay/pull/1058))
- Support running Relay without config directory. The most important configuration, including Relay mode and credentials, can now be provided through commandline arguments or environment variables alone. ([#1055](https://github.com/getsentry/relay/pull/1055))
- Protocol support for client reports. ([#1081](https://github.com/getsentry/relay/pull/1081))
- Extract session metrics in non processing relays. ([#1073](https://github.com/getsentry/relay/pull/1073))

**Bug Fixes**:

- Use correct commandline argument name for setting Relay port. ([#1059](https://github.com/getsentry/relay/pull/1059))
- Retrieve OS Context for Unity Events. ([#1072](https://github.com/getsentry/relay/pull/1072))

**Internal**:

- Add new metrics on Relay's performance in dealing with buckets of metric aggregates, as well as the amount of aggregated buckets. ([#1070](https://github.com/getsentry/relay/pull/1070))
- Add the exclusive time of a span. ([#1061](https://github.com/getsentry/relay/pull/1061))
- Remove redundant dynamic sampling processing on fast path. ([#1084](https://github.com/getsentry/relay/pull/1084))

## 21.8.0

- No documented changes.

## 21.7.0

- No documented changes.

## 21.6.3

- No documented changes.

## 21.6.2

**Bug Fixes**:

- Remove connection metrics reported under `connector.*`. They have been fully disabled since version `21.3.0`. ([#1021](https://github.com/getsentry/relay/pull/1021))
- Remove error logs for "failed to extract event" and "failed to store session". ([#1032](https://github.com/getsentry/relay/pull/1032))

**Internal**:

- Assign a random Kafka partition key for session aggregates and metrics to distribute messages evenly. ([#1022](https://github.com/getsentry/relay/pull/1022))
- All fields in breakdown config should be camelCase, and rename the breakdown key name in project options. ([#1020](https://github.com/getsentry/relay/pull/1020))

## 21.6.1

- No documented changes.

## 21.6.0

**Features**:

- Support self-contained envelopes without authentication headers or query parameters. ([#1000](https://github.com/getsentry/relay/pull/1000))
- Support statically configured relays. ([#991](https://github.com/getsentry/relay/pull/991))
- Support namespaced event payloads in multipart minidump submission for Electron Framework. The field has to follow the format `sentry___<namespace>`. ([#1012](https://github.com/getsentry/relay/pull/1012))

**Bug Fixes**:

- Explicitly declare reprocessing context. ([#1009](https://github.com/getsentry/relay/pull/1009))
- Validate the environment attribute in sessions, and drop sessions with invalid releases. ([#1018](https://github.com/getsentry/relay/pull/1018))

**Internal**:

- Gather metrics for corrupted Events with unprintable fields. ([#1008](https://github.com/getsentry/relay/pull/1008))
- Remove project actors. ([#1025](https://github.com/getsentry/relay/pull/1025))

## 21.5.1

**Bug Fixes**:

- Do not leak resources when projects or DSNs are idle. ([#1003](https://github.com/getsentry/relay/pull/1003))

## 21.5.0

**Features**:

- Support the `frame.stack_start` field for chained async stack traces in Cocoa SDK v7. ([#981](https://github.com/getsentry/relay/pull/981))
- Rename configuration fields `cache.event_buffer_size` to `cache.envelope_buffer_size` and `cache.event_expiry` to `cache.envelope_expiry`. The former names are still supported by Relay. ([#985](https://github.com/getsentry/relay/pull/985))
- Add a configuraton flag `relay.ready: always` to mark Relay ready in healthchecks immediately after starting without requiring to authenticate. ([#989](https://github.com/getsentry/relay/pull/989))

**Bug Fixes**:

- Fix roundtrip error when PII selector starts with number. ([#982](https://github.com/getsentry/relay/pull/982))
- Avoid overflow panic for large retry-after durations. ([#992](https://github.com/getsentry/relay/pull/992))

**Internal**:

- Update internal representation of distribution metrics. ([#979](https://github.com/getsentry/relay/pull/979))
- Extract metrics for transaction breakdowns and sessions when the feature is enabled for the organizaiton. ([#986](https://github.com/getsentry/relay/pull/986))
- Assign explicit values to DataCategory enum. ([#987](https://github.com/getsentry/relay/pull/987))

## 21.4.1

**Bug Fixes**:

- Allow the `event_id` attribute on breadcrumbs to link between Sentry events. ([#977](https://github.com/getsentry/relay/pull/977))

## 21.4.0

**Bug Fixes**:

- Parse the Crashpad information extension stream from Minidumps with annotation objects correctly. ([#973](https://github.com/getsentry/relay/pull/973))

**Internal**:

- Emit outcomes for rate limited attachments. ([#951](https://github.com/getsentry/relay/pull/951))
- Remove timestamp from metrics text protocol. ([#972](https://github.com/getsentry/relay/pull/972))
- Add max, min, sum, and count to gauge metrics. ([#974](https://github.com/getsentry/relay/pull/974))

## 21.3.1

**Bug Fixes**:

- Make request url scrubbable. ([#955](https://github.com/getsentry/relay/pull/955))
- Remove dependent items from envelope when dropping transaction item. ([#960](https://github.com/getsentry/relay/pull/960))

**Internal**:

- Emit the `quantity` field for outcomes of events. This field describes the total size in bytes for attachments or the event count for all other categories. A separate outcome is emitted for attachments in a rejected envelope, if any, in addition to the event outcome. ([#942](https://github.com/getsentry/relay/pull/942))
- Add experimental metrics ingestion without bucketing or pre-aggregation. ([#948](https://github.com/getsentry/relay/pull/948))
- Skip serializing some null values in frames interface. ([#944](https://github.com/getsentry/relay/pull/944))
- Add experimental metrics ingestion with bucketing and pre-aggregation. ([#948](https://github.com/getsentry/relay/pull/948), [#952](https://github.com/getsentry/relay/pull/952), [#958](https://github.com/getsentry/relay/pull/958), [#966](https://github.com/getsentry/relay/pull/966), [#969](https://github.com/getsentry/relay/pull/969))
- Change HTTP response for upstream timeouts from 502 to 504. ([#859](https://github.com/getsentry/relay/pull/859))
- Add rule id to outcomes coming from transaction sampling. ([#953](https://github.com/getsentry/relay/pull/953))
- Add support for breakdowns ingestion. ([#934](https://github.com/getsentry/relay/pull/934))
- Ensure empty strings are invalid measurement names. ([#968](https://github.com/getsentry/relay/pull/968))

## 21.3.0

**Features**:

- Relay now picks up HTTP proxies from environment variables. This is made possible by switching to a different HTTP client library.

**Bug Fixes**:

- Deny backslashes in release names. ([#904](https://github.com/getsentry/relay/pull/904))
- Fix a problem with Data Scrubbing source names (PII selectors) that caused `$frame.abs_path` to match, but not `$frame.abs_path || **` or `$frame.abs_path && **`. ([#932](https://github.com/getsentry/relay/pull/932))
- Make username pii-strippable. ([#935](https://github.com/getsentry/relay/pull/935))
- Respond with `400 Bad Request` and an error message `"empty envelope"` instead of `429` when envelopes without items are sent to the envelope endpoint. ([#937](https://github.com/getsentry/relay/pull/937))
- Allow generic Slackbot ([#947](https://github.com/getsentry/relay/pull/947))

**Internal**:

- Emit the `category` field for outcomes of events. This field disambiguates error events, security events and transactions. As a side-effect, Relay no longer emits outcomes for broken JSON payloads or network errors. ([#931](https://github.com/getsentry/relay/pull/931))
- Add inbound filters functionality to dynamic sampling rules. ([#920](https://github.com/getsentry/relay/pull/920))
- The undocumented `http._client` option has been removed. ([#938](https://github.com/getsentry/relay/pull/938))
- Log old events and sessions in the `requests.timestamp_delay` metric. ([#933](https://github.com/getsentry/relay/pull/933))
- Add rule id to outcomes coming from event sampling. ([#943](https://github.com/getsentry/relay/pull/943))
- Fix a bug in rate limiting that leads to accepting all events in the last second of a rate limiting window, regardless of whether the rate limit applies. ([#946](https://github.com/getsentry/relay/pull/946))

## 21.2.0

**Features**:

- By adding `.no-cache` to the DSN key, Relay refreshes project configuration caches immediately. This allows to apply changed settings instantly, such as updates to data scrubbing or inbound filter rules. ([#911](https://github.com/getsentry/relay/pull/911))
- Add NSError to mechanism. ([#925](https://github.com/getsentry/relay/pull/925))
- Add snapshot to the stack trace interface. ([#927](https://github.com/getsentry/relay/pull/927))

**Bug Fixes**:

- Log on INFO level when recovering from network outages. ([#918](https://github.com/getsentry/relay/pull/918))
- Fix a panic in processing minidumps with invalid location descriptors. ([#919](https://github.com/getsentry/relay/pull/919))

**Internal**:

- Improve dynamic sampling rule configuration. ([#907](https://github.com/getsentry/relay/pull/907))
- Compatibility mode for pre-aggregated sessions was removed. The feature is now enabled by default in full fidelity. ([#913](https://github.com/getsentry/relay/pull/913))

## 21.1.0

**Features**:

- Support dynamic sampling for error events. ([#883](https://github.com/getsentry/relay/pull/883))

**Bug Fixes**:

- Make all fields but event-id optional to fix regressions in user feedback ingestion. ([#886](https://github.com/getsentry/relay/pull/886))
- Remove `kafka-ssl` feature because it breaks development workflow on macOS. ([#889](https://github.com/getsentry/relay/pull/889))
- Accept envelopes where their last item is empty and trailing newlines are omitted. This also fixes a panic in some cases. ([#894](https://github.com/getsentry/relay/pull/894))

**Internal**:

- Extract crashpad annotations into contexts. ([#892](https://github.com/getsentry/relay/pull/892))
- Normalize user reports during ingestion and create empty fields. ([#903](https://github.com/getsentry/relay/pull/903))
- Ingest and normalize sample rates from envelope item headers. ([#910](https://github.com/getsentry/relay/pull/910))

## 20.12.1

- No documented changes.

## 20.12.0

**Features**:

- Add `kafka-ssl` compilation feature that builds Kafka linked against OpenSSL. This feature is enabled in Docker containers only. This is only relevant for Relays running as part of on-premise Sentry. ([#881](https://github.com/getsentry/relay/pull/881))
- Relay is now able to ingest pre-aggregated sessions, which will make it possible to efficiently handle applications that produce thousands of sessions per second. ([#815](https://github.com/getsentry/relay/pull/815))
- Add protocol support for WASM. ([#852](https://github.com/getsentry/relay/pull/852))
- Add dynamic sampling for transactions. ([#835](https://github.com/getsentry/relay/pull/835))
- Send network outage metric on healthcheck endpoint hit. ([#856](https://github.com/getsentry/relay/pull/856))

**Bug Fixes**:

- Fix a long-standing bug where log messages were not addressible as `$string`. ([#882](https://github.com/getsentry/relay/pull/882))
- Allow params in content-type for security requests to support content types like `"application/expect-ct-report+json; charset=utf-8"`. ([#844](https://github.com/getsentry/relay/pull/844))
- Fix a panic in CSP filters. ([#848](https://github.com/getsentry/relay/pull/848))
- Do not drop sessions due to an invalid age constraint set to `0`. ([#855](https://github.com/getsentry/relay/pull/855))
- Do not emit outcomes after forwarding envelopes to the upstream, even if that envelope is rate limited, rejected, or dropped. Since the upstream logs an outcome, it would be a duplicate. ([#857](https://github.com/getsentry/relay/pull/857))
- Fix status code for security report. ([#864](https://github.com/getsentry/relay/pull/864))
- Add missing fields for Expect-CT reports. ([#865](https://github.com/getsentry/relay/pull/865))
- Support more directives in CSP reports, such as `block-all-mixed-content` and `require-trusted-types-for`. ([#876](https://github.com/getsentry/relay/pull/876))

**Internal**:

- Add _experimental_ support for picking up HTTP proxies from the regular environment variables. This feature needs to be enabled by setting `http: client: "reqwest"` in your `config.yml`. ([#839](https://github.com/getsentry/relay/pull/839))
- Refactor transparent request forwarding for unknown endpoints. Requests are now entirely buffered in memory and occupy the same queues and actors as other requests. This should not cause issues but may change behavior under load. ([#839](https://github.com/getsentry/relay/pull/839))
- Add reason codes to the `X-Sentry-Rate-Limits` header in store responses. This allows external Relays to emit outcomes with the proper reason codes. ([#850](https://github.com/getsentry/relay/pull/850))
- Emit metrics for outcomes in external relays. ([#851](https://github.com/getsentry/relay/pull/851))
- Make `$error.value` `pii=true`. ([#837](https://github.com/getsentry/relay/pull/837))
- Send `key_id` in partial project config. ([#854](https://github.com/getsentry/relay/pull/854))
- Add stack traces to Sentry error reports. ([#872](https://github.com/getsentry/relay/pull/872))

## 20.11.1

- No documented changes.

## 20.11.0

**Features**:

- Rename upstream retries histogram metric and add upstream requests duration metric. ([#816](https://github.com/getsentry/relay/pull/816))
- Add options for metrics buffering (`metrics.buffering`) and sampling (`metrics.sample_rate`). ([#821](https://github.com/getsentry/relay/pull/821))

**Bug Fixes**:

- Accept sessions with IP address set to `{{auto}}`. This was previously rejected and silently dropped. ([#827](https://github.com/getsentry/relay/pull/827))
- Fix an issue where every retry-after response would be too large by one minute. ([#829](https://github.com/getsentry/relay/pull/829))

**Internal**:

- Always apply cache debouncing for project states. This reduces pressure on the Redis and file system cache. ([#819](https://github.com/getsentry/relay/pull/819))
- Internal refactoring such that validating of characters in tags no longer uses regexes internally. ([#814](https://github.com/getsentry/relay/pull/814))
- Discard invalid user feedback sent as part of envelope. ([#823](https://github.com/getsentry/relay/pull/823))
- Emit event errors and normalization errors for unknown breadcrumb keys. ([#824](https://github.com/getsentry/relay/pull/824))
- Normalize `breadcrumb.ty` into `breadcrumb.type` for broken Python SDK versions. ([#824](https://github.com/getsentry/relay/pull/824))
- Add the client SDK interface for unreal crashes and set the name to `unreal.crashreporter`. ([#828](https://github.com/getsentry/relay/pull/828))
- Fine-tune the selectors for minidump PII scrubbing. ([#818](https://github.com/getsentry/relay/pull/818), [#830](https://github.com/getsentry/relay/pull/830))

## 20.10.1

**Internal**:

- Emit more useful normalization meta data for invalid tags. ([#808](https://github.com/getsentry/relay/pull/808))

## 20.10.0

**Features**:

- Add support for measurement ingestion. ([#724](https://github.com/getsentry/relay/pull/724), [#785](https://github.com/getsentry/relay/pull/785))
- Add support for scrubbing UTF-16 data in attachments ([#742](https://github.com/getsentry/relay/pull/742), [#784](https://github.com/getsentry/relay/pull/784), [#787](https://github.com/getsentry/relay/pull/787))
- Add upstream request metric. ([#793](https://github.com/getsentry/relay/pull/793))
- The padding character in attachment scrubbing has been changed to match the masking character, there is no usability benefit from them being different. ([#810](https://github.com/getsentry/relay/pull/810))

**Bug Fixes**:

- Fix issue where `$span` would not be recognized in Advanced Data Scrubbing. ([#781](https://github.com/getsentry/relay/pull/781))
- Accept big-endian minidumps. ([#789](https://github.com/getsentry/relay/pull/789))
- Detect network outages and retry sending events instead of dropping them. ([#788](https://github.com/getsentry/relay/pull/788))

**Internal**:

- Project states are now cached separately per DSN public key instead of per project ID. This means that there will be multiple separate cache entries for projects with more than one DSN. ([#778](https://github.com/getsentry/relay/pull/778))
- Relay no longer uses the Sentry endpoint to resolve project IDs by public key. Ingestion for the legacy store endpoint has been refactored to rely on key-based caches only. As a result, the legacy endpoint is supported only on managed Relays. ([#800](https://github.com/getsentry/relay/pull/800))
- Fix rate limit outcomes, now emitted only for error events but not transactions. ([#806](https://github.com/getsentry/relay/pull/806), [#809](https://github.com/getsentry/relay/pull/809))

## 20.9.0

**Features**:

- Add support for attaching Sentry event payloads in Unreal crash reports by adding `__sentry` game data entries. ([#715](https://github.com/getsentry/relay/pull/715))
- Support chunked form data keys for event payloads on the Minidump endpoint. Since crashpad has a limit for the length of custom attributes, the sentry event payload can be split up into `sentry__1`, `sentry__2`, etc. ([#721](https://github.com/getsentry/relay/pull/721))
- Periodically re-authenticate with the upstream server. Previously, there was only one initial authentication. ([#731](https://github.com/getsentry/relay/pull/731))
- The module attribute on stack frames (`$frame.module`) and the (usually server side generated) attribute `culprit` can now be scrubbed with advanced data scrubbing. ([#744](https://github.com/getsentry/relay/pull/744))
- Compress outgoing store requests for events and envelopes including attachements using `gzip` content encoding. ([#745](https://github.com/getsentry/relay/pull/745))
- Relay now buffers all requests until it has authenticated with the upstream. ([#747](//github.com/getsentry/relay/pull/747))
- Add a configuration option to change content encoding of upstream store requests. The default is `gzip`, and other options are `identity`, `deflate`, or `br`. ([#771](https://github.com/getsentry/relay/pull/771))

**Bug Fixes**:

- Send requests to the `/envelope/` endpoint instead of the older `/store/` endpoint. This particularly fixes spurious `413 Payload Too Large` errors returned when using Relay with Sentry SaaS. ([#746](https://github.com/getsentry/relay/pull/746))

**Internal**:

- Remove a temporary flag from attachment kafka messages indicating rate limited crash reports to Sentry. This is now enabled by default. ([#718](https://github.com/getsentry/relay/pull/718))
- Performance improvement of http requests to upstream, high priority messages are sent first. ([#678](https://github.com/getsentry/relay/pull/678))
- Experimental data scrubbing on minidumps([#682](https://github.com/getsentry/relay/pull/682))
- Move `generate-schema` from the Relay CLI into a standalone tool. ([#739](//github.com/getsentry/relay/pull/739))
- Move `process-event` from the Relay CLI into a standalone tool. ([#740](//github.com/getsentry/relay/pull/740))
- Add the client SDK to session kafka payloads. ([#751](https://github.com/getsentry/relay/pull/751))
- Add a standalone tool to document metrics in JSON or YAML. ([#752](https://github.com/getsentry/relay/pull/752))
- Emit `processing.event.produced` for user report and session Kafka messages. ([#757](https://github.com/getsentry/relay/pull/757))
- Improve performance of event processing by avoiding regex clone. ([#767](https://github.com/getsentry/relay/pull/767))
- Assign a default name for unnamed attachments, which prevented attachments from being stored in Sentry. ([#769](https://github.com/getsentry/relay/pull/769))
- Add Relay version version to challenge response. ([#758](https://github.com/getsentry/relay/pull/758))

## 20.8.0

**Features**:

- Add the `http.connection_timeout` configuration option to adjust the connection and SSL handshake timeout. The default connect timeout is now increased from 1s to 3s. ([#688](https://github.com/getsentry/relay/pull/688))
- Supply Relay's version during authentication and check if this Relay is still supported. An error message prompting to upgrade Relay will be supplied if Relay is unsupported. ([#697](https://github.com/getsentry/relay/pull/697))

**Bug Fixes**:

- Reuse connections for upstream event submission requests when the server supports connection keepalive. Relay did not consume the response body of all requests, which caused it to reopen a new connection for every event. ([#680](https://github.com/getsentry/relay/pull/680), [#695](https://github.com/getsentry/relay/pull/695))
- Fix hashing of user IP addresses in data scrubbing. Previously, this could create invalid IP addresses which were later rejected by Sentry. Now, the hashed IP address is moved to the `id` field. ([#692](https://github.com/getsentry/relay/pull/692))
- Do not retry authentication with the upstream when a client error is reported (status code 4XX). ([#696](https://github.com/getsentry/relay/pull/696))

**Internal**:

- Extract the event `timestamp` from Minidump files during event normalization. ([#662](https://github.com/getsentry/relay/pull/662))
- Retain the full span description in transaction events instead of trimming it. ([#674](https://github.com/getsentry/relay/pull/674))
- Report all Kafka producer errors to Sentry. Previously, only immediate errors were reported but not those during asynchronous flushing of messages. ([#677](https://github.com/getsentry/relay/pull/677))
- Add "HubSpot Crawler" to the list of web crawlers for inbound filters. ([#693](https://github.com/getsentry/relay/pull/693))
- Improved typing for span data of transaction events, no breaking changes. ([#713](https://github.com/getsentry/relay/pull/713))
- **Breaking change:** In PII configs, all options on hash and mask redactions (replacement characters, ignored characters, hash algorithm/key) are removed. If they still exist in the configuration, they are ignored. ([#760](https://github.com/getsentry/relay/pull/760))

## 20.7.2

**Features**:

- Report metrics for connections to the upstream. These metrics are reported under `connector.*` and include information on connection reuse, timeouts and errors. ([#669](https://github.com/getsentry/relay/pull/669))
- Increased the maximum size of attachments from _50MiB_ to _100MiB_. Most notably, this allows to upload larger minidumps. ([#671](https://github.com/getsentry/relay/pull/671))

**Internal**:

- Always create a spans array for transactions in normalization. This allows Sentry to render the spans UI even if the transaction is empty. ([#667](https://github.com/getsentry/relay/pull/667))

## 20.7.1

- No documented changes.

## 20.7.0

**Features**:

- Sessions and attachments can be rate limited now. These rate limits apply separately from error events, which means that you can continue to send Release Health sessions while you're out of quota with errors. ([#636](https://github.com/getsentry/relay/pull/636))

**Bug Fixes**:

- Outcomes from downstream relays were not forwarded upstream. ([#632](https://github.com/getsentry/relay/pull/632))
- Apply clock drift correction to Release Health sessions and validate timestamps. ([#633](https://github.com/getsentry/relay/pull/633))
- Apply clock drift correction for timestamps that are too far in the past or future. This fixes a bug where broken transaction timestamps would lead to negative durations. ([#634](https://github.com/getsentry/relay/pull/634), [#654](https://github.com/getsentry/relay/pull/654))
- Respond with status code `200 OK` to rate limited minidump and UE4 requests. Third party clients otherwise retry those requests, leading to even more load. ([#646](https://github.com/getsentry/relay/pull/646), [#647](https://github.com/getsentry/relay/pull/647))
- Ingested unreal crash reports no longer have a `misc_primary_cpu_brand` key with GPU information set in the Unreal context. ([#650](https://github.com/getsentry/relay/pull/650))
- Fix ingestion of forwarded outcomes in processing Relays. Previously, `emit_outcomes` had to be set explicitly to enable this. ([#653](https://github.com/getsentry/relay/pull/653))

**Internal**:

- Restructure the envelope and event ingestion paths into a pipeline and apply rate limits to all envelopes. ([#635](https://github.com/getsentry/relay/pull/635), [#636](https://github.com/getsentry/relay/pull/636))
- Pass the combined size of all attachments in an envelope to the Redis rate limiter as quantity to enforce attachment quotas. ([#639](https://github.com/getsentry/relay/pull/639))
- Emit flags for rate limited processing attachments and add a `size` field. ([#640](https://github.com/getsentry/relay/pull/640), [#644](https://github.com/getsentry/relay/pull/644))

## 20.6.0

We have switched to [CalVer](https://calver.org/)! Relay's version is always in line with the latest version of [Sentry](https://github.com/getsentry/sentry).

**Features**:

- Proxy and managed Relays now apply clock drift correction based on the `sent_at` header emitted by SDKs. ([#581](https://github.com/getsentry/relay/pull/581))
- Apply cached rate limits to attachments and sessions in the fast-path when parsing incoming requests. ([#618](https://github.com/getsentry/relay/pull/618))
- New config options `metrics.default_tags` and `metrics.hostname_tag`. ([#625](https://github.com/getsentry/relay/pull/625))

**Bug Fixes**:

- Clock drift correction no longer considers the transaction timestamp as baseline for SDKs using Envelopes. Instead, only the dedicated `sent_at` Envelope header is used. ([#580](https://github.com/getsentry/relay/pull/580))
- The `http.timeout` setting is now applied to all requests, including event submission. Previously, events were exempt. ([#588](https://github.com/getsentry/relay/pull/588))
- All endpoint metrics now report their proper `route` tag. This applies to `requests`, `requests.duration`, and `responses.status_codes`. Previously, some some endpoints reported an empty route. ([#595](https://github.com/getsentry/relay/pull/595))
- Properly refresh cached project states based on the configured intervals. Previously, Relay may have gone into an endless refresh cycle if the system clock not accurate, or the state had not been updated in the upstream. ([#596](https://github.com/getsentry/relay/pull/596))
- Respond with `403 Forbidden` when multiple authentication payloads are sent by the SDK. Previously, Relay would authenticate using one of the payloads and silently ignore the rest. ([#602](https://github.com/getsentry/relay/pull/602))
- Improve metrics documentation. ([#614](https://github.com/getsentry/relay/pull/614))
- Do not scrub event processing errors by default. ([#619](https://github.com/getsentry/relay/pull/619))

**Internal**:

- Add source (who emitted the outcome) to Outcome payload. ([#604](https://github.com/getsentry/relay/pull/604))
- Ignore non-Rust folders for faster rebuilding and testing. ([#578](https://github.com/getsentry/relay/pull/578))
- Invalid session payloads are now logged for SDK debugging. ([#584](https://github.com/getsentry/relay/pull/584), [#591](https://github.com/getsentry/relay/pull/591))
- Add support for Outcomes generation in external Relays. ([#592](https://github.com/getsentry/relay/pull/592))
- Remove unused `rev` from project state. ([#586](https://github.com/getsentry/relay/pull/586))
- Add an outcome endpoint for trusted Relays. ([#589](https://github.com/getsentry/relay/pull/589))
- Emit outcomes for event payloads submitted in attachment files. ([#609](https://github.com/getsentry/relay/pull/609))
- Split envelopes that contain sessions and other items and ingest them independently. ([#610](https://github.com/getsentry/relay/pull/610))
- Removed support for legacy per-key quotas. ([#616](https://github.com/getsentry/relay/pull/615))
- Security events (CSP, Expect-CT, Expect-Staple, and HPKP) are now placed into a dedicated `security` item in envelopes, rather than the generic event item. This allows for quick detection of the event type for rate limiting. ([#617](https://github.com/getsentry/relay/pull/617))

## 0.5.9

- Relay has a logo now!
- New explicit `envelope/` endpoint. Envelopes no longer need to be sent with the right `content-type` header (to cater to browser JS).
- Introduce an Envelope item type for transactions.
- Support environment variables and CLI arguments instead of command line parameters.
- Return status `415` on wrong content types.
- Normalize double-slashes in request URLs more aggressively.
- Add an option to generate credentials on stdout.

**Internal**:

- Serve project configs to downstream Relays with proper permission checking.
- PII: Make and/or selectors specific.
- Add a browser filter for IE 11.
- Changes to release parsing.
- PII: Expose event values as part of generated selector suggestions.

## 0.5.8

**Internal**:

- Fix a bug where exception values and the device name were not PII-strippable.

## 0.5.7

- Docker images are now also pushed to Docker Hub.
- New helper function to generate PII selectors from event data.

**Internal**:

- Release is now a required attribute for session data.
- `unknown` can now be used in place of `unknown_error` for span statuses. A future release will change the canonical format from `unknown_error` to `unknown`.

## 0.5.6

- Fix a bug where Relay would stop processing events if Sentry is down for only a short time.
- Improvements to architecture documentation.
- Initial support for rate limiting by event type ("scoped quotas")
- Fix a bug where `key_id` was omitted from outcomes created by Relay.
- Fix a bug where it was not permitted to send content-encoding as part of a CORS request to store.

**Internal**:

- PII processing: Aliases for value types (`$error` instead of `$exception` to be in sync with Discover column naming) and adding a default for replace-redactions.
- It is now valid to send transactions and spans without `op` set, in which case a default value will be inserted.

## 0.5.5

- Suppress verbose DNS lookup logs.

**Internal**:

- Small performance improvements in datascrubbing config converter.
- New, C-style selector syntax (old one still works)

## 0.5.4

**Internal**:

- Add event contexts to `pii=maybe`.
- Fix parsing of msgpack breadcrumbs in Rust store.
- Envelopes sent to Rust store can omit the DSN in headers.
- Ability to quote/escape special characters in selectors in PII configs.

## 0.5.3

- Properly strip the linux binary to reduce its size
- Allow base64 encoded JSON event payloads ([#466](https://github.com/getsentry/relay/pull/466))
- Fix multipart requests without trailing newline ([#465](https://github.com/getsentry/relay/pull/465))
- Support for ingesting session updates ([#449](https://github.com/getsentry/relay/pull/449))

**Internal**:

- Validate release names during event ingestion ([#479](https://github.com/getsentry/relay/pull/479))
- Add browser extension filter ([#470](https://github.com/getsentry/relay/pull/470))
- Add `pii=maybe`, a new kind of event schema field that can only be scrubbed if explicitly addressed.
- Add way to scrub filepaths in a way that does not break processing.

## 0.5.2

- Fix trivial Redis-related crash when running in non-processing mode.
- Limit the maximum retry-after of a rate limit. This is necessary because of the "Delete and ignore future events" feature in Sentry.
- Project caches are now evicted after `project_grace_period` has passed. If you have that parameter set to a high number you may see increased memory consumption.

**Internal**:

- Misc bugfixes in PII processor. Those bugs do not affect the legacy data scrubber exposed in Python.
- Polishing documentation around PII configuration format.
- Signal codes in mach mechanism are no longer required.

## 0.5.1

- Ability to fetch project configuration from Redis as additional caching layer.
- Fix a few bugs in release filters.
- Fix a few bugs in minidumps endpoint with processing enabled.

**Internal**:

- Fix a bug in the PII processor that would always remove the entire string on `pattern` rules.
- Ability to correct some clock drift and wrong system time in transaction events.

## 0.5.0

- The binary has been renamed to `relay`.
- Updated documentation for metrics.

**Internal**:

- The package is now called `sentry-relay`.
- Renamed all `Semaphore*` types to `Relay*`.
- Fixed memory leaks in processing functions.

## 0.4.65

- Implement the Minidump endpoint.
- Implement the Attachment endpoint.
- Implement the legacy Store endpoint.
- Support a plain `Authorization` header in addition to `X-Sentry-Auth`.
- Simplify the shutdown logic. Relay now always takes a fixed configurable time to shut down.
- Fix healthchecks in _Static_ mode.
- Fix internal handling of event attachments.
- Fix partial reads of request bodies resulting in a broken connection.
- Fix a crash when parsing User-Agent headers.
- Fix handling of events sent with `sentry_version=2.0` (Clojure SDK).
- Use _mmap_ to load the GeoIP database to improve the memory footprint.
- Revert back to the system memory allocator.

**Internal**:

- Preserve microsecond precision in all time stamps.
- Record event ids in all outcomes.
- Updates to event processing metrics.
- Add span status mapping from open telemetry.

## 0.4.64

- Switched to `jemalloc` as global allocator.
- Introduce separate outcome reason for invalid events.
- Always consume request bodies to the end.
- Implemented minidump ingestion.
- Increas precisions of timestamps in protocol.

## 0.4.63

- Refactor healthchecks into two: Liveness and readiness (see code comments for explanation for now).
- Allow multiple trailing slashes on store endpoint, e.g. `/api/42/store///`.
- Internal refactor to prepare for envelopes format.

**Internal**:

- Fix a bug where glob-matching in filters did not behave correctly when the to-be-matched string contained newlines.
- Add `moz-extension:` as scheme for browser extensions (filtering out Firefox addons).
- Raise a dedicated Python exception type for invalid transaction events. Also do not report that error to Sentry from Relay.

## 0.4.62

- Various performance improvements.

## 0.4.61

**Internal**:

- Add `thread.errored` attribute ([#306](https://github.com/getsentry/relay/pull/306)).

## 0.4.60

- License is now BSL instead of MIT ([#301](https://github.com/getsentry/relay/pull/301)).
- Improve internal metrics and logging ([#296](https://github.com/getsentry/relay/pull/296), [#297](https://github.com/getsentry/relay/pull/297), [#298](https://github.com/getsentry/relay/pull/298)).
- Fix unbounded requests to Sentry for project configs ([#295](https://github.com/getsentry/relay/pull/295), [#300](https://github.com/getsentry/relay/pull/300)).
- Fix rejected responses from Sentry due to size limit ([#303](https://github.com/getsentry/relay/pull/303)).
- Expose more options for configuring request concurrency limits ([#311](https://github.com/getsentry/relay/pull/311)).

**Internal**:

- Transaction events with negative duration are now rejected ([#291](https://github.com/getsentry/relay/pull/291)).
- Fix a panic when normalizing certain dates.

## 0.4.59

**Internal**:

- Fix: Normalize legacy stacktrace attributes ([#292](https://github.com/getsentry/relay/pull/292))
- Fix: Validate platform attributes in Relay ([#294](https://github.com/getsentry/relay/pull/294))
- Flip the flag that indicates Relay processing ([#293](https://github.com/getsentry/relay/pull/293))

## 0.4.58

- Evict project caches after some time ([#287](https://github.com/getsentry/relay/pull/287))
- Selectively log internal errors to stderr ([#285](https://github.com/getsentry/relay/pull/285))
- Add an error boundary to parsing project states ([#281](https://github.com/getsentry/relay/pull/281))

**Internal**:

- Add event size metrics ([#286](https://github.com/getsentry/relay/pull/286))
- Normalize before datascrubbing ([#290](https://github.com/getsentry/relay/pull/290))
- Add a config value for thread counts ([#283](https://github.com/getsentry/relay/pull/283))
- Refactor outcomes for parity with Sentry ([#282](https://github.com/getsentry/relay/pull/282))
- Add flag that relay processed an event ([#279](https://github.com/getsentry/relay/pull/279))

## 0.4.57

**Internal**:

- Stricter validation of transaction events.

## 0.4.56

**Internal**:

- Fix a panic in trimming.

## 0.4.55

**Internal**:

- Fix more bugs in datascrubbing converter.

## 0.4.54

**Internal**:

- Fix more bugs in datascrubbing converter.

## 0.4.53

**Internal**:

- Fix more bugs in datascrubbing converter.

## 0.4.52

**Internal**:

- Fix more bugs in datascrubbing converter.

## 0.4.51

**Internal**:

- Fix a few bugs in datascrubbing converter.
- Accept trailing slashes.

**Normalization**:

- Fix a panic on overflowing timestamps.

## 0.4.50

**Internal**:

- Fix bug where IP scrubbers were applied even when not enabled.

## 0.4.49

- Internal changes.

## 0.4.48

**Internal**:

- Fix various bugs in the datascrubber and PII processing code to get closer to behavior of the Python implementation.

## 0.4.47

**Internal**:

- Various work on re-implementing Sentry's `/api/X/store` endpoint in Relay. Relay can now apply rate limits based on Redis and emit the correct outcomes.

## 0.4.46

**Internal**:

- Resolved a regression in IP address normalization. The new behavior is closer to a line-by-line port of the old Python code.

## 0.4.45

**Normalization**:

- Resolved an issue where GEO IP data was not always infered.

## 0.4.44

**Normalization**:

- Only take the user IP address from the store request's IP for certain platforms. This restores the behavior of the old Python code.

## 0.4.43

**Normalization**:

- Bump size of breadcrumbs.
- Workaround for an issue where we would not parse OS information from User Agent when SDK had already sent OS information.
- Further work on Sentry-internal event ingestion.

## 0.4.42

**Normalization**:

- Fix normalization of version strings from user agents.

## 0.4.41

- Support extended project configuration.

**Internal**:

- Implement event filtering rules.
- Add basic support for Sentry-internal event ingestion.
- Parse and normalize user agent strings.

## 0.4.40

**Internal**:

- Restrict ranges of timestamps to prevent overflows in Python code and UI.

## 0.4.39

**Internal**:

- Fix a bug where stacktrace trimming was not applied during renormalization.

## 0.4.38

**Internal**:

- Added typed spans to Event.

## 0.4.37

**Internal**:

- Added `orig_in_app` to frame data.

## 0.4.36

**Internal**:

- Add new .NET versions for context normalization.

## 0.4.35

**Internal**:

- Fix bug where thread's stacktraces were not normalized.
- Fix bug where a string at max depth of a databag was stringified again.

## 0.4.34

**Internal**:

- Added `data` attribute to frames.
- Added a way to override other trimming behavior in Python normalizer binding.

## 0.4.33

**Internal**:

- Plugin-provided context types should now work properly again.

## 0.4.32

**Internal**:

- Removed `function_name` field from frame and added `raw_function`.

## 0.4.31

**Internal**:

- Add trace context type.

## 0.4.30

**Internal**:

- Make exception messages/values larger to allow for foreign stacktrace data to be attached.

## 0.4.29

**Internal**:

- Added `function_name` field to frame.

## 0.4.28

**Internal**:

- Add missing context type for sessionstack.

## 0.4.27

**Internal**:

- Increase frame vars size again! Byte size was fine, but max depth was way too small.

## 0.4.26

**Internal**:

- Reduce frame vars size.

## 0.4.25

**Internal**:

- Add missing trimming to frame vars.

## 0.4.24

**Internal**:

- Reject non-http/https `help_urls` in exception mechanisms.

## 0.4.23

**Internal**:

- Add basic truncation to event meta to prevent payload size from spiralling out of control.

## 0.4.22

**Internal**:

- Added grouping enhancements to protocol.

## 0.4.21

**Internal**:

- Updated debug image interface with more attributes.

## 0.4.20

**Internal**:

- Added support for `lang` frame and stacktrace attribute.

## 0.4.19

**Internal**:

- Slight changes to allow replacing more normalization code in Sentry with Rust.

## 0.4.18

**Internal**:

- Allow much larger payloads in the extra attribute.

## 0.4.17

**Internal**:

- Added support for protocol changes related to upcoming sentry SDK features. In particular the `none` event type was added.

## 0.4.16

For users of relay, nothing changed at all. This is a release to test embedding some Rust code in Sentry itself.

## 0.4.15

For users of relay, nothing changed at all. This is a release to test embedding some Rust code in Sentry itself.

## 0.4.14

For users of relay, nothing changed at all. This is a release to test embedding some Rust code in Sentry itself.

## 0.4.13

For users of relay, nothing changed at all. This is a release to test embedding some Rust code in Sentry itself.

## 0.4.12

For users of relay, nothing changed at all. This is a release to test embedding some Rust code in Sentry itself.

## 0.4.11

For users of relay, nothing changed at all. This is a release to test embedding some Rust code in Sentry itself.

## 0.4.10

For users of relay, nothing changed at all. This is a release to test embedding some Rust code in Sentry itself.

## 0.4.9

For users of relay, nothing changed at all. This is a release to test embedding some Rust code in Sentry itself.

## 0.4.8

For users of relay, nothing changed at all. This is a release to test embedding some Rust code in Sentry itself.

## 0.4.7

For users of relay, nothing changed at all. This is a release to test embedding some Rust code in Sentry itself.

## 0.4.6

For users of relay, nothing changed at all. This is a release to test embedding some Rust code in Sentry itself.

## 0.4.5

For users of relay, nothing changed at all. This is a release to test embedding some Rust code in Sentry itself.

## 0.4.4

For users of relay, nothing changed at all. This is a release to test embedding some Rust code in Sentry itself.

## 0.4.3

For users of relay, nothing changed at all. This is a release to test embedding some Rust code in Sentry itself.

## 0.4.2

For users of relay, nothing changed at all. This is a release to test embedding some Rust code in Sentry itself.

## 0.4.1

For users of relay, nothing changed at all. This is a release to test embedding some Rust code in Sentry itself.

## 0.4.0

Introducing new Relay modes:

- `proxy`: A proxy for all requests and events.
- `static`: Static configuration for known projects in the file system.
- `managed`: Fetch configurations dynamically from Sentry and update them.

The default Relay mode is `managed`. Users upgrading from previous versions will automatically activate the `managed` mode. To change this setting, add `relay.mode` to `config.yml` or run `semaphore config init` from the command line.

**Breaking Change**: If Relay was used without credentials, the mode needs to be set to `proxy`. The default `managed` mode requires credentials.

For more information on Relay modes, see the [documentation page](https://docs.sentry.io/data-management/relay/options/).

### Configuration Changes

- Added `cache.event_buffer_size` to control the maximum number of events that are buffered in case of network issues or high rates of incoming events.
- Added `limits.max_concurrent_requests` to limit the number of connections that this Relay will use to communicate with the upstream.
- Internal error reporting is now disabled by default. To opt in, set `sentry.enabled`.

### Bugfixes

- Fix a bug that caused events to get unconditionally dropped after five seconds, regardless of the `cache.event_expiry` configuration.
- Fix a memory leak in Relay's internal error reporting.

## 0.3.0

- Changed PII stripping rule format to permit path selectors when applying rules. This means that now `$string` refers to strings for instance and `user.id` refers to the `id` field in the `user` attribute of the event. Temporarily support for old rules is retained.

## 0.2.7

- store: Minor fixes to be closer to Python. Ability to disable trimming of objects, arrays and strings.

## 0.2.6

- Fix bug where PII stripping would remove containers without leaving any metadata about the retraction.
- Fix bug where old `redactPair` rules would stop working.

## 0.2.5

- Rewrite of PII stripping logic. This brings potentially breaking changes to the semantics of PII configs. Most importantly field types such as `"freeform"` and `"databag"` are gone, right now there is only `"container"` and `"text"`. All old field types should have become an alias for `"text"`, but take extra care in ensuring your PII rules still work.

- store: Minor fixes to be closer to Python.

## 0.2.4

For users of relay, nothing changed at all. This is a release to test embedding some Rust code in Sentry itself.

- store: Remove stray print statement.

## 0.2.3

For users of relay, nothing changed at all. This is a release to test embedding some Rust code in Sentry itself.

- store: Fix main performance issues.

## 0.2.2

For users of relay, nothing changed at all. This is a release to test embedding some Rust code in Sentry itself.

- store: Fix segfault when trying to process contexts.
- store: Fix trimming state "leaking" between interfaces, leading to excessive trimming.
- store: Don't serialize empty arrays and objects (with a few exceptions).

## 0.2.1

For users of relay, nothing changed at all. This is a release to test embedding some Rust code in Sentry itself.

- `libsemaphore`: Expose CABI for normalizing event data.

## 0.2.0

Our first major iteration on Relay has landed!

- User documentation is now hosted at <https://docs.sentry.io/relay/>.
- SSL support is now included by default. Just configure a [TLS identity](https://docs.sentry.io/relay/options/#relaytls_identity_path) and you're set.
- Updated event processing: Events from older SDKs are now supported. Also, we've fixed some bugs along the line.
- Introduced full support for PII stripping. See [PII Configuration](https://docs.sentry.io/relay/pii-config/) for instructions.
- Configure with static project settings. Relay will skip querying project states from Sentry and use your provided values instead. See [Project Configuration](https://docs.sentry.io/relay/project-config/) for a full guide.
- Relay now also acts as a proxy for certain API requests. This allows it to receive CSP reports and Minidump crash reports, among others. It also sets `X-Forwarded-For` and includes a Relay signature header.

Besides that, there are many technical changes, including:

- Major rewrite of the internals. Relay no longer requires a special endpoint for sending events to upstream Sentry and processes events individually with less delay than before.
- The executable will exit with a non-zero exit code on startup errors. This makes it easier to catch configuration errors.
- Removed `libsodium` as a production dependency, greatly simplifying requirements for the runtime environment.
- Greatly improved logging and metrics. Be careful with the `DEBUG` and `TRACE` levels, as they are **very** verbose now.
- Improved docker containers.

## 0.1.3

- Added support for metadata format

## 0.1.2

- JSON logging ([#32](https://github.com/getsentry/relay/pull/32))
- Update dependencies

## 0.1.1

- Rename "sentry-relay" to "semaphore"
- Use new features from Rust 1.26
- Prepare binary and Python builds ([#20](https://github.com/getsentry/relay/pull/20))
- Add Dockerfile ([#23](https://github.com/getsentry/relay/pull/23))

## 0.1.0

An initial release of the tool.<|MERGE_RESOLUTION|>--- conflicted
+++ resolved
@@ -2,15 +2,13 @@
 
 ## Unreleased
 
-<<<<<<< HEAD
 **Bug Fixes**:
 
 - Use custom `Vec<Host>` deserialize method for parsing dynamic config ([#3939](https://github.com/getsentry/relay/pull/3939))
-=======
+
 **Internal**:
 
 - Bumped `sentry-native` submodule to v0.7.8. ([#3940](https://github.com/getsentry/relay/pull/3940))
->>>>>>> ee2f764b
 
 ## 24.8.0
 
