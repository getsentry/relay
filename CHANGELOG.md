--- conflicted
+++ resolved
@@ -12,11 +12,8 @@
 - Add `duration` metric for mobile app start spans. ([#2906](https://github.com/getsentry/relay/pull/2906))
 - Introduce the configuration option `http.global_metrics`. When enabled, Relay submits metric buckets not through regular project-scoped Envelopes, but instead through the global endpoint. When this Relay serves a high number of projects, this can reduce the overall request volume. ([#2902](https://github.com/getsentry/relay/pull/2902))
 - Record the size of global metrics requests in statsd as `upstream.metrics.body_size`. ([#2908](https://github.com/getsentry/relay/pull/2908))
-<<<<<<< HEAD
 - Normalize `_metrics_summary` metric identifiers. ([#2914](https://github.com/getsentry/relay/pull/2914))
-=======
 - Only extract span metrics / tags when they are needed. ([#2907](https://github.com/getsentry/relay/pull/2907))
->>>>>>> 8800a12e
 
 ## 23.12.1
 
