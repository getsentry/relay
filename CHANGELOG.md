# Changelog

## Unreleased

**Internal**:

<<<<<<< HEAD
- Add experimental metrics ingestion without bucketing or pre-aggregation. ([#948](https://github.com/getsentry/relay/pull/948))
=======
- Emit the `quantity` field for outcomes of events. This field describes the total size in bytes for attachments or the event count for all other categories. A separate outcome is emitted for attachments in a rejected envelope, if any, in addition to the event outcome. ([#942](https://github.com/getsentry/relay/pull/942))
>>>>>>> dacdb001

## 21.3.0

**Features**:

- Relay now picks up HTTP proxies from environment variables. This is made possible by switching to a different HTTP client library.

**Bug Fixes**:

- Deny backslashes in release names. ([#904](https://github.com/getsentry/relay/pull/904))
- Fix a problem with Data Scrubbing source names (PII selectors) that caused `$frame.abs_path` to match, but not `$frame.abs_path || **` or `$frame.abs_path && **`. ([#932](https://github.com/getsentry/relay/pull/932))
- Make username pii-strippable. ([#935](https://github.com/getsentry/relay/pull/935))
- Respond with `400 Bad Request` and an error message `"empty envelope"` instead of `429` when envelopes without items are sent to the envelope endpoint. ([#937](https://github.com/getsentry/relay/pull/937))
- Allow generic Slackbot ([#947](https://github.com/getsentry/relay/pull/947))

**Internal**:

- Emit the `category` field for outcomes of events. This field disambiguates error events, security events and transactions. As a side-effect, Relay no longer emits outcomes for broken JSON payloads or network errors. ([#931](https://github.com/getsentry/relay/pull/931))
- Add inbound filters functionality to dynamic sampling rules. ([#920](https://github.com/getsentry/relay/pull/920))
- The undocumented `http._client` option has been removed. ([#938](https://github.com/getsentry/relay/pull/938))
- Log old events and sessions in the `requests.timestamp_delay` metric. ([#933](https://github.com/getsentry/relay/pull/933))
- Add rule id to outcomes coming from event sampling. ([#943](https://github.com/getsentry/relay/pull/943))
- Fix a bug in rate limiting that leads to accepting all events in the last second of a rate limiting window, regardless of whether the rate limit applies. ([#946](https://github.com/getsentry/relay/pull/946))

## 21.2.0

**Features**:

- By adding `.no-cache` to the DSN key, Relay refreshes project configuration caches immediately. This allows to apply changed settings instantly, such as updates to data scrubbing or inbound filter rules. ([#911](https://github.com/getsentry/relay/pull/911))
- Add NSError to mechanism. ([#925](https://github.com/getsentry/relay/pull/925))
- Add snapshot to the stack trace interface. ([#927](https://github.com/getsentry/relay/pull/927))

**Bug Fixes**:

- Log on INFO level when recovering from network outages. ([#918](https://github.com/getsentry/relay/pull/918))
- Fix a panic in processing minidumps with invalid location descriptors. ([#919](https://github.com/getsentry/relay/pull/919))

**Internal**:

- Improve dynamic sampling rule configuration. ([#907](https://github.com/getsentry/relay/pull/907))
- Compatibility mode for pre-aggregated sessions was removed. The feature is now enabled by default in full fidelity. ([#913](https://github.com/getsentry/relay/pull/913))

## 21.1.0

**Features**:

- Support dynamic sampling for error events. ([#883](https://github.com/getsentry/relay/pull/883))

**Bug Fixes**:

- Make all fields but event-id optional to fix regressions in user feedback ingestion. ([#886](https://github.com/getsentry/relay/pull/886))
- Remove `kafka-ssl` feature because it breaks development workflow on macOS. ([#889](https://github.com/getsentry/relay/pull/889))
- Accept envelopes where their last item is empty and trailing newlines are omitted. This also fixes a panic in some cases. ([#894](https://github.com/getsentry/relay/pull/894))

**Internal**:

- Extract crashpad annotations into contexts. ([#892](https://github.com/getsentry/relay/pull/892))
- Normalize user reports during ingestion and create empty fields. ([#903](https://github.com/getsentry/relay/pull/903))
- Ingest and normalize sample rates from envelope item headers. ([#910](https://github.com/getsentry/relay/pull/910))

## 20.12.1

- No documented changes.

## 20.12.0

**Features**:

- Add `kafka-ssl` compilation feature that builds Kafka linked against OpenSSL. This feature is enabled in Docker containers only. This is only relevant for Relays running as part of on-premise Sentry. ([#881](https://github.com/getsentry/relay/pull/881))
- Relay is now able to ingest pre-aggregated sessions, which will make it possible to efficiently handle applications that produce thousands of sessions per second. ([#815](https://github.com/getsentry/relay/pull/815))
- Add protocol support for WASM. ([#852](https://github.com/getsentry/relay/pull/852))
- Add dynamic sampling for transactions. ([#835](https://github.com/getsentry/relay/pull/835))
- Send network outage metric on healthcheck endpoint hit. ([#856](https://github.com/getsentry/relay/pull/856))

**Bug Fixes**:

- Fix a long-standing bug where log messages were not addressible as `$string`. ([#882](https://github.com/getsentry/relay/pull/882))
- Allow params in content-type for security requests to support content types like `"application/expect-ct-report+json; charset=utf-8"`. ([#844](https://github.com/getsentry/relay/pull/844))
- Fix a panic in CSP filters. ([#848](https://github.com/getsentry/relay/pull/848))
- Do not drop sessions due to an invalid age constraint set to `0`. ([#855](https://github.com/getsentry/relay/pull/855))
- Do not emit outcomes after forwarding envelopes to the upstream, even if that envelope is rate limited, rejected, or dropped. Since the upstream logs an outcome, it would be a duplicate. ([#857](https://github.com/getsentry/relay/pull/857))
- Fix status code for security report. ([#864](https://github.com/getsentry/relay/pull/864))
- Add missing fields for Expect-CT reports. ([#865](https://github.com/getsentry/relay/pull/865))
- Support more directives in CSP reports, such as `block-all-mixed-content` and `require-trusted-types-for`. ([#876](https://github.com/getsentry/relay/pull/876))

**Internal**:

- Add _experimental_ support for picking up HTTP proxies from the regular environment variables. This feature needs to be enabled by setting `http: client: "reqwest"` in your `config.yml`. ([#839](https://github.com/getsentry/relay/pull/839))
- Refactor transparent request forwarding for unknown endpoints. Requests are now entirely buffered in memory and occupy the same queues and actors as other requests. This should not cause issues but may change behavior under load. ([#839](https://github.com/getsentry/relay/pull/839))
- Add reason codes to the `X-Sentry-Rate-Limits` header in store responses. This allows external Relays to emit outcomes with the proper reason codes. ([#850](https://github.com/getsentry/relay/pull/850))
- Emit metrics for outcomes in external relays. ([#851](https://github.com/getsentry/relay/pull/851))
- Make `$error.value` `pii=true`. ([#837](https://github.com/getsentry/relay/pull/837))
- Send `key_id` in partial project config. ([#854](https://github.com/getsentry/relay/pull/854))
- Add stack traces to Sentry error reports. ([#872](https://github.com/getsentry/relay/pull/872))

## 20.11.1

- No documented changes.

## 20.11.0

**Features**:

- Rename upstream retries histogram metric and add upstream requests duration metric. ([#816](https://github.com/getsentry/relay/pull/816))
- Add options for metrics buffering (`metrics.buffering`) and sampling (`metrics.sample_rate`). ([#821](https://github.com/getsentry/relay/pull/821))

**Bug Fixes**:

- Accept sessions with IP address set to `{{auto}}`. This was previously rejected and silently dropped. ([#827](https://github.com/getsentry/relay/pull/827))
- Fix an issue where every retry-after response would be too large by one minute. ([#829](https://github.com/getsentry/relay/pull/829))

**Internal**:

- Always apply cache debouncing for project states. This reduces pressure on the Redis and file system cache. ([#819](https://github.com/getsentry/relay/pull/819))
- Internal refactoring such that validating of characters in tags no longer uses regexes internally. ([#814](https://github.com/getsentry/relay/pull/814))
- Discard invalid user feedback sent as part of envelope. ([#823](https://github.com/getsentry/relay/pull/823))
- Emit event errors and normalization errors for unknown breadcrumb keys. ([#824](https://github.com/getsentry/relay/pull/824))
- Normalize `breadcrumb.ty` into `breadcrumb.type` for broken Python SDK versions. ([#824](https://github.com/getsentry/relay/pull/824))
- Add the client SDK interface for unreal crashes and set the name to `unreal.crashreporter`. ([#828](https://github.com/getsentry/relay/pull/828))
- Fine-tune the selectors for minidump PII scrubbing. ([#818](https://github.com/getsentry/relay/pull/818), [#830](https://github.com/getsentry/relay/pull/830))

## 20.10.1

**Internal**:

- Emit more useful normalization meta data for invalid tags. ([#808](https://github.com/getsentry/relay/pull/808))

## 20.10.0

**Features**:

- Add support for measurement ingestion. ([#724](https://github.com/getsentry/relay/pull/724), [#785](https://github.com/getsentry/relay/pull/785))
- Add support for scrubbing UTF-16 data in attachments ([#742](https://github.com/getsentry/relay/pull/742), [#784](https://github.com/getsentry/relay/pull/784), [#787](https://github.com/getsentry/relay/pull/787))
- Add upstream request metric. ([#793](https://github.com/getsentry/relay/pull/793))
- The padding character in attachment scrubbing has been changed to match the masking character, there is no usability benefit from them being different. ([#810](https://github.com/getsentry/relay/pull/810))

**Bug Fixes**:

- Fix issue where `$span` would not be recognized in Advanced Data Scrubbing. ([#781](https://github.com/getsentry/relay/pull/781))
- Accept big-endian minidumps. ([#789](https://github.com/getsentry/relay/pull/789))
- Detect network outages and retry sending events instead of dropping them. ([#788](https://github.com/getsentry/relay/pull/788))

**Internal**:

- Project states are now cached separately per DSN public key instead of per project ID. This means that there will be multiple separate cache entries for projects with more than one DSN. ([#778](https://github.com/getsentry/relay/pull/778))
- Relay no longer uses the Sentry endpoint to resolve project IDs by public key. Ingestion for the legacy store endpoint has been refactored to rely on key-based caches only. As a result, the legacy endpoint is supported only on managed Relays. ([#800](https://github.com/getsentry/relay/pull/800))
- Fix rate limit outcomes, now emitted only for error events but not transactions. ([#806](https://github.com/getsentry/relay/pull/806), [#809](https://github.com/getsentry/relay/pull/809))

## 20.9.0

**Features**:

- Add support for attaching Sentry event payloads in Unreal crash reports by adding `__sentry` game data entries. ([#715](https://github.com/getsentry/relay/pull/715))
- Support chunked form data keys for event payloads on the Minidump endpoint. Since crashpad has a limit for the length of custom attributes, the sentry event payload can be split up into `sentry__1`, `sentry__2`, etc. ([#721](https://github.com/getsentry/relay/pull/721))
- Periodically re-authenticate with the upstream server. Previously, there was only one initial authentication. ([#731](https://github.com/getsentry/relay/pull/731))
- The module attribute on stack frames (`$frame.module`) and the (usually server side generated) attribute `culprit` can now be scrubbed with advanced data scrubbing. ([#744](https://github.com/getsentry/relay/pull/744))
- Compress outgoing store requests for events and envelopes including attachements using `gzip` content encoding. ([#745](https://github.com/getsentry/relay/pull/745))
- Relay now buffers all requests until it has authenticated with the upstream. ([#747](//github.com/getsentry/relay/pull/747))
- Add a configuration option to change content encoding of upstream store requests. The default is `gzip`, and other options are `identity`, `deflate`, or `br`. ([#771](https://github.com/getsentry/relay/pull/771))

**Bug Fixes**:

- Send requests to the `/envelope/` endpoint instead of the older `/store/` endpoint. This particularly fixes spurious `413 Payload Too Large` errors returned when using Relay with Sentry SaaS. ([#746](https://github.com/getsentry/relay/pull/746))

**Internal**:

- Remove a temporary flag from attachment kafka messages indicating rate limited crash reports to Sentry. This is now enabled by default. ([#718](https://github.com/getsentry/relay/pull/718))
- Performance improvement of http requests to upstream, high priority messages are sent first. ([#678](https://github.com/getsentry/relay/pull/678))
- Experimental data scrubbing on minidumps([#682](https://github.com/getsentry/relay/pull/682))
- Move `generate-schema` from the Relay CLI into a standalone tool. ([#739](//github.com/getsentry/relay/pull/739))
- Move `process-event` from the Relay CLI into a standalone tool. ([#740](//github.com/getsentry/relay/pull/740))
- Add the client SDK to session kafka payloads. ([#751](https://github.com/getsentry/relay/pull/751))
- Add a standalone tool to document metrics in JSON or YAML. ([#752](https://github.com/getsentry/relay/pull/752))
- Emit `processing.event.produced` for user report and session Kafka messages. ([#757](https://github.com/getsentry/relay/pull/757))
- Improve performance of event processing by avoiding regex clone. ([#767](https://github.com/getsentry/relay/pull/767))
- Assign a default name for unnamed attachments, which prevented attachments from being stored in Sentry. ([#769](https://github.com/getsentry/relay/pull/769))
- Add Relay version version to challenge response. ([#758](https://github.com/getsentry/relay/pull/758))

## 20.8.0

**Features**:

- Add the `http.connection_timeout` configuration option to adjust the connection and SSL handshake timeout. The default connect timeout is now increased from 1s to 3s. ([#688](https://github.com/getsentry/relay/pull/688))
- Supply Relay's version during authentication and check if this Relay is still supported. An error message prompting to upgrade Relay will be supplied if Relay is unsupported. ([#697](https://github.com/getsentry/relay/pull/697))

**Bug Fixes**:

- Reuse connections for upstream event submission requests when the server supports connection keepalive. Relay did not consume the response body of all requests, which caused it to reopen a new connection for every event. ([#680](https://github.com/getsentry/relay/pull/680), [#695](https://github.com/getsentry/relay/pull/695))
- Fix hashing of user IP addresses in data scrubbing. Previously, this could create invalid IP addresses which were later rejected by Sentry. Now, the hashed IP address is moved to the `id` field. ([#692](https://github.com/getsentry/relay/pull/692))
- Do not retry authentication with the upstream when a client error is reported (status code 4XX). ([#696](https://github.com/getsentry/relay/pull/696))

**Internal**:

- Extract the event `timestamp` from Minidump files during event normalization. ([#662](https://github.com/getsentry/relay/pull/662))
- Retain the full span description in transaction events instead of trimming it. ([#674](https://github.com/getsentry/relay/pull/674))
- Report all Kafka producer errors to Sentry. Previously, only immediate errors were reported but not those during asynchronous flushing of messages. ([#677](https://github.com/getsentry/relay/pull/677))
- Add "HubSpot Crawler" to the list of web crawlers for inbound filters. ([#693](https://github.com/getsentry/relay/pull/693))
- Improved typing for span data of transaction events, no breaking changes. ([#713](https://github.com/getsentry/relay/pull/713))
- **Breaking change:** In PII configs, all options on hash and mask redactions (replacement characters, ignored characters, hash algorithm/key) are removed. If they still exist in the configuration, they are ignored. ([#760](https://github.com/getsentry/relay/pull/760))

## 20.7.2

**Features**:

- Report metrics for connections to the upstream. These metrics are reported under `connector.*` and include information on connection reuse, timeouts and errors. ([#669](https://github.com/getsentry/relay/pull/669))
- Increased the maximum size of attachments from _50MiB_ to _100MiB_. Most notably, this allows to upload larger minidumps. ([#671](https://github.com/getsentry/relay/pull/671))

**Internal**:

- Always create a spans array for transactions in normalization. This allows Sentry to render the spans UI even if the transaction is empty. ([#667](https://github.com/getsentry/relay/pull/667))

## 20.7.1

- No documented changes.

## 20.7.0

**Features**:

- Sessions and attachments can be rate limited now. These rate limits apply separately from error events, which means that you can continue to send Release Health sessions while you're out of quota with errors. ([#636](https://github.com/getsentry/relay/pull/636))

**Bug Fixes**:

- Outcomes from downstream relays were not forwarded upstream. ([#632](https://github.com/getsentry/relay/pull/632))
- Apply clock drift correction to Release Health sessions and validate timestamps. ([#633](https://github.com/getsentry/relay/pull/633))
- Apply clock drift correction for timestamps that are too far in the past or future. This fixes a bug where broken transaction timestamps would lead to negative durations. ([#634](https://github.com/getsentry/relay/pull/634), [#654](https://github.com/getsentry/relay/pull/654))
- Respond with status code `200 OK` to rate limited minidump and UE4 requests. Third party clients otherwise retry those requests, leading to even more load. ([#646](https://github.com/getsentry/relay/pull/646), [#647](https://github.com/getsentry/relay/pull/647))
- Ingested unreal crash reports no longer have a `misc_primary_cpu_brand` key with GPU information set in the Unreal context. ([#650](https://github.com/getsentry/relay/pull/650))
- Fix ingestion of forwarded outcomes in processing Relays. Previously, `emit_outcomes` had to be set explicitly to enable this. ([#653](https://github.com/getsentry/relay/pull/653))

**Internal**:

- Restructure the envelope and event ingestion paths into a pipeline and apply rate limits to all envelopes. ([#635](https://github.com/getsentry/relay/pull/635), [#636](https://github.com/getsentry/relay/pull/636))
- Pass the combined size of all attachments in an envelope to the Redis rate limiter as quantity to enforce attachment quotas. ([#639](https://github.com/getsentry/relay/pull/639))
- Emit flags for rate limited processing attachments and add a `size` field. ([#640](https://github.com/getsentry/relay/pull/640), [#644](https://github.com/getsentry/relay/pull/644))

## 20.6.0

We have switched to [CalVer](https://calver.org/)! Relay's version is always in line with the latest version of [Sentry](https://github.com/getsentry/sentry).

**Features**:

- Proxy and managed Relays now apply clock drift correction based on the `sent_at` header emitted by SDKs. ([#581](https://github.com/getsentry/relay/pull/581))
- Apply cached rate limits to attachments and sessions in the fast-path when parsing incoming requests. ([#618](https://github.com/getsentry/relay/pull/618))
- New config options `metrics.default_tags` and `metrics.hostname_tag`. ([#625](https://github.com/getsentry/relay/pull/625))

**Bug Fixes**:

- Clock drift correction no longer considers the transaction timestamp as baseline for SDKs using Envelopes. Instead, only the dedicated `sent_at` Envelope header is used. ([#580](https://github.com/getsentry/relay/pull/580))
- The `http.timeout` setting is now applied to all requests, including event submission. Previously, events were exempt. ([#588](https://github.com/getsentry/relay/pull/588))
- All endpoint metrics now report their proper `route` tag. This applies to `requests`, `requests.duration`, and `responses.status_codes`. Previously, some some endpoints reported an empty route. ([#595](https://github.com/getsentry/relay/pull/595))
- Properly refresh cached project states based on the configured intervals. Previously, Relay may have gone into an endless refresh cycle if the system clock not accurate, or the state had not been updated in the upstream. ([#596](https://github.com/getsentry/relay/pull/596))
- Respond with `403 Forbidden` when multiple authentication payloads are sent by the SDK. Previously, Relay would authenticate using one of the payloads and silently ignore the rest. ([#602](https://github.com/getsentry/relay/pull/602))
- Improve metrics documentation. ([#614](https://github.com/getsentry/relay/pull/614))
- Do not scrub event processing errors by default. ([#619](https://github.com/getsentry/relay/pull/619))

**Internal**:

- Add source (who emitted the outcome) to Outcome payload. ([#604](https://github.com/getsentry/relay/pull/604))
- Ignore non-Rust folders for faster rebuilding and testing. ([#578](https://github.com/getsentry/relay/pull/578))
- Invalid session payloads are now logged for SDK debugging. ([#584](https://github.com/getsentry/relay/pull/584), [#591](https://github.com/getsentry/relay/pull/591))
- Add support for Outcomes generation in external Relays. ([#592](https://github.com/getsentry/relay/pull/592))
- Remove unused `rev` from project state. ([#586](https://github.com/getsentry/relay/pull/586))
- Add an outcome endpoint for trusted Relays. ([#589](https://github.com/getsentry/relay/pull/589))
- Emit outcomes for event payloads submitted in attachment files. ([#609](https://github.com/getsentry/relay/pull/609))
- Split envelopes that contain sessions and other items and ingest them independently. ([#610](https://github.com/getsentry/relay/pull/610))
- Removed support for legacy per-key quotas. ([#616](https://github.com/getsentry/relay/pull/615))
- Security events (CSP, Expect-CT, Expect-Staple, and HPKP) are now placed into a dedicated `security` item in envelopes, rather than the generic event item. This allows for quick detection of the event type for rate limiting. ([#617](https://github.com/getsentry/relay/pull/617))

## 0.5.9

- Relay has a logo now!
- New explicit `envelope/` endpoint. Envelopes no longer need to be sent with the right `content-type` header (to cater to browser JS).
- Introduce an Envelope item type for transactions.
- Support environment variables and CLI arguments instead of command line parameters.
- Return status `415` on wrong content types.
- Normalize double-slashes in request URLs more aggressively.
- Add an option to generate credentials on stdout.

**Internal**:

- Serve project configs to downstream Relays with proper permission checking.
- PII: Make and/or selectors specific.
- Add a browser filter for IE 11.
- Changes to release parsing.
- PII: Expose event values as part of generated selector suggestions.

## 0.5.8

**Internal**:

- Fix a bug where exception values and the device name were not PII-strippable.

## 0.5.7

- Docker images are now also pushed to Docker Hub.
- New helper function to generate PII selectors from event data.

**Internal**:

- Release is now a required attribute for session data.
- `unknown` can now be used in place of `unknown_error` for span statuses. A future release will change the canonical format from `unknown_error` to `unknown`.

## 0.5.6

- Fix a bug where Relay would stop processing events if Sentry is down for only a short time.
- Improvements to architecture documentation.
- Initial support for rate limiting by event type ("scoped quotas")
- Fix a bug where `key_id` was omitted from outcomes created by Relay.
- Fix a bug where it was not permitted to send content-encoding as part of a CORS request to store.

**Internal**:

- PII processing: Aliases for value types (`$error` instead of `$exception` to be in sync with Discover column naming) and adding a default for replace-redactions.
- It is now valid to send transactions and spans without `op` set, in which case a default value will be inserted.

## 0.5.5

- Suppress verbose DNS lookup logs.

**Internal**:

- Small performance improvements in datascrubbing config converter.
- New, C-style selector syntax (old one still works)

## 0.5.4

**Internal**:

- Add event contexts to `pii=maybe`.
- Fix parsing of msgpack breadcrumbs in Rust store.
- Envelopes sent to Rust store can omit the DSN in headers.
- Ability to quote/escape special characters in selectors in PII configs.

## 0.5.3

- Properly strip the linux binary to reduce its size
- Allow base64 encoded JSON event payloads ([#466](https://github.com/getsentry/relay/pull/466))
- Fix multipart requests without trailing newline ([#465](https://github.com/getsentry/relay/pull/465))
- Support for ingesting session updates ([#449](https://github.com/getsentry/relay/pull/449))

**Internal**:

- Validate release names during event ingestion ([#479](https://github.com/getsentry/relay/pull/479))
- Add browser extension filter ([#470](https://github.com/getsentry/relay/pull/470))
- Add `pii=maybe`, a new kind of event schema field that can only be scrubbed if explicitly addressed.
- Add way to scrub filepaths in a way that does not break processing.

## 0.5.2

- Fix trivial Redis-related crash when running in non-processing mode.
- Limit the maximum retry-after of a rate limit. This is necessary because of the "Delete and ignore future events" feature in Sentry.
- Project caches are now evicted after `project_grace_period` has passed. If you have that parameter set to a high number you may see increased memory consumption.

**Internal**:

- Misc bugfixes in PII processor. Those bugs do not affect the legacy data scrubber exposed in Python.
- Polishing documentation around PII configuration format.
- Signal codes in mach mechanism are no longer required.

## 0.5.1

- Ability to fetch project configuration from Redis as additional caching layer.
- Fix a few bugs in release filters.
- Fix a few bugs in minidumps endpoint with processing enabled.

**Internal**:

- Fix a bug in the PII processor that would always remove the entire string on `pattern` rules.
- Ability to correct some clock drift and wrong system time in transaction events.

## 0.5.0

- The binary has been renamed to `relay`.
- Updated documentation for metrics.

**Internal**:

- The package is now called `sentry-relay`.
- Renamed all `Semaphore*` types to `Relay*`.
- Fixed memory leaks in processing functions.

## 0.4.65

- Implement the Minidump endpoint.
- Implement the Attachment endpoint.
- Implement the legacy Store endpoint.
- Support a plain `Authorization` header in addition to `X-Sentry-Auth`.
- Simplify the shutdown logic. Relay now always takes a fixed configurable time to shut down.
- Fix healthchecks in _Static_ mode.
- Fix internal handling of event attachments.
- Fix partial reads of request bodies resulting in a broken connection.
- Fix a crash when parsing User-Agent headers.
- Fix handling of events sent with `sentry_version=2.0` (Clojure SDK).
- Use _mmap_ to load the GeoIP database to improve the memory footprint.
- Revert back to the system memory allocator.

**Internal**:

- Preserve microsecond precision in all time stamps.
- Record event ids in all outcomes.
- Updates to event processing metrics.
- Add span status mapping from open telemetry.

## 0.4.64

- Switched to `jemalloc` as global allocator.
- Introduce separate outcome reason for invalid events.
- Always consume request bodies to the end.
- Implemented minidump ingestion.
- Increas precisions of timestamps in protocol.

## 0.4.63

- Refactor healthchecks into two: Liveness and readiness (see code comments for explanation for now).
- Allow multiple trailing slashes on store endpoint, e.g. `/api/42/store///`.
- Internal refactor to prepare for envelopes format.

**Internal**:

- Fix a bug where glob-matching in filters did not behave correctly when the to-be-matched string contained newlines.
- Add `moz-extension:` as scheme for browser extensions (filtering out Firefox addons).
- Raise a dedicated Python exception type for invalid transaction events. Also do not report that error to Sentry from Relay.

## 0.4.62

- Various performance improvements.

## 0.4.61

**Internal**:

- Add `thread.errored` attribute ([#306](https://github.com/getsentry/relay/pull/306)).

## 0.4.60

- License is now BSL instead of MIT ([#301](https://github.com/getsentry/relay/pull/301)).
- Improve internal metrics and logging ([#296](https://github.com/getsentry/relay/pull/296), [#297](https://github.com/getsentry/relay/pull/297), [#298](https://github.com/getsentry/relay/pull/298)).
- Fix unbounded requests to Sentry for project configs ([#295](https://github.com/getsentry/relay/pull/295), [#300](https://github.com/getsentry/relay/pull/300)).
- Fix rejected responses from Sentry due to size limit ([#303](https://github.com/getsentry/relay/pull/303)).
- Expose more options for configuring request concurrency limits ([#311](https://github.com/getsentry/relay/pull/311)).

**Internal**:

- Transaction events with negative duration are now rejected ([#291](https://github.com/getsentry/relay/pull/291)).
- Fix a panic when normalizing certain dates.

## 0.4.59

**Internal**:

- Fix: Normalize legacy stacktrace attributes ([#292](https://github.com/getsentry/relay/pull/292))
- Fix: Validate platform attributes in Relay ([#294](https://github.com/getsentry/relay/pull/294))
- Flip the flag that indicates Relay processing ([#293](https://github.com/getsentry/relay/pull/293))

## 0.4.58

- Evict project caches after some time ([#287](https://github.com/getsentry/relay/pull/287))
- Selectively log internal errors to stderr ([#285](https://github.com/getsentry/relay/pull/285))
- Add an error boundary to parsing project states ([#281](https://github.com/getsentry/relay/pull/281))

**Internal**:

- Add event size metrics ([#286](https://github.com/getsentry/relay/pull/286))
- Normalize before datascrubbing ([#290](https://github.com/getsentry/relay/pull/290))
- Add a config value for thread counts ([#283](https://github.com/getsentry/relay/pull/283))
- Refactor outcomes for parity with Sentry ([#282](https://github.com/getsentry/relay/pull/282))
- Add flag that relay processed an event ([#279](https://github.com/getsentry/relay/pull/279))

## 0.4.57

**Internal**:

- Stricter validation of transaction events.

## 0.4.56

**Internal**:

- Fix a panic in trimming.

## 0.4.55

**Internal**:

- Fix more bugs in datascrubbing converter.

## 0.4.54

**Internal**:

- Fix more bugs in datascrubbing converter.

## 0.4.53

**Internal**:

- Fix more bugs in datascrubbing converter.

## 0.4.52

**Internal**:

- Fix more bugs in datascrubbing converter.

## 0.4.51

**Internal**:

- Fix a few bugs in datascrubbing converter.
- Accept trailing slashes.

**Normalization**:

- Fix a panic on overflowing timestamps.

## 0.4.50

**Internal**:

- Fix bug where IP scrubbers were applied even when not enabled.

## 0.4.49

- Internal changes.

## 0.4.48

**Internal**:

- Fix various bugs in the datascrubber and PII processing code to get closer to behavior of the Python implementation.

## 0.4.47

**Internal**:

- Various work on re-implementing Sentry's `/api/X/store` endpoint in Relay. Relay can now apply rate limits based on Redis and emit the correct outcomes.

## 0.4.46

**Internal**:

- Resolved a regression in IP address normalization. The new behavior is closer to a line-by-line port of the old Python code.

## 0.4.45

**Normalization**:

- Resolved an issue where GEO IP data was not always infered.

## 0.4.44

**Normalization**:

- Only take the user IP address from the store request's IP for certain platforms. This restores the behavior of the old Python code.

## 0.4.43

**Normalization**:

- Bump size of breadcrumbs.
- Workaround for an issue where we would not parse OS information from User Agent when SDK had already sent OS information.
- Further work on Sentry-internal event ingestion.

## 0.4.42

**Normalization**:

- Fix normalization of version strings from user agents.

## 0.4.41

- Support extended project configuration.

**Internal**:

- Implement event filtering rules.
- Add basic support for Sentry-internal event ingestion.
- Parse and normalize user agent strings.

## 0.4.40

**Internal**:

- Restrict ranges of timestamps to prevent overflows in Python code and UI.

## 0.4.39

**Internal**:

- Fix a bug where stacktrace trimming was not applied during renormalization.

## 0.4.38

**Internal**:

- Added typed spans to Event.

## 0.4.37

**Internal**:

- Added `orig_in_app` to frame data.

## 0.4.36

**Internal**:

- Add new .NET versions for context normalization.

## 0.4.35

**Internal**:

- Fix bug where thread's stacktraces were not normalized.
- Fix bug where a string at max depth of a databag was stringified again.

## 0.4.34

**Internal**:

- Added `data` attribute to frames.
- Added a way to override other trimming behavior in Python normalizer binding.

## 0.4.33

**Internal**:

- Plugin-provided context types should now work properly again.

## 0.4.32

**Internal**:

- Removed `function_name` field from frame and added `raw_function`.

## 0.4.31

**Internal**:

- Add trace context type.

## 0.4.30

**Internal**:

- Make exception messages/values larger to allow for foreign stacktrace data to be attached.

## 0.4.29

**Internal**:

- Added `function_name` field to frame.

## 0.4.28

**Internal**:

- Add missing context type for sessionstack.

## 0.4.27

**Internal**:

- Increase frame vars size again! Byte size was fine, but max depth was way too small.

## 0.4.26

**Internal**:

- Reduce frame vars size.

## 0.4.25

**Internal**:

- Add missing trimming to frame vars.

## 0.4.24

**Internal**:

- Reject non-http/https `help_urls` in exception mechanisms.

## 0.4.23

**Internal**:

- Add basic truncation to event meta to prevent payload size from spiralling out of control.

## 0.4.22

**Internal**:

- Added grouping enhancements to protocol.

## 0.4.21

**Internal**:

- Updated debug image interface with more attributes.

## 0.4.20

**Internal**:

- Added support for `lang` frame and stacktrace attribute.

## 0.4.19

**Internal**:

- Slight changes to allow replacing more normalization code in Sentry with Rust.

## 0.4.18

**Internal**:

- Allow much larger payloads in the extra attribute.

## 0.4.17

**Internal**:

- Added support for protocol changes related to upcoming sentry SDK features. In particular the `none` event type was added.

## 0.4.16

For users of relay, nothing changed at all. This is a release to test embedding some Rust code in Sentry itself.

## 0.4.15

For users of relay, nothing changed at all. This is a release to test embedding some Rust code in Sentry itself.

## 0.4.14

For users of relay, nothing changed at all. This is a release to test embedding some Rust code in Sentry itself.

## 0.4.13

For users of relay, nothing changed at all. This is a release to test embedding some Rust code in Sentry itself.

## 0.4.12

For users of relay, nothing changed at all. This is a release to test embedding some Rust code in Sentry itself.

## 0.4.11

For users of relay, nothing changed at all. This is a release to test embedding some Rust code in Sentry itself.

## 0.4.10

For users of relay, nothing changed at all. This is a release to test embedding some Rust code in Sentry itself.

## 0.4.9

For users of relay, nothing changed at all. This is a release to test embedding some Rust code in Sentry itself.

## 0.4.8

For users of relay, nothing changed at all. This is a release to test embedding some Rust code in Sentry itself.

## 0.4.7

For users of relay, nothing changed at all. This is a release to test embedding some Rust code in Sentry itself.

## 0.4.6

For users of relay, nothing changed at all. This is a release to test embedding some Rust code in Sentry itself.

## 0.4.5

For users of relay, nothing changed at all. This is a release to test embedding some Rust code in Sentry itself.

## 0.4.4

For users of relay, nothing changed at all. This is a release to test embedding some Rust code in Sentry itself.

## 0.4.3

For users of relay, nothing changed at all. This is a release to test embedding some Rust code in Sentry itself.

## 0.4.2

For users of relay, nothing changed at all. This is a release to test embedding some Rust code in Sentry itself.

## 0.4.1

For users of relay, nothing changed at all. This is a release to test embedding some Rust code in Sentry itself.

## 0.4.0

Introducing new Relay modes:

- `proxy`: A proxy for all requests and events.
- `static`: Static configuration for known projects in the file system.
- `managed`: Fetch configurations dynamically from Sentry and update them.

The default Relay mode is `managed`. Users upgrading from previous versions will automatically activate the `managed` mode. To change this setting, add `relay.mode` to `config.yml` or run `semaphore config init` from the command line.

**Breaking Change**: If Relay was used without credentials, the mode needs to be set to `proxy`. The default `managed` mode requires credentials.

For more information on Relay modes, see the [documentation page](https://docs.sentry.io/data-management/relay/options/).

### Configuration Changes

- Added `cache.event_buffer_size` to control the maximum number of events that are buffered in case of network issues or high rates of incoming events.
- Added `limits.max_concurrent_requests` to limit the number of connections that this Relay will use to communicate with the upstream.
- Internal error reporting is now disabled by default. To opt in, set `sentry.enabled`.

### Bugfixes

- Fix a bug that caused events to get unconditionally dropped after five seconds, regardless of the `cache.event_expiry` configuration.
- Fix a memory leak in Relay's internal error reporting.

## 0.3.0

- Changed PII stripping rule format to permit path selectors when applying rules. This means that now `$string` refers to strings for instance and `user.id` refers to the `id` field in the `user` attribute of the event. Temporarily support for old rules is retained.

## 0.2.7

- store: Minor fixes to be closer to Python. Ability to disable trimming of objects, arrays and strings.

## 0.2.6

- Fix bug where PII stripping would remove containers without leaving any metadata about the retraction.
- Fix bug where old `redactPair` rules would stop working.

## 0.2.5

- Rewrite of PII stripping logic. This brings potentially breaking changes to the semantics of PII configs. Most importantly field types such as `"freeform"` and `"databag"` are gone, right now there is only `"container"` and `"text"`. All old field types should have become an alias for `"text"`, but take extra care in ensuring your PII rules still work.

- store: Minor fixes to be closer to Python.

## 0.2.4

For users of relay, nothing changed at all. This is a release to test embedding some Rust code in Sentry itself.

- store: Remove stray print statement.

## 0.2.3

For users of relay, nothing changed at all. This is a release to test embedding some Rust code in Sentry itself.

- store: Fix main performance issues.

## 0.2.2

For users of relay, nothing changed at all. This is a release to test embedding some Rust code in Sentry itself.

- store: Fix segfault when trying to process contexts.
- store: Fix trimming state "leaking" between interfaces, leading to excessive trimming.
- store: Don't serialize empty arrays and objects (with a few exceptions).

## 0.2.1

For users of relay, nothing changed at all. This is a release to test embedding some Rust code in Sentry itself.

- `libsemaphore`: Expose CABI for normalizing event data.

## 0.2.0

Our first major iteration on Relay has landed!

- User documentation is now hosted at <https://docs.sentry.io/relay/>.
- SSL support is now included by default. Just configure a [TLS identity](https://docs.sentry.io/relay/options/#relaytls_identity_path) and you're set.
- Updated event processing: Events from older SDKs are now supported. Also, we've fixed some bugs along the line.
- Introduced full support for PII stripping. See [PII Configuration](https://docs.sentry.io/relay/pii-config/) for instructions.
- Configure with static project settings. Relay will skip querying project states from Sentry and use your provided values instead. See [Project Configuration](https://docs.sentry.io/relay/project-config/) for a full guide.
- Relay now also acts as a proxy for certain API requests. This allows it to receive CSP reports and Minidump crash reports, among others. It also sets `X-Forwarded-For` and includes a Relay signature header.

Besides that, there are many technical changes, including:

- Major rewrite of the internals. Relay no longer requires a special endpoint for sending events to upstream Sentry and processes events individually with less delay than before.
- The executable will exit with a non-zero exit code on startup errors. This makes it easier to catch configuration errors.
- Removed `libsodium` as a production dependency, greatly simplifying requirements for the runtime environment.
- Greatly improved logging and metrics. Be careful with the `DEBUG` and `TRACE` levels, as they are **very** verbose now.
- Improved docker containers.

## 0.1.3

- Added support for metadata format

## 0.1.2

- JSON logging ([#32](https://github.com/getsentry/relay/pull/32))
- Update dependencies

## 0.1.1

- Rename "sentry-relay" to "semaphore"
- Use new features from Rust 1.26
- Prepare binary and Python builds ([#20](https://github.com/getsentry/relay/pull/20))
- Add Dockerfile ([#23](https://github.com/getsentry/relay/pull/23))

## 0.1.0

An initial release of the tool.<|MERGE_RESOLUTION|>--- conflicted
+++ resolved
@@ -4,11 +4,8 @@
 
 **Internal**:
 
-<<<<<<< HEAD
+- Emit the `quantity` field for outcomes of events. This field describes the total size in bytes for attachments or the event count for all other categories. A separate outcome is emitted for attachments in a rejected envelope, if any, in addition to the event outcome. ([#942](https://github.com/getsentry/relay/pull/942))
 - Add experimental metrics ingestion without bucketing or pre-aggregation. ([#948](https://github.com/getsentry/relay/pull/948))
-=======
-- Emit the `quantity` field for outcomes of events. This field describes the total size in bytes for attachments or the event count for all other categories. A separate outcome is emitted for attachments in a rejected envelope, if any, in addition to the event outcome. ([#942](https://github.com/getsentry/relay/pull/942))
->>>>>>> dacdb001
 
 ## 21.3.0
 
