--- conflicted
+++ resolved
@@ -7,15 +7,12 @@
 - Enables more PII rules for AI attributes. ([#5166](https://github.com/getsentry/relay/pull/5166)
 - Add Memory Info context to event schema. ([#5154](https://github.com/getsentry/relay/pull/5154))
 - Add Thread Pool Info context to event schema. ([#5153](https://github.com/getsentry/relay/pull/5153))
-<<<<<<< HEAD
+- Add Unity Info context to event schema. ([#5155](https://github.com/getsentry/relay/pull/5155))
 - Handle empty span id and trace id in otel log transform. ([#5134](https://github.com/getsentry/relay/pull/5134))
-=======
-- Add Unity Info context to event schema. ([#5155](https://github.com/getsentry/relay/pull/5155))
 
 **Internal**:
 
 - No longer writes Spans as trace items. ([#5152](https://github.com/getsentry/relay/pull/5152))
->>>>>>> 248d60e4
 
 ## 25.9.0
 
