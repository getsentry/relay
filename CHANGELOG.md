# Changelog

## Unreleased

**Features**:

- Extract attachments from transaction events and send them to kafka individually. ([#1844](https://github.com/getsentry/relay/pull/1844))
- Protocol validation for source map image type. ([#1869](https://github.com/getsentry/relay/pull/1869))
- Strip quotes from client hint values. ([#1874](https://github.com/getsentry/relay/pull/1874))
- Add Dotnet, Javascript and PHP support for profiling. ([#1871](https://github.com/getsentry/relay/pull/1871), [#1876](https://github.com/getsentry/relay/pull/1876), [#1885](https://github.com/getsentry/relay/pull/1885))
- Initial support for the Crons beta. ([#1886](https://github.com/getsentry/relay/pull/1886))
- Scrub `span.data.http.query` with default scrubbers. ([#1889](https://github.com/getsentry/relay/pull/1889))
- Add `thread.state` field to protocol. ([#1896](https://github.com/getsentry/relay/pull/1896))

**Bug Fixes**:

- Enforce rate limits for session replays. ([#1877](https://github.com/getsentry/relay/pull/1877))

**Internal**:

- Revert back the addition of metric names as tag on Sentry errors when relay drops metrics. ([#1873](https://github.com/getsentry/relay/pull/1873))
- Tag the dynamic sampling decision on `count_per_root_project` to measure effective sample rates. ([#1870](https://github.com/getsentry/relay/pull/1870))
- Deprecate fields on the profiling sample format. ([#1878](https://github.com/getsentry/relay/pull/1878))
<<<<<<< HEAD
=======
- Move the pending envelopes buffering into the project cache. ([#1879](https://github.com/getsentry/relay/pull/1879))
- Remove idle samples at the start and end of a profile and useless metadata. ([#1894](https://github.com/getsentry/relay/pull/1894))
>>>>>>> 054d4585

## 23.2.0

**Features**:

- Use client hint headers instead of User-Agent when available. ([#1752](https://github.com/getsentry/relay/pull/1752), [#1802](https://github.com/getsentry/relay/pull/1802), [#1838](https://github.com/getsentry/relay/pull/1838))
- Apply all configured data scrubbing rules on Replays. ([#1731](https://github.com/getsentry/relay/pull/1731))
- Add count transactions toward root project. ([#1734](https://github.com/getsentry/relay/pull/1734))
- Add or remove the profile ID on the transaction's profiling context. ([#1801](https://github.com/getsentry/relay/pull/1801))
- Implement a new sampling algorithm with factors and multi-matching. ([#1790](https://github.com/getsentry/relay/pull/1790)
- Add Cloud Resource context. ([#1854](https://github.com/getsentry/relay/pull/1854))

**Bug Fixes**:

- Fix a bug where the replays ip-address normalization was not being applied when the user object was omitted. ([#1805](https://github.com/getsentry/relay/pull/1805))
- Improve performance for replays, especially memory usage during data scrubbing. ([#1800](https://github.com/getsentry/relay/pull/1800), [#1825](https://github.com/getsentry/relay/pull/1825))
- When a transaction is rate limited, also remove associated profiles. ([#1843](https://github.com/getsentry/relay/pull/1843))

**Internal**:

- Add metric name as tag on Sentry errors from relay dropping metrics. ([#1797](https://github.com/getsentry/relay/pull/1797))
- Make sure to scrub all the fields with PII. If the fields contain an object, the entire object will be removed. ([#1789](https://github.com/getsentry/relay/pull/1789))
- Keep meta for removed custom measurements. ([#1815](https://github.com/getsentry/relay/pull/1815))
- Drop replay recording payloads if they cannot be parsed or scrubbed. ([#1683](https://github.com/getsentry/relay/pull/1683))

## 23.1.1

**Features**:

- Add error and sample rate fields to the replay event parser. ([#1745](https://github.com/getsentry/relay/pull/1745))
- Add `instruction_addr_adjustment` field to `RawStacktrace`. ([#1716](https://github.com/getsentry/relay/pull/1716))
- Add SSL support to `relay-redis` crate. It is possible to use `rediss` scheme to connnect to Redis cluster using TLS. ([#1772](https://github.com/getsentry/relay/pull/1772))

**Internal**:

- Fix type errors in replay recording parsing. ([#1765](https://github.com/getsentry/relay/pull/1765))
- Remove error and session sample rate fields from replay-event parser. ([#1791](https://github.com/getsentry/relay/pull/1791))
- Scrub replay recording PII from mutation "texts" vector. ([#1796](https://github.com/getsentry/relay/pull/1796))

## 23.1.0

**Features**:

- Add support for `limits.keepalive_timeout` configuration. ([#1645](https://github.com/getsentry/relay/pull/1645))
- Add support for decaying functions in dynamic sampling rules. ([#1692](https://github.com/getsentry/relay/pull/1692))
- Stop extracting duration metric for session payloads. ([#1739](https://github.com/getsentry/relay/pull/1739))
- Add Profiling Context ([#1748](https://github.com/getsentry/relay/pull/1748))

**Internal**:

- Remove concurrent profiling. ([#1697](https://github.com/getsentry/relay/pull/1697))
- Use the main Sentry SDK to submit crash reports instead of a custom curl-based backend. This removes a dependency on `libcurl` and ensures compliance with latest TLS standards for crash uploads. Note that this only affects Relay if the hidden `_crash_db` option is used. ([#1707](https://github.com/getsentry/relay/pull/1707))
- Support transaction naming rules. ([#1695](https://github.com/getsentry/relay/pull/1695))
- Add PII scrubbing to URLs captured by replay recordings ([#1730](https://github.com/getsentry/relay/pull/1730))
- Add more measurement units for profiling. ([#1732](https://github.com/getsentry/relay/pull/1732))
- Add backoff mechanism for fetching projects from the project cache. ([#1726](https://github.com/getsentry/relay/pull/1726))

## 22.12.0

**Features**:

- The level of events created from Unreal Crash Reports now depends on whether it was an actual crash or an assert. ([#1677](https://github.com/getsentry/relay/pull/1677))
- Dynamic sampling is now based on the volume received by Relay by default and does not include the original volume dropped by client-side sampling in SDKs. This is required for the final dynamic sampling feature in the latest Sentry plans. ([#1591](https://github.com/getsentry/relay/pull/1591))
- Add OpenTelemetry Context. ([#1617](https://github.com/getsentry/relay/pull/1617))
- Add `app.in_foreground` and `thread.main` flag to protocol. ([#1578](https://github.com/getsentry/relay/pull/1578))
- Add support for View Hierarchy attachment_type. ([#1642](https://github.com/getsentry/relay/pull/1642))
- Add invalid replay recording outcome. ([#1684](https://github.com/getsentry/relay/pull/1684))
- Stop rejecting spans without a timestamp, instead giving them their respective event timestamp and setting their status to DeadlineExceeded. ([#1690](https://github.com/getsentry/relay/pull/1690))
- Add max replay size configuration parameter. ([#1694](https://github.com/getsentry/relay/pull/1694))
- Add nonchunked replay recording message type. ([#1653](https://github.com/getsentry/relay/pull/1653))
- Add `abnormal_mechanism` field to SessionUpdate protocol. ([#1665](https://github.com/getsentry/relay/pull/1665))
- Add replay-event normalization and PII scrubbing. ([#1582](https://github.com/getsentry/relay/pull/1582))
- Scrub all fields with IP addresses rather than only known IP address fields. ([#1725](https://github.com/getsentry/relay/pull/1725))

**Bug Fixes**:

- Make `attachment_type` on envelope items forward compatible by adding fallback variant. ([#1638](https://github.com/getsentry/relay/pull/1638))
- Relay no longer accepts transaction events older than 5 days. Previously the event was accepted and stored, but since metrics for such old transactions are not supported it did not show up in parts of Sentry such as the Performance landing page. ([#1663](https://github.com/getsentry/relay/pull/1663))
- Apply dynamic sampling to transactions from older SDKs and even in case Relay cannot load project information. This avoids accidentally storing 100% of transactions. ([#1667](https://github.com/getsentry/relay/pull/1667))
- Replay recording parser now uses the entire body rather than a subset. ([#1682](https://github.com/getsentry/relay/pull/1682))
- Fix a potential OOM in the Replay recording parser. ([#1691](https://github.com/getsentry/relay/pull/1691))
- Fix type error in replay recording parser. ([#1702](https://github.com/getsentry/relay/pull/1702))

**Internal**:

- Emit a `service.back_pressure` metric that measures internal back pressure by service. ([#1583](https://github.com/getsentry/relay/pull/1583))
- Track metrics for OpenTelemetry events. ([#1618](https://github.com/getsentry/relay/pull/1618))
- Normalize transaction name for URLs transaction source, by replacing UUIDs, SHAs and numerical IDs in transaction names by placeholders. ([#1621](https://github.com/getsentry/relay/pull/1621))
- Parse string as number to handle a release bug. ([#1637](https://github.com/getsentry/relay/pull/1637))
- Expand Profiling's discard reasons. ([#1661](https://github.com/getsentry/relay/pull/1661), [#1685](https://github.com/getsentry/relay/pull/1685))
- Allow to rate limit profiles on top of transactions. ([#1681](https://github.com/getsentry/relay/pull/1681))

## 22.11.0

**Features**:

- Add PII scrubber for replay recordings. ([#1545](https://github.com/getsentry/relay/pull/1545))
- Support decaying rules. Decaying rules are regular sampling rules, but they are only applicable in a specific time range. ([#1544](https://github.com/getsentry/relay/pull/1544))
- Disallow `-` in measurement and breakdown names. These items are converted to metrics, which do not allow `-` in their name. ([#1571](https://github.com/getsentry/relay/pull/1571))

**Bug Fixes**:

- Validate the distribution name in the event. ([#1556](https://github.com/getsentry/relay/pull/1556))
- Use correct meta object for logentry in light normalization. ([#1577](https://github.com/getsentry/relay/pull/1577))

**Internal**:

- Implement response context schema. ([#1529](https://github.com/getsentry/relay/pull/1529))
- Support dedicated quotas for storing transaction payloads ("indexed transactions") via the `transaction_indexed` data category if metrics extraction is enabled. ([#1537](https://github.com/getsentry/relay/pull/1537), [#1555](https://github.com/getsentry/relay/pull/1555))
- Report outcomes for dynamic sampling with the correct indexed transaction data category to restore correct totals. ([#1561](https://github.com/getsentry/relay/pull/1561))
- Add fields to the Frame object for the sample format. ([#1562](https://github.com/getsentry/relay/pull/1562))
- Move kafka related code into separate `relay-kafka` crate. ([#1563](https://github.com/getsentry/relay/pull/1563))

## 22.10.0

**Features**:

- Limit the number of custom measurements per event. ([#1483](https://github.com/getsentry/relay/pull/1483)))
- Add INP web vital as a measurement. ([#1487](https://github.com/getsentry/relay/pull/1487))
- Add .NET/Portable-PDB specific protocol fields. ([#1518](https://github.com/getsentry/relay/pull/1518))
- Enforce rate limits on metrics buckets using the transactions_processed quota. ([#1515](https://github.com/getsentry/relay/pull/1515))
- PII scrubbing now treats any key containing `token` as a password. ([#1527](https://github.com/getsentry/relay/pull/1527))

**Bug Fixes**:

- Make sure that non-processing Relays drop all invalid transactions. ([#1513](https://github.com/getsentry/relay/pull/1513))

**Internal**:

- Introduce a new profile format called `sample`. ([#1462](https://github.com/getsentry/relay/pull/1462))
- Generate a new profile ID when splitting a profile for multiple transactions. ([#1473](https://github.com/getsentry/relay/pull/1473))
- Pin Rust version to 1.63.0 in Dockerfile. ([#1482](https://github.com/getsentry/relay/pull/1482))
- Normalize measurement units in event payload. ([#1488](https://github.com/getsentry/relay/pull/1488))
- Remove long-running futures from metrics flush. ([#1492](https://github.com/getsentry/relay/pull/1492))
- Migrate to 2021 Rust edition. ([#1510](https://github.com/getsentry/relay/pull/1510))
- Make the profiling frame object compatible with the stacktrace frame object from event. ([#1512](https://github.com/getsentry/relay/pull/1512))
- Fix quota DataCategory::TransactionProcessed serialisation to match that of the CAPI. ([#1514](https://github.com/getsentry/relay/pull/1514))
- Support checking quotas in the Redis rate limiter without incrementing them. ([#1519](https://github.com/getsentry/relay/pull/1519))
- Update the internal service architecture for metrics aggregator service. ([#1508](https://github.com/getsentry/relay/pull/1508))
- Add data category for indexed transactions. This will come to represent stored transactions, while the existing category will represent transaction metrics. ([#1535](https://github.com/getsentry/relay/pull/1535))
- Adjust replay parser to be less strict and allow for larger segment-ids. ([#1551](https://github.com/getsentry/relay/pull/1551))

## 22.9.0

**Features**:

- Add user-agent parsing to Replays. ([#1420](https://github.com/getsentry/relay/pull/1420))
- Improve the release name used when reporting data to Sentry to include both the version and exact build. ([#1428](https://github.com/getsentry/relay/pull/1428))

**Bug Fixes**:

- Do not apply rate limits or reject data based on expired project configs. ([#1404](https://github.com/getsentry/relay/pull/1404))
- Process required stacktraces to fix filtering events originating from browser extensions. ([#1423](https://github.com/getsentry/relay/pull/1423))
- Fix error message filtering when formatting the message of logentry. ([#1442](https://github.com/getsentry/relay/pull/1442))
- Loosen type requirements for the `user.id` field in Replays. ([#1443](https://github.com/getsentry/relay/pull/1443))
- Fix panic in datascrubbing when number of sensitive fields was too large. ([#1474](https://github.com/getsentry/relay/pull/1474))

**Internal**:

- Make the Redis connection pool configurable. ([#1418](https://github.com/getsentry/relay/pull/1418))
- Add support for sharding Kafka producers across clusters. ([#1454](https://github.com/getsentry/relay/pull/1454))
- Speed up project cache eviction through a background thread. ([#1410](https://github.com/getsentry/relay/pull/1410))
- Batch metrics buckets into logical partitions before sending them as Envelopes. ([#1440](https://github.com/getsentry/relay/pull/1440))
- Filter single samples in cocoa profiles and events with no duration in Android profiles. ([#1445](https://github.com/getsentry/relay/pull/1445))
- Add a "invalid_replay" discard reason for invalid replay events. ([#1455](https://github.com/getsentry/relay/pull/1455))
- Add rate limiters for replays and replay recordings. ([#1456](https://github.com/getsentry/relay/pull/1456))
- Use the different configuration for billing outcomes when specified. ([#1461](https://github.com/getsentry/relay/pull/1461))
- Support profiles tagged for many transactions. ([#1444](https://github.com/getsentry/relay/pull/1444), [#1463](https://github.com/getsentry/relay/pull/1463), [#1464](https://github.com/getsentry/relay/pull/1464), [#1465](https://github.com/getsentry/relay/pull/1465))
- Track metrics for changes to the transaction name and DSC propagations. ([#1466](https://github.com/getsentry/relay/pull/1466))
- Simplify the ingestion path to reduce endpoint response times. ([#1416](https://github.com/getsentry/relay/issues/1416), [#1429](https://github.com/getsentry/relay/issues/1429), [#1431](https://github.com/getsentry/relay/issues/1431))
- Update the internal service architecture for the store, outcome, and processor services. ([#1405](https://github.com/getsentry/relay/pull/1405), [#1415](https://github.com/getsentry/relay/issues/1415), [#1421](https://github.com/getsentry/relay/issues/1421), [#1441](https://github.com/getsentry/relay/issues/1441), [#1457](https://github.com/getsentry/relay/issues/1457), [#1470](https://github.com/getsentry/relay/pull/1470))

## 22.8.0

**Features**:

- Remove timeout-based expiry of envelopes in Relay's internal buffers. The `cache.envelope_expiry` is now inactive. To control the size of the envelope buffer, use `cache.envelope_buffer_size` exclusively, instead. ([#1398](https://github.com/getsentry/relay/pull/1398))
- Parse sample rates as JSON. ([#1353](https://github.com/getsentry/relay/pull/1353))
- Filter events in external Relays, before extracting metrics. ([#1379](https://github.com/getsentry/relay/pull/1379))
- Add `privatekey` and `private_key` as secret key name to datascrubbers. ([#1376](https://github.com/getsentry/relay/pull/1376))
- Explain why we responded with 429. ([#1389](https://github.com/getsentry/relay/pull/1389))

**Bug Fixes**:

- Fix a bug where unreal crash reports were dropped when metrics extraction is enabled. ([#1355](https://github.com/getsentry/relay/pull/1355))
- Extract user from metrics with EventUser's priority. ([#1363](https://github.com/getsentry/relay/pull/1363))
- Honor `SentryConfig.enabled` and don't init SDK at all if it is false. ([#1380](https://github.com/getsentry/relay/pull/1380))
- The priority thread metadata on profiles is now optional, do not fail the profile if it's not present. ([#1392](https://github.com/getsentry/relay/pull/1392))

**Internal**:

- Support compressed project configs in redis cache. ([#1345](https://github.com/getsentry/relay/pull/1345))
- Refactor profile processing into its own crate. ([#1340](https://github.com/getsentry/relay/pull/1340))
- Treat "unknown" transaction source as low cardinality for safe SDKs. ([#1352](https://github.com/getsentry/relay/pull/1352), [#1356](https://github.com/getsentry/relay/pull/1356))
- Conditionally write a default transaction source to the transaction payload. ([#1354](https://github.com/getsentry/relay/pull/1354))
- Generate mobile measurements frames_frozen_rate, frames_slow_rate, stall_percentage. ([#1373](https://github.com/getsentry/relay/pull/1373))
- Change to the internals of the healthcheck endpoint. ([#1374](https://github.com/getsentry/relay/pull/1374), [#1377](https://github.com/getsentry/relay/pull/1377))
- Re-encode the Typescript payload to normalize. ([#1372](https://github.com/getsentry/relay/pull/1372))
- Partially normalize events before extracting metrics. ([#1366](https://github.com/getsentry/relay/pull/1366))
- Spawn more threads for CPU intensive work. ([#1378](https://github.com/getsentry/relay/pull/1378))
- Add missing fields to DeviceContext ([#1383](https://github.com/getsentry/relay/pull/1383))
- Improve performance of Redis accesses by not running `PING` everytime a connection is reused. ([#1394](https://github.com/getsentry/relay/pull/1394))
- Distinguish between various discard reasons for profiles. ([#1395](https://github.com/getsentry/relay/pull/1395))
- Add missing fields to GPUContext ([#1391](https://github.com/getsentry/relay/pull/1391))
- Store actor now uses Tokio for message handling instead of Actix. ([#1397](https://github.com/getsentry/relay/pull/1397))
- Add app_memory to AppContext struct. ([#1403](https://github.com/getsentry/relay/pull/1403))

## 22.7.0

**Features**:

- Adjust sample rate by envelope header's sample_rate. ([#1327](https://github.com/getsentry/relay/pull/1327))
- Support `transaction_info` on event payloads. ([#1330](https://github.com/getsentry/relay/pull/1330))
- Extract transaction metrics in external relays. ([#1344](https://github.com/getsentry/relay/pull/1344))

**Bug Fixes**:

- Parse custom units with length < 15 without crashing. ([#1312](https://github.com/getsentry/relay/pull/1312))
- Split large metrics requests into smaller batches. This avoids failed metrics submission and lost Release Health data due to `413 Payload Too Large` errors on the upstream. ([#1326](https://github.com/getsentry/relay/pull/1326))
- Metrics extraction: Map missing transaction status to "unknown". ([#1333](https://github.com/getsentry/relay/pull/1333))
- Fix [CVE-2022-2068](https://www.openssl.org/news/vulnerabilities.html#CVE-2022-2068) and [CVE-2022-2097](https://www.openssl.org/news/vulnerabilities.html#CVE-2022-2097) by updating to OpenSSL 1.1.1q. ([#1334](https://github.com/getsentry/relay/pull/1334))

**Internal**:

- Reduce number of metrics extracted for release health. ([#1316](https://github.com/getsentry/relay/pull/1316))
- Indicate with thread is the main thread in thread metadata for profiles. ([#1320](https://github.com/getsentry/relay/pull/1320))
- Increase profile maximum size by an order of magnitude. ([#1321](https://github.com/getsentry/relay/pull/1321))
- Add data category constant for processed transactions, encompassing all transactions that have been received and sent through dynamic sampling as well as metrics extraction. ([#1306](https://github.com/getsentry/relay/pull/1306))
- Extract metrics also from trace-sampled transactions. ([#1317](https://github.com/getsentry/relay/pull/1317))
- Extract metrics from a configurable amount of custom transaction measurements. ([#1324](https://github.com/getsentry/relay/pull/1324))
- Metrics: Drop transaction tag for high-cardinality sources. ([#1339](https://github.com/getsentry/relay/pull/1339))

## 22.6.0

**Compatibility:** This version of Relay requires Sentry server `22.6.0` or newer.

**Features**:

- Relay is now compatible with CentOS 7 and Red Hat Enterprise Linux 7 onward (kernel version _2.6.32_), depending on _glibc 2.17_ or newer. The `crash-handler` feature, which is currently enabled in the build published to DockerHub, additionally requires _curl 7.29_ or newer. ([#1279](https://github.com/getsentry/relay/pull/1279))
- Optionally start relay with `--upstream-dsn` to pass a Sentry DSN instead of the URL. This can be convenient when starting Relay in environments close to an SDK, where a DSN is already available. ([#1277](https://github.com/getsentry/relay/pull/1277))
- Add a new runtime mode `--aws-runtime-api=$AWS_LAMBDA_RUNTIME_API` that integrates Relay with the AWS Extensions API lifecycle. ([#1277](https://github.com/getsentry/relay/pull/1277))
- Add Replay ItemTypes. ([#1236](https://github.com/getsentry/relay/pull/1236), ([#1239](https://github.com/getsentry/relay/pull/1239))

**Bug Fixes**:

- Session metrics extraction: Count distinct_ids from all session updates to prevent undercounting users. ([#1275](https://github.com/getsentry/relay/pull/1275))
- Session metrics extraction: Count crashed+abnormal towards errored_preaggr. ([#1274](https://github.com/getsentry/relay/pull/1274))

**Internal**:

- Add version 3 to the project configs endpoint. This allows returning pending results which need to be polled later and avoids blocking batched requests on single slow entries. ([#1263](https://github.com/getsentry/relay/pull/1263))
- Emit specific event type tags for "processing.event.produced" metric. ([#1270](https://github.com/getsentry/relay/pull/1270))
- Add support for profile outcomes. ([#1272](https://github.com/getsentry/relay/pull/1272))
- Avoid potential panics when scrubbing minidumps. ([#1282](https://github.com/getsentry/relay/pull/1282))
- Fix typescript profile validation. ([#1283](https://github.com/getsentry/relay/pull/1283))
- Track memory footprint of metrics buckets. ([#1284](https://github.com/getsentry/relay/pull/1284), [#1287](https://github.com/getsentry/relay/pull/1287), [#1288](https://github.com/getsentry/relay/pull/1288))
- Support dedicated topics per metrics usecase, drop metrics from unknown usecases. ([#1285](https://github.com/getsentry/relay/pull/1285))
- Add support for Rust profiles ingestion ([#1296](https://github.com/getsentry/relay/pull/1296))

## 22.5.0

**Features**:

- Add platform, op, http.method and status tag to all extracted transaction metrics. ([#1227](https://github.com/getsentry/relay/pull/1227))
- Add units in built-in measurements. ([#1229](https://github.com/getsentry/relay/pull/1229))
- Add protocol support for custom units on transaction measurements. ([#1256](https://github.com/getsentry/relay/pull/1256))

**Bug Fixes**:

- fix(metrics): Enforce metric name length limit. ([#1238](https://github.com/getsentry/relay/pull/1238))
- Accept and forward unknown Envelope items. In processing mode, drop items individually rather than rejecting the entire request. This allows SDKs to send new data in combined Envelopes in the future. ([#1246](https://github.com/getsentry/relay/pull/1246))
- Stop extracting metrics with outdated names from sessions. ([#1251](https://github.com/getsentry/relay/pull/1251), [#1252](https://github.com/getsentry/relay/pull/1252))
- Update symbolic to pull in fixed Unreal parser that now correctly handles zero-length files. ([#1266](https://github.com/getsentry/relay/pull/1266))

**Internal**:

- Add sampling + tagging by event platform and transaction op. Some (unused) tagging rules from 22.4.0 have been renamed. ([#1231](https://github.com/getsentry/relay/pull/1231))
- Refactor aggregation error, recover from errors more gracefully. ([#1240](https://github.com/getsentry/relay/pull/1240))
- Remove/reject nul-bytes from metric strings. ([#1235](https://github.com/getsentry/relay/pull/1235))
- Remove the unused "internal" data category. ([#1245](https://github.com/getsentry/relay/pull/1245))
- Add the client and version as `sdk` tag to extracted session metrics in the format `name/version`. ([#1248](https://github.com/getsentry/relay/pull/1248))
- Expose `shutdown_timeout` in `OverridableConfig` ([#1247](https://github.com/getsentry/relay/pull/1247))
- Normalize all profiles and reject invalid ones. ([#1250](https://github.com/getsentry/relay/pull/1250))
- Raise a new InvalidCompression Outcome for invalid Unreal compression. ([#1237](https://github.com/getsentry/relay/pull/1237))
- Add a profile data category and count profiles in an envelope to apply rate limits. ([#1259](https://github.com/getsentry/relay/pull/1259))
- Support dynamic sampling by custom tags, operating system name and version, as well as device name and family. ([#1268](https://github.com/getsentry/relay/pull/1268))

## 22.4.0

**Features**:

- Map Windows version from raw_description to version name (XP, Vista, 11, ...). ([#1219](https://github.com/getsentry/relay/pull/1219))

**Bug Fixes**:

- Prevent potential OOM panics when handling corrupt Unreal Engine crashes. ([#1216](https://github.com/getsentry/relay/pull/1216))

**Internal**:

- Remove unused item types. ([#1211](https://github.com/getsentry/relay/pull/1211))
- Pin click dependency in requirements-dev.txt. ([#1214](https://github.com/getsentry/relay/pull/1214))
- Use fully qualified metric resource identifiers (MRI) for metrics ingestion. For example, the sessions duration is now called `d:sessions/duration@s`. ([#1215](https://github.com/getsentry/relay/pull/1215))
- Introduce metric units for rates and information, add support for custom user-declared units, and rename duration units to self-explanatory identifiers such as `second`. ([#1217](https://github.com/getsentry/relay/pull/1217))
- Increase the max profile size to accomodate a new platform. ([#1223](https://github.com/getsentry/relay/pull/1223))
- Set environment as optional when parsing a profile so we get a null value later on. ([#1224](https://github.com/getsentry/relay/pull/1224))
- Expose new tagging rules interface for metrics extracted from transactions. ([#1225](https://github.com/getsentry/relay/pull/1225))
- Return better BadStoreRequest for unreal events. ([#1226](https://github.com/getsentry/relay/pull/1226))

## 22.3.0

**Features**:

- Tag transaction metrics by user satisfaction. ([#1197](https://github.com/getsentry/relay/pull/1197))

**Bug Fixes**:

- CVE-2022-24713: Prevent denial of service through untrusted regular expressions used for PII scrubbing. ([#1207](https://github.com/getsentry/relay/pull/1207))
- Prevent dropping metrics during Relay shutdown if the project is outdated or not cached at time of the shutdown. ([#1205](https://github.com/getsentry/relay/pull/1205))
- Prevent a potential OOM when validating corrupted or exceptional minidumps. ([#1209](https://github.com/getsentry/relay/pull/1209))

**Internal**:

- Spread out metric aggregation over the aggregation window to avoid concentrated waves of metrics requests to the upstream every 10 seconds. Relay now applies jitter to `initial_delay` to spread out requests more evenly over time. ([#1185](https://github.com/getsentry/relay/pull/1185))
- Use a randomized Kafka partitioning key for sessions instead of the session ID. ([#1194](https://github.com/getsentry/relay/pull/1194))
- Add new statsd metrics for bucketing efficiency. ([#1199](https://github.com/getsentry/relay/pull/1199), [#1192](https://github.com/getsentry/relay/pull/1192), [#1200](https://github.com/getsentry/relay/pull/1200))
- Add a `Profile` `ItemType` to represent the profiling data sent from Sentry SDKs. ([#1179](https://github.com/getsentry/relay/pull/1179))

## 22.2.0

**Features**:

- Add the `relay.override_project_ids` configuration flag to support migrating projects from self-hosted to Sentry SaaS. ([#1175](https://github.com/getsentry/relay/pull/1175))

**Internal**:

- Add an option to dispatch billing outcomes to a dedicated topic. ([#1168](https://github.com/getsentry/relay/pull/1168))
- Add new `ItemType` to handle profiling data from Specto SDKs. ([#1170](https://github.com/getsentry/relay/pull/1170))

**Bug Fixes**:

- Fix regression in CSP report parsing. ([#1174](https://github.com/getsentry/relay/pull/1174))
- Ignore replacement_chunks when they aren't used. ([#1180](https://github.com/getsentry/relay/pull/1180))

## 22.1.0

**Features**:

- Flush metrics and outcome aggregators on graceful shutdown. ([#1159](https://github.com/getsentry/relay/pull/1159))
- Extract metrics from sampled transactions. ([#1161](https://github.com/getsentry/relay/pull/1161))

**Internal**:

- Extract normalized dist as metric. ([#1158](https://github.com/getsentry/relay/pull/1158))
- Extract transaction user as metric. ([#1164](https://github.com/getsentry/relay/pull/1164))

## 21.12.0

**Features**:

- Extract measurement ratings, port from frontend. ([#1130](https://github.com/getsentry/relay/pull/1130))
- External Relays perform dynamic sampling and emit outcomes as client reports. This feature is now enabled _by default_. ([#1119](https://github.com/getsentry/relay/pull/1119))
- Metrics extraction config, custom tags. ([#1141](https://github.com/getsentry/relay/pull/1141))
- Update the user agent parser (uap-core Feb 2020 to Nov 2021). This allows Relay and Sentry to infer more recent browsers, operating systems, and devices in events containing a user agent header. ([#1143](https://github.com/getsentry/relay/pull/1143), [#1145](https://github.com/getsentry/relay/pull/1145))
- Improvements to Unity OS context parsing ([#1150](https://github.com/getsentry/relay/pull/1150))

**Bug Fixes**:

- Support Unreal Engine 5 crash reports. ([#1132](https://github.com/getsentry/relay/pull/1132))
- Perform same validation for aggregate sessions as for individual sessions. ([#1140](https://github.com/getsentry/relay/pull/1140))
- Add missing .NET 4.8 release value. ([#1142](https://github.com/getsentry/relay/pull/1142))
- Properly document which timestamps are accepted. ([#1152](https://github.com/getsentry/relay/pull/1152))

**Internal**:

- Add more statsd metrics for relay metric bucketing. ([#1124](https://github.com/getsentry/relay/pull/1124), [#1128](https://github.com/getsentry/relay/pull/1128))
- Add an internal option to capture minidumps for hard crashes. This has to be enabled via the `sentry._crash_db` config parameter. ([#1127](https://github.com/getsentry/relay/pull/1127))
- Fold processing vs non-processing into single actor. ([#1133](https://github.com/getsentry/relay/pull/1133))
- Aggregate outcomes for dynamic sampling, invalid project ID, and rate limits. ([#1134](https://github.com/getsentry/relay/pull/1134))
- Extract session metrics from aggregate sessions. ([#1140](https://github.com/getsentry/relay/pull/1140))
- Prefix names of extracted metrics by `sentry.sessions.` or `sentry.transactions.`. ([#1147](https://github.com/getsentry/relay/pull/1147))
- Extract transaction duration as metric. ([#1148](https://github.com/getsentry/relay/pull/1148))

## 21.11.0

**Features**:

- Add bucket width to bucket protocol. ([#1103](https://github.com/getsentry/relay/pull/1103))
- Support multiple kafka cluster configurations. ([#1101](https://github.com/getsentry/relay/pull/1101))
- Tag metrics by transaction name. ([#1126](https://github.com/getsentry/relay/pull/1126))

**Bug Fixes**:

- Avoid unbounded decompression of encoded requests. A particular request crafted to inflate to large amounts of memory, such as a zip bomb, could put Relay out of memory. ([#1117](https://github.com/getsentry/relay/pull/1117), [#1122](https://github.com/getsentry/relay/pull/1122), [#1123](https://github.com/getsentry/relay/pull/1123))
- Avoid unbounded decompression of UE4 crash reports. Some crash reports could inflate to large amounts of memory before being checked for size, which could put Relay out of memory. ([#1121](https://github.com/getsentry/relay/pull/1121))

**Internal**:

- Aggregate client reports before sending them onwards. ([#1118](https://github.com/getsentry/relay/pull/1118))

## 21.10.0

**Bug Fixes**:

- Correctly validate timestamps for outcomes and sessions. ([#1086](https://github.com/getsentry/relay/pull/1086))
- Run compression on a thread pool when sending to upstream. ([#1085](https://github.com/getsentry/relay/pull/1085))
- Report proper status codes and error messages when sending invalid JSON payloads to an endpoint with a `X-Sentry-Relay-Signature` header. ([#1090](https://github.com/getsentry/relay/pull/1090))
- Enforce attachment and event size limits on UE4 crash reports. ([#1099](https://github.com/getsentry/relay/pull/1099))

**Internal**:

- Add the exclusive time of the transaction's root span. ([#1083](https://github.com/getsentry/relay/pull/1083))
- Add session.status tag to extracted session.duration metric. ([#1087](https://github.com/getsentry/relay/pull/1087))
- Serve project configs for batched requests where one of the project keys cannot be parsed. ([#1093](https://github.com/getsentry/relay/pull/1093))

## 21.9.0

**Features**:

- Add sampling based on transaction name. ([#1058](https://github.com/getsentry/relay/pull/1058))
- Support running Relay without config directory. The most important configuration, including Relay mode and credentials, can now be provided through commandline arguments or environment variables alone. ([#1055](https://github.com/getsentry/relay/pull/1055))
- Protocol support for client reports. ([#1081](https://github.com/getsentry/relay/pull/1081))
- Extract session metrics in non processing relays. ([#1073](https://github.com/getsentry/relay/pull/1073))

**Bug Fixes**:

- Use correct commandline argument name for setting Relay port. ([#1059](https://github.com/getsentry/relay/pull/1059))
- Retrieve OS Context for Unity Events. ([#1072](https://github.com/getsentry/relay/pull/1072))

**Internal**:

- Add new metrics on Relay's performance in dealing with buckets of metric aggregates, as well as the amount of aggregated buckets. ([#1070](https://github.com/getsentry/relay/pull/1070))
- Add the exclusive time of a span. ([#1061](https://github.com/getsentry/relay/pull/1061))
- Remove redundant dynamic sampling processing on fast path. ([#1084](https://github.com/getsentry/relay/pull/1084))

## 21.8.0

- No documented changes.

## 21.7.0

- No documented changes.

## 21.6.3

- No documented changes.

## 21.6.2

**Bug Fixes**:

- Remove connection metrics reported under `connector.*`. They have been fully disabled since version `21.3.0`. ([#1021](https://github.com/getsentry/relay/pull/1021))
- Remove error logs for "failed to extract event" and "failed to store session". ([#1032](https://github.com/getsentry/relay/pull/1032))

**Internal**:

- Assign a random Kafka partition key for session aggregates and metrics to distribute messages evenly. ([#1022](https://github.com/getsentry/relay/pull/1022))
- All fields in breakdown config should be camelCase, and rename the breakdown key name in project options. ([#1020](https://github.com/getsentry/relay/pull/1020))

## 21.6.1

- No documented changes.

## 21.6.0

**Features**:

- Support self-contained envelopes without authentication headers or query parameters. ([#1000](https://github.com/getsentry/relay/pull/1000))
- Support statically configured relays. ([#991](https://github.com/getsentry/relay/pull/991))
- Support namespaced event payloads in multipart minidump submission for Electron Framework. The field has to follow the format `sentry___<namespace>`. ([#1012](https://github.com/getsentry/relay/pull/1012))

**Bug Fixes**:

- Explicitly declare reprocessing context. ([#1009](https://github.com/getsentry/relay/pull/1009))
- Validate the environment attribute in sessions, and drop sessions with invalid releases. ([#1018](https://github.com/getsentry/relay/pull/1018))

**Internal**:

- Gather metrics for corrupted Events with unprintable fields. ([#1008](https://github.com/getsentry/relay/pull/1008))
- Remove project actors. ([#1025](https://github.com/getsentry/relay/pull/1025))

## 21.5.1

**Bug Fixes**:

- Do not leak resources when projects or DSNs are idle. ([#1003](https://github.com/getsentry/relay/pull/1003))

## 21.5.0

**Features**:

- Support the `frame.stack_start` field for chained async stack traces in Cocoa SDK v7. ([#981](https://github.com/getsentry/relay/pull/981))
- Rename configuration fields `cache.event_buffer_size` to `cache.envelope_buffer_size` and `cache.event_expiry` to `cache.envelope_expiry`. The former names are still supported by Relay. ([#985](https://github.com/getsentry/relay/pull/985))
- Add a configuraton flag `relay.ready: always` to mark Relay ready in healthchecks immediately after starting without requiring to authenticate. ([#989](https://github.com/getsentry/relay/pull/989))

**Bug Fixes**:

- Fix roundtrip error when PII selector starts with number. ([#982](https://github.com/getsentry/relay/pull/982))
- Avoid overflow panic for large retry-after durations. ([#992](https://github.com/getsentry/relay/pull/992))

**Internal**:

- Update internal representation of distribution metrics. ([#979](https://github.com/getsentry/relay/pull/979))
- Extract metrics for transaction breakdowns and sessions when the feature is enabled for the organizaiton. ([#986](https://github.com/getsentry/relay/pull/986))
- Assign explicit values to DataCategory enum. ([#987](https://github.com/getsentry/relay/pull/987))

## 21.4.1

**Bug Fixes**:

- Allow the `event_id` attribute on breadcrumbs to link between Sentry events. ([#977](https://github.com/getsentry/relay/pull/977))

## 21.4.0

**Bug Fixes**:

- Parse the Crashpad information extension stream from Minidumps with annotation objects correctly. ([#973](https://github.com/getsentry/relay/pull/973))

**Internal**:

- Emit outcomes for rate limited attachments. ([#951](https://github.com/getsentry/relay/pull/951))
- Remove timestamp from metrics text protocol. ([#972](https://github.com/getsentry/relay/pull/972))
- Add max, min, sum, and count to gauge metrics. ([#974](https://github.com/getsentry/relay/pull/974))

## 21.3.1

**Bug Fixes**:

- Make request url scrubbable. ([#955](https://github.com/getsentry/relay/pull/955))
- Remove dependent items from envelope when dropping transaction item. ([#960](https://github.com/getsentry/relay/pull/960))

**Internal**:

- Emit the `quantity` field for outcomes of events. This field describes the total size in bytes for attachments or the event count for all other categories. A separate outcome is emitted for attachments in a rejected envelope, if any, in addition to the event outcome. ([#942](https://github.com/getsentry/relay/pull/942))
- Add experimental metrics ingestion without bucketing or pre-aggregation. ([#948](https://github.com/getsentry/relay/pull/948))
- Skip serializing some null values in frames interface. ([#944](https://github.com/getsentry/relay/pull/944))
- Add experimental metrics ingestion with bucketing and pre-aggregation. ([#948](https://github.com/getsentry/relay/pull/948), [#952](https://github.com/getsentry/relay/pull/952), [#958](https://github.com/getsentry/relay/pull/958), [#966](https://github.com/getsentry/relay/pull/966), [#969](https://github.com/getsentry/relay/pull/969))
- Change HTTP response for upstream timeouts from 502 to 504. ([#859](https://github.com/getsentry/relay/pull/859))
- Add rule id to outcomes coming from transaction sampling. ([#953](https://github.com/getsentry/relay/pull/953))
- Add support for breakdowns ingestion. ([#934](https://github.com/getsentry/relay/pull/934))
- Ensure empty strings are invalid measurement names. ([#968](https://github.com/getsentry/relay/pull/968))

## 21.3.0

**Features**:

- Relay now picks up HTTP proxies from environment variables. This is made possible by switching to a different HTTP client library.

**Bug Fixes**:

- Deny backslashes in release names. ([#904](https://github.com/getsentry/relay/pull/904))
- Fix a problem with Data Scrubbing source names (PII selectors) that caused `$frame.abs_path` to match, but not `$frame.abs_path || **` or `$frame.abs_path && **`. ([#932](https://github.com/getsentry/relay/pull/932))
- Make username pii-strippable. ([#935](https://github.com/getsentry/relay/pull/935))
- Respond with `400 Bad Request` and an error message `"empty envelope"` instead of `429` when envelopes without items are sent to the envelope endpoint. ([#937](https://github.com/getsentry/relay/pull/937))
- Allow generic Slackbot ([#947](https://github.com/getsentry/relay/pull/947))

**Internal**:

- Emit the `category` field for outcomes of events. This field disambiguates error events, security events and transactions. As a side-effect, Relay no longer emits outcomes for broken JSON payloads or network errors. ([#931](https://github.com/getsentry/relay/pull/931))
- Add inbound filters functionality to dynamic sampling rules. ([#920](https://github.com/getsentry/relay/pull/920))
- The undocumented `http._client` option has been removed. ([#938](https://github.com/getsentry/relay/pull/938))
- Log old events and sessions in the `requests.timestamp_delay` metric. ([#933](https://github.com/getsentry/relay/pull/933))
- Add rule id to outcomes coming from event sampling. ([#943](https://github.com/getsentry/relay/pull/943))
- Fix a bug in rate limiting that leads to accepting all events in the last second of a rate limiting window, regardless of whether the rate limit applies. ([#946](https://github.com/getsentry/relay/pull/946))

## 21.2.0

**Features**:

- By adding `.no-cache` to the DSN key, Relay refreshes project configuration caches immediately. This allows to apply changed settings instantly, such as updates to data scrubbing or inbound filter rules. ([#911](https://github.com/getsentry/relay/pull/911))
- Add NSError to mechanism. ([#925](https://github.com/getsentry/relay/pull/925))
- Add snapshot to the stack trace interface. ([#927](https://github.com/getsentry/relay/pull/927))

**Bug Fixes**:

- Log on INFO level when recovering from network outages. ([#918](https://github.com/getsentry/relay/pull/918))
- Fix a panic in processing minidumps with invalid location descriptors. ([#919](https://github.com/getsentry/relay/pull/919))

**Internal**:

- Improve dynamic sampling rule configuration. ([#907](https://github.com/getsentry/relay/pull/907))
- Compatibility mode for pre-aggregated sessions was removed. The feature is now enabled by default in full fidelity. ([#913](https://github.com/getsentry/relay/pull/913))

## 21.1.0

**Features**:

- Support dynamic sampling for error events. ([#883](https://github.com/getsentry/relay/pull/883))

**Bug Fixes**:

- Make all fields but event-id optional to fix regressions in user feedback ingestion. ([#886](https://github.com/getsentry/relay/pull/886))
- Remove `kafka-ssl` feature because it breaks development workflow on macOS. ([#889](https://github.com/getsentry/relay/pull/889))
- Accept envelopes where their last item is empty and trailing newlines are omitted. This also fixes a panic in some cases. ([#894](https://github.com/getsentry/relay/pull/894))

**Internal**:

- Extract crashpad annotations into contexts. ([#892](https://github.com/getsentry/relay/pull/892))
- Normalize user reports during ingestion and create empty fields. ([#903](https://github.com/getsentry/relay/pull/903))
- Ingest and normalize sample rates from envelope item headers. ([#910](https://github.com/getsentry/relay/pull/910))

## 20.12.1

- No documented changes.

## 20.12.0

**Features**:

- Add `kafka-ssl` compilation feature that builds Kafka linked against OpenSSL. This feature is enabled in Docker containers only. This is only relevant for Relays running as part of on-premise Sentry. ([#881](https://github.com/getsentry/relay/pull/881))
- Relay is now able to ingest pre-aggregated sessions, which will make it possible to efficiently handle applications that produce thousands of sessions per second. ([#815](https://github.com/getsentry/relay/pull/815))
- Add protocol support for WASM. ([#852](https://github.com/getsentry/relay/pull/852))
- Add dynamic sampling for transactions. ([#835](https://github.com/getsentry/relay/pull/835))
- Send network outage metric on healthcheck endpoint hit. ([#856](https://github.com/getsentry/relay/pull/856))

**Bug Fixes**:

- Fix a long-standing bug where log messages were not addressible as `$string`. ([#882](https://github.com/getsentry/relay/pull/882))
- Allow params in content-type for security requests to support content types like `"application/expect-ct-report+json; charset=utf-8"`. ([#844](https://github.com/getsentry/relay/pull/844))
- Fix a panic in CSP filters. ([#848](https://github.com/getsentry/relay/pull/848))
- Do not drop sessions due to an invalid age constraint set to `0`. ([#855](https://github.com/getsentry/relay/pull/855))
- Do not emit outcomes after forwarding envelopes to the upstream, even if that envelope is rate limited, rejected, or dropped. Since the upstream logs an outcome, it would be a duplicate. ([#857](https://github.com/getsentry/relay/pull/857))
- Fix status code for security report. ([#864](https://github.com/getsentry/relay/pull/864))
- Add missing fields for Expect-CT reports. ([#865](https://github.com/getsentry/relay/pull/865))
- Support more directives in CSP reports, such as `block-all-mixed-content` and `require-trusted-types-for`. ([#876](https://github.com/getsentry/relay/pull/876))

**Internal**:

- Add _experimental_ support for picking up HTTP proxies from the regular environment variables. This feature needs to be enabled by setting `http: client: "reqwest"` in your `config.yml`. ([#839](https://github.com/getsentry/relay/pull/839))
- Refactor transparent request forwarding for unknown endpoints. Requests are now entirely buffered in memory and occupy the same queues and actors as other requests. This should not cause issues but may change behavior under load. ([#839](https://github.com/getsentry/relay/pull/839))
- Add reason codes to the `X-Sentry-Rate-Limits` header in store responses. This allows external Relays to emit outcomes with the proper reason codes. ([#850](https://github.com/getsentry/relay/pull/850))
- Emit metrics for outcomes in external relays. ([#851](https://github.com/getsentry/relay/pull/851))
- Make `$error.value` `pii=true`. ([#837](https://github.com/getsentry/relay/pull/837))
- Send `key_id` in partial project config. ([#854](https://github.com/getsentry/relay/pull/854))
- Add stack traces to Sentry error reports. ([#872](https://github.com/getsentry/relay/pull/872))

## 20.11.1

- No documented changes.

## 20.11.0

**Features**:

- Rename upstream retries histogram metric and add upstream requests duration metric. ([#816](https://github.com/getsentry/relay/pull/816))
- Add options for metrics buffering (`metrics.buffering`) and sampling (`metrics.sample_rate`). ([#821](https://github.com/getsentry/relay/pull/821))

**Bug Fixes**:

- Accept sessions with IP address set to `{{auto}}`. This was previously rejected and silently dropped. ([#827](https://github.com/getsentry/relay/pull/827))
- Fix an issue where every retry-after response would be too large by one minute. ([#829](https://github.com/getsentry/relay/pull/829))

**Internal**:

- Always apply cache debouncing for project states. This reduces pressure on the Redis and file system cache. ([#819](https://github.com/getsentry/relay/pull/819))
- Internal refactoring such that validating of characters in tags no longer uses regexes internally. ([#814](https://github.com/getsentry/relay/pull/814))
- Discard invalid user feedback sent as part of envelope. ([#823](https://github.com/getsentry/relay/pull/823))
- Emit event errors and normalization errors for unknown breadcrumb keys. ([#824](https://github.com/getsentry/relay/pull/824))
- Normalize `breadcrumb.ty` into `breadcrumb.type` for broken Python SDK versions. ([#824](https://github.com/getsentry/relay/pull/824))
- Add the client SDK interface for unreal crashes and set the name to `unreal.crashreporter`. ([#828](https://github.com/getsentry/relay/pull/828))
- Fine-tune the selectors for minidump PII scrubbing. ([#818](https://github.com/getsentry/relay/pull/818), [#830](https://github.com/getsentry/relay/pull/830))

## 20.10.1

**Internal**:

- Emit more useful normalization meta data for invalid tags. ([#808](https://github.com/getsentry/relay/pull/808))

## 20.10.0

**Features**:

- Add support for measurement ingestion. ([#724](https://github.com/getsentry/relay/pull/724), [#785](https://github.com/getsentry/relay/pull/785))
- Add support for scrubbing UTF-16 data in attachments ([#742](https://github.com/getsentry/relay/pull/742), [#784](https://github.com/getsentry/relay/pull/784), [#787](https://github.com/getsentry/relay/pull/787))
- Add upstream request metric. ([#793](https://github.com/getsentry/relay/pull/793))
- The padding character in attachment scrubbing has been changed to match the masking character, there is no usability benefit from them being different. ([#810](https://github.com/getsentry/relay/pull/810))

**Bug Fixes**:

- Fix issue where `$span` would not be recognized in Advanced Data Scrubbing. ([#781](https://github.com/getsentry/relay/pull/781))
- Accept big-endian minidumps. ([#789](https://github.com/getsentry/relay/pull/789))
- Detect network outages and retry sending events instead of dropping them. ([#788](https://github.com/getsentry/relay/pull/788))

**Internal**:

- Project states are now cached separately per DSN public key instead of per project ID. This means that there will be multiple separate cache entries for projects with more than one DSN. ([#778](https://github.com/getsentry/relay/pull/778))
- Relay no longer uses the Sentry endpoint to resolve project IDs by public key. Ingestion for the legacy store endpoint has been refactored to rely on key-based caches only. As a result, the legacy endpoint is supported only on managed Relays. ([#800](https://github.com/getsentry/relay/pull/800))
- Fix rate limit outcomes, now emitted only for error events but not transactions. ([#806](https://github.com/getsentry/relay/pull/806), [#809](https://github.com/getsentry/relay/pull/809))

## 20.9.0

**Features**:

- Add support for attaching Sentry event payloads in Unreal crash reports by adding `__sentry` game data entries. ([#715](https://github.com/getsentry/relay/pull/715))
- Support chunked form data keys for event payloads on the Minidump endpoint. Since crashpad has a limit for the length of custom attributes, the sentry event payload can be split up into `sentry__1`, `sentry__2`, etc. ([#721](https://github.com/getsentry/relay/pull/721))
- Periodically re-authenticate with the upstream server. Previously, there was only one initial authentication. ([#731](https://github.com/getsentry/relay/pull/731))
- The module attribute on stack frames (`$frame.module`) and the (usually server side generated) attribute `culprit` can now be scrubbed with advanced data scrubbing. ([#744](https://github.com/getsentry/relay/pull/744))
- Compress outgoing store requests for events and envelopes including attachements using `gzip` content encoding. ([#745](https://github.com/getsentry/relay/pull/745))
- Relay now buffers all requests until it has authenticated with the upstream. ([#747](//github.com/getsentry/relay/pull/747))
- Add a configuration option to change content encoding of upstream store requests. The default is `gzip`, and other options are `identity`, `deflate`, or `br`. ([#771](https://github.com/getsentry/relay/pull/771))

**Bug Fixes**:

- Send requests to the `/envelope/` endpoint instead of the older `/store/` endpoint. This particularly fixes spurious `413 Payload Too Large` errors returned when using Relay with Sentry SaaS. ([#746](https://github.com/getsentry/relay/pull/746))

**Internal**:

- Remove a temporary flag from attachment kafka messages indicating rate limited crash reports to Sentry. This is now enabled by default. ([#718](https://github.com/getsentry/relay/pull/718))
- Performance improvement of http requests to upstream, high priority messages are sent first. ([#678](https://github.com/getsentry/relay/pull/678))
- Experimental data scrubbing on minidumps([#682](https://github.com/getsentry/relay/pull/682))
- Move `generate-schema` from the Relay CLI into a standalone tool. ([#739](//github.com/getsentry/relay/pull/739))
- Move `process-event` from the Relay CLI into a standalone tool. ([#740](//github.com/getsentry/relay/pull/740))
- Add the client SDK to session kafka payloads. ([#751](https://github.com/getsentry/relay/pull/751))
- Add a standalone tool to document metrics in JSON or YAML. ([#752](https://github.com/getsentry/relay/pull/752))
- Emit `processing.event.produced` for user report and session Kafka messages. ([#757](https://github.com/getsentry/relay/pull/757))
- Improve performance of event processing by avoiding regex clone. ([#767](https://github.com/getsentry/relay/pull/767))
- Assign a default name for unnamed attachments, which prevented attachments from being stored in Sentry. ([#769](https://github.com/getsentry/relay/pull/769))
- Add Relay version version to challenge response. ([#758](https://github.com/getsentry/relay/pull/758))

## 20.8.0

**Features**:

- Add the `http.connection_timeout` configuration option to adjust the connection and SSL handshake timeout. The default connect timeout is now increased from 1s to 3s. ([#688](https://github.com/getsentry/relay/pull/688))
- Supply Relay's version during authentication and check if this Relay is still supported. An error message prompting to upgrade Relay will be supplied if Relay is unsupported. ([#697](https://github.com/getsentry/relay/pull/697))

**Bug Fixes**:

- Reuse connections for upstream event submission requests when the server supports connection keepalive. Relay did not consume the response body of all requests, which caused it to reopen a new connection for every event. ([#680](https://github.com/getsentry/relay/pull/680), [#695](https://github.com/getsentry/relay/pull/695))
- Fix hashing of user IP addresses in data scrubbing. Previously, this could create invalid IP addresses which were later rejected by Sentry. Now, the hashed IP address is moved to the `id` field. ([#692](https://github.com/getsentry/relay/pull/692))
- Do not retry authentication with the upstream when a client error is reported (status code 4XX). ([#696](https://github.com/getsentry/relay/pull/696))

**Internal**:

- Extract the event `timestamp` from Minidump files during event normalization. ([#662](https://github.com/getsentry/relay/pull/662))
- Retain the full span description in transaction events instead of trimming it. ([#674](https://github.com/getsentry/relay/pull/674))
- Report all Kafka producer errors to Sentry. Previously, only immediate errors were reported but not those during asynchronous flushing of messages. ([#677](https://github.com/getsentry/relay/pull/677))
- Add "HubSpot Crawler" to the list of web crawlers for inbound filters. ([#693](https://github.com/getsentry/relay/pull/693))
- Improved typing for span data of transaction events, no breaking changes. ([#713](https://github.com/getsentry/relay/pull/713))
- **Breaking change:** In PII configs, all options on hash and mask redactions (replacement characters, ignored characters, hash algorithm/key) are removed. If they still exist in the configuration, they are ignored. ([#760](https://github.com/getsentry/relay/pull/760))

## 20.7.2

**Features**:

- Report metrics for connections to the upstream. These metrics are reported under `connector.*` and include information on connection reuse, timeouts and errors. ([#669](https://github.com/getsentry/relay/pull/669))
- Increased the maximum size of attachments from _50MiB_ to _100MiB_. Most notably, this allows to upload larger minidumps. ([#671](https://github.com/getsentry/relay/pull/671))

**Internal**:

- Always create a spans array for transactions in normalization. This allows Sentry to render the spans UI even if the transaction is empty. ([#667](https://github.com/getsentry/relay/pull/667))

## 20.7.1

- No documented changes.

## 20.7.0

**Features**:

- Sessions and attachments can be rate limited now. These rate limits apply separately from error events, which means that you can continue to send Release Health sessions while you're out of quota with errors. ([#636](https://github.com/getsentry/relay/pull/636))

**Bug Fixes**:

- Outcomes from downstream relays were not forwarded upstream. ([#632](https://github.com/getsentry/relay/pull/632))
- Apply clock drift correction to Release Health sessions and validate timestamps. ([#633](https://github.com/getsentry/relay/pull/633))
- Apply clock drift correction for timestamps that are too far in the past or future. This fixes a bug where broken transaction timestamps would lead to negative durations. ([#634](https://github.com/getsentry/relay/pull/634), [#654](https://github.com/getsentry/relay/pull/654))
- Respond with status code `200 OK` to rate limited minidump and UE4 requests. Third party clients otherwise retry those requests, leading to even more load. ([#646](https://github.com/getsentry/relay/pull/646), [#647](https://github.com/getsentry/relay/pull/647))
- Ingested unreal crash reports no longer have a `misc_primary_cpu_brand` key with GPU information set in the Unreal context. ([#650](https://github.com/getsentry/relay/pull/650))
- Fix ingestion of forwarded outcomes in processing Relays. Previously, `emit_outcomes` had to be set explicitly to enable this. ([#653](https://github.com/getsentry/relay/pull/653))

**Internal**:

- Restructure the envelope and event ingestion paths into a pipeline and apply rate limits to all envelopes. ([#635](https://github.com/getsentry/relay/pull/635), [#636](https://github.com/getsentry/relay/pull/636))
- Pass the combined size of all attachments in an envelope to the Redis rate limiter as quantity to enforce attachment quotas. ([#639](https://github.com/getsentry/relay/pull/639))
- Emit flags for rate limited processing attachments and add a `size` field. ([#640](https://github.com/getsentry/relay/pull/640), [#644](https://github.com/getsentry/relay/pull/644))

## 20.6.0

We have switched to [CalVer](https://calver.org/)! Relay's version is always in line with the latest version of [Sentry](https://github.com/getsentry/sentry).

**Features**:

- Proxy and managed Relays now apply clock drift correction based on the `sent_at` header emitted by SDKs. ([#581](https://github.com/getsentry/relay/pull/581))
- Apply cached rate limits to attachments and sessions in the fast-path when parsing incoming requests. ([#618](https://github.com/getsentry/relay/pull/618))
- New config options `metrics.default_tags` and `metrics.hostname_tag`. ([#625](https://github.com/getsentry/relay/pull/625))

**Bug Fixes**:

- Clock drift correction no longer considers the transaction timestamp as baseline for SDKs using Envelopes. Instead, only the dedicated `sent_at` Envelope header is used. ([#580](https://github.com/getsentry/relay/pull/580))
- The `http.timeout` setting is now applied to all requests, including event submission. Previously, events were exempt. ([#588](https://github.com/getsentry/relay/pull/588))
- All endpoint metrics now report their proper `route` tag. This applies to `requests`, `requests.duration`, and `responses.status_codes`. Previously, some some endpoints reported an empty route. ([#595](https://github.com/getsentry/relay/pull/595))
- Properly refresh cached project states based on the configured intervals. Previously, Relay may have gone into an endless refresh cycle if the system clock not accurate, or the state had not been updated in the upstream. ([#596](https://github.com/getsentry/relay/pull/596))
- Respond with `403 Forbidden` when multiple authentication payloads are sent by the SDK. Previously, Relay would authenticate using one of the payloads and silently ignore the rest. ([#602](https://github.com/getsentry/relay/pull/602))
- Improve metrics documentation. ([#614](https://github.com/getsentry/relay/pull/614))
- Do not scrub event processing errors by default. ([#619](https://github.com/getsentry/relay/pull/619))

**Internal**:

- Add source (who emitted the outcome) to Outcome payload. ([#604](https://github.com/getsentry/relay/pull/604))
- Ignore non-Rust folders for faster rebuilding and testing. ([#578](https://github.com/getsentry/relay/pull/578))
- Invalid session payloads are now logged for SDK debugging. ([#584](https://github.com/getsentry/relay/pull/584), [#591](https://github.com/getsentry/relay/pull/591))
- Add support for Outcomes generation in external Relays. ([#592](https://github.com/getsentry/relay/pull/592))
- Remove unused `rev` from project state. ([#586](https://github.com/getsentry/relay/pull/586))
- Add an outcome endpoint for trusted Relays. ([#589](https://github.com/getsentry/relay/pull/589))
- Emit outcomes for event payloads submitted in attachment files. ([#609](https://github.com/getsentry/relay/pull/609))
- Split envelopes that contain sessions and other items and ingest them independently. ([#610](https://github.com/getsentry/relay/pull/610))
- Removed support for legacy per-key quotas. ([#616](https://github.com/getsentry/relay/pull/615))
- Security events (CSP, Expect-CT, Expect-Staple, and HPKP) are now placed into a dedicated `security` item in envelopes, rather than the generic event item. This allows for quick detection of the event type for rate limiting. ([#617](https://github.com/getsentry/relay/pull/617))

## 0.5.9

- Relay has a logo now!
- New explicit `envelope/` endpoint. Envelopes no longer need to be sent with the right `content-type` header (to cater to browser JS).
- Introduce an Envelope item type for transactions.
- Support environment variables and CLI arguments instead of command line parameters.
- Return status `415` on wrong content types.
- Normalize double-slashes in request URLs more aggressively.
- Add an option to generate credentials on stdout.

**Internal**:

- Serve project configs to downstream Relays with proper permission checking.
- PII: Make and/or selectors specific.
- Add a browser filter for IE 11.
- Changes to release parsing.
- PII: Expose event values as part of generated selector suggestions.

## 0.5.8

**Internal**:

- Fix a bug where exception values and the device name were not PII-strippable.

## 0.5.7

- Docker images are now also pushed to Docker Hub.
- New helper function to generate PII selectors from event data.

**Internal**:

- Release is now a required attribute for session data.
- `unknown` can now be used in place of `unknown_error` for span statuses. A future release will change the canonical format from `unknown_error` to `unknown`.

## 0.5.6

- Fix a bug where Relay would stop processing events if Sentry is down for only a short time.
- Improvements to architecture documentation.
- Initial support for rate limiting by event type ("scoped quotas")
- Fix a bug where `key_id` was omitted from outcomes created by Relay.
- Fix a bug where it was not permitted to send content-encoding as part of a CORS request to store.

**Internal**:

- PII processing: Aliases for value types (`$error` instead of `$exception` to be in sync with Discover column naming) and adding a default for replace-redactions.
- It is now valid to send transactions and spans without `op` set, in which case a default value will be inserted.

## 0.5.5

- Suppress verbose DNS lookup logs.

**Internal**:

- Small performance improvements in datascrubbing config converter.
- New, C-style selector syntax (old one still works)

## 0.5.4

**Internal**:

- Add event contexts to `pii=maybe`.
- Fix parsing of msgpack breadcrumbs in Rust store.
- Envelopes sent to Rust store can omit the DSN in headers.
- Ability to quote/escape special characters in selectors in PII configs.

## 0.5.3

- Properly strip the linux binary to reduce its size
- Allow base64 encoded JSON event payloads ([#466](https://github.com/getsentry/relay/pull/466))
- Fix multipart requests without trailing newline ([#465](https://github.com/getsentry/relay/pull/465))
- Support for ingesting session updates ([#449](https://github.com/getsentry/relay/pull/449))

**Internal**:

- Validate release names during event ingestion ([#479](https://github.com/getsentry/relay/pull/479))
- Add browser extension filter ([#470](https://github.com/getsentry/relay/pull/470))
- Add `pii=maybe`, a new kind of event schema field that can only be scrubbed if explicitly addressed.
- Add way to scrub filepaths in a way that does not break processing.

## 0.5.2

- Fix trivial Redis-related crash when running in non-processing mode.
- Limit the maximum retry-after of a rate limit. This is necessary because of the "Delete and ignore future events" feature in Sentry.
- Project caches are now evicted after `project_grace_period` has passed. If you have that parameter set to a high number you may see increased memory consumption.

**Internal**:

- Misc bugfixes in PII processor. Those bugs do not affect the legacy data scrubber exposed in Python.
- Polishing documentation around PII configuration format.
- Signal codes in mach mechanism are no longer required.

## 0.5.1

- Ability to fetch project configuration from Redis as additional caching layer.
- Fix a few bugs in release filters.
- Fix a few bugs in minidumps endpoint with processing enabled.

**Internal**:

- Fix a bug in the PII processor that would always remove the entire string on `pattern` rules.
- Ability to correct some clock drift and wrong system time in transaction events.

## 0.5.0

- The binary has been renamed to `relay`.
- Updated documentation for metrics.

**Internal**:

- The package is now called `sentry-relay`.
- Renamed all `Semaphore*` types to `Relay*`.
- Fixed memory leaks in processing functions.

## 0.4.65

- Implement the Minidump endpoint.
- Implement the Attachment endpoint.
- Implement the legacy Store endpoint.
- Support a plain `Authorization` header in addition to `X-Sentry-Auth`.
- Simplify the shutdown logic. Relay now always takes a fixed configurable time to shut down.
- Fix healthchecks in _Static_ mode.
- Fix internal handling of event attachments.
- Fix partial reads of request bodies resulting in a broken connection.
- Fix a crash when parsing User-Agent headers.
- Fix handling of events sent with `sentry_version=2.0` (Clojure SDK).
- Use _mmap_ to load the GeoIP database to improve the memory footprint.
- Revert back to the system memory allocator.

**Internal**:

- Preserve microsecond precision in all time stamps.
- Record event ids in all outcomes.
- Updates to event processing metrics.
- Add span status mapping from open telemetry.

## 0.4.64

- Switched to `jemalloc` as global allocator.
- Introduce separate outcome reason for invalid events.
- Always consume request bodies to the end.
- Implemented minidump ingestion.
- Increas precisions of timestamps in protocol.

## 0.4.63

- Refactor healthchecks into two: Liveness and readiness (see code comments for explanation for now).
- Allow multiple trailing slashes on store endpoint, e.g. `/api/42/store///`.
- Internal refactor to prepare for envelopes format.

**Internal**:

- Fix a bug where glob-matching in filters did not behave correctly when the to-be-matched string contained newlines.
- Add `moz-extension:` as scheme for browser extensions (filtering out Firefox addons).
- Raise a dedicated Python exception type for invalid transaction events. Also do not report that error to Sentry from Relay.

## 0.4.62

- Various performance improvements.

## 0.4.61

**Internal**:

- Add `thread.errored` attribute ([#306](https://github.com/getsentry/relay/pull/306)).

## 0.4.60

- License is now BSL instead of MIT ([#301](https://github.com/getsentry/relay/pull/301)).
- Improve internal metrics and logging ([#296](https://github.com/getsentry/relay/pull/296), [#297](https://github.com/getsentry/relay/pull/297), [#298](https://github.com/getsentry/relay/pull/298)).
- Fix unbounded requests to Sentry for project configs ([#295](https://github.com/getsentry/relay/pull/295), [#300](https://github.com/getsentry/relay/pull/300)).
- Fix rejected responses from Sentry due to size limit ([#303](https://github.com/getsentry/relay/pull/303)).
- Expose more options for configuring request concurrency limits ([#311](https://github.com/getsentry/relay/pull/311)).

**Internal**:

- Transaction events with negative duration are now rejected ([#291](https://github.com/getsentry/relay/pull/291)).
- Fix a panic when normalizing certain dates.

## 0.4.59

**Internal**:

- Fix: Normalize legacy stacktrace attributes ([#292](https://github.com/getsentry/relay/pull/292))
- Fix: Validate platform attributes in Relay ([#294](https://github.com/getsentry/relay/pull/294))
- Flip the flag that indicates Relay processing ([#293](https://github.com/getsentry/relay/pull/293))

## 0.4.58

- Evict project caches after some time ([#287](https://github.com/getsentry/relay/pull/287))
- Selectively log internal errors to stderr ([#285](https://github.com/getsentry/relay/pull/285))
- Add an error boundary to parsing project states ([#281](https://github.com/getsentry/relay/pull/281))

**Internal**:

- Add event size metrics ([#286](https://github.com/getsentry/relay/pull/286))
- Normalize before datascrubbing ([#290](https://github.com/getsentry/relay/pull/290))
- Add a config value for thread counts ([#283](https://github.com/getsentry/relay/pull/283))
- Refactor outcomes for parity with Sentry ([#282](https://github.com/getsentry/relay/pull/282))
- Add flag that relay processed an event ([#279](https://github.com/getsentry/relay/pull/279))

## 0.4.57

**Internal**:

- Stricter validation of transaction events.

## 0.4.56

**Internal**:

- Fix a panic in trimming.

## 0.4.55

**Internal**:

- Fix more bugs in datascrubbing converter.

## 0.4.54

**Internal**:

- Fix more bugs in datascrubbing converter.

## 0.4.53

**Internal**:

- Fix more bugs in datascrubbing converter.

## 0.4.52

**Internal**:

- Fix more bugs in datascrubbing converter.

## 0.4.51

**Internal**:

- Fix a few bugs in datascrubbing converter.
- Accept trailing slashes.

**Normalization**:

- Fix a panic on overflowing timestamps.

## 0.4.50

**Internal**:

- Fix bug where IP scrubbers were applied even when not enabled.

## 0.4.49

- Internal changes.

## 0.4.48

**Internal**:

- Fix various bugs in the datascrubber and PII processing code to get closer to behavior of the Python implementation.

## 0.4.47

**Internal**:

- Various work on re-implementing Sentry's `/api/X/store` endpoint in Relay. Relay can now apply rate limits based on Redis and emit the correct outcomes.

## 0.4.46

**Internal**:

- Resolved a regression in IP address normalization. The new behavior is closer to a line-by-line port of the old Python code.

## 0.4.45

**Normalization**:

- Resolved an issue where GEO IP data was not always infered.

## 0.4.44

**Normalization**:

- Only take the user IP address from the store request's IP for certain platforms. This restores the behavior of the old Python code.

## 0.4.43

**Normalization**:

- Bump size of breadcrumbs.
- Workaround for an issue where we would not parse OS information from User Agent when SDK had already sent OS information.
- Further work on Sentry-internal event ingestion.

## 0.4.42

**Normalization**:

- Fix normalization of version strings from user agents.

## 0.4.41

- Support extended project configuration.

**Internal**:

- Implement event filtering rules.
- Add basic support for Sentry-internal event ingestion.
- Parse and normalize user agent strings.

## 0.4.40

**Internal**:

- Restrict ranges of timestamps to prevent overflows in Python code and UI.

## 0.4.39

**Internal**:

- Fix a bug where stacktrace trimming was not applied during renormalization.

## 0.4.38

**Internal**:

- Added typed spans to Event.

## 0.4.37

**Internal**:

- Added `orig_in_app` to frame data.

## 0.4.36

**Internal**:

- Add new .NET versions for context normalization.

## 0.4.35

**Internal**:

- Fix bug where thread's stacktraces were not normalized.
- Fix bug where a string at max depth of a databag was stringified again.

## 0.4.34

**Internal**:

- Added `data` attribute to frames.
- Added a way to override other trimming behavior in Python normalizer binding.

## 0.4.33

**Internal**:

- Plugin-provided context types should now work properly again.

## 0.4.32

**Internal**:

- Removed `function_name` field from frame and added `raw_function`.

## 0.4.31

**Internal**:

- Add trace context type.

## 0.4.30

**Internal**:

- Make exception messages/values larger to allow for foreign stacktrace data to be attached.

## 0.4.29

**Internal**:

- Added `function_name` field to frame.

## 0.4.28

**Internal**:

- Add missing context type for sessionstack.

## 0.4.27

**Internal**:

- Increase frame vars size again! Byte size was fine, but max depth was way too small.

## 0.4.26

**Internal**:

- Reduce frame vars size.

## 0.4.25

**Internal**:

- Add missing trimming to frame vars.

## 0.4.24

**Internal**:

- Reject non-http/https `help_urls` in exception mechanisms.

## 0.4.23

**Internal**:

- Add basic truncation to event meta to prevent payload size from spiralling out of control.

## 0.4.22

**Internal**:

- Added grouping enhancements to protocol.

## 0.4.21

**Internal**:

- Updated debug image interface with more attributes.

## 0.4.20

**Internal**:

- Added support for `lang` frame and stacktrace attribute.

## 0.4.19

**Internal**:

- Slight changes to allow replacing more normalization code in Sentry with Rust.

## 0.4.18

**Internal**:

- Allow much larger payloads in the extra attribute.

## 0.4.17

**Internal**:

- Added support for protocol changes related to upcoming sentry SDK features. In particular the `none` event type was added.

## 0.4.16

For users of relay, nothing changed at all. This is a release to test embedding some Rust code in Sentry itself.

## 0.4.15

For users of relay, nothing changed at all. This is a release to test embedding some Rust code in Sentry itself.

## 0.4.14

For users of relay, nothing changed at all. This is a release to test embedding some Rust code in Sentry itself.

## 0.4.13

For users of relay, nothing changed at all. This is a release to test embedding some Rust code in Sentry itself.

## 0.4.12

For users of relay, nothing changed at all. This is a release to test embedding some Rust code in Sentry itself.

## 0.4.11

For users of relay, nothing changed at all. This is a release to test embedding some Rust code in Sentry itself.

## 0.4.10

For users of relay, nothing changed at all. This is a release to test embedding some Rust code in Sentry itself.

## 0.4.9

For users of relay, nothing changed at all. This is a release to test embedding some Rust code in Sentry itself.

## 0.4.8

For users of relay, nothing changed at all. This is a release to test embedding some Rust code in Sentry itself.

## 0.4.7

For users of relay, nothing changed at all. This is a release to test embedding some Rust code in Sentry itself.

## 0.4.6

For users of relay, nothing changed at all. This is a release to test embedding some Rust code in Sentry itself.

## 0.4.5

For users of relay, nothing changed at all. This is a release to test embedding some Rust code in Sentry itself.

## 0.4.4

For users of relay, nothing changed at all. This is a release to test embedding some Rust code in Sentry itself.

## 0.4.3

For users of relay, nothing changed at all. This is a release to test embedding some Rust code in Sentry itself.

## 0.4.2

For users of relay, nothing changed at all. This is a release to test embedding some Rust code in Sentry itself.

## 0.4.1

For users of relay, nothing changed at all. This is a release to test embedding some Rust code in Sentry itself.

## 0.4.0

Introducing new Relay modes:

- `proxy`: A proxy for all requests and events.
- `static`: Static configuration for known projects in the file system.
- `managed`: Fetch configurations dynamically from Sentry and update them.

The default Relay mode is `managed`. Users upgrading from previous versions will automatically activate the `managed` mode. To change this setting, add `relay.mode` to `config.yml` or run `semaphore config init` from the command line.

**Breaking Change**: If Relay was used without credentials, the mode needs to be set to `proxy`. The default `managed` mode requires credentials.

For more information on Relay modes, see the [documentation page](https://docs.sentry.io/data-management/relay/options/).

### Configuration Changes

- Added `cache.event_buffer_size` to control the maximum number of events that are buffered in case of network issues or high rates of incoming events.
- Added `limits.max_concurrent_requests` to limit the number of connections that this Relay will use to communicate with the upstream.
- Internal error reporting is now disabled by default. To opt in, set `sentry.enabled`.

### Bugfixes

- Fix a bug that caused events to get unconditionally dropped after five seconds, regardless of the `cache.event_expiry` configuration.
- Fix a memory leak in Relay's internal error reporting.

## 0.3.0

- Changed PII stripping rule format to permit path selectors when applying rules. This means that now `$string` refers to strings for instance and `user.id` refers to the `id` field in the `user` attribute of the event. Temporarily support for old rules is retained.

## 0.2.7

- store: Minor fixes to be closer to Python. Ability to disable trimming of objects, arrays and strings.

## 0.2.6

- Fix bug where PII stripping would remove containers without leaving any metadata about the retraction.
- Fix bug where old `redactPair` rules would stop working.

## 0.2.5

- Rewrite of PII stripping logic. This brings potentially breaking changes to the semantics of PII configs. Most importantly field types such as `"freeform"` and `"databag"` are gone, right now there is only `"container"` and `"text"`. All old field types should have become an alias for `"text"`, but take extra care in ensuring your PII rules still work.

- store: Minor fixes to be closer to Python.

## 0.2.4

For users of relay, nothing changed at all. This is a release to test embedding some Rust code in Sentry itself.

- store: Remove stray print statement.

## 0.2.3

For users of relay, nothing changed at all. This is a release to test embedding some Rust code in Sentry itself.

- store: Fix main performance issues.

## 0.2.2

For users of relay, nothing changed at all. This is a release to test embedding some Rust code in Sentry itself.

- store: Fix segfault when trying to process contexts.
- store: Fix trimming state "leaking" between interfaces, leading to excessive trimming.
- store: Don't serialize empty arrays and objects (with a few exceptions).

## 0.2.1

For users of relay, nothing changed at all. This is a release to test embedding some Rust code in Sentry itself.

- `libsemaphore`: Expose CABI for normalizing event data.

## 0.2.0

Our first major iteration on Relay has landed!

- User documentation is now hosted at <https://docs.sentry.io/relay/>.
- SSL support is now included by default. Just configure a [TLS identity](https://docs.sentry.io/relay/options/#relaytls_identity_path) and you're set.
- Updated event processing: Events from older SDKs are now supported. Also, we've fixed some bugs along the line.
- Introduced full support for PII stripping. See [PII Configuration](https://docs.sentry.io/relay/pii-config/) for instructions.
- Configure with static project settings. Relay will skip querying project states from Sentry and use your provided values instead. See [Project Configuration](https://docs.sentry.io/relay/project-config/) for a full guide.
- Relay now also acts as a proxy for certain API requests. This allows it to receive CSP reports and Minidump crash reports, among others. It also sets `X-Forwarded-For` and includes a Relay signature header.

Besides that, there are many technical changes, including:

- Major rewrite of the internals. Relay no longer requires a special endpoint for sending events to upstream Sentry and processes events individually with less delay than before.
- The executable will exit with a non-zero exit code on startup errors. This makes it easier to catch configuration errors.
- Removed `libsodium` as a production dependency, greatly simplifying requirements for the runtime environment.
- Greatly improved logging and metrics. Be careful with the `DEBUG` and `TRACE` levels, as they are **very** verbose now.
- Improved docker containers.

## 0.1.3

- Added support for metadata format

## 0.1.2

- JSON logging ([#32](https://github.com/getsentry/relay/pull/32))
- Update dependencies

## 0.1.1

- Rename "sentry-relay" to "semaphore"
- Use new features from Rust 1.26
- Prepare binary and Python builds ([#20](https://github.com/getsentry/relay/pull/20))
- Add Dockerfile ([#23](https://github.com/getsentry/relay/pull/23))

## 0.1.0

An initial release of the tool.<|MERGE_RESOLUTION|>--- conflicted
+++ resolved
@@ -21,11 +21,8 @@
 - Revert back the addition of metric names as tag on Sentry errors when relay drops metrics. ([#1873](https://github.com/getsentry/relay/pull/1873))
 - Tag the dynamic sampling decision on `count_per_root_project` to measure effective sample rates. ([#1870](https://github.com/getsentry/relay/pull/1870))
 - Deprecate fields on the profiling sample format. ([#1878](https://github.com/getsentry/relay/pull/1878))
-<<<<<<< HEAD
-=======
-- Move the pending envelopes buffering into the project cache. ([#1879](https://github.com/getsentry/relay/pull/1879))
 - Remove idle samples at the start and end of a profile and useless metadata. ([#1894](https://github.com/getsentry/relay/pull/1894))
->>>>>>> 054d4585
+
 
 ## 23.2.0
 
