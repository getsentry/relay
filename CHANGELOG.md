# Changelog

## Unreleased

**Bug Fixes**:

<<<<<<< HEAD
- Forward metrics in proxy mode. ([#3106](https://github.com/getsentry/relay/pull/3106))
=======
- Do not PII-scrub code locations by default. ([#3116](https://github.com/getsentry/relay/pull/3116))
>>>>>>> ca1612de

## 24.2.0

**Bug Fixes**:

- Fix regression in SQL query scrubbing. ([#3091](https://github.com/getsentry/relay/pull/3091))
- Fix span metric ingestion for http spans. ([#3111](https://github.com/getsentry/relay/pull/3111))
- Normalize route in trace context data field. ([#3104](https://github.com/getsentry/relay/pull/3104))

**Features**:

- Add protobuf support for ingesting OpenTelemetry spans and use official `opentelemetry-proto` generated structs. ([#3044](https://github.com/getsentry/relay/pull/3044))

**Internal**:

- Set the span op on segments. ([#3082](https://github.com/getsentry/relay/pull/3082))
- Skip profiles without required measurements. ([#3112](https://github.com/getsentry/relay/pull/3112))
- Push metrics summaries to their own topic. ([#3045](https://github.com/getsentry/relay/pull/3045))

## 24.1.2

**Features**:

- Add `raw_domain` tag to indexed spans. ([#2975](https://github.com/getsentry/relay/pull/2975))
- Obtain `span.domain` field from the span data's `url.scheme` and `server.address` properties when applicable. ([#2975](https://github.com/getsentry/relay/pull/2975))
- Do not truncate simplified SQL expressions. ([#3003](https://github.com/getsentry/relay/pull/3003))
- Add `app_start_type` as a tag for self time and duration for app start spans. ([#3027](https://github.com/getsentry/relay/pull/3027)), ([#3066](https://github.com/getsentry/relay/pull/3066))

**Internal**:

- Emit a usage metric for total spans. ([#3007](https://github.com/getsentry/relay/pull/3007))
- Drop timestamp from metrics partition key. ([#3025](https://github.com/getsentry/relay/pull/3025))
- Drop spans ending outside the valid timestamp range. ([#3013](https://github.com/getsentry/relay/pull/3013))
- Add support for combining replay envelope items. ([#3035](https://github.com/getsentry/relay/pull/3035))
- Extract INP metrics from spans. ([#2969](https://github.com/getsentry/relay/pull/2969), [#3041](https://github.com/getsentry/relay/pull/3041))
- Add ability to rate limit metric buckets by namespace. ([#2941](https://github.com/getsentry/relay/pull/2941))
- Upgrade sqlparser to 0.43.1.([#3057](https://github.com/getsentry/relay/pull/3057))
- Implement project scoped cardinality limits. ([#3071](https://github.com/getsentry/relay/pull/3071))

## 24.1.1

**Features**:

- Add new legacy browser filters. ([#2950](https://github.com/getsentry/relay/pull/2950))

**Internal**:

- Implement quota system for cardinality limiter. ([#2972](https://github.com/getsentry/relay/pull/2972))
- Use cardinality limits from project config instead of Relay config. ([#2990](https://github.com/getsentry/relay/pull/2990))
- Proactively move on-disk spool to memory. ([#2949](https://github.com/getsentry/relay/pull/2949))
- Default missing `Event.platform` and `Event.level` fields during light normalization. ([#2961](https://github.com/getsentry/relay/pull/2961))
- Copy event measurements to span & normalize span measurements. ([#2953](https://github.com/getsentry/relay/pull/2953))
- Add `allow_negative` to `BuiltinMeasurementKey`. Filter out negative BuiltinMeasurements if `allow_negative` is false. ([#2982](https://github.com/getsentry/relay/pull/2982))
- Add possiblity to block metrics or their tags with glob-patterns. ([#2954](https://github.com/getsentry/relay/pull/2954), [#2973](https://github.com/getsentry/relay/pull/2973))
- Forward profiles of non-sampled transactions. ([#2940](https://github.com/getsentry/relay/pull/2940))
- Enable throttled periodic unspool of the buffered envelopes. ([#2993](https://github.com/getsentry/relay/pull/2993))

**Bug Fixes**:

- Add automatic PII scrubbing to `logentry.params`. ([#2956](https://github.com/getsentry/relay/pull/2956))
- Avoid producing `null` values in metric data. These values were the result of Infinity or NaN values extracted from event data. The values are now discarded during extraction. ([#2958](https://github.com/getsentry/relay/pull/2958))
- Fix processing of user reports. ([#2981](https://github.com/getsentry/relay/pull/2981), [#2984](https://github.com/getsentry/relay/pull/2984))
- Fetch project config when metrics are received. ([#2987](https://github.com/getsentry/relay/pull/2987))

## 24.1.0

**Features**:

- Add a global throughput rate limiter for metric buckets. ([#2928](https://github.com/getsentry/relay/pull/2928))
- Group db spans with repeating logical conditions together. ([#2929](https://github.com/getsentry/relay/pull/2929))

**Bug Fixes**:

- Normalize event timestamps before validating them, fixing cases where Relay would drop valid events with reason "invalid_transaction". ([#2878](https://github.com/getsentry/relay/pull/2878))
- Resolve a division by zero in performance score computation that leads to dropped metrics for transactions. ([#2911](https://github.com/getsentry/relay/pull/2911))

**Internal**:

- Add `duration` metric for mobile app start spans. ([#2906](https://github.com/getsentry/relay/pull/2906))
- Introduce the configuration option `http.global_metrics`. When enabled, Relay submits metric buckets not through regular project-scoped Envelopes, but instead through the global endpoint. When this Relay serves a high number of projects, this can reduce the overall request volume. ([#2902](https://github.com/getsentry/relay/pull/2902))
- Record the size of global metrics requests in statsd as `upstream.metrics.body_size`. ([#2908](https://github.com/getsentry/relay/pull/2908))
- Make Kafka spans compatible with the Snuba span schema. ([#2917](https://github.com/getsentry/relay/pull/2917), [#2926](https://github.com/getsentry/relay/pull/2926))
- Only extract span metrics / tags when they are needed. ([#2907](https://github.com/getsentry/relay/pull/2907), [#2923](https://github.com/getsentry/relay/pull/2923), [#2924](https://github.com/getsentry/relay/pull/2924))
- Normalize metric resource identifiers in `event._metrics_summary` and `span._metrics_summary`. ([#2914](https://github.com/getsentry/relay/pull/2914))
- Send outcomes for spans. ([#2930](https://github.com/getsentry/relay/pull/2930))
- Validate error_id and trace_id vectors in replay deserializer. ([#2931](https://github.com/getsentry/relay/pull/2931))
- Add a data category for indexed spans. ([#2937](https://github.com/getsentry/relay/pull/2937))
- Add nested Android app start span ops to span ingestion ([#2927](https://github.com/getsentry/relay/pull/2927))
- Create rate limited outcomes for cardinality limited metrics ([#2947](https://github.com/getsentry/relay/pull/2947))

## 23.12.1

**Internal**:

- Use a Lua script and in-memory cache for the cardinality limiting to reduce load on Redis. ([#2849](https://github.com/getsentry/relay/pull/2849))
- Extract metrics for file spans. ([#2874](https://github.com/getsentry/relay/pull/2874))
- Add an internal endpoint that allows Relays to submit metrics from multiple projects in a single request. ([#2869](https://github.com/getsentry/relay/pull/2869))
- Emit a `processor.message.duration` metric to assess the throughput of the internal CPU pool. ([#2877](https://github.com/getsentry/relay/pull/2877))
- Add `transaction.op` to the duration light metric. ([#2881](https://github.com/getsentry/relay/pull/2881))

## 23.12.0

**Features**:

- Ingest OpenTelemetry and standalone Sentry spans via HTTP or an envelope. ([#2620](https://github.com/getsentry/relay/pull/2620))
- Partition and split metric buckets just before sending. Log outcomes for metrics. ([#2682](https://github.com/getsentry/relay/pull/2682))
- Support optional `PerformanceScoreWeightedComponent` in performance score processing. ([#2783](https://github.com/getsentry/relay/pull/2783))
- Return global config ready status to downstream relays. ([#2765](https://github.com/getsentry/relay/pull/2765))
- Add Mixed JS/Android Profiles events processing. ([#2706](https://github.com/getsentry/relay/pull/2706))
- Allow to ingest measurements on a span. ([#2792](https://github.com/getsentry/relay/pull/2792))
- Extract size metrics for all resource spans when permitted. ([#2805](https://github.com/getsentry/relay/pull/2805))
- Allow access to more fields in dynamic sampling and metric extraction. ([#2820](https://github.com/getsentry/relay/pull/2820))
- Add Redis set based cardinality limiter for metrics. ([#2745](https://github.com/getsentry/relay/pull/2745))
- Support issue thresholds for Cron Monitor configurations ([#2842](https://github.com/getsentry/relay/pull/2842))

**Bug Fixes**:

- In on-demand metric extraction, use the normalized URL instead of raw URLs sent by SDKs. This bug prevented metrics for certain dashboard queries from being extracted. ([#2819](https://github.com/getsentry/relay/pull/2819))
- Ignore whitespaces when parsing user reports. ([#2798](https://github.com/getsentry/relay/pull/2798))
- Fix parsing bug for SQL queries. ([#2846](https://github.com/getsentry/relay/pull/2846))

**Internal**:

- Support source context in metric code locations metadata entries. ([#2781](https://github.com/getsentry/relay/pull/2781))
- Temporarily add metric summaries on spans and top-level transaction events to link DDM with performance monitoring. ([#2757](https://github.com/getsentry/relay/pull/2757))
- Add size limits on metric related envelope items. ([#2800](https://github.com/getsentry/relay/pull/2800))
- Include the size offending item in the size limit error message. ([#2801](https://github.com/getsentry/relay/pull/2801))
- Allow ingestion of metrics summary on spans. ([#2823](https://github.com/getsentry/relay/pull/2823))
- Add metric_bucket data category. ([#2824](https://github.com/getsentry/relay/pull/2824))
- Org rate limit metrics per bucket. ([#2836](https://github.com/getsentry/relay/pull/2836))
- Emit image resource spans, grouped by domain and extension. ([#2826](https://github.com/getsentry/relay/pull/2826), [#2855](https://github.com/getsentry/relay/pull/2855))
- Parse timestamps from strings in span OpenTelemetry schema. ([#2857](https://github.com/getsentry/relay/pull/2857))

## 23.11.2

**Features**:

- Normalize invalid metric names. ([#2769](https://github.com/getsentry/relay/pull/2769))

**Internal**:

- Add support for metric metadata. ([#2751](https://github.com/getsentry/relay/pull/2751))
- `normalize_performance_score` now handles `PerformanceScoreProfile` configs with zero weight components and component weight sums of any number greater than 0. ([#2756](https://github.com/getsentry/relay/pull/2756))

## 23.11.1

**Features**:

- `normalize_performance_score` stores 0 to 1 cdf score instead of weighted score for each performance score component. ([#2734](https://github.com/getsentry/relay/pull/2734))
- Add Bytespider (Bytedance) to web crawler filter. ([#2747](https://github.com/getsentry/relay/pull/2747))

**Bug Fixes**:

- Fix bug introduced in 23.11.0 that broke profile-transaction association. ([#2733](https://github.com/getsentry/relay/pull/2733))

**Internal**:

- License is now FSL instead of BSL ([#2739](https://github.com/getsentry/relay/pull/2739))
- Support `device.model` in dynamic sampling and metric extraction. ([#2728](https://github.com/getsentry/relay/pull/2728))
- Support comparison operators (`>`, `>=`, `<`, `<=`) for strings in dynamic sampling and metric extraction rules. Previously, these comparisons were only possible on numbers. ([#2730](https://github.com/getsentry/relay/pull/2730))
- Postpone processing till the global config is available. ([#2697](https://github.com/getsentry/relay/pull/2697))
- Skip running `NormalizeProcessor` on renormalization. ([#2744](https://github.com/getsentry/relay/pull/2744))

## 23.11.0

**Features**:

- Add inbound filters option to filter legacy Edge browsers (i.e. versions 12-18 ) ([#2650](https://github.com/getsentry/relay/pull/2650))
- Add User Feedback Ingestion. ([#2604](https://github.com/getsentry/relay/pull/2604))
- Group resource spans by scrubbed domain and filename. ([#2654](https://github.com/getsentry/relay/pull/2654))
- Convert transactions to spans for all organizations. ([#2659](https://github.com/getsentry/relay/pull/2659))
- Filter outliers (>180s) for mobile measurements. ([#2649](https://github.com/getsentry/relay/pull/2649))
- Allow access to more context fields in dynamic sampling and metric extraction. ([#2607](https://github.com/getsentry/relay/pull/2607), [#2640](https://github.com/getsentry/relay/pull/2640), [#2675](https://github.com/getsentry/relay/pull/2675), [#2707](https://github.com/getsentry/relay/pull/2707), [#2715](https://github.com/getsentry/relay/pull/2715))
- Allow advanced scrubbing expressions for datascrubbing safe fields. ([#2670](https://github.com/getsentry/relay/pull/2670))
- Disable graphql scrubbing when datascrubbing is disabled. ([#2689](https://github.com/getsentry/relay/pull/2689))
- Track when a span was received. ([#2688](https://github.com/getsentry/relay/pull/2688))
- Add context for NEL (Network Error Logging) reports to the event schema. ([#2421](https://github.com/getsentry/relay/pull/2421))
- Add `validate_pii_selector` to CABI for safe fields validation. ([#2687](https://github.com/getsentry/relay/pull/2687))
- Do not scrub Prisma spans. ([#2711](https://github.com/getsentry/relay/pull/2711))
- Count spans by op. ([#2712](https://github.com/getsentry/relay/pull/2712))
- Extract resource spans & metrics regardless of feature flag. ([#2713](https://github.com/getsentry/relay/pull/2713))

**Bug Fixes**:

- Disable scrubbing for the User-Agent header. ([#2641](https://github.com/getsentry/relay/pull/2641))
- Fixes certain safe fields disabling data scrubbing for all string fields. ([#2701](https://github.com/getsentry/relay/pull/2701))

**Internal**:

- Disable resource link span ingestion. ([#2647](https://github.com/getsentry/relay/pull/2647))
- Collect `http.decoded_response_content_length`. ([#2638](https://github.com/getsentry/relay/pull/2638))
- Add TTID and TTFD tags to mobile spans. ([#2662](https://github.com/getsentry/relay/pull/2662))
- Validate span timestamps and IDs in light normalization on renormalization. ([#2679](https://github.com/getsentry/relay/pull/2679))
- Scrub all DB Core Data spans differently. ([#2686](https://github.com/getsentry/relay/pull/2686))
- Support generic metrics extraction version 2. ([#2692](https://github.com/getsentry/relay/pull/2692))
- Emit error on continued project config fetch failures after a time interval. ([#2700](https://github.com/getsentry/relay/pull/2700))

## 23.10.1

**Features**:

- Update Docker Debian image from 10 to 12. ([#2622](https://github.com/getsentry/relay/pull/2622))
- Remove event spans starting or ending before January 1, 1970 UTC. ([#2627](https://github.com/getsentry/relay/pull/2627))
- Remove event breadcrumbs dating before January 1, 1970 UTC. ([#2635](https://github.com/getsentry/relay/pull/2635))

**Internal**:

- Report global config fetch errors after interval of constant failures elapsed. ([#2628](https://github.com/getsentry/relay/pull/2628))
- Restrict resource spans to script and css only. ([#2623](https://github.com/getsentry/relay/pull/2623))
- Postpone metrics aggregation until we received the project state. ([#2588](https://github.com/getsentry/relay/pull/2588))
- Scrub random strings in resource span descriptions. ([#2614](https://github.com/getsentry/relay/pull/2614))
- Apply consistent rate-limiting prior to aggregation. ([#2652](https://github.com/getsentry/relay/pull/2652))

## 23.10.0

**Features**:

- Scrub span descriptions with encoded data images. ([#2560](https://github.com/getsentry/relay/pull/2560))
- Accept spans needed for the mobile Starfish module. ([#2570](https://github.com/getsentry/relay/pull/2570))
- Extract size metrics and blocking status tag for resource spans. ([#2578](https://github.com/getsentry/relay/pull/2578))
- Add a setting to rollout ingesting all resource spans. ([#2586](https://github.com/getsentry/relay/pull/2586))
- Drop events starting or ending before January 1, 1970 UTC. ([#2613](https://github.com/getsentry/relay/pull/2613))
- Add support for X-Sentry-Forwarded-For header. ([#2572](https://github.com/getsentry/relay/pull/2572))
- Add a generic way of configuring inbound filters via project configs. ([#2595](https://github.com/getsentry/relay/pull/2595))

**Bug Fixes**:

- Remove profile_id from context when no profile is in the envelope. ([#2523](https://github.com/getsentry/relay/pull/2523))
- Fix reporting of Relay's crashes to Sentry. The `crash-handler` feature did not enable the crash reporter and uploads of crashes were broken. ([#2532](https://github.com/getsentry/relay/pull/2532))
- Use correct field to pick SQL parser for span normalization. ([#2536](https://github.com/getsentry/relay/pull/2536))
- Prevent stack overflow on SQL serialization. ([#2538](https://github.com/getsentry/relay/pull/2538))
- Bind exclusively to the port for the HTTP server. ([#2582](https://github.com/getsentry/relay/pull/2582))
- Scrub resource spans even when there's no domain or extension or when the description is an image. ([#2591](https://github.com/getsentry/relay/pull/2591))

**Internal**:

- Exclude more spans fron metrics extraction. ([#2522](https://github.com/getsentry/relay/pull/2522)), [#2525](https://github.com/getsentry/relay/pull/2525), [#2545](https://github.com/getsentry/relay/pull/2545), [#2566](https://github.com/getsentry/relay/pull/2566))
- Remove filtering for Android events with missing close events. ([#2524](https://github.com/getsentry/relay/pull/2524))
- Fix hot-loop burning CPU when upstream service is unavailable. ([#2518](https://github.com/getsentry/relay/pull/2518))
- Extract new low-cardinality transaction duration metric for statistical detectors. ([#2513](https://github.com/getsentry/relay/pull/2513))
- Introduce reservoir sampling rule. ([#2550](https://github.com/getsentry/relay/pull/2550))
- Write span tags to `span.sentry_tags` instead of `span.data`. ([#2555](https://github.com/getsentry/relay/pull/2555), [#2598](https://github.com/getsentry/relay/pull/2598))
- Use JSON instead of MsgPack for Kafka spans. ([#2556](https://github.com/getsentry/relay/pull/2556))
- Add `profile_id` to spans. ([#2569](https://github.com/getsentry/relay/pull/2569))
- Introduce a dedicated usage metric for transactions that replaces the duration metric. ([#2571](https://github.com/getsentry/relay/pull/2571), [#2589](https://github.com/getsentry/relay/pull/2589))
- Restore the profiling killswitch. ([#2573](https://github.com/getsentry/relay/pull/2573))
- Add `scraping_attempts` field to the event schema. ([#2575](https://github.com/getsentry/relay/pull/2575))
- Move `condition.rs` from `relay-sampling` to `relay-protocol`. ([#2608](https://github.com/getsentry/relay/pull/2608))

## 23.9.1

- No documented changes.

## 23.9.0

**Features**:

- Add `view_names` to `AppContext` ([#2344](https://github.com/getsentry/relay/pull/2344))
- Tag keys in error events and transaction events can now be up to `200` ASCII characters long. Before, tag keys were limited to 32 characters. ([#2453](https://github.com/getsentry/relay/pull/2453))
- The Crons monitor check-in APIs have learned to accept JSON via POST. This allows for monitor upserts by specifying the `monitor_config` in the JSON body. ([#2448](https://github.com/getsentry/relay/pull/2448))
- Add an experimental web interface for local Relay deployments. ([#2422](https://github.com/getsentry/relay/pull/2422))

**Bug Fixes**:

- Filter out exceptions originating in Safari extensions. ([#2408](https://github.com/getsentry/relay/pull/2408))
- Fixes the `TraceContext.status` not being defaulted to `unknown` before the new metrics extraction pipeline. ([#2436](https://github.com/getsentry/relay/pull/2436))
- Support on-demand metrics for alerts and widgets in external Relays. ([#2440](https://github.com/getsentry/relay/pull/2440))
- Prevent sporadic data loss in `EnvelopeProcessorService`. ([#2454](https://github.com/getsentry/relay/pull/2454))
- Prevent panic when android trace contains invalid start time. ([#2457](https://github.com/getsentry/relay/pull/2457))

**Internal**:

- Use static global configuration if file is provided and not in managed mode. ([#2458](https://github.com/getsentry/relay/pull/2458))
- Add `MeasurementsConfig` to `GlobalConfig` and implement merging logic with project config. ([#2415](https://github.com/getsentry/relay/pull/2415))
- Support ingestion of custom metrics when the `organizations:custom-metrics` feature flag is enabled. ([#2443](https://github.com/getsentry/relay/pull/2443))
- Merge span metrics and standalone spans extraction options. ([#2447](https://github.com/getsentry/relay/pull/2447))
- Support parsing aggregated metric buckets directly from statsd payloads. ([#2468](https://github.com/getsentry/relay/pull/2468), [#2472](https://github.com/getsentry/relay/pull/2472))
- Improve performance when ingesting distribution metrics with a large number of data points. ([#2483](https://github.com/getsentry/relay/pull/2483))
- Improve documentation for metrics bucketing. ([#2503](https://github.com/getsentry/relay/pull/2503))
- Rename the envelope item type for StatsD payloads to "statsd". ([#2470](https://github.com/getsentry/relay/pull/2470))
- Add a nanojoule unit for profile measurements. ([#2478](https://github.com/getsentry/relay/pull/2478))
- Add a timestamp field to report profile's start time on Android. ([#2486](https://github.com/getsentry/relay/pull/2486))
- Filter span metrics extraction based on features. ([#2511](https://github.com/getsentry/relay/pull/2511), [#2520](https://github.com/getsentry/relay/pull/2520))
- Extract shared tags on the segment. ([#2512](https://github.com/getsentry/relay/pull/2512))

## 23.8.0

**Features**:

- Add `Cross-Origin-Resource-Policy` HTTP header to responses. ([#2394](https://github.com/getsentry/relay/pull/2394))

## 23.7.2

**Features**:

- Normalize old React Native SDK app start time measurements and spans. ([#2358](https://github.com/getsentry/relay/pull/2358))

**Bug Fixes**:

- Limit environment names on check-ins to 64 chars. ([#2309](https://github.com/getsentry/relay/pull/2309))

**Internal**:

- Add new service for fetching global configs. ([#2320](https://github.com/getsentry/relay/pull/2320))
- Feature-flagged extraction & publishing of spans from transactions. ([#2350](https://github.com/getsentry/relay/pull/2350))

## 23.7.1

**Bug Fixes**:

- Trim fields (e.g. `transaction`) before metrics extraction. ([#2342](https://github.com/getsentry/relay/pull/2342))
- Interpret `aggregator.max_tag_value_length` as characters instead of bytes. ([#2343](https://github.com/getsentry/relay/pull/2343))

**Internal**:

- Add capability to configure metrics aggregators per use case. ([#2341](https://github.com/getsentry/relay/pull/2341))
- Configurable flush time offsets for metrics buckets. ([#2349](https://github.com/getsentry/relay/pull/2349))

## 23.7.0

**Bug Fixes**:

- Filter idle samples at the edge per thread. ([#2321](https://github.com/getsentry/relay/pull/2321))

**Internal**:

- Add support for `sampled` field in the DSC and error tagging. ([#2290](https://github.com/getsentry/relay/pull/2290))
- Move span tag extraction from metrics to normalization. ([#2304](https://github.com/getsentry/relay/pull/2304))

## 23.6.2

**Features**:

- Add filter based on transaction names. ([#2118](https://github.com/getsentry/relay/pull/2118), [#2284](https://github.com/getsentry/relay/pull/2284))
- Use GeoIP lookup also in non-processing Relays. Lookup from now on will be also run in light normalization. ([#2229](https://github.com/getsentry/relay/pull/2229))
- Metrics extracted from transactions from old SDKs now get a useful `transaction` tag. ([#2250](https://github.com/getsentry/relay/pull/2250), [#2272](https://github.com/getsentry/relay/pull/2272)).

**Bug Fixes**:

- Skip dynamic sampling if relay doesn't support incoming metrics extraction version. ([#2273](https://github.com/getsentry/relay/pull/2273))
- Keep stack frames closest to crash when quantity exceeds limit. ([#2236](https://github.com/getsentry/relay/pull/2236))
- Drop profiles without a transaction in the same envelope. ([#2169](https://github.com/getsentry/relay/pull/2169))

**Internal**:

- Implement basic generic metrics extraction for transaction events. ([#2252](https://github.com/getsentry/relay/pull/2252), [#2257](https://github.com/getsentry/relay/pull/2257))
- Support more fields in dynamic sampling, metric extraction, and conditional tagging. The added fields are `dist`, `release.*`, `user.{email,ip_address,name}`, `breakdowns.*`, and `extra.*`. ([#2259](https://github.com/getsentry/relay/pull/2259), [#2276](https://github.com/getsentry/relay/pull/2276))

## 23.6.1

- No documented changes.

## 23.6.0

**Bug Fixes**:

- Make counting of total profiles consistent with total transactions. ([#2163](https://github.com/getsentry/relay/pull/2163))

**Features**:

- Add `data` and `api_target` fields to `ResponseContext` and scrub `graphql` bodies. ([#2141](https://github.com/getsentry/relay/pull/2141))
- Add support for X-Vercel-Forwarded-For header. ([#2124](https://github.com/getsentry/relay/pull/2124))
- Add `lock` attribute to the frame protocol. ([#2171](https://github.com/getsentry/relay/pull/2171))
- Reject profiles longer than 30s. ([#2168](https://github.com/getsentry/relay/pull/2168))
- Change default topic for transaction metrics to `ingest-performance-metrics`. ([#2180](https://github.com/getsentry/relay/pull/2180))
- Add Firefox "dead object" error to browser extension filter ([#2215](https://github.com/getsentry/relay/pull/2215))
- Add events whose `url` starts with `file://` to localhost inbound filter ([#2214](https://github.com/getsentry/relay/pull/2214))

**Internal**:

- Extract app identifier from app context for profiles. ([#2172](https://github.com/getsentry/relay/pull/2172))
- Mark all URL transactions as sanitized after applying rules. ([#2210](https://github.com/getsentry/relay/pull/2210))
- Add limited, experimental Sentry performance monitoring. ([#2157](https://github.com/getsentry/relay/pull/2157))

## 23.5.2

**Features**:

- Use different error message for empty strings in schema processing. ([#2151](https://github.com/getsentry/relay/pull/2151))
- Filter irrelevant webkit-issues. ([#2088](https://github.com/getsentry/relay/pull/2088))

- Relay now supports a simplified cron check-in API. ([#2153](https://github.com/getsentry/relay/pull/2153))

## 23.5.1

**Bug Fixes**:

- Sample only transaction events instead of sampling both transactions and errors. ([#2130](https://github.com/getsentry/relay/pull/2130))
- Fix tagging of incoming errors with `sampled` that was not done due to lack of sampling state. ([#2148](https://github.com/getsentry/relay/pull/2148))
- Remove profiling feature flag. ([#2146](https://github.com/getsentry/relay/pull/2146))

**Internal**:

- Mark all URL transactions as `sanitized` when `txNameReady` flag is set. ([#2128](https://github.com/getsentry/relay/pull/2128), [#2139](https://github.com/getsentry/relay/pull/2139))
- Tag incoming errors with the new `sampled` field in case their DSC is sampled. ([#2026](https://github.com/getsentry/relay/pull/2026))
- Enable PII scrubbing for urls field ([#2143](https://github.com/getsentry/relay/pull/2143))

## 23.5.0

**Bug Fixes**:

- Enforce rate limits for monitor check-ins. ([#2065](https://github.com/getsentry/relay/pull/2065))
- Allow rate limits greater than `u32::MAX`. ([#2079](https://github.com/getsentry/relay/pull/2079))
- Do not drop envelope when client closes connection. ([#2089](https://github.com/getsentry/relay/pull/2089))

**Features**:

- Scrub IBAN as pii. ([#2117](https://github.com/getsentry/relay/pull/2117))
- Scrub sensitive keys (`passwd`, `token`, ...) in Replay recording data. ([#2034](https://github.com/getsentry/relay/pull/2034))
- Add support for old 'violated-directive' CSP format. ([#2048](https://github.com/getsentry/relay/pull/2048))
- Add document_uri to csp filter. ([#2059](https://github.com/getsentry/relay/pull/2059))
- Store `geo.subdivision` of the end user location. ([#2058](https://github.com/getsentry/relay/pull/2058))
- Scrub URLs in span descriptions. ([#2095](https://github.com/getsentry/relay/pull/2095))

**Internal**:

- Remove transaction metrics allowlist. ([#2092](https://github.com/getsentry/relay/pull/2092))
- Include unknown feature flags in project config when serializing it. ([#2040](https://github.com/getsentry/relay/pull/2040))
- Copy transaction tags to the profile. ([#1982](https://github.com/getsentry/relay/pull/1982))
- Lower default max compressed replay recording segment size to 10 MiB. ([#2031](https://github.com/getsentry/relay/pull/2031))
- Increase chunking limit to 15MB for replay recordings. ([#2032](https://github.com/getsentry/relay/pull/2032))
- Add a data category for indexed profiles. ([#2051](https://github.com/getsentry/relay/pull/2051), [#2071](https://github.com/getsentry/relay/pull/2071))
- Differentiate between `Profile` and `ProfileIndexed` outcomes. ([#2054](https://github.com/getsentry/relay/pull/2054))
- Split dynamic sampling implementation before refactoring. ([#2047](https://github.com/getsentry/relay/pull/2047))
- Refactor dynamic sampling implementation across `relay-server` and `relay-sampling`. ([#2066](https://github.com/getsentry/relay/pull/2066))
- Adds support for `replay_id` field for the `DynamicSamplingContext`'s `FieldValueProvider`. ([#2070](https://github.com/getsentry/relay/pull/2070))
- On Linux, switch to `jemalloc` instead of the system memory allocator to reduce Relay's memory footprint. ([#2084](https://github.com/getsentry/relay/pull/2084))
- Scrub sensitive cookies `__session`. ([#2105](https://github.com/getsentry/relay/pull/2105)))
- Parse profiles' metadata to check if it should be marked as invalid. ([#2104](https://github.com/getsentry/relay/pull/2104))
- Set release as optional by defaulting to an empty string and add a dist field for profiles. ([#2098](https://github.com/getsentry/relay/pull/2098), [#2107](https://github.com/getsentry/relay/pull/2107))
- Accept source map debug images in debug meta for Profiling. ([#2097](https://github.com/getsentry/relay/pull/2097))

## 23.4.0

**Breaking Changes**:

This release contains major changes to the web layer, including TCP and HTTP handling as well as all web endpoint handlers. Due to these changes, some functionality was retired and Relay responds differently in specific cases.

Configuration:

- SSL support has been dropped. As per [official guidelines](https://docs.sentry.io/product/relay/operating-guidelines/), Relay should be operated behind a reverse proxy, which can perform SSL termination.
- Connection config options `max_connections`, `max_pending_connections`, and `max_connection_rate` no longer have an effect. Instead, configure the reverse proxy to handle connection concurrency as needed.

Endpoints:

- The security endpoint no longer forwards to upstream if the mime type doesn't match supported mime types. Instead, the request is rejected with a corresponding error.
- Passing store payloads as `?sentry_data=<base64>` query parameter is restricted to `GET` requests on the store endpoint. Other endpoints require the payload to be passed in the request body.
- Requests with an invalid `content-encoding` header will now be rejected. Exceptions to this are an empty string and `UTF-8`, which have been sent historically by some SDKs and are now treated as identity (no encoding). Previously, all unknown encodings were treated as identity.
- Temporarily, response bodies for some errors are rendered as plain text instead of JSON. This will be addressed in an upcoming release.

Metrics:

- The `route` tag of request metrics uses the route pattern instead of schematic names. There is an exact replacement for every previous route. For example, `"store-default"` is now tagged as `"/api/:project_id/store/"`.
- Statsd metrics `event.size_bytes.raw` and `event.size_bytes.uncompressed` have been removed.

**Features**:

- Allow monitor checkins to paass `monitor_config` for monitor upserts. ([#1962](https://github.com/getsentry/relay/pull/1962))
- Add replay_id onto event from dynamic sampling context. ([#1983](https://github.com/getsentry/relay/pull/1983))
- Add product-name for devices, derived from the android model. ([#2004](https://github.com/getsentry/relay/pull/2004))
- Changes how device class is determined for iPhone devices. Instead of checking processor frequency, the device model is mapped to a device class. ([#1970](https://github.com/getsentry/relay/pull/1970))
- Don't sanitize transactions if no clustering rules exist and no UUIDs were scrubbed. ([#1976](https://github.com/getsentry/relay/pull/1976))
- Add `thread.lock_mechanism` field to protocol. ([#1979](https://github.com/getsentry/relay/pull/1979))
- Add `origin` to trace context and span. ([#1984](https://github.com/getsentry/relay/pull/1984))
- Add `jvm` debug file type. ([#2002](https://github.com/getsentry/relay/pull/2002))
- Add new `mechanism` fields to protocol to support exception groups. ([#2020](https://github.com/getsentry/relay/pull/2020))
- Change `lock_reason` attribute to a `held_locks` dictionary in the `thread` interface. ([#2018](https://github.com/getsentry/relay/pull/2018))

**Internal**:

- Add BufferService with SQLite backend. ([#1920](https://github.com/getsentry/relay/pull/1920))
- Upgrade the web framework and related dependencies. ([#1938](https://github.com/getsentry/relay/pull/1938))
- Apply transaction clustering rules before UUID scrubbing rules. ([#1964](https://github.com/getsentry/relay/pull/1964))
- Use exposed device-class-synthesis feature flag to gate device.class synthesis in light normalization. ([#1974](https://github.com/getsentry/relay/pull/1974))
- Adds iPad support for device.class synthesis in light normalization. ([#2008](https://github.com/getsentry/relay/pull/2008))
- Pin schemars dependency to un-break schema docs generation. ([#2014](https://github.com/getsentry/relay/pull/2014))
- Remove global service registry. ([#2022](https://github.com/getsentry/relay/pull/2022))
- Apply schema validation to all topics in local development. ([#2013](https://github.com/getsentry/relay/pull/2013))

Monitors:

- Monitor check-ins may now specify an environment ([#2027](https://github.com/getsentry/relay/pull/2027))

## 23.3.1

**Features**:

- Indicate if OS-version may be frozen with '>=' prefix. ([#1945](https://github.com/getsentry/relay/pull/1945))
- Normalize monitor slug parameters into slugs. ([#1913](https://github.com/getsentry/relay/pull/1913))
- Smart trim loggers for Java platforms. ([#1941](https://github.com/getsentry/relay/pull/1941))

**Internal**:

- PII scrub `span.data` by default. ([#1953](https://github.com/getsentry/relay/pull/1953))
- Scrub sensitive cookies. ([#1951](https://github.com/getsentry/relay/pull/1951)))

## 23.3.0

**Features**:

- Extract attachments from transaction events and send them to kafka individually. ([#1844](https://github.com/getsentry/relay/pull/1844))
- Protocol validation for source map image type. ([#1869](https://github.com/getsentry/relay/pull/1869))
- Strip quotes from client hint values. ([#1874](https://github.com/getsentry/relay/pull/1874))
- Add Dotnet, Javascript and PHP support for profiling. ([#1871](https://github.com/getsentry/relay/pull/1871), [#1876](https://github.com/getsentry/relay/pull/1876), [#1885](https://github.com/getsentry/relay/pull/1885))
- Initial support for the Crons beta. ([#1886](https://github.com/getsentry/relay/pull/1886))
- Scrub `span.data.http.query` with default scrubbers. ([#1889](https://github.com/getsentry/relay/pull/1889))
- Synthesize new class attribute in device context using specs found on the device, such as processor_count, memory_size, etc. ([#1895](https://github.com/getsentry/relay/pull/1895))
- Add `thread.state` field to protocol. ([#1896](https://github.com/getsentry/relay/pull/1896))
- Move device.class from contexts to tags. ([#1911](https://github.com/getsentry/relay/pull/1911))
- Optionally mark scrubbed URL transactions as sanitized. ([#1917](https://github.com/getsentry/relay/pull/1917))
- Perform PII scrubbing on meta's original_value field. ([#1892](https://github.com/getsentry/relay/pull/1892))
- Add links to docs in YAML config file. ([#1923](https://github.com/getsentry/relay/pull/1923))
- For security reports, add the request's `origin` header to sentry events. ([#1934](https://github.com/getsentry/relay/pull/1934))

**Bug Fixes**:

- Enforce rate limits for session replays. ([#1877](https://github.com/getsentry/relay/pull/1877))

**Internal**:

- Revert back the addition of metric names as tag on Sentry errors when relay drops metrics. ([#1873](https://github.com/getsentry/relay/pull/1873))
- Tag the dynamic sampling decision on `count_per_root_project` to measure effective sample rates. ([#1870](https://github.com/getsentry/relay/pull/1870))
- Deprecate fields on the profiling sample format. ([#1878](https://github.com/getsentry/relay/pull/1878))
- Remove idle samples at the start and end of a profile and useless metadata. ([#1894](https://github.com/getsentry/relay/pull/1894))
- Move the pending envelopes buffering into the project cache. ([#1907](https://github.com/getsentry/relay/pull/1907))
- Remove platform validation for profiles. ([#1933](https://github.com/getsentry/relay/pull/1933))

## 23.2.0

**Features**:

- Use client hint headers instead of User-Agent when available. ([#1752](https://github.com/getsentry/relay/pull/1752), [#1802](https://github.com/getsentry/relay/pull/1802), [#1838](https://github.com/getsentry/relay/pull/1838))
- Apply all configured data scrubbing rules on Replays. ([#1731](https://github.com/getsentry/relay/pull/1731))
- Add count transactions toward root project. ([#1734](https://github.com/getsentry/relay/pull/1734))
- Add or remove the profile ID on the transaction's profiling context. ([#1801](https://github.com/getsentry/relay/pull/1801))
- Implement a new sampling algorithm with factors and multi-matching. ([#1790](https://github.com/getsentry/relay/pull/1790)
- Add Cloud Resource context. ([#1854](https://github.com/getsentry/relay/pull/1854))

**Bug Fixes**:

- Fix a bug where the replays ip-address normalization was not being applied when the user object was omitted. ([#1805](https://github.com/getsentry/relay/pull/1805))
- Improve performance for replays, especially memory usage during data scrubbing. ([#1800](https://github.com/getsentry/relay/pull/1800), [#1825](https://github.com/getsentry/relay/pull/1825))
- When a transaction is rate limited, also remove associated profiles. ([#1843](https://github.com/getsentry/relay/pull/1843))

**Internal**:

- Add metric name as tag on Sentry errors from relay dropping metrics. ([#1797](https://github.com/getsentry/relay/pull/1797))
- Make sure to scrub all the fields with PII. If the fields contain an object, the entire object will be removed. ([#1789](https://github.com/getsentry/relay/pull/1789))
- Keep meta for removed custom measurements. ([#1815](https://github.com/getsentry/relay/pull/1815))
- Drop replay recording payloads if they cannot be parsed or scrubbed. ([#1683](https://github.com/getsentry/relay/pull/1683))

## 23.1.1

**Features**:

- Add error and sample rate fields to the replay event parser. ([#1745](https://github.com/getsentry/relay/pull/1745))
- Add `instruction_addr_adjustment` field to `RawStacktrace`. ([#1716](https://github.com/getsentry/relay/pull/1716))
- Add SSL support to `relay-redis` crate. It is possible to use `rediss` scheme to connnect to Redis cluster using TLS. ([#1772](https://github.com/getsentry/relay/pull/1772))

**Internal**:

- Fix type errors in replay recording parsing. ([#1765](https://github.com/getsentry/relay/pull/1765))
- Remove error and session sample rate fields from replay-event parser. ([#1791](https://github.com/getsentry/relay/pull/1791))
- Scrub replay recording PII from mutation "texts" vector. ([#1796](https://github.com/getsentry/relay/pull/1796))

## 23.1.0

**Features**:

- Add support for `limits.keepalive_timeout` configuration. ([#1645](https://github.com/getsentry/relay/pull/1645))
- Add support for decaying functions in dynamic sampling rules. ([#1692](https://github.com/getsentry/relay/pull/1692))
- Stop extracting duration metric for session payloads. ([#1739](https://github.com/getsentry/relay/pull/1739))
- Add Profiling Context ([#1748](https://github.com/getsentry/relay/pull/1748))

**Internal**:

- Remove concurrent profiling. ([#1697](https://github.com/getsentry/relay/pull/1697))
- Use the main Sentry SDK to submit crash reports instead of a custom curl-based backend. This removes a dependency on `libcurl` and ensures compliance with latest TLS standards for crash uploads. Note that this only affects Relay if the hidden `_crash_db` option is used. ([#1707](https://github.com/getsentry/relay/pull/1707))
- Support transaction naming rules. ([#1695](https://github.com/getsentry/relay/pull/1695))
- Add PII scrubbing to URLs captured by replay recordings ([#1730](https://github.com/getsentry/relay/pull/1730))
- Add more measurement units for profiling. ([#1732](https://github.com/getsentry/relay/pull/1732))
- Add backoff mechanism for fetching projects from the project cache. ([#1726](https://github.com/getsentry/relay/pull/1726))

## 22.12.0

**Features**:

- The level of events created from Unreal Crash Reports now depends on whether it was an actual crash or an assert. ([#1677](https://github.com/getsentry/relay/pull/1677))
- Dynamic sampling is now based on the volume received by Relay by default and does not include the original volume dropped by client-side sampling in SDKs. This is required for the final dynamic sampling feature in the latest Sentry plans. ([#1591](https://github.com/getsentry/relay/pull/1591))
- Add OpenTelemetry Context. ([#1617](https://github.com/getsentry/relay/pull/1617))
- Add `app.in_foreground` and `thread.main` flag to protocol. ([#1578](https://github.com/getsentry/relay/pull/1578))
- Add support for View Hierarchy attachment_type. ([#1642](https://github.com/getsentry/relay/pull/1642))
- Add invalid replay recording outcome. ([#1684](https://github.com/getsentry/relay/pull/1684))
- Stop rejecting spans without a timestamp, instead giving them their respective event timestamp and setting their status to DeadlineExceeded. ([#1690](https://github.com/getsentry/relay/pull/1690))
- Add max replay size configuration parameter. ([#1694](https://github.com/getsentry/relay/pull/1694))
- Add nonchunked replay recording message type. ([#1653](https://github.com/getsentry/relay/pull/1653))
- Add `abnormal_mechanism` field to SessionUpdate protocol. ([#1665](https://github.com/getsentry/relay/pull/1665))
- Add replay-event normalization and PII scrubbing. ([#1582](https://github.com/getsentry/relay/pull/1582))
- Scrub all fields with IP addresses rather than only known IP address fields. ([#1725](https://github.com/getsentry/relay/pull/1725))

**Bug Fixes**:

- Make `attachment_type` on envelope items forward compatible by adding fallback variant. ([#1638](https://github.com/getsentry/relay/pull/1638))
- Relay no longer accepts transaction events older than 5 days. Previously the event was accepted and stored, but since metrics for such old transactions are not supported it did not show up in parts of Sentry such as the Performance landing page. ([#1663](https://github.com/getsentry/relay/pull/1663))
- Apply dynamic sampling to transactions from older SDKs and even in case Relay cannot load project information. This avoids accidentally storing 100% of transactions. ([#1667](https://github.com/getsentry/relay/pull/1667))
- Replay recording parser now uses the entire body rather than a subset. ([#1682](https://github.com/getsentry/relay/pull/1682))
- Fix a potential OOM in the Replay recording parser. ([#1691](https://github.com/getsentry/relay/pull/1691))
- Fix type error in replay recording parser. ([#1702](https://github.com/getsentry/relay/pull/1702))

**Internal**:

- Emit a `service.back_pressure` metric that measures internal back pressure by service. ([#1583](https://github.com/getsentry/relay/pull/1583))
- Track metrics for OpenTelemetry events. ([#1618](https://github.com/getsentry/relay/pull/1618))
- Normalize transaction name for URLs transaction source, by replacing UUIDs, SHAs and numerical IDs in transaction names by placeholders. ([#1621](https://github.com/getsentry/relay/pull/1621))
- Parse string as number to handle a release bug. ([#1637](https://github.com/getsentry/relay/pull/1637))
- Expand Profiling's discard reasons. ([#1661](https://github.com/getsentry/relay/pull/1661), [#1685](https://github.com/getsentry/relay/pull/1685))
- Allow to rate limit profiles on top of transactions. ([#1681](https://github.com/getsentry/relay/pull/1681))

## 22.11.0

**Features**:

- Add PII scrubber for replay recordings. ([#1545](https://github.com/getsentry/relay/pull/1545))
- Support decaying rules. Decaying rules are regular sampling rules, but they are only applicable in a specific time range. ([#1544](https://github.com/getsentry/relay/pull/1544))
- Disallow `-` in measurement and breakdown names. These items are converted to metrics, which do not allow `-` in their name. ([#1571](https://github.com/getsentry/relay/pull/1571))

**Bug Fixes**:

- Validate the distribution name in the event. ([#1556](https://github.com/getsentry/relay/pull/1556))
- Use correct meta object for logentry in light normalization. ([#1577](https://github.com/getsentry/relay/pull/1577))

**Internal**:

- Implement response context schema. ([#1529](https://github.com/getsentry/relay/pull/1529))
- Support dedicated quotas for storing transaction payloads ("indexed transactions") via the `transaction_indexed` data category if metrics extraction is enabled. ([#1537](https://github.com/getsentry/relay/pull/1537), [#1555](https://github.com/getsentry/relay/pull/1555))
- Report outcomes for dynamic sampling with the correct indexed transaction data category to restore correct totals. ([#1561](https://github.com/getsentry/relay/pull/1561))
- Add fields to the Frame object for the sample format. ([#1562](https://github.com/getsentry/relay/pull/1562))
- Move kafka related code into separate `relay-kafka` crate. ([#1563](https://github.com/getsentry/relay/pull/1563))

## 22.10.0

**Features**:

- Limit the number of custom measurements per event. ([#1483](https://github.com/getsentry/relay/pull/1483)))
- Add INP web vital as a measurement. ([#1487](https://github.com/getsentry/relay/pull/1487))
- Add .NET/Portable-PDB specific protocol fields. ([#1518](https://github.com/getsentry/relay/pull/1518))
- Enforce rate limits on metrics buckets using the transactions_processed quota. ([#1515](https://github.com/getsentry/relay/pull/1515))
- PII scrubbing now treats any key containing `token` as a password. ([#1527](https://github.com/getsentry/relay/pull/1527))

**Bug Fixes**:

- Make sure that non-processing Relays drop all invalid transactions. ([#1513](https://github.com/getsentry/relay/pull/1513))

**Internal**:

- Introduce a new profile format called `sample`. ([#1462](https://github.com/getsentry/relay/pull/1462))
- Generate a new profile ID when splitting a profile for multiple transactions. ([#1473](https://github.com/getsentry/relay/pull/1473))
- Pin Rust version to 1.63.0 in Dockerfile. ([#1482](https://github.com/getsentry/relay/pull/1482))
- Normalize measurement units in event payload. ([#1488](https://github.com/getsentry/relay/pull/1488))
- Remove long-running futures from metrics flush. ([#1492](https://github.com/getsentry/relay/pull/1492))
- Migrate to 2021 Rust edition. ([#1510](https://github.com/getsentry/relay/pull/1510))
- Make the profiling frame object compatible with the stacktrace frame object from event. ([#1512](https://github.com/getsentry/relay/pull/1512))
- Fix quota DataCategory::TransactionProcessed serialisation to match that of the CAPI. ([#1514](https://github.com/getsentry/relay/pull/1514))
- Support checking quotas in the Redis rate limiter without incrementing them. ([#1519](https://github.com/getsentry/relay/pull/1519))
- Update the internal service architecture for metrics aggregator service. ([#1508](https://github.com/getsentry/relay/pull/1508))
- Add data category for indexed transactions. This will come to represent stored transactions, while the existing category will represent transaction metrics. ([#1535](https://github.com/getsentry/relay/pull/1535))
- Adjust replay parser to be less strict and allow for larger segment-ids. ([#1551](https://github.com/getsentry/relay/pull/1551))

## 22.9.0

**Features**:

- Add user-agent parsing to Replays. ([#1420](https://github.com/getsentry/relay/pull/1420))
- Improve the release name used when reporting data to Sentry to include both the version and exact build. ([#1428](https://github.com/getsentry/relay/pull/1428))

**Bug Fixes**:

- Do not apply rate limits or reject data based on expired project configs. ([#1404](https://github.com/getsentry/relay/pull/1404))
- Process required stacktraces to fix filtering events originating from browser extensions. ([#1423](https://github.com/getsentry/relay/pull/1423))
- Fix error message filtering when formatting the message of logentry. ([#1442](https://github.com/getsentry/relay/pull/1442))
- Loosen type requirements for the `user.id` field in Replays. ([#1443](https://github.com/getsentry/relay/pull/1443))
- Fix panic in datascrubbing when number of sensitive fields was too large. ([#1474](https://github.com/getsentry/relay/pull/1474))

**Internal**:

- Make the Redis connection pool configurable. ([#1418](https://github.com/getsentry/relay/pull/1418))
- Add support for sharding Kafka producers across clusters. ([#1454](https://github.com/getsentry/relay/pull/1454))
- Speed up project cache eviction through a background thread. ([#1410](https://github.com/getsentry/relay/pull/1410))
- Batch metrics buckets into logical partitions before sending them as Envelopes. ([#1440](https://github.com/getsentry/relay/pull/1440))
- Filter single samples in cocoa profiles and events with no duration in Android profiles. ([#1445](https://github.com/getsentry/relay/pull/1445))
- Add a "invalid_replay" discard reason for invalid replay events. ([#1455](https://github.com/getsentry/relay/pull/1455))
- Add rate limiters for replays and replay recordings. ([#1456](https://github.com/getsentry/relay/pull/1456))
- Use the different configuration for billing outcomes when specified. ([#1461](https://github.com/getsentry/relay/pull/1461))
- Support profiles tagged for many transactions. ([#1444](https://github.com/getsentry/relay/pull/1444), [#1463](https://github.com/getsentry/relay/pull/1463), [#1464](https://github.com/getsentry/relay/pull/1464), [#1465](https://github.com/getsentry/relay/pull/1465))
- Track metrics for changes to the transaction name and DSC propagations. ([#1466](https://github.com/getsentry/relay/pull/1466))
- Simplify the ingestion path to reduce endpoint response times. ([#1416](https://github.com/getsentry/relay/issues/1416), [#1429](https://github.com/getsentry/relay/issues/1429), [#1431](https://github.com/getsentry/relay/issues/1431))
- Update the internal service architecture for the store, outcome, and processor services. ([#1405](https://github.com/getsentry/relay/pull/1405), [#1415](https://github.com/getsentry/relay/issues/1415), [#1421](https://github.com/getsentry/relay/issues/1421), [#1441](https://github.com/getsentry/relay/issues/1441), [#1457](https://github.com/getsentry/relay/issues/1457), [#1470](https://github.com/getsentry/relay/pull/1470))

## 22.8.0

**Features**:

- Remove timeout-based expiry of envelopes in Relay's internal buffers. The `cache.envelope_expiry` is now inactive. To control the size of the envelope buffer, use `cache.envelope_buffer_size` exclusively, instead. ([#1398](https://github.com/getsentry/relay/pull/1398))
- Parse sample rates as JSON. ([#1353](https://github.com/getsentry/relay/pull/1353))
- Filter events in external Relays, before extracting metrics. ([#1379](https://github.com/getsentry/relay/pull/1379))
- Add `privatekey` and `private_key` as secret key name to datascrubbers. ([#1376](https://github.com/getsentry/relay/pull/1376))
- Explain why we responded with 429. ([#1389](https://github.com/getsentry/relay/pull/1389))

**Bug Fixes**:

- Fix a bug where unreal crash reports were dropped when metrics extraction is enabled. ([#1355](https://github.com/getsentry/relay/pull/1355))
- Extract user from metrics with EventUser's priority. ([#1363](https://github.com/getsentry/relay/pull/1363))
- Honor `SentryConfig.enabled` and don't init SDK at all if it is false. ([#1380](https://github.com/getsentry/relay/pull/1380))
- The priority thread metadata on profiles is now optional, do not fail the profile if it's not present. ([#1392](https://github.com/getsentry/relay/pull/1392))

**Internal**:

- Support compressed project configs in redis cache. ([#1345](https://github.com/getsentry/relay/pull/1345))
- Refactor profile processing into its own crate. ([#1340](https://github.com/getsentry/relay/pull/1340))
- Treat "unknown" transaction source as low cardinality for safe SDKs. ([#1352](https://github.com/getsentry/relay/pull/1352), [#1356](https://github.com/getsentry/relay/pull/1356))
- Conditionally write a default transaction source to the transaction payload. ([#1354](https://github.com/getsentry/relay/pull/1354))
- Generate mobile measurements frames_frozen_rate, frames_slow_rate, stall_percentage. ([#1373](https://github.com/getsentry/relay/pull/1373))
- Change to the internals of the healthcheck endpoint. ([#1374](https://github.com/getsentry/relay/pull/1374), [#1377](https://github.com/getsentry/relay/pull/1377))
- Re-encode the Typescript payload to normalize. ([#1372](https://github.com/getsentry/relay/pull/1372))
- Partially normalize events before extracting metrics. ([#1366](https://github.com/getsentry/relay/pull/1366))
- Spawn more threads for CPU intensive work. ([#1378](https://github.com/getsentry/relay/pull/1378))
- Add missing fields to DeviceContext ([#1383](https://github.com/getsentry/relay/pull/1383))
- Improve performance of Redis accesses by not running `PING` everytime a connection is reused. ([#1394](https://github.com/getsentry/relay/pull/1394))
- Distinguish between various discard reasons for profiles. ([#1395](https://github.com/getsentry/relay/pull/1395))
- Add missing fields to GPUContext ([#1391](https://github.com/getsentry/relay/pull/1391))
- Store actor now uses Tokio for message handling instead of Actix. ([#1397](https://github.com/getsentry/relay/pull/1397))
- Add app_memory to AppContext struct. ([#1403](https://github.com/getsentry/relay/pull/1403))

## 22.7.0

**Features**:

- Adjust sample rate by envelope header's sample_rate. ([#1327](https://github.com/getsentry/relay/pull/1327))
- Support `transaction_info` on event payloads. ([#1330](https://github.com/getsentry/relay/pull/1330))
- Extract transaction metrics in external relays. ([#1344](https://github.com/getsentry/relay/pull/1344))

**Bug Fixes**:

- Parse custom units with length < 15 without crashing. ([#1312](https://github.com/getsentry/relay/pull/1312))
- Split large metrics requests into smaller batches. This avoids failed metrics submission and lost Release Health data due to `413 Payload Too Large` errors on the upstream. ([#1326](https://github.com/getsentry/relay/pull/1326))
- Metrics extraction: Map missing transaction status to "unknown". ([#1333](https://github.com/getsentry/relay/pull/1333))
- Fix [CVE-2022-2068](https://www.openssl.org/news/vulnerabilities.html#CVE-2022-2068) and [CVE-2022-2097](https://www.openssl.org/news/vulnerabilities.html#CVE-2022-2097) by updating to OpenSSL 1.1.1q. ([#1334](https://github.com/getsentry/relay/pull/1334))

**Internal**:

- Reduce number of metrics extracted for release health. ([#1316](https://github.com/getsentry/relay/pull/1316))
- Indicate with thread is the main thread in thread metadata for profiles. ([#1320](https://github.com/getsentry/relay/pull/1320))
- Increase profile maximum size by an order of magnitude. ([#1321](https://github.com/getsentry/relay/pull/1321))
- Add data category constant for processed transactions, encompassing all transactions that have been received and sent through dynamic sampling as well as metrics extraction. ([#1306](https://github.com/getsentry/relay/pull/1306))
- Extract metrics also from trace-sampled transactions. ([#1317](https://github.com/getsentry/relay/pull/1317))
- Extract metrics from a configurable amount of custom transaction measurements. ([#1324](https://github.com/getsentry/relay/pull/1324))
- Metrics: Drop transaction tag for high-cardinality sources. ([#1339](https://github.com/getsentry/relay/pull/1339))

## 22.6.0

**Compatibility:** This version of Relay requires Sentry server `22.6.0` or newer.

**Features**:

- Relay is now compatible with CentOS 7 and Red Hat Enterprise Linux 7 onward (kernel version _2.6.32_), depending on _glibc 2.17_ or newer. The `crash-handler` feature, which is currently enabled in the build published to DockerHub, additionally requires _curl 7.29_ or newer. ([#1279](https://github.com/getsentry/relay/pull/1279))
- Optionally start relay with `--upstream-dsn` to pass a Sentry DSN instead of the URL. This can be convenient when starting Relay in environments close to an SDK, where a DSN is already available. ([#1277](https://github.com/getsentry/relay/pull/1277))
- Add a new runtime mode `--aws-runtime-api=$AWS_LAMBDA_RUNTIME_API` that integrates Relay with the AWS Extensions API lifecycle. ([#1277](https://github.com/getsentry/relay/pull/1277))
- Add Replay ItemTypes. ([#1236](https://github.com/getsentry/relay/pull/1236), ([#1239](https://github.com/getsentry/relay/pull/1239))

**Bug Fixes**:

- Session metrics extraction: Count distinct_ids from all session updates to prevent undercounting users. ([#1275](https://github.com/getsentry/relay/pull/1275))
- Session metrics extraction: Count crashed+abnormal towards errored_preaggr. ([#1274](https://github.com/getsentry/relay/pull/1274))

**Internal**:

- Add version 3 to the project configs endpoint. This allows returning pending results which need to be polled later and avoids blocking batched requests on single slow entries. ([#1263](https://github.com/getsentry/relay/pull/1263))
- Emit specific event type tags for "processing.event.produced" metric. ([#1270](https://github.com/getsentry/relay/pull/1270))
- Add support for profile outcomes. ([#1272](https://github.com/getsentry/relay/pull/1272))
- Avoid potential panics when scrubbing minidumps. ([#1282](https://github.com/getsentry/relay/pull/1282))
- Fix typescript profile validation. ([#1283](https://github.com/getsentry/relay/pull/1283))
- Track memory footprint of metrics buckets. ([#1284](https://github.com/getsentry/relay/pull/1284), [#1287](https://github.com/getsentry/relay/pull/1287), [#1288](https://github.com/getsentry/relay/pull/1288))
- Support dedicated topics per metrics usecase, drop metrics from unknown usecases. ([#1285](https://github.com/getsentry/relay/pull/1285))
- Add support for Rust profiles ingestion ([#1296](https://github.com/getsentry/relay/pull/1296))

## 22.5.0

**Features**:

- Add platform, op, http.method and status tag to all extracted transaction metrics. ([#1227](https://github.com/getsentry/relay/pull/1227))
- Add units in built-in measurements. ([#1229](https://github.com/getsentry/relay/pull/1229))
- Add protocol support for custom units on transaction measurements. ([#1256](https://github.com/getsentry/relay/pull/1256))

**Bug Fixes**:

- fix(metrics): Enforce metric name length limit. ([#1238](https://github.com/getsentry/relay/pull/1238))
- Accept and forward unknown Envelope items. In processing mode, drop items individually rather than rejecting the entire request. This allows SDKs to send new data in combined Envelopes in the future. ([#1246](https://github.com/getsentry/relay/pull/1246))
- Stop extracting metrics with outdated names from sessions. ([#1251](https://github.com/getsentry/relay/pull/1251), [#1252](https://github.com/getsentry/relay/pull/1252))
- Update symbolic to pull in fixed Unreal parser that now correctly handles zero-length files. ([#1266](https://github.com/getsentry/relay/pull/1266))

**Internal**:

- Add sampling + tagging by event platform and transaction op. Some (unused) tagging rules from 22.4.0 have been renamed. ([#1231](https://github.com/getsentry/relay/pull/1231))
- Refactor aggregation error, recover from errors more gracefully. ([#1240](https://github.com/getsentry/relay/pull/1240))
- Remove/reject nul-bytes from metric strings. ([#1235](https://github.com/getsentry/relay/pull/1235))
- Remove the unused "internal" data category. ([#1245](https://github.com/getsentry/relay/pull/1245))
- Add the client and version as `sdk` tag to extracted session metrics in the format `name/version`. ([#1248](https://github.com/getsentry/relay/pull/1248))
- Expose `shutdown_timeout` in `OverridableConfig` ([#1247](https://github.com/getsentry/relay/pull/1247))
- Normalize all profiles and reject invalid ones. ([#1250](https://github.com/getsentry/relay/pull/1250))
- Raise a new InvalidCompression Outcome for invalid Unreal compression. ([#1237](https://github.com/getsentry/relay/pull/1237))
- Add a profile data category and count profiles in an envelope to apply rate limits. ([#1259](https://github.com/getsentry/relay/pull/1259))
- Support dynamic sampling by custom tags, operating system name and version, as well as device name and family. ([#1268](https://github.com/getsentry/relay/pull/1268))

## 22.4.0

**Features**:

- Map Windows version from raw_description to version name (XP, Vista, 11, ...). ([#1219](https://github.com/getsentry/relay/pull/1219))

**Bug Fixes**:

- Prevent potential OOM panics when handling corrupt Unreal Engine crashes. ([#1216](https://github.com/getsentry/relay/pull/1216))

**Internal**:

- Remove unused item types. ([#1211](https://github.com/getsentry/relay/pull/1211))
- Pin click dependency in requirements-dev.txt. ([#1214](https://github.com/getsentry/relay/pull/1214))
- Use fully qualified metric resource identifiers (MRI) for metrics ingestion. For example, the sessions duration is now called `d:sessions/duration@s`. ([#1215](https://github.com/getsentry/relay/pull/1215))
- Introduce metric units for rates and information, add support for custom user-declared units, and rename duration units to self-explanatory identifiers such as `second`. ([#1217](https://github.com/getsentry/relay/pull/1217))
- Increase the max profile size to accomodate a new platform. ([#1223](https://github.com/getsentry/relay/pull/1223))
- Set environment as optional when parsing a profile so we get a null value later on. ([#1224](https://github.com/getsentry/relay/pull/1224))
- Expose new tagging rules interface for metrics extracted from transactions. ([#1225](https://github.com/getsentry/relay/pull/1225))
- Return better BadStoreRequest for unreal events. ([#1226](https://github.com/getsentry/relay/pull/1226))

## 22.3.0

**Features**:

- Tag transaction metrics by user satisfaction. ([#1197](https://github.com/getsentry/relay/pull/1197))

**Bug Fixes**:

- CVE-2022-24713: Prevent denial of service through untrusted regular expressions used for PII scrubbing. ([#1207](https://github.com/getsentry/relay/pull/1207))
- Prevent dropping metrics during Relay shutdown if the project is outdated or not cached at time of the shutdown. ([#1205](https://github.com/getsentry/relay/pull/1205))
- Prevent a potential OOM when validating corrupted or exceptional minidumps. ([#1209](https://github.com/getsentry/relay/pull/1209))

**Internal**:

- Spread out metric aggregation over the aggregation window to avoid concentrated waves of metrics requests to the upstream every 10 seconds. Relay now applies jitter to `initial_delay` to spread out requests more evenly over time. ([#1185](https://github.com/getsentry/relay/pull/1185))
- Use a randomized Kafka partitioning key for sessions instead of the session ID. ([#1194](https://github.com/getsentry/relay/pull/1194))
- Add new statsd metrics for bucketing efficiency. ([#1199](https://github.com/getsentry/relay/pull/1199), [#1192](https://github.com/getsentry/relay/pull/1192), [#1200](https://github.com/getsentry/relay/pull/1200))
- Add a `Profile` `ItemType` to represent the profiling data sent from Sentry SDKs. ([#1179](https://github.com/getsentry/relay/pull/1179))

## 22.2.0

**Features**:

- Add the `relay.override_project_ids` configuration flag to support migrating projects from self-hosted to Sentry SaaS. ([#1175](https://github.com/getsentry/relay/pull/1175))

**Internal**:

- Add an option to dispatch billing outcomes to a dedicated topic. ([#1168](https://github.com/getsentry/relay/pull/1168))
- Add new `ItemType` to handle profiling data from Specto SDKs. ([#1170](https://github.com/getsentry/relay/pull/1170))

**Bug Fixes**:

- Fix regression in CSP report parsing. ([#1174](https://github.com/getsentry/relay/pull/1174))
- Ignore replacement_chunks when they aren't used. ([#1180](https://github.com/getsentry/relay/pull/1180))

## 22.1.0

**Features**:

- Flush metrics and outcome aggregators on graceful shutdown. ([#1159](https://github.com/getsentry/relay/pull/1159))
- Extract metrics from sampled transactions. ([#1161](https://github.com/getsentry/relay/pull/1161))

**Internal**:

- Extract normalized dist as metric. ([#1158](https://github.com/getsentry/relay/pull/1158))
- Extract transaction user as metric. ([#1164](https://github.com/getsentry/relay/pull/1164))

## 21.12.0

**Features**:

- Extract measurement ratings, port from frontend. ([#1130](https://github.com/getsentry/relay/pull/1130))
- External Relays perform dynamic sampling and emit outcomes as client reports. This feature is now enabled _by default_. ([#1119](https://github.com/getsentry/relay/pull/1119))
- Metrics extraction config, custom tags. ([#1141](https://github.com/getsentry/relay/pull/1141))
- Update the user agent parser (uap-core Feb 2020 to Nov 2021). This allows Relay and Sentry to infer more recent browsers, operating systems, and devices in events containing a user agent header. ([#1143](https://github.com/getsentry/relay/pull/1143), [#1145](https://github.com/getsentry/relay/pull/1145))
- Improvements to Unity OS context parsing ([#1150](https://github.com/getsentry/relay/pull/1150))

**Bug Fixes**:

- Support Unreal Engine 5 crash reports. ([#1132](https://github.com/getsentry/relay/pull/1132))
- Perform same validation for aggregate sessions as for individual sessions. ([#1140](https://github.com/getsentry/relay/pull/1140))
- Add missing .NET 4.8 release value. ([#1142](https://github.com/getsentry/relay/pull/1142))
- Properly document which timestamps are accepted. ([#1152](https://github.com/getsentry/relay/pull/1152))

**Internal**:

- Add more statsd metrics for relay metric bucketing. ([#1124](https://github.com/getsentry/relay/pull/1124), [#1128](https://github.com/getsentry/relay/pull/1128))
- Add an internal option to capture minidumps for hard crashes. This has to be enabled via the `sentry._crash_db` config parameter. ([#1127](https://github.com/getsentry/relay/pull/1127))
- Fold processing vs non-processing into single actor. ([#1133](https://github.com/getsentry/relay/pull/1133))
- Aggregate outcomes for dynamic sampling, invalid project ID, and rate limits. ([#1134](https://github.com/getsentry/relay/pull/1134))
- Extract session metrics from aggregate sessions. ([#1140](https://github.com/getsentry/relay/pull/1140))
- Prefix names of extracted metrics by `sentry.sessions.` or `sentry.transactions.`. ([#1147](https://github.com/getsentry/relay/pull/1147))
- Extract transaction duration as metric. ([#1148](https://github.com/getsentry/relay/pull/1148))

## 21.11.0

**Features**:

- Add bucket width to bucket protocol. ([#1103](https://github.com/getsentry/relay/pull/1103))
- Support multiple kafka cluster configurations. ([#1101](https://github.com/getsentry/relay/pull/1101))
- Tag metrics by transaction name. ([#1126](https://github.com/getsentry/relay/pull/1126))

**Bug Fixes**:

- Avoid unbounded decompression of encoded requests. A particular request crafted to inflate to large amounts of memory, such as a zip bomb, could put Relay out of memory. ([#1117](https://github.com/getsentry/relay/pull/1117), [#1122](https://github.com/getsentry/relay/pull/1122), [#1123](https://github.com/getsentry/relay/pull/1123))
- Avoid unbounded decompression of UE4 crash reports. Some crash reports could inflate to large amounts of memory before being checked for size, which could put Relay out of memory. ([#1121](https://github.com/getsentry/relay/pull/1121))

**Internal**:

- Aggregate client reports before sending them onwards. ([#1118](https://github.com/getsentry/relay/pull/1118))

## 21.10.0

**Bug Fixes**:

- Correctly validate timestamps for outcomes and sessions. ([#1086](https://github.com/getsentry/relay/pull/1086))
- Run compression on a thread pool when sending to upstream. ([#1085](https://github.com/getsentry/relay/pull/1085))
- Report proper status codes and error messages when sending invalid JSON payloads to an endpoint with a `X-Sentry-Relay-Signature` header. ([#1090](https://github.com/getsentry/relay/pull/1090))
- Enforce attachment and event size limits on UE4 crash reports. ([#1099](https://github.com/getsentry/relay/pull/1099))

**Internal**:

- Add the exclusive time of the transaction's root span. ([#1083](https://github.com/getsentry/relay/pull/1083))
- Add session.status tag to extracted session.duration metric. ([#1087](https://github.com/getsentry/relay/pull/1087))
- Serve project configs for batched requests where one of the project keys cannot be parsed. ([#1093](https://github.com/getsentry/relay/pull/1093))

## 21.9.0

**Features**:

- Add sampling based on transaction name. ([#1058](https://github.com/getsentry/relay/pull/1058))
- Support running Relay without config directory. The most important configuration, including Relay mode and credentials, can now be provided through commandline arguments or environment variables alone. ([#1055](https://github.com/getsentry/relay/pull/1055))
- Protocol support for client reports. ([#1081](https://github.com/getsentry/relay/pull/1081))
- Extract session metrics in non processing relays. ([#1073](https://github.com/getsentry/relay/pull/1073))

**Bug Fixes**:

- Use correct commandline argument name for setting Relay port. ([#1059](https://github.com/getsentry/relay/pull/1059))
- Retrieve OS Context for Unity Events. ([#1072](https://github.com/getsentry/relay/pull/1072))

**Internal**:

- Add new metrics on Relay's performance in dealing with buckets of metric aggregates, as well as the amount of aggregated buckets. ([#1070](https://github.com/getsentry/relay/pull/1070))
- Add the exclusive time of a span. ([#1061](https://github.com/getsentry/relay/pull/1061))
- Remove redundant dynamic sampling processing on fast path. ([#1084](https://github.com/getsentry/relay/pull/1084))

## 21.8.0

- No documented changes.

## 21.7.0

- No documented changes.

## 21.6.3

- No documented changes.

## 21.6.2

**Bug Fixes**:

- Remove connection metrics reported under `connector.*`. They have been fully disabled since version `21.3.0`. ([#1021](https://github.com/getsentry/relay/pull/1021))
- Remove error logs for "failed to extract event" and "failed to store session". ([#1032](https://github.com/getsentry/relay/pull/1032))

**Internal**:

- Assign a random Kafka partition key for session aggregates and metrics to distribute messages evenly. ([#1022](https://github.com/getsentry/relay/pull/1022))
- All fields in breakdown config should be camelCase, and rename the breakdown key name in project options. ([#1020](https://github.com/getsentry/relay/pull/1020))

## 21.6.1

- No documented changes.

## 21.6.0

**Features**:

- Support self-contained envelopes without authentication headers or query parameters. ([#1000](https://github.com/getsentry/relay/pull/1000))
- Support statically configured relays. ([#991](https://github.com/getsentry/relay/pull/991))
- Support namespaced event payloads in multipart minidump submission for Electron Framework. The field has to follow the format `sentry___<namespace>`. ([#1012](https://github.com/getsentry/relay/pull/1012))

**Bug Fixes**:

- Explicitly declare reprocessing context. ([#1009](https://github.com/getsentry/relay/pull/1009))
- Validate the environment attribute in sessions, and drop sessions with invalid releases. ([#1018](https://github.com/getsentry/relay/pull/1018))

**Internal**:

- Gather metrics for corrupted Events with unprintable fields. ([#1008](https://github.com/getsentry/relay/pull/1008))
- Remove project actors. ([#1025](https://github.com/getsentry/relay/pull/1025))

## 21.5.1

**Bug Fixes**:

- Do not leak resources when projects or DSNs are idle. ([#1003](https://github.com/getsentry/relay/pull/1003))

## 21.5.0

**Features**:

- Support the `frame.stack_start` field for chained async stack traces in Cocoa SDK v7. ([#981](https://github.com/getsentry/relay/pull/981))
- Rename configuration fields `cache.event_buffer_size` to `cache.envelope_buffer_size` and `cache.event_expiry` to `cache.envelope_expiry`. The former names are still supported by Relay. ([#985](https://github.com/getsentry/relay/pull/985))
- Add a configuraton flag `relay.ready: always` to mark Relay ready in healthchecks immediately after starting without requiring to authenticate. ([#989](https://github.com/getsentry/relay/pull/989))

**Bug Fixes**:

- Fix roundtrip error when PII selector starts with number. ([#982](https://github.com/getsentry/relay/pull/982))
- Avoid overflow panic for large retry-after durations. ([#992](https://github.com/getsentry/relay/pull/992))

**Internal**:

- Update internal representation of distribution metrics. ([#979](https://github.com/getsentry/relay/pull/979))
- Extract metrics for transaction breakdowns and sessions when the feature is enabled for the organizaiton. ([#986](https://github.com/getsentry/relay/pull/986))
- Assign explicit values to DataCategory enum. ([#987](https://github.com/getsentry/relay/pull/987))

## 21.4.1

**Bug Fixes**:

- Allow the `event_id` attribute on breadcrumbs to link between Sentry events. ([#977](https://github.com/getsentry/relay/pull/977))

## 21.4.0

**Bug Fixes**:

- Parse the Crashpad information extension stream from Minidumps with annotation objects correctly. ([#973](https://github.com/getsentry/relay/pull/973))

**Internal**:

- Emit outcomes for rate limited attachments. ([#951](https://github.com/getsentry/relay/pull/951))
- Remove timestamp from metrics text protocol. ([#972](https://github.com/getsentry/relay/pull/972))
- Add max, min, sum, and count to gauge metrics. ([#974](https://github.com/getsentry/relay/pull/974))

## 21.3.1

**Bug Fixes**:

- Make request url scrubbable. ([#955](https://github.com/getsentry/relay/pull/955))
- Remove dependent items from envelope when dropping transaction item. ([#960](https://github.com/getsentry/relay/pull/960))

**Internal**:

- Emit the `quantity` field for outcomes of events. This field describes the total size in bytes for attachments or the event count for all other categories. A separate outcome is emitted for attachments in a rejected envelope, if any, in addition to the event outcome. ([#942](https://github.com/getsentry/relay/pull/942))
- Add experimental metrics ingestion without bucketing or pre-aggregation. ([#948](https://github.com/getsentry/relay/pull/948))
- Skip serializing some null values in frames interface. ([#944](https://github.com/getsentry/relay/pull/944))
- Add experimental metrics ingestion with bucketing and pre-aggregation. ([#948](https://github.com/getsentry/relay/pull/948), [#952](https://github.com/getsentry/relay/pull/952), [#958](https://github.com/getsentry/relay/pull/958), [#966](https://github.com/getsentry/relay/pull/966), [#969](https://github.com/getsentry/relay/pull/969))
- Change HTTP response for upstream timeouts from 502 to 504. ([#859](https://github.com/getsentry/relay/pull/859))
- Add rule id to outcomes coming from transaction sampling. ([#953](https://github.com/getsentry/relay/pull/953))
- Add support for breakdowns ingestion. ([#934](https://github.com/getsentry/relay/pull/934))
- Ensure empty strings are invalid measurement names. ([#968](https://github.com/getsentry/relay/pull/968))

## 21.3.0

**Features**:

- Relay now picks up HTTP proxies from environment variables. This is made possible by switching to a different HTTP client library.

**Bug Fixes**:

- Deny backslashes in release names. ([#904](https://github.com/getsentry/relay/pull/904))
- Fix a problem with Data Scrubbing source names (PII selectors) that caused `$frame.abs_path` to match, but not `$frame.abs_path || **` or `$frame.abs_path && **`. ([#932](https://github.com/getsentry/relay/pull/932))
- Make username pii-strippable. ([#935](https://github.com/getsentry/relay/pull/935))
- Respond with `400 Bad Request` and an error message `"empty envelope"` instead of `429` when envelopes without items are sent to the envelope endpoint. ([#937](https://github.com/getsentry/relay/pull/937))
- Allow generic Slackbot ([#947](https://github.com/getsentry/relay/pull/947))

**Internal**:

- Emit the `category` field for outcomes of events. This field disambiguates error events, security events and transactions. As a side-effect, Relay no longer emits outcomes for broken JSON payloads or network errors. ([#931](https://github.com/getsentry/relay/pull/931))
- Add inbound filters functionality to dynamic sampling rules. ([#920](https://github.com/getsentry/relay/pull/920))
- The undocumented `http._client` option has been removed. ([#938](https://github.com/getsentry/relay/pull/938))
- Log old events and sessions in the `requests.timestamp_delay` metric. ([#933](https://github.com/getsentry/relay/pull/933))
- Add rule id to outcomes coming from event sampling. ([#943](https://github.com/getsentry/relay/pull/943))
- Fix a bug in rate limiting that leads to accepting all events in the last second of a rate limiting window, regardless of whether the rate limit applies. ([#946](https://github.com/getsentry/relay/pull/946))

## 21.2.0

**Features**:

- By adding `.no-cache` to the DSN key, Relay refreshes project configuration caches immediately. This allows to apply changed settings instantly, such as updates to data scrubbing or inbound filter rules. ([#911](https://github.com/getsentry/relay/pull/911))
- Add NSError to mechanism. ([#925](https://github.com/getsentry/relay/pull/925))
- Add snapshot to the stack trace interface. ([#927](https://github.com/getsentry/relay/pull/927))

**Bug Fixes**:

- Log on INFO level when recovering from network outages. ([#918](https://github.com/getsentry/relay/pull/918))
- Fix a panic in processing minidumps with invalid location descriptors. ([#919](https://github.com/getsentry/relay/pull/919))

**Internal**:

- Improve dynamic sampling rule configuration. ([#907](https://github.com/getsentry/relay/pull/907))
- Compatibility mode for pre-aggregated sessions was removed. The feature is now enabled by default in full fidelity. ([#913](https://github.com/getsentry/relay/pull/913))

## 21.1.0

**Features**:

- Support dynamic sampling for error events. ([#883](https://github.com/getsentry/relay/pull/883))

**Bug Fixes**:

- Make all fields but event-id optional to fix regressions in user feedback ingestion. ([#886](https://github.com/getsentry/relay/pull/886))
- Remove `kafka-ssl` feature because it breaks development workflow on macOS. ([#889](https://github.com/getsentry/relay/pull/889))
- Accept envelopes where their last item is empty and trailing newlines are omitted. This also fixes a panic in some cases. ([#894](https://github.com/getsentry/relay/pull/894))

**Internal**:

- Extract crashpad annotations into contexts. ([#892](https://github.com/getsentry/relay/pull/892))
- Normalize user reports during ingestion and create empty fields. ([#903](https://github.com/getsentry/relay/pull/903))
- Ingest and normalize sample rates from envelope item headers. ([#910](https://github.com/getsentry/relay/pull/910))

## 20.12.1

- No documented changes.

## 20.12.0

**Features**:

- Add `kafka-ssl` compilation feature that builds Kafka linked against OpenSSL. This feature is enabled in Docker containers only. This is only relevant for Relays running as part of on-premise Sentry. ([#881](https://github.com/getsentry/relay/pull/881))
- Relay is now able to ingest pre-aggregated sessions, which will make it possible to efficiently handle applications that produce thousands of sessions per second. ([#815](https://github.com/getsentry/relay/pull/815))
- Add protocol support for WASM. ([#852](https://github.com/getsentry/relay/pull/852))
- Add dynamic sampling for transactions. ([#835](https://github.com/getsentry/relay/pull/835))
- Send network outage metric on healthcheck endpoint hit. ([#856](https://github.com/getsentry/relay/pull/856))

**Bug Fixes**:

- Fix a long-standing bug where log messages were not addressible as `$string`. ([#882](https://github.com/getsentry/relay/pull/882))
- Allow params in content-type for security requests to support content types like `"application/expect-ct-report+json; charset=utf-8"`. ([#844](https://github.com/getsentry/relay/pull/844))
- Fix a panic in CSP filters. ([#848](https://github.com/getsentry/relay/pull/848))
- Do not drop sessions due to an invalid age constraint set to `0`. ([#855](https://github.com/getsentry/relay/pull/855))
- Do not emit outcomes after forwarding envelopes to the upstream, even if that envelope is rate limited, rejected, or dropped. Since the upstream logs an outcome, it would be a duplicate. ([#857](https://github.com/getsentry/relay/pull/857))
- Fix status code for security report. ([#864](https://github.com/getsentry/relay/pull/864))
- Add missing fields for Expect-CT reports. ([#865](https://github.com/getsentry/relay/pull/865))
- Support more directives in CSP reports, such as `block-all-mixed-content` and `require-trusted-types-for`. ([#876](https://github.com/getsentry/relay/pull/876))

**Internal**:

- Add _experimental_ support for picking up HTTP proxies from the regular environment variables. This feature needs to be enabled by setting `http: client: "reqwest"` in your `config.yml`. ([#839](https://github.com/getsentry/relay/pull/839))
- Refactor transparent request forwarding for unknown endpoints. Requests are now entirely buffered in memory and occupy the same queues and actors as other requests. This should not cause issues but may change behavior under load. ([#839](https://github.com/getsentry/relay/pull/839))
- Add reason codes to the `X-Sentry-Rate-Limits` header in store responses. This allows external Relays to emit outcomes with the proper reason codes. ([#850](https://github.com/getsentry/relay/pull/850))
- Emit metrics for outcomes in external relays. ([#851](https://github.com/getsentry/relay/pull/851))
- Make `$error.value` `pii=true`. ([#837](https://github.com/getsentry/relay/pull/837))
- Send `key_id` in partial project config. ([#854](https://github.com/getsentry/relay/pull/854))
- Add stack traces to Sentry error reports. ([#872](https://github.com/getsentry/relay/pull/872))

## 20.11.1

- No documented changes.

## 20.11.0

**Features**:

- Rename upstream retries histogram metric and add upstream requests duration metric. ([#816](https://github.com/getsentry/relay/pull/816))
- Add options for metrics buffering (`metrics.buffering`) and sampling (`metrics.sample_rate`). ([#821](https://github.com/getsentry/relay/pull/821))

**Bug Fixes**:

- Accept sessions with IP address set to `{{auto}}`. This was previously rejected and silently dropped. ([#827](https://github.com/getsentry/relay/pull/827))
- Fix an issue where every retry-after response would be too large by one minute. ([#829](https://github.com/getsentry/relay/pull/829))

**Internal**:

- Always apply cache debouncing for project states. This reduces pressure on the Redis and file system cache. ([#819](https://github.com/getsentry/relay/pull/819))
- Internal refactoring such that validating of characters in tags no longer uses regexes internally. ([#814](https://github.com/getsentry/relay/pull/814))
- Discard invalid user feedback sent as part of envelope. ([#823](https://github.com/getsentry/relay/pull/823))
- Emit event errors and normalization errors for unknown breadcrumb keys. ([#824](https://github.com/getsentry/relay/pull/824))
- Normalize `breadcrumb.ty` into `breadcrumb.type` for broken Python SDK versions. ([#824](https://github.com/getsentry/relay/pull/824))
- Add the client SDK interface for unreal crashes and set the name to `unreal.crashreporter`. ([#828](https://github.com/getsentry/relay/pull/828))
- Fine-tune the selectors for minidump PII scrubbing. ([#818](https://github.com/getsentry/relay/pull/818), [#830](https://github.com/getsentry/relay/pull/830))

## 20.10.1

**Internal**:

- Emit more useful normalization meta data for invalid tags. ([#808](https://github.com/getsentry/relay/pull/808))

## 20.10.0

**Features**:

- Add support for measurement ingestion. ([#724](https://github.com/getsentry/relay/pull/724), [#785](https://github.com/getsentry/relay/pull/785))
- Add support for scrubbing UTF-16 data in attachments ([#742](https://github.com/getsentry/relay/pull/742), [#784](https://github.com/getsentry/relay/pull/784), [#787](https://github.com/getsentry/relay/pull/787))
- Add upstream request metric. ([#793](https://github.com/getsentry/relay/pull/793))
- The padding character in attachment scrubbing has been changed to match the masking character, there is no usability benefit from them being different. ([#810](https://github.com/getsentry/relay/pull/810))

**Bug Fixes**:

- Fix issue where `$span` would not be recognized in Advanced Data Scrubbing. ([#781](https://github.com/getsentry/relay/pull/781))
- Accept big-endian minidumps. ([#789](https://github.com/getsentry/relay/pull/789))
- Detect network outages and retry sending events instead of dropping them. ([#788](https://github.com/getsentry/relay/pull/788))

**Internal**:

- Project states are now cached separately per DSN public key instead of per project ID. This means that there will be multiple separate cache entries for projects with more than one DSN. ([#778](https://github.com/getsentry/relay/pull/778))
- Relay no longer uses the Sentry endpoint to resolve project IDs by public key. Ingestion for the legacy store endpoint has been refactored to rely on key-based caches only. As a result, the legacy endpoint is supported only on managed Relays. ([#800](https://github.com/getsentry/relay/pull/800))
- Fix rate limit outcomes, now emitted only for error events but not transactions. ([#806](https://github.com/getsentry/relay/pull/806), [#809](https://github.com/getsentry/relay/pull/809))

## 20.9.0

**Features**:

- Add support for attaching Sentry event payloads in Unreal crash reports by adding `__sentry` game data entries. ([#715](https://github.com/getsentry/relay/pull/715))
- Support chunked form data keys for event payloads on the Minidump endpoint. Since crashpad has a limit for the length of custom attributes, the sentry event payload can be split up into `sentry__1`, `sentry__2`, etc. ([#721](https://github.com/getsentry/relay/pull/721))
- Periodically re-authenticate with the upstream server. Previously, there was only one initial authentication. ([#731](https://github.com/getsentry/relay/pull/731))
- The module attribute on stack frames (`$frame.module`) and the (usually server side generated) attribute `culprit` can now be scrubbed with advanced data scrubbing. ([#744](https://github.com/getsentry/relay/pull/744))
- Compress outgoing store requests for events and envelopes including attachements using `gzip` content encoding. ([#745](https://github.com/getsentry/relay/pull/745))
- Relay now buffers all requests until it has authenticated with the upstream. ([#747](//github.com/getsentry/relay/pull/747))
- Add a configuration option to change content encoding of upstream store requests. The default is `gzip`, and other options are `identity`, `deflate`, or `br`. ([#771](https://github.com/getsentry/relay/pull/771))

**Bug Fixes**:

- Send requests to the `/envelope/` endpoint instead of the older `/store/` endpoint. This particularly fixes spurious `413 Payload Too Large` errors returned when using Relay with Sentry SaaS. ([#746](https://github.com/getsentry/relay/pull/746))

**Internal**:

- Remove a temporary flag from attachment kafka messages indicating rate limited crash reports to Sentry. This is now enabled by default. ([#718](https://github.com/getsentry/relay/pull/718))
- Performance improvement of http requests to upstream, high priority messages are sent first. ([#678](https://github.com/getsentry/relay/pull/678))
- Experimental data scrubbing on minidumps([#682](https://github.com/getsentry/relay/pull/682))
- Move `generate-schema` from the Relay CLI into a standalone tool. ([#739](//github.com/getsentry/relay/pull/739))
- Move `process-event` from the Relay CLI into a standalone tool. ([#740](//github.com/getsentry/relay/pull/740))
- Add the client SDK to session kafka payloads. ([#751](https://github.com/getsentry/relay/pull/751))
- Add a standalone tool to document metrics in JSON or YAML. ([#752](https://github.com/getsentry/relay/pull/752))
- Emit `processing.event.produced` for user report and session Kafka messages. ([#757](https://github.com/getsentry/relay/pull/757))
- Improve performance of event processing by avoiding regex clone. ([#767](https://github.com/getsentry/relay/pull/767))
- Assign a default name for unnamed attachments, which prevented attachments from being stored in Sentry. ([#769](https://github.com/getsentry/relay/pull/769))
- Add Relay version version to challenge response. ([#758](https://github.com/getsentry/relay/pull/758))

## 20.8.0

**Features**:

- Add the `http.connection_timeout` configuration option to adjust the connection and SSL handshake timeout. The default connect timeout is now increased from 1s to 3s. ([#688](https://github.com/getsentry/relay/pull/688))
- Supply Relay's version during authentication and check if this Relay is still supported. An error message prompting to upgrade Relay will be supplied if Relay is unsupported. ([#697](https://github.com/getsentry/relay/pull/697))

**Bug Fixes**:

- Reuse connections for upstream event submission requests when the server supports connection keepalive. Relay did not consume the response body of all requests, which caused it to reopen a new connection for every event. ([#680](https://github.com/getsentry/relay/pull/680), [#695](https://github.com/getsentry/relay/pull/695))
- Fix hashing of user IP addresses in data scrubbing. Previously, this could create invalid IP addresses which were later rejected by Sentry. Now, the hashed IP address is moved to the `id` field. ([#692](https://github.com/getsentry/relay/pull/692))
- Do not retry authentication with the upstream when a client error is reported (status code 4XX). ([#696](https://github.com/getsentry/relay/pull/696))

**Internal**:

- Extract the event `timestamp` from Minidump files during event normalization. ([#662](https://github.com/getsentry/relay/pull/662))
- Retain the full span description in transaction events instead of trimming it. ([#674](https://github.com/getsentry/relay/pull/674))
- Report all Kafka producer errors to Sentry. Previously, only immediate errors were reported but not those during asynchronous flushing of messages. ([#677](https://github.com/getsentry/relay/pull/677))
- Add "HubSpot Crawler" to the list of web crawlers for inbound filters. ([#693](https://github.com/getsentry/relay/pull/693))
- Improved typing for span data of transaction events, no breaking changes. ([#713](https://github.com/getsentry/relay/pull/713))
- **Breaking change:** In PII configs, all options on hash and mask redactions (replacement characters, ignored characters, hash algorithm/key) are removed. If they still exist in the configuration, they are ignored. ([#760](https://github.com/getsentry/relay/pull/760))

## 20.7.2

**Features**:

- Report metrics for connections to the upstream. These metrics are reported under `connector.*` and include information on connection reuse, timeouts and errors. ([#669](https://github.com/getsentry/relay/pull/669))
- Increased the maximum size of attachments from _50MiB_ to _100MiB_. Most notably, this allows to upload larger minidumps. ([#671](https://github.com/getsentry/relay/pull/671))

**Internal**:

- Always create a spans array for transactions in normalization. This allows Sentry to render the spans UI even if the transaction is empty. ([#667](https://github.com/getsentry/relay/pull/667))

## 20.7.1

- No documented changes.

## 20.7.0

**Features**:

- Sessions and attachments can be rate limited now. These rate limits apply separately from error events, which means that you can continue to send Release Health sessions while you're out of quota with errors. ([#636](https://github.com/getsentry/relay/pull/636))

**Bug Fixes**:

- Outcomes from downstream relays were not forwarded upstream. ([#632](https://github.com/getsentry/relay/pull/632))
- Apply clock drift correction to Release Health sessions and validate timestamps. ([#633](https://github.com/getsentry/relay/pull/633))
- Apply clock drift correction for timestamps that are too far in the past or future. This fixes a bug where broken transaction timestamps would lead to negative durations. ([#634](https://github.com/getsentry/relay/pull/634), [#654](https://github.com/getsentry/relay/pull/654))
- Respond with status code `200 OK` to rate limited minidump and UE4 requests. Third party clients otherwise retry those requests, leading to even more load. ([#646](https://github.com/getsentry/relay/pull/646), [#647](https://github.com/getsentry/relay/pull/647))
- Ingested unreal crash reports no longer have a `misc_primary_cpu_brand` key with GPU information set in the Unreal context. ([#650](https://github.com/getsentry/relay/pull/650))
- Fix ingestion of forwarded outcomes in processing Relays. Previously, `emit_outcomes` had to be set explicitly to enable this. ([#653](https://github.com/getsentry/relay/pull/653))

**Internal**:

- Restructure the envelope and event ingestion paths into a pipeline and apply rate limits to all envelopes. ([#635](https://github.com/getsentry/relay/pull/635), [#636](https://github.com/getsentry/relay/pull/636))
- Pass the combined size of all attachments in an envelope to the Redis rate limiter as quantity to enforce attachment quotas. ([#639](https://github.com/getsentry/relay/pull/639))
- Emit flags for rate limited processing attachments and add a `size` field. ([#640](https://github.com/getsentry/relay/pull/640), [#644](https://github.com/getsentry/relay/pull/644))

## 20.6.0

We have switched to [CalVer](https://calver.org/)! Relay's version is always in line with the latest version of [Sentry](https://github.com/getsentry/sentry).

**Features**:

- Proxy and managed Relays now apply clock drift correction based on the `sent_at` header emitted by SDKs. ([#581](https://github.com/getsentry/relay/pull/581))
- Apply cached rate limits to attachments and sessions in the fast-path when parsing incoming requests. ([#618](https://github.com/getsentry/relay/pull/618))
- New config options `metrics.default_tags` and `metrics.hostname_tag`. ([#625](https://github.com/getsentry/relay/pull/625))

**Bug Fixes**:

- Clock drift correction no longer considers the transaction timestamp as baseline for SDKs using Envelopes. Instead, only the dedicated `sent_at` Envelope header is used. ([#580](https://github.com/getsentry/relay/pull/580))
- The `http.timeout` setting is now applied to all requests, including event submission. Previously, events were exempt. ([#588](https://github.com/getsentry/relay/pull/588))
- All endpoint metrics now report their proper `route` tag. This applies to `requests`, `requests.duration`, and `responses.status_codes`. Previously, some some endpoints reported an empty route. ([#595](https://github.com/getsentry/relay/pull/595))
- Properly refresh cached project states based on the configured intervals. Previously, Relay may have gone into an endless refresh cycle if the system clock not accurate, or the state had not been updated in the upstream. ([#596](https://github.com/getsentry/relay/pull/596))
- Respond with `403 Forbidden` when multiple authentication payloads are sent by the SDK. Previously, Relay would authenticate using one of the payloads and silently ignore the rest. ([#602](https://github.com/getsentry/relay/pull/602))
- Improve metrics documentation. ([#614](https://github.com/getsentry/relay/pull/614))
- Do not scrub event processing errors by default. ([#619](https://github.com/getsentry/relay/pull/619))

**Internal**:

- Add source (who emitted the outcome) to Outcome payload. ([#604](https://github.com/getsentry/relay/pull/604))
- Ignore non-Rust folders for faster rebuilding and testing. ([#578](https://github.com/getsentry/relay/pull/578))
- Invalid session payloads are now logged for SDK debugging. ([#584](https://github.com/getsentry/relay/pull/584), [#591](https://github.com/getsentry/relay/pull/591))
- Add support for Outcomes generation in external Relays. ([#592](https://github.com/getsentry/relay/pull/592))
- Remove unused `rev` from project state. ([#586](https://github.com/getsentry/relay/pull/586))
- Add an outcome endpoint for trusted Relays. ([#589](https://github.com/getsentry/relay/pull/589))
- Emit outcomes for event payloads submitted in attachment files. ([#609](https://github.com/getsentry/relay/pull/609))
- Split envelopes that contain sessions and other items and ingest them independently. ([#610](https://github.com/getsentry/relay/pull/610))
- Removed support for legacy per-key quotas. ([#616](https://github.com/getsentry/relay/pull/615))
- Security events (CSP, Expect-CT, Expect-Staple, and HPKP) are now placed into a dedicated `security` item in envelopes, rather than the generic event item. This allows for quick detection of the event type for rate limiting. ([#617](https://github.com/getsentry/relay/pull/617))

## 0.5.9

- Relay has a logo now!
- New explicit `envelope/` endpoint. Envelopes no longer need to be sent with the right `content-type` header (to cater to browser JS).
- Introduce an Envelope item type for transactions.
- Support environment variables and CLI arguments instead of command line parameters.
- Return status `415` on wrong content types.
- Normalize double-slashes in request URLs more aggressively.
- Add an option to generate credentials on stdout.

**Internal**:

- Serve project configs to downstream Relays with proper permission checking.
- PII: Make and/or selectors specific.
- Add a browser filter for IE 11.
- Changes to release parsing.
- PII: Expose event values as part of generated selector suggestions.

## 0.5.8

**Internal**:

- Fix a bug where exception values and the device name were not PII-strippable.

## 0.5.7

- Docker images are now also pushed to Docker Hub.
- New helper function to generate PII selectors from event data.

**Internal**:

- Release is now a required attribute for session data.
- `unknown` can now be used in place of `unknown_error` for span statuses. A future release will change the canonical format from `unknown_error` to `unknown`.

## 0.5.6

- Fix a bug where Relay would stop processing events if Sentry is down for only a short time.
- Improvements to architecture documentation.
- Initial support for rate limiting by event type ("scoped quotas")
- Fix a bug where `key_id` was omitted from outcomes created by Relay.
- Fix a bug where it was not permitted to send content-encoding as part of a CORS request to store.

**Internal**:

- PII processing: Aliases for value types (`$error` instead of `$exception` to be in sync with Discover column naming) and adding a default for replace-redactions.
- It is now valid to send transactions and spans without `op` set, in which case a default value will be inserted.

## 0.5.5

- Suppress verbose DNS lookup logs.

**Internal**:

- Small performance improvements in datascrubbing config converter.
- New, C-style selector syntax (old one still works)

## 0.5.4

**Internal**:

- Add event contexts to `pii=maybe`.
- Fix parsing of msgpack breadcrumbs in Rust store.
- Envelopes sent to Rust store can omit the DSN in headers.
- Ability to quote/escape special characters in selectors in PII configs.

## 0.5.3

- Properly strip the linux binary to reduce its size
- Allow base64 encoded JSON event payloads ([#466](https://github.com/getsentry/relay/pull/466))
- Fix multipart requests without trailing newline ([#465](https://github.com/getsentry/relay/pull/465))
- Support for ingesting session updates ([#449](https://github.com/getsentry/relay/pull/449))

**Internal**:

- Validate release names during event ingestion ([#479](https://github.com/getsentry/relay/pull/479))
- Add browser extension filter ([#470](https://github.com/getsentry/relay/pull/470))
- Add `pii=maybe`, a new kind of event schema field that can only be scrubbed if explicitly addressed.
- Add way to scrub filepaths in a way that does not break processing.

## 0.5.2

- Fix trivial Redis-related crash when running in non-processing mode.
- Limit the maximum retry-after of a rate limit. This is necessary because of the "Delete and ignore future events" feature in Sentry.
- Project caches are now evicted after `project_grace_period` has passed. If you have that parameter set to a high number you may see increased memory consumption.

**Internal**:

- Misc bugfixes in PII processor. Those bugs do not affect the legacy data scrubber exposed in Python.
- Polishing documentation around PII configuration format.
- Signal codes in mach mechanism are no longer required.

## 0.5.1

- Ability to fetch project configuration from Redis as additional caching layer.
- Fix a few bugs in release filters.
- Fix a few bugs in minidumps endpoint with processing enabled.

**Internal**:

- Fix a bug in the PII processor that would always remove the entire string on `pattern` rules.
- Ability to correct some clock drift and wrong system time in transaction events.

## 0.5.0

- The binary has been renamed to `relay`.
- Updated documentation for metrics.

**Internal**:

- The package is now called `sentry-relay`.
- Renamed all `Semaphore*` types to `Relay*`.
- Fixed memory leaks in processing functions.

## 0.4.65

- Implement the Minidump endpoint.
- Implement the Attachment endpoint.
- Implement the legacy Store endpoint.
- Support a plain `Authorization` header in addition to `X-Sentry-Auth`.
- Simplify the shutdown logic. Relay now always takes a fixed configurable time to shut down.
- Fix healthchecks in _Static_ mode.
- Fix internal handling of event attachments.
- Fix partial reads of request bodies resulting in a broken connection.
- Fix a crash when parsing User-Agent headers.
- Fix handling of events sent with `sentry_version=2.0` (Clojure SDK).
- Use _mmap_ to load the GeoIP database to improve the memory footprint.
- Revert back to the system memory allocator.

**Internal**:

- Preserve microsecond precision in all time stamps.
- Record event ids in all outcomes.
- Updates to event processing metrics.
- Add span status mapping from open telemetry.

## 0.4.64

- Switched to `jemalloc` as global allocator.
- Introduce separate outcome reason for invalid events.
- Always consume request bodies to the end.
- Implemented minidump ingestion.
- Increas precisions of timestamps in protocol.

## 0.4.63

- Refactor healthchecks into two: Liveness and readiness (see code comments for explanation for now).
- Allow multiple trailing slashes on store endpoint, e.g. `/api/42/store///`.
- Internal refactor to prepare for envelopes format.

**Internal**:

- Fix a bug where glob-matching in filters did not behave correctly when the to-be-matched string contained newlines.
- Add `moz-extension:` as scheme for browser extensions (filtering out Firefox addons).
- Raise a dedicated Python exception type for invalid transaction events. Also do not report that error to Sentry from Relay.

## 0.4.62

- Various performance improvements.

## 0.4.61

**Internal**:

- Add `thread.errored` attribute ([#306](https://github.com/getsentry/relay/pull/306)).

## 0.4.60

- License is now BSL instead of MIT ([#301](https://github.com/getsentry/relay/pull/301)).
- Improve internal metrics and logging ([#296](https://github.com/getsentry/relay/pull/296), [#297](https://github.com/getsentry/relay/pull/297), [#298](https://github.com/getsentry/relay/pull/298)).
- Fix unbounded requests to Sentry for project configs ([#295](https://github.com/getsentry/relay/pull/295), [#300](https://github.com/getsentry/relay/pull/300)).
- Fix rejected responses from Sentry due to size limit ([#303](https://github.com/getsentry/relay/pull/303)).
- Expose more options for configuring request concurrency limits ([#311](https://github.com/getsentry/relay/pull/311)).

**Internal**:

- Transaction events with negative duration are now rejected ([#291](https://github.com/getsentry/relay/pull/291)).
- Fix a panic when normalizing certain dates.

## 0.4.59

**Internal**:

- Fix: Normalize legacy stacktrace attributes ([#292](https://github.com/getsentry/relay/pull/292))
- Fix: Validate platform attributes in Relay ([#294](https://github.com/getsentry/relay/pull/294))
- Flip the flag that indicates Relay processing ([#293](https://github.com/getsentry/relay/pull/293))

## 0.4.58

- Evict project caches after some time ([#287](https://github.com/getsentry/relay/pull/287))
- Selectively log internal errors to stderr ([#285](https://github.com/getsentry/relay/pull/285))
- Add an error boundary to parsing project states ([#281](https://github.com/getsentry/relay/pull/281))

**Internal**:

- Add event size metrics ([#286](https://github.com/getsentry/relay/pull/286))
- Normalize before datascrubbing ([#290](https://github.com/getsentry/relay/pull/290))
- Add a config value for thread counts ([#283](https://github.com/getsentry/relay/pull/283))
- Refactor outcomes for parity with Sentry ([#282](https://github.com/getsentry/relay/pull/282))
- Add flag that relay processed an event ([#279](https://github.com/getsentry/relay/pull/279))

## 0.4.57

**Internal**:

- Stricter validation of transaction events.

## 0.4.56

**Internal**:

- Fix a panic in trimming.

## 0.4.55

**Internal**:

- Fix more bugs in datascrubbing converter.

## 0.4.54

**Internal**:

- Fix more bugs in datascrubbing converter.

## 0.4.53

**Internal**:

- Fix more bugs in datascrubbing converter.

## 0.4.52

**Internal**:

- Fix more bugs in datascrubbing converter.

## 0.4.51

**Internal**:

- Fix a few bugs in datascrubbing converter.
- Accept trailing slashes.

**Normalization**:

- Fix a panic on overflowing timestamps.

## 0.4.50

**Internal**:

- Fix bug where IP scrubbers were applied even when not enabled.

## 0.4.49

- Internal changes.

## 0.4.48

**Internal**:

- Fix various bugs in the datascrubber and PII processing code to get closer to behavior of the Python implementation.

## 0.4.47

**Internal**:

- Various work on re-implementing Sentry's `/api/X/store` endpoint in Relay. Relay can now apply rate limits based on Redis and emit the correct outcomes.

## 0.4.46

**Internal**:

- Resolved a regression in IP address normalization. The new behavior is closer to a line-by-line port of the old Python code.

## 0.4.45

**Normalization**:

- Resolved an issue where GEO IP data was not always infered.

## 0.4.44

**Normalization**:

- Only take the user IP address from the store request's IP for certain platforms. This restores the behavior of the old Python code.

## 0.4.43

**Normalization**:

- Bump size of breadcrumbs.
- Workaround for an issue where we would not parse OS information from User Agent when SDK had already sent OS information.
- Further work on Sentry-internal event ingestion.

## 0.4.42

**Normalization**:

- Fix normalization of version strings from user agents.

## 0.4.41

- Support extended project configuration.

**Internal**:

- Implement event filtering rules.
- Add basic support for Sentry-internal event ingestion.
- Parse and normalize user agent strings.

## 0.4.40

**Internal**:

- Restrict ranges of timestamps to prevent overflows in Python code and UI.

## 0.4.39

**Internal**:

- Fix a bug where stacktrace trimming was not applied during renormalization.

## 0.4.38

**Internal**:

- Added typed spans to Event.

## 0.4.37

**Internal**:

- Added `orig_in_app` to frame data.

## 0.4.36

**Internal**:

- Add new .NET versions for context normalization.

## 0.4.35

**Internal**:

- Fix bug where thread's stacktraces were not normalized.
- Fix bug where a string at max depth of a databag was stringified again.

## 0.4.34

**Internal**:

- Added `data` attribute to frames.
- Added a way to override other trimming behavior in Python normalizer binding.

## 0.4.33

**Internal**:

- Plugin-provided context types should now work properly again.

## 0.4.32

**Internal**:

- Removed `function_name` field from frame and added `raw_function`.

## 0.4.31

**Internal**:

- Add trace context type.

## 0.4.30

**Internal**:

- Make exception messages/values larger to allow for foreign stacktrace data to be attached.

## 0.4.29

**Internal**:

- Added `function_name` field to frame.

## 0.4.28

**Internal**:

- Add missing context type for sessionstack.

## 0.4.27

**Internal**:

- Increase frame vars size again! Byte size was fine, but max depth was way too small.

## 0.4.26

**Internal**:

- Reduce frame vars size.

## 0.4.25

**Internal**:

- Add missing trimming to frame vars.

## 0.4.24

**Internal**:

- Reject non-http/https `help_urls` in exception mechanisms.

## 0.4.23

**Internal**:

- Add basic truncation to event meta to prevent payload size from spiralling out of control.

## 0.4.22

**Internal**:

- Added grouping enhancements to protocol.

## 0.4.21

**Internal**:

- Updated debug image interface with more attributes.

## 0.4.20

**Internal**:

- Added support for `lang` frame and stacktrace attribute.

## 0.4.19

**Internal**:

- Slight changes to allow replacing more normalization code in Sentry with Rust.

## 0.4.18

**Internal**:

- Allow much larger payloads in the extra attribute.

## 0.4.17

**Internal**:

- Added support for protocol changes related to upcoming sentry SDK features. In particular the `none` event type was added.

## 0.4.16

For users of relay, nothing changed at all. This is a release to test embedding some Rust code in Sentry itself.

## 0.4.15

For users of relay, nothing changed at all. This is a release to test embedding some Rust code in Sentry itself.

## 0.4.14

For users of relay, nothing changed at all. This is a release to test embedding some Rust code in Sentry itself.

## 0.4.13

For users of relay, nothing changed at all. This is a release to test embedding some Rust code in Sentry itself.

## 0.4.12

For users of relay, nothing changed at all. This is a release to test embedding some Rust code in Sentry itself.

## 0.4.11

For users of relay, nothing changed at all. This is a release to test embedding some Rust code in Sentry itself.

## 0.4.10

For users of relay, nothing changed at all. This is a release to test embedding some Rust code in Sentry itself.

## 0.4.9

For users of relay, nothing changed at all. This is a release to test embedding some Rust code in Sentry itself.

## 0.4.8

For users of relay, nothing changed at all. This is a release to test embedding some Rust code in Sentry itself.

## 0.4.7

For users of relay, nothing changed at all. This is a release to test embedding some Rust code in Sentry itself.

## 0.4.6

For users of relay, nothing changed at all. This is a release to test embedding some Rust code in Sentry itself.

## 0.4.5

For users of relay, nothing changed at all. This is a release to test embedding some Rust code in Sentry itself.

## 0.4.4

For users of relay, nothing changed at all. This is a release to test embedding some Rust code in Sentry itself.

## 0.4.3

For users of relay, nothing changed at all. This is a release to test embedding some Rust code in Sentry itself.

## 0.4.2

For users of relay, nothing changed at all. This is a release to test embedding some Rust code in Sentry itself.

## 0.4.1

For users of relay, nothing changed at all. This is a release to test embedding some Rust code in Sentry itself.

## 0.4.0

Introducing new Relay modes:

- `proxy`: A proxy for all requests and events.
- `static`: Static configuration for known projects in the file system.
- `managed`: Fetch configurations dynamically from Sentry and update them.

The default Relay mode is `managed`. Users upgrading from previous versions will automatically activate the `managed` mode. To change this setting, add `relay.mode` to `config.yml` or run `semaphore config init` from the command line.

**Breaking Change**: If Relay was used without credentials, the mode needs to be set to `proxy`. The default `managed` mode requires credentials.

For more information on Relay modes, see the [documentation page](https://docs.sentry.io/data-management/relay/options/).

### Configuration Changes

- Added `cache.event_buffer_size` to control the maximum number of events that are buffered in case of network issues or high rates of incoming events.
- Added `limits.max_concurrent_requests` to limit the number of connections that this Relay will use to communicate with the upstream.
- Internal error reporting is now disabled by default. To opt in, set `sentry.enabled`.

### Bugfixes

- Fix a bug that caused events to get unconditionally dropped after five seconds, regardless of the `cache.event_expiry` configuration.
- Fix a memory leak in Relay's internal error reporting.

## 0.3.0

- Changed PII stripping rule format to permit path selectors when applying rules. This means that now `$string` refers to strings for instance and `user.id` refers to the `id` field in the `user` attribute of the event. Temporarily support for old rules is retained.

## 0.2.7

- store: Minor fixes to be closer to Python. Ability to disable trimming of objects, arrays and strings.

## 0.2.6

- Fix bug where PII stripping would remove containers without leaving any metadata about the retraction.
- Fix bug where old `redactPair` rules would stop working.

## 0.2.5

- Rewrite of PII stripping logic. This brings potentially breaking changes to the semantics of PII configs. Most importantly field types such as `"freeform"` and `"databag"` are gone, right now there is only `"container"` and `"text"`. All old field types should have become an alias for `"text"`, but take extra care in ensuring your PII rules still work.

- store: Minor fixes to be closer to Python.

## 0.2.4

For users of relay, nothing changed at all. This is a release to test embedding some Rust code in Sentry itself.

- store: Remove stray print statement.

## 0.2.3

For users of relay, nothing changed at all. This is a release to test embedding some Rust code in Sentry itself.

- store: Fix main performance issues.

## 0.2.2

For users of relay, nothing changed at all. This is a release to test embedding some Rust code in Sentry itself.

- store: Fix segfault when trying to process contexts.
- store: Fix trimming state "leaking" between interfaces, leading to excessive trimming.
- store: Don't serialize empty arrays and objects (with a few exceptions).

## 0.2.1

For users of relay, nothing changed at all. This is a release to test embedding some Rust code in Sentry itself.

- `libsemaphore`: Expose CABI for normalizing event data.

## 0.2.0

Our first major iteration on Relay has landed!

- User documentation is now hosted at <https://docs.sentry.io/relay/>.
- SSL support is now included by default. Just configure a [TLS identity](https://docs.sentry.io/relay/options/#relaytls_identity_path) and you're set.
- Updated event processing: Events from older SDKs are now supported. Also, we've fixed some bugs along the line.
- Introduced full support for PII stripping. See [PII Configuration](https://docs.sentry.io/relay/pii-config/) for instructions.
- Configure with static project settings. Relay will skip querying project states from Sentry and use your provided values instead. See [Project Configuration](https://docs.sentry.io/relay/project-config/) for a full guide.
- Relay now also acts as a proxy for certain API requests. This allows it to receive CSP reports and Minidump crash reports, among others. It also sets `X-Forwarded-For` and includes a Relay signature header.

Besides that, there are many technical changes, including:

- Major rewrite of the internals. Relay no longer requires a special endpoint for sending events to upstream Sentry and processes events individually with less delay than before.
- The executable will exit with a non-zero exit code on startup errors. This makes it easier to catch configuration errors.
- Removed `libsodium` as a production dependency, greatly simplifying requirements for the runtime environment.
- Greatly improved logging and metrics. Be careful with the `DEBUG` and `TRACE` levels, as they are **very** verbose now.
- Improved docker containers.

## 0.1.3

- Added support for metadata format

## 0.1.2

- JSON logging ([#32](https://github.com/getsentry/relay/pull/32))
- Update dependencies

## 0.1.1

- Rename "sentry-relay" to "semaphore"
- Use new features from Rust 1.26
- Prepare binary and Python builds ([#20](https://github.com/getsentry/relay/pull/20))
- Add Dockerfile ([#23](https://github.com/getsentry/relay/pull/23))

## 0.1.0

An initial release of the tool.<|MERGE_RESOLUTION|>--- conflicted
+++ resolved
@@ -4,11 +4,8 @@
 
 **Bug Fixes**:
 
-<<<<<<< HEAD
 - Forward metrics in proxy mode. ([#3106](https://github.com/getsentry/relay/pull/3106))
-=======
 - Do not PII-scrub code locations by default. ([#3116](https://github.com/getsentry/relay/pull/3116))
->>>>>>> ca1612de
 
 ## 24.2.0
 
