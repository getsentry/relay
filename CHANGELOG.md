# Changelog

## Unreleased

<<<<<<< HEAD
Features:

- Support PII scrubbing in `logentry.formatted` avoiding replacing the entire value, still preserving the context. ([#4985](https://github.com/getsentry/relay/pull/4985))
=======
**Features**:

- Always emit a span usage metric, independent of span feature flags. ([#4976](https://github.com/getsentry/relay/pull/4976))
>>>>>>> 6acb2130

**Bug Fixes**:

- Normalize OS and Browser names in contexts when missing a version. ([#4957](https://github.com/getsentry/relay/pull/4957))
- Normalize AI pipeline name and streaming flag to `gen_ai.*` names ([#4982](https://github.com/getsentry/relay/pull/4982))

**Internal**:

- Enforce span limits for transactions and vice versa. ([#4963](https://github.com/getsentry/relay/pull/4963))
- Emit outcomes for skipped large attachments on playstation crashes. ([#4862](https://github.com/getsentry/relay/pull/4862))
- Disable span metrics. ([#4931](https://github.com/getsentry/relay/pull/4931),[#4955](https://github.com/getsentry/relay/pull/4955))
- Deprecate old AI monitoring attributes. ([#4960](https://github.com/getsentry/relay/pull/4960))
- Normalize legacy `ai.*` attributes to `gen_ai.*` names. ([#4924](https://github.com/getsentry/relay/pull/4924))
- Force the routing key to be random instead of letting Kafka handle the randomization. ([#4974](https://github.com/getsentry/relay/pull/4974))
- Stop extracting the `sentry.severity_number` attribute for logs. ([#4989](https://github.com/getsentry/relay/pull/4989))
- Stop extracting the `sentry.trace_flags` attribute for logs. ([#4988](https://github.com/getsentry/relay/pull/4988))
- Add Jwm to the supported image types. ([#4975](https://github.com/getsentry/relay/pull/4975))

## 25.7.0

**Features**:

- Add mechanism to allow ingestion only from trusted relays. ([#4772](https://github.com/getsentry/relay/pull/4772))
- Serialize OTEL span array attributes to JSON. ([#4930](https://github.com/getsentry/relay/pull/4930))

**Bug Fixes**:

- Preserve user specified event values in Unreal crash reports. ([#4882](https://github.com/getsentry/relay/pull/4882))
- OS name parsing of Unreal crash reports. ([#4854](https://github.com/getsentry/relay/pull/4854))
- Do not overwrite geo information if already set. ([#4888](https://github.com/getsentry/relay/pull/4888))
- The `type` fields of contexts are now enforced to be strings. Non-string values are replaced with the
  context's key. ([#4932](https://github.com/getsentry/relay/pull/4932))
- Do not drop custom measurements if no config is present. ([#4941](https://github.com/getsentry/relay/pull/4941))

**Internal**:

- No longer store debug symbols and the source in the docker image. ([#4942](https://github.com/getsentry/relay/pull/4942))
- Forward logs to Kafka directly instead of serialized as envelope. ([#4875](https://github.com/getsentry/relay/pull/4875))
- Remember accepted/ingested bytes for log outcomes. ([#4886](https://github.com/getsentry/relay/pull/4886))
- Add `gen_ai.response.tokens_per_second` span attribute on AI spans. ([#4883](https://github.com/getsentry/relay/pull/4883))
- Add support for playstation data requests. ([#4870](https://github.com/getsentry/relay/pull/4870))
- Expand the NEL attributes & others. ([#4874](https://github.com/getsentry/relay/pull/4874))
- Only emit indexed span outcomes when producing directly to Snuba. ([#4936](https://github.com/getsentry/relay/pull/4936))
- Normalize legacy AI agents attributes to OTel compatible names. ([#4916](https://github.com/getsentry/relay/pull/4916))
- Fix cost calculation for cached and reasoning tokens. ([#4922](https://github.com/getsentry/relay/pull/4922))
- Implement serialization of metadata for logs. ([#4929](https://github.com/getsentry/relay/pull/4929))

## 25.6.2

**Features**:

- Add configuration to allow high cardinality tags in metrics. ([#4805](https://github.com/getsentry/relay/pull/4805))
- Make client sdk mandatory for profile sample v2. ([#4853](https://github.com/getsentry/relay/pull/4853))
- Sharding into many topics based on partition key. ([#4861](https://github.com/getsentry/relay/pull/4861))
- Parse Chromium stability report from minidumps into context ([#4837](https://github.com/getsentry/relay/pull/4837))
- Add additional web crawlers for inbound filtering. ([#4865](https://github.com/getsentry/relay/pull/4865))

**Internal**:

- Introduces a new processing pipeline and implements it for logs. ([#4777](https://github.com/getsentry/relay/pull/4777))
- Produce spans to the items topic. ([#4735](https://github.com/getsentry/relay/pull/4735))
- Update opentelemetry-proto and sentry-protos dependencies. ([#4847](https://github.com/getsentry/relay/pull/4847))
- Take into account more types of tokens when doing AI cost calculation. ([#4840](https://github.com/getsentry/relay/pull/4840))
- Use the `FiniteF64` type for measurements. ([#4828](https://github.com/getsentry/relay/pull/4828))
- Derive a `sentry.description` attribute for V2 spans. ([#4832](https://github.com/getsentry/relay/pull/4832))
- Consider `gen_ai` also as AI span op prefix. ([#4859](https://github.com/getsentry/relay/pull/4859))
- Change pii scrubbing on some AI attributes to optional. ([#4860](https://github.com/getsentry/relay/pull/4860))
- Conditionally set `total_cost` and `total_tokens` attributes on AI spans. ([#4868](https://github.com/getsentry/relay/pull/4868))
- Write OTLP span status message to an attribute. ([#4876](https://github.com/getsentry/relay/pull/4876))

## 25.6.1

**Features**:

- Implements a minimum sample rate dynamic sampling rule. ([#4801](https://github.com/getsentry/relay/pull/4801))
- Convert NEL reports into logs. ([#4813](https://github.com/getsentry/relay/pull/4813))
- Add parsing for _Nintendo Switch_ to populate `os.name="Nintendo OS"`. ([#4821](https://github.com/getsentry/relay/pull/4821))

**Internal**:

- Always combine replay payloads and remove feature flag guarding it. ([#4812](https://github.com/getsentry/relay/pull/4812))
- Added version 2 of LLM cost specification. ([#4825](https://github.com/getsentry/relay/pull/4825))
- Send `tracing` events at or above `INFO` to Sentry as logs. ([#4820](https://github.com/getsentry/relay/pull/4820))

## 25.6.0

**Features**:

- Add logic to extract event json from userdata in prosperodumps. ([#4755](https://github.com/getsentry/relay/pull/4755))
- Add browser name/version to logs. ([#4757](https://github.com/getsentry/relay/pull/4757))
- Accept standalone spans in the V2 format. This feature is still highly experimental! ([#4771](https://github.com/getsentry/relay/pull/4771))
- Enable filtering sessions by IP address, release, and user agent. ([#4745](https://github.com/getsentry/relay/pull/4745))
- Allow pii scrubbing of the `source_file` field on Csp. ([#4806](https://github.com/getsentry/relay/pull/4806))

**Bug Fixes**:

- Use sentry prefix for browser name/version in logs. ([#4783](https://github.com/getsentry/relay/pull/4783))
- Do not overcount the number of bytes in logs. ([#4786](https://github.com/getsentry/relay/pull/4786))
- Record observed time for logs. ([#4795](https://github.com/getsentry/relay/pull/4795))

**Internal**:

- Remove the "unspecified" variant of `SpanKind`. ([#4774](https://github.com/getsentry/relay/pull/4774))
- Normalize AI data and measurements into new OTEL compatible fields and extracting metrics out of said fields. ([#4768](https://github.com/getsentry/relay/pull/4768))
- Switch `sysinfo` dependency back to upstream and update to 0.35.1. ([#4776](https://github.com/getsentry/relay/pull/4776))
- Consistently always emit session outcomes. ([#4798](https://github.com/getsentry/relay/pull/4798))
- Set default sdk name for playstation crashes. ([#4802](https://github.com/getsentry/relay/pull/4802))
- Skip large attachments on playstation crashes. ([#4793](https://github.com/getsentry/relay/pull/4793))
- Use the received timestamp as observed nanos for logs. ([#4810](https://github.com/getsentry/relay/pull/4810))
- Strip out profiler_id from profile context for short transactions. ([#4818](https://github.com/getsentry/relay/pull/4818))
- Derive a `sentry.op` attribute for V2 spans ([#4796](https://github.com/getsentry/relay/pull/4796))

## 25.5.1

**Features**:

- Cached projects can now be refreshed regularly, instead of only on demand. ([#4773](https://github.com/getsentry/relay/pull/4773))
- Allow environment references in Relay configuration. ([#4750](https://github.com/getsentry/relay/pull/4750))

**Internal**:

- Reduce warning logs, emit warnings to the configured Sentry instance. ([#4753](https://github.com/getsentry/relay/pull/4753))

## 25.5.0

**Features**:

- Custom attachment expansion for Switch. ([#4566](https://github.com/getsentry/relay/pull/4566))
- Add the type of the attachment that made the envelope too large to invalid outcomes. ([#4695](https://github.com/getsentry/relay/pull/4695))
- Add OTA Updates Event Context for Expo and other applications. ([#4690](https://github.com/getsentry/relay/pull/4690))
- Add data categories for Seer. ([#4692](https://github.com/getsentry/relay/pull/4692))
- Allow pii scrubbing of all span `sentry_tags` fields. ([#4698](https://github.com/getsentry/relay/pull/4698))
- Add experimental playstation processing logic. ([#4680](https://github.com/getsentry/relay/pull/4680))
- Add OTA Updates Event Context for Replay Events. ([#4711](https://github.com/getsentry/relay/pull/4711))
- Add partition key rate limiter. ([#4730](https://github.com/getsentry/relay/pull/4730))

**Bug Fixes**:

- Add `fenced-frame-src` to `CspDirective`. ([#4691](https://github.com/getsentry/relay/pull/4691))

**Internal**:

- Remove threads with 1 non-idle sample in profiling chunks. ([#4694](https://github.com/getsentry/relay/pull/4694))
- Migrate all Rust workspace crates to edition 2024. ([#4705](https://github.com/getsentry/relay/pull/4705))
- Produce logs to the items topic. ([#4707](https://github.com/getsentry/relay/pull/4707))

## 25.4.0

- Extract searchable context fields into sentry tags for segment spans. ([#4651](https://github.com/getsentry/relay/pull/4651))

**Features**:

- Add experimental playstation endpoint. ([#4555](https://github.com/getsentry/relay/pull/4555))
- Add naver.me / Yeti spider on the crawler filter list. ([#4602](https://github.com/getsentry/relay/pull/4602))
- Add the item type that made the envelope too large to invalid outcomes. ([#4558](https://github.com/getsentry/relay/pull/4558))
- Filter out certain AI crawlers. ([#4608](https://github.com/getsentry/relay/pull/4608))
- Update iOS chrome translation error regex. ([#4634](https://github.com/getsentry/relay/pull/4634))
- Infer the attachment type of view hierarchy items in multipart messages. ([#4624](https://github.com/getsentry/relay/pull/4624))
- Make default Apple device class high. ([#4609](https://github.com/getsentry/relay/pull/4609))

**Bug Fixes**:

- Separates profiles into backend and ui profiles. ([#4595](https://github.com/getsentry/relay/pull/4595))
- Normalize trace context information before writing it into transaction and span data. This ensures the correct sampling rates are stored for extrapolation in Sentry. ([#4625](https://github.com/getsentry/relay/pull/4625))
- Adds u16 validation to the replay protocol's segment_id field. ([#4635](https://github.com/getsentry/relay/pull/4635))
- Exposes all service utilization with instance labels instead of the last. ([#4654](https://github.com/getsentry/relay/pull/4654))
- Ensure that every span's parent exists. ([#4661](https://github.com/getsentry/relay/pull/4661))
- Serialize trace ids consistently in events. ([#4673](https://github.com/getsentry/relay/pull/4673))
- Add profile_chunk_ui as item type alias. ([#4697](https://github.com/getsentry/relay/pull/4697))

**Internal**:

- Add ui chunk profiling data category. ([#4593](https://github.com/getsentry/relay/pull/4593))
- Switch global rate limiter to a service. ([#4581](https://github.com/getsentry/relay/pull/4581))
- Always enforce cached rate limits in processor. ([#4603](https://github.com/getsentry/relay/pull/4603))
- Remove `parent_span_link` from `SpanLink` struct. ([#4594](https://github.com/getsentry/relay/pull/4594))
- Extract transaction breakdowns into measurements. ([#4600](https://github.com/getsentry/relay/pull/4600))
- Expose worker pool metrics in autoscaler endpoint. ([#4605](https://github.com/getsentry/relay/pull/4605))
- Expose runtime utilization metric in autoscaler endpoint. ([#4606](https://github.com/getsentry/relay/pull/4606))
- Bump the revision of `sysinfo` to the revision at `15b3be3273ba286740122fed7bb7dccd2a79dc8f`. ([#4613](https://github.com/getsentry/relay/pull/4613))
- Switch the processor and store to `async`. ([#4552](https://github.com/getsentry/relay/pull/4552))
- Validate the spooling memory configuration on startup. ([#4617](https://github.com/getsentry/relay/pull/4617))
- Rework currently unused 'log' protocol / envelope item type schema. ([#4592](https://github.com/getsentry/relay/pull/4592))
- Improve descriptiveness of autoscaling metric name. ([#4629](https://github.com/getsentry/relay/pull/4629))
- Serialize span's `_meta` information when producing to Kafka. ([#4646](https://github.com/getsentry/relay/pull/4646))
- Enable connection pooling for asynchronous Redis connections. ([#4622](https://github.com/getsentry/relay/pull/4622))
- Add the internal `_performance_issues_spans` field to control perf issue detection. ([#4652](https://github.com/getsentry/relay/pull/4652))
- Add `/v1/traces` (without a trailing slash) as a spec-compliant alternative for our OTLP traces endpoint. ([#4655](https://github.com/getsentry/relay/pull/4655))
- Improve handling of failed Redis connections. ([#4657](https://github.com/getsentry/relay/pull/4657))
- Expose new metrics from the async pool. ([#4658](https://github.com/getsentry/relay/pull/4658))
- Serialize span's `links` information when producing to Kafka. ([#4601](https://github.com/getsentry/relay/pull/4601))

## 25.3.0

**Features**:

- Tag images with release version. ([#4532](https://github.com/getsentry/relay/pull/4532))
- Switch default envelope compression from gzip to zstd. ([#4531](https://github.com/getsentry/relay/pull/4531))
- Update release to include an aarch64 binary. ([#4514](https://github.com/getsentry/relay/pull/4514))
- Support span `category` inference from span attributes. ([#4509](https://github.com/getsentry/relay/pull/4509))
- Add option to control ourlogs ingestion. ([#4518](https://github.com/getsentry/relay/pull/4518))
- Update Apple device model classes ([#4529](https://github.com/getsentry/relay/pull/4529))
- Remove separate quota and rate limit counting for replay videos ([#4554](https://github.com/getsentry/relay/pull/4554))
- Deprecate ReplayVideo data category ([#4560](https://github.com/getsentry/relay/pull/4560))
- Improve localhost detection by checking contained request headers in the error. ([#4580](https://github.com/getsentry/relay/pull/4580))
- Introduce SDK settings structure with `infer_ip` setting to explicitly control IP inference behaviour. ([#4623](https://github.com/getsentry/relay/pull/4623))

**Bug Fixes**:

- Prevent partial trims in indexed and queryable span data. ([#4557](https://github.com/getsentry/relay/pull/4557))
- Emit filtered/sampled outcomes for spans attached to a dropped transaction. ([#4569](https://github.com/getsentry/relay/pull/4569))
- Fix missing geo information for user when IP scrubbing was enabled. ([#4586](https://github.com/getsentry/relay/pull/4586))

**Internal**:

- Track an utilization metric for internal services. ([#4501](https://github.com/getsentry/relay/pull/4501))
- Add new `relay-threading` crate with asynchronous thread pool. ([#4500](https://github.com/getsentry/relay/pull/4500))
- Expose additional metrics through the internal relay metric endpoint. ([#4511](https://github.com/getsentry/relay/pull/4511))
- Write resource and instrumentation scope attributes as span attributes during OTLP ingestion. ([#4533](https://github.com/getsentry/relay/pull/4533))
- Remove unused capability to block metric names and tags. ([#4536](https://github.com/getsentry/relay/pull/4536))
- Adopt new `AsyncPool` for the `EnvelopeProcessorService` and `StoreService`. ([#4520](https://github.com/getsentry/relay/pull/4520))
- Write OTLP span kind to a new `kind` field on spans. ([#4540](https://github.com/getsentry/relay/pull/4540))
- Update mapping of OTLP spans to Sentry spans in the experimental OTL traces endpoint. ([#4505](https://github.com/getsentry/relay/pull/4505))
- Expose metrics for the `AsyncPool`. ([#4538](https://github.com/getsentry/relay/pull/4538))
- Expose service utilization metrics through the internal relay metric endpoint. ([#4543](https://github.com/getsentry/relay/pull/4543))
- Always set observed time for OTel logs in Relay. ([#4559](https://github.com/getsentry/relay/pull/4559))

## 25.2.0

- Allow log ingestion behind a flag, only for internal use currently. ([#4471](https://github.com/getsentry/relay/pull/4471))

**Features**:

- Add configuration option to limit the amount of concurrent http connections. ([#4453](https://github.com/getsentry/relay/pull/4453))
- Add flags context to event schema. ([#4458](https://github.com/getsentry/relay/pull/4458))
- Add support for view hierarchy attachment scrubbing. ([#4452](https://github.com/getsentry/relay/pull/4452))
- Allow configuration of Relay's log format via an environment variable. ([#4484](https://github.com/getsentry/relay/pull/4484))
- Add span links to event schema. ([#4486](https://github.com/getsentry/relay/pull/4486))
- Add `breadcrumb.origin` field to event schema. ([#4498](https://github.com/getsentry/relay/pull/4498))
- Add Spring context to event schema. ([#4502](https://github.com/getsentry/relay/pull/4502))

**Bug Fixes**:

- Fix a bug where parsing large unsigned integers would fail incorrectly. ([#4472](https://github.com/getsentry/relay/pull/4472))
- Set size limit for UserReport attachments so it gets properly reported as too large. ([#4482](https://github.com/getsentry/relay/pull/4482))
- Fix a bug where scrubbed IP addresses were derived again on certain platforms. ([#4491](https://github.com/getsentry/relay/pull/4491))
- Improve stripping of SQL comments during Insights query normalization. ([#4493](https://github.com/getsentry/relay/pull/4493))

**Internal**:

- Add data categories for LogItem and LogByte. ([#4455](https://github.com/getsentry/relay/pull/4455))
- Add option to drop transaction attachments. ([#4466](https://github.com/getsentry/relay/pull/4466))
- Add endpoint that exposes internally collected relay metrics. ([#4497](https://github.com/getsentry/relay/pull/4497))
- Add sub-millisecond precision to internal timer metrics. ([#4495](https://github.com/getsentry/relay/pull/4495))
- Partition spans by `trace_id` on the Kafka topic. ([#4503](https://github.com/getsentry/relay/pull/4503))

## 25.1.0

**Features**:

- Use a separate rate-limit enforcement category for replay-video envelope items. ([#4459](https://github.com/getsentry/relay/pull/4459))

**Internal**:

- Updates performance score calculation on spans and events to also store cdf values as measurements. ([#4438](https://github.com/getsentry/relay/pull/4438))

## 24.12.2

**Features**:

- Increase stacktrace function and symbol length limits to 512 chars. ([#4436](https://github.com/getsentry/relay/pull/4436))
- Scrub non-minidump attachments if there are explicit `$attachment` rules. ([#4415](https://github.com/getsentry/relay/pull/4415), [#4441](https://github.com/getsentry/relay/pull/4441))
- Include blocked domain in CSP reports as a tag. ([#4435](https://github.com/getsentry/relay/pull/4435))

**Internal**:

- Remove the `spool` command from Relay. ([#4423](https://github.com/getsentry/relay/pull/4423))
- Bump `sentry-native` to `0.7.17` and remove cross compilation in CI. ([#4427](https://github.com/getsentry/relay/pull/4427))
- Remove `form_data` envelope items from standalone envelopes. ([#4428](https://github.com/getsentry/relay/pull/4428))
- Remove use of legacy project cache. ([#4419](https://github.com/getsentry/relay/pull/4419))

## 24.12.1

**Bug Fixes**:

- Fix serialized name of `cache.hit` and `cache.key` span tags. ([#4408](https://github.com/getsentry/relay/pull/4408))

**Features**:

- Update Chrome inbound filter. ([#4381](https://github.com/getsentry/relay/pull/4381))

## 24.12.0

**Bug Fixes**:

- Update user agent parsing rules to fix some user agent identification issues. ([#4385](https://github.com/getsentry/relay/pull/4385))
- Stop collecting the `has_profile` metrics tag & reporting outcomes for it. ([#4365](https://github.com/getsentry/relay/pull/4365))
- Parse unreal logs into breadcrumbs from all attached log items not just the first. ([#4384](https://github.com/getsentry/relay/pull/4384))
- Normalize "Google Chrome" browser name to "Chrome". ([#4386](https://github.com/getsentry/relay/pull/4386))

**Features**:

- Add data categories for Uptime and Attachment Items. ([#4363](https://github.com/getsentry/relay/pull/4363), [#4374](https://github.com/getsentry/relay/pull/4374))
- Add ability to rate limit attachments by count (not just by the number of bytes). ([#4377](https://github.com/getsentry/relay/pull/4377))

**Internal**:

- Rework metrics aggregator to keep internal partitions. ([#4378](https://github.com/getsentry/relay/pull/4378))
- Remove support for metrics with profile namespace. ([#4391](https://github.com/getsentry/relay/pull/4391))

## 24.11.2

**Breaking Changes**:

- Remove `spool.envelopes.{min_connections,max_connections,unspool_interval,max_memory_size}` config options. ([#4303](https://github.com/getsentry/relay/pull/4303))
- Flatten Linux distribution fields into `os.context`. ([#4292](https://github.com/getsentry/relay/pull/4292))

**Bug Fixes**:

- Accept incoming requests even if there was an error fetching their project config. ([#4140](https://github.com/getsentry/relay/pull/4140))
- Rate limit profiles when transaction was sampled. ([#4195](https://github.com/getsentry/relay/pull/4195))
- Fix scrubbing user paths in minidump debug module names. ([#4351](https://github.com/getsentry/relay/pull/4351))
- Scrub user fields in span.sentry_tags. ([#4364](https://github.com/getsentry/relay/pull/4364)), ([#4370](https://github.com/getsentry/relay/pull/4370))
- Set `SO_REUSEPORT` to enable smooth restarts. ([#4375](https://github.com/getsentry/relay/pull/4375))

**Features**:

- Set `sdk.name` for events created from minidumps. ([#4313](https://github.com/getsentry/relay/pull/4313))
- Remove old disk spooling logic, default to new version. ([#4303](https://github.com/getsentry/relay/pull/4303))

**Internal**:

- Promote some `span.data` fields to the top level. ([#4298](https://github.com/getsentry/relay/pull/4298))
- Remove metrics summaries. ([#4278](https://github.com/getsentry/relay/pull/4278), [#4279](https://github.com/getsentry/relay/pull/4279), [#4296](https://github.com/getsentry/relay/pull/4296))
- Use async `redis` for `projectconfig`. ([#4284](https://github.com/getsentry/relay/pull/4284))
- Add config parameter to control metrics aggregation. ([#4376](https://github.com/getsentry/relay/pull/4376))

## 24.11.1

**Bug Fixes**:

- Terminate the process when one of the services crashes. ([#4249](https://github.com/getsentry/relay/pull/4249))
- Don't propagate trace sampling decisions from SDKs ([#4265](https://github.com/getsentry/relay/pull/4265))
- Rate limit profile chunks. ([#4270](https://github.com/getsentry/relay/pull/4270))

**Features**:

- Implement zstd http encoding for Relay to Relay communication. ([#4266](https://github.com/getsentry/relay/pull/4266))
- Support empty branches in Pattern alternations. ([#4283](https://github.com/getsentry/relay/pull/4283))
- Add support for partitioning of the `EnvelopeBufferService`. ([#4291](https://github.com/getsentry/relay/pull/4291))

## 24.11.0

**Breaking Changes**:

- Removes support for metric meta envelope items. ([#4152](https://github.com/getsentry/relay/pull/4152))
- Removes support for the project cache endpoint version 2 and before. ([#4147](https://github.com/getsentry/relay/pull/4147))

**Bug Fixes**:

- Allow profile chunks without release. ([#4155](https://github.com/getsentry/relay/pull/4155))

**Features**:

- Add check to ensure unreal user info is not empty. ([#4225](https://github.com/getsentry/relay/pull/4225))
- Retain empty string values in `span.data` and `event.contexts.trace.data`. ([#4174](https://github.com/getsentry/relay/pull/4174))
- Allow `sample_rate` to be float type when deserializing `DynamicSamplingContext`. ([#4181](https://github.com/getsentry/relay/pull/4181))
- Support inbound filters for profiles. ([#4176](https://github.com/getsentry/relay/pull/4176))
- Scrub lower-case redis commands. ([#4235](https://github.com/getsentry/relay/pull/4235))
- Make the maximum idle time of a HTTP connection configurable. ([#4248](https://github.com/getsentry/relay/pull/4248))
- Allow configuring a Sentry server name with an option or the `RELAY_SERVER_NAME` environment variable. ([#4251](https://github.com/getsentry/relay/pull/4251))

**Internal**:

- Add a metric that counts span volume in the root project for dynamic sampling (`c:spans/count_per_root_project@none`). ([#4134](https://github.com/getsentry/relay/pull/4134))
- Add a tag `target_project_id` to both root project metrics for dynamic sampling (`c:transactions/count_per_root_project@none` and `c:spans/count_per_root_project@none`) which shows the flow trace traffic from root to target projects. ([#4170](https://github.com/getsentry/relay/pull/4170))
- Remove `buffer` entries and scrub array contents from MongoDB queries. ([#4186](https://github.com/getsentry/relay/pull/4186))
- Use `DateTime<Utc>` instead of `Instant` for tracking the received time of the `Envelope`. ([#4184](https://github.com/getsentry/relay/pull/4184))
- Add a field to suggest consumers to ingest spans in EAP. ([#4206](https://github.com/getsentry/relay/pull/4206))
- Run internal worker threads with a lower priority. ([#4222](https://github.com/getsentry/relay/pull/4222))
- Add additional fields to the `Event` `Getter`. ([#4238](https://github.com/getsentry/relay/pull/4238))
- Replace u64 with `OrganizationId` new-type struct for organization id. ([#4159](https://github.com/getsentry/relay/pull/4159))
- Add computed contexts for `os`, `browser` and `runtime`. ([#4239](https://github.com/getsentry/relay/pull/4239))
- Add `CachingEnvelopeStack` strategy to the buffer. ([#4242](https://github.com/getsentry/relay/pull/4242))

## 24.10.0

**Breaking Changes**:

- Only allow processing enabled in managed mode. ([#4087](https://github.com/getsentry/relay/pull/4087))

**Bug Fixes**:

- Report invalid spans with appropriate outcome reason. ([#4051](https://github.com/getsentry/relay/pull/4051))
- Use the duration reported by the profiler instead of the transaction. ([#4058](https://github.com/getsentry/relay/pull/4058))
- Incorrect pattern matches involving adjacent any and wildcard matchers. ([#4072](https://github.com/getsentry/relay/pull/4072))

**Features**:

- Add a config option to add default tags to all Relay Sentry events. ([#3944](https://github.com/getsentry/relay/pull/3944))
- Automatically derive `client.address` and `user.geo` for standalone spans. ([#4047](https://github.com/getsentry/relay/pull/4047))
- Add support for uploading compressed (gzip, xz, zstd, bzip2) minidumps. ([#4029](https://github.com/getsentry/relay/pull/4029))
- Add user geo information to Replays. ([#4088](https://github.com/getsentry/relay/pull/4088))
- Configurable span.op inference. ([#4056](https://github.com/getsentry/relay/pull/4056))
- Enable support for zstd `Content-Encoding`. ([#4089](https://github.com/getsentry/relay/pull/4089))
- Accept profile chunks from Android. ([#4104](https://github.com/getsentry/relay/pull/4104))
- Add support for creating User from LoginId in Unreal Crash Context. ([#4093](https://github.com/getsentry/relay/pull/4093))
- Add multi-write Redis client. ([#4064](https://github.com/getsentry/relay/pull/4064))

**Internal**:

- Remove unused `cogs.enabled` configuration option. ([#4060](https://github.com/getsentry/relay/pull/4060))
- Add the dynamic sampling rate to standalone spans as a measurement so that it can be stored, queried, and used for extrapolation. ([#4063](https://github.com/getsentry/relay/pull/4063))
- Use custom wildcard matching instead of regular expressions. ([#4073](https://github.com/getsentry/relay/pull/4073))
- Allowlist the SentryUptimeBot user-agent. ([#4068](https://github.com/getsentry/relay/pull/4068))
- Feature flags of graduated features are now hard-coded in Relay so they can be removed from Sentry. ([#4076](https://github.com/getsentry/relay/pull/4076), [#4080](https://github.com/getsentry/relay/pull/4080))
- Add parallelization in Redis commands. ([#4118](https://github.com/getsentry/relay/pull/4118))
- Extract user ip for spans. ([#4144](https://github.com/getsentry/relay/pull/4144))
- Add support for an experimental OTLP `/v1/traces/` endpoint. The endpoint is disabled by default. ([#4223](https://github.com/getsentry/relay/pull/4223))

## 24.9.0

**Bug Fixes**:

- Use `matches_any_origin` to scrub HTTP hosts in spans. ([#3939](https://github.com/getsentry/relay/pull/3939)).
- Keep frames from both ends of the stacktrace when trimming frames. ([#3905](https://github.com/getsentry/relay/pull/3905))
- Use `UnixTimestamp` instead of `DateTime` when sorting envelopes from disk. ([#4025](https://github.com/getsentry/relay/pull/4025))

**Features**:

- Add configuration option to specify the instance type of Relay. ([#3938](https://github.com/getsentry/relay/pull/3938))
- Update definitions for user agent parsing. ([#3951](https://github.com/getsentry/relay/pull/3951))
- Extend project config API to be revision aware. ([#3947](https://github.com/getsentry/relay/pull/3947))
- Removes `processing.max_secs_in_past` from the main config in favor of event retention from the project config. ([#3958](https://github.com/getsentry/relay/pull/3958))

**Internal**:

- Record too long discard reason for session replays. ([#3950](https://github.com/getsentry/relay/pull/3950))
- Add `EnvelopeStore` trait and implement `DiskUsage` for tracking disk usage. ([#3925](https://github.com/getsentry/relay/pull/3925))
- Increase replay recording limit to two hours. ([#3961](https://github.com/getsentry/relay/pull/3961))
- Forward profiles of non-sampled transactions (with no options filtering). ([#3963](https://github.com/getsentry/relay/pull/3963))
- Make EnvelopeBuffer a Service. ([#3965](https://github.com/getsentry/relay/pull/3965))
- No longer send COGS data to dedicated Kafka topic. ([#3953](https://github.com/getsentry/relay/pull/3953))
- Remove support for extrapolation of metrics. ([#3969](https://github.com/getsentry/relay/pull/3969))
- Remove the internal dashboard that shows logs and metrics. ([#3970](https://github.com/getsentry/relay/pull/3970))
- Remove the OTEL spans endpoint in favor of Envelopes. ([#3973](https://github.com/getsentry/relay/pull/3973))
- Remove the `generate-schema` tool. Relay no longer exposes JSON schema for the event protocol. Consult the Rust type documentation of the `relay-event-schema` crate instead. ([#3974](https://github.com/getsentry/relay/pull/3974))
- Allow creation of `SqliteEnvelopeBuffer` from config, and load existing stacks from db on startup. ([#3967](https://github.com/getsentry/relay/pull/3967))
- Only tag `user.geo.subregion` on frontend and mobile projects. ([#4013](https://github.com/getsentry/relay/pull/4013), [#4023](https://github.com/getsentry/relay/pull/4023))
- Implement graceful shutdown mechanism in the `EnvelopeBuffer`. ([#3980](https://github.com/getsentry/relay/pull/3980))

## 24.8.0

**Bug Fixes**:

- Allow metrics summaries with only `count` (for sets). ([#3864](https://github.com/getsentry/relay/pull/3864))
- Do not trim any span field. Remove entire span instead. ([#3890](https://github.com/getsentry/relay/pull/3890))
- Do not drop replays, profiles and standalone spans in proxy Relays. ([#3888](https://github.com/getsentry/relay/pull/3888))
- Prevent an endless loop that causes high request volume and backlogs when certain large metric buckets are ingested or extrected. ([#3893](https://github.com/getsentry/relay/pull/3893))
- Extract set span metrics from numeric values. ([#3897](https://github.com/getsentry/relay/pull/3897))

**Internal**:

- Add experimental support for V2 envelope buffering. ([#3855](https://github.com/getsentry/relay/pull/3855), [#3863](https://github.com/getsentry/relay/pull/3863))
- Add `client_sample_rate` to spans, pulled from the trace context. ([#3872](https://github.com/getsentry/relay/pull/3872))
- Collect SDK information in profile chunks. ([#3882](https://github.com/getsentry/relay/pull/3882))
- Introduce `trim = "disabled"` type attribute to prevent trimming of spans. ([#3877](https://github.com/getsentry/relay/pull/3877))
- Make the tcp listen backlog configurable and raise the default to 1024. ([#3899](https://github.com/getsentry/relay/pull/3899))
- Add experimental support for MongoDB query normalization. ([#3912](https://github.com/getsentry/relay/pull/3912))
- Extract `user.geo.country_code` into span indexed. ([#3911](https://github.com/getsentry/relay/pull/3911))
- Add `span.system` tag to span metrics ([#3913](https://github.com/getsentry/relay/pull/3913))
- Switch glob implementations from `regex` to `regex-lite`. ([#3926](https://github.com/getsentry/relay/pull/3926))
- Disables unicode support in user agent regexes. ([#3929](https://github.com/getsentry/relay/pull/3929))
- Extract client sdk from transaction into profiles. ([#3915](https://github.com/getsentry/relay/pull/3915))
- Extract `user.geo.subregion` into span metrics/indexed. ([#3914](https://github.com/getsentry/relay/pull/3914))
- Add `last_peek` field to the `Priority` struct. ([#3922](https://github.com/getsentry/relay/pull/3922))
- Extract `user.geo.subregion` for mobile spans. ([#3927](https://github.com/getsentry/relay/pull/3927))
- Rename `Peek` to `EnvelopeBufferGuard`. ([#3930](https://github.com/getsentry/relay/pull/3930))
- Tag `user.geo.subregion` for resource metrics. ([#3934](https://github.com/getsentry/relay/pull/3934))

## 24.7.1

**Bug Fixes**:

- Do not drop envelopes for unparsable project configs. ([#3770](https://github.com/getsentry/relay/pull/3770))

**Features**:

- "Cardinality limit" outcomes now report which limit was exceeded. ([#3825](https://github.com/getsentry/relay/pull/3825))
- Derive span browser name from user agent. ([#3834](https://github.com/getsentry/relay/pull/3834))
- Redis pools for `project_configs`, `cardinality`, `quotas`, and `misc` usecases
  can now be configured individually. ([#3859](https://github.com/getsentry/relay/pull/3859))

**Internal**:

- Use a dedicated thread pool for CPU intensive workloads. ([#3833](https://github.com/getsentry/relay/pull/3833))
- Remove `BufferGuard` in favor of memory checks via `MemoryStat`. ([#3821](https://github.com/getsentry/relay/pull/3821))
- Add ReplayVideo entry to DataCategory. ([#3847](https://github.com/getsentry/relay/pull/3847))

## 24.7.0

**Bug Fixes**:

- Fixes raw OS description parsing for iOS and iPadOS originating from the Unity SDK. ([#3780](https://github.com/getsentry/relay/pull/3780))
- Fixes metrics dropped due to missing project state. ([#3553](https://github.com/getsentry/relay/issues/3553))
- Incorrect span outcomes when generated from a indexed transaction quota. ([#3793](https://github.com/getsentry/relay/pull/3793))
- Report outcomes for spans when transactions are rate limited. ([#3749](https://github.com/getsentry/relay/pull/3749))
- Only transfer valid profile ids. ([#3809](https://github.com/getsentry/relay/pull/3809))

**Features**:

- Allow list for excluding certain host/IPs from scrubbing in spans. ([#3813](https://github.com/getsentry/relay/pull/3813))

**Internal**:

- Aggregate metrics before rate limiting. ([#3746](https://github.com/getsentry/relay/pull/3746))
- Make sure outcomes for dropped profiles are consistent between indexed and non-indexed categories. ([#3767](https://github.com/getsentry/relay/pull/3767))
- Add web vitals support for mobile browsers. ([#3762](https://github.com/getsentry/relay/pull/3762))
- Ingest profiler_id in the profile context and in spans. ([#3714](https://github.com/getsentry/relay/pull/3714), [#3784](https://github.com/getsentry/relay/pull/3784))
- Support extrapolation of metrics extracted from sampled data, as long as the sample rate is set in the DynamicSamplingContext. ([#3753](https://github.com/getsentry/relay/pull/3753))
- Extract thread ID and name in spans. ([#3771](https://github.com/getsentry/relay/pull/3771))
- Compute metrics summary on the extracted custom metrics. ([#3769](https://github.com/getsentry/relay/pull/3769))
- Add support for `all` and `any` `RuleCondition`(s). ([#3791](https://github.com/getsentry/relay/pull/3791))
- Copy root span data from `contexts.trace.data` when converting transaction events into raw spans. ([#3790](https://github.com/getsentry/relay/pull/3790))
- Remove experimental double-write from spans to transactions. ([#3801](https://github.com/getsentry/relay/pull/3801))
- Add feature flag to disable replay-video events. ([#3803](https://github.com/getsentry/relay/pull/3803))
- Write the envelope's Dynamic Sampling Context (DSC) into event payloads for debugging. ([#3811](https://github.com/getsentry/relay/pull/3811))
- Decrease max allowed segment_id for replays to one hour. ([#3280](https://github.com/getsentry/relay/pull/3280))
- Extract a duration light metric for spans without a transaction name tag. ([#3772](https://github.com/getsentry/relay/pull/3772))

## 24.6.0

**Bug fixes**:

- Trim fields in replays to their defined maximum length. ([#3706](https://github.com/getsentry/relay/pull/3706))
- Emit span usage metric for every extracted or standalone span, even if common span metrics are disabled. ([#3719](https://github.com/getsentry/relay/pull/3719))
- Stop overwriting the level of user supplied errors in unreal crash reports. ([#3732](https://github.com/getsentry/relay/pull/3732))
- Apply rate limit on extracted spans when the transaction is rate limited. ([#3713](https://github.com/getsentry/relay/pull/3713))

**Internal**:

- Treat arrays of pairs as key-value mappings during PII scrubbing. ([#3639](https://github.com/getsentry/relay/pull/3639))
- Rate limit envelopes instead of metrics for sampled/indexed items. ([#3716](https://github.com/getsentry/relay/pull/3716))
- Improve flush time calculation in metrics aggregator. ([#3726](https://github.com/getsentry/relay/pull/3726))
- Default `client` of `RequestMeta` to `relay-http` for incoming monitor requests. ([#3739](https://github.com/getsentry/relay/pull/3739))
- Normalize events once in the ingestion pipeline, relying on item headers. ([#3730](https://github.com/getsentry/relay/pull/3730))
- Provide access to values in `span.tags.*` via `span.data.*`. This serves as an opaque fallback to consolidate data attributes. ([#3751](https://github.com/getsentry/relay/pull/3751))

## 24.5.1

**Bug fixes**:

- Apply globally defined metric tags to legacy transaction metrics. ([#3615](https://github.com/getsentry/relay/pull/3615))
- Limit the maximum size of spans in an transaction to 800 kib. ([#3645](https://github.com/getsentry/relay/pull/3645))
- Scrub identifiers in spans with `op:db` and `db_system:redis`. ([#3642](https://github.com/getsentry/relay/pull/3642))
- Stop trimming important span fields by marking them `trim = "false"`. ([#3670](https://github.com/getsentry/relay/pull/3670))

**Features**:

- Apply legacy inbound filters to standalone spans. ([#3552](https://github.com/getsentry/relay/pull/3552))
- Add separate feature flags for add-ons span metrics and indexed spans. ([#3633](https://github.com/getsentry/relay/pull/3633))

**Internal**:

- Send microsecond precision timestamps. ([#3613](https://github.com/getsentry/relay/pull/3613))
- Pull AI token counts from the 'data' section as well. ([#3630](https://github.com/getsentry/relay/pull/3630))
- Map outcome reasons for dynamic sampling to reduced set of values. ([#3623](https://github.com/getsentry/relay/pull/3623))
- Extract status for spans. ([#3606](https://github.com/getsentry/relay/pull/3606))
- Forward `received_at` timestamp for buckets sent to Kafka. ([#3561](https://github.com/getsentry/relay/pull/3561))
- Limit metric name to 150 characters. ([#3628](https://github.com/getsentry/relay/pull/3628))
- Add validation of Kafka topics on startup. ([#3543](https://github.com/getsentry/relay/pull/3543))
- Send `attachment` data inline when possible. ([#3654](https://github.com/getsentry/relay/pull/3654))
- Drops support for transaction metrics extraction versions < 3. ([#3672](https://github.com/getsentry/relay/pull/3672))
- Move partitioning into the `Aggregator` and add a new `Partition` bucket shift mode. ([#3661](https://github.com/getsentry/relay/pull/3661))
- Calculate group hash for function spans. ([#3697](https://github.com/getsentry/relay/pull/3697))

## 24.5.0

**Breaking Changes**:

- Remove the AWS lambda extension. ([#3568](https://github.com/getsentry/relay/pull/3568))

**Bug fixes**:

- Properly handle AI metrics from the Python SDK's `@ai_track` decorator. ([#3539](https://github.com/getsentry/relay/pull/3539))
- Mitigate occasional slowness and timeouts of the healthcheck endpoint. The endpoint will now respond promptly an unhealthy state. ([#3567](https://github.com/getsentry/relay/pull/3567))

**Features**:

- Apple trace-based sampling rules to standalone spans. ([#3476](https://github.com/getsentry/relay/pull/3476))
- Localhost inbound filter filters sudomains of localhost. ([#3608](https://github.com/getsentry/relay/pull/3608))

**Internal**:

- Add metrics extraction config to global config. ([#3490](https://github.com/getsentry/relay/pull/3490), [#3504](https://github.com/getsentry/relay/pull/3504))
- Adjust worker thread distribution of internal services. ([#3516](https://github.com/getsentry/relay/pull/3516))
- Extract `cache.item_size` from measurements instead of data. ([#3510](https://github.com/getsentry/relay/pull/3510))
- Collect `enviornment` tag as part of exclusive_time_light for cache spans. ([#3510](https://github.com/getsentry/relay/pull/3510))
- Forward `span.data` on the Kafka message. ([#3523](https://github.com/getsentry/relay/pull/3523))
- Tag span duration metric like exclusive time. ([#3524](https://github.com/getsentry/relay/pull/3524))
- Emit negative outcomes for denied metrics. ([#3508](https://github.com/getsentry/relay/pull/3508))
- Increase size limits for internal batch endpoints. ([#3562](https://github.com/getsentry/relay/pull/3562))
- Emit negative outcomes when metrics are rejected because of a disabled namespace. ([#3544](https://github.com/getsentry/relay/pull/3544))
- Add AI model costs to global config. ([#3579](https://github.com/getsentry/relay/pull/3579))
- Add support for `event.` in the `Span` `Getter` implementation. ([#3577](https://github.com/getsentry/relay/pull/3577))
- Ensure `chunk_id` and `profiler_id` are UUIDs and sort samples. ([#3588](https://github.com/getsentry/relay/pull/3588))
- Add a calculated measurement based on the AI model and the tokens used. ([#3554](https://github.com/getsentry/relay/pull/3554))
- Restrict usage of OTel endpoint. ([#3597](github.com/getsentry/relay/pull/3597))
- Support new cache span ops in metrics and tag extraction. ([#3598](https://github.com/getsentry/relay/pull/3598))
- Extract additional user fields for spans. ([#3599](https://github.com/getsentry/relay/pull/3599))
- Disable `db.redis` span metrics extraction. ([#3600](https://github.com/getsentry/relay/pull/3600))
- Extract status for spans. ([#3606](https://github.com/getsentry/relay/pull/3606))
- Extract cache key for spans. ([#3631](https://github.com/getsentry/relay/pull/3631))

## 24.4.2

**Breaking Changes**:

- Stop supporting dynamic sampling mode `"total"`, which adjusted for the client sample rate. ([#3474](https://github.com/getsentry/relay/pull/3474))

**Bug fixes**:

- Respect country code TLDs when scrubbing span tags. ([#3458](https://github.com/getsentry/relay/pull/3458))
- Extract HTTP status code from span data when sent as integers. ([#3491](https://github.com/getsentry/relay/pull/3491))

**Features**:

- Separate the logic for producing UserReportV2 events (user feedback) and handle attachments in the same envelope as feedback. ([#3403](https://github.com/getsentry/relay/pull/3403))
- Use same keys for OTel span attributes and Sentry span data. ([#3457](https://github.com/getsentry/relay/pull/3457))
- Support passing owner when upserting Monitors. ([#3468](https://github.com/getsentry/relay/pull/3468))
- Add `features` to ClientSDKInfo ([#3478](https://github.com/getsentry/relay/pull/3478)
- Extract `frames.slow`, `frames.frozen`, and `frames.total` metrics from mobile spans. ([#3473](https://github.com/getsentry/relay/pull/3473))
- Extract `frames.delay` metric from mobile spans. ([#3472](https://github.com/getsentry/relay/pull/3472))
- Consider "Bearer" (case-insensitive) a password. PII will scrub all strings matching that substring. ([#3484](https://github.com/getsentry/relay/pull/3484))
- Add support for `CF-Connecting-IP` header. ([#3496](https://github.com/getsentry/relay/pull/3496))
- Add `received_at` timestamp to `BucketMetadata` to measure the oldest received timestamp of the `Bucket`. ([#3488](https://github.com/getsentry/relay/pull/3488))
- Properly identify meta web crawlers when filtering out web crawlers. ([#4699](https://github.com/getsentry/relay/pull/4699))

**Internal**:

- Emit gauges for total and self times for spans. ([#3448](https://github.com/getsentry/relay/pull/3448))
- Collect exclusive_time_light metrics for `cache.*` spans. ([#3466](https://github.com/getsentry/relay/pull/3466))
- Build and publish ARM docker images for Relay. ([#3272](https://github.com/getsentry/relay/pull/3272)).
- Remove `MetricMeta` feature flag and use `CustomMetrics` instead. ([#3503](https://github.com/getsentry/relay/pull/3503))
- Collect `transaction.op` as tag for frame metrics. ([#3512](https://github.com/getsentry/relay/pull/3512))

## 24.4.1

**Features**:

- Add inbound filters for `Annotated<Replay>` types. ([#3420](https://github.com/getsentry/relay/pull/3420))
- Add Linux distributions to os context. ([#3443](https://github.com/getsentry/relay/pull/3443))

**Internal:**

- Emit negative outcomes in metric stats for metrics. ([#3436](https://github.com/getsentry/relay/pull/3436))
- Add new inbound filter: Permission denied to access property "x" ([#3442](https://github.com/getsentry/relay/pull/3442))
- Emit negative outcomes for metrics via metric stats in pop relays. ([#3452](https://github.com/getsentry/relay/pull/3452))
- Extract `ai` category and annotate metrics with it. ([#3449](https://github.com/getsentry/relay/pull/3449))

## 24.4.0

**Breaking changes**:

- Kafka topic configuration keys now support the default topic name. The previous aliases `metrics` and `metrics_transactions` are no longer supported if configuring topics manually. Use `ingest-metrics` or `metrics_sessions` instead of `metrics`, and `ingest-performance-metrics` or `metrics_generic` instead of `metrics_transactions`. ([#3361](https://github.com/getsentry/relay/pull/3361))
- Remove `ShardedProducer` and related code. The sharded configuration for Kafka is no longer supported. ([#3415](https://github.com/getsentry/relay/pull/3415))

**Bug fixes:**

- Fix performance regression in disk spooling by using page counts to estimate the spool size. ([#3379](https://github.com/getsentry/relay/pull/3379))
- Perform clock drift normalization only when `sent_at` is set in the `Envelope` headers. ([#3405](https://github.com/getsentry/relay/pull/3405))
- Do not overwrite `span.is_segment: true` if already set by SDK. ([#3411](https://github.com/getsentry/relay/pull/3411))

**Features**:

- Add support for continuous profiling. ([#3270](https://github.com/getsentry/relay/pull/3270))
- Add support for Reporting API for CSP reports ([#3277](https://github.com/getsentry/relay/pull/3277))
- Extract op and description while converting opentelemetry spans to sentry spans. ([#3287](https://github.com/getsentry/relay/pull/3287))
- Drop `event_id` and `remote_addr` from all outcomes. ([#3319](https://github.com/getsentry/relay/pull/3319))
- Support for AI token metrics ([#3250](https://github.com/getsentry/relay/pull/3250))
- Accept integers in `event.user.username`. ([#3328](https://github.com/getsentry/relay/pull/3328))
- Produce user feedback to ingest-feedback-events topic, with rollout rate. ([#3344](https://github.com/getsentry/relay/pull/3344))
- Extract `cache.item_size` and `cache.hit` data into span indexed ([#3367](https://github.com/getsentry/relay/pull/3367))
- Allow IP addresses in metrics domain tag. ([#3365](https://github.com/getsentry/relay/pull/3365))
- Support the full unicode character set via UTF-8 encoding for metric tags submitted via the statsd format. Certain restricted characters require escape sequences, see [docs](https://develop.sentry.dev/sdk/metrics/#normalization) for the precise rules. ([#3358](https://github.com/getsentry/relay/pull/3358))
- Stop extracting count_per_segment and count_per_op metrics. ([#3380](https://github.com/getsentry/relay/pull/3380))
- Add `cardinality_limited` outcome with id `6`. ([#3389](https://github.com/getsentry/relay/pull/3389))
- Extract `cache.item_size` and `cache.hit` metrics. ([#3371](https://github.com/getsentry/relay/pull/3371))
- Optionally convert segment spans to transactions for compatibility. ([#3375](https://github.com/getsentry/relay/pull/3375))
- Extract scrubbed IP addresses into the `span.domain` tag. ([#3383](https://github.com/getsentry/relay/pull/3383))

**Internal**:

- Enable `db.redis` span metrics extraction. ([#3283](https://github.com/getsentry/relay/pull/3283))
- Add data categories for continuous profiling. ([#3284](https://github.com/getsentry/relay/pull/3284), [#3303](https://github.com/getsentry/relay/pull/3303))
- Apply rate limits to span metrics. ([#3255](https://github.com/getsentry/relay/pull/3255))
- Extract metrics from transaction spans. ([#3273](https://github.com/getsentry/relay/pull/3273), [#3324](https://github.com/getsentry/relay/pull/3324))
- Implement volume metric stats. ([#3281](https://github.com/getsentry/relay/pull/3281))
- Implement cardinality metric stats. ([#3360](https://github.com/getsentry/relay/pull/3360))
- Scrub transactions before enforcing quotas. ([#3248](https://github.com/getsentry/relay/pull/3248))
- Implement metric name based cardinality limits. ([#3313](https://github.com/getsentry/relay/pull/3313))
- Kafka topic config supports default topic names as keys. ([#3282](https://github.com/getsentry/relay/pull/3282), [#3350](https://github.com/getsentry/relay/pull/3350))
- Extract `ai_total_tokens_used` metrics from spans. ([#3412](https://github.com/getsentry/relay/pull/3412), [#3440](https://github.com/getsentry/relay/pull/3440))
- Set all span tags on the transaction span. ([#3310](https://github.com/getsentry/relay/pull/3310))
- Emit outcomes for user feedback events. ([#3026](https://github.com/getsentry/relay/pull/3026))
- Collect duration for all spans. ([#3322](https://github.com/getsentry/relay/pull/3322))
- Add `project_id` as part of the span Kafka message headers. ([#3320](https://github.com/getsentry/relay/pull/3320))
- Stop producing to sessions topic, the feature is now fully migrated to metrics. ([#3271](https://github.com/getsentry/relay/pull/3271))
- Pass `retention_days` in the Kafka profile messages. ([#3362](https://github.com/getsentry/relay/pull/3362))
- Support and expose namespaces for metric rate limit propagation via the `x-sentry-rate-limits` header. ([#3347](https://github.com/getsentry/relay/pull/3347))
- Tag span duration metric by group for all ops supporting description scrubbing. ([#3370](https://github.com/getsentry/relay/pull/3370))
- Copy transaction tags to segment. ([#3386](https://github.com/getsentry/relay/pull/3386))
- Route spans according to trace_id. ([#3387](https://github.com/getsentry/relay/pull/3387))
- Log span when encountering a validation error. ([#3401](https://github.com/getsentry/relay/pull/3401))
- Optionally skip normalization. ([#3377](https://github.com/getsentry/relay/pull/3377))
- Scrub file extensions in file spans and tags. ([#3413](https://github.com/getsentry/relay/pull/3413))

## 24.3.0

**Features**:

- Extend GPU context with data for Unreal Engine crash reports. ([#3144](https://github.com/getsentry/relay/pull/3144))
- Implement base64 and zstd metric bucket encodings. ([#3218](https://github.com/getsentry/relay/pull/3218))
- Implement COGS measurements into Relay. ([#3157](https://github.com/getsentry/relay/pull/3157))
- Parametrize transaction in dynamic sampling context. ([#3141](https://github.com/getsentry/relay/pull/3141))
- Adds ReplayVideo envelope-item type. ([#3105](https://github.com/getsentry/relay/pull/3105))
- Parse & scrub span description for supabase. ([#3153](https://github.com/getsentry/relay/pull/3153), [#3156](https://github.com/getsentry/relay/pull/3156))
- Introduce generic filters in global configs. ([#3161](https://github.com/getsentry/relay/pull/3161))
- Individual cardinality limits can now be set into passive mode and not be enforced. ([#3199](https://github.com/getsentry/relay/pull/3199))
- Allow enabling SSL for Kafka. ([#3232](https://github.com/getsentry/relay/pull/3232))
- Enable HTTP compression for all APIs. ([#3233](https://github.com/getsentry/relay/pull/3233))
- Add `process.load` span to ingested mobile span ops. ([#3227](https://github.com/getsentry/relay/pull/3227))
- Track metric bucket metadata for Relay internal usage. ([#3254](https://github.com/getsentry/relay/pull/3254))
- Enforce rate limits for standalone spans. ([#3238](https://github.com/getsentry/relay/pull/3238))
- Extract `span.status_code` tag for HTTP spans. ([#3245](https://github.com/getsentry/relay/pull/3245))
- Add `version` property and set as event context when a performance profile has calculated data. ([#3249](https://github.com/getsentry/relay/pull/3249))

**Bug Fixes**:

- Forward metrics in proxy mode. ([#3106](https://github.com/getsentry/relay/pull/3106))
- Do not PII-scrub code locations by default. ([#3116](https://github.com/getsentry/relay/pull/3116))
- Accept transactions with unfinished spans. ([#3162](https://github.com/getsentry/relay/pull/3162))
- Don't run validation on renormalization, and don't normalize spans from librelay calls. ([#3214](https://github.com/getsentry/relay/pull/3214))
- Pass on multipart attachments without content type. ([#3225](https://github.com/getsentry/relay/pull/3225))

**Internal**:

- Add quotas to global config. ([#3086](https://github.com/getsentry/relay/pull/3086))
- Adds support for dynamic metric bucket encoding. ([#3137](https://github.com/getsentry/relay/pull/3137))
- Use statsdproxy to pre-aggregate metrics. ([#2425](https://github.com/getsentry/relay/pull/2425))
- Add SDK information to spans. ([#3178](https://github.com/getsentry/relay/pull/3178))
- Drop replay envelopes if any item fails. ([#3201](https://github.com/getsentry/relay/pull/3201))
- Filter null values from metrics summary tags. ([#3204](https://github.com/getsentry/relay/pull/3204))
- Emit a usage metric for every span seen. ([#3209](https://github.com/getsentry/relay/pull/3209))
- Add namespace for profile metrics. ([#3229](https://github.com/getsentry/relay/pull/3229))
- Collect exclusive time for all spans. ([#3268](https://github.com/getsentry/relay/pull/3268))
- Add segment_id to the profile. ([#3265](https://github.com/getsentry/relay/pull/3265))

## 24.2.0

**Bug Fixes**:

- Fix regression in SQL query scrubbing. ([#3091](https://github.com/getsentry/relay/pull/3091))
- Fix span metric ingestion for http spans. ([#3111](https://github.com/getsentry/relay/pull/3111))
- Normalize route in trace context data field. ([#3104](https://github.com/getsentry/relay/pull/3104))

**Features**:

- Add protobuf support for ingesting OpenTelemetry spans and use official `opentelemetry-proto` generated structs. ([#3044](https://github.com/getsentry/relay/pull/3044))

**Internal**:

- Add ability to use namespace in non-global quotas. ([#3090](https://github.com/getsentry/relay/pull/3090))
- Set the span op on segments. ([#3082](https://github.com/getsentry/relay/pull/3082))
- Skip profiles without required measurements. ([#3112](https://github.com/getsentry/relay/pull/3112))
- Push metrics summaries to their own topic. ([#3045](https://github.com/getsentry/relay/pull/3045))
- Add `user.sentry_user` computed field for the on demand metrics extraction pipeline. ([#3122](https://github.com/getsentry/relay/pull/3122))

## 24.1.2

**Features**:

- Add `raw_domain` tag to indexed spans. ([#2975](https://github.com/getsentry/relay/pull/2975))
- Obtain `span.domain` field from the span data's `url.scheme` and `server.address` properties when applicable. ([#2975](https://github.com/getsentry/relay/pull/2975))
- Do not truncate simplified SQL expressions. ([#3003](https://github.com/getsentry/relay/pull/3003))
- Add `app_start_type` as a tag for self time and duration for app start spans. ([#3027](https://github.com/getsentry/relay/pull/3027)), ([#3066](https://github.com/getsentry/relay/pull/3066))

**Internal**:

- Emit a usage metric for total spans. ([#3007](https://github.com/getsentry/relay/pull/3007))
- Drop timestamp from metrics partition key. ([#3025](https://github.com/getsentry/relay/pull/3025))
- Drop spans ending outside the valid timestamp range. ([#3013](https://github.com/getsentry/relay/pull/3013))
- Add support for combining replay envelope items. ([#3035](https://github.com/getsentry/relay/pull/3035))
- Extract INP metrics from spans. ([#2969](https://github.com/getsentry/relay/pull/2969), [#3041](https://github.com/getsentry/relay/pull/3041))
- Add ability to rate limit metric buckets by namespace. ([#2941](https://github.com/getsentry/relay/pull/2941))
- Upgrade sqlparser to 0.43.1.([#3057](https://github.com/getsentry/relay/pull/3057))
- Implement project scoped cardinality limits. ([#3071](https://github.com/getsentry/relay/pull/3071))

## 24.1.1

**Features**:

- Add new legacy browser filters. ([#2950](https://github.com/getsentry/relay/pull/2950))

**Internal**:

- Implement quota system for cardinality limiter. ([#2972](https://github.com/getsentry/relay/pull/2972))
- Use cardinality limits from project config instead of Relay config. ([#2990](https://github.com/getsentry/relay/pull/2990))
- Proactively move on-disk spool to memory. ([#2949](https://github.com/getsentry/relay/pull/2949))
- Default missing `Event.platform` and `Event.level` fields during light normalization. ([#2961](https://github.com/getsentry/relay/pull/2961))
- Copy event measurements to span & normalize span measurements. ([#2953](https://github.com/getsentry/relay/pull/2953))
- Add `allow_negative` to `BuiltinMeasurementKey`. Filter out negative BuiltinMeasurements if `allow_negative` is false. ([#2982](https://github.com/getsentry/relay/pull/2982))
- Add possiblity to block metrics or their tags with glob-patterns. ([#2954](https://github.com/getsentry/relay/pull/2954), [#2973](https://github.com/getsentry/relay/pull/2973))
- Forward profiles of non-sampled transactions. ([#2940](https://github.com/getsentry/relay/pull/2940))
- Enable throttled periodic unspool of the buffered envelopes. ([#2993](https://github.com/getsentry/relay/pull/2993))

**Bug Fixes**:

- Add automatic PII scrubbing to `logentry.params`. ([#2956](https://github.com/getsentry/relay/pull/2956))
- Avoid producing `null` values in metric data. These values were the result of Infinity or NaN values extracted from event data. The values are now discarded during extraction. ([#2958](https://github.com/getsentry/relay/pull/2958))
- Fix processing of user reports. ([#2981](https://github.com/getsentry/relay/pull/2981), [#2984](https://github.com/getsentry/relay/pull/2984))
- Fetch project config when metrics are received. ([#2987](https://github.com/getsentry/relay/pull/2987))

## 24.1.0

**Features**:

- Add a global throughput rate limiter for metric buckets. ([#2928](https://github.com/getsentry/relay/pull/2928))
- Group db spans with repeating logical conditions together. ([#2929](https://github.com/getsentry/relay/pull/2929))

**Bug Fixes**:

- Normalize event timestamps before validating them, fixing cases where Relay would drop valid events with reason "invalid_transaction". ([#2878](https://github.com/getsentry/relay/pull/2878))
- Resolve a division by zero in performance score computation that leads to dropped metrics for transactions. ([#2911](https://github.com/getsentry/relay/pull/2911))

**Internal**:

- Add `duration` metric for mobile app start spans. ([#2906](https://github.com/getsentry/relay/pull/2906))
- Introduce the configuration option `http.global_metrics`. When enabled, Relay submits metric buckets not through regular project-scoped Envelopes, but instead through the global endpoint. When this Relay serves a high number of projects, this can reduce the overall request volume. ([#2902](https://github.com/getsentry/relay/pull/2902))
- Record the size of global metrics requests in statsd as `upstream.metrics.body_size`. ([#2908](https://github.com/getsentry/relay/pull/2908))
- Make Kafka spans compatible with the Snuba span schema. ([#2917](https://github.com/getsentry/relay/pull/2917), [#2926](https://github.com/getsentry/relay/pull/2926))
- Only extract span metrics / tags when they are needed. ([#2907](https://github.com/getsentry/relay/pull/2907), [#2923](https://github.com/getsentry/relay/pull/2923), [#2924](https://github.com/getsentry/relay/pull/2924))
- Normalize metric resource identifiers in `event._metrics_summary` and `span._metrics_summary`. ([#2914](https://github.com/getsentry/relay/pull/2914))
- Send outcomes for spans. ([#2930](https://github.com/getsentry/relay/pull/2930))
- Validate error_id and trace_id vectors in replay deserializer. ([#2931](https://github.com/getsentry/relay/pull/2931))
- Add a data category for indexed spans. ([#2937](https://github.com/getsentry/relay/pull/2937))
- Add nested Android app start span ops to span ingestion ([#2927](https://github.com/getsentry/relay/pull/2927))
- Create rate limited outcomes for cardinality limited metrics ([#2947](https://github.com/getsentry/relay/pull/2947))

## 23.12.1

**Internal**:

- Use a Lua script and in-memory cache for the cardinality limiting to reduce load on Redis. ([#2849](https://github.com/getsentry/relay/pull/2849))
- Extract metrics for file spans. ([#2874](https://github.com/getsentry/relay/pull/2874))
- Add an internal endpoint that allows Relays to submit metrics from multiple projects in a single request. ([#2869](https://github.com/getsentry/relay/pull/2869))
- Emit a `processor.message.duration` metric to assess the throughput of the internal CPU pool. ([#2877](https://github.com/getsentry/relay/pull/2877))
- Add `transaction.op` to the duration light metric. ([#2881](https://github.com/getsentry/relay/pull/2881))

## 23.12.0

**Features**:

- Ingest OpenTelemetry and standalone Sentry spans via HTTP or an envelope. ([#2620](https://github.com/getsentry/relay/pull/2620))
- Partition and split metric buckets just before sending. Log outcomes for metrics. ([#2682](https://github.com/getsentry/relay/pull/2682))
- Support optional `PerformanceScoreWeightedComponent` in performance score processing. ([#2783](https://github.com/getsentry/relay/pull/2783))
- Return global config ready status to downstream relays. ([#2765](https://github.com/getsentry/relay/pull/2765))
- Add Mixed JS/Android Profiles events processing. ([#2706](https://github.com/getsentry/relay/pull/2706))
- Allow to ingest measurements on a span. ([#2792](https://github.com/getsentry/relay/pull/2792))
- Extract size metrics for all resource spans when permitted. ([#2805](https://github.com/getsentry/relay/pull/2805))
- Allow access to more fields in dynamic sampling and metric extraction. ([#2820](https://github.com/getsentry/relay/pull/2820))
- Add Redis set based cardinality limiter for metrics. ([#2745](https://github.com/getsentry/relay/pull/2745))
- Support issue thresholds for Cron Monitor configurations ([#2842](https://github.com/getsentry/relay/pull/2842))

**Bug Fixes**:

- In on-demand metric extraction, use the normalized URL instead of raw URLs sent by SDKs. This bug prevented metrics for certain dashboard queries from being extracted. ([#2819](https://github.com/getsentry/relay/pull/2819))
- Ignore whitespaces when parsing user reports. ([#2798](https://github.com/getsentry/relay/pull/2798))
- Fix parsing bug for SQL queries. ([#2846](https://github.com/getsentry/relay/pull/2846))

**Internal**:

- Support source context in metric code locations metadata entries. ([#2781](https://github.com/getsentry/relay/pull/2781))
- Temporarily add metric summaries on spans and top-level transaction events to link DDM with performance monitoring. ([#2757](https://github.com/getsentry/relay/pull/2757))
- Add size limits on metric related envelope items. ([#2800](https://github.com/getsentry/relay/pull/2800))
- Include the size offending item in the size limit error message. ([#2801](https://github.com/getsentry/relay/pull/2801))
- Allow ingestion of metrics summary on spans. ([#2823](https://github.com/getsentry/relay/pull/2823))
- Add metric_bucket data category. ([#2824](https://github.com/getsentry/relay/pull/2824))
- Org rate limit metrics per bucket. ([#2836](https://github.com/getsentry/relay/pull/2836))
- Emit image resource spans, grouped by domain and extension. ([#2826](https://github.com/getsentry/relay/pull/2826), [#2855](https://github.com/getsentry/relay/pull/2855))
- Parse timestamps from strings in span OpenTelemetry schema. ([#2857](https://github.com/getsentry/relay/pull/2857))

## 23.11.2

**Features**:

- Normalize invalid metric names. ([#2769](https://github.com/getsentry/relay/pull/2769))

**Internal**:

- Add support for metric metadata. ([#2751](https://github.com/getsentry/relay/pull/2751))
- `normalize_performance_score` now handles `PerformanceScoreProfile` configs with zero weight components and component weight sums of any number greater than 0. ([#2756](https://github.com/getsentry/relay/pull/2756))

## 23.11.1

**Features**:

- `normalize_performance_score` stores 0 to 1 cdf score instead of weighted score for each performance score component. ([#2734](https://github.com/getsentry/relay/pull/2734))
- Add Bytespider (Bytedance) to web crawler filter. ([#2747](https://github.com/getsentry/relay/pull/2747))

**Bug Fixes**:

- Fix bug introduced in 23.11.0 that broke profile-transaction association. ([#2733](https://github.com/getsentry/relay/pull/2733))

**Internal**:

- License is now FSL instead of BSL ([#2739](https://github.com/getsentry/relay/pull/2739))
- Support `device.model` in dynamic sampling and metric extraction. ([#2728](https://github.com/getsentry/relay/pull/2728))
- Support comparison operators (`>`, `>=`, `<`, `<=`) for strings in dynamic sampling and metric extraction rules. Previously, these comparisons were only possible on numbers. ([#2730](https://github.com/getsentry/relay/pull/2730))
- Postpone processing till the global config is available. ([#2697](https://github.com/getsentry/relay/pull/2697))
- Skip running `NormalizeProcessor` on renormalization. ([#2744](https://github.com/getsentry/relay/pull/2744))

## 23.11.0

**Features**:

- Add inbound filters option to filter legacy Edge browsers (i.e. versions 12-18 ) ([#2650](https://github.com/getsentry/relay/pull/2650))
- Add User Feedback Ingestion. ([#2604](https://github.com/getsentry/relay/pull/2604))
- Group resource spans by scrubbed domain and filename. ([#2654](https://github.com/getsentry/relay/pull/2654))
- Convert transactions to spans for all organizations. ([#2659](https://github.com/getsentry/relay/pull/2659))
- Filter outliers (>180s) for mobile measurements. ([#2649](https://github.com/getsentry/relay/pull/2649))
- Allow access to more context fields in dynamic sampling and metric extraction. ([#2607](https://github.com/getsentry/relay/pull/2607), [#2640](https://github.com/getsentry/relay/pull/2640), [#2675](https://github.com/getsentry/relay/pull/2675), [#2707](https://github.com/getsentry/relay/pull/2707), [#2715](https://github.com/getsentry/relay/pull/2715))
- Allow advanced scrubbing expressions for datascrubbing safe fields. ([#2670](https://github.com/getsentry/relay/pull/2670))
- Disable graphql scrubbing when datascrubbing is disabled. ([#2689](https://github.com/getsentry/relay/pull/2689))
- Track when a span was received. ([#2688](https://github.com/getsentry/relay/pull/2688))
- Add context for NEL (Network Error Logging) reports to the event schema. ([#2421](https://github.com/getsentry/relay/pull/2421))
- Add `validate_pii_selector` to CABI for safe fields validation. ([#2687](https://github.com/getsentry/relay/pull/2687))
- Do not scrub Prisma spans. ([#2711](https://github.com/getsentry/relay/pull/2711))
- Count spans by op. ([#2712](https://github.com/getsentry/relay/pull/2712))
- Extract resource spans & metrics regardless of feature flag. ([#2713](https://github.com/getsentry/relay/pull/2713))

**Bug Fixes**:

- Disable scrubbing for the User-Agent header. ([#2641](https://github.com/getsentry/relay/pull/2641))
- Fixes certain safe fields disabling data scrubbing for all string fields. ([#2701](https://github.com/getsentry/relay/pull/2701))

**Internal**:

- Disable resource link span ingestion. ([#2647](https://github.com/getsentry/relay/pull/2647))
- Collect `http.decoded_response_content_length`. ([#2638](https://github.com/getsentry/relay/pull/2638))
- Add TTID and TTFD tags to mobile spans. ([#2662](https://github.com/getsentry/relay/pull/2662))
- Validate span timestamps and IDs in light normalization on renormalization. ([#2679](https://github.com/getsentry/relay/pull/2679))
- Scrub all DB Core Data spans differently. ([#2686](https://github.com/getsentry/relay/pull/2686))
- Support generic metrics extraction version 2. ([#2692](https://github.com/getsentry/relay/pull/2692))
- Emit error on continued project config fetch failures after a time interval. ([#2700](https://github.com/getsentry/relay/pull/2700))

## 23.10.1

**Features**:

- Update Docker Debian image from 10 to 12. ([#2622](https://github.com/getsentry/relay/pull/2622))
- Remove event spans starting or ending before January 1, 1970 UTC. ([#2627](https://github.com/getsentry/relay/pull/2627))
- Remove event breadcrumbs dating before January 1, 1970 UTC. ([#2635](https://github.com/getsentry/relay/pull/2635))

**Internal**:

- Report global config fetch errors after interval of constant failures elapsed. ([#2628](https://github.com/getsentry/relay/pull/2628))
- Restrict resource spans to script and css only. ([#2623](https://github.com/getsentry/relay/pull/2623))
- Postpone metrics aggregation until we received the project state. ([#2588](https://github.com/getsentry/relay/pull/2588))
- Scrub random strings in resource span descriptions. ([#2614](https://github.com/getsentry/relay/pull/2614))
- Apply consistent rate-limiting prior to aggregation. ([#2652](https://github.com/getsentry/relay/pull/2652))

## 23.10.0

**Features**:

- Scrub span descriptions with encoded data images. ([#2560](https://github.com/getsentry/relay/pull/2560))
- Accept spans needed for the mobile Starfish module. ([#2570](https://github.com/getsentry/relay/pull/2570))
- Extract size metrics and blocking status tag for resource spans. ([#2578](https://github.com/getsentry/relay/pull/2578))
- Add a setting to rollout ingesting all resource spans. ([#2586](https://github.com/getsentry/relay/pull/2586))
- Drop events starting or ending before January 1, 1970 UTC. ([#2613](https://github.com/getsentry/relay/pull/2613))
- Add support for X-Sentry-Forwarded-For header. ([#2572](https://github.com/getsentry/relay/pull/2572))
- Add a generic way of configuring inbound filters via project configs. ([#2595](https://github.com/getsentry/relay/pull/2595))

**Bug Fixes**:

- Remove profile_id from context when no profile is in the envelope. ([#2523](https://github.com/getsentry/relay/pull/2523))
- Fix reporting of Relay's crashes to Sentry. The `crash-handler` feature did not enable the crash reporter and uploads of crashes were broken. ([#2532](https://github.com/getsentry/relay/pull/2532))
- Use correct field to pick SQL parser for span normalization. ([#2536](https://github.com/getsentry/relay/pull/2536))
- Prevent stack overflow on SQL serialization. ([#2538](https://github.com/getsentry/relay/pull/2538))
- Bind exclusively to the port for the HTTP server. ([#2582](https://github.com/getsentry/relay/pull/2582))
- Scrub resource spans even when there's no domain or extension or when the description is an image. ([#2591](https://github.com/getsentry/relay/pull/2591))

**Internal**:

- Exclude more spans fron metrics extraction. ([#2522](https://github.com/getsentry/relay/pull/2522)), [#2525](https://github.com/getsentry/relay/pull/2525), [#2545](https://github.com/getsentry/relay/pull/2545), [#2566](https://github.com/getsentry/relay/pull/2566))
- Remove filtering for Android events with missing close events. ([#2524](https://github.com/getsentry/relay/pull/2524))
- Fix hot-loop burning CPU when upstream service is unavailable. ([#2518](https://github.com/getsentry/relay/pull/2518))
- Extract new low-cardinality transaction duration metric for statistical detectors. ([#2513](https://github.com/getsentry/relay/pull/2513))
- Introduce reservoir sampling rule. ([#2550](https://github.com/getsentry/relay/pull/2550))
- Write span tags to `span.sentry_tags` instead of `span.data`. ([#2555](https://github.com/getsentry/relay/pull/2555), [#2598](https://github.com/getsentry/relay/pull/2598))
- Use JSON instead of MsgPack for Kafka spans. ([#2556](https://github.com/getsentry/relay/pull/2556))
- Add `profile_id` to spans. ([#2569](https://github.com/getsentry/relay/pull/2569))
- Introduce a dedicated usage metric for transactions that replaces the duration metric. ([#2571](https://github.com/getsentry/relay/pull/2571), [#2589](https://github.com/getsentry/relay/pull/2589))
- Restore the profiling killswitch. ([#2573](https://github.com/getsentry/relay/pull/2573))
- Add `scraping_attempts` field to the event schema. ([#2575](https://github.com/getsentry/relay/pull/2575))
- Move `condition.rs` from `relay-sampling` to `relay-protocol`. ([#2608](https://github.com/getsentry/relay/pull/2608))

## 23.9.1

- No documented changes.

## 23.9.0

**Features**:

- Add `view_names` to `AppContext` ([#2344](https://github.com/getsentry/relay/pull/2344))
- Tag keys in error events and transaction events can now be up to `200` ASCII characters long. Before, tag keys were limited to 32 characters. ([#2453](https://github.com/getsentry/relay/pull/2453))
- The Crons monitor check-in APIs have learned to accept JSON via POST. This allows for monitor upserts by specifying the `monitor_config` in the JSON body. ([#2448](https://github.com/getsentry/relay/pull/2448))
- Add an experimental web interface for local Relay deployments. ([#2422](https://github.com/getsentry/relay/pull/2422))

**Bug Fixes**:

- Filter out exceptions originating in Safari extensions. ([#2408](https://github.com/getsentry/relay/pull/2408))
- Fixes the `TraceContext.status` not being defaulted to `unknown` before the new metrics extraction pipeline. ([#2436](https://github.com/getsentry/relay/pull/2436))
- Support on-demand metrics for alerts and widgets in external Relays. ([#2440](https://github.com/getsentry/relay/pull/2440))
- Prevent sporadic data loss in `EnvelopeProcessorService`. ([#2454](https://github.com/getsentry/relay/pull/2454))
- Prevent panic when android trace contains invalid start time. ([#2457](https://github.com/getsentry/relay/pull/2457))

**Internal**:

- Use static global configuration if file is provided and not in managed mode. ([#2458](https://github.com/getsentry/relay/pull/2458))
- Add `MeasurementsConfig` to `GlobalConfig` and implement merging logic with project config. ([#2415](https://github.com/getsentry/relay/pull/2415))
- Support ingestion of custom metrics when the `organizations:custom-metrics` feature flag is enabled. ([#2443](https://github.com/getsentry/relay/pull/2443))
- Merge span metrics and standalone spans extraction options. ([#2447](https://github.com/getsentry/relay/pull/2447))
- Support parsing aggregated metric buckets directly from statsd payloads. ([#2468](https://github.com/getsentry/relay/pull/2468), [#2472](https://github.com/getsentry/relay/pull/2472))
- Improve performance when ingesting distribution metrics with a large number of data points. ([#2483](https://github.com/getsentry/relay/pull/2483))
- Improve documentation for metrics bucketing. ([#2503](https://github.com/getsentry/relay/pull/2503))
- Rename the envelope item type for StatsD payloads to "statsd". ([#2470](https://github.com/getsentry/relay/pull/2470))
- Add a nanojoule unit for profile measurements. ([#2478](https://github.com/getsentry/relay/pull/2478))
- Add a timestamp field to report profile's start time on Android. ([#2486](https://github.com/getsentry/relay/pull/2486))
- Filter span metrics extraction based on features. ([#2511](https://github.com/getsentry/relay/pull/2511), [#2520](https://github.com/getsentry/relay/pull/2520))
- Extract shared tags on the segment. ([#2512](https://github.com/getsentry/relay/pull/2512))

## 23.8.0

**Features**:

- Add `Cross-Origin-Resource-Policy` HTTP header to responses. ([#2394](https://github.com/getsentry/relay/pull/2394))

## 23.7.2

**Features**:

- Normalize old React Native SDK app start time measurements and spans. ([#2358](https://github.com/getsentry/relay/pull/2358))

**Bug Fixes**:

- Limit environment names on check-ins to 64 chars. ([#2309](https://github.com/getsentry/relay/pull/2309))

**Internal**:

- Add new service for fetching global configs. ([#2320](https://github.com/getsentry/relay/pull/2320))
- Feature-flagged extraction & publishing of spans from transactions. ([#2350](https://github.com/getsentry/relay/pull/2350))

## 23.7.1

**Bug Fixes**:

- Trim fields (e.g. `transaction`) before metrics extraction. ([#2342](https://github.com/getsentry/relay/pull/2342))
- Interpret `aggregator.max_tag_value_length` as characters instead of bytes. ([#2343](https://github.com/getsentry/relay/pull/2343))

**Internal**:

- Add capability to configure metrics aggregators per use case. ([#2341](https://github.com/getsentry/relay/pull/2341))
- Configurable flush time offsets for metrics buckets. ([#2349](https://github.com/getsentry/relay/pull/2349))

## 23.7.0

**Bug Fixes**:

- Filter idle samples at the edge per thread. ([#2321](https://github.com/getsentry/relay/pull/2321))

**Internal**:

- Add support for `sampled` field in the DSC and error tagging. ([#2290](https://github.com/getsentry/relay/pull/2290))
- Move span tag extraction from metrics to normalization. ([#2304](https://github.com/getsentry/relay/pull/2304))

## 23.6.2

**Features**:

- Add filter based on transaction names. ([#2118](https://github.com/getsentry/relay/pull/2118), [#2284](https://github.com/getsentry/relay/pull/2284))
- Use GeoIP lookup also in non-processing Relays. Lookup from now on will be also run in light normalization. ([#2229](https://github.com/getsentry/relay/pull/2229))
- Metrics extracted from transactions from old SDKs now get a useful `transaction` tag. ([#2250](https://github.com/getsentry/relay/pull/2250), [#2272](https://github.com/getsentry/relay/pull/2272)).

**Bug Fixes**:

- Skip dynamic sampling if relay doesn't support incoming metrics extraction version. ([#2273](https://github.com/getsentry/relay/pull/2273))
- Keep stack frames closest to crash when quantity exceeds limit. ([#2236](https://github.com/getsentry/relay/pull/2236))
- Drop profiles without a transaction in the same envelope. ([#2169](https://github.com/getsentry/relay/pull/2169))

**Internal**:

- Implement basic generic metrics extraction for transaction events. ([#2252](https://github.com/getsentry/relay/pull/2252), [#2257](https://github.com/getsentry/relay/pull/2257))
- Support more fields in dynamic sampling, metric extraction, and conditional tagging. The added fields are `dist`, `release.*`, `user.{email,ip_address,name}`, `breakdowns.*`, and `extra.*`. ([#2259](https://github.com/getsentry/relay/pull/2259), [#2276](https://github.com/getsentry/relay/pull/2276))

## 23.6.1

- No documented changes.

## 23.6.0

**Bug Fixes**:

- Make counting of total profiles consistent with total transactions. ([#2163](https://github.com/getsentry/relay/pull/2163))

**Features**:

- Add `data` and `api_target` fields to `ResponseContext` and scrub `graphql` bodies. ([#2141](https://github.com/getsentry/relay/pull/2141))
- Add support for X-Vercel-Forwarded-For header. ([#2124](https://github.com/getsentry/relay/pull/2124))
- Add `lock` attribute to the frame protocol. ([#2171](https://github.com/getsentry/relay/pull/2171))
- Reject profiles longer than 30s. ([#2168](https://github.com/getsentry/relay/pull/2168))
- Change default topic for transaction metrics to `ingest-performance-metrics`. ([#2180](https://github.com/getsentry/relay/pull/2180))
- Add Firefox "dead object" error to browser extension filter ([#2215](https://github.com/getsentry/relay/pull/2215))
- Add events whose `url` starts with `file://` to localhost inbound filter ([#2214](https://github.com/getsentry/relay/pull/2214))

**Internal**:

- Extract app identifier from app context for profiles. ([#2172](https://github.com/getsentry/relay/pull/2172))
- Mark all URL transactions as sanitized after applying rules. ([#2210](https://github.com/getsentry/relay/pull/2210))
- Add limited, experimental Sentry performance monitoring. ([#2157](https://github.com/getsentry/relay/pull/2157))

## 23.5.2

**Features**:

- Use different error message for empty strings in schema processing. ([#2151](https://github.com/getsentry/relay/pull/2151))
- Filter irrelevant webkit-issues. ([#2088](https://github.com/getsentry/relay/pull/2088))

- Relay now supports a simplified cron check-in API. ([#2153](https://github.com/getsentry/relay/pull/2153))

## 23.5.1

**Bug Fixes**:

- Sample only transaction events instead of sampling both transactions and errors. ([#2130](https://github.com/getsentry/relay/pull/2130))
- Fix tagging of incoming errors with `sampled` that was not done due to lack of sampling state. ([#2148](https://github.com/getsentry/relay/pull/2148))
- Remove profiling feature flag. ([#2146](https://github.com/getsentry/relay/pull/2146))

**Internal**:

- Mark all URL transactions as `sanitized` when `txNameReady` flag is set. ([#2128](https://github.com/getsentry/relay/pull/2128), [#2139](https://github.com/getsentry/relay/pull/2139))
- Tag incoming errors with the new `sampled` field in case their DSC is sampled. ([#2026](https://github.com/getsentry/relay/pull/2026))
- Enable PII scrubbing for urls field ([#2143](https://github.com/getsentry/relay/pull/2143))

## 23.5.0

**Bug Fixes**:

- Enforce rate limits for monitor check-ins. ([#2065](https://github.com/getsentry/relay/pull/2065))
- Allow rate limits greater than `u32::MAX`. ([#2079](https://github.com/getsentry/relay/pull/2079))
- Do not drop envelope when client closes connection. ([#2089](https://github.com/getsentry/relay/pull/2089))

**Features**:

- Scrub IBAN as pii. ([#2117](https://github.com/getsentry/relay/pull/2117))
- Scrub sensitive keys (`passwd`, `token`, ...) in Replay recording data. ([#2034](https://github.com/getsentry/relay/pull/2034))
- Add support for old 'violated-directive' CSP format. ([#2048](https://github.com/getsentry/relay/pull/2048))
- Add document_uri to csp filter. ([#2059](https://github.com/getsentry/relay/pull/2059))
- Store `geo.subdivision` of the end user location. ([#2058](https://github.com/getsentry/relay/pull/2058))
- Scrub URLs in span descriptions. ([#2095](https://github.com/getsentry/relay/pull/2095))

**Internal**:

- Remove transaction metrics allowlist. ([#2092](https://github.com/getsentry/relay/pull/2092))
- Include unknown feature flags in project config when serializing it. ([#2040](https://github.com/getsentry/relay/pull/2040))
- Copy transaction tags to the profile. ([#1982](https://github.com/getsentry/relay/pull/1982))
- Lower default max compressed replay recording segment size to 10 MiB. ([#2031](https://github.com/getsentry/relay/pull/2031))
- Increase chunking limit to 15MB for replay recordings. ([#2032](https://github.com/getsentry/relay/pull/2032))
- Add a data category for indexed profiles. ([#2051](https://github.com/getsentry/relay/pull/2051), [#2071](https://github.com/getsentry/relay/pull/2071))
- Differentiate between `Profile` and `ProfileIndexed` outcomes. ([#2054](https://github.com/getsentry/relay/pull/2054))
- Split dynamic sampling implementation before refactoring. ([#2047](https://github.com/getsentry/relay/pull/2047))
- Refactor dynamic sampling implementation across `relay-server` and `relay-sampling`. ([#2066](https://github.com/getsentry/relay/pull/2066))
- Adds support for `replay_id` field for the `DynamicSamplingContext`'s `FieldValueProvider`. ([#2070](https://github.com/getsentry/relay/pull/2070))
- On Linux, switch to `jemalloc` instead of the system memory allocator to reduce Relay's memory footprint. ([#2084](https://github.com/getsentry/relay/pull/2084))
- Scrub sensitive cookies `__session`. ([#2105](https://github.com/getsentry/relay/pull/2105)))
- Parse profiles' metadata to check if it should be marked as invalid. ([#2104](https://github.com/getsentry/relay/pull/2104))
- Set release as optional by defaulting to an empty string and add a dist field for profiles. ([#2098](https://github.com/getsentry/relay/pull/2098), [#2107](https://github.com/getsentry/relay/pull/2107))
- Accept source map debug images in debug meta for Profiling. ([#2097](https://github.com/getsentry/relay/pull/2097))

## 23.4.0

**Breaking Changes**:

This release contains major changes to the web layer, including TCP and HTTP handling as well as all web endpoint handlers. Due to these changes, some functionality was retired and Relay responds differently in specific cases.

Configuration:

- SSL support has been dropped. As per [official guidelines](https://docs.sentry.io/product/relay/operating-guidelines/), Relay should be operated behind a reverse proxy, which can perform SSL termination.
- Connection config options `max_connections`, `max_pending_connections`, and `max_connection_rate` no longer have an effect. Instead, configure the reverse proxy to handle connection concurrency as needed.

Endpoints:

- The security endpoint no longer forwards to upstream if the mime type doesn't match supported mime types. Instead, the request is rejected with a corresponding error.
- Passing store payloads as `?sentry_data=<base64>` query parameter is restricted to `GET` requests on the store endpoint. Other endpoints require the payload to be passed in the request body.
- Requests with an invalid `content-encoding` header will now be rejected. Exceptions to this are an empty string and `UTF-8`, which have been sent historically by some SDKs and are now treated as identity (no encoding). Previously, all unknown encodings were treated as identity.
- Temporarily, response bodies for some errors are rendered as plain text instead of JSON. This will be addressed in an upcoming release.

Metrics:

- The `route` tag of request metrics uses the route pattern instead of schematic names. There is an exact replacement for every previous route. For example, `"store-default"` is now tagged as `"/api/:project_id/store/"`.
- Statsd metrics `event.size_bytes.raw` and `event.size_bytes.uncompressed` have been removed.

**Features**:

- Allow monitor checkins to paass `monitor_config` for monitor upserts. ([#1962](https://github.com/getsentry/relay/pull/1962))
- Add replay_id onto event from dynamic sampling context. ([#1983](https://github.com/getsentry/relay/pull/1983))
- Add product-name for devices, derived from the android model. ([#2004](https://github.com/getsentry/relay/pull/2004))
- Changes how device class is determined for iPhone devices. Instead of checking processor frequency, the device model is mapped to a device class. ([#1970](https://github.com/getsentry/relay/pull/1970))
- Don't sanitize transactions if no clustering rules exist and no UUIDs were scrubbed. ([#1976](https://github.com/getsentry/relay/pull/1976))
- Add `thread.lock_mechanism` field to protocol. ([#1979](https://github.com/getsentry/relay/pull/1979))
- Add `origin` to trace context and span. ([#1984](https://github.com/getsentry/relay/pull/1984))
- Add `jvm` debug file type. ([#2002](https://github.com/getsentry/relay/pull/2002))
- Add new `mechanism` fields to protocol to support exception groups. ([#2020](https://github.com/getsentry/relay/pull/2020))
- Change `lock_reason` attribute to a `held_locks` dictionary in the `thread` interface. ([#2018](https://github.com/getsentry/relay/pull/2018))

**Internal**:

- Add BufferService with SQLite backend. ([#1920](https://github.com/getsentry/relay/pull/1920))
- Upgrade the web framework and related dependencies. ([#1938](https://github.com/getsentry/relay/pull/1938))
- Apply transaction clustering rules before UUID scrubbing rules. ([#1964](https://github.com/getsentry/relay/pull/1964))
- Use exposed device-class-synthesis feature flag to gate device.class synthesis in light normalization. ([#1974](https://github.com/getsentry/relay/pull/1974))
- Adds iPad support for device.class synthesis in light normalization. ([#2008](https://github.com/getsentry/relay/pull/2008))
- Pin schemars dependency to un-break schema docs generation. ([#2014](https://github.com/getsentry/relay/pull/2014))
- Remove global service registry. ([#2022](https://github.com/getsentry/relay/pull/2022))
- Apply schema validation to all topics in local development. ([#2013](https://github.com/getsentry/relay/pull/2013))

Monitors:

- Monitor check-ins may now specify an environment ([#2027](https://github.com/getsentry/relay/pull/2027))

## 23.3.1

**Features**:

- Indicate if OS-version may be frozen with '>=' prefix. ([#1945](https://github.com/getsentry/relay/pull/1945))
- Normalize monitor slug parameters into slugs. ([#1913](https://github.com/getsentry/relay/pull/1913))
- Smart trim loggers for Java platforms. ([#1941](https://github.com/getsentry/relay/pull/1941))

**Internal**:

- PII scrub `span.data` by default. ([#1953](https://github.com/getsentry/relay/pull/1953))
- Scrub sensitive cookies. ([#1951](https://github.com/getsentry/relay/pull/1951)))

## 23.3.0

**Features**:

- Extract attachments from transaction events and send them to kafka individually. ([#1844](https://github.com/getsentry/relay/pull/1844))
- Protocol validation for source map image type. ([#1869](https://github.com/getsentry/relay/pull/1869))
- Strip quotes from client hint values. ([#1874](https://github.com/getsentry/relay/pull/1874))
- Add Dotnet, Javascript and PHP support for profiling. ([#1871](https://github.com/getsentry/relay/pull/1871), [#1876](https://github.com/getsentry/relay/pull/1876), [#1885](https://github.com/getsentry/relay/pull/1885))
- Initial support for the Crons beta. ([#1886](https://github.com/getsentry/relay/pull/1886))
- Scrub `span.data.http.query` with default scrubbers. ([#1889](https://github.com/getsentry/relay/pull/1889))
- Synthesize new class attribute in device context using specs found on the device, such as processor_count, memory_size, etc. ([#1895](https://github.com/getsentry/relay/pull/1895))
- Add `thread.state` field to protocol. ([#1896](https://github.com/getsentry/relay/pull/1896))
- Move device.class from contexts to tags. ([#1911](https://github.com/getsentry/relay/pull/1911))
- Optionally mark scrubbed URL transactions as sanitized. ([#1917](https://github.com/getsentry/relay/pull/1917))
- Perform PII scrubbing on meta's original_value field. ([#1892](https://github.com/getsentry/relay/pull/1892))
- Add links to docs in YAML config file. ([#1923](https://github.com/getsentry/relay/pull/1923))
- For security reports, add the request's `origin` header to sentry events. ([#1934](https://github.com/getsentry/relay/pull/1934))

**Bug Fixes**:

- Enforce rate limits for session replays. ([#1877](https://github.com/getsentry/relay/pull/1877))

**Internal**:

- Revert back the addition of metric names as tag on Sentry errors when relay drops metrics. ([#1873](https://github.com/getsentry/relay/pull/1873))
- Tag the dynamic sampling decision on `count_per_root_project` to measure effective sample rates. ([#1870](https://github.com/getsentry/relay/pull/1870))
- Deprecate fields on the profiling sample format. ([#1878](https://github.com/getsentry/relay/pull/1878))
- Remove idle samples at the start and end of a profile and useless metadata. ([#1894](https://github.com/getsentry/relay/pull/1894))
- Move the pending envelopes buffering into the project cache. ([#1907](https://github.com/getsentry/relay/pull/1907))
- Remove platform validation for profiles. ([#1933](https://github.com/getsentry/relay/pull/1933))

## 23.2.0

**Features**:

- Use client hint headers instead of User-Agent when available. ([#1752](https://github.com/getsentry/relay/pull/1752), [#1802](https://github.com/getsentry/relay/pull/1802), [#1838](https://github.com/getsentry/relay/pull/1838))
- Apply all configured data scrubbing rules on Replays. ([#1731](https://github.com/getsentry/relay/pull/1731))
- Add count transactions toward root project. ([#1734](https://github.com/getsentry/relay/pull/1734))
- Add or remove the profile ID on the transaction's profiling context. ([#1801](https://github.com/getsentry/relay/pull/1801))
- Implement a new sampling algorithm with factors and multi-matching. ([#1790](https://github.com/getsentry/relay/pull/1790)
- Add Cloud Resource context. ([#1854](https://github.com/getsentry/relay/pull/1854))

**Bug Fixes**:

- Fix a bug where the replays ip-address normalization was not being applied when the user object was omitted. ([#1805](https://github.com/getsentry/relay/pull/1805))
- Improve performance for replays, especially memory usage during data scrubbing. ([#1800](https://github.com/getsentry/relay/pull/1800), [#1825](https://github.com/getsentry/relay/pull/1825))
- When a transaction is rate limited, also remove associated profiles. ([#1843](https://github.com/getsentry/relay/pull/1843))

**Internal**:

- Add metric name as tag on Sentry errors from relay dropping metrics. ([#1797](https://github.com/getsentry/relay/pull/1797))
- Make sure to scrub all the fields with PII. If the fields contain an object, the entire object will be removed. ([#1789](https://github.com/getsentry/relay/pull/1789))
- Keep meta for removed custom measurements. ([#1815](https://github.com/getsentry/relay/pull/1815))
- Drop replay recording payloads if they cannot be parsed or scrubbed. ([#1683](https://github.com/getsentry/relay/pull/1683))

## 23.1.1

**Features**:

- Add error and sample rate fields to the replay event parser. ([#1745](https://github.com/getsentry/relay/pull/1745))
- Add `instruction_addr_adjustment` field to `RawStacktrace`. ([#1716](https://github.com/getsentry/relay/pull/1716))
- Add SSL support to `relay-redis` crate. It is possible to use `rediss` scheme to connnect to Redis cluster using TLS. ([#1772](https://github.com/getsentry/relay/pull/1772))

**Internal**:

- Fix type errors in replay recording parsing. ([#1765](https://github.com/getsentry/relay/pull/1765))
- Remove error and session sample rate fields from replay-event parser. ([#1791](https://github.com/getsentry/relay/pull/1791))
- Scrub replay recording PII from mutation "texts" vector. ([#1796](https://github.com/getsentry/relay/pull/1796))

## 23.1.0

**Features**:

- Add support for `limits.keepalive_timeout` configuration. ([#1645](https://github.com/getsentry/relay/pull/1645))
- Add support for decaying functions in dynamic sampling rules. ([#1692](https://github.com/getsentry/relay/pull/1692))
- Stop extracting duration metric for session payloads. ([#1739](https://github.com/getsentry/relay/pull/1739))
- Add Profiling Context ([#1748](https://github.com/getsentry/relay/pull/1748))

**Internal**:

- Remove concurrent profiling. ([#1697](https://github.com/getsentry/relay/pull/1697))
- Use the main Sentry SDK to submit crash reports instead of a custom curl-based backend. This removes a dependency on `libcurl` and ensures compliance with latest TLS standards for crash uploads. Note that this only affects Relay if the hidden `_crash_db` option is used. ([#1707](https://github.com/getsentry/relay/pull/1707))
- Support transaction naming rules. ([#1695](https://github.com/getsentry/relay/pull/1695))
- Add PII scrubbing to URLs captured by replay recordings ([#1730](https://github.com/getsentry/relay/pull/1730))
- Add more measurement units for profiling. ([#1732](https://github.com/getsentry/relay/pull/1732))
- Add backoff mechanism for fetching projects from the project cache. ([#1726](https://github.com/getsentry/relay/pull/1726))

## 22.12.0

**Features**:

- The level of events created from Unreal Crash Reports now depends on whether it was an actual crash or an assert. ([#1677](https://github.com/getsentry/relay/pull/1677))
- Dynamic sampling is now based on the volume received by Relay by default and does not include the original volume dropped by client-side sampling in SDKs. This is required for the final dynamic sampling feature in the latest Sentry plans. ([#1591](https://github.com/getsentry/relay/pull/1591))
- Add OpenTelemetry Context. ([#1617](https://github.com/getsentry/relay/pull/1617))
- Add `app.in_foreground` and `thread.main` flag to protocol. ([#1578](https://github.com/getsentry/relay/pull/1578))
- Add support for View Hierarchy attachment_type. ([#1642](https://github.com/getsentry/relay/pull/1642))
- Add invalid replay recording outcome. ([#1684](https://github.com/getsentry/relay/pull/1684))
- Stop rejecting spans without a timestamp, instead giving them their respective event timestamp and setting their status to DeadlineExceeded. ([#1690](https://github.com/getsentry/relay/pull/1690))
- Add max replay size configuration parameter. ([#1694](https://github.com/getsentry/relay/pull/1694))
- Add nonchunked replay recording message type. ([#1653](https://github.com/getsentry/relay/pull/1653))
- Add `abnormal_mechanism` field to SessionUpdate protocol. ([#1665](https://github.com/getsentry/relay/pull/1665))
- Add replay-event normalization and PII scrubbing. ([#1582](https://github.com/getsentry/relay/pull/1582))
- Scrub all fields with IP addresses rather than only known IP address fields. ([#1725](https://github.com/getsentry/relay/pull/1725))

**Bug Fixes**:

- Make `attachment_type` on envelope items forward compatible by adding fallback variant. ([#1638](https://github.com/getsentry/relay/pull/1638))
- Relay no longer accepts transaction events older than 5 days. Previously the event was accepted and stored, but since metrics for such old transactions are not supported it did not show up in parts of Sentry such as the Performance landing page. ([#1663](https://github.com/getsentry/relay/pull/1663))
- Apply dynamic sampling to transactions from older SDKs and even in case Relay cannot load project information. This avoids accidentally storing 100% of transactions. ([#1667](https://github.com/getsentry/relay/pull/1667))
- Replay recording parser now uses the entire body rather than a subset. ([#1682](https://github.com/getsentry/relay/pull/1682))
- Fix a potential OOM in the Replay recording parser. ([#1691](https://github.com/getsentry/relay/pull/1691))
- Fix type error in replay recording parser. ([#1702](https://github.com/getsentry/relay/pull/1702))

**Internal**:

- Emit a `service.back_pressure` metric that measures internal back pressure by service. ([#1583](https://github.com/getsentry/relay/pull/1583))
- Track metrics for OpenTelemetry events. ([#1618](https://github.com/getsentry/relay/pull/1618))
- Normalize transaction name for URLs transaction source, by replacing UUIDs, SHAs and numerical IDs in transaction names by placeholders. ([#1621](https://github.com/getsentry/relay/pull/1621))
- Parse string as number to handle a release bug. ([#1637](https://github.com/getsentry/relay/pull/1637))
- Expand Profiling's discard reasons. ([#1661](https://github.com/getsentry/relay/pull/1661), [#1685](https://github.com/getsentry/relay/pull/1685))
- Allow to rate limit profiles on top of transactions. ([#1681](https://github.com/getsentry/relay/pull/1681))

## 22.11.0

**Features**:

- Add PII scrubber for replay recordings. ([#1545](https://github.com/getsentry/relay/pull/1545))
- Support decaying rules. Decaying rules are regular sampling rules, but they are only applicable in a specific time range. ([#1544](https://github.com/getsentry/relay/pull/1544))
- Disallow `-` in measurement and breakdown names. These items are converted to metrics, which do not allow `-` in their name. ([#1571](https://github.com/getsentry/relay/pull/1571))

**Bug Fixes**:

- Validate the distribution name in the event. ([#1556](https://github.com/getsentry/relay/pull/1556))
- Use correct meta object for logentry in light normalization. ([#1577](https://github.com/getsentry/relay/pull/1577))

**Internal**:

- Implement response context schema. ([#1529](https://github.com/getsentry/relay/pull/1529))
- Support dedicated quotas for storing transaction payloads ("indexed transactions") via the `transaction_indexed` data category if metrics extraction is enabled. ([#1537](https://github.com/getsentry/relay/pull/1537), [#1555](https://github.com/getsentry/relay/pull/1555))
- Report outcomes for dynamic sampling with the correct indexed transaction data category to restore correct totals. ([#1561](https://github.com/getsentry/relay/pull/1561))
- Add fields to the Frame object for the sample format. ([#1562](https://github.com/getsentry/relay/pull/1562))
- Move kafka related code into separate `relay-kafka` crate. ([#1563](https://github.com/getsentry/relay/pull/1563))

## 22.10.0

**Features**:

- Limit the number of custom measurements per event. ([#1483](https://github.com/getsentry/relay/pull/1483)))
- Add INP web vital as a measurement. ([#1487](https://github.com/getsentry/relay/pull/1487))
- Add .NET/Portable-PDB specific protocol fields. ([#1518](https://github.com/getsentry/relay/pull/1518))
- Enforce rate limits on metrics buckets using the transactions_processed quota. ([#1515](https://github.com/getsentry/relay/pull/1515))
- PII scrubbing now treats any key containing `token` as a password. ([#1527](https://github.com/getsentry/relay/pull/1527))

**Bug Fixes**:

- Make sure that non-processing Relays drop all invalid transactions. ([#1513](https://github.com/getsentry/relay/pull/1513))

**Internal**:

- Introduce a new profile format called `sample`. ([#1462](https://github.com/getsentry/relay/pull/1462))
- Generate a new profile ID when splitting a profile for multiple transactions. ([#1473](https://github.com/getsentry/relay/pull/1473))
- Pin Rust version to 1.63.0 in Dockerfile. ([#1482](https://github.com/getsentry/relay/pull/1482))
- Normalize measurement units in event payload. ([#1488](https://github.com/getsentry/relay/pull/1488))
- Remove long-running futures from metrics flush. ([#1492](https://github.com/getsentry/relay/pull/1492))
- Migrate to 2021 Rust edition. ([#1510](https://github.com/getsentry/relay/pull/1510))
- Make the profiling frame object compatible with the stacktrace frame object from event. ([#1512](https://github.com/getsentry/relay/pull/1512))
- Fix quota DataCategory::TransactionProcessed serialisation to match that of the CAPI. ([#1514](https://github.com/getsentry/relay/pull/1514))
- Support checking quotas in the Redis rate limiter without incrementing them. ([#1519](https://github.com/getsentry/relay/pull/1519))
- Update the internal service architecture for metrics aggregator service. ([#1508](https://github.com/getsentry/relay/pull/1508))
- Add data category for indexed transactions. This will come to represent stored transactions, while the existing category will represent transaction metrics. ([#1535](https://github.com/getsentry/relay/pull/1535))
- Adjust replay parser to be less strict and allow for larger segment-ids. ([#1551](https://github.com/getsentry/relay/pull/1551))

## 22.9.0

**Features**:

- Add user-agent parsing to Replays. ([#1420](https://github.com/getsentry/relay/pull/1420))
- Improve the release name used when reporting data to Sentry to include both the version and exact build. ([#1428](https://github.com/getsentry/relay/pull/1428))

**Bug Fixes**:

- Do not apply rate limits or reject data based on expired project configs. ([#1404](https://github.com/getsentry/relay/pull/1404))
- Process required stacktraces to fix filtering events originating from browser extensions. ([#1423](https://github.com/getsentry/relay/pull/1423))
- Fix error message filtering when formatting the message of logentry. ([#1442](https://github.com/getsentry/relay/pull/1442))
- Loosen type requirements for the `user.id` field in Replays. ([#1443](https://github.com/getsentry/relay/pull/1443))
- Fix panic in datascrubbing when number of sensitive fields was too large. ([#1474](https://github.com/getsentry/relay/pull/1474))

**Internal**:

- Make the Redis connection pool configurable. ([#1418](https://github.com/getsentry/relay/pull/1418))
- Add support for sharding Kafka producers across clusters. ([#1454](https://github.com/getsentry/relay/pull/1454))
- Speed up project cache eviction through a background thread. ([#1410](https://github.com/getsentry/relay/pull/1410))
- Batch metrics buckets into logical partitions before sending them as Envelopes. ([#1440](https://github.com/getsentry/relay/pull/1440))
- Filter single samples in cocoa profiles and events with no duration in Android profiles. ([#1445](https://github.com/getsentry/relay/pull/1445))
- Add a "invalid_replay" discard reason for invalid replay events. ([#1455](https://github.com/getsentry/relay/pull/1455))
- Add rate limiters for replays and replay recordings. ([#1456](https://github.com/getsentry/relay/pull/1456))
- Use the different configuration for billing outcomes when specified. ([#1461](https://github.com/getsentry/relay/pull/1461))
- Support profiles tagged for many transactions. ([#1444](https://github.com/getsentry/relay/pull/1444), [#1463](https://github.com/getsentry/relay/pull/1463), [#1464](https://github.com/getsentry/relay/pull/1464), [#1465](https://github.com/getsentry/relay/pull/1465))
- Track metrics for changes to the transaction name and DSC propagations. ([#1466](https://github.com/getsentry/relay/pull/1466))
- Simplify the ingestion path to reduce endpoint response times. ([#1416](https://github.com/getsentry/relay/issues/1416), [#1429](https://github.com/getsentry/relay/issues/1429), [#1431](https://github.com/getsentry/relay/issues/1431))
- Update the internal service architecture for the store, outcome, and processor services. ([#1405](https://github.com/getsentry/relay/pull/1405), [#1415](https://github.com/getsentry/relay/issues/1415), [#1421](https://github.com/getsentry/relay/issues/1421), [#1441](https://github.com/getsentry/relay/issues/1441), [#1457](https://github.com/getsentry/relay/issues/1457), [#1470](https://github.com/getsentry/relay/pull/1470))

## 22.8.0

**Features**:

- Remove timeout-based expiry of envelopes in Relay's internal buffers. The `cache.envelope_expiry` is now inactive. To control the size of the envelope buffer, use `cache.envelope_buffer_size` exclusively, instead. ([#1398](https://github.com/getsentry/relay/pull/1398))
- Parse sample rates as JSON. ([#1353](https://github.com/getsentry/relay/pull/1353))
- Filter events in external Relays, before extracting metrics. ([#1379](https://github.com/getsentry/relay/pull/1379))
- Add `privatekey` and `private_key` as secret key name to datascrubbers. ([#1376](https://github.com/getsentry/relay/pull/1376))
- Explain why we responded with 429. ([#1389](https://github.com/getsentry/relay/pull/1389))

**Bug Fixes**:

- Fix a bug where unreal crash reports were dropped when metrics extraction is enabled. ([#1355](https://github.com/getsentry/relay/pull/1355))
- Extract user from metrics with EventUser's priority. ([#1363](https://github.com/getsentry/relay/pull/1363))
- Honor `SentryConfig.enabled` and don't init SDK at all if it is false. ([#1380](https://github.com/getsentry/relay/pull/1380))
- The priority thread metadata on profiles is now optional, do not fail the profile if it's not present. ([#1392](https://github.com/getsentry/relay/pull/1392))

**Internal**:

- Support compressed project configs in redis cache. ([#1345](https://github.com/getsentry/relay/pull/1345))
- Refactor profile processing into its own crate. ([#1340](https://github.com/getsentry/relay/pull/1340))
- Treat "unknown" transaction source as low cardinality for safe SDKs. ([#1352](https://github.com/getsentry/relay/pull/1352), [#1356](https://github.com/getsentry/relay/pull/1356))
- Conditionally write a default transaction source to the transaction payload. ([#1354](https://github.com/getsentry/relay/pull/1354))
- Generate mobile measurements frames_frozen_rate, frames_slow_rate, stall_percentage. ([#1373](https://github.com/getsentry/relay/pull/1373))
- Change to the internals of the healthcheck endpoint. ([#1374](https://github.com/getsentry/relay/pull/1374), [#1377](https://github.com/getsentry/relay/pull/1377))
- Re-encode the Typescript payload to normalize. ([#1372](https://github.com/getsentry/relay/pull/1372))
- Partially normalize events before extracting metrics. ([#1366](https://github.com/getsentry/relay/pull/1366))
- Spawn more threads for CPU intensive work. ([#1378](https://github.com/getsentry/relay/pull/1378))
- Add missing fields to DeviceContext ([#1383](https://github.com/getsentry/relay/pull/1383))
- Improve performance of Redis accesses by not running `PING` everytime a connection is reused. ([#1394](https://github.com/getsentry/relay/pull/1394))
- Distinguish between various discard reasons for profiles. ([#1395](https://github.com/getsentry/relay/pull/1395))
- Add missing fields to GPUContext ([#1391](https://github.com/getsentry/relay/pull/1391))
- Store actor now uses Tokio for message handling instead of Actix. ([#1397](https://github.com/getsentry/relay/pull/1397))
- Add app_memory to AppContext struct. ([#1403](https://github.com/getsentry/relay/pull/1403))

## 22.7.0

**Features**:

- Adjust sample rate by envelope header's sample_rate. ([#1327](https://github.com/getsentry/relay/pull/1327))
- Support `transaction_info` on event payloads. ([#1330](https://github.com/getsentry/relay/pull/1330))
- Extract transaction metrics in external relays. ([#1344](https://github.com/getsentry/relay/pull/1344))

**Bug Fixes**:

- Parse custom units with length < 15 without crashing. ([#1312](https://github.com/getsentry/relay/pull/1312))
- Split large metrics requests into smaller batches. This avoids failed metrics submission and lost Release Health data due to `413 Payload Too Large` errors on the upstream. ([#1326](https://github.com/getsentry/relay/pull/1326))
- Metrics extraction: Map missing transaction status to "unknown". ([#1333](https://github.com/getsentry/relay/pull/1333))
- Fix [CVE-2022-2068](https://www.openssl.org/news/vulnerabilities.html#CVE-2022-2068) and [CVE-2022-2097](https://www.openssl.org/news/vulnerabilities.html#CVE-2022-2097) by updating to OpenSSL 1.1.1q. ([#1334](https://github.com/getsentry/relay/pull/1334))

**Internal**:

- Reduce number of metrics extracted for release health. ([#1316](https://github.com/getsentry/relay/pull/1316))
- Indicate with thread is the main thread in thread metadata for profiles. ([#1320](https://github.com/getsentry/relay/pull/1320))
- Increase profile maximum size by an order of magnitude. ([#1321](https://github.com/getsentry/relay/pull/1321))
- Add data category constant for processed transactions, encompassing all transactions that have been received and sent through dynamic sampling as well as metrics extraction. ([#1306](https://github.com/getsentry/relay/pull/1306))
- Extract metrics also from trace-sampled transactions. ([#1317](https://github.com/getsentry/relay/pull/1317))
- Extract metrics from a configurable amount of custom transaction measurements. ([#1324](https://github.com/getsentry/relay/pull/1324))
- Metrics: Drop transaction tag for high-cardinality sources. ([#1339](https://github.com/getsentry/relay/pull/1339))

## 22.6.0

**Compatibility:** This version of Relay requires Sentry server `22.6.0` or newer.

**Features**:

- Relay is now compatible with CentOS 7 and Red Hat Enterprise Linux 7 onward (kernel version _2.6.32_), depending on _glibc 2.17_ or newer. The `crash-handler` feature, which is currently enabled in the build published to DockerHub, additionally requires _curl 7.29_ or newer. ([#1279](https://github.com/getsentry/relay/pull/1279))
- Optionally start relay with `--upstream-dsn` to pass a Sentry DSN instead of the URL. This can be convenient when starting Relay in environments close to an SDK, where a DSN is already available. ([#1277](https://github.com/getsentry/relay/pull/1277))
- Add a new runtime mode `--aws-runtime-api=$AWS_LAMBDA_RUNTIME_API` that integrates Relay with the AWS Extensions API lifecycle. ([#1277](https://github.com/getsentry/relay/pull/1277))
- Add Replay ItemTypes. ([#1236](https://github.com/getsentry/relay/pull/1236), ([#1239](https://github.com/getsentry/relay/pull/1239))

**Bug Fixes**:

- Session metrics extraction: Count distinct_ids from all session updates to prevent undercounting users. ([#1275](https://github.com/getsentry/relay/pull/1275))
- Session metrics extraction: Count crashed+abnormal towards errored_preaggr. ([#1274](https://github.com/getsentry/relay/pull/1274))

**Internal**:

- Add version 3 to the project configs endpoint. This allows returning pending results which need to be polled later and avoids blocking batched requests on single slow entries. ([#1263](https://github.com/getsentry/relay/pull/1263))
- Emit specific event type tags for "processing.event.produced" metric. ([#1270](https://github.com/getsentry/relay/pull/1270))
- Add support for profile outcomes. ([#1272](https://github.com/getsentry/relay/pull/1272))
- Avoid potential panics when scrubbing minidumps. ([#1282](https://github.com/getsentry/relay/pull/1282))
- Fix typescript profile validation. ([#1283](https://github.com/getsentry/relay/pull/1283))
- Track memory footprint of metrics buckets. ([#1284](https://github.com/getsentry/relay/pull/1284), [#1287](https://github.com/getsentry/relay/pull/1287), [#1288](https://github.com/getsentry/relay/pull/1288))
- Support dedicated topics per metrics usecase, drop metrics from unknown usecases. ([#1285](https://github.com/getsentry/relay/pull/1285))
- Add support for Rust profiles ingestion ([#1296](https://github.com/getsentry/relay/pull/1296))

## 22.5.0

**Features**:

- Add platform, op, http.method and status tag to all extracted transaction metrics. ([#1227](https://github.com/getsentry/relay/pull/1227))
- Add units in built-in measurements. ([#1229](https://github.com/getsentry/relay/pull/1229))
- Add protocol support for custom units on transaction measurements. ([#1256](https://github.com/getsentry/relay/pull/1256))

**Bug Fixes**:

- fix(metrics): Enforce metric name length limit. ([#1238](https://github.com/getsentry/relay/pull/1238))
- Accept and forward unknown Envelope items. In processing mode, drop items individually rather than rejecting the entire request. This allows SDKs to send new data in combined Envelopes in the future. ([#1246](https://github.com/getsentry/relay/pull/1246))
- Stop extracting metrics with outdated names from sessions. ([#1251](https://github.com/getsentry/relay/pull/1251), [#1252](https://github.com/getsentry/relay/pull/1252))
- Update symbolic to pull in fixed Unreal parser that now correctly handles zero-length files. ([#1266](https://github.com/getsentry/relay/pull/1266))

**Internal**:

- Add sampling + tagging by event platform and transaction op. Some (unused) tagging rules from 22.4.0 have been renamed. ([#1231](https://github.com/getsentry/relay/pull/1231))
- Refactor aggregation error, recover from errors more gracefully. ([#1240](https://github.com/getsentry/relay/pull/1240))
- Remove/reject nul-bytes from metric strings. ([#1235](https://github.com/getsentry/relay/pull/1235))
- Remove the unused "internal" data category. ([#1245](https://github.com/getsentry/relay/pull/1245))
- Add the client and version as `sdk` tag to extracted session metrics in the format `name/version`. ([#1248](https://github.com/getsentry/relay/pull/1248))
- Expose `shutdown_timeout` in `OverridableConfig` ([#1247](https://github.com/getsentry/relay/pull/1247))
- Normalize all profiles and reject invalid ones. ([#1250](https://github.com/getsentry/relay/pull/1250))
- Raise a new InvalidCompression Outcome for invalid Unreal compression. ([#1237](https://github.com/getsentry/relay/pull/1237))
- Add a profile data category and count profiles in an envelope to apply rate limits. ([#1259](https://github.com/getsentry/relay/pull/1259))
- Support dynamic sampling by custom tags, operating system name and version, as well as device name and family. ([#1268](https://github.com/getsentry/relay/pull/1268))

## 22.4.0

**Features**:

- Map Windows version from raw_description to version name (XP, Vista, 11, ...). ([#1219](https://github.com/getsentry/relay/pull/1219))

**Bug Fixes**:

- Prevent potential OOM panics when handling corrupt Unreal Engine crashes. ([#1216](https://github.com/getsentry/relay/pull/1216))

**Internal**:

- Remove unused item types. ([#1211](https://github.com/getsentry/relay/pull/1211))
- Pin click dependency in requirements-dev.txt. ([#1214](https://github.com/getsentry/relay/pull/1214))
- Use fully qualified metric resource identifiers (MRI) for metrics ingestion. For example, the sessions duration is now called `d:sessions/duration@s`. ([#1215](https://github.com/getsentry/relay/pull/1215))
- Introduce metric units for rates and information, add support for custom user-declared units, and rename duration units to self-explanatory identifiers such as `second`. ([#1217](https://github.com/getsentry/relay/pull/1217))
- Increase the max profile size to accomodate a new platform. ([#1223](https://github.com/getsentry/relay/pull/1223))
- Set environment as optional when parsing a profile so we get a null value later on. ([#1224](https://github.com/getsentry/relay/pull/1224))
- Expose new tagging rules interface for metrics extracted from transactions. ([#1225](https://github.com/getsentry/relay/pull/1225))
- Return better BadStoreRequest for unreal events. ([#1226](https://github.com/getsentry/relay/pull/1226))

## 22.3.0

**Features**:

- Tag transaction metrics by user satisfaction. ([#1197](https://github.com/getsentry/relay/pull/1197))

**Bug Fixes**:

- CVE-2022-24713: Prevent denial of service through untrusted regular expressions used for PII scrubbing. ([#1207](https://github.com/getsentry/relay/pull/1207))
- Prevent dropping metrics during Relay shutdown if the project is outdated or not cached at time of the shutdown. ([#1205](https://github.com/getsentry/relay/pull/1205))
- Prevent a potential OOM when validating corrupted or exceptional minidumps. ([#1209](https://github.com/getsentry/relay/pull/1209))

**Internal**:

- Spread out metric aggregation over the aggregation window to avoid concentrated waves of metrics requests to the upstream every 10 seconds. Relay now applies jitter to `initial_delay` to spread out requests more evenly over time. ([#1185](https://github.com/getsentry/relay/pull/1185))
- Use a randomized Kafka partitioning key for sessions instead of the session ID. ([#1194](https://github.com/getsentry/relay/pull/1194))
- Add new statsd metrics for bucketing efficiency. ([#1199](https://github.com/getsentry/relay/pull/1199), [#1192](https://github.com/getsentry/relay/pull/1192), [#1200](https://github.com/getsentry/relay/pull/1200))
- Add a `Profile` `ItemType` to represent the profiling data sent from Sentry SDKs. ([#1179](https://github.com/getsentry/relay/pull/1179))

## 22.2.0

**Features**:

- Add the `relay.override_project_ids` configuration flag to support migrating projects from self-hosted to Sentry SaaS. ([#1175](https://github.com/getsentry/relay/pull/1175))

**Internal**:

- Add an option to dispatch billing outcomes to a dedicated topic. ([#1168](https://github.com/getsentry/relay/pull/1168))
- Add new `ItemType` to handle profiling data from Specto SDKs. ([#1170](https://github.com/getsentry/relay/pull/1170))

**Bug Fixes**:

- Fix regression in CSP report parsing. ([#1174](https://github.com/getsentry/relay/pull/1174))
- Ignore replacement_chunks when they aren't used. ([#1180](https://github.com/getsentry/relay/pull/1180))

## 22.1.0

**Features**:

- Flush metrics and outcome aggregators on graceful shutdown. ([#1159](https://github.com/getsentry/relay/pull/1159))
- Extract metrics from sampled transactions. ([#1161](https://github.com/getsentry/relay/pull/1161))

**Internal**:

- Extract normalized dist as metric. ([#1158](https://github.com/getsentry/relay/pull/1158))
- Extract transaction user as metric. ([#1164](https://github.com/getsentry/relay/pull/1164))

## 21.12.0

**Features**:

- Extract measurement ratings, port from frontend. ([#1130](https://github.com/getsentry/relay/pull/1130))
- External Relays perform dynamic sampling and emit outcomes as client reports. This feature is now enabled _by default_. ([#1119](https://github.com/getsentry/relay/pull/1119))
- Metrics extraction config, custom tags. ([#1141](https://github.com/getsentry/relay/pull/1141))
- Update the user agent parser (uap-core Feb 2020 to Nov 2021). This allows Relay and Sentry to infer more recent browsers, operating systems, and devices in events containing a user agent header. ([#1143](https://github.com/getsentry/relay/pull/1143), [#1145](https://github.com/getsentry/relay/pull/1145))
- Improvements to Unity OS context parsing ([#1150](https://github.com/getsentry/relay/pull/1150))

**Bug Fixes**:

- Support Unreal Engine 5 crash reports. ([#1132](https://github.com/getsentry/relay/pull/1132))
- Perform same validation for aggregate sessions as for individual sessions. ([#1140](https://github.com/getsentry/relay/pull/1140))
- Add missing .NET 4.8 release value. ([#1142](https://github.com/getsentry/relay/pull/1142))
- Properly document which timestamps are accepted. ([#1152](https://github.com/getsentry/relay/pull/1152))

**Internal**:

- Add more statsd metrics for relay metric bucketing. ([#1124](https://github.com/getsentry/relay/pull/1124), [#1128](https://github.com/getsentry/relay/pull/1128))
- Add an internal option to capture minidumps for hard crashes. This has to be enabled via the `sentry._crash_db` config parameter. ([#1127](https://github.com/getsentry/relay/pull/1127))
- Fold processing vs non-processing into single actor. ([#1133](https://github.com/getsentry/relay/pull/1133))
- Aggregate outcomes for dynamic sampling, invalid project ID, and rate limits. ([#1134](https://github.com/getsentry/relay/pull/1134))
- Extract session metrics from aggregate sessions. ([#1140](https://github.com/getsentry/relay/pull/1140))
- Prefix names of extracted metrics by `sentry.sessions.` or `sentry.transactions.`. ([#1147](https://github.com/getsentry/relay/pull/1147))
- Extract transaction duration as metric. ([#1148](https://github.com/getsentry/relay/pull/1148))

## 21.11.0

**Features**:

- Add bucket width to bucket protocol. ([#1103](https://github.com/getsentry/relay/pull/1103))
- Support multiple kafka cluster configurations. ([#1101](https://github.com/getsentry/relay/pull/1101))
- Tag metrics by transaction name. ([#1126](https://github.com/getsentry/relay/pull/1126))

**Bug Fixes**:

- Avoid unbounded decompression of encoded requests. A particular request crafted to inflate to large amounts of memory, such as a zip bomb, could put Relay out of memory. ([#1117](https://github.com/getsentry/relay/pull/1117), [#1122](https://github.com/getsentry/relay/pull/1122), [#1123](https://github.com/getsentry/relay/pull/1123))
- Avoid unbounded decompression of UE4 crash reports. Some crash reports could inflate to large amounts of memory before being checked for size, which could put Relay out of memory. ([#1121](https://github.com/getsentry/relay/pull/1121))

**Internal**:

- Aggregate client reports before sending them onwards. ([#1118](https://github.com/getsentry/relay/pull/1118))

## 21.10.0

**Bug Fixes**:

- Correctly validate timestamps for outcomes and sessions. ([#1086](https://github.com/getsentry/relay/pull/1086))
- Run compression on a thread pool when sending to upstream. ([#1085](https://github.com/getsentry/relay/pull/1085))
- Report proper status codes and error messages when sending invalid JSON payloads to an endpoint with a `X-Sentry-Relay-Signature` header. ([#1090](https://github.com/getsentry/relay/pull/1090))
- Enforce attachment and event size limits on UE4 crash reports. ([#1099](https://github.com/getsentry/relay/pull/1099))

**Internal**:

- Add the exclusive time of the transaction's root span. ([#1083](https://github.com/getsentry/relay/pull/1083))
- Add session.status tag to extracted session.duration metric. ([#1087](https://github.com/getsentry/relay/pull/1087))
- Serve project configs for batched requests where one of the project keys cannot be parsed. ([#1093](https://github.com/getsentry/relay/pull/1093))

## 21.9.0

**Features**:

- Add sampling based on transaction name. ([#1058](https://github.com/getsentry/relay/pull/1058))
- Support running Relay without config directory. The most important configuration, including Relay mode and credentials, can now be provided through commandline arguments or environment variables alone. ([#1055](https://github.com/getsentry/relay/pull/1055))
- Protocol support for client reports. ([#1081](https://github.com/getsentry/relay/pull/1081))
- Extract session metrics in non processing relays. ([#1073](https://github.com/getsentry/relay/pull/1073))

**Bug Fixes**:

- Use correct commandline argument name for setting Relay port. ([#1059](https://github.com/getsentry/relay/pull/1059))
- Retrieve OS Context for Unity Events. ([#1072](https://github.com/getsentry/relay/pull/1072))

**Internal**:

- Add new metrics on Relay's performance in dealing with buckets of metric aggregates, as well as the amount of aggregated buckets. ([#1070](https://github.com/getsentry/relay/pull/1070))
- Add the exclusive time of a span. ([#1061](https://github.com/getsentry/relay/pull/1061))
- Remove redundant dynamic sampling processing on fast path. ([#1084](https://github.com/getsentry/relay/pull/1084))

## 21.8.0

- No documented changes.

## 21.7.0

- No documented changes.

## 21.6.3

- No documented changes.

## 21.6.2

**Bug Fixes**:

- Remove connection metrics reported under `connector.*`. They have been fully disabled since version `21.3.0`. ([#1021](https://github.com/getsentry/relay/pull/1021))
- Remove error logs for "failed to extract event" and "failed to store session". ([#1032](https://github.com/getsentry/relay/pull/1032))

**Internal**:

- Assign a random Kafka partition key for session aggregates and metrics to distribute messages evenly. ([#1022](https://github.com/getsentry/relay/pull/1022))
- All fields in breakdown config should be camelCase, and rename the breakdown key name in project options. ([#1020](https://github.com/getsentry/relay/pull/1020))

## 21.6.1

- No documented changes.

## 21.6.0

**Features**:

- Support self-contained envelopes without authentication headers or query parameters. ([#1000](https://github.com/getsentry/relay/pull/1000))
- Support statically configured relays. ([#991](https://github.com/getsentry/relay/pull/991))
- Support namespaced event payloads in multipart minidump submission for Electron Framework. The field has to follow the format `sentry___<namespace>`. ([#1012](https://github.com/getsentry/relay/pull/1012))

**Bug Fixes**:

- Explicitly declare reprocessing context. ([#1009](https://github.com/getsentry/relay/pull/1009))
- Validate the environment attribute in sessions, and drop sessions with invalid releases. ([#1018](https://github.com/getsentry/relay/pull/1018))

**Internal**:

- Gather metrics for corrupted Events with unprintable fields. ([#1008](https://github.com/getsentry/relay/pull/1008))
- Remove project actors. ([#1025](https://github.com/getsentry/relay/pull/1025))

## 21.5.1

**Bug Fixes**:

- Do not leak resources when projects or DSNs are idle. ([#1003](https://github.com/getsentry/relay/pull/1003))

## 21.5.0

**Features**:

- Support the `frame.stack_start` field for chained async stack traces in Cocoa SDK v7. ([#981](https://github.com/getsentry/relay/pull/981))
- Rename configuration fields `cache.event_buffer_size` to `cache.envelope_buffer_size` and `cache.event_expiry` to `cache.envelope_expiry`. The former names are still supported by Relay. ([#985](https://github.com/getsentry/relay/pull/985))
- Add a configuraton flag `relay.ready: always` to mark Relay ready in healthchecks immediately after starting without requiring to authenticate. ([#989](https://github.com/getsentry/relay/pull/989))

**Bug Fixes**:

- Fix roundtrip error when PII selector starts with number. ([#982](https://github.com/getsentry/relay/pull/982))
- Avoid overflow panic for large retry-after durations. ([#992](https://github.com/getsentry/relay/pull/992))

**Internal**:

- Update internal representation of distribution metrics. ([#979](https://github.com/getsentry/relay/pull/979))
- Extract metrics for transaction breakdowns and sessions when the feature is enabled for the organizaiton. ([#986](https://github.com/getsentry/relay/pull/986))
- Assign explicit values to DataCategory enum. ([#987](https://github.com/getsentry/relay/pull/987))

## 21.4.1

**Bug Fixes**:

- Allow the `event_id` attribute on breadcrumbs to link between Sentry events. ([#977](https://github.com/getsentry/relay/pull/977))

## 21.4.0

**Bug Fixes**:

- Parse the Crashpad information extension stream from Minidumps with annotation objects correctly. ([#973](https://github.com/getsentry/relay/pull/973))

**Internal**:

- Emit outcomes for rate limited attachments. ([#951](https://github.com/getsentry/relay/pull/951))
- Remove timestamp from metrics text protocol. ([#972](https://github.com/getsentry/relay/pull/972))
- Add max, min, sum, and count to gauge metrics. ([#974](https://github.com/getsentry/relay/pull/974))

## 21.3.1

**Bug Fixes**:

- Make request url scrubbable. ([#955](https://github.com/getsentry/relay/pull/955))
- Remove dependent items from envelope when dropping transaction item. ([#960](https://github.com/getsentry/relay/pull/960))

**Internal**:

- Emit the `quantity` field for outcomes of events. This field describes the total size in bytes for attachments or the event count for all other categories. A separate outcome is emitted for attachments in a rejected envelope, if any, in addition to the event outcome. ([#942](https://github.com/getsentry/relay/pull/942))
- Add experimental metrics ingestion without bucketing or pre-aggregation. ([#948](https://github.com/getsentry/relay/pull/948))
- Skip serializing some null values in frames interface. ([#944](https://github.com/getsentry/relay/pull/944))
- Add experimental metrics ingestion with bucketing and pre-aggregation. ([#948](https://github.com/getsentry/relay/pull/948), [#952](https://github.com/getsentry/relay/pull/952), [#958](https://github.com/getsentry/relay/pull/958), [#966](https://github.com/getsentry/relay/pull/966), [#969](https://github.com/getsentry/relay/pull/969))
- Change HTTP response for upstream timeouts from 502 to 504. ([#859](https://github.com/getsentry/relay/pull/859))
- Add rule id to outcomes coming from transaction sampling. ([#953](https://github.com/getsentry/relay/pull/953))
- Add support for breakdowns ingestion. ([#934](https://github.com/getsentry/relay/pull/934))
- Ensure empty strings are invalid measurement names. ([#968](https://github.com/getsentry/relay/pull/968))

## 21.3.0

**Features**:

- Relay now picks up HTTP proxies from environment variables. This is made possible by switching to a different HTTP client library.

**Bug Fixes**:

- Deny backslashes in release names. ([#904](https://github.com/getsentry/relay/pull/904))
- Fix a problem with Data Scrubbing source names (PII selectors) that caused `$frame.abs_path` to match, but not `$frame.abs_path || **` or `$frame.abs_path && **`. ([#932](https://github.com/getsentry/relay/pull/932))
- Make username pii-strippable. ([#935](https://github.com/getsentry/relay/pull/935))
- Respond with `400 Bad Request` and an error message `"empty envelope"` instead of `429` when envelopes without items are sent to the envelope endpoint. ([#937](https://github.com/getsentry/relay/pull/937))
- Allow generic Slackbot ([#947](https://github.com/getsentry/relay/pull/947))

**Internal**:

- Emit the `category` field for outcomes of events. This field disambiguates error events, security events and transactions. As a side-effect, Relay no longer emits outcomes for broken JSON payloads or network errors. ([#931](https://github.com/getsentry/relay/pull/931))
- Add inbound filters functionality to dynamic sampling rules. ([#920](https://github.com/getsentry/relay/pull/920))
- The undocumented `http._client` option has been removed. ([#938](https://github.com/getsentry/relay/pull/938))
- Log old events and sessions in the `requests.timestamp_delay` metric. ([#933](https://github.com/getsentry/relay/pull/933))
- Add rule id to outcomes coming from event sampling. ([#943](https://github.com/getsentry/relay/pull/943))
- Fix a bug in rate limiting that leads to accepting all events in the last second of a rate limiting window, regardless of whether the rate limit applies. ([#946](https://github.com/getsentry/relay/pull/946))

## 21.2.0

**Features**:

- By adding `.no-cache` to the DSN key, Relay refreshes project configuration caches immediately. This allows to apply changed settings instantly, such as updates to data scrubbing or inbound filter rules. ([#911](https://github.com/getsentry/relay/pull/911))
- Add NSError to mechanism. ([#925](https://github.com/getsentry/relay/pull/925))
- Add snapshot to the stack trace interface. ([#927](https://github.com/getsentry/relay/pull/927))

**Bug Fixes**:

- Log on INFO level when recovering from network outages. ([#918](https://github.com/getsentry/relay/pull/918))
- Fix a panic in processing minidumps with invalid location descriptors. ([#919](https://github.com/getsentry/relay/pull/919))

**Internal**:

- Improve dynamic sampling rule configuration. ([#907](https://github.com/getsentry/relay/pull/907))
- Compatibility mode for pre-aggregated sessions was removed. The feature is now enabled by default in full fidelity. ([#913](https://github.com/getsentry/relay/pull/913))

## 21.1.0

**Features**:

- Support dynamic sampling for error events. ([#883](https://github.com/getsentry/relay/pull/883))

**Bug Fixes**:

- Make all fields but event-id optional to fix regressions in user feedback ingestion. ([#886](https://github.com/getsentry/relay/pull/886))
- Remove `kafka-ssl` feature because it breaks development workflow on macOS. ([#889](https://github.com/getsentry/relay/pull/889))
- Accept envelopes where their last item is empty and trailing newlines are omitted. This also fixes a panic in some cases. ([#894](https://github.com/getsentry/relay/pull/894))

**Internal**:

- Extract crashpad annotations into contexts. ([#892](https://github.com/getsentry/relay/pull/892))
- Normalize user reports during ingestion and create empty fields. ([#903](https://github.com/getsentry/relay/pull/903))
- Ingest and normalize sample rates from envelope item headers. ([#910](https://github.com/getsentry/relay/pull/910))

## 20.12.1

- No documented changes.

## 20.12.0

**Features**:

- Add `kafka-ssl` compilation feature that builds Kafka linked against OpenSSL. This feature is enabled in Docker containers only. This is only relevant for Relays running as part of on-premise Sentry. ([#881](https://github.com/getsentry/relay/pull/881))
- Relay is now able to ingest pre-aggregated sessions, which will make it possible to efficiently handle applications that produce thousands of sessions per second. ([#815](https://github.com/getsentry/relay/pull/815))
- Add protocol support for WASM. ([#852](https://github.com/getsentry/relay/pull/852))
- Add dynamic sampling for transactions. ([#835](https://github.com/getsentry/relay/pull/835))
- Send network outage metric on healthcheck endpoint hit. ([#856](https://github.com/getsentry/relay/pull/856))

**Bug Fixes**:

- Fix a long-standing bug where log messages were not addressible as `$string`. ([#882](https://github.com/getsentry/relay/pull/882))
- Allow params in content-type for security requests to support content types like `"application/expect-ct-report+json; charset=utf-8"`. ([#844](https://github.com/getsentry/relay/pull/844))
- Fix a panic in CSP filters. ([#848](https://github.com/getsentry/relay/pull/848))
- Do not drop sessions due to an invalid age constraint set to `0`. ([#855](https://github.com/getsentry/relay/pull/855))
- Do not emit outcomes after forwarding envelopes to the upstream, even if that envelope is rate limited, rejected, or dropped. Since the upstream logs an outcome, it would be a duplicate. ([#857](https://github.com/getsentry/relay/pull/857))
- Fix status code for security report. ([#864](https://github.com/getsentry/relay/pull/864))
- Add missing fields for Expect-CT reports. ([#865](https://github.com/getsentry/relay/pull/865))
- Support more directives in CSP reports, such as `block-all-mixed-content` and `require-trusted-types-for`. ([#876](https://github.com/getsentry/relay/pull/876))

**Internal**:

- Add _experimental_ support for picking up HTTP proxies from the regular environment variables. This feature needs to be enabled by setting `http: client: "reqwest"` in your `config.yml`. ([#839](https://github.com/getsentry/relay/pull/839))
- Refactor transparent request forwarding for unknown endpoints. Requests are now entirely buffered in memory and occupy the same queues and actors as other requests. This should not cause issues but may change behavior under load. ([#839](https://github.com/getsentry/relay/pull/839))
- Add reason codes to the `X-Sentry-Rate-Limits` header in store responses. This allows external Relays to emit outcomes with the proper reason codes. ([#850](https://github.com/getsentry/relay/pull/850))
- Emit metrics for outcomes in external relays. ([#851](https://github.com/getsentry/relay/pull/851))
- Make `$error.value` `pii=true`. ([#837](https://github.com/getsentry/relay/pull/837))
- Send `key_id` in partial project config. ([#854](https://github.com/getsentry/relay/pull/854))
- Add stack traces to Sentry error reports. ([#872](https://github.com/getsentry/relay/pull/872))

## 20.11.1

- No documented changes.

## 20.11.0

**Features**:

- Rename upstream retries histogram metric and add upstream requests duration metric. ([#816](https://github.com/getsentry/relay/pull/816))
- Add options for metrics buffering (`metrics.buffering`) and sampling (`metrics.sample_rate`). ([#821](https://github.com/getsentry/relay/pull/821))

**Bug Fixes**:

- Accept sessions with IP address set to `{{auto}}`. This was previously rejected and silently dropped. ([#827](https://github.com/getsentry/relay/pull/827))
- Fix an issue where every retry-after response would be too large by one minute. ([#829](https://github.com/getsentry/relay/pull/829))

**Internal**:

- Always apply cache debouncing for project states. This reduces pressure on the Redis and file system cache. ([#819](https://github.com/getsentry/relay/pull/819))
- Internal refactoring such that validating of characters in tags no longer uses regexes internally. ([#814](https://github.com/getsentry/relay/pull/814))
- Discard invalid user feedback sent as part of envelope. ([#823](https://github.com/getsentry/relay/pull/823))
- Emit event errors and normalization errors for unknown breadcrumb keys. ([#824](https://github.com/getsentry/relay/pull/824))
- Normalize `breadcrumb.ty` into `breadcrumb.type` for broken Python SDK versions. ([#824](https://github.com/getsentry/relay/pull/824))
- Add the client SDK interface for unreal crashes and set the name to `unreal.crashreporter`. ([#828](https://github.com/getsentry/relay/pull/828))
- Fine-tune the selectors for minidump PII scrubbing. ([#818](https://github.com/getsentry/relay/pull/818), [#830](https://github.com/getsentry/relay/pull/830))

## 20.10.1

**Internal**:

- Emit more useful normalization meta data for invalid tags. ([#808](https://github.com/getsentry/relay/pull/808))

## 20.10.0

**Features**:

- Add support for measurement ingestion. ([#724](https://github.com/getsentry/relay/pull/724), [#785](https://github.com/getsentry/relay/pull/785))
- Add support for scrubbing UTF-16 data in attachments ([#742](https://github.com/getsentry/relay/pull/742), [#784](https://github.com/getsentry/relay/pull/784), [#787](https://github.com/getsentry/relay/pull/787))
- Add upstream request metric. ([#793](https://github.com/getsentry/relay/pull/793))
- The padding character in attachment scrubbing has been changed to match the masking character, there is no usability benefit from them being different. ([#810](https://github.com/getsentry/relay/pull/810))

**Bug Fixes**:

- Fix issue where `$span` would not be recognized in Advanced Data Scrubbing. ([#781](https://github.com/getsentry/relay/pull/781))
- Accept big-endian minidumps. ([#789](https://github.com/getsentry/relay/pull/789))
- Detect network outages and retry sending events instead of dropping them. ([#788](https://github.com/getsentry/relay/pull/788))

**Internal**:

- Project states are now cached separately per DSN public key instead of per project ID. This means that there will be multiple separate cache entries for projects with more than one DSN. ([#778](https://github.com/getsentry/relay/pull/778))
- Relay no longer uses the Sentry endpoint to resolve project IDs by public key. Ingestion for the legacy store endpoint has been refactored to rely on key-based caches only. As a result, the legacy endpoint is supported only on managed Relays. ([#800](https://github.com/getsentry/relay/pull/800))
- Fix rate limit outcomes, now emitted only for error events but not transactions. ([#806](https://github.com/getsentry/relay/pull/806), [#809](https://github.com/getsentry/relay/pull/809))

## 20.9.0

**Features**:

- Add support for attaching Sentry event payloads in Unreal crash reports by adding `__sentry` game data entries. ([#715](https://github.com/getsentry/relay/pull/715))
- Support chunked form data keys for event payloads on the Minidump endpoint. Since crashpad has a limit for the length of custom attributes, the sentry event payload can be split up into `sentry__1`, `sentry__2`, etc. ([#721](https://github.com/getsentry/relay/pull/721))
- Periodically re-authenticate with the upstream server. Previously, there was only one initial authentication. ([#731](https://github.com/getsentry/relay/pull/731))
- The module attribute on stack frames (`$frame.module`) and the (usually server side generated) attribute `culprit` can now be scrubbed with advanced data scrubbing. ([#744](https://github.com/getsentry/relay/pull/744))
- Compress outgoing store requests for events and envelopes including attachements using `gzip` content encoding. ([#745](https://github.com/getsentry/relay/pull/745))
- Relay now buffers all requests until it has authenticated with the upstream. ([#747](//github.com/getsentry/relay/pull/747))
- Add a configuration option to change content encoding of upstream store requests. The default is `gzip`, and other options are `identity`, `deflate`, or `br`. ([#771](https://github.com/getsentry/relay/pull/771))

**Bug Fixes**:

- Send requests to the `/envelope/` endpoint instead of the older `/store/` endpoint. This particularly fixes spurious `413 Payload Too Large` errors returned when using Relay with Sentry SaaS. ([#746](https://github.com/getsentry/relay/pull/746))

**Internal**:

- Remove a temporary flag from attachment kafka messages indicating rate limited crash reports to Sentry. This is now enabled by default. ([#718](https://github.com/getsentry/relay/pull/718))
- Performance improvement of http requests to upstream, high priority messages are sent first. ([#678](https://github.com/getsentry/relay/pull/678))
- Experimental data scrubbing on minidumps([#682](https://github.com/getsentry/relay/pull/682))
- Move `generate-schema` from the Relay CLI into a standalone tool. ([#739](//github.com/getsentry/relay/pull/739))
- Move `process-event` from the Relay CLI into a standalone tool. ([#740](//github.com/getsentry/relay/pull/740))
- Add the client SDK to session kafka payloads. ([#751](https://github.com/getsentry/relay/pull/751))
- Add a standalone tool to document metrics in JSON or YAML. ([#752](https://github.com/getsentry/relay/pull/752))
- Emit `processing.event.produced` for user report and session Kafka messages. ([#757](https://github.com/getsentry/relay/pull/757))
- Improve performance of event processing by avoiding regex clone. ([#767](https://github.com/getsentry/relay/pull/767))
- Assign a default name for unnamed attachments, which prevented attachments from being stored in Sentry. ([#769](https://github.com/getsentry/relay/pull/769))
- Add Relay version version to challenge response. ([#758](https://github.com/getsentry/relay/pull/758))

## 20.8.0

**Features**:

- Add the `http.connection_timeout` configuration option to adjust the connection and SSL handshake timeout. The default connect timeout is now increased from 1s to 3s. ([#688](https://github.com/getsentry/relay/pull/688))
- Supply Relay's version during authentication and check if this Relay is still supported. An error message prompting to upgrade Relay will be supplied if Relay is unsupported. ([#697](https://github.com/getsentry/relay/pull/697))

**Bug Fixes**:

- Reuse connections for upstream event submission requests when the server supports connection keepalive. Relay did not consume the response body of all requests, which caused it to reopen a new connection for every event. ([#680](https://github.com/getsentry/relay/pull/680), [#695](https://github.com/getsentry/relay/pull/695))
- Fix hashing of user IP addresses in data scrubbing. Previously, this could create invalid IP addresses which were later rejected by Sentry. Now, the hashed IP address is moved to the `id` field. ([#692](https://github.com/getsentry/relay/pull/692))
- Do not retry authentication with the upstream when a client error is reported (status code 4XX). ([#696](https://github.com/getsentry/relay/pull/696))

**Internal**:

- Extract the event `timestamp` from Minidump files during event normalization. ([#662](https://github.com/getsentry/relay/pull/662))
- Retain the full span description in transaction events instead of trimming it. ([#674](https://github.com/getsentry/relay/pull/674))
- Report all Kafka producer errors to Sentry. Previously, only immediate errors were reported but not those during asynchronous flushing of messages. ([#677](https://github.com/getsentry/relay/pull/677))
- Add "HubSpot Crawler" to the list of web crawlers for inbound filters. ([#693](https://github.com/getsentry/relay/pull/693))
- Improved typing for span data of transaction events, no breaking changes. ([#713](https://github.com/getsentry/relay/pull/713))
- **Breaking change:** In PII configs, all options on hash and mask redactions (replacement characters, ignored characters, hash algorithm/key) are removed. If they still exist in the configuration, they are ignored. ([#760](https://github.com/getsentry/relay/pull/760))

## 20.7.2

**Features**:

- Report metrics for connections to the upstream. These metrics are reported under `connector.*` and include information on connection reuse, timeouts and errors. ([#669](https://github.com/getsentry/relay/pull/669))
- Increased the maximum size of attachments from _50MiB_ to _100MiB_. Most notably, this allows to upload larger minidumps. ([#671](https://github.com/getsentry/relay/pull/671))

**Internal**:

- Always create a spans array for transactions in normalization. This allows Sentry to render the spans UI even if the transaction is empty. ([#667](https://github.com/getsentry/relay/pull/667))

## 20.7.1

- No documented changes.

## 20.7.0

**Features**:

- Sessions and attachments can be rate limited now. These rate limits apply separately from error events, which means that you can continue to send Release Health sessions while you're out of quota with errors. ([#636](https://github.com/getsentry/relay/pull/636))

**Bug Fixes**:

- Outcomes from downstream relays were not forwarded upstream. ([#632](https://github.com/getsentry/relay/pull/632))
- Apply clock drift correction to Release Health sessions and validate timestamps. ([#633](https://github.com/getsentry/relay/pull/633))
- Apply clock drift correction for timestamps that are too far in the past or future. This fixes a bug where broken transaction timestamps would lead to negative durations. ([#634](https://github.com/getsentry/relay/pull/634), [#654](https://github.com/getsentry/relay/pull/654))
- Respond with status code `200 OK` to rate limited minidump and UE4 requests. Third party clients otherwise retry those requests, leading to even more load. ([#646](https://github.com/getsentry/relay/pull/646), [#647](https://github.com/getsentry/relay/pull/647))
- Ingested unreal crash reports no longer have a `misc_primary_cpu_brand` key with GPU information set in the Unreal context. ([#650](https://github.com/getsentry/relay/pull/650))
- Fix ingestion of forwarded outcomes in processing Relays. Previously, `emit_outcomes` had to be set explicitly to enable this. ([#653](https://github.com/getsentry/relay/pull/653))

**Internal**:

- Restructure the envelope and event ingestion paths into a pipeline and apply rate limits to all envelopes. ([#635](https://github.com/getsentry/relay/pull/635), [#636](https://github.com/getsentry/relay/pull/636))
- Pass the combined size of all attachments in an envelope to the Redis rate limiter as quantity to enforce attachment quotas. ([#639](https://github.com/getsentry/relay/pull/639))
- Emit flags for rate limited processing attachments and add a `size` field. ([#640](https://github.com/getsentry/relay/pull/640), [#644](https://github.com/getsentry/relay/pull/644))

## 20.6.0

We have switched to [CalVer](https://calver.org/)! Relay's version is always in line with the latest version of [Sentry](https://github.com/getsentry/sentry).

**Features**:

- Proxy and managed Relays now apply clock drift correction based on the `sent_at` header emitted by SDKs. ([#581](https://github.com/getsentry/relay/pull/581))
- Apply cached rate limits to attachments and sessions in the fast-path when parsing incoming requests. ([#618](https://github.com/getsentry/relay/pull/618))
- New config options `metrics.default_tags` and `metrics.hostname_tag`. ([#625](https://github.com/getsentry/relay/pull/625))

**Bug Fixes**:

- Clock drift correction no longer considers the transaction timestamp as baseline for SDKs using Envelopes. Instead, only the dedicated `sent_at` Envelope header is used. ([#580](https://github.com/getsentry/relay/pull/580))
- The `http.timeout` setting is now applied to all requests, including event submission. Previously, events were exempt. ([#588](https://github.com/getsentry/relay/pull/588))
- All endpoint metrics now report their proper `route` tag. This applies to `requests`, `requests.duration`, and `responses.status_codes`. Previously, some some endpoints reported an empty route. ([#595](https://github.com/getsentry/relay/pull/595))
- Properly refresh cached project states based on the configured intervals. Previously, Relay may have gone into an endless refresh cycle if the system clock not accurate, or the state had not been updated in the upstream. ([#596](https://github.com/getsentry/relay/pull/596))
- Respond with `403 Forbidden` when multiple authentication payloads are sent by the SDK. Previously, Relay would authenticate using one of the payloads and silently ignore the rest. ([#602](https://github.com/getsentry/relay/pull/602))
- Improve metrics documentation. ([#614](https://github.com/getsentry/relay/pull/614))
- Do not scrub event processing errors by default. ([#619](https://github.com/getsentry/relay/pull/619))

**Internal**:

- Add source (who emitted the outcome) to Outcome payload. ([#604](https://github.com/getsentry/relay/pull/604))
- Ignore non-Rust folders for faster rebuilding and testing. ([#578](https://github.com/getsentry/relay/pull/578))
- Invalid session payloads are now logged for SDK debugging. ([#584](https://github.com/getsentry/relay/pull/584), [#591](https://github.com/getsentry/relay/pull/591))
- Add support for Outcomes generation in external Relays. ([#592](https://github.com/getsentry/relay/pull/592))
- Remove unused `rev` from project state. ([#586](https://github.com/getsentry/relay/pull/586))
- Add an outcome endpoint for trusted Relays. ([#589](https://github.com/getsentry/relay/pull/589))
- Emit outcomes for event payloads submitted in attachment files. ([#609](https://github.com/getsentry/relay/pull/609))
- Split envelopes that contain sessions and other items and ingest them independently. ([#610](https://github.com/getsentry/relay/pull/610))
- Removed support for legacy per-key quotas. ([#616](https://github.com/getsentry/relay/pull/615))
- Security events (CSP, Expect-CT, Expect-Staple, and HPKP) are now placed into a dedicated `security` item in envelopes, rather than the generic event item. This allows for quick detection of the event type for rate limiting. ([#617](https://github.com/getsentry/relay/pull/617))

## 0.5.9

- Relay has a logo now!
- New explicit `envelope/` endpoint. Envelopes no longer need to be sent with the right `content-type` header (to cater to browser JS).
- Introduce an Envelope item type for transactions.
- Support environment variables and CLI arguments instead of command line parameters.
- Return status `415` on wrong content types.
- Normalize double-slashes in request URLs more aggressively.
- Add an option to generate credentials on stdout.

**Internal**:

- Serve project configs to downstream Relays with proper permission checking.
- PII: Make and/or selectors specific.
- Add a browser filter for IE 11.
- Changes to release parsing.
- PII: Expose event values as part of generated selector suggestions.

## 0.5.8

**Internal**:

- Fix a bug where exception values and the device name were not PII-strippable.

## 0.5.7

- Docker images are now also pushed to Docker Hub.
- New helper function to generate PII selectors from event data.

**Internal**:

- Release is now a required attribute for session data.
- `unknown` can now be used in place of `unknown_error` for span statuses. A future release will change the canonical format from `unknown_error` to `unknown`.

## 0.5.6

- Fix a bug where Relay would stop processing events if Sentry is down for only a short time.
- Improvements to architecture documentation.
- Initial support for rate limiting by event type ("scoped quotas")
- Fix a bug where `key_id` was omitted from outcomes created by Relay.
- Fix a bug where it was not permitted to send content-encoding as part of a CORS request to store.

**Internal**:

- PII processing: Aliases for value types (`$error` instead of `$exception` to be in sync with Discover column naming) and adding a default for replace-redactions.
- It is now valid to send transactions and spans without `op` set, in which case a default value will be inserted.

## 0.5.5

- Suppress verbose DNS lookup logs.

**Internal**:

- Small performance improvements in datascrubbing config converter.
- New, C-style selector syntax (old one still works)

## 0.5.4

**Internal**:

- Add event contexts to `pii=maybe`.
- Fix parsing of msgpack breadcrumbs in Rust store.
- Envelopes sent to Rust store can omit the DSN in headers.
- Ability to quote/escape special characters in selectors in PII configs.

## 0.5.3

- Properly strip the linux binary to reduce its size
- Allow base64 encoded JSON event payloads ([#466](https://github.com/getsentry/relay/pull/466))
- Fix multipart requests without trailing newline ([#465](https://github.com/getsentry/relay/pull/465))
- Support for ingesting session updates ([#449](https://github.com/getsentry/relay/pull/449))

**Internal**:

- Validate release names during event ingestion ([#479](https://github.com/getsentry/relay/pull/479))
- Add browser extension filter ([#470](https://github.com/getsentry/relay/pull/470))
- Add `pii=maybe`, a new kind of event schema field that can only be scrubbed if explicitly addressed.
- Add way to scrub filepaths in a way that does not break processing.

## 0.5.2

- Fix trivial Redis-related crash when running in non-processing mode.
- Limit the maximum retry-after of a rate limit. This is necessary because of the "Delete and ignore future events" feature in Sentry.
- Project caches are now evicted after `project_grace_period` has passed. If you have that parameter set to a high number you may see increased memory consumption.

**Internal**:

- Misc bugfixes in PII processor. Those bugs do not affect the legacy data scrubber exposed in Python.
- Polishing documentation around PII configuration format.
- Signal codes in mach mechanism are no longer required.

## 0.5.1

- Ability to fetch project configuration from Redis as additional caching layer.
- Fix a few bugs in release filters.
- Fix a few bugs in minidumps endpoint with processing enabled.

**Internal**:

- Fix a bug in the PII processor that would always remove the entire string on `pattern` rules.
- Ability to correct some clock drift and wrong system time in transaction events.

## 0.5.0

- The binary has been renamed to `relay`.
- Updated documentation for metrics.

**Internal**:

- The package is now called `sentry-relay`.
- Renamed all `Semaphore*` types to `Relay*`.
- Fixed memory leaks in processing functions.

## 0.4.65

- Implement the Minidump endpoint.
- Implement the Attachment endpoint.
- Implement the legacy Store endpoint.
- Support a plain `Authorization` header in addition to `X-Sentry-Auth`.
- Simplify the shutdown logic. Relay now always takes a fixed configurable time to shut down.
- Fix healthchecks in _Static_ mode.
- Fix internal handling of event attachments.
- Fix partial reads of request bodies resulting in a broken connection.
- Fix a crash when parsing User-Agent headers.
- Fix handling of events sent with `sentry_version=2.0` (Clojure SDK).
- Use _mmap_ to load the GeoIP database to improve the memory footprint.
- Revert back to the system memory allocator.

**Internal**:

- Preserve microsecond precision in all time stamps.
- Record event ids in all outcomes.
- Updates to event processing metrics.
- Add span status mapping from open telemetry.

## 0.4.64

- Switched to `jemalloc` as global allocator.
- Introduce separate outcome reason for invalid events.
- Always consume request bodies to the end.
- Implemented minidump ingestion.
- Increas precisions of timestamps in protocol.

## 0.4.63

- Refactor healthchecks into two: Liveness and readiness (see code comments for explanation for now).
- Allow multiple trailing slashes on store endpoint, e.g. `/api/42/store///`.
- Internal refactor to prepare for envelopes format.

**Internal**:

- Fix a bug where glob-matching in filters did not behave correctly when the to-be-matched string contained newlines.
- Add `moz-extension:` as scheme for browser extensions (filtering out Firefox addons).
- Raise a dedicated Python exception type for invalid transaction events. Also do not report that error to Sentry from Relay.

## 0.4.62

- Various performance improvements.

## 0.4.61

**Internal**:

- Add `thread.errored` attribute ([#306](https://github.com/getsentry/relay/pull/306)).

## 0.4.60

- License is now BSL instead of MIT ([#301](https://github.com/getsentry/relay/pull/301)).
- Improve internal metrics and logging ([#296](https://github.com/getsentry/relay/pull/296), [#297](https://github.com/getsentry/relay/pull/297), [#298](https://github.com/getsentry/relay/pull/298)).
- Fix unbounded requests to Sentry for project configs ([#295](https://github.com/getsentry/relay/pull/295), [#300](https://github.com/getsentry/relay/pull/300)).
- Fix rejected responses from Sentry due to size limit ([#303](https://github.com/getsentry/relay/pull/303)).
- Expose more options for configuring request concurrency limits ([#311](https://github.com/getsentry/relay/pull/311)).

**Internal**:

- Transaction events with negative duration are now rejected ([#291](https://github.com/getsentry/relay/pull/291)).
- Fix a panic when normalizing certain dates.

## 0.4.59

**Internal**:

- Fix: Normalize legacy stacktrace attributes ([#292](https://github.com/getsentry/relay/pull/292))
- Fix: Validate platform attributes in Relay ([#294](https://github.com/getsentry/relay/pull/294))
- Flip the flag that indicates Relay processing ([#293](https://github.com/getsentry/relay/pull/293))

## 0.4.58

- Evict project caches after some time ([#287](https://github.com/getsentry/relay/pull/287))
- Selectively log internal errors to stderr ([#285](https://github.com/getsentry/relay/pull/285))
- Add an error boundary to parsing project states ([#281](https://github.com/getsentry/relay/pull/281))

**Internal**:

- Add event size metrics ([#286](https://github.com/getsentry/relay/pull/286))
- Normalize before datascrubbing ([#290](https://github.com/getsentry/relay/pull/290))
- Add a config value for thread counts ([#283](https://github.com/getsentry/relay/pull/283))
- Refactor outcomes for parity with Sentry ([#282](https://github.com/getsentry/relay/pull/282))
- Add flag that relay processed an event ([#279](https://github.com/getsentry/relay/pull/279))

## 0.4.57

**Internal**:

- Stricter validation of transaction events.

## 0.4.56

**Internal**:

- Fix a panic in trimming.

## 0.4.55

**Internal**:

- Fix more bugs in datascrubbing converter.

## 0.4.54

**Internal**:

- Fix more bugs in datascrubbing converter.

## 0.4.53

**Internal**:

- Fix more bugs in datascrubbing converter.

## 0.4.52

**Internal**:

- Fix more bugs in datascrubbing converter.

## 0.4.51

**Internal**:

- Fix a few bugs in datascrubbing converter.
- Accept trailing slashes.

**Normalization**:

- Fix a panic on overflowing timestamps.

## 0.4.50

**Internal**:

- Fix bug where IP scrubbers were applied even when not enabled.

## 0.4.49

- Internal changes.

## 0.4.48

**Internal**:

- Fix various bugs in the datascrubber and PII processing code to get closer to behavior of the Python implementation.

## 0.4.47

**Internal**:

- Various work on re-implementing Sentry's `/api/X/store` endpoint in Relay. Relay can now apply rate limits based on Redis and emit the correct outcomes.

## 0.4.46

**Internal**:

- Resolved a regression in IP address normalization. The new behavior is closer to a line-by-line port of the old Python code.

## 0.4.45

**Normalization**:

- Resolved an issue where GEO IP data was not always infered.

## 0.4.44

**Normalization**:

- Only take the user IP address from the store request's IP for certain platforms. This restores the behavior of the old Python code.

## 0.4.43

**Normalization**:

- Bump size of breadcrumbs.
- Workaround for an issue where we would not parse OS information from User Agent when SDK had already sent OS information.
- Further work on Sentry-internal event ingestion.

## 0.4.42

**Normalization**:

- Fix normalization of version strings from user agents.

## 0.4.41

- Support extended project configuration.

**Internal**:

- Implement event filtering rules.
- Add basic support for Sentry-internal event ingestion.
- Parse and normalize user agent strings.

## 0.4.40

**Internal**:

- Restrict ranges of timestamps to prevent overflows in Python code and UI.

## 0.4.39

**Internal**:

- Fix a bug where stacktrace trimming was not applied during renormalization.

## 0.4.38

**Internal**:

- Added typed spans to Event.

## 0.4.37

**Internal**:

- Added `orig_in_app` to frame data.

## 0.4.36

**Internal**:

- Add new .NET versions for context normalization.

## 0.4.35

**Internal**:

- Fix bug where thread's stacktraces were not normalized.
- Fix bug where a string at max depth of a databag was stringified again.

## 0.4.34

**Internal**:

- Added `data` attribute to frames.
- Added a way to override other trimming behavior in Python normalizer binding.

## 0.4.33

**Internal**:

- Plugin-provided context types should now work properly again.

## 0.4.32

**Internal**:

- Removed `function_name` field from frame and added `raw_function`.

## 0.4.31

**Internal**:

- Add trace context type.

## 0.4.30

**Internal**:

- Make exception messages/values larger to allow for foreign stacktrace data to be attached.

## 0.4.29

**Internal**:

- Added `function_name` field to frame.

## 0.4.28

**Internal**:

- Add missing context type for sessionstack.

## 0.4.27

**Internal**:

- Increase frame vars size again! Byte size was fine, but max depth was way too small.

## 0.4.26

**Internal**:

- Reduce frame vars size.

## 0.4.25

**Internal**:

- Add missing trimming to frame vars.

## 0.4.24

**Internal**:

- Reject non-http/https `help_urls` in exception mechanisms.

## 0.4.23

**Internal**:

- Add basic truncation to event meta to prevent payload size from spiralling out of control.

## 0.4.22

**Internal**:

- Added grouping enhancements to protocol.

## 0.4.21

**Internal**:

- Updated debug image interface with more attributes.

## 0.4.20

**Internal**:

- Added support for `lang` frame and stacktrace attribute.

## 0.4.19

**Internal**:

- Slight changes to allow replacing more normalization code in Sentry with Rust.

## 0.4.18

**Internal**:

- Allow much larger payloads in the extra attribute.

## 0.4.17

**Internal**:

- Added support for protocol changes related to upcoming sentry SDK features. In particular the `none` event type was added.

## 0.4.16

For users of relay, nothing changed at all. This is a release to test embedding some Rust code in Sentry itself.

## 0.4.15

For users of relay, nothing changed at all. This is a release to test embedding some Rust code in Sentry itself.

## 0.4.14

For users of relay, nothing changed at all. This is a release to test embedding some Rust code in Sentry itself.

## 0.4.13

For users of relay, nothing changed at all. This is a release to test embedding some Rust code in Sentry itself.

## 0.4.12

For users of relay, nothing changed at all. This is a release to test embedding some Rust code in Sentry itself.

## 0.4.11

For users of relay, nothing changed at all. This is a release to test embedding some Rust code in Sentry itself.

## 0.4.10

For users of relay, nothing changed at all. This is a release to test embedding some Rust code in Sentry itself.

## 0.4.9

For users of relay, nothing changed at all. This is a release to test embedding some Rust code in Sentry itself.

## 0.4.8

For users of relay, nothing changed at all. This is a release to test embedding some Rust code in Sentry itself.

## 0.4.7

For users of relay, nothing changed at all. This is a release to test embedding some Rust code in Sentry itself.

## 0.4.6

For users of relay, nothing changed at all. This is a release to test embedding some Rust code in Sentry itself.

## 0.4.5

For users of relay, nothing changed at all. This is a release to test embedding some Rust code in Sentry itself.

## 0.4.4

For users of relay, nothing changed at all. This is a release to test embedding some Rust code in Sentry itself.

## 0.4.3

For users of relay, nothing changed at all. This is a release to test embedding some Rust code in Sentry itself.

## 0.4.2

For users of relay, nothing changed at all. This is a release to test embedding some Rust code in Sentry itself.

## 0.4.1

For users of relay, nothing changed at all. This is a release to test embedding some Rust code in Sentry itself.

## 0.4.0

Introducing new Relay modes:

- `proxy`: A proxy for all requests and events.
- `static`: Static configuration for known projects in the file system.
- `managed`: Fetch configurations dynamically from Sentry and update them.

The default Relay mode is `managed`. Users upgrading from previous versions will automatically activate the `managed` mode. To change this setting, add `relay.mode` to `config.yml` or run `semaphore config init` from the command line.

**Breaking Change**: If Relay was used without credentials, the mode needs to be set to `proxy`. The default `managed` mode requires credentials.

For more information on Relay modes, see the [documentation page](https://docs.sentry.io/data-management/relay/options/).

### Configuration Changes

- Added `cache.event_buffer_size` to control the maximum number of events that are buffered in case of network issues or high rates of incoming events.
- Added `limits.max_concurrent_requests` to limit the number of connections that this Relay will use to communicate with the upstream.
- Internal error reporting is now disabled by default. To opt in, set `sentry.enabled`.

### Bugfixes

- Fix a bug that caused events to get unconditionally dropped after five seconds, regardless of the `cache.event_expiry` configuration.
- Fix a memory leak in Relay's internal error reporting.

## 0.3.0

- Changed PII stripping rule format to permit path selectors when applying rules. This means that now `$string` refers to strings for instance and `user.id` refers to the `id` field in the `user` attribute of the event. Temporarily support for old rules is retained.

## 0.2.7

- store: Minor fixes to be closer to Python. Ability to disable trimming of objects, arrays and strings.

## 0.2.6

- Fix bug where PII stripping would remove containers without leaving any metadata about the retraction.
- Fix bug where old `redactPair` rules would stop working.

## 0.2.5

- Rewrite of PII stripping logic. This brings potentially breaking changes to the semantics of PII configs. Most importantly field types such as `"freeform"` and `"databag"` are gone, right now there is only `"container"` and `"text"`. All old field types should have become an alias for `"text"`, but take extra care in ensuring your PII rules still work.

- store: Minor fixes to be closer to Python.

## 0.2.4

For users of relay, nothing changed at all. This is a release to test embedding some Rust code in Sentry itself.

- store: Remove stray print statement.

## 0.2.3

For users of relay, nothing changed at all. This is a release to test embedding some Rust code in Sentry itself.

- store: Fix main performance issues.

## 0.2.2

For users of relay, nothing changed at all. This is a release to test embedding some Rust code in Sentry itself.

- store: Fix segfault when trying to process contexts.
- store: Fix trimming state "leaking" between interfaces, leading to excessive trimming.
- store: Don't serialize empty arrays and objects (with a few exceptions).

## 0.2.1

For users of relay, nothing changed at all. This is a release to test embedding some Rust code in Sentry itself.

- `libsemaphore`: Expose CABI for normalizing event data.

## 0.2.0

Our first major iteration on Relay has landed!

- User documentation is now hosted at <https://docs.sentry.io/relay/>.
- SSL support is now included by default. Just configure a [TLS identity](https://docs.sentry.io/relay/options/#relaytls_identity_path) and you're set.
- Updated event processing: Events from older SDKs are now supported. Also, we've fixed some bugs along the line.
- Introduced full support for PII stripping. See [PII Configuration](https://docs.sentry.io/relay/pii-config/) for instructions.
- Configure with static project settings. Relay will skip querying project states from Sentry and use your provided values instead. See [Project Configuration](https://docs.sentry.io/relay/project-config/) for a full guide.
- Relay now also acts as a proxy for certain API requests. This allows it to receive CSP reports and Minidump crash reports, among others. It also sets `X-Forwarded-For` and includes a Relay signature header.

Besides that, there are many technical changes, including:

- Major rewrite of the internals. Relay no longer requires a special endpoint for sending events to upstream Sentry and processes events individually with less delay than before.
- The executable will exit with a non-zero exit code on startup errors. This makes it easier to catch configuration errors.
- Removed `libsodium` as a production dependency, greatly simplifying requirements for the runtime environment.
- Greatly improved logging and metrics. Be careful with the `DEBUG` and `TRACE` levels, as they are **very** verbose now.
- Improved docker containers.

## 0.1.3

- Added support for metadata format

## 0.1.2

- JSON logging ([#32](https://github.com/getsentry/relay/pull/32))
- Update dependencies

## 0.1.1

- Rename "sentry-relay" to "semaphore"
- Use new features from Rust 1.26
- Prepare binary and Python builds ([#20](https://github.com/getsentry/relay/pull/20))
- Add Dockerfile ([#23](https://github.com/getsentry/relay/pull/23))

## 0.1.0

An initial release of the tool.<|MERGE_RESOLUTION|>--- conflicted
+++ resolved
@@ -2,15 +2,10 @@
 
 ## Unreleased
 
-<<<<<<< HEAD
-Features:
-
+**Features**:
+
+- Always emit a span usage metric, independent of span feature flags. ([#4976](https://github.com/getsentry/relay/pull/4976))
 - Support PII scrubbing in `logentry.formatted` avoiding replacing the entire value, still preserving the context. ([#4985](https://github.com/getsentry/relay/pull/4985))
-=======
-**Features**:
-
-- Always emit a span usage metric, independent of span feature flags. ([#4976](https://github.com/getsentry/relay/pull/4976))
->>>>>>> 6acb2130
 
 **Bug Fixes**:
 
