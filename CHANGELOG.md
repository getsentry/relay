# Changelog

## Unreleased

**Breaking Changes**:

<<<<<<< HEAD
- Removes support for the deprecated and early alpha only otel log item type. ([#5082](https://github.com/getsentry/relay/pull/5082))
=======
- Only check for local project configs in static mode. ([#5057](https://github.com/getsentry/relay/pull/5057))
>>>>>>> cf6e06a0

**Features**:

- Add InstallableBuild and SizeAnalysis data categories. ([#5084](https://github.com/getsentry/relay/pull/5084))

**Internal**:

- Disable PII scrubbing for gen ai operation name. ([#5064](https://github.com/getsentry/relay/pull/5064))
- Set the default log retention to 30 days for full fidelity and downsampled data. ([#5065](https://github.com/getsentry/relay/pull/5065))
- Improved PII Scrubbing for attributes / logs ([#5061](https://github.com/getsentry/relay/pull/5061)))
- Introduces a project scope sampling rule type. ([#5077](https://github.com/getsentry/relay/pull/5077)))
- Produce transactions on `transactions` Kafka topic, even if they have attachments. ([#5081](https://github.com/getsentry/relay/pull/5081))
- Add option gating Snuba publishing to ingest-replay-events for Replays. ([#5088](https://github.com/getsentry/relay/pull/5088))

## 25.8.0

**Features**:

- Build and publish Relay containers with a distroless base image. ([#4940](https://github.com/getsentry/relay/pull/4940))
- Add `unhandled` status type for Release Health `session` and `sessions` envelopes. ([#4939](https://github.com/getsentry/relay/pull/4939))
- Implements basic inbound filters for logs. ([#5011](https://github.com/getsentry/relay/pull/5011))
- Always emit a span usage metric, independent of span feature flags. ([#4976](https://github.com/getsentry/relay/pull/4976))
- Improve PII scrubbing for `logentry.formatted` by ensuring only sensitive data is redacted, rather than replacing the entire field value. ([#4985](https://github.com/getsentry/relay/pull/4985))
- Add payload size as an attribute to logs. ([#5042](https://github.com/getsentry/relay/pull/5042))
- Pass `downsampled_event_retention` to `Traceitem` where appropriate. ([#5013](https://github.com/getsentry/relay/pull/5013), [#5041](https://github.com/getsentry/relay/pull/5041))
- Remove `RelayMode::Capture` and the associated logic. ([#5053](https://github.com/getsentry/relay/pull/5053))
- Add data categories for Prevent. ([#5052](https://github.com/getsentry/relay/pull/5052))

**Bug Fixes**:

- Normalize OS and Browser names in contexts when missing a version. ([#4957](https://github.com/getsentry/relay/pull/4957))
- Normalize AI pipeline name and streaming flag to `gen_ai.*` names. ([#4982](https://github.com/getsentry/relay/pull/4982))
- Deal with sub-microsecond floating point inaccuracies for logs and spans correctly. ([#5002](https://github.com/getsentry/relay/pull/5002))

**Internal**:

- Enforce span limits for transactions and vice versa. ([#4963](https://github.com/getsentry/relay/pull/4963))
- Emit outcomes for skipped large attachments on playstation crashes. ([#4862](https://github.com/getsentry/relay/pull/4862))
- Disable span metrics. ([#4931](https://github.com/getsentry/relay/pull/4931),[#4955](https://github.com/getsentry/relay/pull/4955))
- Deprecate old AI monitoring attributes. ([#4960](https://github.com/getsentry/relay/pull/4960))
- Normalize legacy `ai.*` attributes to `gen_ai.*` names. ([#4924](https://github.com/getsentry/relay/pull/4924))
- Force the routing key to be random instead of letting Kafka handle the randomization. ([#4974](https://github.com/getsentry/relay/pull/4974))
- Stop extracting the `sentry.severity_number` attribute for logs. ([#4989](https://github.com/getsentry/relay/pull/4989))
- Stop extracting the `sentry.trace_flags` attribute for logs. ([#4988](https://github.com/getsentry/relay/pull/4988))
- Add Jwm to the supported image types. ([#4975](https://github.com/getsentry/relay/pull/4975))
- Process logs in all non-proxy Relays. ([#4973](https://github.com/getsentry/relay/pull/4973))
- Add support for pre-hashed signatures. ([#5012](https://github.com/getsentry/relay/pull/5012))
- Add producer_name tag, and more rdkafka stats. ([#5031](https://github.com/getsentry/relay/pull/5031))
- Add `healthcheck` command to relay CLI, for self hosted. ([#5044](https://github.com/getsentry/relay/pull/5044))
- Change the default configuration to produce to `snuba-items`. ([#5055](https://github.com/getsentry/relay/pull/5055))
- Backfill client and server sample rates on spans. ([#5059](https://github.com/getsentry/relay/pull/5059))

## 25.7.0

**Features**:

- Add mechanism to allow ingestion only from trusted relays. ([#4772](https://github.com/getsentry/relay/pull/4772))
- Serialize OTEL span array attributes to JSON. ([#4930](https://github.com/getsentry/relay/pull/4930))

**Bug Fixes**:

- Preserve user specified event values in Unreal crash reports. ([#4882](https://github.com/getsentry/relay/pull/4882))
- OS name parsing of Unreal crash reports. ([#4854](https://github.com/getsentry/relay/pull/4854))
- Do not overwrite geo information if already set. ([#4888](https://github.com/getsentry/relay/pull/4888))
- The `type` fields of contexts are now enforced to be strings. Non-string values are replaced with the
  context's key. ([#4932](https://github.com/getsentry/relay/pull/4932))
- Do not drop custom measurements if no config is present. ([#4941](https://github.com/getsentry/relay/pull/4941))

**Internal**:

- No longer store debug symbols and the source in the docker image. ([#4942](https://github.com/getsentry/relay/pull/4942))
- Forward logs to Kafka directly instead of serialized as envelope. ([#4875](https://github.com/getsentry/relay/pull/4875))
- Remember accepted/ingested bytes for log outcomes. ([#4886](https://github.com/getsentry/relay/pull/4886))
- Add `gen_ai.response.tokens_per_second` span attribute on AI spans. ([#4883](https://github.com/getsentry/relay/pull/4883))
- Add support for playstation data requests. ([#4870](https://github.com/getsentry/relay/pull/4870))
- Expand the NEL attributes & others. ([#4874](https://github.com/getsentry/relay/pull/4874))
- Only emit indexed span outcomes when producing directly to Snuba. ([#4936](https://github.com/getsentry/relay/pull/4936))
- Normalize legacy AI agents attributes to OTel compatible names. ([#4916](https://github.com/getsentry/relay/pull/4916))
- Fix cost calculation for cached and reasoning tokens. ([#4922](https://github.com/getsentry/relay/pull/4922))
- Implement serialization of metadata for logs. ([#4929](https://github.com/getsentry/relay/pull/4929))

## 25.6.2

**Features**:

- Add configuration to allow high cardinality tags in metrics. ([#4805](https://github.com/getsentry/relay/pull/4805))
- Make client sdk mandatory for profile sample v2. ([#4853](https://github.com/getsentry/relay/pull/4853))
- Sharding into many topics based on partition key. ([#4861](https://github.com/getsentry/relay/pull/4861))
- Parse Chromium stability report from minidumps into context ([#4837](https://github.com/getsentry/relay/pull/4837))
- Add additional web crawlers for inbound filtering. ([#4865](https://github.com/getsentry/relay/pull/4865))

**Internal**:

- Introduces a new processing pipeline and implements it for logs. ([#4777](https://github.com/getsentry/relay/pull/4777))
- Produce spans to the items topic. ([#4735](https://github.com/getsentry/relay/pull/4735))
- Update opentelemetry-proto and sentry-protos dependencies. ([#4847](https://github.com/getsentry/relay/pull/4847))
- Take into account more types of tokens when doing AI cost calculation. ([#4840](https://github.com/getsentry/relay/pull/4840))
- Use the `FiniteF64` type for measurements. ([#4828](https://github.com/getsentry/relay/pull/4828))
- Derive a `sentry.description` attribute for V2 spans. ([#4832](https://github.com/getsentry/relay/pull/4832))
- Consider `gen_ai` also as AI span op prefix. ([#4859](https://github.com/getsentry/relay/pull/4859))
- Change pii scrubbing on some AI attributes to optional. ([#4860](https://github.com/getsentry/relay/pull/4860))
- Conditionally set `total_cost` and `total_tokens` attributes on AI spans. ([#4868](https://github.com/getsentry/relay/pull/4868))
- Write OTLP span status message to an attribute. ([#4876](https://github.com/getsentry/relay/pull/4876))

## 25.6.1

**Features**:

- Implements a minimum sample rate dynamic sampling rule. ([#4801](https://github.com/getsentry/relay/pull/4801))
- Convert NEL reports into logs. ([#4813](https://github.com/getsentry/relay/pull/4813))
- Add parsing for _Nintendo Switch_ to populate `os.name="Nintendo OS"`. ([#4821](https://github.com/getsentry/relay/pull/4821))

**Internal**:

- Always combine replay payloads and remove feature flag guarding it. ([#4812](https://github.com/getsentry/relay/pull/4812))
- Added version 2 of LLM cost specification. ([#4825](https://github.com/getsentry/relay/pull/4825))
- Send `tracing` events at or above `INFO` to Sentry as logs. ([#4820](https://github.com/getsentry/relay/pull/4820))

## 25.6.0

**Features**:

- Add logic to extract event json from userdata in prosperodumps. ([#4755](https://github.com/getsentry/relay/pull/4755))
- Add browser name/version to logs. ([#4757](https://github.com/getsentry/relay/pull/4757))
- Accept standalone spans in the V2 format. This feature is still highly experimental! ([#4771](https://github.com/getsentry/relay/pull/4771))
- Enable filtering sessions by IP address, release, and user agent. ([#4745](https://github.com/getsentry/relay/pull/4745))
- Allow pii scrubbing of the `source_file` field on Csp. ([#4806](https://github.com/getsentry/relay/pull/4806))

**Bug Fixes**:

- Use sentry prefix for browser name/version in logs. ([#4783](https://github.com/getsentry/relay/pull/4783))
- Do not overcount the number of bytes in logs. ([#4786](https://github.com/getsentry/relay/pull/4786))
- Record observed time for logs. ([#4795](https://github.com/getsentry/relay/pull/4795))

**Internal**:

- Remove the "unspecified" variant of `SpanKind`. ([#4774](https://github.com/getsentry/relay/pull/4774))
- Normalize AI data and measurements into new OTEL compatible fields and extracting metrics out of said fields. ([#4768](https://github.com/getsentry/relay/pull/4768))
- Switch `sysinfo` dependency back to upstream and update to 0.35.1. ([#4776](https://github.com/getsentry/relay/pull/4776))
- Consistently always emit session outcomes. ([#4798](https://github.com/getsentry/relay/pull/4798))
- Set default sdk name for playstation crashes. ([#4802](https://github.com/getsentry/relay/pull/4802))
- Skip large attachments on playstation crashes. ([#4793](https://github.com/getsentry/relay/pull/4793))
- Use the received timestamp as observed nanos for logs. ([#4810](https://github.com/getsentry/relay/pull/4810))
- Strip out profiler_id from profile context for short transactions. ([#4818](https://github.com/getsentry/relay/pull/4818))
- Derive a `sentry.op` attribute for V2 spans ([#4796](https://github.com/getsentry/relay/pull/4796))

## 25.5.1

**Features**:

- Cached projects can now be refreshed regularly, instead of only on demand. ([#4773](https://github.com/getsentry/relay/pull/4773))
- Allow environment references in Relay configuration. ([#4750](https://github.com/getsentry/relay/pull/4750))

**Internal**:

- Reduce warning logs, emit warnings to the configured Sentry instance. ([#4753](https://github.com/getsentry/relay/pull/4753))

## 25.5.0

**Features**:

- Custom attachment expansion for Switch. ([#4566](https://github.com/getsentry/relay/pull/4566))
- Add the type of the attachment that made the envelope too large to invalid outcomes. ([#4695](https://github.com/getsentry/relay/pull/4695))
- Add OTA Updates Event Context for Expo and other applications. ([#4690](https://github.com/getsentry/relay/pull/4690))
- Add data categories for Seer. ([#4692](https://github.com/getsentry/relay/pull/4692))
- Allow pii scrubbing of all span `sentry_tags` fields. ([#4698](https://github.com/getsentry/relay/pull/4698))
- Add experimental playstation processing logic. ([#4680](https://github.com/getsentry/relay/pull/4680))
- Add OTA Updates Event Context for Replay Events. ([#4711](https://github.com/getsentry/relay/pull/4711))
- Add partition key rate limiter. ([#4730](https://github.com/getsentry/relay/pull/4730))

**Bug Fixes**:

- Add `fenced-frame-src` to `CspDirective`. ([#4691](https://github.com/getsentry/relay/pull/4691))

**Internal**:

- Remove threads with 1 non-idle sample in profiling chunks. ([#4694](https://github.com/getsentry/relay/pull/4694))
- Migrate all Rust workspace crates to edition 2024. ([#4705](https://github.com/getsentry/relay/pull/4705))
- Produce logs to the items topic. ([#4707](https://github.com/getsentry/relay/pull/4707))

## 25.4.0

- Extract searchable context fields into sentry tags for segment spans. ([#4651](https://github.com/getsentry/relay/pull/4651))

**Features**:

- Add experimental playstation endpoint. ([#4555](https://github.com/getsentry/relay/pull/4555))
- Add naver.me / Yeti spider on the crawler filter list. ([#4602](https://github.com/getsentry/relay/pull/4602))
- Add the item type that made the envelope too large to invalid outcomes. ([#4558](https://github.com/getsentry/relay/pull/4558))
- Filter out certain AI crawlers. ([#4608](https://github.com/getsentry/relay/pull/4608))
- Update iOS chrome translation error regex. ([#4634](https://github.com/getsentry/relay/pull/4634))
- Infer the attachment type of view hierarchy items in multipart messages. ([#4624](https://github.com/getsentry/relay/pull/4624))
- Make default Apple device class high. ([#4609](https://github.com/getsentry/relay/pull/4609))

**Bug Fixes**:

- Separates profiles into backend and ui profiles. ([#4595](https://github.com/getsentry/relay/pull/4595))
- Normalize trace context information before writing it into transaction and span data. This ensures the correct sampling rates are stored for extrapolation in Sentry. ([#4625](https://github.com/getsentry/relay/pull/4625))
- Adds u16 validation to the replay protocol's segment_id field. ([#4635](https://github.com/getsentry/relay/pull/4635))
- Exposes all service utilization with instance labels instead of the last. ([#4654](https://github.com/getsentry/relay/pull/4654))
- Ensure that every span's parent exists. ([#4661](https://github.com/getsentry/relay/pull/4661))
- Serialize trace ids consistently in events. ([#4673](https://github.com/getsentry/relay/pull/4673))
- Add profile_chunk_ui as item type alias. ([#4697](https://github.com/getsentry/relay/pull/4697))

**Internal**:

- Add ui chunk profiling data category. ([#4593](https://github.com/getsentry/relay/pull/4593))
- Switch global rate limiter to a service. ([#4581](https://github.com/getsentry/relay/pull/4581))
- Always enforce cached rate limits in processor. ([#4603](https://github.com/getsentry/relay/pull/4603))
- Remove `parent_span_link` from `SpanLink` struct. ([#4594](https://github.com/getsentry/relay/pull/4594))
- Extract transaction breakdowns into measurements. ([#4600](https://github.com/getsentry/relay/pull/4600))
- Expose worker pool metrics in autoscaler endpoint. ([#4605](https://github.com/getsentry/relay/pull/4605))
- Expose runtime utilization metric in autoscaler endpoint. ([#4606](https://github.com/getsentry/relay/pull/4606))
- Bump the revision of `sysinfo` to the revision at `15b3be3273ba286740122fed7bb7dccd2a79dc8f`. ([#4613](https://github.com/getsentry/relay/pull/4613))
- Switch the processor and store to `async`. ([#4552](https://github.com/getsentry/relay/pull/4552))
- Validate the spooling memory configuration on startup. ([#4617](https://github.com/getsentry/relay/pull/4617))
- Rework currently unused 'log' protocol / envelope item type schema. ([#4592](https://github.com/getsentry/relay/pull/4592))
- Improve descriptiveness of autoscaling metric name. ([#4629](https://github.com/getsentry/relay/pull/4629))
- Serialize span's `_meta` information when producing to Kafka. ([#4646](https://github.com/getsentry/relay/pull/4646))
- Enable connection pooling for asynchronous Redis connections. ([#4622](https://github.com/getsentry/relay/pull/4622))
- Add the internal `_performance_issues_spans` field to control perf issue detection. ([#4652](https://github.com/getsentry/relay/pull/4652))
- Add `/v1/traces` (without a trailing slash) as a spec-compliant alternative for our OTLP traces endpoint. ([#4655](https://github.com/getsentry/relay/pull/4655))
- Improve handling of failed Redis connections. ([#4657](https://github.com/getsentry/relay/pull/4657))
- Expose new metrics from the async pool. ([#4658](https://github.com/getsentry/relay/pull/4658))
- Serialize span's `links` information when producing to Kafka. ([#4601](https://github.com/getsentry/relay/pull/4601))

## 25.3.0

**Features**:

- Tag images with release version. ([#4532](https://github.com/getsentry/relay/pull/4532))
- Switch default envelope compression from gzip to zstd. ([#4531](https://github.com/getsentry/relay/pull/4531))
- Update release to include an aarch64 binary. ([#4514](https://github.com/getsentry/relay/pull/4514))
- Support span `category` inference from span attributes. ([#4509](https://github.com/getsentry/relay/pull/4509))
- Add option to control ourlogs ingestion. ([#4518](https://github.com/getsentry/relay/pull/4518))
- Update Apple device model classes ([#4529](https://github.com/getsentry/relay/pull/4529))
- Remove separate quota and rate limit counting for replay videos ([#4554](https://github.com/getsentry/relay/pull/4554))
- Deprecate ReplayVideo data category ([#4560](https://github.com/getsentry/relay/pull/4560))
- Improve localhost detection by checking contained request headers in the error. ([#4580](https://github.com/getsentry/relay/pull/4580))
- Introduce SDK settings structure with `infer_ip` setting to explicitly control IP inference behaviour. ([#4623](https://github.com/getsentry/relay/pull/4623))

**Bug Fixes**:

- Prevent partial trims in indexed and queryable span data. ([#4557](https://github.com/getsentry/relay/pull/4557))
- Emit filtered/sampled outcomes for spans attached to a dropped transaction. ([#4569](https://github.com/getsentry/relay/pull/4569))
- Fix missing geo information for user when IP scrubbing was enabled. ([#4586](https://github.com/getsentry/relay/pull/4586))

**Internal**:

- Track an utilization metric for internal services. ([#4501](https://github.com/getsentry/relay/pull/4501))
- Add new `relay-threading` crate with asynchronous thread pool. ([#4500](https://github.com/getsentry/relay/pull/4500))
- Expose additional metrics through the internal relay metric endpoint. ([#4511](https://github.com/getsentry/relay/pull/4511))
- Write resource and instrumentation scope attributes as span attributes during OTLP ingestion. ([#4533](https://github.com/getsentry/relay/pull/4533))
- Remove unused capability to block metric names and tags. ([#4536](https://github.com/getsentry/relay/pull/4536))
- Adopt new `AsyncPool` for the `EnvelopeProcessorService` and `StoreService`. ([#4520](https://github.com/getsentry/relay/pull/4520))
- Write OTLP span kind to a new `kind` field on spans. ([#4540](https://github.com/getsentry/relay/pull/4540))
- Update mapping of OTLP spans to Sentry spans in the experimental OTL traces endpoint. ([#4505](https://github.com/getsentry/relay/pull/4505))
- Expose metrics for the `AsyncPool`. ([#4538](https://github.com/getsentry/relay/pull/4538))
- Expose service utilization metrics through the internal relay metric endpoint. ([#4543](https://github.com/getsentry/relay/pull/4543))
- Always set observed time for OTel logs in Relay. ([#4559](https://github.com/getsentry/relay/pull/4559))

## 25.2.0

- Allow log ingestion behind a flag, only for internal use currently. ([#4471](https://github.com/getsentry/relay/pull/4471))

**Features**:

- Add configuration option to limit the amount of concurrent http connections. ([#4453](https://github.com/getsentry/relay/pull/4453))
- Add flags context to event schema. ([#4458](https://github.com/getsentry/relay/pull/4458))
- Add support for view hierarchy attachment scrubbing. ([#4452](https://github.com/getsentry/relay/pull/4452))
- Allow configuration of Relay's log format via an environment variable. ([#4484](https://github.com/getsentry/relay/pull/4484))
- Add span links to event schema. ([#4486](https://github.com/getsentry/relay/pull/4486))
- Add `breadcrumb.origin` field to event schema. ([#4498](https://github.com/getsentry/relay/pull/4498))
- Add Spring context to event schema. ([#4502](https://github.com/getsentry/relay/pull/4502))

**Bug Fixes**:

- Fix a bug where parsing large unsigned integers would fail incorrectly. ([#4472](https://github.com/getsentry/relay/pull/4472))
- Set size limit for UserReport attachments so it gets properly reported as too large. ([#4482](https://github.com/getsentry/relay/pull/4482))
- Fix a bug where scrubbed IP addresses were derived again on certain platforms. ([#4491](https://github.com/getsentry/relay/pull/4491))
- Improve stripping of SQL comments during Insights query normalization. ([#4493](https://github.com/getsentry/relay/pull/4493))

**Internal**:

- Add data categories for LogItem and LogByte. ([#4455](https://github.com/getsentry/relay/pull/4455))
- Add option to drop transaction attachments. ([#4466](https://github.com/getsentry/relay/pull/4466))
- Add endpoint that exposes internally collected relay metrics. ([#4497](https://github.com/getsentry/relay/pull/4497))
- Add sub-millisecond precision to internal timer metrics. ([#4495](https://github.com/getsentry/relay/pull/4495))
- Partition spans by `trace_id` on the Kafka topic. ([#4503](https://github.com/getsentry/relay/pull/4503))

## 25.1.0

**Features**:

- Use a separate rate-limit enforcement category for replay-video envelope items. ([#4459](https://github.com/getsentry/relay/pull/4459))

**Internal**:

- Updates performance score calculation on spans and events to also store cdf values as measurements. ([#4438](https://github.com/getsentry/relay/pull/4438))

## 24.12.2

**Features**:

- Increase stacktrace function and symbol length limits to 512 chars. ([#4436](https://github.com/getsentry/relay/pull/4436))
- Scrub non-minidump attachments if there are explicit `$attachment` rules. ([#4415](https://github.com/getsentry/relay/pull/4415), [#4441](https://github.com/getsentry/relay/pull/4441))
- Include blocked domain in CSP reports as a tag. ([#4435](https://github.com/getsentry/relay/pull/4435))

**Internal**:

- Remove the `spool` command from Relay. ([#4423](https://github.com/getsentry/relay/pull/4423))
- Bump `sentry-native` to `0.7.17` and remove cross compilation in CI. ([#4427](https://github.com/getsentry/relay/pull/4427))
- Remove `form_data` envelope items from standalone envelopes. ([#4428](https://github.com/getsentry/relay/pull/4428))
- Remove use of legacy project cache. ([#4419](https://github.com/getsentry/relay/pull/4419))

## 24.12.1

**Bug Fixes**:

- Fix serialized name of `cache.hit` and `cache.key` span tags. ([#4408](https://github.com/getsentry/relay/pull/4408))

**Features**:

- Update Chrome inbound filter. ([#4381](https://github.com/getsentry/relay/pull/4381))

## 24.12.0

**Bug Fixes**:

- Update user agent parsing rules to fix some user agent identification issues. ([#4385](https://github.com/getsentry/relay/pull/4385))
- Stop collecting the `has_profile` metrics tag & reporting outcomes for it. ([#4365](https://github.com/getsentry/relay/pull/4365))
- Parse unreal logs into breadcrumbs from all attached log items not just the first. ([#4384](https://github.com/getsentry/relay/pull/4384))
- Normalize "Google Chrome" browser name to "Chrome". ([#4386](https://github.com/getsentry/relay/pull/4386))

**Features**:

- Add data categories for Uptime and Attachment Items. ([#4363](https://github.com/getsentry/relay/pull/4363), [#4374](https://github.com/getsentry/relay/pull/4374))
- Add ability to rate limit attachments by count (not just by the number of bytes). ([#4377](https://github.com/getsentry/relay/pull/4377))

**Internal**:

- Rework metrics aggregator to keep internal partitions. ([#4378](https://github.com/getsentry/relay/pull/4378))
- Remove support for metrics with profile namespace. ([#4391](https://github.com/getsentry/relay/pull/4391))

## 24.11.2

**Breaking Changes**:

- Remove `spool.envelopes.{min_connections,max_connections,unspool_interval,max_memory_size}` config options. ([#4303](https://github.com/getsentry/relay/pull/4303))
- Flatten Linux distribution fields into `os.context`. ([#4292](https://github.com/getsentry/relay/pull/4292))

**Bug Fixes**:

- Accept incoming requests even if there was an error fetching their project config. ([#4140](https://github.com/getsentry/relay/pull/4140))
- Rate limit profiles when transaction was sampled. ([#4195](https://github.com/getsentry/relay/pull/4195))
- Fix scrubbing user paths in minidump debug module names. ([#4351](https://github.com/getsentry/relay/pull/4351))
- Scrub user fields in span.sentry_tags. ([#4364](https://github.com/getsentry/relay/pull/4364)), ([#4370](https://github.com/getsentry/relay/pull/4370))
- Set `SO_REUSEPORT` to enable smooth restarts. ([#4375](https://github.com/getsentry/relay/pull/4375))

**Features**:

- Set `sdk.name` for events created from minidumps. ([#4313](https://github.com/getsentry/relay/pull/4313))
- Remove old disk spooling logic, default to new version. ([#4303](https://github.com/getsentry/relay/pull/4303))

**Internal**:

- Promote some `span.data` fields to the top level. ([#4298](https://github.com/getsentry/relay/pull/4298))
- Remove metrics summaries. ([#4278](https://github.com/getsentry/relay/pull/4278), [#4279](https://github.com/getsentry/relay/pull/4279), [#4296](https://github.com/getsentry/relay/pull/4296))
- Use async `redis` for `projectconfig`. ([#4284](https://github.com/getsentry/relay/pull/4284))
- Add config parameter to control metrics aggregation. ([#4376](https://github.com/getsentry/relay/pull/4376))

## 24.11.1

**Bug Fixes**:

- Terminate the process when one of the services crashes. ([#4249](https://github.com/getsentry/relay/pull/4249))
- Don't propagate trace sampling decisions from SDKs ([#4265](https://github.com/getsentry/relay/pull/4265))
- Rate limit profile chunks. ([#4270](https://github.com/getsentry/relay/pull/4270))

**Features**:

- Implement zstd http encoding for Relay to Relay communication. ([#4266](https://github.com/getsentry/relay/pull/4266))
- Support empty branches in Pattern alternations. ([#4283](https://github.com/getsentry/relay/pull/4283))
- Add support for partitioning of the `EnvelopeBufferService`. ([#4291](https://github.com/getsentry/relay/pull/4291))

## 24.11.0

**Breaking Changes**:

- Removes support for metric meta envelope items. ([#4152](https://github.com/getsentry/relay/pull/4152))
- Removes support for the project cache endpoint version 2 and before. ([#4147](https://github.com/getsentry/relay/pull/4147))

**Bug Fixes**:

- Allow profile chunks without release. ([#4155](https://github.com/getsentry/relay/pull/4155))

**Features**:

- Add check to ensure unreal user info is not empty. ([#4225](https://github.com/getsentry/relay/pull/4225))
- Retain empty string values in `span.data` and `event.contexts.trace.data`. ([#4174](https://github.com/getsentry/relay/pull/4174))
- Allow `sample_rate` to be float type when deserializing `DynamicSamplingContext`. ([#4181](https://github.com/getsentry/relay/pull/4181))
- Support inbound filters for profiles. ([#4176](https://github.com/getsentry/relay/pull/4176))
- Scrub lower-case redis commands. ([#4235](https://github.com/getsentry/relay/pull/4235))
- Make the maximum idle time of a HTTP connection configurable. ([#4248](https://github.com/getsentry/relay/pull/4248))
- Allow configuring a Sentry server name with an option or the `RELAY_SERVER_NAME` environment variable. ([#4251](https://github.com/getsentry/relay/pull/4251))

**Internal**:

- Add a metric that counts span volume in the root project for dynamic sampling (`c:spans/count_per_root_project@none`). ([#4134](https://github.com/getsentry/relay/pull/4134))
- Add a tag `target_project_id` to both root project metrics for dynamic sampling (`c:transactions/count_per_root_project@none` and `c:spans/count_per_root_project@none`) which shows the flow trace traffic from root to target projects. ([#4170](https://github.com/getsentry/relay/pull/4170))
- Remove `buffer` entries and scrub array contents from MongoDB queries. ([#4186](https://github.com/getsentry/relay/pull/4186))
- Use `DateTime<Utc>` instead of `Instant` for tracking the received time of the `Envelope`. ([#4184](https://github.com/getsentry/relay/pull/4184))
- Add a field to suggest consumers to ingest spans in EAP. ([#4206](https://github.com/getsentry/relay/pull/4206))
- Run internal worker threads with a lower priority. ([#4222](https://github.com/getsentry/relay/pull/4222))
- Add additional fields to the `Event` `Getter`. ([#4238](https://github.com/getsentry/relay/pull/4238))
- Replace u64 with `OrganizationId` new-type struct for organization id. ([#4159](https://github.com/getsentry/relay/pull/4159))
- Add computed contexts for `os`, `browser` and `runtime`. ([#4239](https://github.com/getsentry/relay/pull/4239))
- Add `CachingEnvelopeStack` strategy to the buffer. ([#4242](https://github.com/getsentry/relay/pull/4242))

## 24.10.0

**Breaking Changes**:

- Only allow processing enabled in managed mode. ([#4087](https://github.com/getsentry/relay/pull/4087))

**Bug Fixes**:

- Report invalid spans with appropriate outcome reason. ([#4051](https://github.com/getsentry/relay/pull/4051))
- Use the duration reported by the profiler instead of the transaction. ([#4058](https://github.com/getsentry/relay/pull/4058))
- Incorrect pattern matches involving adjacent any and wildcard matchers. ([#4072](https://github.com/getsentry/relay/pull/4072))

**Features**:

- Add a config option to add default tags to all Relay Sentry events. ([#3944](https://github.com/getsentry/relay/pull/3944))
- Automatically derive `client.address` and `user.geo` for standalone spans. ([#4047](https://github.com/getsentry/relay/pull/4047))
- Add support for uploading compressed (gzip, xz, zstd, bzip2) minidumps. ([#4029](https://github.com/getsentry/relay/pull/4029))
- Add user geo information to Replays. ([#4088](https://github.com/getsentry/relay/pull/4088))
- Configurable span.op inference. ([#4056](https://github.com/getsentry/relay/pull/4056))
- Enable support for zstd `Content-Encoding`. ([#4089](https://github.com/getsentry/relay/pull/4089))
- Accept profile chunks from Android. ([#4104](https://github.com/getsentry/relay/pull/4104))
- Add support for creating User from LoginId in Unreal Crash Context. ([#4093](https://github.com/getsentry/relay/pull/4093))
- Add multi-write Redis client. ([#4064](https://github.com/getsentry/relay/pull/4064))

**Internal**:

- Remove unused `cogs.enabled` configuration option. ([#4060](https://github.com/getsentry/relay/pull/4060))
- Add the dynamic sampling rate to standalone spans as a measurement so that it can be stored, queried, and used for extrapolation. ([#4063](https://github.com/getsentry/relay/pull/4063))
- Use custom wildcard matching instead of regular expressions. ([#4073](https://github.com/getsentry/relay/pull/4073))
- Allowlist the SentryUptimeBot user-agent. ([#4068](https://github.com/getsentry/relay/pull/4068))
- Feature flags of graduated features are now hard-coded in Relay so they can be removed from Sentry. ([#4076](https://github.com/getsentry/relay/pull/4076), [#4080](https://github.com/getsentry/relay/pull/4080))
- Add parallelization in Redis commands. ([#4118](https://github.com/getsentry/relay/pull/4118))
- Extract user ip for spans. ([#4144](https://github.com/getsentry/relay/pull/4144))
- Add support for an experimental OTLP `/v1/traces/` endpoint. The endpoint is disabled by default. ([#4223](https://github.com/getsentry/relay/pull/4223))

## 24.9.0

**Bug Fixes**:

- Use `matches_any_origin` to scrub HTTP hosts in spans. ([#3939](https://github.com/getsentry/relay/pull/3939)).
- Keep frames from both ends of the stacktrace when trimming frames. ([#3905](https://github.com/getsentry/relay/pull/3905))
- Use `UnixTimestamp` instead of `DateTime` when sorting envelopes from disk. ([#4025](https://github.com/getsentry/relay/pull/4025))

**Features**:

- Add configuration option to specify the instance type of Relay. ([#3938](https://github.com/getsentry/relay/pull/3938))
- Update definitions for user agent parsing. ([#3951](https://github.com/getsentry/relay/pull/3951))
- Extend project config API to be revision aware. ([#3947](https://github.com/getsentry/relay/pull/3947))
- Removes `processing.max_secs_in_past` from the main config in favor of event retention from the project config. ([#3958](https://github.com/getsentry/relay/pull/3958))

**Internal**:

- Record too long discard reason for session replays. ([#3950](https://github.com/getsentry/relay/pull/3950))
- Add `EnvelopeStore` trait and implement `DiskUsage` for tracking disk usage. ([#3925](https://github.com/getsentry/relay/pull/3925))
- Increase replay recording limit to two hours. ([#3961](https://github.com/getsentry/relay/pull/3961))
- Forward profiles of non-sampled transactions (with no options filtering). ([#3963](https://github.com/getsentry/relay/pull/3963))
- Make EnvelopeBuffer a Service. ([#3965](https://github.com/getsentry/relay/pull/3965))
- No longer send COGS data to dedicated Kafka topic. ([#3953](https://github.com/getsentry/relay/pull/3953))
- Remove support for extrapolation of metrics. ([#3969](https://github.com/getsentry/relay/pull/3969))
- Remove the internal dashboard that shows logs and metrics. ([#3970](https://github.com/getsentry/relay/pull/3970))
- Remove the OTEL spans endpoint in favor of Envelopes. ([#3973](https://github.com/getsentry/relay/pull/3973))
- Remove the `generate-schema` tool. Relay no longer exposes JSON schema for the event protocol. Consult the Rust type documentation of the `relay-event-schema` crate instead. ([#3974](https://github.com/getsentry/relay/pull/3974))
- Allow creation of `SqliteEnvelopeBuffer` from config, and load existing stacks from db on startup. ([#3967](https://github.com/getsentry/relay/pull/3967))
- Only tag `user.geo.subregion` on frontend and mobile projects. ([#4013](https://github.com/getsentry/relay/pull/4013), [#4023](https://github.com/getsentry/relay/pull/4023))
- Implement graceful shutdown mechanism in the `EnvelopeBuffer`. ([#3980](https://github.com/getsentry/relay/pull/3980))

## 24.8.0

**Bug Fixes**:

- Allow metrics summaries with only `count` (for sets). ([#3864](https://github.com/getsentry/relay/pull/3864))
- Do not trim any span field. Remove entire span instead. ([#3890](https://github.com/getsentry/relay/pull/3890))
- Do not drop replays, profiles and standalone spans in proxy Relays. ([#3888](https://github.com/getsentry/relay/pull/3888))
- Prevent an endless loop that causes high request volume and backlogs when certain large metric buckets are ingested or extrected. ([#3893](https://github.com/getsentry/relay/pull/3893))
- Extract set span metrics from numeric values. ([#3897](https://github.com/getsentry/relay/pull/3897))

**Internal**:

- Add experimental support for V2 envelope buffering. ([#3855](https://github.com/getsentry/relay/pull/3855), [#3863](https://github.com/getsentry/relay/pull/3863))
- Add `client_sample_rate` to spans, pulled from the trace context. ([#3872](https://github.com/getsentry/relay/pull/3872))
- Collect SDK information in profile chunks. ([#3882](https://github.com/getsentry/relay/pull/3882))
- Introduce `trim = "disabled"` type attribute to prevent trimming of spans. ([#3877](https://github.com/getsentry/relay/pull/3877))
- Make the tcp listen backlog configurable and raise the default to 1024. ([#3899](https://github.com/getsentry/relay/pull/3899))
- Add experimental support for MongoDB query normalization. ([#3912](https://github.com/getsentry/relay/pull/3912))
- Extract `user.geo.country_code` into span indexed. ([#3911](https://github.com/getsentry/relay/pull/3911))
- Add `span.system` tag to span metrics ([#3913](https://github.com/getsentry/relay/pull/3913))
- Switch glob implementations from `regex` to `regex-lite`. ([#3926](https://github.com/getsentry/relay/pull/3926))
- Disables unicode support in user agent regexes. ([#3929](https://github.com/getsentry/relay/pull/3929))
- Extract client sdk from transaction into profiles. ([#3915](https://github.com/getsentry/relay/pull/3915))
- Extract `user.geo.subregion` into span metrics/indexed. ([#3914](https://github.com/getsentry/relay/pull/3914))
- Add `last_peek` field to the `Priority` struct. ([#3922](https://github.com/getsentry/relay/pull/3922))
- Extract `user.geo.subregion` for mobile spans. ([#3927](https://github.com/getsentry/relay/pull/3927))
- Rename `Peek` to `EnvelopeBufferGuard`. ([#3930](https://github.com/getsentry/relay/pull/3930))
- Tag `user.geo.subregion` for resource metrics. ([#3934](https://github.com/getsentry/relay/pull/3934))

## 24.7.1

**Bug Fixes**:

- Do not drop envelopes for unparsable project configs. ([#3770](https://github.com/getsentry/relay/pull/3770))

**Features**:

- "Cardinality limit" outcomes now report which limit was exceeded. ([#3825](https://github.com/getsentry/relay/pull/3825))
- Derive span browser name from user agent. ([#3834](https://github.com/getsentry/relay/pull/3834))
- Redis pools for `project_configs`, `cardinality`, `quotas`, and `misc` usecases
  can now be configured individually. ([#3859](https://github.com/getsentry/relay/pull/3859))

**Internal**:

- Use a dedicated thread pool for CPU intensive workloads. ([#3833](https://github.com/getsentry/relay/pull/3833))
- Remove `BufferGuard` in favor of memory checks via `MemoryStat`. ([#3821](https://github.com/getsentry/relay/pull/3821))
- Add ReplayVideo entry to DataCategory. ([#3847](https://github.com/getsentry/relay/pull/3847))

## 24.7.0

**Bug Fixes**:

- Fixes raw OS description parsing for iOS and iPadOS originating from the Unity SDK. ([#3780](https://github.com/getsentry/relay/pull/3780))
- Fixes metrics dropped due to missing project state. ([#3553](https://github.com/getsentry/relay/issues/3553))
- Incorrect span outcomes when generated from a indexed transaction quota. ([#3793](https://github.com/getsentry/relay/pull/3793))
- Report outcomes for spans when transactions are rate limited. ([#3749](https://github.com/getsentry/relay/pull/3749))
- Only transfer valid profile ids. ([#3809](https://github.com/getsentry/relay/pull/3809))

**Features**:

- Allow list for excluding certain host/IPs from scrubbing in spans. ([#3813](https://github.com/getsentry/relay/pull/3813))

**Internal**:

- Aggregate metrics before rate limiting. ([#3746](https://github.com/getsentry/relay/pull/3746))
- Make sure outcomes for dropped profiles are consistent between indexed and non-indexed categories. ([#3767](https://github.com/getsentry/relay/pull/3767))
- Add web vitals support for mobile browsers. ([#3762](https://github.com/getsentry/relay/pull/3762))
- Ingest profiler_id in the profile context and in spans. ([#3714](https://github.com/getsentry/relay/pull/3714), [#3784](https://github.com/getsentry/relay/pull/3784))
- Support extrapolation of metrics extracted from sampled data, as long as the sample rate is set in the DynamicSamplingContext. ([#3753](https://github.com/getsentry/relay/pull/3753))
- Extract thread ID and name in spans. ([#3771](https://github.com/getsentry/relay/pull/3771))
- Compute metrics summary on the extracted custom metrics. ([#3769](https://github.com/getsentry/relay/pull/3769))
- Add support for `all` and `any` `RuleCondition`(s). ([#3791](https://github.com/getsentry/relay/pull/3791))
- Copy root span data from `contexts.trace.data` when converting transaction events into raw spans. ([#3790](https://github.com/getsentry/relay/pull/3790))
- Remove experimental double-write from spans to transactions. ([#3801](https://github.com/getsentry/relay/pull/3801))
- Add feature flag to disable replay-video events. ([#3803](https://github.com/getsentry/relay/pull/3803))
- Write the envelope's Dynamic Sampling Context (DSC) into event payloads for debugging. ([#3811](https://github.com/getsentry/relay/pull/3811))
- Decrease max allowed segment_id for replays to one hour. ([#3280](https://github.com/getsentry/relay/pull/3280))
- Extract a duration light metric for spans without a transaction name tag. ([#3772](https://github.com/getsentry/relay/pull/3772))

## 24.6.0

**Bug fixes**:

- Trim fields in replays to their defined maximum length. ([#3706](https://github.com/getsentry/relay/pull/3706))
- Emit span usage metric for every extracted or standalone span, even if common span metrics are disabled. ([#3719](https://github.com/getsentry/relay/pull/3719))
- Stop overwriting the level of user supplied errors in unreal crash reports. ([#3732](https://github.com/getsentry/relay/pull/3732))
- Apply rate limit on extracted spans when the transaction is rate limited. ([#3713](https://github.com/getsentry/relay/pull/3713))

**Internal**:

- Treat arrays of pairs as key-value mappings during PII scrubbing. ([#3639](https://github.com/getsentry/relay/pull/3639))
- Rate limit envelopes instead of metrics for sampled/indexed items. ([#3716](https://github.com/getsentry/relay/pull/3716))
- Improve flush time calculation in metrics aggregator. ([#3726](https://github.com/getsentry/relay/pull/3726))
- Default `client` of `RequestMeta` to `relay-http` for incoming monitor requests. ([#3739](https://github.com/getsentry/relay/pull/3739))
- Normalize events once in the ingestion pipeline, relying on item headers. ([#3730](https://github.com/getsentry/relay/pull/3730))
- Provide access to values in `span.tags.*` via `span.data.*`. This serves as an opaque fallback to consolidate data attributes. ([#3751](https://github.com/getsentry/relay/pull/3751))

## 24.5.1

**Bug fixes**:

- Apply globally defined metric tags to legacy transaction metrics. ([#3615](https://github.com/getsentry/relay/pull/3615))
- Limit the maximum size of spans in an transaction to 800 kib. ([#3645](https://github.com/getsentry/relay/pull/3645))
- Scrub identifiers in spans with `op:db` and `db_system:redis`. ([#3642](https://github.com/getsentry/relay/pull/3642))
- Stop trimming important span fields by marking them `trim = "false"`. ([#3670](https://github.com/getsentry/relay/pull/3670))

**Features**:

- Apply legacy inbound filters to standalone spans. ([#3552](https://github.com/getsentry/relay/pull/3552))
- Add separate feature flags for add-ons span metrics and indexed spans. ([#3633](https://github.com/getsentry/relay/pull/3633))

**Internal**:

- Send microsecond precision timestamps. ([#3613](https://github.com/getsentry/relay/pull/3613))
- Pull AI token counts from the 'data' section as well. ([#3630](https://github.com/getsentry/relay/pull/3630))
- Map outcome reasons for dynamic sampling to reduced set of values. ([#3623](https://github.com/getsentry/relay/pull/3623))
- Extract status for spans. ([#3606](https://github.com/getsentry/relay/pull/3606))
- Forward `received_at` timestamp for buckets sent to Kafka. ([#3561](https://github.com/getsentry/relay/pull/3561))
- Limit metric name to 150 characters. ([#3628](https://github.com/getsentry/relay/pull/3628))
- Add validation of Kafka topics on startup. ([#3543](https://github.com/getsentry/relay/pull/3543))
- Send `attachment` data inline when possible. ([#3654](https://github.com/getsentry/relay/pull/3654))
- Drops support for transaction metrics extraction versions < 3. ([#3672](https://github.com/getsentry/relay/pull/3672))
- Move partitioning into the `Aggregator` and add a new `Partition` bucket shift mode. ([#3661](https://github.com/getsentry/relay/pull/3661))
- Calculate group hash for function spans. ([#3697](https://github.com/getsentry/relay/pull/3697))

## 24.5.0

**Breaking Changes**:

- Remove the AWS lambda extension. ([#3568](https://github.com/getsentry/relay/pull/3568))

**Bug fixes**:

- Properly handle AI metrics from the Python SDK's `@ai_track` decorator. ([#3539](https://github.com/getsentry/relay/pull/3539))
- Mitigate occasional slowness and timeouts of the healthcheck endpoint. The endpoint will now respond promptly an unhealthy state. ([#3567](https://github.com/getsentry/relay/pull/3567))

**Features**:

- Apple trace-based sampling rules to standalone spans. ([#3476](https://github.com/getsentry/relay/pull/3476))
- Localhost inbound filter filters sudomains of localhost. ([#3608](https://github.com/getsentry/relay/pull/3608))

**Internal**:

- Add metrics extraction config to global config. ([#3490](https://github.com/getsentry/relay/pull/3490), [#3504](https://github.com/getsentry/relay/pull/3504))
- Adjust worker thread distribution of internal services. ([#3516](https://github.com/getsentry/relay/pull/3516))
- Extract `cache.item_size` from measurements instead of data. ([#3510](https://github.com/getsentry/relay/pull/3510))
- Collect `enviornment` tag as part of exclusive_time_light for cache spans. ([#3510](https://github.com/getsentry/relay/pull/3510))
- Forward `span.data` on the Kafka message. ([#3523](https://github.com/getsentry/relay/pull/3523))
- Tag span duration metric like exclusive time. ([#3524](https://github.com/getsentry/relay/pull/3524))
- Emit negative outcomes for denied metrics. ([#3508](https://github.com/getsentry/relay/pull/3508))
- Increase size limits for internal batch endpoints. ([#3562](https://github.com/getsentry/relay/pull/3562))
- Emit negative outcomes when metrics are rejected because of a disabled namespace. ([#3544](https://github.com/getsentry/relay/pull/3544))
- Add AI model costs to global config. ([#3579](https://github.com/getsentry/relay/pull/3579))
- Add support for `event.` in the `Span` `Getter` implementation. ([#3577](https://github.com/getsentry/relay/pull/3577))
- Ensure `chunk_id` and `profiler_id` are UUIDs and sort samples. ([#3588](https://github.com/getsentry/relay/pull/3588))
- Add a calculated measurement based on the AI model and the tokens used. ([#3554](https://github.com/getsentry/relay/pull/3554))
- Restrict usage of OTel endpoint. ([#3597](github.com/getsentry/relay/pull/3597))
- Support new cache span ops in metrics and tag extraction. ([#3598](https://github.com/getsentry/relay/pull/3598))
- Extract additional user fields for spans. ([#3599](https://github.com/getsentry/relay/pull/3599))
- Disable `db.redis` span metrics extraction. ([#3600](https://github.com/getsentry/relay/pull/3600))
- Extract status for spans. ([#3606](https://github.com/getsentry/relay/pull/3606))
- Extract cache key for spans. ([#3631](https://github.com/getsentry/relay/pull/3631))

## 24.4.2

**Breaking Changes**:

- Stop supporting dynamic sampling mode `"total"`, which adjusted for the client sample rate. ([#3474](https://github.com/getsentry/relay/pull/3474))

**Bug fixes**:

- Respect country code TLDs when scrubbing span tags. ([#3458](https://github.com/getsentry/relay/pull/3458))
- Extract HTTP status code from span data when sent as integers. ([#3491](https://github.com/getsentry/relay/pull/3491))

**Features**:

- Separate the logic for producing UserReportV2 events (user feedback) and handle attachments in the same envelope as feedback. ([#3403](https://github.com/getsentry/relay/pull/3403))
- Use same keys for OTel span attributes and Sentry span data. ([#3457](https://github.com/getsentry/relay/pull/3457))
- Support passing owner when upserting Monitors. ([#3468](https://github.com/getsentry/relay/pull/3468))
- Add `features` to ClientSDKInfo ([#3478](https://github.com/getsentry/relay/pull/3478)
- Extract `frames.slow`, `frames.frozen`, and `frames.total` metrics from mobile spans. ([#3473](https://github.com/getsentry/relay/pull/3473))
- Extract `frames.delay` metric from mobile spans. ([#3472](https://github.com/getsentry/relay/pull/3472))
- Consider "Bearer" (case-insensitive) a password. PII will scrub all strings matching that substring. ([#3484](https://github.com/getsentry/relay/pull/3484))
- Add support for `CF-Connecting-IP` header. ([#3496](https://github.com/getsentry/relay/pull/3496))
- Add `received_at` timestamp to `BucketMetadata` to measure the oldest received timestamp of the `Bucket`. ([#3488](https://github.com/getsentry/relay/pull/3488))
- Properly identify meta web crawlers when filtering out web crawlers. ([#4699](https://github.com/getsentry/relay/pull/4699))

**Internal**:

- Emit gauges for total and self times for spans. ([#3448](https://github.com/getsentry/relay/pull/3448))
- Collect exclusive_time_light metrics for `cache.*` spans. ([#3466](https://github.com/getsentry/relay/pull/3466))
- Build and publish ARM docker images for Relay. ([#3272](https://github.com/getsentry/relay/pull/3272)).
- Remove `MetricMeta` feature flag and use `CustomMetrics` instead. ([#3503](https://github.com/getsentry/relay/pull/3503))
- Collect `transaction.op` as tag for frame metrics. ([#3512](https://github.com/getsentry/relay/pull/3512))

## 24.4.1

**Features**:

- Add inbound filters for `Annotated<Replay>` types. ([#3420](https://github.com/getsentry/relay/pull/3420))
- Add Linux distributions to os context. ([#3443](https://github.com/getsentry/relay/pull/3443))

**Internal:**

- Emit negative outcomes in metric stats for metrics. ([#3436](https://github.com/getsentry/relay/pull/3436))
- Add new inbound filter: Permission denied to access property "x" ([#3442](https://github.com/getsentry/relay/pull/3442))
- Emit negative outcomes for metrics via metric stats in pop relays. ([#3452](https://github.com/getsentry/relay/pull/3452))
- Extract `ai` category and annotate metrics with it. ([#3449](https://github.com/getsentry/relay/pull/3449))

## 24.4.0

**Breaking changes**:

- Kafka topic configuration keys now support the default topic name. The previous aliases `metrics` and `metrics_transactions` are no longer supported if configuring topics manually. Use `ingest-metrics` or `metrics_sessions` instead of `metrics`, and `ingest-performance-metrics` or `metrics_generic` instead of `metrics_transactions`. ([#3361](https://github.com/getsentry/relay/pull/3361))
- Remove `ShardedProducer` and related code. The sharded configuration for Kafka is no longer supported. ([#3415](https://github.com/getsentry/relay/pull/3415))

**Bug fixes:**

- Fix performance regression in disk spooling by using page counts to estimate the spool size. ([#3379](https://github.com/getsentry/relay/pull/3379))
- Perform clock drift normalization only when `sent_at` is set in the `Envelope` headers. ([#3405](https://github.com/getsentry/relay/pull/3405))
- Do not overwrite `span.is_segment: true` if already set by SDK. ([#3411](https://github.com/getsentry/relay/pull/3411))

**Features**:

- Add support for continuous profiling. ([#3270](https://github.com/getsentry/relay/pull/3270))
- Add support for Reporting API for CSP reports ([#3277](https://github.com/getsentry/relay/pull/3277))
- Extract op and description while converting opentelemetry spans to sentry spans. ([#3287](https://github.com/getsentry/relay/pull/3287))
- Drop `event_id` and `remote_addr` from all outcomes. ([#3319](https://github.com/getsentry/relay/pull/3319))
- Support for AI token metrics ([#3250](https://github.com/getsentry/relay/pull/3250))
- Accept integers in `event.user.username`. ([#3328](https://github.com/getsentry/relay/pull/3328))
- Produce user feedback to ingest-feedback-events topic, with rollout rate. ([#3344](https://github.com/getsentry/relay/pull/3344))
- Extract `cache.item_size` and `cache.hit` data into span indexed ([#3367](https://github.com/getsentry/relay/pull/3367))
- Allow IP addresses in metrics domain tag. ([#3365](https://github.com/getsentry/relay/pull/3365))
- Support the full unicode character set via UTF-8 encoding for metric tags submitted via the statsd format. Certain restricted characters require escape sequences, see [docs](https://develop.sentry.dev/sdk/metrics/#normalization) for the precise rules. ([#3358](https://github.com/getsentry/relay/pull/3358))
- Stop extracting count_per_segment and count_per_op metrics. ([#3380](https://github.com/getsentry/relay/pull/3380))
- Add `cardinality_limited` outcome with id `6`. ([#3389](https://github.com/getsentry/relay/pull/3389))
- Extract `cache.item_size` and `cache.hit` metrics. ([#3371](https://github.com/getsentry/relay/pull/3371))
- Optionally convert segment spans to transactions for compatibility. ([#3375](https://github.com/getsentry/relay/pull/3375))
- Extract scrubbed IP addresses into the `span.domain` tag. ([#3383](https://github.com/getsentry/relay/pull/3383))

**Internal**:

- Enable `db.redis` span metrics extraction. ([#3283](https://github.com/getsentry/relay/pull/3283))
- Add data categories for continuous profiling. ([#3284](https://github.com/getsentry/relay/pull/3284), [#3303](https://github.com/getsentry/relay/pull/3303))
- Apply rate limits to span metrics. ([#3255](https://github.com/getsentry/relay/pull/3255))
- Extract metrics from transaction spans. ([#3273](https://github.com/getsentry/relay/pull/3273), [#3324](https://github.com/getsentry/relay/pull/3324))
- Implement volume metric stats. ([#3281](https://github.com/getsentry/relay/pull/3281))
- Implement cardinality metric stats. ([#3360](https://github.com/getsentry/relay/pull/3360))
- Scrub transactions before enforcing quotas. ([#3248](https://github.com/getsentry/relay/pull/3248))
- Implement metric name based cardinality limits. ([#3313](https://github.com/getsentry/relay/pull/3313))
- Kafka topic config supports default topic names as keys. ([#3282](https://github.com/getsentry/relay/pull/3282), [#3350](https://github.com/getsentry/relay/pull/3350))
- Extract `ai_total_tokens_used` metrics from spans. ([#3412](https://github.com/getsentry/relay/pull/3412), [#3440](https://github.com/getsentry/relay/pull/3440))
- Set all span tags on the transaction span. ([#3310](https://github.com/getsentry/relay/pull/3310))
- Emit outcomes for user feedback events. ([#3026](https://github.com/getsentry/relay/pull/3026))
- Collect duration for all spans. ([#3322](https://github.com/getsentry/relay/pull/3322))
- Add `project_id` as part of the span Kafka message headers. ([#3320](https://github.com/getsentry/relay/pull/3320))
- Stop producing to sessions topic, the feature is now fully migrated to metrics. ([#3271](https://github.com/getsentry/relay/pull/3271))
- Pass `retention_days` in the Kafka profile messages. ([#3362](https://github.com/getsentry/relay/pull/3362))
- Support and expose namespaces for metric rate limit propagation via the `x-sentry-rate-limits` header. ([#3347](https://github.com/getsentry/relay/pull/3347))
- Tag span duration metric by group for all ops supporting description scrubbing. ([#3370](https://github.com/getsentry/relay/pull/3370))
- Copy transaction tags to segment. ([#3386](https://github.com/getsentry/relay/pull/3386))
- Route spans according to trace_id. ([#3387](https://github.com/getsentry/relay/pull/3387))
- Log span when encountering a validation error. ([#3401](https://github.com/getsentry/relay/pull/3401))
- Optionally skip normalization. ([#3377](https://github.com/getsentry/relay/pull/3377))
- Scrub file extensions in file spans and tags. ([#3413](https://github.com/getsentry/relay/pull/3413))

## 24.3.0

**Features**:

- Extend GPU context with data for Unreal Engine crash reports. ([#3144](https://github.com/getsentry/relay/pull/3144))
- Implement base64 and zstd metric bucket encodings. ([#3218](https://github.com/getsentry/relay/pull/3218))
- Implement COGS measurements into Relay. ([#3157](https://github.com/getsentry/relay/pull/3157))
- Parametrize transaction in dynamic sampling context. ([#3141](https://github.com/getsentry/relay/pull/3141))
- Adds ReplayVideo envelope-item type. ([#3105](https://github.com/getsentry/relay/pull/3105))
- Parse & scrub span description for supabase. ([#3153](https://github.com/getsentry/relay/pull/3153), [#3156](https://github.com/getsentry/relay/pull/3156))
- Introduce generic filters in global configs. ([#3161](https://github.com/getsentry/relay/pull/3161))
- Individual cardinality limits can now be set into passive mode and not be enforced. ([#3199](https://github.com/getsentry/relay/pull/3199))
- Allow enabling SSL for Kafka. ([#3232](https://github.com/getsentry/relay/pull/3232))
- Enable HTTP compression for all APIs. ([#3233](https://github.com/getsentry/relay/pull/3233))
- Add `process.load` span to ingested mobile span ops. ([#3227](https://github.com/getsentry/relay/pull/3227))
- Track metric bucket metadata for Relay internal usage. ([#3254](https://github.com/getsentry/relay/pull/3254))
- Enforce rate limits for standalone spans. ([#3238](https://github.com/getsentry/relay/pull/3238))
- Extract `span.status_code` tag for HTTP spans. ([#3245](https://github.com/getsentry/relay/pull/3245))
- Add `version` property and set as event context when a performance profile has calculated data. ([#3249](https://github.com/getsentry/relay/pull/3249))

**Bug Fixes**:

- Forward metrics in proxy mode. ([#3106](https://github.com/getsentry/relay/pull/3106))
- Do not PII-scrub code locations by default. ([#3116](https://github.com/getsentry/relay/pull/3116))
- Accept transactions with unfinished spans. ([#3162](https://github.com/getsentry/relay/pull/3162))
- Don't run validation on renormalization, and don't normalize spans from librelay calls. ([#3214](https://github.com/getsentry/relay/pull/3214))
- Pass on multipart attachments without content type. ([#3225](https://github.com/getsentry/relay/pull/3225))

**Internal**:

- Add quotas to global config. ([#3086](https://github.com/getsentry/relay/pull/3086))
- Adds support for dynamic metric bucket encoding. ([#3137](https://github.com/getsentry/relay/pull/3137))
- Use statsdproxy to pre-aggregate metrics. ([#2425](https://github.com/getsentry/relay/pull/2425))
- Add SDK information to spans. ([#3178](https://github.com/getsentry/relay/pull/3178))
- Drop replay envelopes if any item fails. ([#3201](https://github.com/getsentry/relay/pull/3201))
- Filter null values from metrics summary tags. ([#3204](https://github.com/getsentry/relay/pull/3204))
- Emit a usage metric for every span seen. ([#3209](https://github.com/getsentry/relay/pull/3209))
- Add namespace for profile metrics. ([#3229](https://github.com/getsentry/relay/pull/3229))
- Collect exclusive time for all spans. ([#3268](https://github.com/getsentry/relay/pull/3268))
- Add segment_id to the profile. ([#3265](https://github.com/getsentry/relay/pull/3265))

## 24.2.0

**Bug Fixes**:

- Fix regression in SQL query scrubbing. ([#3091](https://github.com/getsentry/relay/pull/3091))
- Fix span metric ingestion for http spans. ([#3111](https://github.com/getsentry/relay/pull/3111))
- Normalize route in trace context data field. ([#3104](https://github.com/getsentry/relay/pull/3104))

**Features**:

- Add protobuf support for ingesting OpenTelemetry spans and use official `opentelemetry-proto` generated structs. ([#3044](https://github.com/getsentry/relay/pull/3044))

**Internal**:

- Add ability to use namespace in non-global quotas. ([#3090](https://github.com/getsentry/relay/pull/3090))
- Set the span op on segments. ([#3082](https://github.com/getsentry/relay/pull/3082))
- Skip profiles without required measurements. ([#3112](https://github.com/getsentry/relay/pull/3112))
- Push metrics summaries to their own topic. ([#3045](https://github.com/getsentry/relay/pull/3045))
- Add `user.sentry_user` computed field for the on demand metrics extraction pipeline. ([#3122](https://github.com/getsentry/relay/pull/3122))

## 24.1.2

**Features**:

- Add `raw_domain` tag to indexed spans. ([#2975](https://github.com/getsentry/relay/pull/2975))
- Obtain `span.domain` field from the span data's `url.scheme` and `server.address` properties when applicable. ([#2975](https://github.com/getsentry/relay/pull/2975))
- Do not truncate simplified SQL expressions. ([#3003](https://github.com/getsentry/relay/pull/3003))
- Add `app_start_type` as a tag for self time and duration for app start spans. ([#3027](https://github.com/getsentry/relay/pull/3027)), ([#3066](https://github.com/getsentry/relay/pull/3066))

**Internal**:

- Emit a usage metric for total spans. ([#3007](https://github.com/getsentry/relay/pull/3007))
- Drop timestamp from metrics partition key. ([#3025](https://github.com/getsentry/relay/pull/3025))
- Drop spans ending outside the valid timestamp range. ([#3013](https://github.com/getsentry/relay/pull/3013))
- Add support for combining replay envelope items. ([#3035](https://github.com/getsentry/relay/pull/3035))
- Extract INP metrics from spans. ([#2969](https://github.com/getsentry/relay/pull/2969), [#3041](https://github.com/getsentry/relay/pull/3041))
- Add ability to rate limit metric buckets by namespace. ([#2941](https://github.com/getsentry/relay/pull/2941))
- Upgrade sqlparser to 0.43.1.([#3057](https://github.com/getsentry/relay/pull/3057))
- Implement project scoped cardinality limits. ([#3071](https://github.com/getsentry/relay/pull/3071))

## 24.1.1

**Features**:

- Add new legacy browser filters. ([#2950](https://github.com/getsentry/relay/pull/2950))

**Internal**:

- Implement quota system for cardinality limiter. ([#2972](https://github.com/getsentry/relay/pull/2972))
- Use cardinality limits from project config instead of Relay config. ([#2990](https://github.com/getsentry/relay/pull/2990))
- Proactively move on-disk spool to memory. ([#2949](https://github.com/getsentry/relay/pull/2949))
- Default missing `Event.platform` and `Event.level` fields during light normalization. ([#2961](https://github.com/getsentry/relay/pull/2961))
- Copy event measurements to span & normalize span measurements. ([#2953](https://github.com/getsentry/relay/pull/2953))
- Add `allow_negative` to `BuiltinMeasurementKey`. Filter out negative BuiltinMeasurements if `allow_negative` is false. ([#2982](https://github.com/getsentry/relay/pull/2982))
- Add possiblity to block metrics or their tags with glob-patterns. ([#2954](https://github.com/getsentry/relay/pull/2954), [#2973](https://github.com/getsentry/relay/pull/2973))
- Forward profiles of non-sampled transactions. ([#2940](https://github.com/getsentry/relay/pull/2940))
- Enable throttled periodic unspool of the buffered envelopes. ([#2993](https://github.com/getsentry/relay/pull/2993))

**Bug Fixes**:

- Add automatic PII scrubbing to `logentry.params`. ([#2956](https://github.com/getsentry/relay/pull/2956))
- Avoid producing `null` values in metric data. These values were the result of Infinity or NaN values extracted from event data. The values are now discarded during extraction. ([#2958](https://github.com/getsentry/relay/pull/2958))
- Fix processing of user reports. ([#2981](https://github.com/getsentry/relay/pull/2981), [#2984](https://github.com/getsentry/relay/pull/2984))
- Fetch project config when metrics are received. ([#2987](https://github.com/getsentry/relay/pull/2987))

## 24.1.0

**Features**:

- Add a global throughput rate limiter for metric buckets. ([#2928](https://github.com/getsentry/relay/pull/2928))
- Group db spans with repeating logical conditions together. ([#2929](https://github.com/getsentry/relay/pull/2929))

**Bug Fixes**:

- Normalize event timestamps before validating them, fixing cases where Relay would drop valid events with reason "invalid_transaction". ([#2878](https://github.com/getsentry/relay/pull/2878))
- Resolve a division by zero in performance score computation that leads to dropped metrics for transactions. ([#2911](https://github.com/getsentry/relay/pull/2911))

**Internal**:

- Add `duration` metric for mobile app start spans. ([#2906](https://github.com/getsentry/relay/pull/2906))
- Introduce the configuration option `http.global_metrics`. When enabled, Relay submits metric buckets not through regular project-scoped Envelopes, but instead through the global endpoint. When this Relay serves a high number of projects, this can reduce the overall request volume. ([#2902](https://github.com/getsentry/relay/pull/2902))
- Record the size of global metrics requests in statsd as `upstream.metrics.body_size`. ([#2908](https://github.com/getsentry/relay/pull/2908))
- Make Kafka spans compatible with the Snuba span schema. ([#2917](https://github.com/getsentry/relay/pull/2917), [#2926](https://github.com/getsentry/relay/pull/2926))
- Only extract span metrics / tags when they are needed. ([#2907](https://github.com/getsentry/relay/pull/2907), [#2923](https://github.com/getsentry/relay/pull/2923), [#2924](https://github.com/getsentry/relay/pull/2924))
- Normalize metric resource identifiers in `event._metrics_summary` and `span._metrics_summary`. ([#2914](https://github.com/getsentry/relay/pull/2914))
- Send outcomes for spans. ([#2930](https://github.com/getsentry/relay/pull/2930))
- Validate error_id and trace_id vectors in replay deserializer. ([#2931](https://github.com/getsentry/relay/pull/2931))
- Add a data category for indexed spans. ([#2937](https://github.com/getsentry/relay/pull/2937))
- Add nested Android app start span ops to span ingestion ([#2927](https://github.com/getsentry/relay/pull/2927))
- Create rate limited outcomes for cardinality limited metrics ([#2947](https://github.com/getsentry/relay/pull/2947))

## 23.12.1

**Internal**:

- Use a Lua script and in-memory cache for the cardinality limiting to reduce load on Redis. ([#2849](https://github.com/getsentry/relay/pull/2849))
- Extract metrics for file spans. ([#2874](https://github.com/getsentry/relay/pull/2874))
- Add an internal endpoint that allows Relays to submit metrics from multiple projects in a single request. ([#2869](https://github.com/getsentry/relay/pull/2869))
- Emit a `processor.message.duration` metric to assess the throughput of the internal CPU pool. ([#2877](https://github.com/getsentry/relay/pull/2877))
- Add `transaction.op` to the duration light metric. ([#2881](https://github.com/getsentry/relay/pull/2881))

## 23.12.0

**Features**:

- Ingest OpenTelemetry and standalone Sentry spans via HTTP or an envelope. ([#2620](https://github.com/getsentry/relay/pull/2620))
- Partition and split metric buckets just before sending. Log outcomes for metrics. ([#2682](https://github.com/getsentry/relay/pull/2682))
- Support optional `PerformanceScoreWeightedComponent` in performance score processing. ([#2783](https://github.com/getsentry/relay/pull/2783))
- Return global config ready status to downstream relays. ([#2765](https://github.com/getsentry/relay/pull/2765))
- Add Mixed JS/Android Profiles events processing. ([#2706](https://github.com/getsentry/relay/pull/2706))
- Allow to ingest measurements on a span. ([#2792](https://github.com/getsentry/relay/pull/2792))
- Extract size metrics for all resource spans when permitted. ([#2805](https://github.com/getsentry/relay/pull/2805))
- Allow access to more fields in dynamic sampling and metric extraction. ([#2820](https://github.com/getsentry/relay/pull/2820))
- Add Redis set based cardinality limiter for metrics. ([#2745](https://github.com/getsentry/relay/pull/2745))
- Support issue thresholds for Cron Monitor configurations ([#2842](https://github.com/getsentry/relay/pull/2842))

**Bug Fixes**:

- In on-demand metric extraction, use the normalized URL instead of raw URLs sent by SDKs. This bug prevented metrics for certain dashboard queries from being extracted. ([#2819](https://github.com/getsentry/relay/pull/2819))
- Ignore whitespaces when parsing user reports. ([#2798](https://github.com/getsentry/relay/pull/2798))
- Fix parsing bug for SQL queries. ([#2846](https://github.com/getsentry/relay/pull/2846))

**Internal**:

- Support source context in metric code locations metadata entries. ([#2781](https://github.com/getsentry/relay/pull/2781))
- Temporarily add metric summaries on spans and top-level transaction events to link DDM with performance monitoring. ([#2757](https://github.com/getsentry/relay/pull/2757))
- Add size limits on metric related envelope items. ([#2800](https://github.com/getsentry/relay/pull/2800))
- Include the size offending item in the size limit error message. ([#2801](https://github.com/getsentry/relay/pull/2801))
- Allow ingestion of metrics summary on spans. ([#2823](https://github.com/getsentry/relay/pull/2823))
- Add metric_bucket data category. ([#2824](https://github.com/getsentry/relay/pull/2824))
- Org rate limit metrics per bucket. ([#2836](https://github.com/getsentry/relay/pull/2836))
- Emit image resource spans, grouped by domain and extension. ([#2826](https://github.com/getsentry/relay/pull/2826), [#2855](https://github.com/getsentry/relay/pull/2855))
- Parse timestamps from strings in span OpenTelemetry schema. ([#2857](https://github.com/getsentry/relay/pull/2857))

## 23.11.2

**Features**:

- Normalize invalid metric names. ([#2769](https://github.com/getsentry/relay/pull/2769))

**Internal**:

- Add support for metric metadata. ([#2751](https://github.com/getsentry/relay/pull/2751))
- `normalize_performance_score` now handles `PerformanceScoreProfile` configs with zero weight components and component weight sums of any number greater than 0. ([#2756](https://github.com/getsentry/relay/pull/2756))

## 23.11.1

**Features**:

- `normalize_performance_score` stores 0 to 1 cdf score instead of weighted score for each performance score component. ([#2734](https://github.com/getsentry/relay/pull/2734))
- Add Bytespider (Bytedance) to web crawler filter. ([#2747](https://github.com/getsentry/relay/pull/2747))

**Bug Fixes**:

- Fix bug introduced in 23.11.0 that broke profile-transaction association. ([#2733](https://github.com/getsentry/relay/pull/2733))

**Internal**:

- License is now FSL instead of BSL ([#2739](https://github.com/getsentry/relay/pull/2739))
- Support `device.model` in dynamic sampling and metric extraction. ([#2728](https://github.com/getsentry/relay/pull/2728))
- Support comparison operators (`>`, `>=`, `<`, `<=`) for strings in dynamic sampling and metric extraction rules. Previously, these comparisons were only possible on numbers. ([#2730](https://github.com/getsentry/relay/pull/2730))
- Postpone processing till the global config is available. ([#2697](https://github.com/getsentry/relay/pull/2697))
- Skip running `NormalizeProcessor` on renormalization. ([#2744](https://github.com/getsentry/relay/pull/2744))

## 23.11.0

**Features**:

- Add inbound filters option to filter legacy Edge browsers (i.e. versions 12-18 ) ([#2650](https://github.com/getsentry/relay/pull/2650))
- Add User Feedback Ingestion. ([#2604](https://github.com/getsentry/relay/pull/2604))
- Group resource spans by scrubbed domain and filename. ([#2654](https://github.com/getsentry/relay/pull/2654))
- Convert transactions to spans for all organizations. ([#2659](https://github.com/getsentry/relay/pull/2659))
- Filter outliers (>180s) for mobile measurements. ([#2649](https://github.com/getsentry/relay/pull/2649))
- Allow access to more context fields in dynamic sampling and metric extraction. ([#2607](https://github.com/getsentry/relay/pull/2607), [#2640](https://github.com/getsentry/relay/pull/2640), [#2675](https://github.com/getsentry/relay/pull/2675), [#2707](https://github.com/getsentry/relay/pull/2707), [#2715](https://github.com/getsentry/relay/pull/2715))
- Allow advanced scrubbing expressions for datascrubbing safe fields. ([#2670](https://github.com/getsentry/relay/pull/2670))
- Disable graphql scrubbing when datascrubbing is disabled. ([#2689](https://github.com/getsentry/relay/pull/2689))
- Track when a span was received. ([#2688](https://github.com/getsentry/relay/pull/2688))
- Add context for NEL (Network Error Logging) reports to the event schema. ([#2421](https://github.com/getsentry/relay/pull/2421))
- Add `validate_pii_selector` to CABI for safe fields validation. ([#2687](https://github.com/getsentry/relay/pull/2687))
- Do not scrub Prisma spans. ([#2711](https://github.com/getsentry/relay/pull/2711))
- Count spans by op. ([#2712](https://github.com/getsentry/relay/pull/2712))
- Extract resource spans & metrics regardless of feature flag. ([#2713](https://github.com/getsentry/relay/pull/2713))

**Bug Fixes**:

- Disable scrubbing for the User-Agent header. ([#2641](https://github.com/getsentry/relay/pull/2641))
- Fixes certain safe fields disabling data scrubbing for all string fields. ([#2701](https://github.com/getsentry/relay/pull/2701))

**Internal**:

- Disable resource link span ingestion. ([#2647](https://github.com/getsentry/relay/pull/2647))
- Collect `http.decoded_response_content_length`. ([#2638](https://github.com/getsentry/relay/pull/2638))
- Add TTID and TTFD tags to mobile spans. ([#2662](https://github.com/getsentry/relay/pull/2662))
- Validate span timestamps and IDs in light normalization on renormalization. ([#2679](https://github.com/getsentry/relay/pull/2679))
- Scrub all DB Core Data spans differently. ([#2686](https://github.com/getsentry/relay/pull/2686))
- Support generic metrics extraction version 2. ([#2692](https://github.com/getsentry/relay/pull/2692))
- Emit error on continued project config fetch failures after a time interval. ([#2700](https://github.com/getsentry/relay/pull/2700))

## 23.10.1

**Features**:

- Update Docker Debian image from 10 to 12. ([#2622](https://github.com/getsentry/relay/pull/2622))
- Remove event spans starting or ending before January 1, 1970 UTC. ([#2627](https://github.com/getsentry/relay/pull/2627))
- Remove event breadcrumbs dating before January 1, 1970 UTC. ([#2635](https://github.com/getsentry/relay/pull/2635))

**Internal**:

- Report global config fetch errors after interval of constant failures elapsed. ([#2628](https://github.com/getsentry/relay/pull/2628))
- Restrict resource spans to script and css only. ([#2623](https://github.com/getsentry/relay/pull/2623))
- Postpone metrics aggregation until we received the project state. ([#2588](https://github.com/getsentry/relay/pull/2588))
- Scrub random strings in resource span descriptions. ([#2614](https://github.com/getsentry/relay/pull/2614))
- Apply consistent rate-limiting prior to aggregation. ([#2652](https://github.com/getsentry/relay/pull/2652))

## 23.10.0

**Features**:

- Scrub span descriptions with encoded data images. ([#2560](https://github.com/getsentry/relay/pull/2560))
- Accept spans needed for the mobile Starfish module. ([#2570](https://github.com/getsentry/relay/pull/2570))
- Extract size metrics and blocking status tag for resource spans. ([#2578](https://github.com/getsentry/relay/pull/2578))
- Add a setting to rollout ingesting all resource spans. ([#2586](https://github.com/getsentry/relay/pull/2586))
- Drop events starting or ending before January 1, 1970 UTC. ([#2613](https://github.com/getsentry/relay/pull/2613))
- Add support for X-Sentry-Forwarded-For header. ([#2572](https://github.com/getsentry/relay/pull/2572))
- Add a generic way of configuring inbound filters via project configs. ([#2595](https://github.com/getsentry/relay/pull/2595))

**Bug Fixes**:

- Remove profile_id from context when no profile is in the envelope. ([#2523](https://github.com/getsentry/relay/pull/2523))
- Fix reporting of Relay's crashes to Sentry. The `crash-handler` feature did not enable the crash reporter and uploads of crashes were broken. ([#2532](https://github.com/getsentry/relay/pull/2532))
- Use correct field to pick SQL parser for span normalization. ([#2536](https://github.com/getsentry/relay/pull/2536))
- Prevent stack overflow on SQL serialization. ([#2538](https://github.com/getsentry/relay/pull/2538))
- Bind exclusively to the port for the HTTP server. ([#2582](https://github.com/getsentry/relay/pull/2582))
- Scrub resource spans even when there's no domain or extension or when the description is an image. ([#2591](https://github.com/getsentry/relay/pull/2591))

**Internal**:

- Exclude more spans fron metrics extraction. ([#2522](https://github.com/getsentry/relay/pull/2522)), [#2525](https://github.com/getsentry/relay/pull/2525), [#2545](https://github.com/getsentry/relay/pull/2545), [#2566](https://github.com/getsentry/relay/pull/2566))
- Remove filtering for Android events with missing close events. ([#2524](https://github.com/getsentry/relay/pull/2524))
- Fix hot-loop burning CPU when upstream service is unavailable. ([#2518](https://github.com/getsentry/relay/pull/2518))
- Extract new low-cardinality transaction duration metric for statistical detectors. ([#2513](https://github.com/getsentry/relay/pull/2513))
- Introduce reservoir sampling rule. ([#2550](https://github.com/getsentry/relay/pull/2550))
- Write span tags to `span.sentry_tags` instead of `span.data`. ([#2555](https://github.com/getsentry/relay/pull/2555), [#2598](https://github.com/getsentry/relay/pull/2598))
- Use JSON instead of MsgPack for Kafka spans. ([#2556](https://github.com/getsentry/relay/pull/2556))
- Add `profile_id` to spans. ([#2569](https://github.com/getsentry/relay/pull/2569))
- Introduce a dedicated usage metric for transactions that replaces the duration metric. ([#2571](https://github.com/getsentry/relay/pull/2571), [#2589](https://github.com/getsentry/relay/pull/2589))
- Restore the profiling killswitch. ([#2573](https://github.com/getsentry/relay/pull/2573))
- Add `scraping_attempts` field to the event schema. ([#2575](https://github.com/getsentry/relay/pull/2575))
- Move `condition.rs` from `relay-sampling` to `relay-protocol`. ([#2608](https://github.com/getsentry/relay/pull/2608))

## 23.9.1

- No documented changes.

## 23.9.0

**Features**:

- Add `view_names` to `AppContext` ([#2344](https://github.com/getsentry/relay/pull/2344))
- Tag keys in error events and transaction events can now be up to `200` ASCII characters long. Before, tag keys were limited to 32 characters. ([#2453](https://github.com/getsentry/relay/pull/2453))
- The Crons monitor check-in APIs have learned to accept JSON via POST. This allows for monitor upserts by specifying the `monitor_config` in the JSON body. ([#2448](https://github.com/getsentry/relay/pull/2448))
- Add an experimental web interface for local Relay deployments. ([#2422](https://github.com/getsentry/relay/pull/2422))

**Bug Fixes**:

- Filter out exceptions originating in Safari extensions. ([#2408](https://github.com/getsentry/relay/pull/2408))
- Fixes the `TraceContext.status` not being defaulted to `unknown` before the new metrics extraction pipeline. ([#2436](https://github.com/getsentry/relay/pull/2436))
- Support on-demand metrics for alerts and widgets in external Relays. ([#2440](https://github.com/getsentry/relay/pull/2440))
- Prevent sporadic data loss in `EnvelopeProcessorService`. ([#2454](https://github.com/getsentry/relay/pull/2454))
- Prevent panic when android trace contains invalid start time. ([#2457](https://github.com/getsentry/relay/pull/2457))

**Internal**:

- Use static global configuration if file is provided and not in managed mode. ([#2458](https://github.com/getsentry/relay/pull/2458))
- Add `MeasurementsConfig` to `GlobalConfig` and implement merging logic with project config. ([#2415](https://github.com/getsentry/relay/pull/2415))
- Support ingestion of custom metrics when the `organizations:custom-metrics` feature flag is enabled. ([#2443](https://github.com/getsentry/relay/pull/2443))
- Merge span metrics and standalone spans extraction options. ([#2447](https://github.com/getsentry/relay/pull/2447))
- Support parsing aggregated metric buckets directly from statsd payloads. ([#2468](https://github.com/getsentry/relay/pull/2468), [#2472](https://github.com/getsentry/relay/pull/2472))
- Improve performance when ingesting distribution metrics with a large number of data points. ([#2483](https://github.com/getsentry/relay/pull/2483))
- Improve documentation for metrics bucketing. ([#2503](https://github.com/getsentry/relay/pull/2503))
- Rename the envelope item type for StatsD payloads to "statsd". ([#2470](https://github.com/getsentry/relay/pull/2470))
- Add a nanojoule unit for profile measurements. ([#2478](https://github.com/getsentry/relay/pull/2478))
- Add a timestamp field to report profile's start time on Android. ([#2486](https://github.com/getsentry/relay/pull/2486))
- Filter span metrics extraction based on features. ([#2511](https://github.com/getsentry/relay/pull/2511), [#2520](https://github.com/getsentry/relay/pull/2520))
- Extract shared tags on the segment. ([#2512](https://github.com/getsentry/relay/pull/2512))

## 23.8.0

**Features**:

- Add `Cross-Origin-Resource-Policy` HTTP header to responses. ([#2394](https://github.com/getsentry/relay/pull/2394))

## 23.7.2

**Features**:

- Normalize old React Native SDK app start time measurements and spans. ([#2358](https://github.com/getsentry/relay/pull/2358))

**Bug Fixes**:

- Limit environment names on check-ins to 64 chars. ([#2309](https://github.com/getsentry/relay/pull/2309))

**Internal**:

- Add new service for fetching global configs. ([#2320](https://github.com/getsentry/relay/pull/2320))
- Feature-flagged extraction & publishing of spans from transactions. ([#2350](https://github.com/getsentry/relay/pull/2350))

## 23.7.1

**Bug Fixes**:

- Trim fields (e.g. `transaction`) before metrics extraction. ([#2342](https://github.com/getsentry/relay/pull/2342))
- Interpret `aggregator.max_tag_value_length` as characters instead of bytes. ([#2343](https://github.com/getsentry/relay/pull/2343))

**Internal**:

- Add capability to configure metrics aggregators per use case. ([#2341](https://github.com/getsentry/relay/pull/2341))
- Configurable flush time offsets for metrics buckets. ([#2349](https://github.com/getsentry/relay/pull/2349))

## 23.7.0

**Bug Fixes**:

- Filter idle samples at the edge per thread. ([#2321](https://github.com/getsentry/relay/pull/2321))

**Internal**:

- Add support for `sampled` field in the DSC and error tagging. ([#2290](https://github.com/getsentry/relay/pull/2290))
- Move span tag extraction from metrics to normalization. ([#2304](https://github.com/getsentry/relay/pull/2304))

## 23.6.2

**Features**:

- Add filter based on transaction names. ([#2118](https://github.com/getsentry/relay/pull/2118), [#2284](https://github.com/getsentry/relay/pull/2284))
- Use GeoIP lookup also in non-processing Relays. Lookup from now on will be also run in light normalization. ([#2229](https://github.com/getsentry/relay/pull/2229))
- Metrics extracted from transactions from old SDKs now get a useful `transaction` tag. ([#2250](https://github.com/getsentry/relay/pull/2250), [#2272](https://github.com/getsentry/relay/pull/2272)).

**Bug Fixes**:

- Skip dynamic sampling if relay doesn't support incoming metrics extraction version. ([#2273](https://github.com/getsentry/relay/pull/2273))
- Keep stack frames closest to crash when quantity exceeds limit. ([#2236](https://github.com/getsentry/relay/pull/2236))
- Drop profiles without a transaction in the same envelope. ([#2169](https://github.com/getsentry/relay/pull/2169))

**Internal**:

- Implement basic generic metrics extraction for transaction events. ([#2252](https://github.com/getsentry/relay/pull/2252), [#2257](https://github.com/getsentry/relay/pull/2257))
- Support more fields in dynamic sampling, metric extraction, and conditional tagging. The added fields are `dist`, `release.*`, `user.{email,ip_address,name}`, `breakdowns.*`, and `extra.*`. ([#2259](https://github.com/getsentry/relay/pull/2259), [#2276](https://github.com/getsentry/relay/pull/2276))

## 23.6.1

- No documented changes.

## 23.6.0

**Bug Fixes**:

- Make counting of total profiles consistent with total transactions. ([#2163](https://github.com/getsentry/relay/pull/2163))

**Features**:

- Add `data` and `api_target` fields to `ResponseContext` and scrub `graphql` bodies. ([#2141](https://github.com/getsentry/relay/pull/2141))
- Add support for X-Vercel-Forwarded-For header. ([#2124](https://github.com/getsentry/relay/pull/2124))
- Add `lock` attribute to the frame protocol. ([#2171](https://github.com/getsentry/relay/pull/2171))
- Reject profiles longer than 30s. ([#2168](https://github.com/getsentry/relay/pull/2168))
- Change default topic for transaction metrics to `ingest-performance-metrics`. ([#2180](https://github.com/getsentry/relay/pull/2180))
- Add Firefox "dead object" error to browser extension filter ([#2215](https://github.com/getsentry/relay/pull/2215))
- Add events whose `url` starts with `file://` to localhost inbound filter ([#2214](https://github.com/getsentry/relay/pull/2214))

**Internal**:

- Extract app identifier from app context for profiles. ([#2172](https://github.com/getsentry/relay/pull/2172))
- Mark all URL transactions as sanitized after applying rules. ([#2210](https://github.com/getsentry/relay/pull/2210))
- Add limited, experimental Sentry performance monitoring. ([#2157](https://github.com/getsentry/relay/pull/2157))

## 23.5.2

**Features**:

- Use different error message for empty strings in schema processing. ([#2151](https://github.com/getsentry/relay/pull/2151))
- Filter irrelevant webkit-issues. ([#2088](https://github.com/getsentry/relay/pull/2088))

- Relay now supports a simplified cron check-in API. ([#2153](https://github.com/getsentry/relay/pull/2153))

## 23.5.1

**Bug Fixes**:

- Sample only transaction events instead of sampling both transactions and errors. ([#2130](https://github.com/getsentry/relay/pull/2130))
- Fix tagging of incoming errors with `sampled` that was not done due to lack of sampling state. ([#2148](https://github.com/getsentry/relay/pull/2148))
- Remove profiling feature flag. ([#2146](https://github.com/getsentry/relay/pull/2146))

**Internal**:

- Mark all URL transactions as `sanitized` when `txNameReady` flag is set. ([#2128](https://github.com/getsentry/relay/pull/2128), [#2139](https://github.com/getsentry/relay/pull/2139))
- Tag incoming errors with the new `sampled` field in case their DSC is sampled. ([#2026](https://github.com/getsentry/relay/pull/2026))
- Enable PII scrubbing for urls field ([#2143](https://github.com/getsentry/relay/pull/2143))

## 23.5.0

**Bug Fixes**:

- Enforce rate limits for monitor check-ins. ([#2065](https://github.com/getsentry/relay/pull/2065))
- Allow rate limits greater than `u32::MAX`. ([#2079](https://github.com/getsentry/relay/pull/2079))
- Do not drop envelope when client closes connection. ([#2089](https://github.com/getsentry/relay/pull/2089))

**Features**:

- Scrub IBAN as pii. ([#2117](https://github.com/getsentry/relay/pull/2117))
- Scrub sensitive keys (`passwd`, `token`, ...) in Replay recording data. ([#2034](https://github.com/getsentry/relay/pull/2034))
- Add support for old 'violated-directive' CSP format. ([#2048](https://github.com/getsentry/relay/pull/2048))
- Add document_uri to csp filter. ([#2059](https://github.com/getsentry/relay/pull/2059))
- Store `geo.subdivision` of the end user location. ([#2058](https://github.com/getsentry/relay/pull/2058))
- Scrub URLs in span descriptions. ([#2095](https://github.com/getsentry/relay/pull/2095))

**Internal**:

- Remove transaction metrics allowlist. ([#2092](https://github.com/getsentry/relay/pull/2092))
- Include unknown feature flags in project config when serializing it. ([#2040](https://github.com/getsentry/relay/pull/2040))
- Copy transaction tags to the profile. ([#1982](https://github.com/getsentry/relay/pull/1982))
- Lower default max compressed replay recording segment size to 10 MiB. ([#2031](https://github.com/getsentry/relay/pull/2031))
- Increase chunking limit to 15MB for replay recordings. ([#2032](https://github.com/getsentry/relay/pull/2032))
- Add a data category for indexed profiles. ([#2051](https://github.com/getsentry/relay/pull/2051), [#2071](https://github.com/getsentry/relay/pull/2071))
- Differentiate between `Profile` and `ProfileIndexed` outcomes. ([#2054](https://github.com/getsentry/relay/pull/2054))
- Split dynamic sampling implementation before refactoring. ([#2047](https://github.com/getsentry/relay/pull/2047))
- Refactor dynamic sampling implementation across `relay-server` and `relay-sampling`. ([#2066](https://github.com/getsentry/relay/pull/2066))
- Adds support for `replay_id` field for the `DynamicSamplingContext`'s `FieldValueProvider`. ([#2070](https://github.com/getsentry/relay/pull/2070))
- On Linux, switch to `jemalloc` instead of the system memory allocator to reduce Relay's memory footprint. ([#2084](https://github.com/getsentry/relay/pull/2084))
- Scrub sensitive cookies `__session`. ([#2105](https://github.com/getsentry/relay/pull/2105)))
- Parse profiles' metadata to check if it should be marked as invalid. ([#2104](https://github.com/getsentry/relay/pull/2104))
- Set release as optional by defaulting to an empty string and add a dist field for profiles. ([#2098](https://github.com/getsentry/relay/pull/2098), [#2107](https://github.com/getsentry/relay/pull/2107))
- Accept source map debug images in debug meta for Profiling. ([#2097](https://github.com/getsentry/relay/pull/2097))

## 23.4.0

**Breaking Changes**:

This release contains major changes to the web layer, including TCP and HTTP handling as well as all web endpoint handlers. Due to these changes, some functionality was retired and Relay responds differently in specific cases.

Configuration:

- SSL support has been dropped. As per [official guidelines](https://docs.sentry.io/product/relay/operating-guidelines/), Relay should be operated behind a reverse proxy, which can perform SSL termination.
- Connection config options `max_connections`, `max_pending_connections`, and `max_connection_rate` no longer have an effect. Instead, configure the reverse proxy to handle connection concurrency as needed.

Endpoints:

- The security endpoint no longer forwards to upstream if the mime type doesn't match supported mime types. Instead, the request is rejected with a corresponding error.
- Passing store payloads as `?sentry_data=<base64>` query parameter is restricted to `GET` requests on the store endpoint. Other endpoints require the payload to be passed in the request body.
- Requests with an invalid `content-encoding` header will now be rejected. Exceptions to this are an empty string and `UTF-8`, which have been sent historically by some SDKs and are now treated as identity (no encoding). Previously, all unknown encodings were treated as identity.
- Temporarily, response bodies for some errors are rendered as plain text instead of JSON. This will be addressed in an upcoming release.

Metrics:

- The `route` tag of request metrics uses the route pattern instead of schematic names. There is an exact replacement for every previous route. For example, `"store-default"` is now tagged as `"/api/:project_id/store/"`.
- Statsd metrics `event.size_bytes.raw` and `event.size_bytes.uncompressed` have been removed.

**Features**:

- Allow monitor checkins to paass `monitor_config` for monitor upserts. ([#1962](https://github.com/getsentry/relay/pull/1962))
- Add replay_id onto event from dynamic sampling context. ([#1983](https://github.com/getsentry/relay/pull/1983))
- Add product-name for devices, derived from the android model. ([#2004](https://github.com/getsentry/relay/pull/2004))
- Changes how device class is determined for iPhone devices. Instead of checking processor frequency, the device model is mapped to a device class. ([#1970](https://github.com/getsentry/relay/pull/1970))
- Don't sanitize transactions if no clustering rules exist and no UUIDs were scrubbed. ([#1976](https://github.com/getsentry/relay/pull/1976))
- Add `thread.lock_mechanism` field to protocol. ([#1979](https://github.com/getsentry/relay/pull/1979))
- Add `origin` to trace context and span. ([#1984](https://github.com/getsentry/relay/pull/1984))
- Add `jvm` debug file type. ([#2002](https://github.com/getsentry/relay/pull/2002))
- Add new `mechanism` fields to protocol to support exception groups. ([#2020](https://github.com/getsentry/relay/pull/2020))
- Change `lock_reason` attribute to a `held_locks` dictionary in the `thread` interface. ([#2018](https://github.com/getsentry/relay/pull/2018))

**Internal**:

- Add BufferService with SQLite backend. ([#1920](https://github.com/getsentry/relay/pull/1920))
- Upgrade the web framework and related dependencies. ([#1938](https://github.com/getsentry/relay/pull/1938))
- Apply transaction clustering rules before UUID scrubbing rules. ([#1964](https://github.com/getsentry/relay/pull/1964))
- Use exposed device-class-synthesis feature flag to gate device.class synthesis in light normalization. ([#1974](https://github.com/getsentry/relay/pull/1974))
- Adds iPad support for device.class synthesis in light normalization. ([#2008](https://github.com/getsentry/relay/pull/2008))
- Pin schemars dependency to un-break schema docs generation. ([#2014](https://github.com/getsentry/relay/pull/2014))
- Remove global service registry. ([#2022](https://github.com/getsentry/relay/pull/2022))
- Apply schema validation to all topics in local development. ([#2013](https://github.com/getsentry/relay/pull/2013))

Monitors:

- Monitor check-ins may now specify an environment ([#2027](https://github.com/getsentry/relay/pull/2027))

## 23.3.1

**Features**:

- Indicate if OS-version may be frozen with '>=' prefix. ([#1945](https://github.com/getsentry/relay/pull/1945))
- Normalize monitor slug parameters into slugs. ([#1913](https://github.com/getsentry/relay/pull/1913))
- Smart trim loggers for Java platforms. ([#1941](https://github.com/getsentry/relay/pull/1941))

**Internal**:

- PII scrub `span.data` by default. ([#1953](https://github.com/getsentry/relay/pull/1953))
- Scrub sensitive cookies. ([#1951](https://github.com/getsentry/relay/pull/1951)))

## 23.3.0

**Features**:

- Extract attachments from transaction events and send them to kafka individually. ([#1844](https://github.com/getsentry/relay/pull/1844))
- Protocol validation for source map image type. ([#1869](https://github.com/getsentry/relay/pull/1869))
- Strip quotes from client hint values. ([#1874](https://github.com/getsentry/relay/pull/1874))
- Add Dotnet, Javascript and PHP support for profiling. ([#1871](https://github.com/getsentry/relay/pull/1871), [#1876](https://github.com/getsentry/relay/pull/1876), [#1885](https://github.com/getsentry/relay/pull/1885))
- Initial support for the Crons beta. ([#1886](https://github.com/getsentry/relay/pull/1886))
- Scrub `span.data.http.query` with default scrubbers. ([#1889](https://github.com/getsentry/relay/pull/1889))
- Synthesize new class attribute in device context using specs found on the device, such as processor_count, memory_size, etc. ([#1895](https://github.com/getsentry/relay/pull/1895))
- Add `thread.state` field to protocol. ([#1896](https://github.com/getsentry/relay/pull/1896))
- Move device.class from contexts to tags. ([#1911](https://github.com/getsentry/relay/pull/1911))
- Optionally mark scrubbed URL transactions as sanitized. ([#1917](https://github.com/getsentry/relay/pull/1917))
- Perform PII scrubbing on meta's original_value field. ([#1892](https://github.com/getsentry/relay/pull/1892))
- Add links to docs in YAML config file. ([#1923](https://github.com/getsentry/relay/pull/1923))
- For security reports, add the request's `origin` header to sentry events. ([#1934](https://github.com/getsentry/relay/pull/1934))

**Bug Fixes**:

- Enforce rate limits for session replays. ([#1877](https://github.com/getsentry/relay/pull/1877))

**Internal**:

- Revert back the addition of metric names as tag on Sentry errors when relay drops metrics. ([#1873](https://github.com/getsentry/relay/pull/1873))
- Tag the dynamic sampling decision on `count_per_root_project` to measure effective sample rates. ([#1870](https://github.com/getsentry/relay/pull/1870))
- Deprecate fields on the profiling sample format. ([#1878](https://github.com/getsentry/relay/pull/1878))
- Remove idle samples at the start and end of a profile and useless metadata. ([#1894](https://github.com/getsentry/relay/pull/1894))
- Move the pending envelopes buffering into the project cache. ([#1907](https://github.com/getsentry/relay/pull/1907))
- Remove platform validation for profiles. ([#1933](https://github.com/getsentry/relay/pull/1933))

## 23.2.0

**Features**:

- Use client hint headers instead of User-Agent when available. ([#1752](https://github.com/getsentry/relay/pull/1752), [#1802](https://github.com/getsentry/relay/pull/1802), [#1838](https://github.com/getsentry/relay/pull/1838))
- Apply all configured data scrubbing rules on Replays. ([#1731](https://github.com/getsentry/relay/pull/1731))
- Add count transactions toward root project. ([#1734](https://github.com/getsentry/relay/pull/1734))
- Add or remove the profile ID on the transaction's profiling context. ([#1801](https://github.com/getsentry/relay/pull/1801))
- Implement a new sampling algorithm with factors and multi-matching. ([#1790](https://github.com/getsentry/relay/pull/1790)
- Add Cloud Resource context. ([#1854](https://github.com/getsentry/relay/pull/1854))

**Bug Fixes**:

- Fix a bug where the replays ip-address normalization was not being applied when the user object was omitted. ([#1805](https://github.com/getsentry/relay/pull/1805))
- Improve performance for replays, especially memory usage during data scrubbing. ([#1800](https://github.com/getsentry/relay/pull/1800), [#1825](https://github.com/getsentry/relay/pull/1825))
- When a transaction is rate limited, also remove associated profiles. ([#1843](https://github.com/getsentry/relay/pull/1843))

**Internal**:

- Add metric name as tag on Sentry errors from relay dropping metrics. ([#1797](https://github.com/getsentry/relay/pull/1797))
- Make sure to scrub all the fields with PII. If the fields contain an object, the entire object will be removed. ([#1789](https://github.com/getsentry/relay/pull/1789))
- Keep meta for removed custom measurements. ([#1815](https://github.com/getsentry/relay/pull/1815))
- Drop replay recording payloads if they cannot be parsed or scrubbed. ([#1683](https://github.com/getsentry/relay/pull/1683))

## 23.1.1

**Features**:

- Add error and sample rate fields to the replay event parser. ([#1745](https://github.com/getsentry/relay/pull/1745))
- Add `instruction_addr_adjustment` field to `RawStacktrace`. ([#1716](https://github.com/getsentry/relay/pull/1716))
- Add SSL support to `relay-redis` crate. It is possible to use `rediss` scheme to connnect to Redis cluster using TLS. ([#1772](https://github.com/getsentry/relay/pull/1772))

**Internal**:

- Fix type errors in replay recording parsing. ([#1765](https://github.com/getsentry/relay/pull/1765))
- Remove error and session sample rate fields from replay-event parser. ([#1791](https://github.com/getsentry/relay/pull/1791))
- Scrub replay recording PII from mutation "texts" vector. ([#1796](https://github.com/getsentry/relay/pull/1796))

## 23.1.0

**Features**:

- Add support for `limits.keepalive_timeout` configuration. ([#1645](https://github.com/getsentry/relay/pull/1645))
- Add support for decaying functions in dynamic sampling rules. ([#1692](https://github.com/getsentry/relay/pull/1692))
- Stop extracting duration metric for session payloads. ([#1739](https://github.com/getsentry/relay/pull/1739))
- Add Profiling Context ([#1748](https://github.com/getsentry/relay/pull/1748))

**Internal**:

- Remove concurrent profiling. ([#1697](https://github.com/getsentry/relay/pull/1697))
- Use the main Sentry SDK to submit crash reports instead of a custom curl-based backend. This removes a dependency on `libcurl` and ensures compliance with latest TLS standards for crash uploads. Note that this only affects Relay if the hidden `_crash_db` option is used. ([#1707](https://github.com/getsentry/relay/pull/1707))
- Support transaction naming rules. ([#1695](https://github.com/getsentry/relay/pull/1695))
- Add PII scrubbing to URLs captured by replay recordings ([#1730](https://github.com/getsentry/relay/pull/1730))
- Add more measurement units for profiling. ([#1732](https://github.com/getsentry/relay/pull/1732))
- Add backoff mechanism for fetching projects from the project cache. ([#1726](https://github.com/getsentry/relay/pull/1726))

## 22.12.0

**Features**:

- The level of events created from Unreal Crash Reports now depends on whether it was an actual crash or an assert. ([#1677](https://github.com/getsentry/relay/pull/1677))
- Dynamic sampling is now based on the volume received by Relay by default and does not include the original volume dropped by client-side sampling in SDKs. This is required for the final dynamic sampling feature in the latest Sentry plans. ([#1591](https://github.com/getsentry/relay/pull/1591))
- Add OpenTelemetry Context. ([#1617](https://github.com/getsentry/relay/pull/1617))
- Add `app.in_foreground` and `thread.main` flag to protocol. ([#1578](https://github.com/getsentry/relay/pull/1578))
- Add support for View Hierarchy attachment_type. ([#1642](https://github.com/getsentry/relay/pull/1642))
- Add invalid replay recording outcome. ([#1684](https://github.com/getsentry/relay/pull/1684))
- Stop rejecting spans without a timestamp, instead giving them their respective event timestamp and setting their status to DeadlineExceeded. ([#1690](https://github.com/getsentry/relay/pull/1690))
- Add max replay size configuration parameter. ([#1694](https://github.com/getsentry/relay/pull/1694))
- Add nonchunked replay recording message type. ([#1653](https://github.com/getsentry/relay/pull/1653))
- Add `abnormal_mechanism` field to SessionUpdate protocol. ([#1665](https://github.com/getsentry/relay/pull/1665))
- Add replay-event normalization and PII scrubbing. ([#1582](https://github.com/getsentry/relay/pull/1582))
- Scrub all fields with IP addresses rather than only known IP address fields. ([#1725](https://github.com/getsentry/relay/pull/1725))

**Bug Fixes**:

- Make `attachment_type` on envelope items forward compatible by adding fallback variant. ([#1638](https://github.com/getsentry/relay/pull/1638))
- Relay no longer accepts transaction events older than 5 days. Previously the event was accepted and stored, but since metrics for such old transactions are not supported it did not show up in parts of Sentry such as the Performance landing page. ([#1663](https://github.com/getsentry/relay/pull/1663))
- Apply dynamic sampling to transactions from older SDKs and even in case Relay cannot load project information. This avoids accidentally storing 100% of transactions. ([#1667](https://github.com/getsentry/relay/pull/1667))
- Replay recording parser now uses the entire body rather than a subset. ([#1682](https://github.com/getsentry/relay/pull/1682))
- Fix a potential OOM in the Replay recording parser. ([#1691](https://github.com/getsentry/relay/pull/1691))
- Fix type error in replay recording parser. ([#1702](https://github.com/getsentry/relay/pull/1702))

**Internal**:

- Emit a `service.back_pressure` metric that measures internal back pressure by service. ([#1583](https://github.com/getsentry/relay/pull/1583))
- Track metrics for OpenTelemetry events. ([#1618](https://github.com/getsentry/relay/pull/1618))
- Normalize transaction name for URLs transaction source, by replacing UUIDs, SHAs and numerical IDs in transaction names by placeholders. ([#1621](https://github.com/getsentry/relay/pull/1621))
- Parse string as number to handle a release bug. ([#1637](https://github.com/getsentry/relay/pull/1637))
- Expand Profiling's discard reasons. ([#1661](https://github.com/getsentry/relay/pull/1661), [#1685](https://github.com/getsentry/relay/pull/1685))
- Allow to rate limit profiles on top of transactions. ([#1681](https://github.com/getsentry/relay/pull/1681))

## 22.11.0

**Features**:

- Add PII scrubber for replay recordings. ([#1545](https://github.com/getsentry/relay/pull/1545))
- Support decaying rules. Decaying rules are regular sampling rules, but they are only applicable in a specific time range. ([#1544](https://github.com/getsentry/relay/pull/1544))
- Disallow `-` in measurement and breakdown names. These items are converted to metrics, which do not allow `-` in their name. ([#1571](https://github.com/getsentry/relay/pull/1571))

**Bug Fixes**:

- Validate the distribution name in the event. ([#1556](https://github.com/getsentry/relay/pull/1556))
- Use correct meta object for logentry in light normalization. ([#1577](https://github.com/getsentry/relay/pull/1577))

**Internal**:

- Implement response context schema. ([#1529](https://github.com/getsentry/relay/pull/1529))
- Support dedicated quotas for storing transaction payloads ("indexed transactions") via the `transaction_indexed` data category if metrics extraction is enabled. ([#1537](https://github.com/getsentry/relay/pull/1537), [#1555](https://github.com/getsentry/relay/pull/1555))
- Report outcomes for dynamic sampling with the correct indexed transaction data category to restore correct totals. ([#1561](https://github.com/getsentry/relay/pull/1561))
- Add fields to the Frame object for the sample format. ([#1562](https://github.com/getsentry/relay/pull/1562))
- Move kafka related code into separate `relay-kafka` crate. ([#1563](https://github.com/getsentry/relay/pull/1563))

## 22.10.0

**Features**:

- Limit the number of custom measurements per event. ([#1483](https://github.com/getsentry/relay/pull/1483)))
- Add INP web vital as a measurement. ([#1487](https://github.com/getsentry/relay/pull/1487))
- Add .NET/Portable-PDB specific protocol fields. ([#1518](https://github.com/getsentry/relay/pull/1518))
- Enforce rate limits on metrics buckets using the transactions_processed quota. ([#1515](https://github.com/getsentry/relay/pull/1515))
- PII scrubbing now treats any key containing `token` as a password. ([#1527](https://github.com/getsentry/relay/pull/1527))

**Bug Fixes**:

- Make sure that non-processing Relays drop all invalid transactions. ([#1513](https://github.com/getsentry/relay/pull/1513))

**Internal**:

- Introduce a new profile format called `sample`. ([#1462](https://github.com/getsentry/relay/pull/1462))
- Generate a new profile ID when splitting a profile for multiple transactions. ([#1473](https://github.com/getsentry/relay/pull/1473))
- Pin Rust version to 1.63.0 in Dockerfile. ([#1482](https://github.com/getsentry/relay/pull/1482))
- Normalize measurement units in event payload. ([#1488](https://github.com/getsentry/relay/pull/1488))
- Remove long-running futures from metrics flush. ([#1492](https://github.com/getsentry/relay/pull/1492))
- Migrate to 2021 Rust edition. ([#1510](https://github.com/getsentry/relay/pull/1510))
- Make the profiling frame object compatible with the stacktrace frame object from event. ([#1512](https://github.com/getsentry/relay/pull/1512))
- Fix quota DataCategory::TransactionProcessed serialisation to match that of the CAPI. ([#1514](https://github.com/getsentry/relay/pull/1514))
- Support checking quotas in the Redis rate limiter without incrementing them. ([#1519](https://github.com/getsentry/relay/pull/1519))
- Update the internal service architecture for metrics aggregator service. ([#1508](https://github.com/getsentry/relay/pull/1508))
- Add data category for indexed transactions. This will come to represent stored transactions, while the existing category will represent transaction metrics. ([#1535](https://github.com/getsentry/relay/pull/1535))
- Adjust replay parser to be less strict and allow for larger segment-ids. ([#1551](https://github.com/getsentry/relay/pull/1551))

## 22.9.0

**Features**:

- Add user-agent parsing to Replays. ([#1420](https://github.com/getsentry/relay/pull/1420))
- Improve the release name used when reporting data to Sentry to include both the version and exact build. ([#1428](https://github.com/getsentry/relay/pull/1428))

**Bug Fixes**:

- Do not apply rate limits or reject data based on expired project configs. ([#1404](https://github.com/getsentry/relay/pull/1404))
- Process required stacktraces to fix filtering events originating from browser extensions. ([#1423](https://github.com/getsentry/relay/pull/1423))
- Fix error message filtering when formatting the message of logentry. ([#1442](https://github.com/getsentry/relay/pull/1442))
- Loosen type requirements for the `user.id` field in Replays. ([#1443](https://github.com/getsentry/relay/pull/1443))
- Fix panic in datascrubbing when number of sensitive fields was too large. ([#1474](https://github.com/getsentry/relay/pull/1474))

**Internal**:

- Make the Redis connection pool configurable. ([#1418](https://github.com/getsentry/relay/pull/1418))
- Add support for sharding Kafka producers across clusters. ([#1454](https://github.com/getsentry/relay/pull/1454))
- Speed up project cache eviction through a background thread. ([#1410](https://github.com/getsentry/relay/pull/1410))
- Batch metrics buckets into logical partitions before sending them as Envelopes. ([#1440](https://github.com/getsentry/relay/pull/1440))
- Filter single samples in cocoa profiles and events with no duration in Android profiles. ([#1445](https://github.com/getsentry/relay/pull/1445))
- Add a "invalid_replay" discard reason for invalid replay events. ([#1455](https://github.com/getsentry/relay/pull/1455))
- Add rate limiters for replays and replay recordings. ([#1456](https://github.com/getsentry/relay/pull/1456))
- Use the different configuration for billing outcomes when specified. ([#1461](https://github.com/getsentry/relay/pull/1461))
- Support profiles tagged for many transactions. ([#1444](https://github.com/getsentry/relay/pull/1444), [#1463](https://github.com/getsentry/relay/pull/1463), [#1464](https://github.com/getsentry/relay/pull/1464), [#1465](https://github.com/getsentry/relay/pull/1465))
- Track metrics for changes to the transaction name and DSC propagations. ([#1466](https://github.com/getsentry/relay/pull/1466))
- Simplify the ingestion path to reduce endpoint response times. ([#1416](https://github.com/getsentry/relay/issues/1416), [#1429](https://github.com/getsentry/relay/issues/1429), [#1431](https://github.com/getsentry/relay/issues/1431))
- Update the internal service architecture for the store, outcome, and processor services. ([#1405](https://github.com/getsentry/relay/pull/1405), [#1415](https://github.com/getsentry/relay/issues/1415), [#1421](https://github.com/getsentry/relay/issues/1421), [#1441](https://github.com/getsentry/relay/issues/1441), [#1457](https://github.com/getsentry/relay/issues/1457), [#1470](https://github.com/getsentry/relay/pull/1470))

## 22.8.0

**Features**:

- Remove timeout-based expiry of envelopes in Relay's internal buffers. The `cache.envelope_expiry` is now inactive. To control the size of the envelope buffer, use `cache.envelope_buffer_size` exclusively, instead. ([#1398](https://github.com/getsentry/relay/pull/1398))
- Parse sample rates as JSON. ([#1353](https://github.com/getsentry/relay/pull/1353))
- Filter events in external Relays, before extracting metrics. ([#1379](https://github.com/getsentry/relay/pull/1379))
- Add `privatekey` and `private_key` as secret key name to datascrubbers. ([#1376](https://github.com/getsentry/relay/pull/1376))
- Explain why we responded with 429. ([#1389](https://github.com/getsentry/relay/pull/1389))

**Bug Fixes**:

- Fix a bug where unreal crash reports were dropped when metrics extraction is enabled. ([#1355](https://github.com/getsentry/relay/pull/1355))
- Extract user from metrics with EventUser's priority. ([#1363](https://github.com/getsentry/relay/pull/1363))
- Honor `SentryConfig.enabled` and don't init SDK at all if it is false. ([#1380](https://github.com/getsentry/relay/pull/1380))
- The priority thread metadata on profiles is now optional, do not fail the profile if it's not present. ([#1392](https://github.com/getsentry/relay/pull/1392))

**Internal**:

- Support compressed project configs in redis cache. ([#1345](https://github.com/getsentry/relay/pull/1345))
- Refactor profile processing into its own crate. ([#1340](https://github.com/getsentry/relay/pull/1340))
- Treat "unknown" transaction source as low cardinality for safe SDKs. ([#1352](https://github.com/getsentry/relay/pull/1352), [#1356](https://github.com/getsentry/relay/pull/1356))
- Conditionally write a default transaction source to the transaction payload. ([#1354](https://github.com/getsentry/relay/pull/1354))
- Generate mobile measurements frames_frozen_rate, frames_slow_rate, stall_percentage. ([#1373](https://github.com/getsentry/relay/pull/1373))
- Change to the internals of the healthcheck endpoint. ([#1374](https://github.com/getsentry/relay/pull/1374), [#1377](https://github.com/getsentry/relay/pull/1377))
- Re-encode the Typescript payload to normalize. ([#1372](https://github.com/getsentry/relay/pull/1372))
- Partially normalize events before extracting metrics. ([#1366](https://github.com/getsentry/relay/pull/1366))
- Spawn more threads for CPU intensive work. ([#1378](https://github.com/getsentry/relay/pull/1378))
- Add missing fields to DeviceContext ([#1383](https://github.com/getsentry/relay/pull/1383))
- Improve performance of Redis accesses by not running `PING` everytime a connection is reused. ([#1394](https://github.com/getsentry/relay/pull/1394))
- Distinguish between various discard reasons for profiles. ([#1395](https://github.com/getsentry/relay/pull/1395))
- Add missing fields to GPUContext ([#1391](https://github.com/getsentry/relay/pull/1391))
- Store actor now uses Tokio for message handling instead of Actix. ([#1397](https://github.com/getsentry/relay/pull/1397))
- Add app_memory to AppContext struct. ([#1403](https://github.com/getsentry/relay/pull/1403))

## 22.7.0

**Features**:

- Adjust sample rate by envelope header's sample_rate. ([#1327](https://github.com/getsentry/relay/pull/1327))
- Support `transaction_info` on event payloads. ([#1330](https://github.com/getsentry/relay/pull/1330))
- Extract transaction metrics in external relays. ([#1344](https://github.com/getsentry/relay/pull/1344))

**Bug Fixes**:

- Parse custom units with length < 15 without crashing. ([#1312](https://github.com/getsentry/relay/pull/1312))
- Split large metrics requests into smaller batches. This avoids failed metrics submission and lost Release Health data due to `413 Payload Too Large` errors on the upstream. ([#1326](https://github.com/getsentry/relay/pull/1326))
- Metrics extraction: Map missing transaction status to "unknown". ([#1333](https://github.com/getsentry/relay/pull/1333))
- Fix [CVE-2022-2068](https://www.openssl.org/news/vulnerabilities.html#CVE-2022-2068) and [CVE-2022-2097](https://www.openssl.org/news/vulnerabilities.html#CVE-2022-2097) by updating to OpenSSL 1.1.1q. ([#1334](https://github.com/getsentry/relay/pull/1334))

**Internal**:

- Reduce number of metrics extracted for release health. ([#1316](https://github.com/getsentry/relay/pull/1316))
- Indicate with thread is the main thread in thread metadata for profiles. ([#1320](https://github.com/getsentry/relay/pull/1320))
- Increase profile maximum size by an order of magnitude. ([#1321](https://github.com/getsentry/relay/pull/1321))
- Add data category constant for processed transactions, encompassing all transactions that have been received and sent through dynamic sampling as well as metrics extraction. ([#1306](https://github.com/getsentry/relay/pull/1306))
- Extract metrics also from trace-sampled transactions. ([#1317](https://github.com/getsentry/relay/pull/1317))
- Extract metrics from a configurable amount of custom transaction measurements. ([#1324](https://github.com/getsentry/relay/pull/1324))
- Metrics: Drop transaction tag for high-cardinality sources. ([#1339](https://github.com/getsentry/relay/pull/1339))

## 22.6.0

**Compatibility:** This version of Relay requires Sentry server `22.6.0` or newer.

**Features**:

- Relay is now compatible with CentOS 7 and Red Hat Enterprise Linux 7 onward (kernel version _2.6.32_), depending on _glibc 2.17_ or newer. The `crash-handler` feature, which is currently enabled in the build published to DockerHub, additionally requires _curl 7.29_ or newer. ([#1279](https://github.com/getsentry/relay/pull/1279))
- Optionally start relay with `--upstream-dsn` to pass a Sentry DSN instead of the URL. This can be convenient when starting Relay in environments close to an SDK, where a DSN is already available. ([#1277](https://github.com/getsentry/relay/pull/1277))
- Add a new runtime mode `--aws-runtime-api=$AWS_LAMBDA_RUNTIME_API` that integrates Relay with the AWS Extensions API lifecycle. ([#1277](https://github.com/getsentry/relay/pull/1277))
- Add Replay ItemTypes. ([#1236](https://github.com/getsentry/relay/pull/1236), ([#1239](https://github.com/getsentry/relay/pull/1239))

**Bug Fixes**:

- Session metrics extraction: Count distinct_ids from all session updates to prevent undercounting users. ([#1275](https://github.com/getsentry/relay/pull/1275))
- Session metrics extraction: Count crashed+abnormal towards errored_preaggr. ([#1274](https://github.com/getsentry/relay/pull/1274))

**Internal**:

- Add version 3 to the project configs endpoint. This allows returning pending results which need to be polled later and avoids blocking batched requests on single slow entries. ([#1263](https://github.com/getsentry/relay/pull/1263))
- Emit specific event type tags for "processing.event.produced" metric. ([#1270](https://github.com/getsentry/relay/pull/1270))
- Add support for profile outcomes. ([#1272](https://github.com/getsentry/relay/pull/1272))
- Avoid potential panics when scrubbing minidumps. ([#1282](https://github.com/getsentry/relay/pull/1282))
- Fix typescript profile validation. ([#1283](https://github.com/getsentry/relay/pull/1283))
- Track memory footprint of metrics buckets. ([#1284](https://github.com/getsentry/relay/pull/1284), [#1287](https://github.com/getsentry/relay/pull/1287), [#1288](https://github.com/getsentry/relay/pull/1288))
- Support dedicated topics per metrics usecase, drop metrics from unknown usecases. ([#1285](https://github.com/getsentry/relay/pull/1285))
- Add support for Rust profiles ingestion ([#1296](https://github.com/getsentry/relay/pull/1296))

## 22.5.0

**Features**:

- Add platform, op, http.method and status tag to all extracted transaction metrics. ([#1227](https://github.com/getsentry/relay/pull/1227))
- Add units in built-in measurements. ([#1229](https://github.com/getsentry/relay/pull/1229))
- Add protocol support for custom units on transaction measurements. ([#1256](https://github.com/getsentry/relay/pull/1256))

**Bug Fixes**:

- fix(metrics): Enforce metric name length limit. ([#1238](https://github.com/getsentry/relay/pull/1238))
- Accept and forward unknown Envelope items. In processing mode, drop items individually rather than rejecting the entire request. This allows SDKs to send new data in combined Envelopes in the future. ([#1246](https://github.com/getsentry/relay/pull/1246))
- Stop extracting metrics with outdated names from sessions. ([#1251](https://github.com/getsentry/relay/pull/1251), [#1252](https://github.com/getsentry/relay/pull/1252))
- Update symbolic to pull in fixed Unreal parser that now correctly handles zero-length files. ([#1266](https://github.com/getsentry/relay/pull/1266))

**Internal**:

- Add sampling + tagging by event platform and transaction op. Some (unused) tagging rules from 22.4.0 have been renamed. ([#1231](https://github.com/getsentry/relay/pull/1231))
- Refactor aggregation error, recover from errors more gracefully. ([#1240](https://github.com/getsentry/relay/pull/1240))
- Remove/reject nul-bytes from metric strings. ([#1235](https://github.com/getsentry/relay/pull/1235))
- Remove the unused "internal" data category. ([#1245](https://github.com/getsentry/relay/pull/1245))
- Add the client and version as `sdk` tag to extracted session metrics in the format `name/version`. ([#1248](https://github.com/getsentry/relay/pull/1248))
- Expose `shutdown_timeout` in `OverridableConfig` ([#1247](https://github.com/getsentry/relay/pull/1247))
- Normalize all profiles and reject invalid ones. ([#1250](https://github.com/getsentry/relay/pull/1250))
- Raise a new InvalidCompression Outcome for invalid Unreal compression. ([#1237](https://github.com/getsentry/relay/pull/1237))
- Add a profile data category and count profiles in an envelope to apply rate limits. ([#1259](https://github.com/getsentry/relay/pull/1259))
- Support dynamic sampling by custom tags, operating system name and version, as well as device name and family. ([#1268](https://github.com/getsentry/relay/pull/1268))

## 22.4.0

**Features**:

- Map Windows version from raw_description to version name (XP, Vista, 11, ...). ([#1219](https://github.com/getsentry/relay/pull/1219))

**Bug Fixes**:

- Prevent potential OOM panics when handling corrupt Unreal Engine crashes. ([#1216](https://github.com/getsentry/relay/pull/1216))

**Internal**:

- Remove unused item types. ([#1211](https://github.com/getsentry/relay/pull/1211))
- Pin click dependency in requirements-dev.txt. ([#1214](https://github.com/getsentry/relay/pull/1214))
- Use fully qualified metric resource identifiers (MRI) for metrics ingestion. For example, the sessions duration is now called `d:sessions/duration@s`. ([#1215](https://github.com/getsentry/relay/pull/1215))
- Introduce metric units for rates and information, add support for custom user-declared units, and rename duration units to self-explanatory identifiers such as `second`. ([#1217](https://github.com/getsentry/relay/pull/1217))
- Increase the max profile size to accomodate a new platform. ([#1223](https://github.com/getsentry/relay/pull/1223))
- Set environment as optional when parsing a profile so we get a null value later on. ([#1224](https://github.com/getsentry/relay/pull/1224))
- Expose new tagging rules interface for metrics extracted from transactions. ([#1225](https://github.com/getsentry/relay/pull/1225))
- Return better BadStoreRequest for unreal events. ([#1226](https://github.com/getsentry/relay/pull/1226))

## 22.3.0

**Features**:

- Tag transaction metrics by user satisfaction. ([#1197](https://github.com/getsentry/relay/pull/1197))

**Bug Fixes**:

- CVE-2022-24713: Prevent denial of service through untrusted regular expressions used for PII scrubbing. ([#1207](https://github.com/getsentry/relay/pull/1207))
- Prevent dropping metrics during Relay shutdown if the project is outdated or not cached at time of the shutdown. ([#1205](https://github.com/getsentry/relay/pull/1205))
- Prevent a potential OOM when validating corrupted or exceptional minidumps. ([#1209](https://github.com/getsentry/relay/pull/1209))

**Internal**:

- Spread out metric aggregation over the aggregation window to avoid concentrated waves of metrics requests to the upstream every 10 seconds. Relay now applies jitter to `initial_delay` to spread out requests more evenly over time. ([#1185](https://github.com/getsentry/relay/pull/1185))
- Use a randomized Kafka partitioning key for sessions instead of the session ID. ([#1194](https://github.com/getsentry/relay/pull/1194))
- Add new statsd metrics for bucketing efficiency. ([#1199](https://github.com/getsentry/relay/pull/1199), [#1192](https://github.com/getsentry/relay/pull/1192), [#1200](https://github.com/getsentry/relay/pull/1200))
- Add a `Profile` `ItemType` to represent the profiling data sent from Sentry SDKs. ([#1179](https://github.com/getsentry/relay/pull/1179))

## 22.2.0

**Features**:

- Add the `relay.override_project_ids` configuration flag to support migrating projects from self-hosted to Sentry SaaS. ([#1175](https://github.com/getsentry/relay/pull/1175))

**Internal**:

- Add an option to dispatch billing outcomes to a dedicated topic. ([#1168](https://github.com/getsentry/relay/pull/1168))
- Add new `ItemType` to handle profiling data from Specto SDKs. ([#1170](https://github.com/getsentry/relay/pull/1170))

**Bug Fixes**:

- Fix regression in CSP report parsing. ([#1174](https://github.com/getsentry/relay/pull/1174))
- Ignore replacement_chunks when they aren't used. ([#1180](https://github.com/getsentry/relay/pull/1180))

## 22.1.0

**Features**:

- Flush metrics and outcome aggregators on graceful shutdown. ([#1159](https://github.com/getsentry/relay/pull/1159))
- Extract metrics from sampled transactions. ([#1161](https://github.com/getsentry/relay/pull/1161))

**Internal**:

- Extract normalized dist as metric. ([#1158](https://github.com/getsentry/relay/pull/1158))
- Extract transaction user as metric. ([#1164](https://github.com/getsentry/relay/pull/1164))

## 21.12.0

**Features**:

- Extract measurement ratings, port from frontend. ([#1130](https://github.com/getsentry/relay/pull/1130))
- External Relays perform dynamic sampling and emit outcomes as client reports. This feature is now enabled _by default_. ([#1119](https://github.com/getsentry/relay/pull/1119))
- Metrics extraction config, custom tags. ([#1141](https://github.com/getsentry/relay/pull/1141))
- Update the user agent parser (uap-core Feb 2020 to Nov 2021). This allows Relay and Sentry to infer more recent browsers, operating systems, and devices in events containing a user agent header. ([#1143](https://github.com/getsentry/relay/pull/1143), [#1145](https://github.com/getsentry/relay/pull/1145))
- Improvements to Unity OS context parsing ([#1150](https://github.com/getsentry/relay/pull/1150))

**Bug Fixes**:

- Support Unreal Engine 5 crash reports. ([#1132](https://github.com/getsentry/relay/pull/1132))
- Perform same validation for aggregate sessions as for individual sessions. ([#1140](https://github.com/getsentry/relay/pull/1140))
- Add missing .NET 4.8 release value. ([#1142](https://github.com/getsentry/relay/pull/1142))
- Properly document which timestamps are accepted. ([#1152](https://github.com/getsentry/relay/pull/1152))

**Internal**:

- Add more statsd metrics for relay metric bucketing. ([#1124](https://github.com/getsentry/relay/pull/1124), [#1128](https://github.com/getsentry/relay/pull/1128))
- Add an internal option to capture minidumps for hard crashes. This has to be enabled via the `sentry._crash_db` config parameter. ([#1127](https://github.com/getsentry/relay/pull/1127))
- Fold processing vs non-processing into single actor. ([#1133](https://github.com/getsentry/relay/pull/1133))
- Aggregate outcomes for dynamic sampling, invalid project ID, and rate limits. ([#1134](https://github.com/getsentry/relay/pull/1134))
- Extract session metrics from aggregate sessions. ([#1140](https://github.com/getsentry/relay/pull/1140))
- Prefix names of extracted metrics by `sentry.sessions.` or `sentry.transactions.`. ([#1147](https://github.com/getsentry/relay/pull/1147))
- Extract transaction duration as metric. ([#1148](https://github.com/getsentry/relay/pull/1148))

## 21.11.0

**Features**:

- Add bucket width to bucket protocol. ([#1103](https://github.com/getsentry/relay/pull/1103))
- Support multiple kafka cluster configurations. ([#1101](https://github.com/getsentry/relay/pull/1101))
- Tag metrics by transaction name. ([#1126](https://github.com/getsentry/relay/pull/1126))

**Bug Fixes**:

- Avoid unbounded decompression of encoded requests. A particular request crafted to inflate to large amounts of memory, such as a zip bomb, could put Relay out of memory. ([#1117](https://github.com/getsentry/relay/pull/1117), [#1122](https://github.com/getsentry/relay/pull/1122), [#1123](https://github.com/getsentry/relay/pull/1123))
- Avoid unbounded decompression of UE4 crash reports. Some crash reports could inflate to large amounts of memory before being checked for size, which could put Relay out of memory. ([#1121](https://github.com/getsentry/relay/pull/1121))

**Internal**:

- Aggregate client reports before sending them onwards. ([#1118](https://github.com/getsentry/relay/pull/1118))

## 21.10.0

**Bug Fixes**:

- Correctly validate timestamps for outcomes and sessions. ([#1086](https://github.com/getsentry/relay/pull/1086))
- Run compression on a thread pool when sending to upstream. ([#1085](https://github.com/getsentry/relay/pull/1085))
- Report proper status codes and error messages when sending invalid JSON payloads to an endpoint with a `X-Sentry-Relay-Signature` header. ([#1090](https://github.com/getsentry/relay/pull/1090))
- Enforce attachment and event size limits on UE4 crash reports. ([#1099](https://github.com/getsentry/relay/pull/1099))

**Internal**:

- Add the exclusive time of the transaction's root span. ([#1083](https://github.com/getsentry/relay/pull/1083))
- Add session.status tag to extracted session.duration metric. ([#1087](https://github.com/getsentry/relay/pull/1087))
- Serve project configs for batched requests where one of the project keys cannot be parsed. ([#1093](https://github.com/getsentry/relay/pull/1093))

## 21.9.0

**Features**:

- Add sampling based on transaction name. ([#1058](https://github.com/getsentry/relay/pull/1058))
- Support running Relay without config directory. The most important configuration, including Relay mode and credentials, can now be provided through commandline arguments or environment variables alone. ([#1055](https://github.com/getsentry/relay/pull/1055))
- Protocol support for client reports. ([#1081](https://github.com/getsentry/relay/pull/1081))
- Extract session metrics in non processing relays. ([#1073](https://github.com/getsentry/relay/pull/1073))

**Bug Fixes**:

- Use correct commandline argument name for setting Relay port. ([#1059](https://github.com/getsentry/relay/pull/1059))
- Retrieve OS Context for Unity Events. ([#1072](https://github.com/getsentry/relay/pull/1072))

**Internal**:

- Add new metrics on Relay's performance in dealing with buckets of metric aggregates, as well as the amount of aggregated buckets. ([#1070](https://github.com/getsentry/relay/pull/1070))
- Add the exclusive time of a span. ([#1061](https://github.com/getsentry/relay/pull/1061))
- Remove redundant dynamic sampling processing on fast path. ([#1084](https://github.com/getsentry/relay/pull/1084))

## 21.8.0

- No documented changes.

## 21.7.0

- No documented changes.

## 21.6.3

- No documented changes.

## 21.6.2

**Bug Fixes**:

- Remove connection metrics reported under `connector.*`. They have been fully disabled since version `21.3.0`. ([#1021](https://github.com/getsentry/relay/pull/1021))
- Remove error logs for "failed to extract event" and "failed to store session". ([#1032](https://github.com/getsentry/relay/pull/1032))

**Internal**:

- Assign a random Kafka partition key for session aggregates and metrics to distribute messages evenly. ([#1022](https://github.com/getsentry/relay/pull/1022))
- All fields in breakdown config should be camelCase, and rename the breakdown key name in project options. ([#1020](https://github.com/getsentry/relay/pull/1020))

## 21.6.1

- No documented changes.

## 21.6.0

**Features**:

- Support self-contained envelopes without authentication headers or query parameters. ([#1000](https://github.com/getsentry/relay/pull/1000))
- Support statically configured relays. ([#991](https://github.com/getsentry/relay/pull/991))
- Support namespaced event payloads in multipart minidump submission for Electron Framework. The field has to follow the format `sentry___<namespace>`. ([#1012](https://github.com/getsentry/relay/pull/1012))

**Bug Fixes**:

- Explicitly declare reprocessing context. ([#1009](https://github.com/getsentry/relay/pull/1009))
- Validate the environment attribute in sessions, and drop sessions with invalid releases. ([#1018](https://github.com/getsentry/relay/pull/1018))

**Internal**:

- Gather metrics for corrupted Events with unprintable fields. ([#1008](https://github.com/getsentry/relay/pull/1008))
- Remove project actors. ([#1025](https://github.com/getsentry/relay/pull/1025))

## 21.5.1

**Bug Fixes**:

- Do not leak resources when projects or DSNs are idle. ([#1003](https://github.com/getsentry/relay/pull/1003))

## 21.5.0

**Features**:

- Support the `frame.stack_start` field for chained async stack traces in Cocoa SDK v7. ([#981](https://github.com/getsentry/relay/pull/981))
- Rename configuration fields `cache.event_buffer_size` to `cache.envelope_buffer_size` and `cache.event_expiry` to `cache.envelope_expiry`. The former names are still supported by Relay. ([#985](https://github.com/getsentry/relay/pull/985))
- Add a configuraton flag `relay.ready: always` to mark Relay ready in healthchecks immediately after starting without requiring to authenticate. ([#989](https://github.com/getsentry/relay/pull/989))

**Bug Fixes**:

- Fix roundtrip error when PII selector starts with number. ([#982](https://github.com/getsentry/relay/pull/982))
- Avoid overflow panic for large retry-after durations. ([#992](https://github.com/getsentry/relay/pull/992))

**Internal**:

- Update internal representation of distribution metrics. ([#979](https://github.com/getsentry/relay/pull/979))
- Extract metrics for transaction breakdowns and sessions when the feature is enabled for the organizaiton. ([#986](https://github.com/getsentry/relay/pull/986))
- Assign explicit values to DataCategory enum. ([#987](https://github.com/getsentry/relay/pull/987))

## 21.4.1

**Bug Fixes**:

- Allow the `event_id` attribute on breadcrumbs to link between Sentry events. ([#977](https://github.com/getsentry/relay/pull/977))

## 21.4.0

**Bug Fixes**:

- Parse the Crashpad information extension stream from Minidumps with annotation objects correctly. ([#973](https://github.com/getsentry/relay/pull/973))

**Internal**:

- Emit outcomes for rate limited attachments. ([#951](https://github.com/getsentry/relay/pull/951))
- Remove timestamp from metrics text protocol. ([#972](https://github.com/getsentry/relay/pull/972))
- Add max, min, sum, and count to gauge metrics. ([#974](https://github.com/getsentry/relay/pull/974))

## 21.3.1

**Bug Fixes**:

- Make request url scrubbable. ([#955](https://github.com/getsentry/relay/pull/955))
- Remove dependent items from envelope when dropping transaction item. ([#960](https://github.com/getsentry/relay/pull/960))

**Internal**:

- Emit the `quantity` field for outcomes of events. This field describes the total size in bytes for attachments or the event count for all other categories. A separate outcome is emitted for attachments in a rejected envelope, if any, in addition to the event outcome. ([#942](https://github.com/getsentry/relay/pull/942))
- Add experimental metrics ingestion without bucketing or pre-aggregation. ([#948](https://github.com/getsentry/relay/pull/948))
- Skip serializing some null values in frames interface. ([#944](https://github.com/getsentry/relay/pull/944))
- Add experimental metrics ingestion with bucketing and pre-aggregation. ([#948](https://github.com/getsentry/relay/pull/948), [#952](https://github.com/getsentry/relay/pull/952), [#958](https://github.com/getsentry/relay/pull/958), [#966](https://github.com/getsentry/relay/pull/966), [#969](https://github.com/getsentry/relay/pull/969))
- Change HTTP response for upstream timeouts from 502 to 504. ([#859](https://github.com/getsentry/relay/pull/859))
- Add rule id to outcomes coming from transaction sampling. ([#953](https://github.com/getsentry/relay/pull/953))
- Add support for breakdowns ingestion. ([#934](https://github.com/getsentry/relay/pull/934))
- Ensure empty strings are invalid measurement names. ([#968](https://github.com/getsentry/relay/pull/968))

## 21.3.0

**Features**:

- Relay now picks up HTTP proxies from environment variables. This is made possible by switching to a different HTTP client library.

**Bug Fixes**:

- Deny backslashes in release names. ([#904](https://github.com/getsentry/relay/pull/904))
- Fix a problem with Data Scrubbing source names (PII selectors) that caused `$frame.abs_path` to match, but not `$frame.abs_path || **` or `$frame.abs_path && **`. ([#932](https://github.com/getsentry/relay/pull/932))
- Make username pii-strippable. ([#935](https://github.com/getsentry/relay/pull/935))
- Respond with `400 Bad Request` and an error message `"empty envelope"` instead of `429` when envelopes without items are sent to the envelope endpoint. ([#937](https://github.com/getsentry/relay/pull/937))
- Allow generic Slackbot ([#947](https://github.com/getsentry/relay/pull/947))

**Internal**:

- Emit the `category` field for outcomes of events. This field disambiguates error events, security events and transactions. As a side-effect, Relay no longer emits outcomes for broken JSON payloads or network errors. ([#931](https://github.com/getsentry/relay/pull/931))
- Add inbound filters functionality to dynamic sampling rules. ([#920](https://github.com/getsentry/relay/pull/920))
- The undocumented `http._client` option has been removed. ([#938](https://github.com/getsentry/relay/pull/938))
- Log old events and sessions in the `requests.timestamp_delay` metric. ([#933](https://github.com/getsentry/relay/pull/933))
- Add rule id to outcomes coming from event sampling. ([#943](https://github.com/getsentry/relay/pull/943))
- Fix a bug in rate limiting that leads to accepting all events in the last second of a rate limiting window, regardless of whether the rate limit applies. ([#946](https://github.com/getsentry/relay/pull/946))

## 21.2.0

**Features**:

- By adding `.no-cache` to the DSN key, Relay refreshes project configuration caches immediately. This allows to apply changed settings instantly, such as updates to data scrubbing or inbound filter rules. ([#911](https://github.com/getsentry/relay/pull/911))
- Add NSError to mechanism. ([#925](https://github.com/getsentry/relay/pull/925))
- Add snapshot to the stack trace interface. ([#927](https://github.com/getsentry/relay/pull/927))

**Bug Fixes**:

- Log on INFO level when recovering from network outages. ([#918](https://github.com/getsentry/relay/pull/918))
- Fix a panic in processing minidumps with invalid location descriptors. ([#919](https://github.com/getsentry/relay/pull/919))

**Internal**:

- Improve dynamic sampling rule configuration. ([#907](https://github.com/getsentry/relay/pull/907))
- Compatibility mode for pre-aggregated sessions was removed. The feature is now enabled by default in full fidelity. ([#913](https://github.com/getsentry/relay/pull/913))

## 21.1.0

**Features**:

- Support dynamic sampling for error events. ([#883](https://github.com/getsentry/relay/pull/883))

**Bug Fixes**:

- Make all fields but event-id optional to fix regressions in user feedback ingestion. ([#886](https://github.com/getsentry/relay/pull/886))
- Remove `kafka-ssl` feature because it breaks development workflow on macOS. ([#889](https://github.com/getsentry/relay/pull/889))
- Accept envelopes where their last item is empty and trailing newlines are omitted. This also fixes a panic in some cases. ([#894](https://github.com/getsentry/relay/pull/894))

**Internal**:

- Extract crashpad annotations into contexts. ([#892](https://github.com/getsentry/relay/pull/892))
- Normalize user reports during ingestion and create empty fields. ([#903](https://github.com/getsentry/relay/pull/903))
- Ingest and normalize sample rates from envelope item headers. ([#910](https://github.com/getsentry/relay/pull/910))

## 20.12.1

- No documented changes.

## 20.12.0

**Features**:

- Add `kafka-ssl` compilation feature that builds Kafka linked against OpenSSL. This feature is enabled in Docker containers only. This is only relevant for Relays running as part of on-premise Sentry. ([#881](https://github.com/getsentry/relay/pull/881))
- Relay is now able to ingest pre-aggregated sessions, which will make it possible to efficiently handle applications that produce thousands of sessions per second. ([#815](https://github.com/getsentry/relay/pull/815))
- Add protocol support for WASM. ([#852](https://github.com/getsentry/relay/pull/852))
- Add dynamic sampling for transactions. ([#835](https://github.com/getsentry/relay/pull/835))
- Send network outage metric on healthcheck endpoint hit. ([#856](https://github.com/getsentry/relay/pull/856))

**Bug Fixes**:

- Fix a long-standing bug where log messages were not addressible as `$string`. ([#882](https://github.com/getsentry/relay/pull/882))
- Allow params in content-type for security requests to support content types like `"application/expect-ct-report+json; charset=utf-8"`. ([#844](https://github.com/getsentry/relay/pull/844))
- Fix a panic in CSP filters. ([#848](https://github.com/getsentry/relay/pull/848))
- Do not drop sessions due to an invalid age constraint set to `0`. ([#855](https://github.com/getsentry/relay/pull/855))
- Do not emit outcomes after forwarding envelopes to the upstream, even if that envelope is rate limited, rejected, or dropped. Since the upstream logs an outcome, it would be a duplicate. ([#857](https://github.com/getsentry/relay/pull/857))
- Fix status code for security report. ([#864](https://github.com/getsentry/relay/pull/864))
- Add missing fields for Expect-CT reports. ([#865](https://github.com/getsentry/relay/pull/865))
- Support more directives in CSP reports, such as `block-all-mixed-content` and `require-trusted-types-for`. ([#876](https://github.com/getsentry/relay/pull/876))

**Internal**:

- Add _experimental_ support for picking up HTTP proxies from the regular environment variables. This feature needs to be enabled by setting `http: client: "reqwest"` in your `config.yml`. ([#839](https://github.com/getsentry/relay/pull/839))
- Refactor transparent request forwarding for unknown endpoints. Requests are now entirely buffered in memory and occupy the same queues and actors as other requests. This should not cause issues but may change behavior under load. ([#839](https://github.com/getsentry/relay/pull/839))
- Add reason codes to the `X-Sentry-Rate-Limits` header in store responses. This allows external Relays to emit outcomes with the proper reason codes. ([#850](https://github.com/getsentry/relay/pull/850))
- Emit metrics for outcomes in external relays. ([#851](https://github.com/getsentry/relay/pull/851))
- Make `$error.value` `pii=true`. ([#837](https://github.com/getsentry/relay/pull/837))
- Send `key_id` in partial project config. ([#854](https://github.com/getsentry/relay/pull/854))
- Add stack traces to Sentry error reports. ([#872](https://github.com/getsentry/relay/pull/872))

## 20.11.1

- No documented changes.

## 20.11.0

**Features**:

- Rename upstream retries histogram metric and add upstream requests duration metric. ([#816](https://github.com/getsentry/relay/pull/816))
- Add options for metrics buffering (`metrics.buffering`) and sampling (`metrics.sample_rate`). ([#821](https://github.com/getsentry/relay/pull/821))

**Bug Fixes**:

- Accept sessions with IP address set to `{{auto}}`. This was previously rejected and silently dropped. ([#827](https://github.com/getsentry/relay/pull/827))
- Fix an issue where every retry-after response would be too large by one minute. ([#829](https://github.com/getsentry/relay/pull/829))

**Internal**:

- Always apply cache debouncing for project states. This reduces pressure on the Redis and file system cache. ([#819](https://github.com/getsentry/relay/pull/819))
- Internal refactoring such that validating of characters in tags no longer uses regexes internally. ([#814](https://github.com/getsentry/relay/pull/814))
- Discard invalid user feedback sent as part of envelope. ([#823](https://github.com/getsentry/relay/pull/823))
- Emit event errors and normalization errors for unknown breadcrumb keys. ([#824](https://github.com/getsentry/relay/pull/824))
- Normalize `breadcrumb.ty` into `breadcrumb.type` for broken Python SDK versions. ([#824](https://github.com/getsentry/relay/pull/824))
- Add the client SDK interface for unreal crashes and set the name to `unreal.crashreporter`. ([#828](https://github.com/getsentry/relay/pull/828))
- Fine-tune the selectors for minidump PII scrubbing. ([#818](https://github.com/getsentry/relay/pull/818), [#830](https://github.com/getsentry/relay/pull/830))

## 20.10.1

**Internal**:

- Emit more useful normalization meta data for invalid tags. ([#808](https://github.com/getsentry/relay/pull/808))

## 20.10.0

**Features**:

- Add support for measurement ingestion. ([#724](https://github.com/getsentry/relay/pull/724), [#785](https://github.com/getsentry/relay/pull/785))
- Add support for scrubbing UTF-16 data in attachments ([#742](https://github.com/getsentry/relay/pull/742), [#784](https://github.com/getsentry/relay/pull/784), [#787](https://github.com/getsentry/relay/pull/787))
- Add upstream request metric. ([#793](https://github.com/getsentry/relay/pull/793))
- The padding character in attachment scrubbing has been changed to match the masking character, there is no usability benefit from them being different. ([#810](https://github.com/getsentry/relay/pull/810))

**Bug Fixes**:

- Fix issue where `$span` would not be recognized in Advanced Data Scrubbing. ([#781](https://github.com/getsentry/relay/pull/781))
- Accept big-endian minidumps. ([#789](https://github.com/getsentry/relay/pull/789))
- Detect network outages and retry sending events instead of dropping them. ([#788](https://github.com/getsentry/relay/pull/788))

**Internal**:

- Project states are now cached separately per DSN public key instead of per project ID. This means that there will be multiple separate cache entries for projects with more than one DSN. ([#778](https://github.com/getsentry/relay/pull/778))
- Relay no longer uses the Sentry endpoint to resolve project IDs by public key. Ingestion for the legacy store endpoint has been refactored to rely on key-based caches only. As a result, the legacy endpoint is supported only on managed Relays. ([#800](https://github.com/getsentry/relay/pull/800))
- Fix rate limit outcomes, now emitted only for error events but not transactions. ([#806](https://github.com/getsentry/relay/pull/806), [#809](https://github.com/getsentry/relay/pull/809))

## 20.9.0

**Features**:

- Add support for attaching Sentry event payloads in Unreal crash reports by adding `__sentry` game data entries. ([#715](https://github.com/getsentry/relay/pull/715))
- Support chunked form data keys for event payloads on the Minidump endpoint. Since crashpad has a limit for the length of custom attributes, the sentry event payload can be split up into `sentry__1`, `sentry__2`, etc. ([#721](https://github.com/getsentry/relay/pull/721))
- Periodically re-authenticate with the upstream server. Previously, there was only one initial authentication. ([#731](https://github.com/getsentry/relay/pull/731))
- The module attribute on stack frames (`$frame.module`) and the (usually server side generated) attribute `culprit` can now be scrubbed with advanced data scrubbing. ([#744](https://github.com/getsentry/relay/pull/744))
- Compress outgoing store requests for events and envelopes including attachements using `gzip` content encoding. ([#745](https://github.com/getsentry/relay/pull/745))
- Relay now buffers all requests until it has authenticated with the upstream. ([#747](//github.com/getsentry/relay/pull/747))
- Add a configuration option to change content encoding of upstream store requests. The default is `gzip`, and other options are `identity`, `deflate`, or `br`. ([#771](https://github.com/getsentry/relay/pull/771))

**Bug Fixes**:

- Send requests to the `/envelope/` endpoint instead of the older `/store/` endpoint. This particularly fixes spurious `413 Payload Too Large` errors returned when using Relay with Sentry SaaS. ([#746](https://github.com/getsentry/relay/pull/746))

**Internal**:

- Remove a temporary flag from attachment kafka messages indicating rate limited crash reports to Sentry. This is now enabled by default. ([#718](https://github.com/getsentry/relay/pull/718))
- Performance improvement of http requests to upstream, high priority messages are sent first. ([#678](https://github.com/getsentry/relay/pull/678))
- Experimental data scrubbing on minidumps([#682](https://github.com/getsentry/relay/pull/682))
- Move `generate-schema` from the Relay CLI into a standalone tool. ([#739](//github.com/getsentry/relay/pull/739))
- Move `process-event` from the Relay CLI into a standalone tool. ([#740](//github.com/getsentry/relay/pull/740))
- Add the client SDK to session kafka payloads. ([#751](https://github.com/getsentry/relay/pull/751))
- Add a standalone tool to document metrics in JSON or YAML. ([#752](https://github.com/getsentry/relay/pull/752))
- Emit `processing.event.produced` for user report and session Kafka messages. ([#757](https://github.com/getsentry/relay/pull/757))
- Improve performance of event processing by avoiding regex clone. ([#767](https://github.com/getsentry/relay/pull/767))
- Assign a default name for unnamed attachments, which prevented attachments from being stored in Sentry. ([#769](https://github.com/getsentry/relay/pull/769))
- Add Relay version version to challenge response. ([#758](https://github.com/getsentry/relay/pull/758))

## 20.8.0

**Features**:

- Add the `http.connection_timeout` configuration option to adjust the connection and SSL handshake timeout. The default connect timeout is now increased from 1s to 3s. ([#688](https://github.com/getsentry/relay/pull/688))
- Supply Relay's version during authentication and check if this Relay is still supported. An error message prompting to upgrade Relay will be supplied if Relay is unsupported. ([#697](https://github.com/getsentry/relay/pull/697))

**Bug Fixes**:

- Reuse connections for upstream event submission requests when the server supports connection keepalive. Relay did not consume the response body of all requests, which caused it to reopen a new connection for every event. ([#680](https://github.com/getsentry/relay/pull/680), [#695](https://github.com/getsentry/relay/pull/695))
- Fix hashing of user IP addresses in data scrubbing. Previously, this could create invalid IP addresses which were later rejected by Sentry. Now, the hashed IP address is moved to the `id` field. ([#692](https://github.com/getsentry/relay/pull/692))
- Do not retry authentication with the upstream when a client error is reported (status code 4XX). ([#696](https://github.com/getsentry/relay/pull/696))

**Internal**:

- Extract the event `timestamp` from Minidump files during event normalization. ([#662](https://github.com/getsentry/relay/pull/662))
- Retain the full span description in transaction events instead of trimming it. ([#674](https://github.com/getsentry/relay/pull/674))
- Report all Kafka producer errors to Sentry. Previously, only immediate errors were reported but not those during asynchronous flushing of messages. ([#677](https://github.com/getsentry/relay/pull/677))
- Add "HubSpot Crawler" to the list of web crawlers for inbound filters. ([#693](https://github.com/getsentry/relay/pull/693))
- Improved typing for span data of transaction events, no breaking changes. ([#713](https://github.com/getsentry/relay/pull/713))
- **Breaking change:** In PII configs, all options on hash and mask redactions (replacement characters, ignored characters, hash algorithm/key) are removed. If they still exist in the configuration, they are ignored. ([#760](https://github.com/getsentry/relay/pull/760))

## 20.7.2

**Features**:

- Report metrics for connections to the upstream. These metrics are reported under `connector.*` and include information on connection reuse, timeouts and errors. ([#669](https://github.com/getsentry/relay/pull/669))
- Increased the maximum size of attachments from _50MiB_ to _100MiB_. Most notably, this allows to upload larger minidumps. ([#671](https://github.com/getsentry/relay/pull/671))

**Internal**:

- Always create a spans array for transactions in normalization. This allows Sentry to render the spans UI even if the transaction is empty. ([#667](https://github.com/getsentry/relay/pull/667))

## 20.7.1

- No documented changes.

## 20.7.0

**Features**:

- Sessions and attachments can be rate limited now. These rate limits apply separately from error events, which means that you can continue to send Release Health sessions while you're out of quota with errors. ([#636](https://github.com/getsentry/relay/pull/636))

**Bug Fixes**:

- Outcomes from downstream relays were not forwarded upstream. ([#632](https://github.com/getsentry/relay/pull/632))
- Apply clock drift correction to Release Health sessions and validate timestamps. ([#633](https://github.com/getsentry/relay/pull/633))
- Apply clock drift correction for timestamps that are too far in the past or future. This fixes a bug where broken transaction timestamps would lead to negative durations. ([#634](https://github.com/getsentry/relay/pull/634), [#654](https://github.com/getsentry/relay/pull/654))
- Respond with status code `200 OK` to rate limited minidump and UE4 requests. Third party clients otherwise retry those requests, leading to even more load. ([#646](https://github.com/getsentry/relay/pull/646), [#647](https://github.com/getsentry/relay/pull/647))
- Ingested unreal crash reports no longer have a `misc_primary_cpu_brand` key with GPU information set in the Unreal context. ([#650](https://github.com/getsentry/relay/pull/650))
- Fix ingestion of forwarded outcomes in processing Relays. Previously, `emit_outcomes` had to be set explicitly to enable this. ([#653](https://github.com/getsentry/relay/pull/653))

**Internal**:

- Restructure the envelope and event ingestion paths into a pipeline and apply rate limits to all envelopes. ([#635](https://github.com/getsentry/relay/pull/635), [#636](https://github.com/getsentry/relay/pull/636))
- Pass the combined size of all attachments in an envelope to the Redis rate limiter as quantity to enforce attachment quotas. ([#639](https://github.com/getsentry/relay/pull/639))
- Emit flags for rate limited processing attachments and add a `size` field. ([#640](https://github.com/getsentry/relay/pull/640), [#644](https://github.com/getsentry/relay/pull/644))

## 20.6.0

We have switched to [CalVer](https://calver.org/)! Relay's version is always in line with the latest version of [Sentry](https://github.com/getsentry/sentry).

**Features**:

- Proxy and managed Relays now apply clock drift correction based on the `sent_at` header emitted by SDKs. ([#581](https://github.com/getsentry/relay/pull/581))
- Apply cached rate limits to attachments and sessions in the fast-path when parsing incoming requests. ([#618](https://github.com/getsentry/relay/pull/618))
- New config options `metrics.default_tags` and `metrics.hostname_tag`. ([#625](https://github.com/getsentry/relay/pull/625))

**Bug Fixes**:

- Clock drift correction no longer considers the transaction timestamp as baseline for SDKs using Envelopes. Instead, only the dedicated `sent_at` Envelope header is used. ([#580](https://github.com/getsentry/relay/pull/580))
- The `http.timeout` setting is now applied to all requests, including event submission. Previously, events were exempt. ([#588](https://github.com/getsentry/relay/pull/588))
- All endpoint metrics now report their proper `route` tag. This applies to `requests`, `requests.duration`, and `responses.status_codes`. Previously, some some endpoints reported an empty route. ([#595](https://github.com/getsentry/relay/pull/595))
- Properly refresh cached project states based on the configured intervals. Previously, Relay may have gone into an endless refresh cycle if the system clock not accurate, or the state had not been updated in the upstream. ([#596](https://github.com/getsentry/relay/pull/596))
- Respond with `403 Forbidden` when multiple authentication payloads are sent by the SDK. Previously, Relay would authenticate using one of the payloads and silently ignore the rest. ([#602](https://github.com/getsentry/relay/pull/602))
- Improve metrics documentation. ([#614](https://github.com/getsentry/relay/pull/614))
- Do not scrub event processing errors by default. ([#619](https://github.com/getsentry/relay/pull/619))

**Internal**:

- Add source (who emitted the outcome) to Outcome payload. ([#604](https://github.com/getsentry/relay/pull/604))
- Ignore non-Rust folders for faster rebuilding and testing. ([#578](https://github.com/getsentry/relay/pull/578))
- Invalid session payloads are now logged for SDK debugging. ([#584](https://github.com/getsentry/relay/pull/584), [#591](https://github.com/getsentry/relay/pull/591))
- Add support for Outcomes generation in external Relays. ([#592](https://github.com/getsentry/relay/pull/592))
- Remove unused `rev` from project state. ([#586](https://github.com/getsentry/relay/pull/586))
- Add an outcome endpoint for trusted Relays. ([#589](https://github.com/getsentry/relay/pull/589))
- Emit outcomes for event payloads submitted in attachment files. ([#609](https://github.com/getsentry/relay/pull/609))
- Split envelopes that contain sessions and other items and ingest them independently. ([#610](https://github.com/getsentry/relay/pull/610))
- Removed support for legacy per-key quotas. ([#616](https://github.com/getsentry/relay/pull/615))
- Security events (CSP, Expect-CT, Expect-Staple, and HPKP) are now placed into a dedicated `security` item in envelopes, rather than the generic event item. This allows for quick detection of the event type for rate limiting. ([#617](https://github.com/getsentry/relay/pull/617))

## 0.5.9

- Relay has a logo now!
- New explicit `envelope/` endpoint. Envelopes no longer need to be sent with the right `content-type` header (to cater to browser JS).
- Introduce an Envelope item type for transactions.
- Support environment variables and CLI arguments instead of command line parameters.
- Return status `415` on wrong content types.
- Normalize double-slashes in request URLs more aggressively.
- Add an option to generate credentials on stdout.

**Internal**:

- Serve project configs to downstream Relays with proper permission checking.
- PII: Make and/or selectors specific.
- Add a browser filter for IE 11.
- Changes to release parsing.
- PII: Expose event values as part of generated selector suggestions.

## 0.5.8

**Internal**:

- Fix a bug where exception values and the device name were not PII-strippable.

## 0.5.7

- Docker images are now also pushed to Docker Hub.
- New helper function to generate PII selectors from event data.

**Internal**:

- Release is now a required attribute for session data.
- `unknown` can now be used in place of `unknown_error` for span statuses. A future release will change the canonical format from `unknown_error` to `unknown`.

## 0.5.6

- Fix a bug where Relay would stop processing events if Sentry is down for only a short time.
- Improvements to architecture documentation.
- Initial support for rate limiting by event type ("scoped quotas")
- Fix a bug where `key_id` was omitted from outcomes created by Relay.
- Fix a bug where it was not permitted to send content-encoding as part of a CORS request to store.

**Internal**:

- PII processing: Aliases for value types (`$error` instead of `$exception` to be in sync with Discover column naming) and adding a default for replace-redactions.
- It is now valid to send transactions and spans without `op` set, in which case a default value will be inserted.

## 0.5.5

- Suppress verbose DNS lookup logs.

**Internal**:

- Small performance improvements in datascrubbing config converter.
- New, C-style selector syntax (old one still works)

## 0.5.4

**Internal**:

- Add event contexts to `pii=maybe`.
- Fix parsing of msgpack breadcrumbs in Rust store.
- Envelopes sent to Rust store can omit the DSN in headers.
- Ability to quote/escape special characters in selectors in PII configs.

## 0.5.3

- Properly strip the linux binary to reduce its size
- Allow base64 encoded JSON event payloads ([#466](https://github.com/getsentry/relay/pull/466))
- Fix multipart requests without trailing newline ([#465](https://github.com/getsentry/relay/pull/465))
- Support for ingesting session updates ([#449](https://github.com/getsentry/relay/pull/449))

**Internal**:

- Validate release names during event ingestion ([#479](https://github.com/getsentry/relay/pull/479))
- Add browser extension filter ([#470](https://github.com/getsentry/relay/pull/470))
- Add `pii=maybe`, a new kind of event schema field that can only be scrubbed if explicitly addressed.
- Add way to scrub filepaths in a way that does not break processing.

## 0.5.2

- Fix trivial Redis-related crash when running in non-processing mode.
- Limit the maximum retry-after of a rate limit. This is necessary because of the "Delete and ignore future events" feature in Sentry.
- Project caches are now evicted after `project_grace_period` has passed. If you have that parameter set to a high number you may see increased memory consumption.

**Internal**:

- Misc bugfixes in PII processor. Those bugs do not affect the legacy data scrubber exposed in Python.
- Polishing documentation around PII configuration format.
- Signal codes in mach mechanism are no longer required.

## 0.5.1

- Ability to fetch project configuration from Redis as additional caching layer.
- Fix a few bugs in release filters.
- Fix a few bugs in minidumps endpoint with processing enabled.

**Internal**:

- Fix a bug in the PII processor that would always remove the entire string on `pattern` rules.
- Ability to correct some clock drift and wrong system time in transaction events.

## 0.5.0

- The binary has been renamed to `relay`.
- Updated documentation for metrics.

**Internal**:

- The package is now called `sentry-relay`.
- Renamed all `Semaphore*` types to `Relay*`.
- Fixed memory leaks in processing functions.

## 0.4.65

- Implement the Minidump endpoint.
- Implement the Attachment endpoint.
- Implement the legacy Store endpoint.
- Support a plain `Authorization` header in addition to `X-Sentry-Auth`.
- Simplify the shutdown logic. Relay now always takes a fixed configurable time to shut down.
- Fix healthchecks in _Static_ mode.
- Fix internal handling of event attachments.
- Fix partial reads of request bodies resulting in a broken connection.
- Fix a crash when parsing User-Agent headers.
- Fix handling of events sent with `sentry_version=2.0` (Clojure SDK).
- Use _mmap_ to load the GeoIP database to improve the memory footprint.
- Revert back to the system memory allocator.

**Internal**:

- Preserve microsecond precision in all time stamps.
- Record event ids in all outcomes.
- Updates to event processing metrics.
- Add span status mapping from open telemetry.

## 0.4.64

- Switched to `jemalloc` as global allocator.
- Introduce separate outcome reason for invalid events.
- Always consume request bodies to the end.
- Implemented minidump ingestion.
- Increas precisions of timestamps in protocol.

## 0.4.63

- Refactor healthchecks into two: Liveness and readiness (see code comments for explanation for now).
- Allow multiple trailing slashes on store endpoint, e.g. `/api/42/store///`.
- Internal refactor to prepare for envelopes format.

**Internal**:

- Fix a bug where glob-matching in filters did not behave correctly when the to-be-matched string contained newlines.
- Add `moz-extension:` as scheme for browser extensions (filtering out Firefox addons).
- Raise a dedicated Python exception type for invalid transaction events. Also do not report that error to Sentry from Relay.

## 0.4.62

- Various performance improvements.

## 0.4.61

**Internal**:

- Add `thread.errored` attribute ([#306](https://github.com/getsentry/relay/pull/306)).

## 0.4.60

- License is now BSL instead of MIT ([#301](https://github.com/getsentry/relay/pull/301)).
- Improve internal metrics and logging ([#296](https://github.com/getsentry/relay/pull/296), [#297](https://github.com/getsentry/relay/pull/297), [#298](https://github.com/getsentry/relay/pull/298)).
- Fix unbounded requests to Sentry for project configs ([#295](https://github.com/getsentry/relay/pull/295), [#300](https://github.com/getsentry/relay/pull/300)).
- Fix rejected responses from Sentry due to size limit ([#303](https://github.com/getsentry/relay/pull/303)).
- Expose more options for configuring request concurrency limits ([#311](https://github.com/getsentry/relay/pull/311)).

**Internal**:

- Transaction events with negative duration are now rejected ([#291](https://github.com/getsentry/relay/pull/291)).
- Fix a panic when normalizing certain dates.

## 0.4.59

**Internal**:

- Fix: Normalize legacy stacktrace attributes ([#292](https://github.com/getsentry/relay/pull/292))
- Fix: Validate platform attributes in Relay ([#294](https://github.com/getsentry/relay/pull/294))
- Flip the flag that indicates Relay processing ([#293](https://github.com/getsentry/relay/pull/293))

## 0.4.58

- Evict project caches after some time ([#287](https://github.com/getsentry/relay/pull/287))
- Selectively log internal errors to stderr ([#285](https://github.com/getsentry/relay/pull/285))
- Add an error boundary to parsing project states ([#281](https://github.com/getsentry/relay/pull/281))

**Internal**:

- Add event size metrics ([#286](https://github.com/getsentry/relay/pull/286))
- Normalize before datascrubbing ([#290](https://github.com/getsentry/relay/pull/290))
- Add a config value for thread counts ([#283](https://github.com/getsentry/relay/pull/283))
- Refactor outcomes for parity with Sentry ([#282](https://github.com/getsentry/relay/pull/282))
- Add flag that relay processed an event ([#279](https://github.com/getsentry/relay/pull/279))

## 0.4.57

**Internal**:

- Stricter validation of transaction events.

## 0.4.56

**Internal**:

- Fix a panic in trimming.

## 0.4.55

**Internal**:

- Fix more bugs in datascrubbing converter.

## 0.4.54

**Internal**:

- Fix more bugs in datascrubbing converter.

## 0.4.53

**Internal**:

- Fix more bugs in datascrubbing converter.

## 0.4.52

**Internal**:

- Fix more bugs in datascrubbing converter.

## 0.4.51

**Internal**:

- Fix a few bugs in datascrubbing converter.
- Accept trailing slashes.

**Normalization**:

- Fix a panic on overflowing timestamps.

## 0.4.50

**Internal**:

- Fix bug where IP scrubbers were applied even when not enabled.

## 0.4.49

- Internal changes.

## 0.4.48

**Internal**:

- Fix various bugs in the datascrubber and PII processing code to get closer to behavior of the Python implementation.

## 0.4.47

**Internal**:

- Various work on re-implementing Sentry's `/api/X/store` endpoint in Relay. Relay can now apply rate limits based on Redis and emit the correct outcomes.

## 0.4.46

**Internal**:

- Resolved a regression in IP address normalization. The new behavior is closer to a line-by-line port of the old Python code.

## 0.4.45

**Normalization**:

- Resolved an issue where GEO IP data was not always infered.

## 0.4.44

**Normalization**:

- Only take the user IP address from the store request's IP for certain platforms. This restores the behavior of the old Python code.

## 0.4.43

**Normalization**:

- Bump size of breadcrumbs.
- Workaround for an issue where we would not parse OS information from User Agent when SDK had already sent OS information.
- Further work on Sentry-internal event ingestion.

## 0.4.42

**Normalization**:

- Fix normalization of version strings from user agents.

## 0.4.41

- Support extended project configuration.

**Internal**:

- Implement event filtering rules.
- Add basic support for Sentry-internal event ingestion.
- Parse and normalize user agent strings.

## 0.4.40

**Internal**:

- Restrict ranges of timestamps to prevent overflows in Python code and UI.

## 0.4.39

**Internal**:

- Fix a bug where stacktrace trimming was not applied during renormalization.

## 0.4.38

**Internal**:

- Added typed spans to Event.

## 0.4.37

**Internal**:

- Added `orig_in_app` to frame data.

## 0.4.36

**Internal**:

- Add new .NET versions for context normalization.

## 0.4.35

**Internal**:

- Fix bug where thread's stacktraces were not normalized.
- Fix bug where a string at max depth of a databag was stringified again.

## 0.4.34

**Internal**:

- Added `data` attribute to frames.
- Added a way to override other trimming behavior in Python normalizer binding.

## 0.4.33

**Internal**:

- Plugin-provided context types should now work properly again.

## 0.4.32

**Internal**:

- Removed `function_name` field from frame and added `raw_function`.

## 0.4.31

**Internal**:

- Add trace context type.

## 0.4.30

**Internal**:

- Make exception messages/values larger to allow for foreign stacktrace data to be attached.

## 0.4.29

**Internal**:

- Added `function_name` field to frame.

## 0.4.28

**Internal**:

- Add missing context type for sessionstack.

## 0.4.27

**Internal**:

- Increase frame vars size again! Byte size was fine, but max depth was way too small.

## 0.4.26

**Internal**:

- Reduce frame vars size.

## 0.4.25

**Internal**:

- Add missing trimming to frame vars.

## 0.4.24

**Internal**:

- Reject non-http/https `help_urls` in exception mechanisms.

## 0.4.23

**Internal**:

- Add basic truncation to event meta to prevent payload size from spiralling out of control.

## 0.4.22

**Internal**:

- Added grouping enhancements to protocol.

## 0.4.21

**Internal**:

- Updated debug image interface with more attributes.

## 0.4.20

**Internal**:

- Added support for `lang` frame and stacktrace attribute.

## 0.4.19

**Internal**:

- Slight changes to allow replacing more normalization code in Sentry with Rust.

## 0.4.18

**Internal**:

- Allow much larger payloads in the extra attribute.

## 0.4.17

**Internal**:

- Added support for protocol changes related to upcoming sentry SDK features. In particular the `none` event type was added.

## 0.4.16

For users of relay, nothing changed at all. This is a release to test embedding some Rust code in Sentry itself.

## 0.4.15

For users of relay, nothing changed at all. This is a release to test embedding some Rust code in Sentry itself.

## 0.4.14

For users of relay, nothing changed at all. This is a release to test embedding some Rust code in Sentry itself.

## 0.4.13

For users of relay, nothing changed at all. This is a release to test embedding some Rust code in Sentry itself.

## 0.4.12

For users of relay, nothing changed at all. This is a release to test embedding some Rust code in Sentry itself.

## 0.4.11

For users of relay, nothing changed at all. This is a release to test embedding some Rust code in Sentry itself.

## 0.4.10

For users of relay, nothing changed at all. This is a release to test embedding some Rust code in Sentry itself.

## 0.4.9

For users of relay, nothing changed at all. This is a release to test embedding some Rust code in Sentry itself.

## 0.4.8

For users of relay, nothing changed at all. This is a release to test embedding some Rust code in Sentry itself.

## 0.4.7

For users of relay, nothing changed at all. This is a release to test embedding some Rust code in Sentry itself.

## 0.4.6

For users of relay, nothing changed at all. This is a release to test embedding some Rust code in Sentry itself.

## 0.4.5

For users of relay, nothing changed at all. This is a release to test embedding some Rust code in Sentry itself.

## 0.4.4

For users of relay, nothing changed at all. This is a release to test embedding some Rust code in Sentry itself.

## 0.4.3

For users of relay, nothing changed at all. This is a release to test embedding some Rust code in Sentry itself.

## 0.4.2

For users of relay, nothing changed at all. This is a release to test embedding some Rust code in Sentry itself.

## 0.4.1

For users of relay, nothing changed at all. This is a release to test embedding some Rust code in Sentry itself.

## 0.4.0

Introducing new Relay modes:

- `proxy`: A proxy for all requests and events.
- `static`: Static configuration for known projects in the file system.
- `managed`: Fetch configurations dynamically from Sentry and update them.

The default Relay mode is `managed`. Users upgrading from previous versions will automatically activate the `managed` mode. To change this setting, add `relay.mode` to `config.yml` or run `semaphore config init` from the command line.

**Breaking Change**: If Relay was used without credentials, the mode needs to be set to `proxy`. The default `managed` mode requires credentials.

For more information on Relay modes, see the [documentation page](https://docs.sentry.io/data-management/relay/options/).

### Configuration Changes

- Added `cache.event_buffer_size` to control the maximum number of events that are buffered in case of network issues or high rates of incoming events.
- Added `limits.max_concurrent_requests` to limit the number of connections that this Relay will use to communicate with the upstream.
- Internal error reporting is now disabled by default. To opt in, set `sentry.enabled`.

### Bugfixes

- Fix a bug that caused events to get unconditionally dropped after five seconds, regardless of the `cache.event_expiry` configuration.
- Fix a memory leak in Relay's internal error reporting.

## 0.3.0

- Changed PII stripping rule format to permit path selectors when applying rules. This means that now `$string` refers to strings for instance and `user.id` refers to the `id` field in the `user` attribute of the event. Temporarily support for old rules is retained.

## 0.2.7

- store: Minor fixes to be closer to Python. Ability to disable trimming of objects, arrays and strings.

## 0.2.6

- Fix bug where PII stripping would remove containers without leaving any metadata about the retraction.
- Fix bug where old `redactPair` rules would stop working.

## 0.2.5

- Rewrite of PII stripping logic. This brings potentially breaking changes to the semantics of PII configs. Most importantly field types such as `"freeform"` and `"databag"` are gone, right now there is only `"container"` and `"text"`. All old field types should have become an alias for `"text"`, but take extra care in ensuring your PII rules still work.

- store: Minor fixes to be closer to Python.

## 0.2.4

For users of relay, nothing changed at all. This is a release to test embedding some Rust code in Sentry itself.

- store: Remove stray print statement.

## 0.2.3

For users of relay, nothing changed at all. This is a release to test embedding some Rust code in Sentry itself.

- store: Fix main performance issues.

## 0.2.2

For users of relay, nothing changed at all. This is a release to test embedding some Rust code in Sentry itself.

- store: Fix segfault when trying to process contexts.
- store: Fix trimming state "leaking" between interfaces, leading to excessive trimming.
- store: Don't serialize empty arrays and objects (with a few exceptions).

## 0.2.1

For users of relay, nothing changed at all. This is a release to test embedding some Rust code in Sentry itself.

- `libsemaphore`: Expose CABI for normalizing event data.

## 0.2.0

Our first major iteration on Relay has landed!

- User documentation is now hosted at <https://docs.sentry.io/relay/>.
- SSL support is now included by default. Just configure a [TLS identity](https://docs.sentry.io/relay/options/#relaytls_identity_path) and you're set.
- Updated event processing: Events from older SDKs are now supported. Also, we've fixed some bugs along the line.
- Introduced full support for PII stripping. See [PII Configuration](https://docs.sentry.io/relay/pii-config/) for instructions.
- Configure with static project settings. Relay will skip querying project states from Sentry and use your provided values instead. See [Project Configuration](https://docs.sentry.io/relay/project-config/) for a full guide.
- Relay now also acts as a proxy for certain API requests. This allows it to receive CSP reports and Minidump crash reports, among others. It also sets `X-Forwarded-For` and includes a Relay signature header.

Besides that, there are many technical changes, including:

- Major rewrite of the internals. Relay no longer requires a special endpoint for sending events to upstream Sentry and processes events individually with less delay than before.
- The executable will exit with a non-zero exit code on startup errors. This makes it easier to catch configuration errors.
- Removed `libsodium` as a production dependency, greatly simplifying requirements for the runtime environment.
- Greatly improved logging and metrics. Be careful with the `DEBUG` and `TRACE` levels, as they are **very** verbose now.
- Improved docker containers.

## 0.1.3

- Added support for metadata format

## 0.1.2

- JSON logging ([#32](https://github.com/getsentry/relay/pull/32))
- Update dependencies

## 0.1.1

- Rename "sentry-relay" to "semaphore"
- Use new features from Rust 1.26
- Prepare binary and Python builds ([#20](https://github.com/getsentry/relay/pull/20))
- Add Dockerfile ([#23](https://github.com/getsentry/relay/pull/23))

## 0.1.0

An initial release of the tool.<|MERGE_RESOLUTION|>--- conflicted
+++ resolved
@@ -4,11 +4,8 @@
 
 **Breaking Changes**:
 
-<<<<<<< HEAD
 - Removes support for the deprecated and early alpha only otel log item type. ([#5082](https://github.com/getsentry/relay/pull/5082))
-=======
 - Only check for local project configs in static mode. ([#5057](https://github.com/getsentry/relay/pull/5057))
->>>>>>> cf6e06a0
 
 **Features**:
 
