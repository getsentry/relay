# Changelog

## Unreleased

<<<<<<< HEAD
**Features**:

- Add inbound filters for Annotated<Replay> types. ([#3420](https://github.com/getsentry/relay/pull/3420))
=======
**Internal:**

- Emit negative outcomes in metric stats for metrics. ([#3436](https://github.com/getsentry/relay/pull/3436))
>>>>>>> 929c02a1

## 24.4.0

**Bug fixes:**

- Fix performance regression in disk spooling by using page counts to estimate the spool size. ([#3379](https://github.com/getsentry/relay/pull/3379))
- Perform clock drift normalization only when `sent_at` is set in the `Envelope` headers. ([#3405](https://github.com/getsentry/relay/pull/3405))

**Features**:

- **Breaking change:** Kafka topic configuration keys now support the default topic name. The previous aliases `metrics` and `metrics_transactions` are no longer supported if configuring topics manually. Use `ingest-metrics` or `metrics_sessions` instead of `metrics`, and `ingest-performance-metrics` or `metrics_generic` instead of `metrics_transactions`. ([#3361](https://github.com/getsentry/relay/pull/3361))
- **Breaking change:** Remove `ShardedProducer` and related code. The sharded configuration for Kafka is no longer supported. ([#3415](https://github.com/getsentry/relay/pull/3415))
- Add support for continuous profiling. ([#3270](https://github.com/getsentry/relay/pull/3270))
- Add support for Reporting API for CSP reports ([#3277](https://github.com/getsentry/relay/pull/3277))
- Extract op and description while converting opentelemetry spans to sentry spans. ([#3287](https://github.com/getsentry/relay/pull/3287))
- Drop `event_id` and `remote_addr` from all outcomes. ([#3319](https://github.com/getsentry/relay/pull/3319))
- Support for AI token metrics ([#3250](https://github.com/getsentry/relay/pull/3250))
- Accept integers in `event.user.username`. ([#3328](https://github.com/getsentry/relay/pull/3328))
- Produce user feedback to ingest-feedback-events topic, with rollout rate. ([#3344](https://github.com/getsentry/relay/pull/3344))
- Extract `cache.item_size` and `cache.hit` data into span indexed ([#3367]https://github.com/getsentry/relay/pull/3367)
- Allow IP addresses in metrics domain tag. ([#3365](https://github.com/getsentry/relay/pull/3365))
- Support the full unicode character set via UTF-8 encoding for metric tags submitted via the statsd format. Certain restricted characters require escape sequences, see [docs](https://develop.sentry.dev/sdk/metrics/#normalization) for the precise rules. ([#3358](https://github.com/getsentry/relay/pull/3358))
- Stop extracting count_per_segment and count_per_op metrics. ([#3380](https://github.com/getsentry/relay/pull/3380))
- Add `cardinality_limited` outcome with id `6`. ([#3389](https://github.com/getsentry/relay/pull/3389))
- Extract `cache.item_size` and `cache.hit` metrics. ([#3371]https://github.com/getsentry/relay/pull/3371)
- Optionally convert segment spans to transactions for compatibility. ([#3375](https://github.com/getsentry/relay/pull/3375))
- Add feature flag for replay video event types. ([#3402](https://github.com/getsentry/relay/pull/3402))
- Extract scrubbed IP addresses into the `span.domain` tag. ([#3383](https://github.com/getsentry/relay/pull/3383))

**Internal**:

- Enable `db.redis` span metrics extraction. ([#3283](https://github.com/getsentry/relay/pull/3283))
- Add data categories for continuous profiling. ([#3284](https://github.com/getsentry/relay/pull/3284), [#3303](https://github.com/getsentry/relay/pull/3303))
- Apply rate limits to span metrics. ([#3255](https://github.com/getsentry/relay/pull/3255))
- Extract metrics from transaction spans. ([#3273](https://github.com/getsentry/relay/pull/3273), [#3324](https://github.com/getsentry/relay/pull/3324))
- Implement volume metric stats. ([#3281](https://github.com/getsentry/relay/pull/3281))
- Implement cardinality metric stats. ([#3360](https://github.com/getsentry/relay/pull/3360))
- Scrub transactions before enforcing quotas. ([#3248](https://github.com/getsentry/relay/pull/3248))
- Implement metric name based cardinality limits. ([#3313](https://github.com/getsentry/relay/pull/3313))
- Kafka topic config supports default topic names as keys. ([#3282](https://github.com/getsentry/relay/pull/3282), [#3350](https://github.com/getsentry/relay/pull/3350))
- Extract `ai_total_tokens_used` metrics from spans. ([#3412](https://github.com/getsentry/relay/pull/3412), [#3440](https://github.com/getsentry/relay/pull/3440))
- Set all span tags on the transaction span. ([#3310](https://github.com/getsentry/relay/pull/3310))
- Emit outcomes for user feedback events. ([#3026](https://github.com/getsentry/relay/pull/3026))
- Collect duration for all spans. ([#3322](https://github.com/getsentry/relay/pull/3322))
- Add `project_id` as part of the span Kafka message headers. ([#3320](https://github.com/getsentry/relay/pull/3320))
- Stop producing to sessions topic, the feature is now fully migrated to metrics. ([#3271](https://github.com/getsentry/relay/pull/3271))
- Pass `retention_days` in the Kafka profile messages. ([#3362](https://github.com/getsentry/relay/pull/3362))
- Support and expose namespaces for metric rate limit propagation via the `x-sentry-rate-limits` header. ([#3347](https://github.com/getsentry/relay/pull/3347))
- Tag span duration metric by group for all ops supporting description scrubbing. ([#3370](https://github.com/getsentry/relay/pull/3370))
- Copy transaction tags to segment. ([#3386](https://github.com/getsentry/relay/pull/3386))
- Route spans according to trace_id. ([#3387](https://github.com/getsentry/relay/pull/3387))
- Log span when encountering a validation error. ([#3401](https://github.com/getsentry/relay/pull/3401))
- Optionally skip normalization. ([#3377](https://github.com/getsentry/relay/pull/3377))
- Scrub file extensions in file spans and tags. ([#3413](https://github.com/getsentry/relay/pull/3413))

## 24.3.0

**Features**:

- Extend GPU context with data for Unreal Engine crash reports. ([#3144](https://github.com/getsentry/relay/pull/3144))
- Implement base64 and zstd metric bucket encodings. ([#3218](https://github.com/getsentry/relay/pull/3218))
- Implement COGS measurements into Relay. ([#3157](https://github.com/getsentry/relay/pull/3157))
- Parametrize transaction in dynamic sampling context. ([#3141](https://github.com/getsentry/relay/pull/3141))
- Adds ReplayVideo envelope-item type. ([#3105](https://github.com/getsentry/relay/pull/3105))
- Parse & scrub span description for supabase. ([#3153](https://github.com/getsentry/relay/pull/3153), [#3156](https://github.com/getsentry/relay/pull/3156))
- Introduce generic filters in global configs. ([#3161](https://github.com/getsentry/relay/pull/3161))
- Individual cardinality limits can now be set into passive mode and not be enforced. ([#3199](https://github.com/getsentry/relay/pull/3199))
- Allow enabling SSL for Kafka. ([#3232](https://github.com/getsentry/relay/pull/3232))
- Enable HTTP compression for all APIs. ([#3233](https://github.com/getsentry/relay/pull/3233))
- Add `process.load` span to ingested mobile span ops. ([#3227](https://github.com/getsentry/relay/pull/3227))
- Track metric bucket metadata for Relay internal usage. ([#3254](https://github.com/getsentry/relay/pull/3254))
- Enforce rate limits for standalone spans. ([#3238](https://github.com/getsentry/relay/pull/3238))
- Extract `span.status_code` tag for HTTP spans. ([#3245](https://github.com/getsentry/relay/pull/3245))
- Add `version` property and set as event context when a performance profile has calculated data. ([#3249](https://github.com/getsentry/relay/pull/3249))

**Bug Fixes**:

- Forward metrics in proxy mode. ([#3106](https://github.com/getsentry/relay/pull/3106))
- Do not PII-scrub code locations by default. ([#3116](https://github.com/getsentry/relay/pull/3116))
- Accept transactions with unfinished spans. ([#3162](https://github.com/getsentry/relay/pull/3162))
- Don't run validation on renormalization, and don't normalize spans from librelay calls. ([#3214](https://github.com/getsentry/relay/pull/3214))
- Pass on multipart attachments without content type. ([#3225](https://github.com/getsentry/relay/pull/3225))

**Internal**:

- Add quotas to global config. ([#3086](https://github.com/getsentry/relay/pull/3086))
- Adds support for dynamic metric bucket encoding. ([#3137](https://github.com/getsentry/relay/pull/3137))
- Use statsdproxy to pre-aggregate metrics. ([#2425](https://github.com/getsentry/relay/pull/2425))
- Add SDK information to spans. ([#3178](https://github.com/getsentry/relay/pull/3178))
- Drop replay envelopes if any item fails. ([#3201](https://github.com/getsentry/relay/pull/3201))
- Filter null values from metrics summary tags. ([#3204](https://github.com/getsentry/relay/pull/3204))
- Emit a usage metric for every span seen. ([#3209](https://github.com/getsentry/relay/pull/3209))
- Add namespace for profile metrics. ([#3229](https://github.com/getsentry/relay/pull/3229))
- Collect exclusive time for all spans. ([#3268](https://github.com/getsentry/relay/pull/3268))
- Add segment_id to the profile. ([#3265](https://github.com/getsentry/relay/pull/3265))

## 24.2.0

**Bug Fixes**:

- Fix regression in SQL query scrubbing. ([#3091](https://github.com/getsentry/relay/pull/3091))
- Fix span metric ingestion for http spans. ([#3111](https://github.com/getsentry/relay/pull/3111))
- Normalize route in trace context data field. ([#3104](https://github.com/getsentry/relay/pull/3104))

**Features**:

- Add protobuf support for ingesting OpenTelemetry spans and use official `opentelemetry-proto` generated structs. ([#3044](https://github.com/getsentry/relay/pull/3044))

**Internal**:

- Add ability to use namespace in non-global quotas. ([#3090](https://github.com/getsentry/relay/pull/3090))
- Set the span op on segments. ([#3082](https://github.com/getsentry/relay/pull/3082))
- Skip profiles without required measurements. ([#3112](https://github.com/getsentry/relay/pull/3112))
- Push metrics summaries to their own topic. ([#3045](https://github.com/getsentry/relay/pull/3045))
- Add `user.sentry_user` computed field for the on demand metrics extraction pipeline. ([#3122](https://github.com/getsentry/relay/pull/3122))

## 24.1.2

**Features**:

- Add `raw_domain` tag to indexed spans. ([#2975](https://github.com/getsentry/relay/pull/2975))
- Obtain `span.domain` field from the span data's `url.scheme` and `server.address` properties when applicable. ([#2975](https://github.com/getsentry/relay/pull/2975))
- Do not truncate simplified SQL expressions. ([#3003](https://github.com/getsentry/relay/pull/3003))
- Add `app_start_type` as a tag for self time and duration for app start spans. ([#3027](https://github.com/getsentry/relay/pull/3027)), ([#3066](https://github.com/getsentry/relay/pull/3066))

**Internal**:

- Emit a usage metric for total spans. ([#3007](https://github.com/getsentry/relay/pull/3007))
- Drop timestamp from metrics partition key. ([#3025](https://github.com/getsentry/relay/pull/3025))
- Drop spans ending outside the valid timestamp range. ([#3013](https://github.com/getsentry/relay/pull/3013))
- Add support for combining replay envelope items. ([#3035](https://github.com/getsentry/relay/pull/3035))
- Extract INP metrics from spans. ([#2969](https://github.com/getsentry/relay/pull/2969), [#3041](https://github.com/getsentry/relay/pull/3041))
- Add ability to rate limit metric buckets by namespace. ([#2941](https://github.com/getsentry/relay/pull/2941))
- Upgrade sqlparser to 0.43.1.([#3057](https://github.com/getsentry/relay/pull/3057))
- Implement project scoped cardinality limits. ([#3071](https://github.com/getsentry/relay/pull/3071))

## 24.1.1

**Features**:

- Add new legacy browser filters. ([#2950](https://github.com/getsentry/relay/pull/2950))

**Internal**:

- Implement quota system for cardinality limiter. ([#2972](https://github.com/getsentry/relay/pull/2972))
- Use cardinality limits from project config instead of Relay config. ([#2990](https://github.com/getsentry/relay/pull/2990))
- Proactively move on-disk spool to memory. ([#2949](https://github.com/getsentry/relay/pull/2949))
- Default missing `Event.platform` and `Event.level` fields during light normalization. ([#2961](https://github.com/getsentry/relay/pull/2961))
- Copy event measurements to span & normalize span measurements. ([#2953](https://github.com/getsentry/relay/pull/2953))
- Add `allow_negative` to `BuiltinMeasurementKey`. Filter out negative BuiltinMeasurements if `allow_negative` is false. ([#2982](https://github.com/getsentry/relay/pull/2982))
- Add possiblity to block metrics or their tags with glob-patterns. ([#2954](https://github.com/getsentry/relay/pull/2954), [#2973](https://github.com/getsentry/relay/pull/2973))
- Forward profiles of non-sampled transactions. ([#2940](https://github.com/getsentry/relay/pull/2940))
- Enable throttled periodic unspool of the buffered envelopes. ([#2993](https://github.com/getsentry/relay/pull/2993))

**Bug Fixes**:

- Add automatic PII scrubbing to `logentry.params`. ([#2956](https://github.com/getsentry/relay/pull/2956))
- Avoid producing `null` values in metric data. These values were the result of Infinity or NaN values extracted from event data. The values are now discarded during extraction. ([#2958](https://github.com/getsentry/relay/pull/2958))
- Fix processing of user reports. ([#2981](https://github.com/getsentry/relay/pull/2981), [#2984](https://github.com/getsentry/relay/pull/2984))
- Fetch project config when metrics are received. ([#2987](https://github.com/getsentry/relay/pull/2987))

## 24.1.0

**Features**:

- Add a global throughput rate limiter for metric buckets. ([#2928](https://github.com/getsentry/relay/pull/2928))
- Group db spans with repeating logical conditions together. ([#2929](https://github.com/getsentry/relay/pull/2929))

**Bug Fixes**:

- Normalize event timestamps before validating them, fixing cases where Relay would drop valid events with reason "invalid_transaction". ([#2878](https://github.com/getsentry/relay/pull/2878))
- Resolve a division by zero in performance score computation that leads to dropped metrics for transactions. ([#2911](https://github.com/getsentry/relay/pull/2911))

**Internal**:

- Add `duration` metric for mobile app start spans. ([#2906](https://github.com/getsentry/relay/pull/2906))
- Introduce the configuration option `http.global_metrics`. When enabled, Relay submits metric buckets not through regular project-scoped Envelopes, but instead through the global endpoint. When this Relay serves a high number of projects, this can reduce the overall request volume. ([#2902](https://github.com/getsentry/relay/pull/2902))
- Record the size of global metrics requests in statsd as `upstream.metrics.body_size`. ([#2908](https://github.com/getsentry/relay/pull/2908))
- Make Kafka spans compatible with the Snuba span schema. ([#2917](https://github.com/getsentry/relay/pull/2917), [#2926](https://github.com/getsentry/relay/pull/2926))
- Only extract span metrics / tags when they are needed. ([#2907](https://github.com/getsentry/relay/pull/2907), [#2923](https://github.com/getsentry/relay/pull/2923), [#2924](https://github.com/getsentry/relay/pull/2924))
- Normalize metric resource identifiers in `event._metrics_summary` and `span._metrics_summary`. ([#2914](https://github.com/getsentry/relay/pull/2914))
- Send outcomes for spans. ([#2930](https://github.com/getsentry/relay/pull/2930))
- Validate error_id and trace_id vectors in replay deserializer. ([#2931](https://github.com/getsentry/relay/pull/2931))
- Add a data category for indexed spans. ([#2937](https://github.com/getsentry/relay/pull/2937))
- Add nested Android app start span ops to span ingestion ([#2927](https://github.com/getsentry/relay/pull/2927))
- Create rate limited outcomes for cardinality limited metrics ([#2947](https://github.com/getsentry/relay/pull/2947))

## 23.12.1

**Internal**:

- Use a Lua script and in-memory cache for the cardinality limiting to reduce load on Redis. ([#2849](https://github.com/getsentry/relay/pull/2849))
- Extract metrics for file spans. ([#2874](https://github.com/getsentry/relay/pull/2874))
- Add an internal endpoint that allows Relays to submit metrics from multiple projects in a single request. ([#2869](https://github.com/getsentry/relay/pull/2869))
- Emit a `processor.message.duration` metric to assess the throughput of the internal CPU pool. ([#2877](https://github.com/getsentry/relay/pull/2877))
- Add `transaction.op` to the duration light metric. ([#2881](https://github.com/getsentry/relay/pull/2881))

## 23.12.0

**Features**:

- Ingest OpenTelemetry and standalone Sentry spans via HTTP or an envelope. ([#2620](https://github.com/getsentry/relay/pull/2620))
- Partition and split metric buckets just before sending. Log outcomes for metrics. ([#2682](https://github.com/getsentry/relay/pull/2682))
- Support optional `PerformanceScoreWeightedComponent` in performance score processing. ([#2783](https://github.com/getsentry/relay/pull/2783))
- Return global config ready status to downstream relays. ([#2765](https://github.com/getsentry/relay/pull/2765))
- Add Mixed JS/Android Profiles events processing. ([#2706](https://github.com/getsentry/relay/pull/2706))
- Allow to ingest measurements on a span. ([#2792](https://github.com/getsentry/relay/pull/2792))
- Extract size metrics for all resource spans when permitted. ([#2805](https://github.com/getsentry/relay/pull/2805))
- Allow access to more fields in dynamic sampling and metric extraction. ([#2820](https://github.com/getsentry/relay/pull/2820))
- Add Redis set based cardinality limiter for metrics. ([#2745](https://github.com/getsentry/relay/pull/2745))
- Support issue thresholds for Cron Monitor configurations ([#2842](https://github.com/getsentry/relay/pull/2842))

**Bug Fixes**:

- In on-demand metric extraction, use the normalized URL instead of raw URLs sent by SDKs. This bug prevented metrics for certain dashboard queries from being extracted. ([#2819](https://github.com/getsentry/relay/pull/2819))
- Ignore whitespaces when parsing user reports. ([#2798](https://github.com/getsentry/relay/pull/2798))
- Fix parsing bug for SQL queries. ([#2846](https://github.com/getsentry/relay/pull/2846))

**Internal**:

- Support source context in metric code locations metadata entries. ([#2781](https://github.com/getsentry/relay/pull/2781))
- Temporarily add metric summaries on spans and top-level transaction events to link DDM with performance monitoring. ([#2757](https://github.com/getsentry/relay/pull/2757))
- Add size limits on metric related envelope items. ([#2800](https://github.com/getsentry/relay/pull/2800))
- Include the size offending item in the size limit error message. ([#2801](https://github.com/getsentry/relay/pull/2801))
- Allow ingestion of metrics summary on spans. ([#2823](https://github.com/getsentry/relay/pull/2823))
- Add metric_bucket data category. ([#2824](https://github.com/getsentry/relay/pull/2824))
- Org rate limit metrics per bucket. ([#2836](https://github.com/getsentry/relay/pull/2836))
- Emit image resource spans, grouped by domain and extension. ([#2826](https://github.com/getsentry/relay/pull/2826), [#2855](https://github.com/getsentry/relay/pull/2855))
- Parse timestamps from strings in span OpenTelemetry schema. ([#2857](https://github.com/getsentry/relay/pull/2857))

## 23.11.2

**Features**:

- Normalize invalid metric names. ([#2769](https://github.com/getsentry/relay/pull/2769))

**Internal**:

- Add support for metric metadata. ([#2751](https://github.com/getsentry/relay/pull/2751))
- `normalize_performance_score` now handles `PerformanceScoreProfile` configs with zero weight components and component weight sums of any number greater than 0. ([#2756](https://github.com/getsentry/relay/pull/2756))

## 23.11.1

**Features**:

- `normalize_performance_score` stores 0 to 1 cdf score instead of weighted score for each performance score component. ([#2734](https://github.com/getsentry/relay/pull/2734))
- Add Bytespider (Bytedance) to web crawler filter. ([#2747](https://github.com/getsentry/relay/pull/2747))

**Bug Fixes**:

- Fix bug introduced in 23.11.0 that broke profile-transaction association. ([#2733](https://github.com/getsentry/relay/pull/2733))

**Internal**:

- License is now FSL instead of BSL ([#2739](https://github.com/getsentry/relay/pull/2739))
- Support `device.model` in dynamic sampling and metric extraction. ([#2728](https://github.com/getsentry/relay/pull/2728))
- Support comparison operators (`>`, `>=`, `<`, `<=`) for strings in dynamic sampling and metric extraction rules. Previously, these comparisons were only possible on numbers. ([#2730](https://github.com/getsentry/relay/pull/2730))
- Postpone processing till the global config is available. ([#2697](https://github.com/getsentry/relay/pull/2697))
- Skip running `NormalizeProcessor` on renormalization. ([#2744](https://github.com/getsentry/relay/pull/2744))

## 23.11.0

**Features**:

- Add inbound filters option to filter legacy Edge browsers (i.e. versions 12-18 ) ([#2650](https://github.com/getsentry/relay/pull/2650))
- Add User Feedback Ingestion. ([#2604](https://github.com/getsentry/relay/pull/2604))
- Group resource spans by scrubbed domain and filename. ([#2654](https://github.com/getsentry/relay/pull/2654))
- Convert transactions to spans for all organizations. ([#2659](https://github.com/getsentry/relay/pull/2659))
- Filter outliers (>180s) for mobile measurements. ([#2649](https://github.com/getsentry/relay/pull/2649))
- Allow access to more context fields in dynamic sampling and metric extraction. ([#2607](https://github.com/getsentry/relay/pull/2607), [#2640](https://github.com/getsentry/relay/pull/2640), [#2675](https://github.com/getsentry/relay/pull/2675), [#2707](https://github.com/getsentry/relay/pull/2707), [#2715](https://github.com/getsentry/relay/pull/2715))
- Allow advanced scrubbing expressions for datascrubbing safe fields. ([#2670](https://github.com/getsentry/relay/pull/2670))
- Disable graphql scrubbing when datascrubbing is disabled. ([#2689](https://github.com/getsentry/relay/pull/2689))
- Track when a span was received. ([#2688](https://github.com/getsentry/relay/pull/2688))
- Add context for NEL (Network Error Logging) reports to the event schema. ([#2421](https://github.com/getsentry/relay/pull/2421))
- Add `validate_pii_selector` to CABI for safe fields validation. ([#2687](https://github.com/getsentry/relay/pull/2687))
- Do not scrub Prisma spans. ([#2711](https://github.com/getsentry/relay/pull/2711))
- Count spans by op. ([#2712](https://github.com/getsentry/relay/pull/2712))
- Extract resource spans & metrics regardless of feature flag. ([#2713](https://github.com/getsentry/relay/pull/2713))

**Bug Fixes**:

- Disable scrubbing for the User-Agent header. ([#2641](https://github.com/getsentry/relay/pull/2641))
- Fixes certain safe fields disabling data scrubbing for all string fields. ([#2701](https://github.com/getsentry/relay/pull/2701))

**Internal**:

- Disable resource link span ingestion. ([#2647](https://github.com/getsentry/relay/pull/2647))
- Collect `http.decoded_response_content_length`. ([#2638](https://github.com/getsentry/relay/pull/2638))
- Add TTID and TTFD tags to mobile spans. ([#2662](https://github.com/getsentry/relay/pull/2662))
- Validate span timestamps and IDs in light normalization on renormalization. ([#2679](https://github.com/getsentry/relay/pull/2679))
- Scrub all DB Core Data spans differently. ([#2686](https://github.com/getsentry/relay/pull/2686))
- Support generic metrics extraction version 2. ([#2692](https://github.com/getsentry/relay/pull/2692))
- Emit error on continued project config fetch failures after a time interval. ([#2700](https://github.com/getsentry/relay/pull/2700))

## 23.10.1

**Features**:

- Update Docker Debian image from 10 to 12. ([#2622](https://github.com/getsentry/relay/pull/2622))
- Remove event spans starting or ending before January 1, 1970 UTC. ([#2627](https://github.com/getsentry/relay/pull/2627))
- Remove event breadcrumbs dating before January 1, 1970 UTC. ([#2635](https://github.com/getsentry/relay/pull/2635))

**Internal**:

- Report global config fetch errors after interval of constant failures elapsed. ([#2628](https://github.com/getsentry/relay/pull/2628))
- Restrict resource spans to script and css only. ([#2623](https://github.com/getsentry/relay/pull/2623))
- Postpone metrics aggregation until we received the project state. ([#2588](https://github.com/getsentry/relay/pull/2588))
- Scrub random strings in resource span descriptions. ([#2614](https://github.com/getsentry/relay/pull/2614))
- Apply consistent rate-limiting prior to aggregation. ([#2652](https://github.com/getsentry/relay/pull/2652))

## 23.10.0

**Features**:

- Scrub span descriptions with encoded data images. ([#2560](https://github.com/getsentry/relay/pull/2560))
- Accept spans needed for the mobile Starfish module. ([#2570](https://github.com/getsentry/relay/pull/2570))
- Extract size metrics and blocking status tag for resource spans. ([#2578](https://github.com/getsentry/relay/pull/2578))
- Add a setting to rollout ingesting all resource spans. ([#2586](https://github.com/getsentry/relay/pull/2586))
- Drop events starting or ending before January 1, 1970 UTC. ([#2613](https://github.com/getsentry/relay/pull/2613))
- Add support for X-Sentry-Forwarded-For header. ([#2572](https://github.com/getsentry/relay/pull/2572))
- Add a generic way of configuring inbound filters via project configs. ([#2595](https://github.com/getsentry/relay/pull/2595))

**Bug Fixes**:

- Remove profile_id from context when no profile is in the envelope. ([#2523](https://github.com/getsentry/relay/pull/2523))
- Fix reporting of Relay's crashes to Sentry. The `crash-handler` feature did not enable the crash reporter and uploads of crashes were broken. ([#2532](https://github.com/getsentry/relay/pull/2532))
- Use correct field to pick SQL parser for span normalization. ([#2536](https://github.com/getsentry/relay/pull/2536))
- Prevent stack overflow on SQL serialization. ([#2538](https://github.com/getsentry/relay/pull/2538))
- Bind exclusively to the port for the HTTP server. ([#2582](https://github.com/getsentry/relay/pull/2582))
- Scrub resource spans even when there's no domain or extension or when the description is an image. ([#2591](https://github.com/getsentry/relay/pull/2591))

**Internal**:

- Exclude more spans fron metrics extraction. ([#2522](https://github.com/getsentry/relay/pull/2522)), [#2525](https://github.com/getsentry/relay/pull/2525), [#2545](https://github.com/getsentry/relay/pull/2545), [#2566](https://github.com/getsentry/relay/pull/2566))
- Remove filtering for Android events with missing close events. ([#2524](https://github.com/getsentry/relay/pull/2524))
- Fix hot-loop burning CPU when upstream service is unavailable. ([#2518](https://github.com/getsentry/relay/pull/2518))
- Extract new low-cardinality transaction duration metric for statistical detectors. ([#2513](https://github.com/getsentry/relay/pull/2513))
- Introduce reservoir sampling rule. ([#2550](https://github.com/getsentry/relay/pull/2550))
- Write span tags to `span.sentry_tags` instead of `span.data`. ([#2555](https://github.com/getsentry/relay/pull/2555), [#2598](https://github.com/getsentry/relay/pull/2598))
- Use JSON instead of MsgPack for Kafka spans. ([#2556](https://github.com/getsentry/relay/pull/2556))
- Add `profile_id` to spans. ([#2569](https://github.com/getsentry/relay/pull/2569))
- Introduce a dedicated usage metric for transactions that replaces the duration metric. ([#2571](https://github.com/getsentry/relay/pull/2571), [#2589](https://github.com/getsentry/relay/pull/2589))
- Restore the profiling killswitch. ([#2573](https://github.com/getsentry/relay/pull/2573))
- Add `scraping_attempts` field to the event schema. ([#2575](https://github.com/getsentry/relay/pull/2575))
- Move `condition.rs` from `relay-sampling` to `relay-protocol`. ([#2608](https://github.com/getsentry/relay/pull/2608))

## 23.9.1

- No documented changes.

## 23.9.0

**Features**:

- Add `view_names` to `AppContext` ([#2344](https://github.com/getsentry/relay/pull/2344))
- Tag keys in error events and transaction events can now be up to `200` ASCII characters long. Before, tag keys were limited to 32 characters. ([#2453](https://github.com/getsentry/relay/pull/2453))
- The Crons monitor check-in APIs have learned to accept JSON via POST. This allows for monitor upserts by specifying the `monitor_config` in the JSON body. ([#2448](https://github.com/getsentry/relay/pull/2448))
- Add an experimental web interface for local Relay deployments. ([#2422](https://github.com/getsentry/relay/pull/2422))

**Bug Fixes**:

- Filter out exceptions originating in Safari extensions. ([#2408](https://github.com/getsentry/relay/pull/2408))
- Fixes the `TraceContext.status` not being defaulted to `unknown` before the new metrics extraction pipeline. ([#2436](https://github.com/getsentry/relay/pull/2436))
- Support on-demand metrics for alerts and widgets in external Relays. ([#2440](https://github.com/getsentry/relay/pull/2440))
- Prevent sporadic data loss in `EnvelopeProcessorService`. ([#2454](https://github.com/getsentry/relay/pull/2454))
- Prevent panic when android trace contains invalid start time. ([#2457](https://github.com/getsentry/relay/pull/2457))

**Internal**:

- Use static global configuration if file is provided and not in managed mode. ([#2458](https://github.com/getsentry/relay/pull/2458))
- Add `MeasurementsConfig` to `GlobalConfig` and implement merging logic with project config. ([#2415](https://github.com/getsentry/relay/pull/2415))
- Support ingestion of custom metrics when the `organizations:custom-metrics` feature flag is enabled. ([#2443](https://github.com/getsentry/relay/pull/2443))
- Merge span metrics and standalone spans extraction options. ([#2447](https://github.com/getsentry/relay/pull/2447))
- Support parsing aggregated metric buckets directly from statsd payloads. ([#2468](https://github.com/getsentry/relay/pull/2468), [#2472](https://github.com/getsentry/relay/pull/2472))
- Improve performance when ingesting distribution metrics with a large number of data points. ([#2483](https://github.com/getsentry/relay/pull/2483))
- Improve documentation for metrics bucketing. ([#2503](https://github.com/getsentry/relay/pull/2503))
- Rename the envelope item type for StatsD payloads to "statsd". ([#2470](https://github.com/getsentry/relay/pull/2470))
- Add a nanojoule unit for profile measurements. ([#2478](https://github.com/getsentry/relay/pull/2478))
- Add a timestamp field to report profile's start time on Android. ([#2486](https://github.com/getsentry/relay/pull/2486))
- Filter span metrics extraction based on features. ([#2511](https://github.com/getsentry/relay/pull/2511), [#2520](https://github.com/getsentry/relay/pull/2520))
- Extract shared tags on the segment. ([#2512](https://github.com/getsentry/relay/pull/2512))

## 23.8.0

**Features**:

- Add `Cross-Origin-Resource-Policy` HTTP header to responses. ([#2394](https://github.com/getsentry/relay/pull/2394))

## 23.7.2

**Features**:

- Normalize old React Native SDK app start time measurements and spans. ([#2358](https://github.com/getsentry/relay/pull/2358))

**Bug Fixes**:

- Limit environment names on check-ins to 64 chars. ([#2309](https://github.com/getsentry/relay/pull/2309))

**Internal**:

- Add new service for fetching global configs. ([#2320](https://github.com/getsentry/relay/pull/2320))
- Feature-flagged extraction & publishing of spans from transactions. ([#2350](https://github.com/getsentry/relay/pull/2350))

## 23.7.1

**Bug Fixes**:

- Trim fields (e.g. `transaction`) before metrics extraction. ([#2342](https://github.com/getsentry/relay/pull/2342))
- Interpret `aggregator.max_tag_value_length` as characters instead of bytes. ([#2343](https://github.com/getsentry/relay/pull/2343))

**Internal**:

- Add capability to configure metrics aggregators per use case. ([#2341](https://github.com/getsentry/relay/pull/2341))
- Configurable flush time offsets for metrics buckets. ([#2349](https://github.com/getsentry/relay/pull/2349))

## 23.7.0

**Bug Fixes**:

- Filter idle samples at the edge per thread. ([#2321](https://github.com/getsentry/relay/pull/2321))

**Internal**:

- Add support for `sampled` field in the DSC and error tagging. ([#2290](https://github.com/getsentry/relay/pull/2290))
- Move span tag extraction from metrics to normalization. ([#2304](https://github.com/getsentry/relay/pull/2304))

## 23.6.2

**Features**:

- Add filter based on transaction names. ([#2118](https://github.com/getsentry/relay/pull/2118), [#2284](https://github.com/getsentry/relay/pull/2284))
- Use GeoIP lookup also in non-processing Relays. Lookup from now on will be also run in light normalization. ([#2229](https://github.com/getsentry/relay/pull/2229))
- Metrics extracted from transactions from old SDKs now get a useful `transaction` tag. ([#2250](https://github.com/getsentry/relay/pull/2250), [#2272](https://github.com/getsentry/relay/pull/2272)).

**Bug Fixes**:

- Skip dynamic sampling if relay doesn't support incoming metrics extraction version. ([#2273](https://github.com/getsentry/relay/pull/2273))
- Keep stack frames closest to crash when quantity exceeds limit. ([#2236](https://github.com/getsentry/relay/pull/2236))
- Drop profiles without a transaction in the same envelope. ([#2169](https://github.com/getsentry/relay/pull/2169))

**Internal**:

- Implement basic generic metrics extraction for transaction events. ([#2252](https://github.com/getsentry/relay/pull/2252), [#2257](https://github.com/getsentry/relay/pull/2257))
- Support more fields in dynamic sampling, metric extraction, and conditional tagging. The added fields are `dist`, `release.*`, `user.{email,ip_address,name}`, `breakdowns.*`, and `extra.*`. ([#2259](https://github.com/getsentry/relay/pull/2259), [#2276](https://github.com/getsentry/relay/pull/2276))

## 23.6.1

- No documented changes.

## 23.6.0

**Bug Fixes**:

- Make counting of total profiles consistent with total transactions. ([#2163](https://github.com/getsentry/relay/pull/2163))

**Features**:

- Add `data` and `api_target` fields to `ResponseContext` and scrub `graphql` bodies. ([#2141](https://github.com/getsentry/relay/pull/2141))
- Add support for X-Vercel-Forwarded-For header. ([#2124](https://github.com/getsentry/relay/pull/2124))
- Add `lock` attribute to the frame protocol. ([#2171](https://github.com/getsentry/relay/pull/2171))
- Reject profiles longer than 30s. ([#2168](https://github.com/getsentry/relay/pull/2168))
- Change default topic for transaction metrics to `ingest-performance-metrics`. ([#2180](https://github.com/getsentry/relay/pull/2180))
- Add Firefox "dead object" error to browser extension filter ([#2215](https://github.com/getsentry/relay/pull/2215))
- Add events whose `url` starts with `file://` to localhost inbound filter ([#2214](https://github.com/getsentry/relay/pull/2214))

**Internal**:

- Extract app identifier from app context for profiles. ([#2172](https://github.com/getsentry/relay/pull/2172))
- Mark all URL transactions as sanitized after applying rules. ([#2210](https://github.com/getsentry/relay/pull/2210))
- Add limited, experimental Sentry performance monitoring. ([#2157](https://github.com/getsentry/relay/pull/2157))

## 23.5.2

**Features**:

- Use different error message for empty strings in schema processing. ([#2151](https://github.com/getsentry/relay/pull/2151))
- Filter irrelevant webkit-issues. ([#2088](https://github.com/getsentry/relay/pull/2088))

- Relay now supports a simplified cron check-in API. ([#2153](https://github.com/getsentry/relay/pull/2153))

## 23.5.1

**Bug Fixes**:

- Sample only transaction events instead of sampling both transactions and errors. ([#2130](https://github.com/getsentry/relay/pull/2130))
- Fix tagging of incoming errors with `sampled` that was not done due to lack of sampling state. ([#2148](https://github.com/getsentry/relay/pull/2148))
- Remove profiling feature flag. ([#2146](https://github.com/getsentry/relay/pull/2146))

**Internal**:

- Mark all URL transactions as `sanitized` when `txNameReady` flag is set. ([#2128](https://github.com/getsentry/relay/pull/2128), [#2139](https://github.com/getsentry/relay/pull/2139))
- Tag incoming errors with the new `sampled` field in case their DSC is sampled. ([#2026](https://github.com/getsentry/relay/pull/2026))
- Enable PII scrubbing for urls field ([#2143](https://github.com/getsentry/relay/pull/2143))

## 23.5.0

**Bug Fixes**:

- Enforce rate limits for monitor check-ins. ([#2065](https://github.com/getsentry/relay/pull/2065))
- Allow rate limits greater than `u32::MAX`. ([#2079](https://github.com/getsentry/relay/pull/2079))
- Do not drop envelope when client closes connection. ([#2089](https://github.com/getsentry/relay/pull/2089))

**Features**:

- Scrub IBAN as pii. ([#2117](https://github.com/getsentry/relay/pull/2117))
- Scrub sensitive keys (`passwd`, `token`, ...) in Replay recording data. ([#2034](https://github.com/getsentry/relay/pull/2034))
- Add support for old 'violated-directive' CSP format. ([#2048](https://github.com/getsentry/relay/pull/2048))
- Add document_uri to csp filter. ([#2059](https://github.com/getsentry/relay/pull/2059))
- Store `geo.subdivision` of the end user location. ([#2058](https://github.com/getsentry/relay/pull/2058))
- Scrub URLs in span descriptions. ([#2095](https://github.com/getsentry/relay/pull/2095))

**Internal**:

- Remove transaction metrics allowlist. ([#2092](https://github.com/getsentry/relay/pull/2092))
- Include unknown feature flags in project config when serializing it. ([#2040](https://github.com/getsentry/relay/pull/2040))
- Copy transaction tags to the profile. ([#1982](https://github.com/getsentry/relay/pull/1982))
- Lower default max compressed replay recording segment size to 10 MiB. ([#2031](https://github.com/getsentry/relay/pull/2031))
- Increase chunking limit to 15MB for replay recordings. ([#2032](https://github.com/getsentry/relay/pull/2032))
- Add a data category for indexed profiles. ([#2051](https://github.com/getsentry/relay/pull/2051), [#2071](https://github.com/getsentry/relay/pull/2071))
- Differentiate between `Profile` and `ProfileIndexed` outcomes. ([#2054](https://github.com/getsentry/relay/pull/2054))
- Split dynamic sampling implementation before refactoring. ([#2047](https://github.com/getsentry/relay/pull/2047))
- Refactor dynamic sampling implementation across `relay-server` and `relay-sampling`. ([#2066](https://github.com/getsentry/relay/pull/2066))
- Adds support for `replay_id` field for the `DynamicSamplingContext`'s `FieldValueProvider`. ([#2070](https://github.com/getsentry/relay/pull/2070))
- On Linux, switch to `jemalloc` instead of the system memory allocator to reduce Relay's memory footprint. ([#2084](https://github.com/getsentry/relay/pull/2084))
- Scrub sensitive cookies `__session`. ([#2105](https://github.com/getsentry/relay/pull/2105)))
- Parse profiles' metadata to check if it should be marked as invalid. ([#2104](https://github.com/getsentry/relay/pull/2104))
- Set release as optional by defaulting to an empty string and add a dist field for profiles. ([#2098](https://github.com/getsentry/relay/pull/2098), [#2107](https://github.com/getsentry/relay/pull/2107))
- Accept source map debug images in debug meta for Profiling. ([#2097](https://github.com/getsentry/relay/pull/2097))

## 23.4.0

**Breaking Changes**:

This release contains major changes to the web layer, including TCP and HTTP handling as well as all web endpoint handlers. Due to these changes, some functionality was retired and Relay responds differently in specific cases.

Configuration:

- SSL support has been dropped. As per [official guidelines](https://docs.sentry.io/product/relay/operating-guidelines/), Relay should be operated behind a reverse proxy, which can perform SSL termination.
- Connection config options `max_connections`, `max_pending_connections`, and `max_connection_rate` no longer have an effect. Instead, configure the reverse proxy to handle connection concurrency as needed.

Endpoints:

- The security endpoint no longer forwards to upstream if the mime type doesn't match supported mime types. Instead, the request is rejected with a corresponding error.
- Passing store payloads as `?sentry_data=<base64>` query parameter is restricted to `GET` requests on the store endpoint. Other endpoints require the payload to be passed in the request body.
- Requests with an invalid `content-encoding` header will now be rejected. Exceptions to this are an empty string and `UTF-8`, which have been sent historically by some SDKs and are now treated as identity (no encoding). Previously, all unknown encodings were treated as identity.
- Temporarily, response bodies for some errors are rendered as plain text instead of JSON. This will be addressed in an upcoming release.

Metrics:

- The `route` tag of request metrics uses the route pattern instead of schematic names. There is an exact replacement for every previous route. For example, `"store-default"` is now tagged as `"/api/:project_id/store/"`.
- Statsd metrics `event.size_bytes.raw` and `event.size_bytes.uncompressed` have been removed.

**Features**:

- Allow monitor checkins to paass `monitor_config` for monitor upserts. ([#1962](https://github.com/getsentry/relay/pull/1962))
- Add replay_id onto event from dynamic sampling context. ([#1983](https://github.com/getsentry/relay/pull/1983))
- Add product-name for devices, derived from the android model. ([#2004](https://github.com/getsentry/relay/pull/2004))
- Changes how device class is determined for iPhone devices. Instead of checking processor frequency, the device model is mapped to a device class. ([#1970](https://github.com/getsentry/relay/pull/1970))
- Don't sanitize transactions if no clustering rules exist and no UUIDs were scrubbed. ([#1976](https://github.com/getsentry/relay/pull/1976))
- Add `thread.lock_mechanism` field to protocol. ([#1979](https://github.com/getsentry/relay/pull/1979))
- Add `origin` to trace context and span. ([#1984](https://github.com/getsentry/relay/pull/1984))
- Add `jvm` debug file type. ([#2002](https://github.com/getsentry/relay/pull/2002))
- Add new `mechanism` fields to protocol to support exception groups. ([#2020](https://github.com/getsentry/relay/pull/2020))
- Change `lock_reason` attribute to a `held_locks` dictionary in the `thread` interface. ([#2018](https://github.com/getsentry/relay/pull/2018))

**Internal**:

- Add BufferService with SQLite backend. ([#1920](https://github.com/getsentry/relay/pull/1920))
- Upgrade the web framework and related dependencies. ([#1938](https://github.com/getsentry/relay/pull/1938))
- Apply transaction clustering rules before UUID scrubbing rules. ([#1964](https://github.com/getsentry/relay/pull/1964))
- Use exposed device-class-synthesis feature flag to gate device.class synthesis in light normalization. ([#1974](https://github.com/getsentry/relay/pull/1974))
- Adds iPad support for device.class synthesis in light normalization. ([#2008](https://github.com/getsentry/relay/pull/2008))
- Pin schemars dependency to un-break schema docs generation. ([#2014](https://github.com/getsentry/relay/pull/2014))
- Remove global service registry. ([#2022](https://github.com/getsentry/relay/pull/2022))
- Apply schema validation to all topics in local development. ([#2013](https://github.com/getsentry/relay/pull/2013))

Monitors:

- Monitor check-ins may now specify an environment ([#2027](https://github.com/getsentry/relay/pull/2027))

## 23.3.1

**Features**:

- Indicate if OS-version may be frozen with '>=' prefix. ([#1945](https://github.com/getsentry/relay/pull/1945))
- Normalize monitor slug parameters into slugs. ([#1913](https://github.com/getsentry/relay/pull/1913))
- Smart trim loggers for Java platforms. ([#1941](https://github.com/getsentry/relay/pull/1941))

**Internal**:

- PII scrub `span.data` by default. ([#1953](https://github.com/getsentry/relay/pull/1953))
- Scrub sensitive cookies. ([#1951](https://github.com/getsentry/relay/pull/1951)))

## 23.3.0

**Features**:

- Extract attachments from transaction events and send them to kafka individually. ([#1844](https://github.com/getsentry/relay/pull/1844))
- Protocol validation for source map image type. ([#1869](https://github.com/getsentry/relay/pull/1869))
- Strip quotes from client hint values. ([#1874](https://github.com/getsentry/relay/pull/1874))
- Add Dotnet, Javascript and PHP support for profiling. ([#1871](https://github.com/getsentry/relay/pull/1871), [#1876](https://github.com/getsentry/relay/pull/1876), [#1885](https://github.com/getsentry/relay/pull/1885))
- Initial support for the Crons beta. ([#1886](https://github.com/getsentry/relay/pull/1886))
- Scrub `span.data.http.query` with default scrubbers. ([#1889](https://github.com/getsentry/relay/pull/1889))
- Synthesize new class attribute in device context using specs found on the device, such as processor_count, memory_size, etc. ([#1895](https://github.com/getsentry/relay/pull/1895))
- Add `thread.state` field to protocol. ([#1896](https://github.com/getsentry/relay/pull/1896))
- Move device.class from contexts to tags. ([#1911](https://github.com/getsentry/relay/pull/1911))
- Optionally mark scrubbed URL transactions as sanitized. ([#1917](https://github.com/getsentry/relay/pull/1917))
- Perform PII scrubbing on meta's original_value field. ([#1892](https://github.com/getsentry/relay/pull/1892))
- Add links to docs in YAML config file. ([#1923](https://github.com/getsentry/relay/pull/1923))
- For security reports, add the request's `origin` header to sentry events. ([#1934](https://github.com/getsentry/relay/pull/1934))

**Bug Fixes**:

- Enforce rate limits for session replays. ([#1877](https://github.com/getsentry/relay/pull/1877))

**Internal**:

- Revert back the addition of metric names as tag on Sentry errors when relay drops metrics. ([#1873](https://github.com/getsentry/relay/pull/1873))
- Tag the dynamic sampling decision on `count_per_root_project` to measure effective sample rates. ([#1870](https://github.com/getsentry/relay/pull/1870))
- Deprecate fields on the profiling sample format. ([#1878](https://github.com/getsentry/relay/pull/1878))
- Remove idle samples at the start and end of a profile and useless metadata. ([#1894](https://github.com/getsentry/relay/pull/1894))
- Move the pending envelopes buffering into the project cache. ([#1907](https://github.com/getsentry/relay/pull/1907))
- Remove platform validation for profiles. ([#1933](https://github.com/getsentry/relay/pull/1933))

## 23.2.0

**Features**:

- Use client hint headers instead of User-Agent when available. ([#1752](https://github.com/getsentry/relay/pull/1752), [#1802](https://github.com/getsentry/relay/pull/1802), [#1838](https://github.com/getsentry/relay/pull/1838))
- Apply all configured data scrubbing rules on Replays. ([#1731](https://github.com/getsentry/relay/pull/1731))
- Add count transactions toward root project. ([#1734](https://github.com/getsentry/relay/pull/1734))
- Add or remove the profile ID on the transaction's profiling context. ([#1801](https://github.com/getsentry/relay/pull/1801))
- Implement a new sampling algorithm with factors and multi-matching. ([#1790](https://github.com/getsentry/relay/pull/1790)
- Add Cloud Resource context. ([#1854](https://github.com/getsentry/relay/pull/1854))

**Bug Fixes**:

- Fix a bug where the replays ip-address normalization was not being applied when the user object was omitted. ([#1805](https://github.com/getsentry/relay/pull/1805))
- Improve performance for replays, especially memory usage during data scrubbing. ([#1800](https://github.com/getsentry/relay/pull/1800), [#1825](https://github.com/getsentry/relay/pull/1825))
- When a transaction is rate limited, also remove associated profiles. ([#1843](https://github.com/getsentry/relay/pull/1843))

**Internal**:

- Add metric name as tag on Sentry errors from relay dropping metrics. ([#1797](https://github.com/getsentry/relay/pull/1797))
- Make sure to scrub all the fields with PII. If the fields contain an object, the entire object will be removed. ([#1789](https://github.com/getsentry/relay/pull/1789))
- Keep meta for removed custom measurements. ([#1815](https://github.com/getsentry/relay/pull/1815))
- Drop replay recording payloads if they cannot be parsed or scrubbed. ([#1683](https://github.com/getsentry/relay/pull/1683))

## 23.1.1

**Features**:

- Add error and sample rate fields to the replay event parser. ([#1745](https://github.com/getsentry/relay/pull/1745))
- Add `instruction_addr_adjustment` field to `RawStacktrace`. ([#1716](https://github.com/getsentry/relay/pull/1716))
- Add SSL support to `relay-redis` crate. It is possible to use `rediss` scheme to connnect to Redis cluster using TLS. ([#1772](https://github.com/getsentry/relay/pull/1772))

**Internal**:

- Fix type errors in replay recording parsing. ([#1765](https://github.com/getsentry/relay/pull/1765))
- Remove error and session sample rate fields from replay-event parser. ([#1791](https://github.com/getsentry/relay/pull/1791))
- Scrub replay recording PII from mutation "texts" vector. ([#1796](https://github.com/getsentry/relay/pull/1796))

## 23.1.0

**Features**:

- Add support for `limits.keepalive_timeout` configuration. ([#1645](https://github.com/getsentry/relay/pull/1645))
- Add support for decaying functions in dynamic sampling rules. ([#1692](https://github.com/getsentry/relay/pull/1692))
- Stop extracting duration metric for session payloads. ([#1739](https://github.com/getsentry/relay/pull/1739))
- Add Profiling Context ([#1748](https://github.com/getsentry/relay/pull/1748))

**Internal**:

- Remove concurrent profiling. ([#1697](https://github.com/getsentry/relay/pull/1697))
- Use the main Sentry SDK to submit crash reports instead of a custom curl-based backend. This removes a dependency on `libcurl` and ensures compliance with latest TLS standards for crash uploads. Note that this only affects Relay if the hidden `_crash_db` option is used. ([#1707](https://github.com/getsentry/relay/pull/1707))
- Support transaction naming rules. ([#1695](https://github.com/getsentry/relay/pull/1695))
- Add PII scrubbing to URLs captured by replay recordings ([#1730](https://github.com/getsentry/relay/pull/1730))
- Add more measurement units for profiling. ([#1732](https://github.com/getsentry/relay/pull/1732))
- Add backoff mechanism for fetching projects from the project cache. ([#1726](https://github.com/getsentry/relay/pull/1726))

## 22.12.0

**Features**:

- The level of events created from Unreal Crash Reports now depends on whether it was an actual crash or an assert. ([#1677](https://github.com/getsentry/relay/pull/1677))
- Dynamic sampling is now based on the volume received by Relay by default and does not include the original volume dropped by client-side sampling in SDKs. This is required for the final dynamic sampling feature in the latest Sentry plans. ([#1591](https://github.com/getsentry/relay/pull/1591))
- Add OpenTelemetry Context. ([#1617](https://github.com/getsentry/relay/pull/1617))
- Add `app.in_foreground` and `thread.main` flag to protocol. ([#1578](https://github.com/getsentry/relay/pull/1578))
- Add support for View Hierarchy attachment_type. ([#1642](https://github.com/getsentry/relay/pull/1642))
- Add invalid replay recording outcome. ([#1684](https://github.com/getsentry/relay/pull/1684))
- Stop rejecting spans without a timestamp, instead giving them their respective event timestamp and setting their status to DeadlineExceeded. ([#1690](https://github.com/getsentry/relay/pull/1690))
- Add max replay size configuration parameter. ([#1694](https://github.com/getsentry/relay/pull/1694))
- Add nonchunked replay recording message type. ([#1653](https://github.com/getsentry/relay/pull/1653))
- Add `abnormal_mechanism` field to SessionUpdate protocol. ([#1665](https://github.com/getsentry/relay/pull/1665))
- Add replay-event normalization and PII scrubbing. ([#1582](https://github.com/getsentry/relay/pull/1582))
- Scrub all fields with IP addresses rather than only known IP address fields. ([#1725](https://github.com/getsentry/relay/pull/1725))

**Bug Fixes**:

- Make `attachment_type` on envelope items forward compatible by adding fallback variant. ([#1638](https://github.com/getsentry/relay/pull/1638))
- Relay no longer accepts transaction events older than 5 days. Previously the event was accepted and stored, but since metrics for such old transactions are not supported it did not show up in parts of Sentry such as the Performance landing page. ([#1663](https://github.com/getsentry/relay/pull/1663))
- Apply dynamic sampling to transactions from older SDKs and even in case Relay cannot load project information. This avoids accidentally storing 100% of transactions. ([#1667](https://github.com/getsentry/relay/pull/1667))
- Replay recording parser now uses the entire body rather than a subset. ([#1682](https://github.com/getsentry/relay/pull/1682))
- Fix a potential OOM in the Replay recording parser. ([#1691](https://github.com/getsentry/relay/pull/1691))
- Fix type error in replay recording parser. ([#1702](https://github.com/getsentry/relay/pull/1702))

**Internal**:

- Emit a `service.back_pressure` metric that measures internal back pressure by service. ([#1583](https://github.com/getsentry/relay/pull/1583))
- Track metrics for OpenTelemetry events. ([#1618](https://github.com/getsentry/relay/pull/1618))
- Normalize transaction name for URLs transaction source, by replacing UUIDs, SHAs and numerical IDs in transaction names by placeholders. ([#1621](https://github.com/getsentry/relay/pull/1621))
- Parse string as number to handle a release bug. ([#1637](https://github.com/getsentry/relay/pull/1637))
- Expand Profiling's discard reasons. ([#1661](https://github.com/getsentry/relay/pull/1661), [#1685](https://github.com/getsentry/relay/pull/1685))
- Allow to rate limit profiles on top of transactions. ([#1681](https://github.com/getsentry/relay/pull/1681))

## 22.11.0

**Features**:

- Add PII scrubber for replay recordings. ([#1545](https://github.com/getsentry/relay/pull/1545))
- Support decaying rules. Decaying rules are regular sampling rules, but they are only applicable in a specific time range. ([#1544](https://github.com/getsentry/relay/pull/1544))
- Disallow `-` in measurement and breakdown names. These items are converted to metrics, which do not allow `-` in their name. ([#1571](https://github.com/getsentry/relay/pull/1571))

**Bug Fixes**:

- Validate the distribution name in the event. ([#1556](https://github.com/getsentry/relay/pull/1556))
- Use correct meta object for logentry in light normalization. ([#1577](https://github.com/getsentry/relay/pull/1577))

**Internal**:

- Implement response context schema. ([#1529](https://github.com/getsentry/relay/pull/1529))
- Support dedicated quotas for storing transaction payloads ("indexed transactions") via the `transaction_indexed` data category if metrics extraction is enabled. ([#1537](https://github.com/getsentry/relay/pull/1537), [#1555](https://github.com/getsentry/relay/pull/1555))
- Report outcomes for dynamic sampling with the correct indexed transaction data category to restore correct totals. ([#1561](https://github.com/getsentry/relay/pull/1561))
- Add fields to the Frame object for the sample format. ([#1562](https://github.com/getsentry/relay/pull/1562))
- Move kafka related code into separate `relay-kafka` crate. ([#1563](https://github.com/getsentry/relay/pull/1563))

## 22.10.0

**Features**:

- Limit the number of custom measurements per event. ([#1483](https://github.com/getsentry/relay/pull/1483)))
- Add INP web vital as a measurement. ([#1487](https://github.com/getsentry/relay/pull/1487))
- Add .NET/Portable-PDB specific protocol fields. ([#1518](https://github.com/getsentry/relay/pull/1518))
- Enforce rate limits on metrics buckets using the transactions_processed quota. ([#1515](https://github.com/getsentry/relay/pull/1515))
- PII scrubbing now treats any key containing `token` as a password. ([#1527](https://github.com/getsentry/relay/pull/1527))

**Bug Fixes**:

- Make sure that non-processing Relays drop all invalid transactions. ([#1513](https://github.com/getsentry/relay/pull/1513))

**Internal**:

- Introduce a new profile format called `sample`. ([#1462](https://github.com/getsentry/relay/pull/1462))
- Generate a new profile ID when splitting a profile for multiple transactions. ([#1473](https://github.com/getsentry/relay/pull/1473))
- Pin Rust version to 1.63.0 in Dockerfile. ([#1482](https://github.com/getsentry/relay/pull/1482))
- Normalize measurement units in event payload. ([#1488](https://github.com/getsentry/relay/pull/1488))
- Remove long-running futures from metrics flush. ([#1492](https://github.com/getsentry/relay/pull/1492))
- Migrate to 2021 Rust edition. ([#1510](https://github.com/getsentry/relay/pull/1510))
- Make the profiling frame object compatible with the stacktrace frame object from event. ([#1512](https://github.com/getsentry/relay/pull/1512))
- Fix quota DataCategory::TransactionProcessed serialisation to match that of the CAPI. ([#1514](https://github.com/getsentry/relay/pull/1514))
- Support checking quotas in the Redis rate limiter without incrementing them. ([#1519](https://github.com/getsentry/relay/pull/1519))
- Update the internal service architecture for metrics aggregator service. ([#1508](https://github.com/getsentry/relay/pull/1508))
- Add data category for indexed transactions. This will come to represent stored transactions, while the existing category will represent transaction metrics. ([#1535](https://github.com/getsentry/relay/pull/1535))
- Adjust replay parser to be less strict and allow for larger segment-ids. ([#1551](https://github.com/getsentry/relay/pull/1551))

## 22.9.0

**Features**:

- Add user-agent parsing to Replays. ([#1420](https://github.com/getsentry/relay/pull/1420))
- Improve the release name used when reporting data to Sentry to include both the version and exact build. ([#1428](https://github.com/getsentry/relay/pull/1428))

**Bug Fixes**:

- Do not apply rate limits or reject data based on expired project configs. ([#1404](https://github.com/getsentry/relay/pull/1404))
- Process required stacktraces to fix filtering events originating from browser extensions. ([#1423](https://github.com/getsentry/relay/pull/1423))
- Fix error message filtering when formatting the message of logentry. ([#1442](https://github.com/getsentry/relay/pull/1442))
- Loosen type requirements for the `user.id` field in Replays. ([#1443](https://github.com/getsentry/relay/pull/1443))
- Fix panic in datascrubbing when number of sensitive fields was too large. ([#1474](https://github.com/getsentry/relay/pull/1474))

**Internal**:

- Make the Redis connection pool configurable. ([#1418](https://github.com/getsentry/relay/pull/1418))
- Add support for sharding Kafka producers across clusters. ([#1454](https://github.com/getsentry/relay/pull/1454))
- Speed up project cache eviction through a background thread. ([#1410](https://github.com/getsentry/relay/pull/1410))
- Batch metrics buckets into logical partitions before sending them as Envelopes. ([#1440](https://github.com/getsentry/relay/pull/1440))
- Filter single samples in cocoa profiles and events with no duration in Android profiles. ([#1445](https://github.com/getsentry/relay/pull/1445))
- Add a "invalid_replay" discard reason for invalid replay events. ([#1455](https://github.com/getsentry/relay/pull/1455))
- Add rate limiters for replays and replay recordings. ([#1456](https://github.com/getsentry/relay/pull/1456))
- Use the different configuration for billing outcomes when specified. ([#1461](https://github.com/getsentry/relay/pull/1461))
- Support profiles tagged for many transactions. ([#1444](https://github.com/getsentry/relay/pull/1444), [#1463](https://github.com/getsentry/relay/pull/1463), [#1464](https://github.com/getsentry/relay/pull/1464), [#1465](https://github.com/getsentry/relay/pull/1465))
- Track metrics for changes to the transaction name and DSC propagations. ([#1466](https://github.com/getsentry/relay/pull/1466))
- Simplify the ingestion path to reduce endpoint response times. ([#1416](https://github.com/getsentry/relay/issues/1416), [#1429](https://github.com/getsentry/relay/issues/1429), [#1431](https://github.com/getsentry/relay/issues/1431))
- Update the internal service architecture for the store, outcome, and processor services. ([#1405](https://github.com/getsentry/relay/pull/1405), [#1415](https://github.com/getsentry/relay/issues/1415), [#1421](https://github.com/getsentry/relay/issues/1421), [#1441](https://github.com/getsentry/relay/issues/1441), [#1457](https://github.com/getsentry/relay/issues/1457), [#1470](https://github.com/getsentry/relay/pull/1470))

## 22.8.0

**Features**:

- Remove timeout-based expiry of envelopes in Relay's internal buffers. The `cache.envelope_expiry` is now inactive. To control the size of the envelope buffer, use `cache.envelope_buffer_size` exclusively, instead. ([#1398](https://github.com/getsentry/relay/pull/1398))
- Parse sample rates as JSON. ([#1353](https://github.com/getsentry/relay/pull/1353))
- Filter events in external Relays, before extracting metrics. ([#1379](https://github.com/getsentry/relay/pull/1379))
- Add `privatekey` and `private_key` as secret key name to datascrubbers. ([#1376](https://github.com/getsentry/relay/pull/1376))
- Explain why we responded with 429. ([#1389](https://github.com/getsentry/relay/pull/1389))

**Bug Fixes**:

- Fix a bug where unreal crash reports were dropped when metrics extraction is enabled. ([#1355](https://github.com/getsentry/relay/pull/1355))
- Extract user from metrics with EventUser's priority. ([#1363](https://github.com/getsentry/relay/pull/1363))
- Honor `SentryConfig.enabled` and don't init SDK at all if it is false. ([#1380](https://github.com/getsentry/relay/pull/1380))
- The priority thread metadata on profiles is now optional, do not fail the profile if it's not present. ([#1392](https://github.com/getsentry/relay/pull/1392))

**Internal**:

- Support compressed project configs in redis cache. ([#1345](https://github.com/getsentry/relay/pull/1345))
- Refactor profile processing into its own crate. ([#1340](https://github.com/getsentry/relay/pull/1340))
- Treat "unknown" transaction source as low cardinality for safe SDKs. ([#1352](https://github.com/getsentry/relay/pull/1352), [#1356](https://github.com/getsentry/relay/pull/1356))
- Conditionally write a default transaction source to the transaction payload. ([#1354](https://github.com/getsentry/relay/pull/1354))
- Generate mobile measurements frames_frozen_rate, frames_slow_rate, stall_percentage. ([#1373](https://github.com/getsentry/relay/pull/1373))
- Change to the internals of the healthcheck endpoint. ([#1374](https://github.com/getsentry/relay/pull/1374), [#1377](https://github.com/getsentry/relay/pull/1377))
- Re-encode the Typescript payload to normalize. ([#1372](https://github.com/getsentry/relay/pull/1372))
- Partially normalize events before extracting metrics. ([#1366](https://github.com/getsentry/relay/pull/1366))
- Spawn more threads for CPU intensive work. ([#1378](https://github.com/getsentry/relay/pull/1378))
- Add missing fields to DeviceContext ([#1383](https://github.com/getsentry/relay/pull/1383))
- Improve performance of Redis accesses by not running `PING` everytime a connection is reused. ([#1394](https://github.com/getsentry/relay/pull/1394))
- Distinguish between various discard reasons for profiles. ([#1395](https://github.com/getsentry/relay/pull/1395))
- Add missing fields to GPUContext ([#1391](https://github.com/getsentry/relay/pull/1391))
- Store actor now uses Tokio for message handling instead of Actix. ([#1397](https://github.com/getsentry/relay/pull/1397))
- Add app_memory to AppContext struct. ([#1403](https://github.com/getsentry/relay/pull/1403))

## 22.7.0

**Features**:

- Adjust sample rate by envelope header's sample_rate. ([#1327](https://github.com/getsentry/relay/pull/1327))
- Support `transaction_info` on event payloads. ([#1330](https://github.com/getsentry/relay/pull/1330))
- Extract transaction metrics in external relays. ([#1344](https://github.com/getsentry/relay/pull/1344))

**Bug Fixes**:

- Parse custom units with length < 15 without crashing. ([#1312](https://github.com/getsentry/relay/pull/1312))
- Split large metrics requests into smaller batches. This avoids failed metrics submission and lost Release Health data due to `413 Payload Too Large` errors on the upstream. ([#1326](https://github.com/getsentry/relay/pull/1326))
- Metrics extraction: Map missing transaction status to "unknown". ([#1333](https://github.com/getsentry/relay/pull/1333))
- Fix [CVE-2022-2068](https://www.openssl.org/news/vulnerabilities.html#CVE-2022-2068) and [CVE-2022-2097](https://www.openssl.org/news/vulnerabilities.html#CVE-2022-2097) by updating to OpenSSL 1.1.1q. ([#1334](https://github.com/getsentry/relay/pull/1334))

**Internal**:

- Reduce number of metrics extracted for release health. ([#1316](https://github.com/getsentry/relay/pull/1316))
- Indicate with thread is the main thread in thread metadata for profiles. ([#1320](https://github.com/getsentry/relay/pull/1320))
- Increase profile maximum size by an order of magnitude. ([#1321](https://github.com/getsentry/relay/pull/1321))
- Add data category constant for processed transactions, encompassing all transactions that have been received and sent through dynamic sampling as well as metrics extraction. ([#1306](https://github.com/getsentry/relay/pull/1306))
- Extract metrics also from trace-sampled transactions. ([#1317](https://github.com/getsentry/relay/pull/1317))
- Extract metrics from a configurable amount of custom transaction measurements. ([#1324](https://github.com/getsentry/relay/pull/1324))
- Metrics: Drop transaction tag for high-cardinality sources. ([#1339](https://github.com/getsentry/relay/pull/1339))

## 22.6.0

**Compatibility:** This version of Relay requires Sentry server `22.6.0` or newer.

**Features**:

- Relay is now compatible with CentOS 7 and Red Hat Enterprise Linux 7 onward (kernel version _2.6.32_), depending on _glibc 2.17_ or newer. The `crash-handler` feature, which is currently enabled in the build published to DockerHub, additionally requires _curl 7.29_ or newer. ([#1279](https://github.com/getsentry/relay/pull/1279))
- Optionally start relay with `--upstream-dsn` to pass a Sentry DSN instead of the URL. This can be convenient when starting Relay in environments close to an SDK, where a DSN is already available. ([#1277](https://github.com/getsentry/relay/pull/1277))
- Add a new runtime mode `--aws-runtime-api=$AWS_LAMBDA_RUNTIME_API` that integrates Relay with the AWS Extensions API lifecycle. ([#1277](https://github.com/getsentry/relay/pull/1277))
- Add Replay ItemTypes. ([#1236](https://github.com/getsentry/relay/pull/1236), ([#1239](https://github.com/getsentry/relay/pull/1239))

**Bug Fixes**:

- Session metrics extraction: Count distinct_ids from all session updates to prevent undercounting users. ([#1275](https://github.com/getsentry/relay/pull/1275))
- Session metrics extraction: Count crashed+abnormal towards errored_preaggr. ([#1274](https://github.com/getsentry/relay/pull/1274))

**Internal**:

- Add version 3 to the project configs endpoint. This allows returning pending results which need to be polled later and avoids blocking batched requests on single slow entries. ([#1263](https://github.com/getsentry/relay/pull/1263))
- Emit specific event type tags for "processing.event.produced" metric. ([#1270](https://github.com/getsentry/relay/pull/1270))
- Add support for profile outcomes. ([#1272](https://github.com/getsentry/relay/pull/1272))
- Avoid potential panics when scrubbing minidumps. ([#1282](https://github.com/getsentry/relay/pull/1282))
- Fix typescript profile validation. ([#1283](https://github.com/getsentry/relay/pull/1283))
- Track memory footprint of metrics buckets. ([#1284](https://github.com/getsentry/relay/pull/1284), [#1287](https://github.com/getsentry/relay/pull/1287), [#1288](https://github.com/getsentry/relay/pull/1288))
- Support dedicated topics per metrics usecase, drop metrics from unknown usecases. ([#1285](https://github.com/getsentry/relay/pull/1285))
- Add support for Rust profiles ingestion ([#1296](https://github.com/getsentry/relay/pull/1296))

## 22.5.0

**Features**:

- Add platform, op, http.method and status tag to all extracted transaction metrics. ([#1227](https://github.com/getsentry/relay/pull/1227))
- Add units in built-in measurements. ([#1229](https://github.com/getsentry/relay/pull/1229))
- Add protocol support for custom units on transaction measurements. ([#1256](https://github.com/getsentry/relay/pull/1256))

**Bug Fixes**:

- fix(metrics): Enforce metric name length limit. ([#1238](https://github.com/getsentry/relay/pull/1238))
- Accept and forward unknown Envelope items. In processing mode, drop items individually rather than rejecting the entire request. This allows SDKs to send new data in combined Envelopes in the future. ([#1246](https://github.com/getsentry/relay/pull/1246))
- Stop extracting metrics with outdated names from sessions. ([#1251](https://github.com/getsentry/relay/pull/1251), [#1252](https://github.com/getsentry/relay/pull/1252))
- Update symbolic to pull in fixed Unreal parser that now correctly handles zero-length files. ([#1266](https://github.com/getsentry/relay/pull/1266))

**Internal**:

- Add sampling + tagging by event platform and transaction op. Some (unused) tagging rules from 22.4.0 have been renamed. ([#1231](https://github.com/getsentry/relay/pull/1231))
- Refactor aggregation error, recover from errors more gracefully. ([#1240](https://github.com/getsentry/relay/pull/1240))
- Remove/reject nul-bytes from metric strings. ([#1235](https://github.com/getsentry/relay/pull/1235))
- Remove the unused "internal" data category. ([#1245](https://github.com/getsentry/relay/pull/1245))
- Add the client and version as `sdk` tag to extracted session metrics in the format `name/version`. ([#1248](https://github.com/getsentry/relay/pull/1248))
- Expose `shutdown_timeout` in `OverridableConfig` ([#1247](https://github.com/getsentry/relay/pull/1247))
- Normalize all profiles and reject invalid ones. ([#1250](https://github.com/getsentry/relay/pull/1250))
- Raise a new InvalidCompression Outcome for invalid Unreal compression. ([#1237](https://github.com/getsentry/relay/pull/1237))
- Add a profile data category and count profiles in an envelope to apply rate limits. ([#1259](https://github.com/getsentry/relay/pull/1259))
- Support dynamic sampling by custom tags, operating system name and version, as well as device name and family. ([#1268](https://github.com/getsentry/relay/pull/1268))

## 22.4.0

**Features**:

- Map Windows version from raw_description to version name (XP, Vista, 11, ...). ([#1219](https://github.com/getsentry/relay/pull/1219))

**Bug Fixes**:

- Prevent potential OOM panics when handling corrupt Unreal Engine crashes. ([#1216](https://github.com/getsentry/relay/pull/1216))

**Internal**:

- Remove unused item types. ([#1211](https://github.com/getsentry/relay/pull/1211))
- Pin click dependency in requirements-dev.txt. ([#1214](https://github.com/getsentry/relay/pull/1214))
- Use fully qualified metric resource identifiers (MRI) for metrics ingestion. For example, the sessions duration is now called `d:sessions/duration@s`. ([#1215](https://github.com/getsentry/relay/pull/1215))
- Introduce metric units for rates and information, add support for custom user-declared units, and rename duration units to self-explanatory identifiers such as `second`. ([#1217](https://github.com/getsentry/relay/pull/1217))
- Increase the max profile size to accomodate a new platform. ([#1223](https://github.com/getsentry/relay/pull/1223))
- Set environment as optional when parsing a profile so we get a null value later on. ([#1224](https://github.com/getsentry/relay/pull/1224))
- Expose new tagging rules interface for metrics extracted from transactions. ([#1225](https://github.com/getsentry/relay/pull/1225))
- Return better BadStoreRequest for unreal events. ([#1226](https://github.com/getsentry/relay/pull/1226))

## 22.3.0

**Features**:

- Tag transaction metrics by user satisfaction. ([#1197](https://github.com/getsentry/relay/pull/1197))

**Bug Fixes**:

- CVE-2022-24713: Prevent denial of service through untrusted regular expressions used for PII scrubbing. ([#1207](https://github.com/getsentry/relay/pull/1207))
- Prevent dropping metrics during Relay shutdown if the project is outdated or not cached at time of the shutdown. ([#1205](https://github.com/getsentry/relay/pull/1205))
- Prevent a potential OOM when validating corrupted or exceptional minidumps. ([#1209](https://github.com/getsentry/relay/pull/1209))

**Internal**:

- Spread out metric aggregation over the aggregation window to avoid concentrated waves of metrics requests to the upstream every 10 seconds. Relay now applies jitter to `initial_delay` to spread out requests more evenly over time. ([#1185](https://github.com/getsentry/relay/pull/1185))
- Use a randomized Kafka partitioning key for sessions instead of the session ID. ([#1194](https://github.com/getsentry/relay/pull/1194))
- Add new statsd metrics for bucketing efficiency. ([#1199](https://github.com/getsentry/relay/pull/1199), [#1192](https://github.com/getsentry/relay/pull/1192), [#1200](https://github.com/getsentry/relay/pull/1200))
- Add a `Profile` `ItemType` to represent the profiling data sent from Sentry SDKs. ([#1179](https://github.com/getsentry/relay/pull/1179))

## 22.2.0

**Features**:

- Add the `relay.override_project_ids` configuration flag to support migrating projects from self-hosted to Sentry SaaS. ([#1175](https://github.com/getsentry/relay/pull/1175))

**Internal**:

- Add an option to dispatch billing outcomes to a dedicated topic. ([#1168](https://github.com/getsentry/relay/pull/1168))
- Add new `ItemType` to handle profiling data from Specto SDKs. ([#1170](https://github.com/getsentry/relay/pull/1170))

**Bug Fixes**:

- Fix regression in CSP report parsing. ([#1174](https://github.com/getsentry/relay/pull/1174))
- Ignore replacement_chunks when they aren't used. ([#1180](https://github.com/getsentry/relay/pull/1180))

## 22.1.0

**Features**:

- Flush metrics and outcome aggregators on graceful shutdown. ([#1159](https://github.com/getsentry/relay/pull/1159))
- Extract metrics from sampled transactions. ([#1161](https://github.com/getsentry/relay/pull/1161))

**Internal**:

- Extract normalized dist as metric. ([#1158](https://github.com/getsentry/relay/pull/1158))
- Extract transaction user as metric. ([#1164](https://github.com/getsentry/relay/pull/1164))

## 21.12.0

**Features**:

- Extract measurement ratings, port from frontend. ([#1130](https://github.com/getsentry/relay/pull/1130))
- External Relays perform dynamic sampling and emit outcomes as client reports. This feature is now enabled _by default_. ([#1119](https://github.com/getsentry/relay/pull/1119))
- Metrics extraction config, custom tags. ([#1141](https://github.com/getsentry/relay/pull/1141))
- Update the user agent parser (uap-core Feb 2020 to Nov 2021). This allows Relay and Sentry to infer more recent browsers, operating systems, and devices in events containing a user agent header. ([#1143](https://github.com/getsentry/relay/pull/1143), [#1145](https://github.com/getsentry/relay/pull/1145))
- Improvements to Unity OS context parsing ([#1150](https://github.com/getsentry/relay/pull/1150))

**Bug Fixes**:

- Support Unreal Engine 5 crash reports. ([#1132](https://github.com/getsentry/relay/pull/1132))
- Perform same validation for aggregate sessions as for individual sessions. ([#1140](https://github.com/getsentry/relay/pull/1140))
- Add missing .NET 4.8 release value. ([#1142](https://github.com/getsentry/relay/pull/1142))
- Properly document which timestamps are accepted. ([#1152](https://github.com/getsentry/relay/pull/1152))

**Internal**:

- Add more statsd metrics for relay metric bucketing. ([#1124](https://github.com/getsentry/relay/pull/1124), [#1128](https://github.com/getsentry/relay/pull/1128))
- Add an internal option to capture minidumps for hard crashes. This has to be enabled via the `sentry._crash_db` config parameter. ([#1127](https://github.com/getsentry/relay/pull/1127))
- Fold processing vs non-processing into single actor. ([#1133](https://github.com/getsentry/relay/pull/1133))
- Aggregate outcomes for dynamic sampling, invalid project ID, and rate limits. ([#1134](https://github.com/getsentry/relay/pull/1134))
- Extract session metrics from aggregate sessions. ([#1140](https://github.com/getsentry/relay/pull/1140))
- Prefix names of extracted metrics by `sentry.sessions.` or `sentry.transactions.`. ([#1147](https://github.com/getsentry/relay/pull/1147))
- Extract transaction duration as metric. ([#1148](https://github.com/getsentry/relay/pull/1148))

## 21.11.0

**Features**:

- Add bucket width to bucket protocol. ([#1103](https://github.com/getsentry/relay/pull/1103))
- Support multiple kafka cluster configurations. ([#1101](https://github.com/getsentry/relay/pull/1101))
- Tag metrics by transaction name. ([#1126](https://github.com/getsentry/relay/pull/1126))

**Bug Fixes**:

- Avoid unbounded decompression of encoded requests. A particular request crafted to inflate to large amounts of memory, such as a zip bomb, could put Relay out of memory. ([#1117](https://github.com/getsentry/relay/pull/1117), [#1122](https://github.com/getsentry/relay/pull/1122), [#1123](https://github.com/getsentry/relay/pull/1123))
- Avoid unbounded decompression of UE4 crash reports. Some crash reports could inflate to large amounts of memory before being checked for size, which could put Relay out of memory. ([#1121](https://github.com/getsentry/relay/pull/1121))

**Internal**:

- Aggregate client reports before sending them onwards. ([#1118](https://github.com/getsentry/relay/pull/1118))

## 21.10.0

**Bug Fixes**:

- Correctly validate timestamps for outcomes and sessions. ([#1086](https://github.com/getsentry/relay/pull/1086))
- Run compression on a thread pool when sending to upstream. ([#1085](https://github.com/getsentry/relay/pull/1085))
- Report proper status codes and error messages when sending invalid JSON payloads to an endpoint with a `X-Sentry-Relay-Signature` header. ([#1090](https://github.com/getsentry/relay/pull/1090))
- Enforce attachment and event size limits on UE4 crash reports. ([#1099](https://github.com/getsentry/relay/pull/1099))

**Internal**:

- Add the exclusive time of the transaction's root span. ([#1083](https://github.com/getsentry/relay/pull/1083))
- Add session.status tag to extracted session.duration metric. ([#1087](https://github.com/getsentry/relay/pull/1087))
- Serve project configs for batched requests where one of the project keys cannot be parsed. ([#1093](https://github.com/getsentry/relay/pull/1093))

## 21.9.0

**Features**:

- Add sampling based on transaction name. ([#1058](https://github.com/getsentry/relay/pull/1058))
- Support running Relay without config directory. The most important configuration, including Relay mode and credentials, can now be provided through commandline arguments or environment variables alone. ([#1055](https://github.com/getsentry/relay/pull/1055))
- Protocol support for client reports. ([#1081](https://github.com/getsentry/relay/pull/1081))
- Extract session metrics in non processing relays. ([#1073](https://github.com/getsentry/relay/pull/1073))

**Bug Fixes**:

- Use correct commandline argument name for setting Relay port. ([#1059](https://github.com/getsentry/relay/pull/1059))
- Retrieve OS Context for Unity Events. ([#1072](https://github.com/getsentry/relay/pull/1072))

**Internal**:

- Add new metrics on Relay's performance in dealing with buckets of metric aggregates, as well as the amount of aggregated buckets. ([#1070](https://github.com/getsentry/relay/pull/1070))
- Add the exclusive time of a span. ([#1061](https://github.com/getsentry/relay/pull/1061))
- Remove redundant dynamic sampling processing on fast path. ([#1084](https://github.com/getsentry/relay/pull/1084))

## 21.8.0

- No documented changes.

## 21.7.0

- No documented changes.

## 21.6.3

- No documented changes.

## 21.6.2

**Bug Fixes**:

- Remove connection metrics reported under `connector.*`. They have been fully disabled since version `21.3.0`. ([#1021](https://github.com/getsentry/relay/pull/1021))
- Remove error logs for "failed to extract event" and "failed to store session". ([#1032](https://github.com/getsentry/relay/pull/1032))

**Internal**:

- Assign a random Kafka partition key for session aggregates and metrics to distribute messages evenly. ([#1022](https://github.com/getsentry/relay/pull/1022))
- All fields in breakdown config should be camelCase, and rename the breakdown key name in project options. ([#1020](https://github.com/getsentry/relay/pull/1020))

## 21.6.1

- No documented changes.

## 21.6.0

**Features**:

- Support self-contained envelopes without authentication headers or query parameters. ([#1000](https://github.com/getsentry/relay/pull/1000))
- Support statically configured relays. ([#991](https://github.com/getsentry/relay/pull/991))
- Support namespaced event payloads in multipart minidump submission for Electron Framework. The field has to follow the format `sentry___<namespace>`. ([#1012](https://github.com/getsentry/relay/pull/1012))

**Bug Fixes**:

- Explicitly declare reprocessing context. ([#1009](https://github.com/getsentry/relay/pull/1009))
- Validate the environment attribute in sessions, and drop sessions with invalid releases. ([#1018](https://github.com/getsentry/relay/pull/1018))

**Internal**:

- Gather metrics for corrupted Events with unprintable fields. ([#1008](https://github.com/getsentry/relay/pull/1008))
- Remove project actors. ([#1025](https://github.com/getsentry/relay/pull/1025))

## 21.5.1

**Bug Fixes**:

- Do not leak resources when projects or DSNs are idle. ([#1003](https://github.com/getsentry/relay/pull/1003))

## 21.5.0

**Features**:

- Support the `frame.stack_start` field for chained async stack traces in Cocoa SDK v7. ([#981](https://github.com/getsentry/relay/pull/981))
- Rename configuration fields `cache.event_buffer_size` to `cache.envelope_buffer_size` and `cache.event_expiry` to `cache.envelope_expiry`. The former names are still supported by Relay. ([#985](https://github.com/getsentry/relay/pull/985))
- Add a configuraton flag `relay.ready: always` to mark Relay ready in healthchecks immediately after starting without requiring to authenticate. ([#989](https://github.com/getsentry/relay/pull/989))

**Bug Fixes**:

- Fix roundtrip error when PII selector starts with number. ([#982](https://github.com/getsentry/relay/pull/982))
- Avoid overflow panic for large retry-after durations. ([#992](https://github.com/getsentry/relay/pull/992))

**Internal**:

- Update internal representation of distribution metrics. ([#979](https://github.com/getsentry/relay/pull/979))
- Extract metrics for transaction breakdowns and sessions when the feature is enabled for the organizaiton. ([#986](https://github.com/getsentry/relay/pull/986))
- Assign explicit values to DataCategory enum. ([#987](https://github.com/getsentry/relay/pull/987))

## 21.4.1

**Bug Fixes**:

- Allow the `event_id` attribute on breadcrumbs to link between Sentry events. ([#977](https://github.com/getsentry/relay/pull/977))

## 21.4.0

**Bug Fixes**:

- Parse the Crashpad information extension stream from Minidumps with annotation objects correctly. ([#973](https://github.com/getsentry/relay/pull/973))

**Internal**:

- Emit outcomes for rate limited attachments. ([#951](https://github.com/getsentry/relay/pull/951))
- Remove timestamp from metrics text protocol. ([#972](https://github.com/getsentry/relay/pull/972))
- Add max, min, sum, and count to gauge metrics. ([#974](https://github.com/getsentry/relay/pull/974))

## 21.3.1

**Bug Fixes**:

- Make request url scrubbable. ([#955](https://github.com/getsentry/relay/pull/955))
- Remove dependent items from envelope when dropping transaction item. ([#960](https://github.com/getsentry/relay/pull/960))

**Internal**:

- Emit the `quantity` field for outcomes of events. This field describes the total size in bytes for attachments or the event count for all other categories. A separate outcome is emitted for attachments in a rejected envelope, if any, in addition to the event outcome. ([#942](https://github.com/getsentry/relay/pull/942))
- Add experimental metrics ingestion without bucketing or pre-aggregation. ([#948](https://github.com/getsentry/relay/pull/948))
- Skip serializing some null values in frames interface. ([#944](https://github.com/getsentry/relay/pull/944))
- Add experimental metrics ingestion with bucketing and pre-aggregation. ([#948](https://github.com/getsentry/relay/pull/948), [#952](https://github.com/getsentry/relay/pull/952), [#958](https://github.com/getsentry/relay/pull/958), [#966](https://github.com/getsentry/relay/pull/966), [#969](https://github.com/getsentry/relay/pull/969))
- Change HTTP response for upstream timeouts from 502 to 504. ([#859](https://github.com/getsentry/relay/pull/859))
- Add rule id to outcomes coming from transaction sampling. ([#953](https://github.com/getsentry/relay/pull/953))
- Add support for breakdowns ingestion. ([#934](https://github.com/getsentry/relay/pull/934))
- Ensure empty strings are invalid measurement names. ([#968](https://github.com/getsentry/relay/pull/968))

## 21.3.0

**Features**:

- Relay now picks up HTTP proxies from environment variables. This is made possible by switching to a different HTTP client library.

**Bug Fixes**:

- Deny backslashes in release names. ([#904](https://github.com/getsentry/relay/pull/904))
- Fix a problem with Data Scrubbing source names (PII selectors) that caused `$frame.abs_path` to match, but not `$frame.abs_path || **` or `$frame.abs_path && **`. ([#932](https://github.com/getsentry/relay/pull/932))
- Make username pii-strippable. ([#935](https://github.com/getsentry/relay/pull/935))
- Respond with `400 Bad Request` and an error message `"empty envelope"` instead of `429` when envelopes without items are sent to the envelope endpoint. ([#937](https://github.com/getsentry/relay/pull/937))
- Allow generic Slackbot ([#947](https://github.com/getsentry/relay/pull/947))

**Internal**:

- Emit the `category` field for outcomes of events. This field disambiguates error events, security events and transactions. As a side-effect, Relay no longer emits outcomes for broken JSON payloads or network errors. ([#931](https://github.com/getsentry/relay/pull/931))
- Add inbound filters functionality to dynamic sampling rules. ([#920](https://github.com/getsentry/relay/pull/920))
- The undocumented `http._client` option has been removed. ([#938](https://github.com/getsentry/relay/pull/938))
- Log old events and sessions in the `requests.timestamp_delay` metric. ([#933](https://github.com/getsentry/relay/pull/933))
- Add rule id to outcomes coming from event sampling. ([#943](https://github.com/getsentry/relay/pull/943))
- Fix a bug in rate limiting that leads to accepting all events in the last second of a rate limiting window, regardless of whether the rate limit applies. ([#946](https://github.com/getsentry/relay/pull/946))

## 21.2.0

**Features**:

- By adding `.no-cache` to the DSN key, Relay refreshes project configuration caches immediately. This allows to apply changed settings instantly, such as updates to data scrubbing or inbound filter rules. ([#911](https://github.com/getsentry/relay/pull/911))
- Add NSError to mechanism. ([#925](https://github.com/getsentry/relay/pull/925))
- Add snapshot to the stack trace interface. ([#927](https://github.com/getsentry/relay/pull/927))

**Bug Fixes**:

- Log on INFO level when recovering from network outages. ([#918](https://github.com/getsentry/relay/pull/918))
- Fix a panic in processing minidumps with invalid location descriptors. ([#919](https://github.com/getsentry/relay/pull/919))

**Internal**:

- Improve dynamic sampling rule configuration. ([#907](https://github.com/getsentry/relay/pull/907))
- Compatibility mode for pre-aggregated sessions was removed. The feature is now enabled by default in full fidelity. ([#913](https://github.com/getsentry/relay/pull/913))

## 21.1.0

**Features**:

- Support dynamic sampling for error events. ([#883](https://github.com/getsentry/relay/pull/883))

**Bug Fixes**:

- Make all fields but event-id optional to fix regressions in user feedback ingestion. ([#886](https://github.com/getsentry/relay/pull/886))
- Remove `kafka-ssl` feature because it breaks development workflow on macOS. ([#889](https://github.com/getsentry/relay/pull/889))
- Accept envelopes where their last item is empty and trailing newlines are omitted. This also fixes a panic in some cases. ([#894](https://github.com/getsentry/relay/pull/894))

**Internal**:

- Extract crashpad annotations into contexts. ([#892](https://github.com/getsentry/relay/pull/892))
- Normalize user reports during ingestion and create empty fields. ([#903](https://github.com/getsentry/relay/pull/903))
- Ingest and normalize sample rates from envelope item headers. ([#910](https://github.com/getsentry/relay/pull/910))

## 20.12.1

- No documented changes.

## 20.12.0

**Features**:

- Add `kafka-ssl` compilation feature that builds Kafka linked against OpenSSL. This feature is enabled in Docker containers only. This is only relevant for Relays running as part of on-premise Sentry. ([#881](https://github.com/getsentry/relay/pull/881))
- Relay is now able to ingest pre-aggregated sessions, which will make it possible to efficiently handle applications that produce thousands of sessions per second. ([#815](https://github.com/getsentry/relay/pull/815))
- Add protocol support for WASM. ([#852](https://github.com/getsentry/relay/pull/852))
- Add dynamic sampling for transactions. ([#835](https://github.com/getsentry/relay/pull/835))
- Send network outage metric on healthcheck endpoint hit. ([#856](https://github.com/getsentry/relay/pull/856))

**Bug Fixes**:

- Fix a long-standing bug where log messages were not addressible as `$string`. ([#882](https://github.com/getsentry/relay/pull/882))
- Allow params in content-type for security requests to support content types like `"application/expect-ct-report+json; charset=utf-8"`. ([#844](https://github.com/getsentry/relay/pull/844))
- Fix a panic in CSP filters. ([#848](https://github.com/getsentry/relay/pull/848))
- Do not drop sessions due to an invalid age constraint set to `0`. ([#855](https://github.com/getsentry/relay/pull/855))
- Do not emit outcomes after forwarding envelopes to the upstream, even if that envelope is rate limited, rejected, or dropped. Since the upstream logs an outcome, it would be a duplicate. ([#857](https://github.com/getsentry/relay/pull/857))
- Fix status code for security report. ([#864](https://github.com/getsentry/relay/pull/864))
- Add missing fields for Expect-CT reports. ([#865](https://github.com/getsentry/relay/pull/865))
- Support more directives in CSP reports, such as `block-all-mixed-content` and `require-trusted-types-for`. ([#876](https://github.com/getsentry/relay/pull/876))

**Internal**:

- Add _experimental_ support for picking up HTTP proxies from the regular environment variables. This feature needs to be enabled by setting `http: client: "reqwest"` in your `config.yml`. ([#839](https://github.com/getsentry/relay/pull/839))
- Refactor transparent request forwarding for unknown endpoints. Requests are now entirely buffered in memory and occupy the same queues and actors as other requests. This should not cause issues but may change behavior under load. ([#839](https://github.com/getsentry/relay/pull/839))
- Add reason codes to the `X-Sentry-Rate-Limits` header in store responses. This allows external Relays to emit outcomes with the proper reason codes. ([#850](https://github.com/getsentry/relay/pull/850))
- Emit metrics for outcomes in external relays. ([#851](https://github.com/getsentry/relay/pull/851))
- Make `$error.value` `pii=true`. ([#837](https://github.com/getsentry/relay/pull/837))
- Send `key_id` in partial project config. ([#854](https://github.com/getsentry/relay/pull/854))
- Add stack traces to Sentry error reports. ([#872](https://github.com/getsentry/relay/pull/872))

## 20.11.1

- No documented changes.

## 20.11.0

**Features**:

- Rename upstream retries histogram metric and add upstream requests duration metric. ([#816](https://github.com/getsentry/relay/pull/816))
- Add options for metrics buffering (`metrics.buffering`) and sampling (`metrics.sample_rate`). ([#821](https://github.com/getsentry/relay/pull/821))

**Bug Fixes**:

- Accept sessions with IP address set to `{{auto}}`. This was previously rejected and silently dropped. ([#827](https://github.com/getsentry/relay/pull/827))
- Fix an issue where every retry-after response would be too large by one minute. ([#829](https://github.com/getsentry/relay/pull/829))

**Internal**:

- Always apply cache debouncing for project states. This reduces pressure on the Redis and file system cache. ([#819](https://github.com/getsentry/relay/pull/819))
- Internal refactoring such that validating of characters in tags no longer uses regexes internally. ([#814](https://github.com/getsentry/relay/pull/814))
- Discard invalid user feedback sent as part of envelope. ([#823](https://github.com/getsentry/relay/pull/823))
- Emit event errors and normalization errors for unknown breadcrumb keys. ([#824](https://github.com/getsentry/relay/pull/824))
- Normalize `breadcrumb.ty` into `breadcrumb.type` for broken Python SDK versions. ([#824](https://github.com/getsentry/relay/pull/824))
- Add the client SDK interface for unreal crashes and set the name to `unreal.crashreporter`. ([#828](https://github.com/getsentry/relay/pull/828))
- Fine-tune the selectors for minidump PII scrubbing. ([#818](https://github.com/getsentry/relay/pull/818), [#830](https://github.com/getsentry/relay/pull/830))

## 20.10.1

**Internal**:

- Emit more useful normalization meta data for invalid tags. ([#808](https://github.com/getsentry/relay/pull/808))

## 20.10.0

**Features**:

- Add support for measurement ingestion. ([#724](https://github.com/getsentry/relay/pull/724), [#785](https://github.com/getsentry/relay/pull/785))
- Add support for scrubbing UTF-16 data in attachments ([#742](https://github.com/getsentry/relay/pull/742), [#784](https://github.com/getsentry/relay/pull/784), [#787](https://github.com/getsentry/relay/pull/787))
- Add upstream request metric. ([#793](https://github.com/getsentry/relay/pull/793))
- The padding character in attachment scrubbing has been changed to match the masking character, there is no usability benefit from them being different. ([#810](https://github.com/getsentry/relay/pull/810))

**Bug Fixes**:

- Fix issue where `$span` would not be recognized in Advanced Data Scrubbing. ([#781](https://github.com/getsentry/relay/pull/781))
- Accept big-endian minidumps. ([#789](https://github.com/getsentry/relay/pull/789))
- Detect network outages and retry sending events instead of dropping them. ([#788](https://github.com/getsentry/relay/pull/788))

**Internal**:

- Project states are now cached separately per DSN public key instead of per project ID. This means that there will be multiple separate cache entries for projects with more than one DSN. ([#778](https://github.com/getsentry/relay/pull/778))
- Relay no longer uses the Sentry endpoint to resolve project IDs by public key. Ingestion for the legacy store endpoint has been refactored to rely on key-based caches only. As a result, the legacy endpoint is supported only on managed Relays. ([#800](https://github.com/getsentry/relay/pull/800))
- Fix rate limit outcomes, now emitted only for error events but not transactions. ([#806](https://github.com/getsentry/relay/pull/806), [#809](https://github.com/getsentry/relay/pull/809))

## 20.9.0

**Features**:

- Add support for attaching Sentry event payloads in Unreal crash reports by adding `__sentry` game data entries. ([#715](https://github.com/getsentry/relay/pull/715))
- Support chunked form data keys for event payloads on the Minidump endpoint. Since crashpad has a limit for the length of custom attributes, the sentry event payload can be split up into `sentry__1`, `sentry__2`, etc. ([#721](https://github.com/getsentry/relay/pull/721))
- Periodically re-authenticate with the upstream server. Previously, there was only one initial authentication. ([#731](https://github.com/getsentry/relay/pull/731))
- The module attribute on stack frames (`$frame.module`) and the (usually server side generated) attribute `culprit` can now be scrubbed with advanced data scrubbing. ([#744](https://github.com/getsentry/relay/pull/744))
- Compress outgoing store requests for events and envelopes including attachements using `gzip` content encoding. ([#745](https://github.com/getsentry/relay/pull/745))
- Relay now buffers all requests until it has authenticated with the upstream. ([#747](//github.com/getsentry/relay/pull/747))
- Add a configuration option to change content encoding of upstream store requests. The default is `gzip`, and other options are `identity`, `deflate`, or `br`. ([#771](https://github.com/getsentry/relay/pull/771))

**Bug Fixes**:

- Send requests to the `/envelope/` endpoint instead of the older `/store/` endpoint. This particularly fixes spurious `413 Payload Too Large` errors returned when using Relay with Sentry SaaS. ([#746](https://github.com/getsentry/relay/pull/746))

**Internal**:

- Remove a temporary flag from attachment kafka messages indicating rate limited crash reports to Sentry. This is now enabled by default. ([#718](https://github.com/getsentry/relay/pull/718))
- Performance improvement of http requests to upstream, high priority messages are sent first. ([#678](https://github.com/getsentry/relay/pull/678))
- Experimental data scrubbing on minidumps([#682](https://github.com/getsentry/relay/pull/682))
- Move `generate-schema` from the Relay CLI into a standalone tool. ([#739](//github.com/getsentry/relay/pull/739))
- Move `process-event` from the Relay CLI into a standalone tool. ([#740](//github.com/getsentry/relay/pull/740))
- Add the client SDK to session kafka payloads. ([#751](https://github.com/getsentry/relay/pull/751))
- Add a standalone tool to document metrics in JSON or YAML. ([#752](https://github.com/getsentry/relay/pull/752))
- Emit `processing.event.produced` for user report and session Kafka messages. ([#757](https://github.com/getsentry/relay/pull/757))
- Improve performance of event processing by avoiding regex clone. ([#767](https://github.com/getsentry/relay/pull/767))
- Assign a default name for unnamed attachments, which prevented attachments from being stored in Sentry. ([#769](https://github.com/getsentry/relay/pull/769))
- Add Relay version version to challenge response. ([#758](https://github.com/getsentry/relay/pull/758))

## 20.8.0

**Features**:

- Add the `http.connection_timeout` configuration option to adjust the connection and SSL handshake timeout. The default connect timeout is now increased from 1s to 3s. ([#688](https://github.com/getsentry/relay/pull/688))
- Supply Relay's version during authentication and check if this Relay is still supported. An error message prompting to upgrade Relay will be supplied if Relay is unsupported. ([#697](https://github.com/getsentry/relay/pull/697))

**Bug Fixes**:

- Reuse connections for upstream event submission requests when the server supports connection keepalive. Relay did not consume the response body of all requests, which caused it to reopen a new connection for every event. ([#680](https://github.com/getsentry/relay/pull/680), [#695](https://github.com/getsentry/relay/pull/695))
- Fix hashing of user IP addresses in data scrubbing. Previously, this could create invalid IP addresses which were later rejected by Sentry. Now, the hashed IP address is moved to the `id` field. ([#692](https://github.com/getsentry/relay/pull/692))
- Do not retry authentication with the upstream when a client error is reported (status code 4XX). ([#696](https://github.com/getsentry/relay/pull/696))

**Internal**:

- Extract the event `timestamp` from Minidump files during event normalization. ([#662](https://github.com/getsentry/relay/pull/662))
- Retain the full span description in transaction events instead of trimming it. ([#674](https://github.com/getsentry/relay/pull/674))
- Report all Kafka producer errors to Sentry. Previously, only immediate errors were reported but not those during asynchronous flushing of messages. ([#677](https://github.com/getsentry/relay/pull/677))
- Add "HubSpot Crawler" to the list of web crawlers for inbound filters. ([#693](https://github.com/getsentry/relay/pull/693))
- Improved typing for span data of transaction events, no breaking changes. ([#713](https://github.com/getsentry/relay/pull/713))
- **Breaking change:** In PII configs, all options on hash and mask redactions (replacement characters, ignored characters, hash algorithm/key) are removed. If they still exist in the configuration, they are ignored. ([#760](https://github.com/getsentry/relay/pull/760))

## 20.7.2

**Features**:

- Report metrics for connections to the upstream. These metrics are reported under `connector.*` and include information on connection reuse, timeouts and errors. ([#669](https://github.com/getsentry/relay/pull/669))
- Increased the maximum size of attachments from _50MiB_ to _100MiB_. Most notably, this allows to upload larger minidumps. ([#671](https://github.com/getsentry/relay/pull/671))

**Internal**:

- Always create a spans array for transactions in normalization. This allows Sentry to render the spans UI even if the transaction is empty. ([#667](https://github.com/getsentry/relay/pull/667))

## 20.7.1

- No documented changes.

## 20.7.0

**Features**:

- Sessions and attachments can be rate limited now. These rate limits apply separately from error events, which means that you can continue to send Release Health sessions while you're out of quota with errors. ([#636](https://github.com/getsentry/relay/pull/636))

**Bug Fixes**:

- Outcomes from downstream relays were not forwarded upstream. ([#632](https://github.com/getsentry/relay/pull/632))
- Apply clock drift correction to Release Health sessions and validate timestamps. ([#633](https://github.com/getsentry/relay/pull/633))
- Apply clock drift correction for timestamps that are too far in the past or future. This fixes a bug where broken transaction timestamps would lead to negative durations. ([#634](https://github.com/getsentry/relay/pull/634), [#654](https://github.com/getsentry/relay/pull/654))
- Respond with status code `200 OK` to rate limited minidump and UE4 requests. Third party clients otherwise retry those requests, leading to even more load. ([#646](https://github.com/getsentry/relay/pull/646), [#647](https://github.com/getsentry/relay/pull/647))
- Ingested unreal crash reports no longer have a `misc_primary_cpu_brand` key with GPU information set in the Unreal context. ([#650](https://github.com/getsentry/relay/pull/650))
- Fix ingestion of forwarded outcomes in processing Relays. Previously, `emit_outcomes` had to be set explicitly to enable this. ([#653](https://github.com/getsentry/relay/pull/653))

**Internal**:

- Restructure the envelope and event ingestion paths into a pipeline and apply rate limits to all envelopes. ([#635](https://github.com/getsentry/relay/pull/635), [#636](https://github.com/getsentry/relay/pull/636))
- Pass the combined size of all attachments in an envelope to the Redis rate limiter as quantity to enforce attachment quotas. ([#639](https://github.com/getsentry/relay/pull/639))
- Emit flags for rate limited processing attachments and add a `size` field. ([#640](https://github.com/getsentry/relay/pull/640), [#644](https://github.com/getsentry/relay/pull/644))

## 20.6.0

We have switched to [CalVer](https://calver.org/)! Relay's version is always in line with the latest version of [Sentry](https://github.com/getsentry/sentry).

**Features**:

- Proxy and managed Relays now apply clock drift correction based on the `sent_at` header emitted by SDKs. ([#581](https://github.com/getsentry/relay/pull/581))
- Apply cached rate limits to attachments and sessions in the fast-path when parsing incoming requests. ([#618](https://github.com/getsentry/relay/pull/618))
- New config options `metrics.default_tags` and `metrics.hostname_tag`. ([#625](https://github.com/getsentry/relay/pull/625))

**Bug Fixes**:

- Clock drift correction no longer considers the transaction timestamp as baseline for SDKs using Envelopes. Instead, only the dedicated `sent_at` Envelope header is used. ([#580](https://github.com/getsentry/relay/pull/580))
- The `http.timeout` setting is now applied to all requests, including event submission. Previously, events were exempt. ([#588](https://github.com/getsentry/relay/pull/588))
- All endpoint metrics now report their proper `route` tag. This applies to `requests`, `requests.duration`, and `responses.status_codes`. Previously, some some endpoints reported an empty route. ([#595](https://github.com/getsentry/relay/pull/595))
- Properly refresh cached project states based on the configured intervals. Previously, Relay may have gone into an endless refresh cycle if the system clock not accurate, or the state had not been updated in the upstream. ([#596](https://github.com/getsentry/relay/pull/596))
- Respond with `403 Forbidden` when multiple authentication payloads are sent by the SDK. Previously, Relay would authenticate using one of the payloads and silently ignore the rest. ([#602](https://github.com/getsentry/relay/pull/602))
- Improve metrics documentation. ([#614](https://github.com/getsentry/relay/pull/614))
- Do not scrub event processing errors by default. ([#619](https://github.com/getsentry/relay/pull/619))

**Internal**:

- Add source (who emitted the outcome) to Outcome payload. ([#604](https://github.com/getsentry/relay/pull/604))
- Ignore non-Rust folders for faster rebuilding and testing. ([#578](https://github.com/getsentry/relay/pull/578))
- Invalid session payloads are now logged for SDK debugging. ([#584](https://github.com/getsentry/relay/pull/584), [#591](https://github.com/getsentry/relay/pull/591))
- Add support for Outcomes generation in external Relays. ([#592](https://github.com/getsentry/relay/pull/592))
- Remove unused `rev` from project state. ([#586](https://github.com/getsentry/relay/pull/586))
- Add an outcome endpoint for trusted Relays. ([#589](https://github.com/getsentry/relay/pull/589))
- Emit outcomes for event payloads submitted in attachment files. ([#609](https://github.com/getsentry/relay/pull/609))
- Split envelopes that contain sessions and other items and ingest them independently. ([#610](https://github.com/getsentry/relay/pull/610))
- Removed support for legacy per-key quotas. ([#616](https://github.com/getsentry/relay/pull/615))
- Security events (CSP, Expect-CT, Expect-Staple, and HPKP) are now placed into a dedicated `security` item in envelopes, rather than the generic event item. This allows for quick detection of the event type for rate limiting. ([#617](https://github.com/getsentry/relay/pull/617))

## 0.5.9

- Relay has a logo now!
- New explicit `envelope/` endpoint. Envelopes no longer need to be sent with the right `content-type` header (to cater to browser JS).
- Introduce an Envelope item type for transactions.
- Support environment variables and CLI arguments instead of command line parameters.
- Return status `415` on wrong content types.
- Normalize double-slashes in request URLs more aggressively.
- Add an option to generate credentials on stdout.

**Internal**:

- Serve project configs to downstream Relays with proper permission checking.
- PII: Make and/or selectors specific.
- Add a browser filter for IE 11.
- Changes to release parsing.
- PII: Expose event values as part of generated selector suggestions.

## 0.5.8

**Internal**:

- Fix a bug where exception values and the device name were not PII-strippable.

## 0.5.7

- Docker images are now also pushed to Docker Hub.
- New helper function to generate PII selectors from event data.

**Internal**:

- Release is now a required attribute for session data.
- `unknown` can now be used in place of `unknown_error` for span statuses. A future release will change the canonical format from `unknown_error` to `unknown`.

## 0.5.6

- Fix a bug where Relay would stop processing events if Sentry is down for only a short time.
- Improvements to architecture documentation.
- Initial support for rate limiting by event type ("scoped quotas")
- Fix a bug where `key_id` was omitted from outcomes created by Relay.
- Fix a bug where it was not permitted to send content-encoding as part of a CORS request to store.

**Internal**:

- PII processing: Aliases for value types (`$error` instead of `$exception` to be in sync with Discover column naming) and adding a default for replace-redactions.
- It is now valid to send transactions and spans without `op` set, in which case a default value will be inserted.

## 0.5.5

- Suppress verbose DNS lookup logs.

**Internal**:

- Small performance improvements in datascrubbing config converter.
- New, C-style selector syntax (old one still works)

## 0.5.4

**Internal**:

- Add event contexts to `pii=maybe`.
- Fix parsing of msgpack breadcrumbs in Rust store.
- Envelopes sent to Rust store can omit the DSN in headers.
- Ability to quote/escape special characters in selectors in PII configs.

## 0.5.3

- Properly strip the linux binary to reduce its size
- Allow base64 encoded JSON event payloads ([#466](https://github.com/getsentry/relay/pull/466))
- Fix multipart requests without trailing newline ([#465](https://github.com/getsentry/relay/pull/465))
- Support for ingesting session updates ([#449](https://github.com/getsentry/relay/pull/449))

**Internal**:

- Validate release names during event ingestion ([#479](https://github.com/getsentry/relay/pull/479))
- Add browser extension filter ([#470](https://github.com/getsentry/relay/pull/470))
- Add `pii=maybe`, a new kind of event schema field that can only be scrubbed if explicitly addressed.
- Add way to scrub filepaths in a way that does not break processing.

## 0.5.2

- Fix trivial Redis-related crash when running in non-processing mode.
- Limit the maximum retry-after of a rate limit. This is necessary because of the "Delete and ignore future events" feature in Sentry.
- Project caches are now evicted after `project_grace_period` has passed. If you have that parameter set to a high number you may see increased memory consumption.

**Internal**:

- Misc bugfixes in PII processor. Those bugs do not affect the legacy data scrubber exposed in Python.
- Polishing documentation around PII configuration format.
- Signal codes in mach mechanism are no longer required.

## 0.5.1

- Ability to fetch project configuration from Redis as additional caching layer.
- Fix a few bugs in release filters.
- Fix a few bugs in minidumps endpoint with processing enabled.

**Internal**:

- Fix a bug in the PII processor that would always remove the entire string on `pattern` rules.
- Ability to correct some clock drift and wrong system time in transaction events.

## 0.5.0

- The binary has been renamed to `relay`.
- Updated documentation for metrics.

**Internal**:

- The package is now called `sentry-relay`.
- Renamed all `Semaphore*` types to `Relay*`.
- Fixed memory leaks in processing functions.

## 0.4.65

- Implement the Minidump endpoint.
- Implement the Attachment endpoint.
- Implement the legacy Store endpoint.
- Support a plain `Authorization` header in addition to `X-Sentry-Auth`.
- Simplify the shutdown logic. Relay now always takes a fixed configurable time to shut down.
- Fix healthchecks in _Static_ mode.
- Fix internal handling of event attachments.
- Fix partial reads of request bodies resulting in a broken connection.
- Fix a crash when parsing User-Agent headers.
- Fix handling of events sent with `sentry_version=2.0` (Clojure SDK).
- Use _mmap_ to load the GeoIP database to improve the memory footprint.
- Revert back to the system memory allocator.

**Internal**:

- Preserve microsecond precision in all time stamps.
- Record event ids in all outcomes.
- Updates to event processing metrics.
- Add span status mapping from open telemetry.

## 0.4.64

- Switched to `jemalloc` as global allocator.
- Introduce separate outcome reason for invalid events.
- Always consume request bodies to the end.
- Implemented minidump ingestion.
- Increas precisions of timestamps in protocol.

## 0.4.63

- Refactor healthchecks into two: Liveness and readiness (see code comments for explanation for now).
- Allow multiple trailing slashes on store endpoint, e.g. `/api/42/store///`.
- Internal refactor to prepare for envelopes format.

**Internal**:

- Fix a bug where glob-matching in filters did not behave correctly when the to-be-matched string contained newlines.
- Add `moz-extension:` as scheme for browser extensions (filtering out Firefox addons).
- Raise a dedicated Python exception type for invalid transaction events. Also do not report that error to Sentry from Relay.

## 0.4.62

- Various performance improvements.

## 0.4.61

**Internal**:

- Add `thread.errored` attribute ([#306](https://github.com/getsentry/relay/pull/306)).

## 0.4.60

- License is now BSL instead of MIT ([#301](https://github.com/getsentry/relay/pull/301)).
- Improve internal metrics and logging ([#296](https://github.com/getsentry/relay/pull/296), [#297](https://github.com/getsentry/relay/pull/297), [#298](https://github.com/getsentry/relay/pull/298)).
- Fix unbounded requests to Sentry for project configs ([#295](https://github.com/getsentry/relay/pull/295), [#300](https://github.com/getsentry/relay/pull/300)).
- Fix rejected responses from Sentry due to size limit ([#303](https://github.com/getsentry/relay/pull/303)).
- Expose more options for configuring request concurrency limits ([#311](https://github.com/getsentry/relay/pull/311)).

**Internal**:

- Transaction events with negative duration are now rejected ([#291](https://github.com/getsentry/relay/pull/291)).
- Fix a panic when normalizing certain dates.

## 0.4.59

**Internal**:

- Fix: Normalize legacy stacktrace attributes ([#292](https://github.com/getsentry/relay/pull/292))
- Fix: Validate platform attributes in Relay ([#294](https://github.com/getsentry/relay/pull/294))
- Flip the flag that indicates Relay processing ([#293](https://github.com/getsentry/relay/pull/293))

## 0.4.58

- Evict project caches after some time ([#287](https://github.com/getsentry/relay/pull/287))
- Selectively log internal errors to stderr ([#285](https://github.com/getsentry/relay/pull/285))
- Add an error boundary to parsing project states ([#281](https://github.com/getsentry/relay/pull/281))

**Internal**:

- Add event size metrics ([#286](https://github.com/getsentry/relay/pull/286))
- Normalize before datascrubbing ([#290](https://github.com/getsentry/relay/pull/290))
- Add a config value for thread counts ([#283](https://github.com/getsentry/relay/pull/283))
- Refactor outcomes for parity with Sentry ([#282](https://github.com/getsentry/relay/pull/282))
- Add flag that relay processed an event ([#279](https://github.com/getsentry/relay/pull/279))

## 0.4.57

**Internal**:

- Stricter validation of transaction events.

## 0.4.56

**Internal**:

- Fix a panic in trimming.

## 0.4.55

**Internal**:

- Fix more bugs in datascrubbing converter.

## 0.4.54

**Internal**:

- Fix more bugs in datascrubbing converter.

## 0.4.53

**Internal**:

- Fix more bugs in datascrubbing converter.

## 0.4.52

**Internal**:

- Fix more bugs in datascrubbing converter.

## 0.4.51

**Internal**:

- Fix a few bugs in datascrubbing converter.
- Accept trailing slashes.

**Normalization**:

- Fix a panic on overflowing timestamps.

## 0.4.50

**Internal**:

- Fix bug where IP scrubbers were applied even when not enabled.

## 0.4.49

- Internal changes.

## 0.4.48

**Internal**:

- Fix various bugs in the datascrubber and PII processing code to get closer to behavior of the Python implementation.

## 0.4.47

**Internal**:

- Various work on re-implementing Sentry's `/api/X/store` endpoint in Relay. Relay can now apply rate limits based on Redis and emit the correct outcomes.

## 0.4.46

**Internal**:

- Resolved a regression in IP address normalization. The new behavior is closer to a line-by-line port of the old Python code.

## 0.4.45

**Normalization**:

- Resolved an issue where GEO IP data was not always infered.

## 0.4.44

**Normalization**:

- Only take the user IP address from the store request's IP for certain platforms. This restores the behavior of the old Python code.

## 0.4.43

**Normalization**:

- Bump size of breadcrumbs.
- Workaround for an issue where we would not parse OS information from User Agent when SDK had already sent OS information.
- Further work on Sentry-internal event ingestion.

## 0.4.42

**Normalization**:

- Fix normalization of version strings from user agents.

## 0.4.41

- Support extended project configuration.

**Internal**:

- Implement event filtering rules.
- Add basic support for Sentry-internal event ingestion.
- Parse and normalize user agent strings.

## 0.4.40

**Internal**:

- Restrict ranges of timestamps to prevent overflows in Python code and UI.

## 0.4.39

**Internal**:

- Fix a bug where stacktrace trimming was not applied during renormalization.

## 0.4.38

**Internal**:

- Added typed spans to Event.

## 0.4.37

**Internal**:

- Added `orig_in_app` to frame data.

## 0.4.36

**Internal**:

- Add new .NET versions for context normalization.

## 0.4.35

**Internal**:

- Fix bug where thread's stacktraces were not normalized.
- Fix bug where a string at max depth of a databag was stringified again.

## 0.4.34

**Internal**:

- Added `data` attribute to frames.
- Added a way to override other trimming behavior in Python normalizer binding.

## 0.4.33

**Internal**:

- Plugin-provided context types should now work properly again.

## 0.4.32

**Internal**:

- Removed `function_name` field from frame and added `raw_function`.

## 0.4.31

**Internal**:

- Add trace context type.

## 0.4.30

**Internal**:

- Make exception messages/values larger to allow for foreign stacktrace data to be attached.

## 0.4.29

**Internal**:

- Added `function_name` field to frame.

## 0.4.28

**Internal**:

- Add missing context type for sessionstack.

## 0.4.27

**Internal**:

- Increase frame vars size again! Byte size was fine, but max depth was way too small.

## 0.4.26

**Internal**:

- Reduce frame vars size.

## 0.4.25

**Internal**:

- Add missing trimming to frame vars.

## 0.4.24

**Internal**:

- Reject non-http/https `help_urls` in exception mechanisms.

## 0.4.23

**Internal**:

- Add basic truncation to event meta to prevent payload size from spiralling out of control.

## 0.4.22

**Internal**:

- Added grouping enhancements to protocol.

## 0.4.21

**Internal**:

- Updated debug image interface with more attributes.

## 0.4.20

**Internal**:

- Added support for `lang` frame and stacktrace attribute.

## 0.4.19

**Internal**:

- Slight changes to allow replacing more normalization code in Sentry with Rust.

## 0.4.18

**Internal**:

- Allow much larger payloads in the extra attribute.

## 0.4.17

**Internal**:

- Added support for protocol changes related to upcoming sentry SDK features. In particular the `none` event type was added.

## 0.4.16

For users of relay, nothing changed at all. This is a release to test embedding some Rust code in Sentry itself.

## 0.4.15

For users of relay, nothing changed at all. This is a release to test embedding some Rust code in Sentry itself.

## 0.4.14

For users of relay, nothing changed at all. This is a release to test embedding some Rust code in Sentry itself.

## 0.4.13

For users of relay, nothing changed at all. This is a release to test embedding some Rust code in Sentry itself.

## 0.4.12

For users of relay, nothing changed at all. This is a release to test embedding some Rust code in Sentry itself.

## 0.4.11

For users of relay, nothing changed at all. This is a release to test embedding some Rust code in Sentry itself.

## 0.4.10

For users of relay, nothing changed at all. This is a release to test embedding some Rust code in Sentry itself.

## 0.4.9

For users of relay, nothing changed at all. This is a release to test embedding some Rust code in Sentry itself.

## 0.4.8

For users of relay, nothing changed at all. This is a release to test embedding some Rust code in Sentry itself.

## 0.4.7

For users of relay, nothing changed at all. This is a release to test embedding some Rust code in Sentry itself.

## 0.4.6

For users of relay, nothing changed at all. This is a release to test embedding some Rust code in Sentry itself.

## 0.4.5

For users of relay, nothing changed at all. This is a release to test embedding some Rust code in Sentry itself.

## 0.4.4

For users of relay, nothing changed at all. This is a release to test embedding some Rust code in Sentry itself.

## 0.4.3

For users of relay, nothing changed at all. This is a release to test embedding some Rust code in Sentry itself.

## 0.4.2

For users of relay, nothing changed at all. This is a release to test embedding some Rust code in Sentry itself.

## 0.4.1

For users of relay, nothing changed at all. This is a release to test embedding some Rust code in Sentry itself.

## 0.4.0

Introducing new Relay modes:

- `proxy`: A proxy for all requests and events.
- `static`: Static configuration for known projects in the file system.
- `managed`: Fetch configurations dynamically from Sentry and update them.

The default Relay mode is `managed`. Users upgrading from previous versions will automatically activate the `managed` mode. To change this setting, add `relay.mode` to `config.yml` or run `semaphore config init` from the command line.

**Breaking Change**: If Relay was used without credentials, the mode needs to be set to `proxy`. The default `managed` mode requires credentials.

For more information on Relay modes, see the [documentation page](https://docs.sentry.io/data-management/relay/options/).

### Configuration Changes

- Added `cache.event_buffer_size` to control the maximum number of events that are buffered in case of network issues or high rates of incoming events.
- Added `limits.max_concurrent_requests` to limit the number of connections that this Relay will use to communicate with the upstream.
- Internal error reporting is now disabled by default. To opt in, set `sentry.enabled`.

### Bugfixes

- Fix a bug that caused events to get unconditionally dropped after five seconds, regardless of the `cache.event_expiry` configuration.
- Fix a memory leak in Relay's internal error reporting.

## 0.3.0

- Changed PII stripping rule format to permit path selectors when applying rules. This means that now `$string` refers to strings for instance and `user.id` refers to the `id` field in the `user` attribute of the event. Temporarily support for old rules is retained.

## 0.2.7

- store: Minor fixes to be closer to Python. Ability to disable trimming of objects, arrays and strings.

## 0.2.6

- Fix bug where PII stripping would remove containers without leaving any metadata about the retraction.
- Fix bug where old `redactPair` rules would stop working.

## 0.2.5

- Rewrite of PII stripping logic. This brings potentially breaking changes to the semantics of PII configs. Most importantly field types such as `"freeform"` and `"databag"` are gone, right now there is only `"container"` and `"text"`. All old field types should have become an alias for `"text"`, but take extra care in ensuring your PII rules still work.

- store: Minor fixes to be closer to Python.

## 0.2.4

For users of relay, nothing changed at all. This is a release to test embedding some Rust code in Sentry itself.

- store: Remove stray print statement.

## 0.2.3

For users of relay, nothing changed at all. This is a release to test embedding some Rust code in Sentry itself.

- store: Fix main performance issues.

## 0.2.2

For users of relay, nothing changed at all. This is a release to test embedding some Rust code in Sentry itself.

- store: Fix segfault when trying to process contexts.
- store: Fix trimming state "leaking" between interfaces, leading to excessive trimming.
- store: Don't serialize empty arrays and objects (with a few exceptions).

## 0.2.1

For users of relay, nothing changed at all. This is a release to test embedding some Rust code in Sentry itself.

- `libsemaphore`: Expose CABI for normalizing event data.

## 0.2.0

Our first major iteration on Relay has landed!

- User documentation is now hosted at <https://docs.sentry.io/relay/>.
- SSL support is now included by default. Just configure a [TLS identity](https://docs.sentry.io/relay/options/#relaytls_identity_path) and you're set.
- Updated event processing: Events from older SDKs are now supported. Also, we've fixed some bugs along the line.
- Introduced full support for PII stripping. See [PII Configuration](https://docs.sentry.io/relay/pii-config/) for instructions.
- Configure with static project settings. Relay will skip querying project states from Sentry and use your provided values instead. See [Project Configuration](https://docs.sentry.io/relay/project-config/) for a full guide.
- Relay now also acts as a proxy for certain API requests. This allows it to receive CSP reports and Minidump crash reports, among others. It also sets `X-Forwarded-For` and includes a Relay signature header.

Besides that, there are many technical changes, including:

- Major rewrite of the internals. Relay no longer requires a special endpoint for sending events to upstream Sentry and processes events individually with less delay than before.
- The executable will exit with a non-zero exit code on startup errors. This makes it easier to catch configuration errors.
- Removed `libsodium` as a production dependency, greatly simplifying requirements for the runtime environment.
- Greatly improved logging and metrics. Be careful with the `DEBUG` and `TRACE` levels, as they are **very** verbose now.
- Improved docker containers.

## 0.1.3

- Added support for metadata format

## 0.1.2

- JSON logging ([#32](https://github.com/getsentry/relay/pull/32))
- Update dependencies

## 0.1.1

- Rename "sentry-relay" to "semaphore"
- Use new features from Rust 1.26
- Prepare binary and Python builds ([#20](https://github.com/getsentry/relay/pull/20))
- Add Dockerfile ([#23](https://github.com/getsentry/relay/pull/23))

## 0.1.0

An initial release of the tool.<|MERGE_RESOLUTION|>--- conflicted
+++ resolved
@@ -2,15 +2,13 @@
 
 ## Unreleased
 
-<<<<<<< HEAD
-**Features**:
+**Features:**
 
 - Add inbound filters for Annotated<Replay> types. ([#3420](https://github.com/getsentry/relay/pull/3420))
-=======
+
 **Internal:**
 
 - Emit negative outcomes in metric stats for metrics. ([#3436](https://github.com/getsentry/relay/pull/3436))
->>>>>>> 929c02a1
 
 ## 24.4.0
 
