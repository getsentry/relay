# Changelog

## Unreleased

**Features**:

- Add inbound filters option to filter legacy Edge browsers (i.e. versions 12-18 ) ([#2650](https://github.com/getsentry/relay/pull/2650))
<<<<<<< HEAD
- Add User Feedback Ingestion. ([#2604](https://github.com/getsentry/relay/pull/2604))

=======
- Group resource spans by scrubbed domain and filename. ([#2654](https://github.com/getsentry/relay/pull/2654))
>>>>>>> 01e36c96

**Internal**:

- Disable resource link span ingestion. ([#2647](https://github.com/getsentry/relay/pull/2647))
- Collect `http.decoded_response_content_length`. ([#2638](https://github.com/getsentry/relay/pull/2638))


**Features**:

- Filter outliers (>180s) for mobile measurements. ([#2649](https://github.com/getsentry/relay/pull/2649))
- Allow access to more context fields in dynamic sampling and metric extraction. ([#2607](https://github.com/getsentry/relay/pull/2607), [#2640](https://github.com/getsentry/relay/pull/2640))

## 23.10.1

**Features**:

- Update Docker Debian image from 10 to 12. ([#2622](https://github.com/getsentry/relay/pull/2622))
- Remove event spans starting or ending before January 1, 1970 UTC. ([#2627](https://github.com/getsentry/relay/pull/2627))
- Remove event breadcrumbs dating before January 1, 1970 UTC. ([#2635](https://github.com/getsentry/relay/pull/2635))


**Internal**:

- Report global config fetch errors after interval of constant failures elapsed. ([#2628](https://github.com/getsentry/relay/pull/2628))
- Restrict resource spans to script and css only. ([#2623](https://github.com/getsentry/relay/pull/2623))
- Postpone metrics aggregation until we received the project state. ([#2588](https://github.com/getsentry/relay/pull/2588))
- Scrub random strings in resource span descriptions. ([#2614](https://github.com/getsentry/relay/pull/2614))

## 23.10.0

**Features**:

- Scrub span descriptions with encoded data images. ([#2560](https://github.com/getsentry/relay/pull/2560))
- Accept spans needed for the mobile Starfish module. ([#2570](https://github.com/getsentry/relay/pull/2570))
- Extract size metrics and blocking status tag for resource spans. ([#2578](https://github.com/getsentry/relay/pull/2578))
- Add a setting to rollout ingesting all resource spans. ([#2586](https://github.com/getsentry/relay/pull/2586))
- Drop events starting or ending before January 1, 1970 UTC. ([#2613](https://github.com/getsentry/relay/pull/2613))
- Add support for X-Sentry-Forwarded-For header. ([#2572](https://github.com/getsentry/relay/pull/2572))

**Bug Fixes**:

- Remove profile_id from context when no profile is in the envelope. ([#2523](https://github.com/getsentry/relay/pull/2523))
- Fix reporting of Relay's crashes to Sentry. The `crash-handler` feature did not enable the crash reporter and uploads of crashes were broken. ([#2532](https://github.com/getsentry/relay/pull/2532))
- Use correct field to pick SQL parser for span normalization. ([#2536](https://github.com/getsentry/relay/pull/2536))
- Prevent stack overflow on SQL serialization. ([#2538](https://github.com/getsentry/relay/pull/2538))
- Bind exclusively to the port for the HTTP server. ([#2582](https://github.com/getsentry/relay/pull/2582))
- Scrub resource spans even when there's no domain or extension or when the description is an image. ([#2591](https://github.com/getsentry/relay/pull/2591))

**Internal**:

- Exclude more spans fron metrics extraction. ([#2522](https://github.com/getsentry/relay/pull/2522)), [#2525](https://github.com/getsentry/relay/pull/2525), [#2545](https://github.com/getsentry/relay/pull/2545), [#2566](https://github.com/getsentry/relay/pull/2566))
- Remove filtering for Android events with missing close events. ([#2524](https://github.com/getsentry/relay/pull/2524))
- Fix hot-loop burning CPU when upstream service is unavailable. ([#2518](https://github.com/getsentry/relay/pull/2518))
- Extract new low-cardinality transaction duration metric for statistical detectors. ([#2513](https://github.com/getsentry/relay/pull/2513))
- Introduce reservoir sampling rule. ([#2550](https://github.com/getsentry/relay/pull/2550))
- Write span tags to `span.sentry_tags` instead of `span.data`. ([#2555](https://github.com/getsentry/relay/pull/2555), [#2598](https://github.com/getsentry/relay/pull/2598))
- Use JSON instead of MsgPack for Kafka spans. ([#2556](https://github.com/getsentry/relay/pull/2556))
- Add `profile_id` to spans. ([#2569](https://github.com/getsentry/relay/pull/2569))
- Introduce a dedicated usage metric for transactions that replaces the duration metric. ([#2571](https://github.com/getsentry/relay/pull/2571), [#2589](https://github.com/getsentry/relay/pull/2589))
- Restore the profiling killswitch. ([#2573](https://github.com/getsentry/relay/pull/2573))
- Add `scraping_attempts` field to the event schema. ([#2575](https://github.com/getsentry/relay/pull/2575))
- Move `condition.rs` from `relay-sampling` to `relay-protocol`. ([#2608](https://github.com/getsentry/relay/pull/2608))

## 23.9.1

- No documented changes.

## 23.9.0

**Features**:

- Add `view_names` to `AppContext` ([#2344](https://github.com/getsentry/relay/pull/2344))
- Tag keys in error events and transaction events can now be up to `200` ASCII characters long. Before, tag keys were limited to 32 characters. ([#2453](https://github.com/getsentry/relay/pull/2453))
- The Crons monitor check-in APIs have learned to accept JSON via POST. This allows for monitor upserts by specifying the `monitor_config` in the JSON body. ([#2448](https://github.com/getsentry/relay/pull/2448))
- Add an experimental web interface for local Relay deployments. ([#2422](https://github.com/getsentry/relay/pull/2422))

**Bug Fixes**:

- Filter out exceptions originating in Safari extensions. ([#2408](https://github.com/getsentry/relay/pull/2408))
- Fixes the `TraceContext.status` not being defaulted to `unknown` before the new metrics extraction pipeline. ([#2436](https://github.com/getsentry/relay/pull/2436))
- Support on-demand metrics for alerts and widgets in external Relays. ([#2440](https://github.com/getsentry/relay/pull/2440))
- Prevent sporadic data loss in `EnvelopeProcessorService`. ([#2454](https://github.com/getsentry/relay/pull/2454))
- Prevent panic when android trace contains invalid start time. ([#2457](https://github.com/getsentry/relay/pull/2457))

**Internal**:

- Use static global configuration if file is provided and not in managed mode. ([#2458](https://github.com/getsentry/relay/pull/2458))
- Add `MeasurementsConfig` to `GlobalConfig` and implement merging logic with project config. ([#2415](https://github.com/getsentry/relay/pull/2415))
- Support ingestion of custom metrics when the `organizations:custom-metrics` feature flag is enabled. ([#2443](https://github.com/getsentry/relay/pull/2443))
- Merge span metrics and standalone spans extraction options. ([#2447](https://github.com/getsentry/relay/pull/2447))
- Support parsing aggregated metric buckets directly from statsd payloads. ([#2468](https://github.com/getsentry/relay/pull/2468), [#2472](https://github.com/getsentry/relay/pull/2472))
- Improve performance when ingesting distribution metrics with a large number of data points. ([#2483](https://github.com/getsentry/relay/pull/2483))
- Improve documentation for metrics bucketing. ([#2503](https://github.com/getsentry/relay/pull/2503))
- Rename the envelope item type for StatsD payloads to "statsd". ([#2470](https://github.com/getsentry/relay/pull/2470))
- Add a nanojoule unit for profile measurements. ([#2478](https://github.com/getsentry/relay/pull/2478))
- Add a timestamp field to report profile's start time on Android. ([#2486](https://github.com/getsentry/relay/pull/2486))
- Filter span metrics extraction based on features. ([#2511](https://github.com/getsentry/relay/pull/2511), [#2520](https://github.com/getsentry/relay/pull/2520))
- Extract shared tags on the segment. ([#2512](https://github.com/getsentry/relay/pull/2512))

## 23.8.0

**Features**:

- Add `Cross-Origin-Resource-Policy` HTTP header to responses. ([#2394](https://github.com/getsentry/relay/pull/2394))

## 23.7.2

**Features**:

- Normalize old React Native SDK app start time measurements and spans. ([#2358](https://github.com/getsentry/relay/pull/2358))

**Bug Fixes**:

- Limit environment names on check-ins to 64 chars. ([#2309](https://github.com/getsentry/relay/pull/2309))

**Internal**:

- Add new service for fetching global configs. ([#2320](https://github.com/getsentry/relay/pull/2320))
- Feature-flagged extraction & publishing of spans from transactions. ([#2350](https://github.com/getsentry/relay/pull/2350))

## 23.7.1

**Bug Fixes**:

- Trim fields (e.g. `transaction`) before metrics extraction. ([#2342](https://github.com/getsentry/relay/pull/2342))
- Interpret `aggregator.max_tag_value_length` as characters instead of bytes. ([#2343](https://github.com/getsentry/relay/pull/2343))

**Internal**:

- Add capability to configure metrics aggregators per use case. ([#2341](https://github.com/getsentry/relay/pull/2341))
- Configurable flush time offsets for metrics buckets. ([#2349](https://github.com/getsentry/relay/pull/2349))

## 23.7.0

**Bug Fixes**:

- Filter idle samples at the edge per thread. ([#2321](https://github.com/getsentry/relay/pull/2321))

**Internal**:

- Add support for `sampled` field in the DSC and error tagging. ([#2290](https://github.com/getsentry/relay/pull/2290))
- Move span tag extraction from metrics to normalization. ([#2304](https://github.com/getsentry/relay/pull/2304))

## 23.6.2

**Features**:

- Add filter based on transaction names. ([#2118](https://github.com/getsentry/relay/pull/2118), [#2284](https://github.com/getsentry/relay/pull/2284))
- Use GeoIP lookup also in non-processing Relays. Lookup from now on will be also run in light normalization. ([#2229](https://github.com/getsentry/relay/pull/2229))
- Metrics extracted from transactions from old SDKs now get a useful `transaction` tag. ([#2250](https://github.com/getsentry/relay/pull/2250), [#2272](https://github.com/getsentry/relay/pull/2272)).

**Bug Fixes**:

- Skip dynamic sampling if relay doesn't support incoming metrics extraction version. ([#2273](https://github.com/getsentry/relay/pull/2273))
- Keep stack frames closest to crash when quantity exceeds limit. ([#2236](https://github.com/getsentry/relay/pull/2236))
- Drop profiles without a transaction in the same envelope. ([#2169](https://github.com/getsentry/relay/pull/2169))

**Internal**:

- Implement basic generic metrics extraction for transaction events. ([#2252](https://github.com/getsentry/relay/pull/2252), [#2257](https://github.com/getsentry/relay/pull/2257))
- Support more fields in dynamic sampling, metric extraction, and conditional tagging. The added fields are `dist`, `release.*`, `user.{email,ip_address,name}`, `breakdowns.*`, and `extra.*`. ([#2259](https://github.com/getsentry/relay/pull/2259), [#2276](https://github.com/getsentry/relay/pull/2276))

## 23.6.1

- No documented changes.

## 23.6.0

**Bug Fixes**:

- Make counting of total profiles consistent with total transactions. ([#2163](https://github.com/getsentry/relay/pull/2163))

**Features**:

- Add `data` and `api_target` fields to `ResponseContext` and scrub `graphql` bodies. ([#2141](https://github.com/getsentry/relay/pull/2141))
- Add support for X-Vercel-Forwarded-For header. ([#2124](https://github.com/getsentry/relay/pull/2124))
- Add `lock` attribute to the frame protocol. ([#2171](https://github.com/getsentry/relay/pull/2171))
- Reject profiles longer than 30s. ([#2168](https://github.com/getsentry/relay/pull/2168))
- Change default topic for transaction metrics to `ingest-performance-metrics`. ([#2180](https://github.com/getsentry/relay/pull/2180))
- Add Firefox "dead object" error to browser extension filter ([#2215](https://github.com/getsentry/relay/pull/2215))
- Add events whose `url` starts with `file://` to localhost inbound filter ([#2214](https://github.com/getsentry/relay/pull/2214))

**Internal**:

- Extract app identifier from app context for profiles. ([#2172](https://github.com/getsentry/relay/pull/2172))
- Mark all URL transactions as sanitized after applying rules. ([#2210](https://github.com/getsentry/relay/pull/2210))
- Add limited, experimental Sentry performance monitoring. ([#2157](https://github.com/getsentry/relay/pull/2157))

## 23.5.2

**Features**:

- Use different error message for empty strings in schema processing. ([#2151](https://github.com/getsentry/relay/pull/2151))
- Filter irrelevant webkit-issues. ([#2088](https://github.com/getsentry/relay/pull/2088))

- Relay now supports a simplified cron check-in API. ([#2153](https://github.com/getsentry/relay/pull/2153))

## 23.5.1

**Bug Fixes**:

- Sample only transaction events instead of sampling both transactions and errors. ([#2130](https://github.com/getsentry/relay/pull/2130))
- Fix tagging of incoming errors with `sampled` that was not done due to lack of sampling state. ([#2148](https://github.com/getsentry/relay/pull/2148))
- Remove profiling feature flag. ([#2146](https://github.com/getsentry/relay/pull/2146))

**Internal**:

- Mark all URL transactions as `sanitized` when `txNameReady` flag is set. ([#2128](https://github.com/getsentry/relay/pull/2128), [#2139](https://github.com/getsentry/relay/pull/2139))
- Tag incoming errors with the new `sampled` field in case their DSC is sampled. ([#2026](https://github.com/getsentry/relay/pull/2026))
- Enable PII scrubbing for urls field ([#2143](https://github.com/getsentry/relay/pull/2143))

## 23.5.0

**Bug Fixes**:

- Enforce rate limits for monitor check-ins. ([#2065](https://github.com/getsentry/relay/pull/2065))
- Allow rate limits greater than `u32::MAX`. ([#2079](https://github.com/getsentry/relay/pull/2079))
- Do not drop envelope when client closes connection. ([#2089](https://github.com/getsentry/relay/pull/2089))

**Features**:

- Scrub IBAN as pii. ([#2117](https://github.com/getsentry/relay/pull/2117))
- Scrub sensitive keys (`passwd`, `token`, ...) in Replay recording data. ([#2034](https://github.com/getsentry/relay/pull/2034))
- Add support for old 'violated-directive' CSP format. ([#2048](https://github.com/getsentry/relay/pull/2048))
- Add document_uri to csp filter. ([#2059](https://github.com/getsentry/relay/pull/2059))
- Store `geo.subdivision` of the end user location. ([#2058](https://github.com/getsentry/relay/pull/2058))
- Scrub URLs in span descriptions. ([#2095](https://github.com/getsentry/relay/pull/2095))

**Internal**:

- Remove transaction metrics allowlist. ([#2092](https://github.com/getsentry/relay/pull/2092))
- Include unknown feature flags in project config when serializing it. ([#2040](https://github.com/getsentry/relay/pull/2040))
- Copy transaction tags to the profile. ([#1982](https://github.com/getsentry/relay/pull/1982))
- Lower default max compressed replay recording segment size to 10 MiB. ([#2031](https://github.com/getsentry/relay/pull/2031))
- Increase chunking limit to 15MB for replay recordings. ([#2032](https://github.com/getsentry/relay/pull/2032))
- Add a data category for indexed profiles. ([#2051](https://github.com/getsentry/relay/pull/2051), [#2071](https://github.com/getsentry/relay/pull/2071))
- Differentiate between `Profile` and `ProfileIndexed` outcomes. ([#2054](https://github.com/getsentry/relay/pull/2054))
- Split dynamic sampling implementation before refactoring. ([#2047](https://github.com/getsentry/relay/pull/2047))
- Refactor dynamic sampling implementation across `relay-server` and `relay-sampling`. ([#2066](https://github.com/getsentry/relay/pull/2066))
- Adds support for `replay_id` field for the `DynamicSamplingContext`'s `FieldValueProvider`. ([#2070](https://github.com/getsentry/relay/pull/2070))
- On Linux, switch to `jemalloc` instead of the system memory allocator to reduce Relay's memory footprint. ([#2084](https://github.com/getsentry/relay/pull/2084))
- Scrub sensitive cookies `__session`. ([#2105](https://github.com/getsentry/relay/pull/2105)))
- Parse profiles' metadata to check if it should be marked as invalid. ([#2104](https://github.com/getsentry/relay/pull/2104))
- Set release as optional by defaulting to an empty string and add a dist field for profiles. ([#2098](https://github.com/getsentry/relay/pull/2098), [#2107](https://github.com/getsentry/relay/pull/2107))
- Accept source map debug images in debug meta for Profiling. ([#2097](https://github.com/getsentry/relay/pull/2097))

## 23.4.0

**Breaking Changes**:

This release contains major changes to the web layer, including TCP and HTTP handling as well as all web endpoint handlers. Due to these changes, some functionality was retired and Relay responds differently in specific cases.

Configuration:

- SSL support has been dropped. As per [official guidelines](https://docs.sentry.io/product/relay/operating-guidelines/), Relay should be operated behind a reverse proxy, which can perform SSL termination.
- Connection config options `max_connections`, `max_pending_connections`, and `max_connection_rate` no longer have an effect. Instead, configure the reverse proxy to handle connection concurrency as needed.

Endpoints:

- The security endpoint no longer forwards to upstream if the mime type doesn't match supported mime types. Instead, the request is rejected with a corresponding error.
- Passing store payloads as `?sentry_data=<base64>` query parameter is restricted to `GET` requests on the store endpoint. Other endpoints require the payload to be passed in the request body.
- Requests with an invalid `content-encoding` header will now be rejected. Exceptions to this are an empty string and `UTF-8`, which have been sent historically by some SDKs and are now treated as identity (no encoding). Previously, all unknown encodings were treated as identity.
- Temporarily, response bodies for some errors are rendered as plain text instead of JSON. This will be addressed in an upcoming release.

Metrics:

- The `route` tag of request metrics uses the route pattern instead of schematic names. There is an exact replacement for every previous route. For example, `"store-default"` is now tagged as `"/api/:project_id/store/"`.
- Statsd metrics `event.size_bytes.raw` and `event.size_bytes.uncompressed` have been removed.

**Features**:

- Allow monitor checkins to paass `monitor_config` for monitor upserts. ([#1962](https://github.com/getsentry/relay/pull/1962))
- Add replay_id onto event from dynamic sampling context. ([#1983](https://github.com/getsentry/relay/pull/1983))
- Add product-name for devices, derived from the android model. ([#2004](https://github.com/getsentry/relay/pull/2004))
- Changes how device class is determined for iPhone devices. Instead of checking processor frequency, the device model is mapped to a device class. ([#1970](https://github.com/getsentry/relay/pull/1970))
- Don't sanitize transactions if no clustering rules exist and no UUIDs were scrubbed. ([#1976](https://github.com/getsentry/relay/pull/1976))
- Add `thread.lock_mechanism` field to protocol. ([#1979](https://github.com/getsentry/relay/pull/1979))
- Add `origin` to trace context and span. ([#1984](https://github.com/getsentry/relay/pull/1984))
- Add `jvm` debug file type. ([#2002](https://github.com/getsentry/relay/pull/2002))
- Add new `mechanism` fields to protocol to support exception groups. ([#2020](https://github.com/getsentry/relay/pull/2020))
- Change `lock_reason` attribute to a `held_locks` dictionary in the `thread` interface. ([#2018](https://github.com/getsentry/relay/pull/2018))

**Internal**:

- Add BufferService with SQLite backend. ([#1920](https://github.com/getsentry/relay/pull/1920))
- Upgrade the web framework and related dependencies. ([#1938](https://github.com/getsentry/relay/pull/1938))
- Apply transaction clustering rules before UUID scrubbing rules. ([#1964](https://github.com/getsentry/relay/pull/1964))
- Use exposed device-class-synthesis feature flag to gate device.class synthesis in light normalization. ([#1974](https://github.com/getsentry/relay/pull/1974))
- Adds iPad support for device.class synthesis in light normalization. ([#2008](https://github.com/getsentry/relay/pull/2008))
- Pin schemars dependency to un-break schema docs generation. ([#2014](https://github.com/getsentry/relay/pull/2014))
- Remove global service registry. ([#2022](https://github.com/getsentry/relay/pull/2022))
- Apply schema validation to all topics in local development. ([#2013](https://github.com/getsentry/relay/pull/2013))

Monitors:

- Monitor check-ins may now specify an environment ([#2027](https://github.com/getsentry/relay/pull/2027))

## 23.3.1

**Features**:

- Indicate if OS-version may be frozen with '>=' prefix. ([#1945](https://github.com/getsentry/relay/pull/1945))
- Normalize monitor slug parameters into slugs. ([#1913](https://github.com/getsentry/relay/pull/1913))
- Smart trim loggers for Java platforms. ([#1941](https://github.com/getsentry/relay/pull/1941))

**Internal**:

- PII scrub `span.data` by default. ([#1953](https://github.com/getsentry/relay/pull/1953))
- Scrub sensitive cookies. ([#1951](https://github.com/getsentry/relay/pull/1951)))

## 23.3.0

**Features**:

- Extract attachments from transaction events and send them to kafka individually. ([#1844](https://github.com/getsentry/relay/pull/1844))
- Protocol validation for source map image type. ([#1869](https://github.com/getsentry/relay/pull/1869))
- Strip quotes from client hint values. ([#1874](https://github.com/getsentry/relay/pull/1874))
- Add Dotnet, Javascript and PHP support for profiling. ([#1871](https://github.com/getsentry/relay/pull/1871), [#1876](https://github.com/getsentry/relay/pull/1876), [#1885](https://github.com/getsentry/relay/pull/1885))
- Initial support for the Crons beta. ([#1886](https://github.com/getsentry/relay/pull/1886))
- Scrub `span.data.http.query` with default scrubbers. ([#1889](https://github.com/getsentry/relay/pull/1889))
- Synthesize new class attribute in device context using specs found on the device, such as processor_count, memory_size, etc. ([#1895](https://github.com/getsentry/relay/pull/1895))
- Add `thread.state` field to protocol. ([#1896](https://github.com/getsentry/relay/pull/1896))
- Move device.class from contexts to tags. ([#1911](https://github.com/getsentry/relay/pull/1911))
- Optionally mark scrubbed URL transactions as sanitized. ([#1917](https://github.com/getsentry/relay/pull/1917))
- Perform PII scrubbing on meta's original_value field. ([#1892](https://github.com/getsentry/relay/pull/1892))
- Add links to docs in YAML config file. ([#1923](https://github.com/getsentry/relay/pull/1923))
- For security reports, add the request's `origin` header to sentry events. ([#1934](https://github.com/getsentry/relay/pull/1934))

**Bug Fixes**:

- Enforce rate limits for session replays. ([#1877](https://github.com/getsentry/relay/pull/1877))

**Internal**:

- Revert back the addition of metric names as tag on Sentry errors when relay drops metrics. ([#1873](https://github.com/getsentry/relay/pull/1873))
- Tag the dynamic sampling decision on `count_per_root_project` to measure effective sample rates. ([#1870](https://github.com/getsentry/relay/pull/1870))
- Deprecate fields on the profiling sample format. ([#1878](https://github.com/getsentry/relay/pull/1878))
- Remove idle samples at the start and end of a profile and useless metadata. ([#1894](https://github.com/getsentry/relay/pull/1894))
- Move the pending envelopes buffering into the project cache. ([#1907](https://github.com/getsentry/relay/pull/1907))
- Remove platform validation for profiles. ([#1933](https://github.com/getsentry/relay/pull/1933))

## 23.2.0

**Features**:

- Use client hint headers instead of User-Agent when available. ([#1752](https://github.com/getsentry/relay/pull/1752), [#1802](https://github.com/getsentry/relay/pull/1802), [#1838](https://github.com/getsentry/relay/pull/1838))
- Apply all configured data scrubbing rules on Replays. ([#1731](https://github.com/getsentry/relay/pull/1731))
- Add count transactions toward root project. ([#1734](https://github.com/getsentry/relay/pull/1734))
- Add or remove the profile ID on the transaction's profiling context. ([#1801](https://github.com/getsentry/relay/pull/1801))
- Implement a new sampling algorithm with factors and multi-matching. ([#1790](https://github.com/getsentry/relay/pull/1790)
- Add Cloud Resource context. ([#1854](https://github.com/getsentry/relay/pull/1854))

**Bug Fixes**:

- Fix a bug where the replays ip-address normalization was not being applied when the user object was omitted. ([#1805](https://github.com/getsentry/relay/pull/1805))
- Improve performance for replays, especially memory usage during data scrubbing. ([#1800](https://github.com/getsentry/relay/pull/1800), [#1825](https://github.com/getsentry/relay/pull/1825))
- When a transaction is rate limited, also remove associated profiles. ([#1843](https://github.com/getsentry/relay/pull/1843))

**Internal**:

- Add metric name as tag on Sentry errors from relay dropping metrics. ([#1797](https://github.com/getsentry/relay/pull/1797))
- Make sure to scrub all the fields with PII. If the fields contain an object, the entire object will be removed. ([#1789](https://github.com/getsentry/relay/pull/1789))
- Keep meta for removed custom measurements. ([#1815](https://github.com/getsentry/relay/pull/1815))
- Drop replay recording payloads if they cannot be parsed or scrubbed. ([#1683](https://github.com/getsentry/relay/pull/1683))

## 23.1.1

**Features**:

- Add error and sample rate fields to the replay event parser. ([#1745](https://github.com/getsentry/relay/pull/1745))
- Add `instruction_addr_adjustment` field to `RawStacktrace`. ([#1716](https://github.com/getsentry/relay/pull/1716))
- Add SSL support to `relay-redis` crate. It is possible to use `rediss` scheme to connnect to Redis cluster using TLS. ([#1772](https://github.com/getsentry/relay/pull/1772))

**Internal**:

- Fix type errors in replay recording parsing. ([#1765](https://github.com/getsentry/relay/pull/1765))
- Remove error and session sample rate fields from replay-event parser. ([#1791](https://github.com/getsentry/relay/pull/1791))
- Scrub replay recording PII from mutation "texts" vector. ([#1796](https://github.com/getsentry/relay/pull/1796))

## 23.1.0

**Features**:

- Add support for `limits.keepalive_timeout` configuration. ([#1645](https://github.com/getsentry/relay/pull/1645))
- Add support for decaying functions in dynamic sampling rules. ([#1692](https://github.com/getsentry/relay/pull/1692))
- Stop extracting duration metric for session payloads. ([#1739](https://github.com/getsentry/relay/pull/1739))
- Add Profiling Context ([#1748](https://github.com/getsentry/relay/pull/1748))

**Internal**:

- Remove concurrent profiling. ([#1697](https://github.com/getsentry/relay/pull/1697))
- Use the main Sentry SDK to submit crash reports instead of a custom curl-based backend. This removes a dependency on `libcurl` and ensures compliance with latest TLS standards for crash uploads. Note that this only affects Relay if the hidden `_crash_db` option is used. ([#1707](https://github.com/getsentry/relay/pull/1707))
- Support transaction naming rules. ([#1695](https://github.com/getsentry/relay/pull/1695))
- Add PII scrubbing to URLs captured by replay recordings ([#1730](https://github.com/getsentry/relay/pull/1730))
- Add more measurement units for profiling. ([#1732](https://github.com/getsentry/relay/pull/1732))
- Add backoff mechanism for fetching projects from the project cache. ([#1726](https://github.com/getsentry/relay/pull/1726))

## 22.12.0

**Features**:

- The level of events created from Unreal Crash Reports now depends on whether it was an actual crash or an assert. ([#1677](https://github.com/getsentry/relay/pull/1677))
- Dynamic sampling is now based on the volume received by Relay by default and does not include the original volume dropped by client-side sampling in SDKs. This is required for the final dynamic sampling feature in the latest Sentry plans. ([#1591](https://github.com/getsentry/relay/pull/1591))
- Add OpenTelemetry Context. ([#1617](https://github.com/getsentry/relay/pull/1617))
- Add `app.in_foreground` and `thread.main` flag to protocol. ([#1578](https://github.com/getsentry/relay/pull/1578))
- Add support for View Hierarchy attachment_type. ([#1642](https://github.com/getsentry/relay/pull/1642))
- Add invalid replay recording outcome. ([#1684](https://github.com/getsentry/relay/pull/1684))
- Stop rejecting spans without a timestamp, instead giving them their respective event timestamp and setting their status to DeadlineExceeded. ([#1690](https://github.com/getsentry/relay/pull/1690))
- Add max replay size configuration parameter. ([#1694](https://github.com/getsentry/relay/pull/1694))
- Add nonchunked replay recording message type. ([#1653](https://github.com/getsentry/relay/pull/1653))
- Add `abnormal_mechanism` field to SessionUpdate protocol. ([#1665](https://github.com/getsentry/relay/pull/1665))
- Add replay-event normalization and PII scrubbing. ([#1582](https://github.com/getsentry/relay/pull/1582))
- Scrub all fields with IP addresses rather than only known IP address fields. ([#1725](https://github.com/getsentry/relay/pull/1725))

**Bug Fixes**:

- Make `attachment_type` on envelope items forward compatible by adding fallback variant. ([#1638](https://github.com/getsentry/relay/pull/1638))
- Relay no longer accepts transaction events older than 5 days. Previously the event was accepted and stored, but since metrics for such old transactions are not supported it did not show up in parts of Sentry such as the Performance landing page. ([#1663](https://github.com/getsentry/relay/pull/1663))
- Apply dynamic sampling to transactions from older SDKs and even in case Relay cannot load project information. This avoids accidentally storing 100% of transactions. ([#1667](https://github.com/getsentry/relay/pull/1667))
- Replay recording parser now uses the entire body rather than a subset. ([#1682](https://github.com/getsentry/relay/pull/1682))
- Fix a potential OOM in the Replay recording parser. ([#1691](https://github.com/getsentry/relay/pull/1691))
- Fix type error in replay recording parser. ([#1702](https://github.com/getsentry/relay/pull/1702))

**Internal**:

- Emit a `service.back_pressure` metric that measures internal back pressure by service. ([#1583](https://github.com/getsentry/relay/pull/1583))
- Track metrics for OpenTelemetry events. ([#1618](https://github.com/getsentry/relay/pull/1618))
- Normalize transaction name for URLs transaction source, by replacing UUIDs, SHAs and numerical IDs in transaction names by placeholders. ([#1621](https://github.com/getsentry/relay/pull/1621))
- Parse string as number to handle a release bug. ([#1637](https://github.com/getsentry/relay/pull/1637))
- Expand Profiling's discard reasons. ([#1661](https://github.com/getsentry/relay/pull/1661), [#1685](https://github.com/getsentry/relay/pull/1685))
- Allow to rate limit profiles on top of transactions. ([#1681](https://github.com/getsentry/relay/pull/1681))

## 22.11.0

**Features**:

- Add PII scrubber for replay recordings. ([#1545](https://github.com/getsentry/relay/pull/1545))
- Support decaying rules. Decaying rules are regular sampling rules, but they are only applicable in a specific time range. ([#1544](https://github.com/getsentry/relay/pull/1544))
- Disallow `-` in measurement and breakdown names. These items are converted to metrics, which do not allow `-` in their name. ([#1571](https://github.com/getsentry/relay/pull/1571))

**Bug Fixes**:

- Validate the distribution name in the event. ([#1556](https://github.com/getsentry/relay/pull/1556))
- Use correct meta object for logentry in light normalization. ([#1577](https://github.com/getsentry/relay/pull/1577))

**Internal**:

- Implement response context schema. ([#1529](https://github.com/getsentry/relay/pull/1529))
- Support dedicated quotas for storing transaction payloads ("indexed transactions") via the `transaction_indexed` data category if metrics extraction is enabled. ([#1537](https://github.com/getsentry/relay/pull/1537), [#1555](https://github.com/getsentry/relay/pull/1555))
- Report outcomes for dynamic sampling with the correct indexed transaction data category to restore correct totals. ([#1561](https://github.com/getsentry/relay/pull/1561))
- Add fields to the Frame object for the sample format. ([#1562](https://github.com/getsentry/relay/pull/1562))
- Move kafka related code into separate `relay-kafka` crate. ([#1563](https://github.com/getsentry/relay/pull/1563))

## 22.10.0

**Features**:

- Limit the number of custom measurements per event. ([#1483](https://github.com/getsentry/relay/pull/1483)))
- Add INP web vital as a measurement. ([#1487](https://github.com/getsentry/relay/pull/1487))
- Add .NET/Portable-PDB specific protocol fields. ([#1518](https://github.com/getsentry/relay/pull/1518))
- Enforce rate limits on metrics buckets using the transactions_processed quota. ([#1515](https://github.com/getsentry/relay/pull/1515))
- PII scrubbing now treats any key containing `token` as a password. ([#1527](https://github.com/getsentry/relay/pull/1527))

**Bug Fixes**:

- Make sure that non-processing Relays drop all invalid transactions. ([#1513](https://github.com/getsentry/relay/pull/1513))

**Internal**:

- Introduce a new profile format called `sample`. ([#1462](https://github.com/getsentry/relay/pull/1462))
- Generate a new profile ID when splitting a profile for multiple transactions. ([#1473](https://github.com/getsentry/relay/pull/1473))
- Pin Rust version to 1.63.0 in Dockerfile. ([#1482](https://github.com/getsentry/relay/pull/1482))
- Normalize measurement units in event payload. ([#1488](https://github.com/getsentry/relay/pull/1488))
- Remove long-running futures from metrics flush. ([#1492](https://github.com/getsentry/relay/pull/1492))
- Migrate to 2021 Rust edition. ([#1510](https://github.com/getsentry/relay/pull/1510))
- Make the profiling frame object compatible with the stacktrace frame object from event. ([#1512](https://github.com/getsentry/relay/pull/1512))
- Fix quota DataCategory::TransactionProcessed serialisation to match that of the CAPI. ([#1514](https://github.com/getsentry/relay/pull/1514))
- Support checking quotas in the Redis rate limiter without incrementing them. ([#1519](https://github.com/getsentry/relay/pull/1519))
- Update the internal service architecture for metrics aggregator service. ([#1508](https://github.com/getsentry/relay/pull/1508))
- Add data category for indexed transactions. This will come to represent stored transactions, while the existing category will represent transaction metrics. ([#1535](https://github.com/getsentry/relay/pull/1535))
- Adjust replay parser to be less strict and allow for larger segment-ids. ([#1551](https://github.com/getsentry/relay/pull/1551))

## 22.9.0

**Features**:

- Add user-agent parsing to Replays. ([#1420](https://github.com/getsentry/relay/pull/1420))
- Improve the release name used when reporting data to Sentry to include both the version and exact build. ([#1428](https://github.com/getsentry/relay/pull/1428))

**Bug Fixes**:

- Do not apply rate limits or reject data based on expired project configs. ([#1404](https://github.com/getsentry/relay/pull/1404))
- Process required stacktraces to fix filtering events originating from browser extensions. ([#1423](https://github.com/getsentry/relay/pull/1423))
- Fix error message filtering when formatting the message of logentry. ([#1442](https://github.com/getsentry/relay/pull/1442))
- Loosen type requirements for the `user.id` field in Replays. ([#1443](https://github.com/getsentry/relay/pull/1443))
- Fix panic in datascrubbing when number of sensitive fields was too large. ([#1474](https://github.com/getsentry/relay/pull/1474))

**Internal**:

- Make the Redis connection pool configurable. ([#1418](https://github.com/getsentry/relay/pull/1418))
- Add support for sharding Kafka producers across clusters. ([#1454](https://github.com/getsentry/relay/pull/1454))
- Speed up project cache eviction through a background thread. ([#1410](https://github.com/getsentry/relay/pull/1410))
- Batch metrics buckets into logical partitions before sending them as Envelopes. ([#1440](https://github.com/getsentry/relay/pull/1440))
- Filter single samples in cocoa profiles and events with no duration in Android profiles. ([#1445](https://github.com/getsentry/relay/pull/1445))
- Add a "invalid_replay" discard reason for invalid replay events. ([#1455](https://github.com/getsentry/relay/pull/1455))
- Add rate limiters for replays and replay recordings. ([#1456](https://github.com/getsentry/relay/pull/1456))
- Use the different configuration for billing outcomes when specified. ([#1461](https://github.com/getsentry/relay/pull/1461))
- Support profiles tagged for many transactions. ([#1444](https://github.com/getsentry/relay/pull/1444), [#1463](https://github.com/getsentry/relay/pull/1463), [#1464](https://github.com/getsentry/relay/pull/1464), [#1465](https://github.com/getsentry/relay/pull/1465))
- Track metrics for changes to the transaction name and DSC propagations. ([#1466](https://github.com/getsentry/relay/pull/1466))
- Simplify the ingestion path to reduce endpoint response times. ([#1416](https://github.com/getsentry/relay/issues/1416), [#1429](https://github.com/getsentry/relay/issues/1429), [#1431](https://github.com/getsentry/relay/issues/1431))
- Update the internal service architecture for the store, outcome, and processor services. ([#1405](https://github.com/getsentry/relay/pull/1405), [#1415](https://github.com/getsentry/relay/issues/1415), [#1421](https://github.com/getsentry/relay/issues/1421), [#1441](https://github.com/getsentry/relay/issues/1441), [#1457](https://github.com/getsentry/relay/issues/1457), [#1470](https://github.com/getsentry/relay/pull/1470))

## 22.8.0

**Features**:

- Remove timeout-based expiry of envelopes in Relay's internal buffers. The `cache.envelope_expiry` is now inactive. To control the size of the envelope buffer, use `cache.envelope_buffer_size` exclusively, instead. ([#1398](https://github.com/getsentry/relay/pull/1398))
- Parse sample rates as JSON. ([#1353](https://github.com/getsentry/relay/pull/1353))
- Filter events in external Relays, before extracting metrics. ([#1379](https://github.com/getsentry/relay/pull/1379))
- Add `privatekey` and `private_key` as secret key name to datascrubbers. ([#1376](https://github.com/getsentry/relay/pull/1376))
- Explain why we responded with 429. ([#1389](https://github.com/getsentry/relay/pull/1389))

**Bug Fixes**:

- Fix a bug where unreal crash reports were dropped when metrics extraction is enabled. ([#1355](https://github.com/getsentry/relay/pull/1355))
- Extract user from metrics with EventUser's priority. ([#1363](https://github.com/getsentry/relay/pull/1363))
- Honor `SentryConfig.enabled` and don't init SDK at all if it is false. ([#1380](https://github.com/getsentry/relay/pull/1380))
- The priority thread metadata on profiles is now optional, do not fail the profile if it's not present. ([#1392](https://github.com/getsentry/relay/pull/1392))

**Internal**:

- Support compressed project configs in redis cache. ([#1345](https://github.com/getsentry/relay/pull/1345))
- Refactor profile processing into its own crate. ([#1340](https://github.com/getsentry/relay/pull/1340))
- Treat "unknown" transaction source as low cardinality for safe SDKs. ([#1352](https://github.com/getsentry/relay/pull/1352), [#1356](https://github.com/getsentry/relay/pull/1356))
- Conditionally write a default transaction source to the transaction payload. ([#1354](https://github.com/getsentry/relay/pull/1354))
- Generate mobile measurements frames_frozen_rate, frames_slow_rate, stall_percentage. ([#1373](https://github.com/getsentry/relay/pull/1373))
- Change to the internals of the healthcheck endpoint. ([#1374](https://github.com/getsentry/relay/pull/1374), [#1377](https://github.com/getsentry/relay/pull/1377))
- Re-encode the Typescript payload to normalize. ([#1372](https://github.com/getsentry/relay/pull/1372))
- Partially normalize events before extracting metrics. ([#1366](https://github.com/getsentry/relay/pull/1366))
- Spawn more threads for CPU intensive work. ([#1378](https://github.com/getsentry/relay/pull/1378))
- Add missing fields to DeviceContext ([#1383](https://github.com/getsentry/relay/pull/1383))
- Improve performance of Redis accesses by not running `PING` everytime a connection is reused. ([#1394](https://github.com/getsentry/relay/pull/1394))
- Distinguish between various discard reasons for profiles. ([#1395](https://github.com/getsentry/relay/pull/1395))
- Add missing fields to GPUContext ([#1391](https://github.com/getsentry/relay/pull/1391))
- Store actor now uses Tokio for message handling instead of Actix. ([#1397](https://github.com/getsentry/relay/pull/1397))
- Add app_memory to AppContext struct. ([#1403](https://github.com/getsentry/relay/pull/1403))

## 22.7.0

**Features**:

- Adjust sample rate by envelope header's sample_rate. ([#1327](https://github.com/getsentry/relay/pull/1327))
- Support `transaction_info` on event payloads. ([#1330](https://github.com/getsentry/relay/pull/1330))
- Extract transaction metrics in external relays. ([#1344](https://github.com/getsentry/relay/pull/1344))

**Bug Fixes**:

- Parse custom units with length < 15 without crashing. ([#1312](https://github.com/getsentry/relay/pull/1312))
- Split large metrics requests into smaller batches. This avoids failed metrics submission and lost Release Health data due to `413 Payload Too Large` errors on the upstream. ([#1326](https://github.com/getsentry/relay/pull/1326))
- Metrics extraction: Map missing transaction status to "unknown". ([#1333](https://github.com/getsentry/relay/pull/1333))
- Fix [CVE-2022-2068](https://www.openssl.org/news/vulnerabilities.html#CVE-2022-2068) and [CVE-2022-2097](https://www.openssl.org/news/vulnerabilities.html#CVE-2022-2097) by updating to OpenSSL 1.1.1q. ([#1334](https://github.com/getsentry/relay/pull/1334))

**Internal**:

- Reduce number of metrics extracted for release health. ([#1316](https://github.com/getsentry/relay/pull/1316))
- Indicate with thread is the main thread in thread metadata for profiles. ([#1320](https://github.com/getsentry/relay/pull/1320))
- Increase profile maximum size by an order of magnitude. ([#1321](https://github.com/getsentry/relay/pull/1321))
- Add data category constant for processed transactions, encompassing all transactions that have been received and sent through dynamic sampling as well as metrics extraction. ([#1306](https://github.com/getsentry/relay/pull/1306))
- Extract metrics also from trace-sampled transactions. ([#1317](https://github.com/getsentry/relay/pull/1317))
- Extract metrics from a configurable amount of custom transaction measurements. ([#1324](https://github.com/getsentry/relay/pull/1324))
- Metrics: Drop transaction tag for high-cardinality sources. ([#1339](https://github.com/getsentry/relay/pull/1339))

## 22.6.0

**Compatibility:** This version of Relay requires Sentry server `22.6.0` or newer.

**Features**:

- Relay is now compatible with CentOS 7 and Red Hat Enterprise Linux 7 onward (kernel version _2.6.32_), depending on _glibc 2.17_ or newer. The `crash-handler` feature, which is currently enabled in the build published to DockerHub, additionally requires _curl 7.29_ or newer. ([#1279](https://github.com/getsentry/relay/pull/1279))
- Optionally start relay with `--upstream-dsn` to pass a Sentry DSN instead of the URL. This can be convenient when starting Relay in environments close to an SDK, where a DSN is already available. ([#1277](https://github.com/getsentry/relay/pull/1277))
- Add a new runtime mode `--aws-runtime-api=$AWS_LAMBDA_RUNTIME_API` that integrates Relay with the AWS Extensions API lifecycle. ([#1277](https://github.com/getsentry/relay/pull/1277))
- Add Replay ItemTypes. ([#1236](https://github.com/getsentry/relay/pull/1236), ([#1239](https://github.com/getsentry/relay/pull/1239))

**Bug Fixes**:

- Session metrics extraction: Count distinct_ids from all session updates to prevent undercounting users. ([#1275](https://github.com/getsentry/relay/pull/1275))
- Session metrics extraction: Count crashed+abnormal towards errored_preaggr. ([#1274](https://github.com/getsentry/relay/pull/1274))

**Internal**:

- Add version 3 to the project configs endpoint. This allows returning pending results which need to be polled later and avoids blocking batched requests on single slow entries. ([#1263](https://github.com/getsentry/relay/pull/1263))
- Emit specific event type tags for "processing.event.produced" metric. ([#1270](https://github.com/getsentry/relay/pull/1270))
- Add support for profile outcomes. ([#1272](https://github.com/getsentry/relay/pull/1272))
- Avoid potential panics when scrubbing minidumps. ([#1282](https://github.com/getsentry/relay/pull/1282))
- Fix typescript profile validation. ([#1283](https://github.com/getsentry/relay/pull/1283))
- Track memory footprint of metrics buckets. ([#1284](https://github.com/getsentry/relay/pull/1284), [#1287](https://github.com/getsentry/relay/pull/1287), [#1288](https://github.com/getsentry/relay/pull/1288))
- Support dedicated topics per metrics usecase, drop metrics from unknown usecases. ([#1285](https://github.com/getsentry/relay/pull/1285))
- Add support for Rust profiles ingestion ([#1296](https://github.com/getsentry/relay/pull/1296))

## 22.5.0

**Features**:

- Add platform, op, http.method and status tag to all extracted transaction metrics. ([#1227](https://github.com/getsentry/relay/pull/1227))
- Add units in built-in measurements. ([#1229](https://github.com/getsentry/relay/pull/1229))
- Add protocol support for custom units on transaction measurements. ([#1256](https://github.com/getsentry/relay/pull/1256))

**Bug Fixes**:

- fix(metrics): Enforce metric name length limit. ([#1238](https://github.com/getsentry/relay/pull/1238))
- Accept and forward unknown Envelope items. In processing mode, drop items individually rather than rejecting the entire request. This allows SDKs to send new data in combined Envelopes in the future. ([#1246](https://github.com/getsentry/relay/pull/1246))
- Stop extracting metrics with outdated names from sessions. ([#1251](https://github.com/getsentry/relay/pull/1251), [#1252](https://github.com/getsentry/relay/pull/1252))
- Update symbolic to pull in fixed Unreal parser that now correctly handles zero-length files. ([#1266](https://github.com/getsentry/relay/pull/1266))

**Internal**:

- Add sampling + tagging by event platform and transaction op. Some (unused) tagging rules from 22.4.0 have been renamed. ([#1231](https://github.com/getsentry/relay/pull/1231))
- Refactor aggregation error, recover from errors more gracefully. ([#1240](https://github.com/getsentry/relay/pull/1240))
- Remove/reject nul-bytes from metric strings. ([#1235](https://github.com/getsentry/relay/pull/1235))
- Remove the unused "internal" data category. ([#1245](https://github.com/getsentry/relay/pull/1245))
- Add the client and version as `sdk` tag to extracted session metrics in the format `name/version`. ([#1248](https://github.com/getsentry/relay/pull/1248))
- Expose `shutdown_timeout` in `OverridableConfig` ([#1247](https://github.com/getsentry/relay/pull/1247))
- Normalize all profiles and reject invalid ones. ([#1250](https://github.com/getsentry/relay/pull/1250))
- Raise a new InvalidCompression Outcome for invalid Unreal compression. ([#1237](https://github.com/getsentry/relay/pull/1237))
- Add a profile data category and count profiles in an envelope to apply rate limits. ([#1259](https://github.com/getsentry/relay/pull/1259))
- Support dynamic sampling by custom tags, operating system name and version, as well as device name and family. ([#1268](https://github.com/getsentry/relay/pull/1268))

## 22.4.0

**Features**:

- Map Windows version from raw_description to version name (XP, Vista, 11, ...). ([#1219](https://github.com/getsentry/relay/pull/1219))

**Bug Fixes**:

- Prevent potential OOM panics when handling corrupt Unreal Engine crashes. ([#1216](https://github.com/getsentry/relay/pull/1216))

**Internal**:

- Remove unused item types. ([#1211](https://github.com/getsentry/relay/pull/1211))
- Pin click dependency in requirements-dev.txt. ([#1214](https://github.com/getsentry/relay/pull/1214))
- Use fully qualified metric resource identifiers (MRI) for metrics ingestion. For example, the sessions duration is now called `d:sessions/duration@s`. ([#1215](https://github.com/getsentry/relay/pull/1215))
- Introduce metric units for rates and information, add support for custom user-declared units, and rename duration units to self-explanatory identifiers such as `second`. ([#1217](https://github.com/getsentry/relay/pull/1217))
- Increase the max profile size to accomodate a new platform. ([#1223](https://github.com/getsentry/relay/pull/1223))
- Set environment as optional when parsing a profile so we get a null value later on. ([#1224](https://github.com/getsentry/relay/pull/1224))
- Expose new tagging rules interface for metrics extracted from transactions. ([#1225](https://github.com/getsentry/relay/pull/1225))
- Return better BadStoreRequest for unreal events. ([#1226](https://github.com/getsentry/relay/pull/1226))

## 22.3.0

**Features**:

- Tag transaction metrics by user satisfaction. ([#1197](https://github.com/getsentry/relay/pull/1197))

**Bug Fixes**:

- CVE-2022-24713: Prevent denial of service through untrusted regular expressions used for PII scrubbing. ([#1207](https://github.com/getsentry/relay/pull/1207))
- Prevent dropping metrics during Relay shutdown if the project is outdated or not cached at time of the shutdown. ([#1205](https://github.com/getsentry/relay/pull/1205))
- Prevent a potential OOM when validating corrupted or exceptional minidumps. ([#1209](https://github.com/getsentry/relay/pull/1209))

**Internal**:

- Spread out metric aggregation over the aggregation window to avoid concentrated waves of metrics requests to the upstream every 10 seconds. Relay now applies jitter to `initial_delay` to spread out requests more evenly over time. ([#1185](https://github.com/getsentry/relay/pull/1185))
- Use a randomized Kafka partitioning key for sessions instead of the session ID. ([#1194](https://github.com/getsentry/relay/pull/1194))
- Add new statsd metrics for bucketing efficiency. ([#1199](https://github.com/getsentry/relay/pull/1199), [#1192](https://github.com/getsentry/relay/pull/1192), [#1200](https://github.com/getsentry/relay/pull/1200))
- Add a `Profile` `ItemType` to represent the profiling data sent from Sentry SDKs. ([#1179](https://github.com/getsentry/relay/pull/1179))

## 22.2.0

**Features**:

- Add the `relay.override_project_ids` configuration flag to support migrating projects from self-hosted to Sentry SaaS. ([#1175](https://github.com/getsentry/relay/pull/1175))

**Internal**:

- Add an option to dispatch billing outcomes to a dedicated topic. ([#1168](https://github.com/getsentry/relay/pull/1168))
- Add new `ItemType` to handle profiling data from Specto SDKs. ([#1170](https://github.com/getsentry/relay/pull/1170))

**Bug Fixes**:

- Fix regression in CSP report parsing. ([#1174](https://github.com/getsentry/relay/pull/1174))
- Ignore replacement_chunks when they aren't used. ([#1180](https://github.com/getsentry/relay/pull/1180))

## 22.1.0

**Features**:

- Flush metrics and outcome aggregators on graceful shutdown. ([#1159](https://github.com/getsentry/relay/pull/1159))
- Extract metrics from sampled transactions. ([#1161](https://github.com/getsentry/relay/pull/1161))

**Internal**:

- Extract normalized dist as metric. ([#1158](https://github.com/getsentry/relay/pull/1158))
- Extract transaction user as metric. ([#1164](https://github.com/getsentry/relay/pull/1164))

## 21.12.0

**Features**:

- Extract measurement ratings, port from frontend. ([#1130](https://github.com/getsentry/relay/pull/1130))
- External Relays perform dynamic sampling and emit outcomes as client reports. This feature is now enabled _by default_. ([#1119](https://github.com/getsentry/relay/pull/1119))
- Metrics extraction config, custom tags. ([#1141](https://github.com/getsentry/relay/pull/1141))
- Update the user agent parser (uap-core Feb 2020 to Nov 2021). This allows Relay and Sentry to infer more recent browsers, operating systems, and devices in events containing a user agent header. ([#1143](https://github.com/getsentry/relay/pull/1143), [#1145](https://github.com/getsentry/relay/pull/1145))
- Improvements to Unity OS context parsing ([#1150](https://github.com/getsentry/relay/pull/1150))

**Bug Fixes**:

- Support Unreal Engine 5 crash reports. ([#1132](https://github.com/getsentry/relay/pull/1132))
- Perform same validation for aggregate sessions as for individual sessions. ([#1140](https://github.com/getsentry/relay/pull/1140))
- Add missing .NET 4.8 release value. ([#1142](https://github.com/getsentry/relay/pull/1142))
- Properly document which timestamps are accepted. ([#1152](https://github.com/getsentry/relay/pull/1152))

**Internal**:

- Add more statsd metrics for relay metric bucketing. ([#1124](https://github.com/getsentry/relay/pull/1124), [#1128](https://github.com/getsentry/relay/pull/1128))
- Add an internal option to capture minidumps for hard crashes. This has to be enabled via the `sentry._crash_db` config parameter. ([#1127](https://github.com/getsentry/relay/pull/1127))
- Fold processing vs non-processing into single actor. ([#1133](https://github.com/getsentry/relay/pull/1133))
- Aggregate outcomes for dynamic sampling, invalid project ID, and rate limits. ([#1134](https://github.com/getsentry/relay/pull/1134))
- Extract session metrics from aggregate sessions. ([#1140](https://github.com/getsentry/relay/pull/1140))
- Prefix names of extracted metrics by `sentry.sessions.` or `sentry.transactions.`. ([#1147](https://github.com/getsentry/relay/pull/1147))
- Extract transaction duration as metric. ([#1148](https://github.com/getsentry/relay/pull/1148))

## 21.11.0

**Features**:

- Add bucket width to bucket protocol. ([#1103](https://github.com/getsentry/relay/pull/1103))
- Support multiple kafka cluster configurations. ([#1101](https://github.com/getsentry/relay/pull/1101))
- Tag metrics by transaction name. ([#1126](https://github.com/getsentry/relay/pull/1126))

**Bug Fixes**:

- Avoid unbounded decompression of encoded requests. A particular request crafted to inflate to large amounts of memory, such as a zip bomb, could put Relay out of memory. ([#1117](https://github.com/getsentry/relay/pull/1117), [#1122](https://github.com/getsentry/relay/pull/1122), [#1123](https://github.com/getsentry/relay/pull/1123))
- Avoid unbounded decompression of UE4 crash reports. Some crash reports could inflate to large amounts of memory before being checked for size, which could put Relay out of memory. ([#1121](https://github.com/getsentry/relay/pull/1121))

**Internal**:

- Aggregate client reports before sending them onwards. ([#1118](https://github.com/getsentry/relay/pull/1118))

## 21.10.0

**Bug Fixes**:

- Correctly validate timestamps for outcomes and sessions. ([#1086](https://github.com/getsentry/relay/pull/1086))
- Run compression on a thread pool when sending to upstream. ([#1085](https://github.com/getsentry/relay/pull/1085))
- Report proper status codes and error messages when sending invalid JSON payloads to an endpoint with a `X-Sentry-Relay-Signature` header. ([#1090](https://github.com/getsentry/relay/pull/1090))
- Enforce attachment and event size limits on UE4 crash reports. ([#1099](https://github.com/getsentry/relay/pull/1099))

**Internal**:

- Add the exclusive time of the transaction's root span. ([#1083](https://github.com/getsentry/relay/pull/1083))
- Add session.status tag to extracted session.duration metric. ([#1087](https://github.com/getsentry/relay/pull/1087))
- Serve project configs for batched requests where one of the project keys cannot be parsed. ([#1093](https://github.com/getsentry/relay/pull/1093))

## 21.9.0

**Features**:

- Add sampling based on transaction name. ([#1058](https://github.com/getsentry/relay/pull/1058))
- Support running Relay without config directory. The most important configuration, including Relay mode and credentials, can now be provided through commandline arguments or environment variables alone. ([#1055](https://github.com/getsentry/relay/pull/1055))
- Protocol support for client reports. ([#1081](https://github.com/getsentry/relay/pull/1081))
- Extract session metrics in non processing relays. ([#1073](https://github.com/getsentry/relay/pull/1073))

**Bug Fixes**:

- Use correct commandline argument name for setting Relay port. ([#1059](https://github.com/getsentry/relay/pull/1059))
- Retrieve OS Context for Unity Events. ([#1072](https://github.com/getsentry/relay/pull/1072))

**Internal**:

- Add new metrics on Relay's performance in dealing with buckets of metric aggregates, as well as the amount of aggregated buckets. ([#1070](https://github.com/getsentry/relay/pull/1070))
- Add the exclusive time of a span. ([#1061](https://github.com/getsentry/relay/pull/1061))
- Remove redundant dynamic sampling processing on fast path. ([#1084](https://github.com/getsentry/relay/pull/1084))

## 21.8.0

- No documented changes.

## 21.7.0

- No documented changes.

## 21.6.3

- No documented changes.

## 21.6.2

**Bug Fixes**:

- Remove connection metrics reported under `connector.*`. They have been fully disabled since version `21.3.0`. ([#1021](https://github.com/getsentry/relay/pull/1021))
- Remove error logs for "failed to extract event" and "failed to store session". ([#1032](https://github.com/getsentry/relay/pull/1032))

**Internal**:

- Assign a random Kafka partition key for session aggregates and metrics to distribute messages evenly. ([#1022](https://github.com/getsentry/relay/pull/1022))
- All fields in breakdown config should be camelCase, and rename the breakdown key name in project options. ([#1020](https://github.com/getsentry/relay/pull/1020))

## 21.6.1

- No documented changes.

## 21.6.0

**Features**:

- Support self-contained envelopes without authentication headers or query parameters. ([#1000](https://github.com/getsentry/relay/pull/1000))
- Support statically configured relays. ([#991](https://github.com/getsentry/relay/pull/991))
- Support namespaced event payloads in multipart minidump submission for Electron Framework. The field has to follow the format `sentry___<namespace>`. ([#1012](https://github.com/getsentry/relay/pull/1012))

**Bug Fixes**:

- Explicitly declare reprocessing context. ([#1009](https://github.com/getsentry/relay/pull/1009))
- Validate the environment attribute in sessions, and drop sessions with invalid releases. ([#1018](https://github.com/getsentry/relay/pull/1018))

**Internal**:

- Gather metrics for corrupted Events with unprintable fields. ([#1008](https://github.com/getsentry/relay/pull/1008))
- Remove project actors. ([#1025](https://github.com/getsentry/relay/pull/1025))

## 21.5.1

**Bug Fixes**:

- Do not leak resources when projects or DSNs are idle. ([#1003](https://github.com/getsentry/relay/pull/1003))

## 21.5.0

**Features**:

- Support the `frame.stack_start` field for chained async stack traces in Cocoa SDK v7. ([#981](https://github.com/getsentry/relay/pull/981))
- Rename configuration fields `cache.event_buffer_size` to `cache.envelope_buffer_size` and `cache.event_expiry` to `cache.envelope_expiry`. The former names are still supported by Relay. ([#985](https://github.com/getsentry/relay/pull/985))
- Add a configuraton flag `relay.ready: always` to mark Relay ready in healthchecks immediately after starting without requiring to authenticate. ([#989](https://github.com/getsentry/relay/pull/989))

**Bug Fixes**:

- Fix roundtrip error when PII selector starts with number. ([#982](https://github.com/getsentry/relay/pull/982))
- Avoid overflow panic for large retry-after durations. ([#992](https://github.com/getsentry/relay/pull/992))

**Internal**:

- Update internal representation of distribution metrics. ([#979](https://github.com/getsentry/relay/pull/979))
- Extract metrics for transaction breakdowns and sessions when the feature is enabled for the organizaiton. ([#986](https://github.com/getsentry/relay/pull/986))
- Assign explicit values to DataCategory enum. ([#987](https://github.com/getsentry/relay/pull/987))

## 21.4.1

**Bug Fixes**:

- Allow the `event_id` attribute on breadcrumbs to link between Sentry events. ([#977](https://github.com/getsentry/relay/pull/977))

## 21.4.0

**Bug Fixes**:

- Parse the Crashpad information extension stream from Minidumps with annotation objects correctly. ([#973](https://github.com/getsentry/relay/pull/973))

**Internal**:

- Emit outcomes for rate limited attachments. ([#951](https://github.com/getsentry/relay/pull/951))
- Remove timestamp from metrics text protocol. ([#972](https://github.com/getsentry/relay/pull/972))
- Add max, min, sum, and count to gauge metrics. ([#974](https://github.com/getsentry/relay/pull/974))

## 21.3.1

**Bug Fixes**:

- Make request url scrubbable. ([#955](https://github.com/getsentry/relay/pull/955))
- Remove dependent items from envelope when dropping transaction item. ([#960](https://github.com/getsentry/relay/pull/960))

**Internal**:

- Emit the `quantity` field for outcomes of events. This field describes the total size in bytes for attachments or the event count for all other categories. A separate outcome is emitted for attachments in a rejected envelope, if any, in addition to the event outcome. ([#942](https://github.com/getsentry/relay/pull/942))
- Add experimental metrics ingestion without bucketing or pre-aggregation. ([#948](https://github.com/getsentry/relay/pull/948))
- Skip serializing some null values in frames interface. ([#944](https://github.com/getsentry/relay/pull/944))
- Add experimental metrics ingestion with bucketing and pre-aggregation. ([#948](https://github.com/getsentry/relay/pull/948), [#952](https://github.com/getsentry/relay/pull/952), [#958](https://github.com/getsentry/relay/pull/958), [#966](https://github.com/getsentry/relay/pull/966), [#969](https://github.com/getsentry/relay/pull/969))
- Change HTTP response for upstream timeouts from 502 to 504. ([#859](https://github.com/getsentry/relay/pull/859))
- Add rule id to outcomes coming from transaction sampling. ([#953](https://github.com/getsentry/relay/pull/953))
- Add support for breakdowns ingestion. ([#934](https://github.com/getsentry/relay/pull/934))
- Ensure empty strings are invalid measurement names. ([#968](https://github.com/getsentry/relay/pull/968))

## 21.3.0

**Features**:

- Relay now picks up HTTP proxies from environment variables. This is made possible by switching to a different HTTP client library.

**Bug Fixes**:

- Deny backslashes in release names. ([#904](https://github.com/getsentry/relay/pull/904))
- Fix a problem with Data Scrubbing source names (PII selectors) that caused `$frame.abs_path` to match, but not `$frame.abs_path || **` or `$frame.abs_path && **`. ([#932](https://github.com/getsentry/relay/pull/932))
- Make username pii-strippable. ([#935](https://github.com/getsentry/relay/pull/935))
- Respond with `400 Bad Request` and an error message `"empty envelope"` instead of `429` when envelopes without items are sent to the envelope endpoint. ([#937](https://github.com/getsentry/relay/pull/937))
- Allow generic Slackbot ([#947](https://github.com/getsentry/relay/pull/947))

**Internal**:

- Emit the `category` field for outcomes of events. This field disambiguates error events, security events and transactions. As a side-effect, Relay no longer emits outcomes for broken JSON payloads or network errors. ([#931](https://github.com/getsentry/relay/pull/931))
- Add inbound filters functionality to dynamic sampling rules. ([#920](https://github.com/getsentry/relay/pull/920))
- The undocumented `http._client` option has been removed. ([#938](https://github.com/getsentry/relay/pull/938))
- Log old events and sessions in the `requests.timestamp_delay` metric. ([#933](https://github.com/getsentry/relay/pull/933))
- Add rule id to outcomes coming from event sampling. ([#943](https://github.com/getsentry/relay/pull/943))
- Fix a bug in rate limiting that leads to accepting all events in the last second of a rate limiting window, regardless of whether the rate limit applies. ([#946](https://github.com/getsentry/relay/pull/946))

## 21.2.0

**Features**:

- By adding `.no-cache` to the DSN key, Relay refreshes project configuration caches immediately. This allows to apply changed settings instantly, such as updates to data scrubbing or inbound filter rules. ([#911](https://github.com/getsentry/relay/pull/911))
- Add NSError to mechanism. ([#925](https://github.com/getsentry/relay/pull/925))
- Add snapshot to the stack trace interface. ([#927](https://github.com/getsentry/relay/pull/927))

**Bug Fixes**:

- Log on INFO level when recovering from network outages. ([#918](https://github.com/getsentry/relay/pull/918))
- Fix a panic in processing minidumps with invalid location descriptors. ([#919](https://github.com/getsentry/relay/pull/919))

**Internal**:

- Improve dynamic sampling rule configuration. ([#907](https://github.com/getsentry/relay/pull/907))
- Compatibility mode for pre-aggregated sessions was removed. The feature is now enabled by default in full fidelity. ([#913](https://github.com/getsentry/relay/pull/913))

## 21.1.0

**Features**:

- Support dynamic sampling for error events. ([#883](https://github.com/getsentry/relay/pull/883))

**Bug Fixes**:

- Make all fields but event-id optional to fix regressions in user feedback ingestion. ([#886](https://github.com/getsentry/relay/pull/886))
- Remove `kafka-ssl` feature because it breaks development workflow on macOS. ([#889](https://github.com/getsentry/relay/pull/889))
- Accept envelopes where their last item is empty and trailing newlines are omitted. This also fixes a panic in some cases. ([#894](https://github.com/getsentry/relay/pull/894))

**Internal**:

- Extract crashpad annotations into contexts. ([#892](https://github.com/getsentry/relay/pull/892))
- Normalize user reports during ingestion and create empty fields. ([#903](https://github.com/getsentry/relay/pull/903))
- Ingest and normalize sample rates from envelope item headers. ([#910](https://github.com/getsentry/relay/pull/910))

## 20.12.1

- No documented changes.

## 20.12.0

**Features**:

- Add `kafka-ssl` compilation feature that builds Kafka linked against OpenSSL. This feature is enabled in Docker containers only. This is only relevant for Relays running as part of on-premise Sentry. ([#881](https://github.com/getsentry/relay/pull/881))
- Relay is now able to ingest pre-aggregated sessions, which will make it possible to efficiently handle applications that produce thousands of sessions per second. ([#815](https://github.com/getsentry/relay/pull/815))
- Add protocol support for WASM. ([#852](https://github.com/getsentry/relay/pull/852))
- Add dynamic sampling for transactions. ([#835](https://github.com/getsentry/relay/pull/835))
- Send network outage metric on healthcheck endpoint hit. ([#856](https://github.com/getsentry/relay/pull/856))

**Bug Fixes**:

- Fix a long-standing bug where log messages were not addressible as `$string`. ([#882](https://github.com/getsentry/relay/pull/882))
- Allow params in content-type for security requests to support content types like `"application/expect-ct-report+json; charset=utf-8"`. ([#844](https://github.com/getsentry/relay/pull/844))
- Fix a panic in CSP filters. ([#848](https://github.com/getsentry/relay/pull/848))
- Do not drop sessions due to an invalid age constraint set to `0`. ([#855](https://github.com/getsentry/relay/pull/855))
- Do not emit outcomes after forwarding envelopes to the upstream, even if that envelope is rate limited, rejected, or dropped. Since the upstream logs an outcome, it would be a duplicate. ([#857](https://github.com/getsentry/relay/pull/857))
- Fix status code for security report. ([#864](https://github.com/getsentry/relay/pull/864))
- Add missing fields for Expect-CT reports. ([#865](https://github.com/getsentry/relay/pull/865))
- Support more directives in CSP reports, such as `block-all-mixed-content` and `require-trusted-types-for`. ([#876](https://github.com/getsentry/relay/pull/876))

**Internal**:

- Add _experimental_ support for picking up HTTP proxies from the regular environment variables. This feature needs to be enabled by setting `http: client: "reqwest"` in your `config.yml`. ([#839](https://github.com/getsentry/relay/pull/839))
- Refactor transparent request forwarding for unknown endpoints. Requests are now entirely buffered in memory and occupy the same queues and actors as other requests. This should not cause issues but may change behavior under load. ([#839](https://github.com/getsentry/relay/pull/839))
- Add reason codes to the `X-Sentry-Rate-Limits` header in store responses. This allows external Relays to emit outcomes with the proper reason codes. ([#850](https://github.com/getsentry/relay/pull/850))
- Emit metrics for outcomes in external relays. ([#851](https://github.com/getsentry/relay/pull/851))
- Make `$error.value` `pii=true`. ([#837](https://github.com/getsentry/relay/pull/837))
- Send `key_id` in partial project config. ([#854](https://github.com/getsentry/relay/pull/854))
- Add stack traces to Sentry error reports. ([#872](https://github.com/getsentry/relay/pull/872))

## 20.11.1

- No documented changes.

## 20.11.0

**Features**:

- Rename upstream retries histogram metric and add upstream requests duration metric. ([#816](https://github.com/getsentry/relay/pull/816))
- Add options for metrics buffering (`metrics.buffering`) and sampling (`metrics.sample_rate`). ([#821](https://github.com/getsentry/relay/pull/821))

**Bug Fixes**:

- Accept sessions with IP address set to `{{auto}}`. This was previously rejected and silently dropped. ([#827](https://github.com/getsentry/relay/pull/827))
- Fix an issue where every retry-after response would be too large by one minute. ([#829](https://github.com/getsentry/relay/pull/829))

**Internal**:

- Always apply cache debouncing for project states. This reduces pressure on the Redis and file system cache. ([#819](https://github.com/getsentry/relay/pull/819))
- Internal refactoring such that validating of characters in tags no longer uses regexes internally. ([#814](https://github.com/getsentry/relay/pull/814))
- Discard invalid user feedback sent as part of envelope. ([#823](https://github.com/getsentry/relay/pull/823))
- Emit event errors and normalization errors for unknown breadcrumb keys. ([#824](https://github.com/getsentry/relay/pull/824))
- Normalize `breadcrumb.ty` into `breadcrumb.type` for broken Python SDK versions. ([#824](https://github.com/getsentry/relay/pull/824))
- Add the client SDK interface for unreal crashes and set the name to `unreal.crashreporter`. ([#828](https://github.com/getsentry/relay/pull/828))
- Fine-tune the selectors for minidump PII scrubbing. ([#818](https://github.com/getsentry/relay/pull/818), [#830](https://github.com/getsentry/relay/pull/830))

## 20.10.1

**Internal**:

- Emit more useful normalization meta data for invalid tags. ([#808](https://github.com/getsentry/relay/pull/808))

## 20.10.0

**Features**:

- Add support for measurement ingestion. ([#724](https://github.com/getsentry/relay/pull/724), [#785](https://github.com/getsentry/relay/pull/785))
- Add support for scrubbing UTF-16 data in attachments ([#742](https://github.com/getsentry/relay/pull/742), [#784](https://github.com/getsentry/relay/pull/784), [#787](https://github.com/getsentry/relay/pull/787))
- Add upstream request metric. ([#793](https://github.com/getsentry/relay/pull/793))
- The padding character in attachment scrubbing has been changed to match the masking character, there is no usability benefit from them being different. ([#810](https://github.com/getsentry/relay/pull/810))

**Bug Fixes**:

- Fix issue where `$span` would not be recognized in Advanced Data Scrubbing. ([#781](https://github.com/getsentry/relay/pull/781))
- Accept big-endian minidumps. ([#789](https://github.com/getsentry/relay/pull/789))
- Detect network outages and retry sending events instead of dropping them. ([#788](https://github.com/getsentry/relay/pull/788))

**Internal**:

- Project states are now cached separately per DSN public key instead of per project ID. This means that there will be multiple separate cache entries for projects with more than one DSN. ([#778](https://github.com/getsentry/relay/pull/778))
- Relay no longer uses the Sentry endpoint to resolve project IDs by public key. Ingestion for the legacy store endpoint has been refactored to rely on key-based caches only. As a result, the legacy endpoint is supported only on managed Relays. ([#800](https://github.com/getsentry/relay/pull/800))
- Fix rate limit outcomes, now emitted only for error events but not transactions. ([#806](https://github.com/getsentry/relay/pull/806), [#809](https://github.com/getsentry/relay/pull/809))

## 20.9.0

**Features**:

- Add support for attaching Sentry event payloads in Unreal crash reports by adding `__sentry` game data entries. ([#715](https://github.com/getsentry/relay/pull/715))
- Support chunked form data keys for event payloads on the Minidump endpoint. Since crashpad has a limit for the length of custom attributes, the sentry event payload can be split up into `sentry__1`, `sentry__2`, etc. ([#721](https://github.com/getsentry/relay/pull/721))
- Periodically re-authenticate with the upstream server. Previously, there was only one initial authentication. ([#731](https://github.com/getsentry/relay/pull/731))
- The module attribute on stack frames (`$frame.module`) and the (usually server side generated) attribute `culprit` can now be scrubbed with advanced data scrubbing. ([#744](https://github.com/getsentry/relay/pull/744))
- Compress outgoing store requests for events and envelopes including attachements using `gzip` content encoding. ([#745](https://github.com/getsentry/relay/pull/745))
- Relay now buffers all requests until it has authenticated with the upstream. ([#747](//github.com/getsentry/relay/pull/747))
- Add a configuration option to change content encoding of upstream store requests. The default is `gzip`, and other options are `identity`, `deflate`, or `br`. ([#771](https://github.com/getsentry/relay/pull/771))

**Bug Fixes**:

- Send requests to the `/envelope/` endpoint instead of the older `/store/` endpoint. This particularly fixes spurious `413 Payload Too Large` errors returned when using Relay with Sentry SaaS. ([#746](https://github.com/getsentry/relay/pull/746))

**Internal**:

- Remove a temporary flag from attachment kafka messages indicating rate limited crash reports to Sentry. This is now enabled by default. ([#718](https://github.com/getsentry/relay/pull/718))
- Performance improvement of http requests to upstream, high priority messages are sent first. ([#678](https://github.com/getsentry/relay/pull/678))
- Experimental data scrubbing on minidumps([#682](https://github.com/getsentry/relay/pull/682))
- Move `generate-schema` from the Relay CLI into a standalone tool. ([#739](//github.com/getsentry/relay/pull/739))
- Move `process-event` from the Relay CLI into a standalone tool. ([#740](//github.com/getsentry/relay/pull/740))
- Add the client SDK to session kafka payloads. ([#751](https://github.com/getsentry/relay/pull/751))
- Add a standalone tool to document metrics in JSON or YAML. ([#752](https://github.com/getsentry/relay/pull/752))
- Emit `processing.event.produced` for user report and session Kafka messages. ([#757](https://github.com/getsentry/relay/pull/757))
- Improve performance of event processing by avoiding regex clone. ([#767](https://github.com/getsentry/relay/pull/767))
- Assign a default name for unnamed attachments, which prevented attachments from being stored in Sentry. ([#769](https://github.com/getsentry/relay/pull/769))
- Add Relay version version to challenge response. ([#758](https://github.com/getsentry/relay/pull/758))

## 20.8.0

**Features**:

- Add the `http.connection_timeout` configuration option to adjust the connection and SSL handshake timeout. The default connect timeout is now increased from 1s to 3s. ([#688](https://github.com/getsentry/relay/pull/688))
- Supply Relay's version during authentication and check if this Relay is still supported. An error message prompting to upgrade Relay will be supplied if Relay is unsupported. ([#697](https://github.com/getsentry/relay/pull/697))

**Bug Fixes**:

- Reuse connections for upstream event submission requests when the server supports connection keepalive. Relay did not consume the response body of all requests, which caused it to reopen a new connection for every event. ([#680](https://github.com/getsentry/relay/pull/680), [#695](https://github.com/getsentry/relay/pull/695))
- Fix hashing of user IP addresses in data scrubbing. Previously, this could create invalid IP addresses which were later rejected by Sentry. Now, the hashed IP address is moved to the `id` field. ([#692](https://github.com/getsentry/relay/pull/692))
- Do not retry authentication with the upstream when a client error is reported (status code 4XX). ([#696](https://github.com/getsentry/relay/pull/696))

**Internal**:

- Extract the event `timestamp` from Minidump files during event normalization. ([#662](https://github.com/getsentry/relay/pull/662))
- Retain the full span description in transaction events instead of trimming it. ([#674](https://github.com/getsentry/relay/pull/674))
- Report all Kafka producer errors to Sentry. Previously, only immediate errors were reported but not those during asynchronous flushing of messages. ([#677](https://github.com/getsentry/relay/pull/677))
- Add "HubSpot Crawler" to the list of web crawlers for inbound filters. ([#693](https://github.com/getsentry/relay/pull/693))
- Improved typing for span data of transaction events, no breaking changes. ([#713](https://github.com/getsentry/relay/pull/713))
- **Breaking change:** In PII configs, all options on hash and mask redactions (replacement characters, ignored characters, hash algorithm/key) are removed. If they still exist in the configuration, they are ignored. ([#760](https://github.com/getsentry/relay/pull/760))

## 20.7.2

**Features**:

- Report metrics for connections to the upstream. These metrics are reported under `connector.*` and include information on connection reuse, timeouts and errors. ([#669](https://github.com/getsentry/relay/pull/669))
- Increased the maximum size of attachments from _50MiB_ to _100MiB_. Most notably, this allows to upload larger minidumps. ([#671](https://github.com/getsentry/relay/pull/671))

**Internal**:

- Always create a spans array for transactions in normalization. This allows Sentry to render the spans UI even if the transaction is empty. ([#667](https://github.com/getsentry/relay/pull/667))

## 20.7.1

- No documented changes.

## 20.7.0

**Features**:

- Sessions and attachments can be rate limited now. These rate limits apply separately from error events, which means that you can continue to send Release Health sessions while you're out of quota with errors. ([#636](https://github.com/getsentry/relay/pull/636))

**Bug Fixes**:

- Outcomes from downstream relays were not forwarded upstream. ([#632](https://github.com/getsentry/relay/pull/632))
- Apply clock drift correction to Release Health sessions and validate timestamps. ([#633](https://github.com/getsentry/relay/pull/633))
- Apply clock drift correction for timestamps that are too far in the past or future. This fixes a bug where broken transaction timestamps would lead to negative durations. ([#634](https://github.com/getsentry/relay/pull/634), [#654](https://github.com/getsentry/relay/pull/654))
- Respond with status code `200 OK` to rate limited minidump and UE4 requests. Third party clients otherwise retry those requests, leading to even more load. ([#646](https://github.com/getsentry/relay/pull/646), [#647](https://github.com/getsentry/relay/pull/647))
- Ingested unreal crash reports no longer have a `misc_primary_cpu_brand` key with GPU information set in the Unreal context. ([#650](https://github.com/getsentry/relay/pull/650))
- Fix ingestion of forwarded outcomes in processing Relays. Previously, `emit_outcomes` had to be set explicitly to enable this. ([#653](https://github.com/getsentry/relay/pull/653))

**Internal**:

- Restructure the envelope and event ingestion paths into a pipeline and apply rate limits to all envelopes. ([#635](https://github.com/getsentry/relay/pull/635), [#636](https://github.com/getsentry/relay/pull/636))
- Pass the combined size of all attachments in an envelope to the Redis rate limiter as quantity to enforce attachment quotas. ([#639](https://github.com/getsentry/relay/pull/639))
- Emit flags for rate limited processing attachments and add a `size` field. ([#640](https://github.com/getsentry/relay/pull/640), [#644](https://github.com/getsentry/relay/pull/644))

## 20.6.0

We have switched to [CalVer](https://calver.org/)! Relay's version is always in line with the latest version of [Sentry](https://github.com/getsentry/sentry).

**Features**:

- Proxy and managed Relays now apply clock drift correction based on the `sent_at` header emitted by SDKs. ([#581](https://github.com/getsentry/relay/pull/581))
- Apply cached rate limits to attachments and sessions in the fast-path when parsing incoming requests. ([#618](https://github.com/getsentry/relay/pull/618))
- New config options `metrics.default_tags` and `metrics.hostname_tag`. ([#625](https://github.com/getsentry/relay/pull/625))

**Bug Fixes**:

- Clock drift correction no longer considers the transaction timestamp as baseline for SDKs using Envelopes. Instead, only the dedicated `sent_at` Envelope header is used. ([#580](https://github.com/getsentry/relay/pull/580))
- The `http.timeout` setting is now applied to all requests, including event submission. Previously, events were exempt. ([#588](https://github.com/getsentry/relay/pull/588))
- All endpoint metrics now report their proper `route` tag. This applies to `requests`, `requests.duration`, and `responses.status_codes`. Previously, some some endpoints reported an empty route. ([#595](https://github.com/getsentry/relay/pull/595))
- Properly refresh cached project states based on the configured intervals. Previously, Relay may have gone into an endless refresh cycle if the system clock not accurate, or the state had not been updated in the upstream. ([#596](https://github.com/getsentry/relay/pull/596))
- Respond with `403 Forbidden` when multiple authentication payloads are sent by the SDK. Previously, Relay would authenticate using one of the payloads and silently ignore the rest. ([#602](https://github.com/getsentry/relay/pull/602))
- Improve metrics documentation. ([#614](https://github.com/getsentry/relay/pull/614))
- Do not scrub event processing errors by default. ([#619](https://github.com/getsentry/relay/pull/619))

**Internal**:

- Add source (who emitted the outcome) to Outcome payload. ([#604](https://github.com/getsentry/relay/pull/604))
- Ignore non-Rust folders for faster rebuilding and testing. ([#578](https://github.com/getsentry/relay/pull/578))
- Invalid session payloads are now logged for SDK debugging. ([#584](https://github.com/getsentry/relay/pull/584), [#591](https://github.com/getsentry/relay/pull/591))
- Add support for Outcomes generation in external Relays. ([#592](https://github.com/getsentry/relay/pull/592))
- Remove unused `rev` from project state. ([#586](https://github.com/getsentry/relay/pull/586))
- Add an outcome endpoint for trusted Relays. ([#589](https://github.com/getsentry/relay/pull/589))
- Emit outcomes for event payloads submitted in attachment files. ([#609](https://github.com/getsentry/relay/pull/609))
- Split envelopes that contain sessions and other items and ingest them independently. ([#610](https://github.com/getsentry/relay/pull/610))
- Removed support for legacy per-key quotas. ([#616](https://github.com/getsentry/relay/pull/615))
- Security events (CSP, Expect-CT, Expect-Staple, and HPKP) are now placed into a dedicated `security` item in envelopes, rather than the generic event item. This allows for quick detection of the event type for rate limiting. ([#617](https://github.com/getsentry/relay/pull/617))

## 0.5.9

- Relay has a logo now!
- New explicit `envelope/` endpoint. Envelopes no longer need to be sent with the right `content-type` header (to cater to browser JS).
- Introduce an Envelope item type for transactions.
- Support environment variables and CLI arguments instead of command line parameters.
- Return status `415` on wrong content types.
- Normalize double-slashes in request URLs more aggressively.
- Add an option to generate credentials on stdout.

**Internal**:

- Serve project configs to downstream Relays with proper permission checking.
- PII: Make and/or selectors specific.
- Add a browser filter for IE 11.
- Changes to release parsing.
- PII: Expose event values as part of generated selector suggestions.

## 0.5.8

**Internal**:

- Fix a bug where exception values and the device name were not PII-strippable.

## 0.5.7

- Docker images are now also pushed to Docker Hub.
- New helper function to generate PII selectors from event data.

**Internal**:

- Release is now a required attribute for session data.
- `unknown` can now be used in place of `unknown_error` for span statuses. A future release will change the canonical format from `unknown_error` to `unknown`.

## 0.5.6

- Fix a bug where Relay would stop processing events if Sentry is down for only a short time.
- Improvements to architecture documentation.
- Initial support for rate limiting by event type ("scoped quotas")
- Fix a bug where `key_id` was omitted from outcomes created by Relay.
- Fix a bug where it was not permitted to send content-encoding as part of a CORS request to store.

**Internal**:

- PII processing: Aliases for value types (`$error` instead of `$exception` to be in sync with Discover column naming) and adding a default for replace-redactions.
- It is now valid to send transactions and spans without `op` set, in which case a default value will be inserted.

## 0.5.5

- Suppress verbose DNS lookup logs.

**Internal**:

- Small performance improvements in datascrubbing config converter.
- New, C-style selector syntax (old one still works)

## 0.5.4

**Internal**:

- Add event contexts to `pii=maybe`.
- Fix parsing of msgpack breadcrumbs in Rust store.
- Envelopes sent to Rust store can omit the DSN in headers.
- Ability to quote/escape special characters in selectors in PII configs.

## 0.5.3

- Properly strip the linux binary to reduce its size
- Allow base64 encoded JSON event payloads ([#466](https://github.com/getsentry/relay/pull/466))
- Fix multipart requests without trailing newline ([#465](https://github.com/getsentry/relay/pull/465))
- Support for ingesting session updates ([#449](https://github.com/getsentry/relay/pull/449))

**Internal**:

- Validate release names during event ingestion ([#479](https://github.com/getsentry/relay/pull/479))
- Add browser extension filter ([#470](https://github.com/getsentry/relay/pull/470))
- Add `pii=maybe`, a new kind of event schema field that can only be scrubbed if explicitly addressed.
- Add way to scrub filepaths in a way that does not break processing.

## 0.5.2

- Fix trivial Redis-related crash when running in non-processing mode.
- Limit the maximum retry-after of a rate limit. This is necessary because of the "Delete and ignore future events" feature in Sentry.
- Project caches are now evicted after `project_grace_period` has passed. If you have that parameter set to a high number you may see increased memory consumption.

**Internal**:

- Misc bugfixes in PII processor. Those bugs do not affect the legacy data scrubber exposed in Python.
- Polishing documentation around PII configuration format.
- Signal codes in mach mechanism are no longer required.

## 0.5.1

- Ability to fetch project configuration from Redis as additional caching layer.
- Fix a few bugs in release filters.
- Fix a few bugs in minidumps endpoint with processing enabled.

**Internal**:

- Fix a bug in the PII processor that would always remove the entire string on `pattern` rules.
- Ability to correct some clock drift and wrong system time in transaction events.

## 0.5.0

- The binary has been renamed to `relay`.
- Updated documentation for metrics.

**Internal**:

- The package is now called `sentry-relay`.
- Renamed all `Semaphore*` types to `Relay*`.
- Fixed memory leaks in processing functions.

## 0.4.65

- Implement the Minidump endpoint.
- Implement the Attachment endpoint.
- Implement the legacy Store endpoint.
- Support a plain `Authorization` header in addition to `X-Sentry-Auth`.
- Simplify the shutdown logic. Relay now always takes a fixed configurable time to shut down.
- Fix healthchecks in _Static_ mode.
- Fix internal handling of event attachments.
- Fix partial reads of request bodies resulting in a broken connection.
- Fix a crash when parsing User-Agent headers.
- Fix handling of events sent with `sentry_version=2.0` (Clojure SDK).
- Use _mmap_ to load the GeoIP database to improve the memory footprint.
- Revert back to the system memory allocator.

**Internal**:

- Preserve microsecond precision in all time stamps.
- Record event ids in all outcomes.
- Updates to event processing metrics.
- Add span status mapping from open telemetry.

## 0.4.64

- Switched to `jemalloc` as global allocator.
- Introduce separate outcome reason for invalid events.
- Always consume request bodies to the end.
- Implemented minidump ingestion.
- Increas precisions of timestamps in protocol.

## 0.4.63

- Refactor healthchecks into two: Liveness and readiness (see code comments for explanation for now).
- Allow multiple trailing slashes on store endpoint, e.g. `/api/42/store///`.
- Internal refactor to prepare for envelopes format.

**Internal**:

- Fix a bug where glob-matching in filters did not behave correctly when the to-be-matched string contained newlines.
- Add `moz-extension:` as scheme for browser extensions (filtering out Firefox addons).
- Raise a dedicated Python exception type for invalid transaction events. Also do not report that error to Sentry from Relay.

## 0.4.62

- Various performance improvements.

## 0.4.61

**Internal**:

- Add `thread.errored` attribute ([#306](https://github.com/getsentry/relay/pull/306)).

## 0.4.60

- License is now BSL instead of MIT ([#301](https://github.com/getsentry/relay/pull/301)).
- Improve internal metrics and logging ([#296](https://github.com/getsentry/relay/pull/296), [#297](https://github.com/getsentry/relay/pull/297), [#298](https://github.com/getsentry/relay/pull/298)).
- Fix unbounded requests to Sentry for project configs ([#295](https://github.com/getsentry/relay/pull/295), [#300](https://github.com/getsentry/relay/pull/300)).
- Fix rejected responses from Sentry due to size limit ([#303](https://github.com/getsentry/relay/pull/303)).
- Expose more options for configuring request concurrency limits ([#311](https://github.com/getsentry/relay/pull/311)).

**Internal**:

- Transaction events with negative duration are now rejected ([#291](https://github.com/getsentry/relay/pull/291)).
- Fix a panic when normalizing certain dates.

## 0.4.59

**Internal**:

- Fix: Normalize legacy stacktrace attributes ([#292](https://github.com/getsentry/relay/pull/292))
- Fix: Validate platform attributes in Relay ([#294](https://github.com/getsentry/relay/pull/294))
- Flip the flag that indicates Relay processing ([#293](https://github.com/getsentry/relay/pull/293))

## 0.4.58

- Evict project caches after some time ([#287](https://github.com/getsentry/relay/pull/287))
- Selectively log internal errors to stderr ([#285](https://github.com/getsentry/relay/pull/285))
- Add an error boundary to parsing project states ([#281](https://github.com/getsentry/relay/pull/281))

**Internal**:

- Add event size metrics ([#286](https://github.com/getsentry/relay/pull/286))
- Normalize before datascrubbing ([#290](https://github.com/getsentry/relay/pull/290))
- Add a config value for thread counts ([#283](https://github.com/getsentry/relay/pull/283))
- Refactor outcomes for parity with Sentry ([#282](https://github.com/getsentry/relay/pull/282))
- Add flag that relay processed an event ([#279](https://github.com/getsentry/relay/pull/279))

## 0.4.57

**Internal**:

- Stricter validation of transaction events.

## 0.4.56

**Internal**:

- Fix a panic in trimming.

## 0.4.55

**Internal**:

- Fix more bugs in datascrubbing converter.

## 0.4.54

**Internal**:

- Fix more bugs in datascrubbing converter.

## 0.4.53

**Internal**:

- Fix more bugs in datascrubbing converter.

## 0.4.52

**Internal**:

- Fix more bugs in datascrubbing converter.

## 0.4.51

**Internal**:

- Fix a few bugs in datascrubbing converter.
- Accept trailing slashes.

**Normalization**:

- Fix a panic on overflowing timestamps.

## 0.4.50

**Internal**:

- Fix bug where IP scrubbers were applied even when not enabled.

## 0.4.49

- Internal changes.

## 0.4.48

**Internal**:

- Fix various bugs in the datascrubber and PII processing code to get closer to behavior of the Python implementation.

## 0.4.47

**Internal**:

- Various work on re-implementing Sentry's `/api/X/store` endpoint in Relay. Relay can now apply rate limits based on Redis and emit the correct outcomes.

## 0.4.46

**Internal**:

- Resolved a regression in IP address normalization. The new behavior is closer to a line-by-line port of the old Python code.

## 0.4.45

**Normalization**:

- Resolved an issue where GEO IP data was not always infered.

## 0.4.44

**Normalization**:

- Only take the user IP address from the store request's IP for certain platforms. This restores the behavior of the old Python code.

## 0.4.43

**Normalization**:

- Bump size of breadcrumbs.
- Workaround for an issue where we would not parse OS information from User Agent when SDK had already sent OS information.
- Further work on Sentry-internal event ingestion.

## 0.4.42

**Normalization**:

- Fix normalization of version strings from user agents.

## 0.4.41

- Support extended project configuration.

**Internal**:

- Implement event filtering rules.
- Add basic support for Sentry-internal event ingestion.
- Parse and normalize user agent strings.

## 0.4.40

**Internal**:

- Restrict ranges of timestamps to prevent overflows in Python code and UI.

## 0.4.39

**Internal**:

- Fix a bug where stacktrace trimming was not applied during renormalization.

## 0.4.38

**Internal**:

- Added typed spans to Event.

## 0.4.37

**Internal**:

- Added `orig_in_app` to frame data.

## 0.4.36

**Internal**:

- Add new .NET versions for context normalization.

## 0.4.35

**Internal**:

- Fix bug where thread's stacktraces were not normalized.
- Fix bug where a string at max depth of a databag was stringified again.

## 0.4.34

**Internal**:

- Added `data` attribute to frames.
- Added a way to override other trimming behavior in Python normalizer binding.

## 0.4.33

**Internal**:

- Plugin-provided context types should now work properly again.

## 0.4.32

**Internal**:

- Removed `function_name` field from frame and added `raw_function`.

## 0.4.31

**Internal**:

- Add trace context type.

## 0.4.30

**Internal**:

- Make exception messages/values larger to allow for foreign stacktrace data to be attached.

## 0.4.29

**Internal**:

- Added `function_name` field to frame.

## 0.4.28

**Internal**:

- Add missing context type for sessionstack.

## 0.4.27

**Internal**:

- Increase frame vars size again! Byte size was fine, but max depth was way too small.

## 0.4.26

**Internal**:

- Reduce frame vars size.

## 0.4.25

**Internal**:

- Add missing trimming to frame vars.

## 0.4.24

**Internal**:

- Reject non-http/https `help_urls` in exception mechanisms.

## 0.4.23

**Internal**:

- Add basic truncation to event meta to prevent payload size from spiralling out of control.

## 0.4.22

**Internal**:

- Added grouping enhancements to protocol.

## 0.4.21

**Internal**:

- Updated debug image interface with more attributes.

## 0.4.20

**Internal**:

- Added support for `lang` frame and stacktrace attribute.

## 0.4.19

**Internal**:

- Slight changes to allow replacing more normalization code in Sentry with Rust.

## 0.4.18

**Internal**:

- Allow much larger payloads in the extra attribute.

## 0.4.17

**Internal**:

- Added support for protocol changes related to upcoming sentry SDK features. In particular the `none` event type was added.

## 0.4.16

For users of relay, nothing changed at all. This is a release to test embedding some Rust code in Sentry itself.

## 0.4.15

For users of relay, nothing changed at all. This is a release to test embedding some Rust code in Sentry itself.

## 0.4.14

For users of relay, nothing changed at all. This is a release to test embedding some Rust code in Sentry itself.

## 0.4.13

For users of relay, nothing changed at all. This is a release to test embedding some Rust code in Sentry itself.

## 0.4.12

For users of relay, nothing changed at all. This is a release to test embedding some Rust code in Sentry itself.

## 0.4.11

For users of relay, nothing changed at all. This is a release to test embedding some Rust code in Sentry itself.

## 0.4.10

For users of relay, nothing changed at all. This is a release to test embedding some Rust code in Sentry itself.

## 0.4.9

For users of relay, nothing changed at all. This is a release to test embedding some Rust code in Sentry itself.

## 0.4.8

For users of relay, nothing changed at all. This is a release to test embedding some Rust code in Sentry itself.

## 0.4.7

For users of relay, nothing changed at all. This is a release to test embedding some Rust code in Sentry itself.

## 0.4.6

For users of relay, nothing changed at all. This is a release to test embedding some Rust code in Sentry itself.

## 0.4.5

For users of relay, nothing changed at all. This is a release to test embedding some Rust code in Sentry itself.

## 0.4.4

For users of relay, nothing changed at all. This is a release to test embedding some Rust code in Sentry itself.

## 0.4.3

For users of relay, nothing changed at all. This is a release to test embedding some Rust code in Sentry itself.

## 0.4.2

For users of relay, nothing changed at all. This is a release to test embedding some Rust code in Sentry itself.

## 0.4.1

For users of relay, nothing changed at all. This is a release to test embedding some Rust code in Sentry itself.

## 0.4.0

Introducing new Relay modes:

- `proxy`: A proxy for all requests and events.
- `static`: Static configuration for known projects in the file system.
- `managed`: Fetch configurations dynamically from Sentry and update them.

The default Relay mode is `managed`. Users upgrading from previous versions will automatically activate the `managed` mode. To change this setting, add `relay.mode` to `config.yml` or run `semaphore config init` from the command line.

**Breaking Change**: If Relay was used without credentials, the mode needs to be set to `proxy`. The default `managed` mode requires credentials.

For more information on Relay modes, see the [documentation page](https://docs.sentry.io/data-management/relay/options/).

### Configuration Changes

- Added `cache.event_buffer_size` to control the maximum number of events that are buffered in case of network issues or high rates of incoming events.
- Added `limits.max_concurrent_requests` to limit the number of connections that this Relay will use to communicate with the upstream.
- Internal error reporting is now disabled by default. To opt in, set `sentry.enabled`.

### Bugfixes

- Fix a bug that caused events to get unconditionally dropped after five seconds, regardless of the `cache.event_expiry` configuration.
- Fix a memory leak in Relay's internal error reporting.

## 0.3.0

- Changed PII stripping rule format to permit path selectors when applying rules. This means that now `$string` refers to strings for instance and `user.id` refers to the `id` field in the `user` attribute of the event. Temporarily support for old rules is retained.

## 0.2.7

- store: Minor fixes to be closer to Python. Ability to disable trimming of objects, arrays and strings.

## 0.2.6

- Fix bug where PII stripping would remove containers without leaving any metadata about the retraction.
- Fix bug where old `redactPair` rules would stop working.

## 0.2.5

- Rewrite of PII stripping logic. This brings potentially breaking changes to the semantics of PII configs. Most importantly field types such as `"freeform"` and `"databag"` are gone, right now there is only `"container"` and `"text"`. All old field types should have become an alias for `"text"`, but take extra care in ensuring your PII rules still work.

- store: Minor fixes to be closer to Python.

## 0.2.4

For users of relay, nothing changed at all. This is a release to test embedding some Rust code in Sentry itself.

- store: Remove stray print statement.

## 0.2.3

For users of relay, nothing changed at all. This is a release to test embedding some Rust code in Sentry itself.

- store: Fix main performance issues.

## 0.2.2

For users of relay, nothing changed at all. This is a release to test embedding some Rust code in Sentry itself.

- store: Fix segfault when trying to process contexts.
- store: Fix trimming state "leaking" between interfaces, leading to excessive trimming.
- store: Don't serialize empty arrays and objects (with a few exceptions).

## 0.2.1

For users of relay, nothing changed at all. This is a release to test embedding some Rust code in Sentry itself.

- `libsemaphore`: Expose CABI for normalizing event data.

## 0.2.0

Our first major iteration on Relay has landed!

- User documentation is now hosted at <https://docs.sentry.io/relay/>.
- SSL support is now included by default. Just configure a [TLS identity](https://docs.sentry.io/relay/options/#relaytls_identity_path) and you're set.
- Updated event processing: Events from older SDKs are now supported. Also, we've fixed some bugs along the line.
- Introduced full support for PII stripping. See [PII Configuration](https://docs.sentry.io/relay/pii-config/) for instructions.
- Configure with static project settings. Relay will skip querying project states from Sentry and use your provided values instead. See [Project Configuration](https://docs.sentry.io/relay/project-config/) for a full guide.
- Relay now also acts as a proxy for certain API requests. This allows it to receive CSP reports and Minidump crash reports, among others. It also sets `X-Forwarded-For` and includes a Relay signature header.

Besides that, there are many technical changes, including:

- Major rewrite of the internals. Relay no longer requires a special endpoint for sending events to upstream Sentry and processes events individually with less delay than before.
- The executable will exit with a non-zero exit code on startup errors. This makes it easier to catch configuration errors.
- Removed `libsodium` as a production dependency, greatly simplifying requirements for the runtime environment.
- Greatly improved logging and metrics. Be careful with the `DEBUG` and `TRACE` levels, as they are **very** verbose now.
- Improved docker containers.

## 0.1.3

- Added support for metadata format

## 0.1.2

- JSON logging ([#32](https://github.com/getsentry/relay/pull/32))
- Update dependencies

## 0.1.1

- Rename "sentry-relay" to "semaphore"
- Use new features from Rust 1.26
- Prepare binary and Python builds ([#20](https://github.com/getsentry/relay/pull/20))
- Add Dockerfile ([#23](https://github.com/getsentry/relay/pull/23))

## 0.1.0

An initial release of the tool.<|MERGE_RESOLUTION|>--- conflicted
+++ resolved
@@ -5,12 +5,8 @@
 **Features**:
 
 - Add inbound filters option to filter legacy Edge browsers (i.e. versions 12-18 ) ([#2650](https://github.com/getsentry/relay/pull/2650))
-<<<<<<< HEAD
 - Add User Feedback Ingestion. ([#2604](https://github.com/getsentry/relay/pull/2604))
-
-=======
 - Group resource spans by scrubbed domain and filename. ([#2654](https://github.com/getsentry/relay/pull/2654))
->>>>>>> 01e36c96
 
 **Internal**:
 
