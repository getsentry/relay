# Changelog

## Unreleased

<<<<<<< HEAD

**Features**:

- Add a global throughput rate limiter for metric buckets. ([#2854](https://github.com/getsentry/relay/pull/2854))

## 23.12.1

=======
**Features**:

- Group db spans with repeating logical conditions together. ([#2929](https://github.com/getsentry/relay/pull/2929))
>>>>>>> da081f4f

**Bug Fixes**:

- Normalize event timestamps before validating them, fixing cases where Relay would drop valid events with reason "invalid_transaction". ([#2878](https://github.com/getsentry/relay/pull/2878))
- Resolve a division by zero in performance score computation that leads to dropped metrics for transactions. ([#2911](https://github.com/getsentry/relay/pull/2911))

**Internal**:

- Add `duration` metric for mobile app start spans. ([#2906](https://github.com/getsentry/relay/pull/2906))
- Introduce the configuration option `http.global_metrics`. When enabled, Relay submits metric buckets not through regular project-scoped Envelopes, but instead through the global endpoint. When this Relay serves a high number of projects, this can reduce the overall request volume. ([#2902](https://github.com/getsentry/relay/pull/2902))
- Record the size of global metrics requests in statsd as `upstream.metrics.body_size`. ([#2908](https://github.com/getsentry/relay/pull/2908))
- Make Kafka spans compatible with the Snuba span schema. ([#2917](https://github.com/getsentry/relay/pull/2917), [#2926](https://github.com/getsentry/relay/pull/2926))
- Only extract span metrics / tags when they are needed. ([#2907](https://github.com/getsentry/relay/pull/2907), [#2923](https://github.com/getsentry/relay/pull/2923), [#2924](https://github.com/getsentry/relay/pull/2924))
- Normalize metric resource identifiers in `event._metrics_summary` and `span._metrics_summary`. ([#2914](https://github.com/getsentry/relay/pull/2914))

## 23.12.1

**Internal**:

- Use a Lua script and in-memory cache for the cardinality limiting to reduce load on Redis. ([#2849](https://github.com/getsentry/relay/pull/2849))
- Extract metrics for file spans. ([#2874](https://github.com/getsentry/relay/pull/2874))
- Add an internal endpoint that allows Relays to submit metrics from multiple projects in a single request. ([#2869](https://github.com/getsentry/relay/pull/2869))
- Emit a `processor.message.duration` metric to assess the throughput of the internal CPU pool. ([#2877](https://github.com/getsentry/relay/pull/2877))
- Add `transaction.op` to the duration light metric. ([#2881](https://github.com/getsentry/relay/pull/2881))

## 23.12.0

**Features**:

- Ingest OpenTelemetry and standalone Sentry spans via HTTP or an envelope. ([#2620](https://github.com/getsentry/relay/pull/2620))
- Partition and split metric buckets just before sending. Log outcomes for metrics. ([#2682](https://github.com/getsentry/relay/pull/2682))
- Support optional `PerformanceScoreWeightedComponent` in performance score processing. ([#2783](https://github.com/getsentry/relay/pull/2783))
- Return global config ready status to downstream relays. ([#2765](https://github.com/getsentry/relay/pull/2765))
- Add Mixed JS/Android Profiles events processing. ([#2706](https://github.com/getsentry/relay/pull/2706))
- Allow to ingest measurements on a span. ([#2792](https://github.com/getsentry/relay/pull/2792))
- Extract size metrics for all resource spans when permitted. ([#2805](https://github.com/getsentry/relay/pull/2805))
- Allow access to more fields in dynamic sampling and metric extraction. ([#2820](https://github.com/getsentry/relay/pull/2820))
- Add Redis set based cardinality limiter for metrics. ([#2745](https://github.com/getsentry/relay/pull/2745))
- Support issue thresholds for Cron Monitor configurations ([#2842](https://github.com/getsentry/relay/pull/2842))

**Bug Fixes**:

- In on-demand metric extraction, use the normalized URL instead of raw URLs sent by SDKs. This bug prevented metrics for certain dashboard queries from being extracted. ([#2819](https://github.com/getsentry/relay/pull/2819))
- Ignore whitespaces when parsing user reports. ([#2798](https://github.com/getsentry/relay/pull/2798))
- Fix parsing bug for SQL queries. ([#2846](https://github.com/getsentry/relay/pull/2846))

**Internal**:

- Support source context in metric code locations metadata entries. ([#2781](https://github.com/getsentry/relay/pull/2781))
- Temporarily add metric summaries on spans and top-level transaction events to link DDM with performance monitoring. ([#2757](https://github.com/getsentry/relay/pull/2757))
- Add size limits on metric related envelope items. ([#2800](https://github.com/getsentry/relay/pull/2800))
- Include the size offending item in the size limit error message. ([#2801](https://github.com/getsentry/relay/pull/2801))
- Allow ingestion of metrics summary on spans. ([#2823](https://github.com/getsentry/relay/pull/2823))
- Add metric_bucket data category. ([#2824](https://github.com/getsentry/relay/pull/2824))
- Org rate limit metrics per bucket. ([#2836](https://github.com/getsentry/relay/pull/2836))
- Emit image resource spans, grouped by domain and extension. ([#2826](https://github.com/getsentry/relay/pull/2826), [#2855](https://github.com/getsentry/relay/pull/2855))
- Parse timestamps from strings in span OpenTelemetry schema. ([#2857](https://github.com/getsentry/relay/pull/2857))

## 23.11.2

**Features**:

- Normalize invalid metric names. ([#2769](https://github.com/getsentry/relay/pull/2769))

**Internal**:

- Add support for metric metadata. ([#2751](https://github.com/getsentry/relay/pull/2751))
- `normalize_performance_score` now handles `PerformanceScoreProfile` configs with zero weight components and component weight sums of any number greater than 0. ([#2756](https://github.com/getsentry/relay/pull/2756))

## 23.11.1

**Features**:

- `normalize_performance_score` stores 0 to 1 cdf score instead of weighted score for each performance score component. ([#2734](https://github.com/getsentry/relay/pull/2734))
- Add Bytespider (Bytedance) to web crawler filter. ([#2747](https://github.com/getsentry/relay/pull/2747))

**Bug Fixes**:

- Fix bug introduced in 23.11.0 that broke profile-transaction association. ([#2733](https://github.com/getsentry/relay/pull/2733))

**Internal**:

- License is now FSL instead of BSL ([#2739](https://github.com/getsentry/relay/pull/2739))
- Support `device.model` in dynamic sampling and metric extraction. ([#2728](https://github.com/getsentry/relay/pull/2728))
- Support comparison operators (`>`, `>=`, `<`, `<=`) for strings in dynamic sampling and metric extraction rules. Previously, these comparisons were only possible on numbers. ([#2730](https://github.com/getsentry/relay/pull/2730))
- Postpone processing till the global config is available. ([#2697](https://github.com/getsentry/relay/pull/2697))
- Skip running `NormalizeProcessor` on renormalization. ([#2744](https://github.com/getsentry/relay/pull/2744))

## 23.11.0

**Features**:

- Add inbound filters option to filter legacy Edge browsers (i.e. versions 12-18 ) ([#2650](https://github.com/getsentry/relay/pull/2650))
- Add User Feedback Ingestion. ([#2604](https://github.com/getsentry/relay/pull/2604))
- Group resource spans by scrubbed domain and filename. ([#2654](https://github.com/getsentry/relay/pull/2654))
- Convert transactions to spans for all organizations. ([#2659](https://github.com/getsentry/relay/pull/2659))
- Filter outliers (>180s) for mobile measurements. ([#2649](https://github.com/getsentry/relay/pull/2649))
- Allow access to more context fields in dynamic sampling and metric extraction. ([#2607](https://github.com/getsentry/relay/pull/2607), [#2640](https://github.com/getsentry/relay/pull/2640), [#2675](https://github.com/getsentry/relay/pull/2675), [#2707](https://github.com/getsentry/relay/pull/2707), [#2715](https://github.com/getsentry/relay/pull/2715))
- Allow advanced scrubbing expressions for datascrubbing safe fields. ([#2670](https://github.com/getsentry/relay/pull/2670))
- Disable graphql scrubbing when datascrubbing is disabled. ([#2689](https://github.com/getsentry/relay/pull/2689))
- Track when a span was received. ([#2688](https://github.com/getsentry/relay/pull/2688))
- Add context for NEL (Network Error Logging) reports to the event schema. ([#2421](https://github.com/getsentry/relay/pull/2421))
- Add `validate_pii_selector` to CABI for safe fields validation. ([#2687](https://github.com/getsentry/relay/pull/2687))
- Do not scrub Prisma spans. ([#2711](https://github.com/getsentry/relay/pull/2711))
- Count spans by op. ([#2712](https://github.com/getsentry/relay/pull/2712))
- Extract resource spans & metrics regardless of feature flag. ([#2713](https://github.com/getsentry/relay/pull/2713))

**Bug Fixes**:

- Disable scrubbing for the User-Agent header. ([#2641](https://github.com/getsentry/relay/pull/2641))
- Fixes certain safe fields disabling data scrubbing for all string fields. ([#2701](https://github.com/getsentry/relay/pull/2701))

**Internal**:

- Disable resource link span ingestion. ([#2647](https://github.com/getsentry/relay/pull/2647))
- Collect `http.decoded_response_content_length`. ([#2638](https://github.com/getsentry/relay/pull/2638))
- Add TTID and TTFD tags to mobile spans. ([#2662](https://github.com/getsentry/relay/pull/2662))
- Validate span timestamps and IDs in light normalization on renormalization. ([#2679](https://github.com/getsentry/relay/pull/2679))
- Scrub all DB Core Data spans differently. ([#2686](https://github.com/getsentry/relay/pull/2686))
- Support generic metrics extraction version 2. ([#2692](https://github.com/getsentry/relay/pull/2692))
- Emit error on continued project config fetch failures after a time interval. ([#2700](https://github.com/getsentry/relay/pull/2700))

## 23.10.1

**Features**:

- Update Docker Debian image from 10 to 12. ([#2622](https://github.com/getsentry/relay/pull/2622))
- Remove event spans starting or ending before January 1, 1970 UTC. ([#2627](https://github.com/getsentry/relay/pull/2627))
- Remove event breadcrumbs dating before January 1, 1970 UTC. ([#2635](https://github.com/getsentry/relay/pull/2635))

**Internal**:

- Report global config fetch errors after interval of constant failures elapsed. ([#2628](https://github.com/getsentry/relay/pull/2628))
- Restrict resource spans to script and css only. ([#2623](https://github.com/getsentry/relay/pull/2623))
- Postpone metrics aggregation until we received the project state. ([#2588](https://github.com/getsentry/relay/pull/2588))
- Scrub random strings in resource span descriptions. ([#2614](https://github.com/getsentry/relay/pull/2614))
- Apply consistent rate-limiting prior to aggregation. ([#2652](https://github.com/getsentry/relay/pull/2652))

## 23.10.0

**Features**:

- Scrub span descriptions with encoded data images. ([#2560](https://github.com/getsentry/relay/pull/2560))
- Accept spans needed for the mobile Starfish module. ([#2570](https://github.com/getsentry/relay/pull/2570))
- Extract size metrics and blocking status tag for resource spans. ([#2578](https://github.com/getsentry/relay/pull/2578))
- Add a setting to rollout ingesting all resource spans. ([#2586](https://github.com/getsentry/relay/pull/2586))
- Drop events starting or ending before January 1, 1970 UTC. ([#2613](https://github.com/getsentry/relay/pull/2613))
- Add support for X-Sentry-Forwarded-For header. ([#2572](https://github.com/getsentry/relay/pull/2572))
- Add a generic way of configuring inbound filters via project configs. ([#2595](https://github.com/getsentry/relay/pull/2595))

**Bug Fixes**:

- Remove profile_id from context when no profile is in the envelope. ([#2523](https://github.com/getsentry/relay/pull/2523))
- Fix reporting of Relay's crashes to Sentry. The `crash-handler` feature did not enable the crash reporter and uploads of crashes were broken. ([#2532](https://github.com/getsentry/relay/pull/2532))
- Use correct field to pick SQL parser for span normalization. ([#2536](https://github.com/getsentry/relay/pull/2536))
- Prevent stack overflow on SQL serialization. ([#2538](https://github.com/getsentry/relay/pull/2538))
- Bind exclusively to the port for the HTTP server. ([#2582](https://github.com/getsentry/relay/pull/2582))
- Scrub resource spans even when there's no domain or extension or when the description is an image. ([#2591](https://github.com/getsentry/relay/pull/2591))

**Internal**:

- Exclude more spans fron metrics extraction. ([#2522](https://github.com/getsentry/relay/pull/2522)), [#2525](https://github.com/getsentry/relay/pull/2525), [#2545](https://github.com/getsentry/relay/pull/2545), [#2566](https://github.com/getsentry/relay/pull/2566))
- Remove filtering for Android events with missing close events. ([#2524](https://github.com/getsentry/relay/pull/2524))
- Fix hot-loop burning CPU when upstream service is unavailable. ([#2518](https://github.com/getsentry/relay/pull/2518))
- Extract new low-cardinality transaction duration metric for statistical detectors. ([#2513](https://github.com/getsentry/relay/pull/2513))
- Introduce reservoir sampling rule. ([#2550](https://github.com/getsentry/relay/pull/2550))
- Write span tags to `span.sentry_tags` instead of `span.data`. ([#2555](https://github.com/getsentry/relay/pull/2555), [#2598](https://github.com/getsentry/relay/pull/2598))
- Use JSON instead of MsgPack for Kafka spans. ([#2556](https://github.com/getsentry/relay/pull/2556))
- Add `profile_id` to spans. ([#2569](https://github.com/getsentry/relay/pull/2569))
- Introduce a dedicated usage metric for transactions that replaces the duration metric. ([#2571](https://github.com/getsentry/relay/pull/2571), [#2589](https://github.com/getsentry/relay/pull/2589))
- Restore the profiling killswitch. ([#2573](https://github.com/getsentry/relay/pull/2573))
- Add `scraping_attempts` field to the event schema. ([#2575](https://github.com/getsentry/relay/pull/2575))
- Move `condition.rs` from `relay-sampling` to `relay-protocol`. ([#2608](https://github.com/getsentry/relay/pull/2608))

## 23.9.1

- No documented changes.

## 23.9.0

**Features**:

- Add `view_names` to `AppContext` ([#2344](https://github.com/getsentry/relay/pull/2344))
- Tag keys in error events and transaction events can now be up to `200` ASCII characters long. Before, tag keys were limited to 32 characters. ([#2453](https://github.com/getsentry/relay/pull/2453))
- The Crons monitor check-in APIs have learned to accept JSON via POST. This allows for monitor upserts by specifying the `monitor_config` in the JSON body. ([#2448](https://github.com/getsentry/relay/pull/2448))
- Add an experimental web interface for local Relay deployments. ([#2422](https://github.com/getsentry/relay/pull/2422))

**Bug Fixes**:

- Filter out exceptions originating in Safari extensions. ([#2408](https://github.com/getsentry/relay/pull/2408))
- Fixes the `TraceContext.status` not being defaulted to `unknown` before the new metrics extraction pipeline. ([#2436](https://github.com/getsentry/relay/pull/2436))
- Support on-demand metrics for alerts and widgets in external Relays. ([#2440](https://github.com/getsentry/relay/pull/2440))
- Prevent sporadic data loss in `EnvelopeProcessorService`. ([#2454](https://github.com/getsentry/relay/pull/2454))
- Prevent panic when android trace contains invalid start time. ([#2457](https://github.com/getsentry/relay/pull/2457))

**Internal**:

- Use static global configuration if file is provided and not in managed mode. ([#2458](https://github.com/getsentry/relay/pull/2458))
- Add `MeasurementsConfig` to `GlobalConfig` and implement merging logic with project config. ([#2415](https://github.com/getsentry/relay/pull/2415))
- Support ingestion of custom metrics when the `organizations:custom-metrics` feature flag is enabled. ([#2443](https://github.com/getsentry/relay/pull/2443))
- Merge span metrics and standalone spans extraction options. ([#2447](https://github.com/getsentry/relay/pull/2447))
- Support parsing aggregated metric buckets directly from statsd payloads. ([#2468](https://github.com/getsentry/relay/pull/2468), [#2472](https://github.com/getsentry/relay/pull/2472))
- Improve performance when ingesting distribution metrics with a large number of data points. ([#2483](https://github.com/getsentry/relay/pull/2483))
- Improve documentation for metrics bucketing. ([#2503](https://github.com/getsentry/relay/pull/2503))
- Rename the envelope item type for StatsD payloads to "statsd". ([#2470](https://github.com/getsentry/relay/pull/2470))
- Add a nanojoule unit for profile measurements. ([#2478](https://github.com/getsentry/relay/pull/2478))
- Add a timestamp field to report profile's start time on Android. ([#2486](https://github.com/getsentry/relay/pull/2486))
- Filter span metrics extraction based on features. ([#2511](https://github.com/getsentry/relay/pull/2511), [#2520](https://github.com/getsentry/relay/pull/2520))
- Extract shared tags on the segment. ([#2512](https://github.com/getsentry/relay/pull/2512))

## 23.8.0

**Features**:

- Add `Cross-Origin-Resource-Policy` HTTP header to responses. ([#2394](https://github.com/getsentry/relay/pull/2394))

## 23.7.2

**Features**:

- Normalize old React Native SDK app start time measurements and spans. ([#2358](https://github.com/getsentry/relay/pull/2358))

**Bug Fixes**:

- Limit environment names on check-ins to 64 chars. ([#2309](https://github.com/getsentry/relay/pull/2309))

**Internal**:

- Add new service for fetching global configs. ([#2320](https://github.com/getsentry/relay/pull/2320))
- Feature-flagged extraction & publishing of spans from transactions. ([#2350](https://github.com/getsentry/relay/pull/2350))

## 23.7.1

**Bug Fixes**:

- Trim fields (e.g. `transaction`) before metrics extraction. ([#2342](https://github.com/getsentry/relay/pull/2342))
- Interpret `aggregator.max_tag_value_length` as characters instead of bytes. ([#2343](https://github.com/getsentry/relay/pull/2343))

**Internal**:

- Add capability to configure metrics aggregators per use case. ([#2341](https://github.com/getsentry/relay/pull/2341))
- Configurable flush time offsets for metrics buckets. ([#2349](https://github.com/getsentry/relay/pull/2349))

## 23.7.0

**Bug Fixes**:

- Filter idle samples at the edge per thread. ([#2321](https://github.com/getsentry/relay/pull/2321))

**Internal**:

- Add support for `sampled` field in the DSC and error tagging. ([#2290](https://github.com/getsentry/relay/pull/2290))
- Move span tag extraction from metrics to normalization. ([#2304](https://github.com/getsentry/relay/pull/2304))

## 23.6.2

**Features**:

- Add filter based on transaction names. ([#2118](https://github.com/getsentry/relay/pull/2118), [#2284](https://github.com/getsentry/relay/pull/2284))
- Use GeoIP lookup also in non-processing Relays. Lookup from now on will be also run in light normalization. ([#2229](https://github.com/getsentry/relay/pull/2229))
- Metrics extracted from transactions from old SDKs now get a useful `transaction` tag. ([#2250](https://github.com/getsentry/relay/pull/2250), [#2272](https://github.com/getsentry/relay/pull/2272)).

**Bug Fixes**:

- Skip dynamic sampling if relay doesn't support incoming metrics extraction version. ([#2273](https://github.com/getsentry/relay/pull/2273))
- Keep stack frames closest to crash when quantity exceeds limit. ([#2236](https://github.com/getsentry/relay/pull/2236))
- Drop profiles without a transaction in the same envelope. ([#2169](https://github.com/getsentry/relay/pull/2169))

**Internal**:

- Implement basic generic metrics extraction for transaction events. ([#2252](https://github.com/getsentry/relay/pull/2252), [#2257](https://github.com/getsentry/relay/pull/2257))
- Support more fields in dynamic sampling, metric extraction, and conditional tagging. The added fields are `dist`, `release.*`, `user.{email,ip_address,name}`, `breakdowns.*`, and `extra.*`. ([#2259](https://github.com/getsentry/relay/pull/2259), [#2276](https://github.com/getsentry/relay/pull/2276))

## 23.6.1

- No documented changes.

## 23.6.0

**Bug Fixes**:

- Make counting of total profiles consistent with total transactions. ([#2163](https://github.com/getsentry/relay/pull/2163))

**Features**:

- Add `data` and `api_target` fields to `ResponseContext` and scrub `graphql` bodies. ([#2141](https://github.com/getsentry/relay/pull/2141))
- Add support for X-Vercel-Forwarded-For header. ([#2124](https://github.com/getsentry/relay/pull/2124))
- Add `lock` attribute to the frame protocol. ([#2171](https://github.com/getsentry/relay/pull/2171))
- Reject profiles longer than 30s. ([#2168](https://github.com/getsentry/relay/pull/2168))
- Change default topic for transaction metrics to `ingest-performance-metrics`. ([#2180](https://github.com/getsentry/relay/pull/2180))
- Add Firefox "dead object" error to browser extension filter ([#2215](https://github.com/getsentry/relay/pull/2215))
- Add events whose `url` starts with `file://` to localhost inbound filter ([#2214](https://github.com/getsentry/relay/pull/2214))

**Internal**:

- Extract app identifier from app context for profiles. ([#2172](https://github.com/getsentry/relay/pull/2172))
- Mark all URL transactions as sanitized after applying rules. ([#2210](https://github.com/getsentry/relay/pull/2210))
- Add limited, experimental Sentry performance monitoring. ([#2157](https://github.com/getsentry/relay/pull/2157))

## 23.5.2

**Features**:

- Use different error message for empty strings in schema processing. ([#2151](https://github.com/getsentry/relay/pull/2151))
- Filter irrelevant webkit-issues. ([#2088](https://github.com/getsentry/relay/pull/2088))

- Relay now supports a simplified cron check-in API. ([#2153](https://github.com/getsentry/relay/pull/2153))

## 23.5.1

**Bug Fixes**:

- Sample only transaction events instead of sampling both transactions and errors. ([#2130](https://github.com/getsentry/relay/pull/2130))
- Fix tagging of incoming errors with `sampled` that was not done due to lack of sampling state. ([#2148](https://github.com/getsentry/relay/pull/2148))
- Remove profiling feature flag. ([#2146](https://github.com/getsentry/relay/pull/2146))

**Internal**:

- Mark all URL transactions as `sanitized` when `txNameReady` flag is set. ([#2128](https://github.com/getsentry/relay/pull/2128), [#2139](https://github.com/getsentry/relay/pull/2139))
- Tag incoming errors with the new `sampled` field in case their DSC is sampled. ([#2026](https://github.com/getsentry/relay/pull/2026))
- Enable PII scrubbing for urls field ([#2143](https://github.com/getsentry/relay/pull/2143))

## 23.5.0

**Bug Fixes**:

- Enforce rate limits for monitor check-ins. ([#2065](https://github.com/getsentry/relay/pull/2065))
- Allow rate limits greater than `u32::MAX`. ([#2079](https://github.com/getsentry/relay/pull/2079))
- Do not drop envelope when client closes connection. ([#2089](https://github.com/getsentry/relay/pull/2089))

**Features**:

- Scrub IBAN as pii. ([#2117](https://github.com/getsentry/relay/pull/2117))
- Scrub sensitive keys (`passwd`, `token`, ...) in Replay recording data. ([#2034](https://github.com/getsentry/relay/pull/2034))
- Add support for old 'violated-directive' CSP format. ([#2048](https://github.com/getsentry/relay/pull/2048))
- Add document_uri to csp filter. ([#2059](https://github.com/getsentry/relay/pull/2059))
- Store `geo.subdivision` of the end user location. ([#2058](https://github.com/getsentry/relay/pull/2058))
- Scrub URLs in span descriptions. ([#2095](https://github.com/getsentry/relay/pull/2095))

**Internal**:

- Remove transaction metrics allowlist. ([#2092](https://github.com/getsentry/relay/pull/2092))
- Include unknown feature flags in project config when serializing it. ([#2040](https://github.com/getsentry/relay/pull/2040))
- Copy transaction tags to the profile. ([#1982](https://github.com/getsentry/relay/pull/1982))
- Lower default max compressed replay recording segment size to 10 MiB. ([#2031](https://github.com/getsentry/relay/pull/2031))
- Increase chunking limit to 15MB for replay recordings. ([#2032](https://github.com/getsentry/relay/pull/2032))
- Add a data category for indexed profiles. ([#2051](https://github.com/getsentry/relay/pull/2051), [#2071](https://github.com/getsentry/relay/pull/2071))
- Differentiate between `Profile` and `ProfileIndexed` outcomes. ([#2054](https://github.com/getsentry/relay/pull/2054))
- Split dynamic sampling implementation before refactoring. ([#2047](https://github.com/getsentry/relay/pull/2047))
- Refactor dynamic sampling implementation across `relay-server` and `relay-sampling`. ([#2066](https://github.com/getsentry/relay/pull/2066))
- Adds support for `replay_id` field for the `DynamicSamplingContext`'s `FieldValueProvider`. ([#2070](https://github.com/getsentry/relay/pull/2070))
- On Linux, switch to `jemalloc` instead of the system memory allocator to reduce Relay's memory footprint. ([#2084](https://github.com/getsentry/relay/pull/2084))
- Scrub sensitive cookies `__session`. ([#2105](https://github.com/getsentry/relay/pull/2105)))
- Parse profiles' metadata to check if it should be marked as invalid. ([#2104](https://github.com/getsentry/relay/pull/2104))
- Set release as optional by defaulting to an empty string and add a dist field for profiles. ([#2098](https://github.com/getsentry/relay/pull/2098), [#2107](https://github.com/getsentry/relay/pull/2107))
- Accept source map debug images in debug meta for Profiling. ([#2097](https://github.com/getsentry/relay/pull/2097))

## 23.4.0

**Breaking Changes**:

This release contains major changes to the web layer, including TCP and HTTP handling as well as all web endpoint handlers. Due to these changes, some functionality was retired and Relay responds differently in specific cases.

Configuration:

- SSL support has been dropped. As per [official guidelines](https://docs.sentry.io/product/relay/operating-guidelines/), Relay should be operated behind a reverse proxy, which can perform SSL termination.
- Connection config options `max_connections`, `max_pending_connections`, and `max_connection_rate` no longer have an effect. Instead, configure the reverse proxy to handle connection concurrency as needed.

Endpoints:

- The security endpoint no longer forwards to upstream if the mime type doesn't match supported mime types. Instead, the request is rejected with a corresponding error.
- Passing store payloads as `?sentry_data=<base64>` query parameter is restricted to `GET` requests on the store endpoint. Other endpoints require the payload to be passed in the request body.
- Requests with an invalid `content-encoding` header will now be rejected. Exceptions to this are an empty string and `UTF-8`, which have been sent historically by some SDKs and are now treated as identity (no encoding). Previously, all unknown encodings were treated as identity.
- Temporarily, response bodies for some errors are rendered as plain text instead of JSON. This will be addressed in an upcoming release.

Metrics:

- The `route` tag of request metrics uses the route pattern instead of schematic names. There is an exact replacement for every previous route. For example, `"store-default"` is now tagged as `"/api/:project_id/store/"`.
- Statsd metrics `event.size_bytes.raw` and `event.size_bytes.uncompressed` have been removed.

**Features**:

- Allow monitor checkins to paass `monitor_config` for monitor upserts. ([#1962](https://github.com/getsentry/relay/pull/1962))
- Add replay_id onto event from dynamic sampling context. ([#1983](https://github.com/getsentry/relay/pull/1983))
- Add product-name for devices, derived from the android model. ([#2004](https://github.com/getsentry/relay/pull/2004))
- Changes how device class is determined for iPhone devices. Instead of checking processor frequency, the device model is mapped to a device class. ([#1970](https://github.com/getsentry/relay/pull/1970))
- Don't sanitize transactions if no clustering rules exist and no UUIDs were scrubbed. ([#1976](https://github.com/getsentry/relay/pull/1976))
- Add `thread.lock_mechanism` field to protocol. ([#1979](https://github.com/getsentry/relay/pull/1979))
- Add `origin` to trace context and span. ([#1984](https://github.com/getsentry/relay/pull/1984))
- Add `jvm` debug file type. ([#2002](https://github.com/getsentry/relay/pull/2002))
- Add new `mechanism` fields to protocol to support exception groups. ([#2020](https://github.com/getsentry/relay/pull/2020))
- Change `lock_reason` attribute to a `held_locks` dictionary in the `thread` interface. ([#2018](https://github.com/getsentry/relay/pull/2018))

**Internal**:

- Add BufferService with SQLite backend. ([#1920](https://github.com/getsentry/relay/pull/1920))
- Upgrade the web framework and related dependencies. ([#1938](https://github.com/getsentry/relay/pull/1938))
- Apply transaction clustering rules before UUID scrubbing rules. ([#1964](https://github.com/getsentry/relay/pull/1964))
- Use exposed device-class-synthesis feature flag to gate device.class synthesis in light normalization. ([#1974](https://github.com/getsentry/relay/pull/1974))
- Adds iPad support for device.class synthesis in light normalization. ([#2008](https://github.com/getsentry/relay/pull/2008))
- Pin schemars dependency to un-break schema docs generation. ([#2014](https://github.com/getsentry/relay/pull/2014))
- Remove global service registry. ([#2022](https://github.com/getsentry/relay/pull/2022))
- Apply schema validation to all topics in local development. ([#2013](https://github.com/getsentry/relay/pull/2013))

Monitors:

- Monitor check-ins may now specify an environment ([#2027](https://github.com/getsentry/relay/pull/2027))

## 23.3.1

**Features**:

- Indicate if OS-version may be frozen with '>=' prefix. ([#1945](https://github.com/getsentry/relay/pull/1945))
- Normalize monitor slug parameters into slugs. ([#1913](https://github.com/getsentry/relay/pull/1913))
- Smart trim loggers for Java platforms. ([#1941](https://github.com/getsentry/relay/pull/1941))

**Internal**:

- PII scrub `span.data` by default. ([#1953](https://github.com/getsentry/relay/pull/1953))
- Scrub sensitive cookies. ([#1951](https://github.com/getsentry/relay/pull/1951)))

## 23.3.0

**Features**:

- Extract attachments from transaction events and send them to kafka individually. ([#1844](https://github.com/getsentry/relay/pull/1844))
- Protocol validation for source map image type. ([#1869](https://github.com/getsentry/relay/pull/1869))
- Strip quotes from client hint values. ([#1874](https://github.com/getsentry/relay/pull/1874))
- Add Dotnet, Javascript and PHP support for profiling. ([#1871](https://github.com/getsentry/relay/pull/1871), [#1876](https://github.com/getsentry/relay/pull/1876), [#1885](https://github.com/getsentry/relay/pull/1885))
- Initial support for the Crons beta. ([#1886](https://github.com/getsentry/relay/pull/1886))
- Scrub `span.data.http.query` with default scrubbers. ([#1889](https://github.com/getsentry/relay/pull/1889))
- Synthesize new class attribute in device context using specs found on the device, such as processor_count, memory_size, etc. ([#1895](https://github.com/getsentry/relay/pull/1895))
- Add `thread.state` field to protocol. ([#1896](https://github.com/getsentry/relay/pull/1896))
- Move device.class from contexts to tags. ([#1911](https://github.com/getsentry/relay/pull/1911))
- Optionally mark scrubbed URL transactions as sanitized. ([#1917](https://github.com/getsentry/relay/pull/1917))
- Perform PII scrubbing on meta's original_value field. ([#1892](https://github.com/getsentry/relay/pull/1892))
- Add links to docs in YAML config file. ([#1923](https://github.com/getsentry/relay/pull/1923))
- For security reports, add the request's `origin` header to sentry events. ([#1934](https://github.com/getsentry/relay/pull/1934))

**Bug Fixes**:

- Enforce rate limits for session replays. ([#1877](https://github.com/getsentry/relay/pull/1877))

**Internal**:

- Revert back the addition of metric names as tag on Sentry errors when relay drops metrics. ([#1873](https://github.com/getsentry/relay/pull/1873))
- Tag the dynamic sampling decision on `count_per_root_project` to measure effective sample rates. ([#1870](https://github.com/getsentry/relay/pull/1870))
- Deprecate fields on the profiling sample format. ([#1878](https://github.com/getsentry/relay/pull/1878))
- Remove idle samples at the start and end of a profile and useless metadata. ([#1894](https://github.com/getsentry/relay/pull/1894))
- Move the pending envelopes buffering into the project cache. ([#1907](https://github.com/getsentry/relay/pull/1907))
- Remove platform validation for profiles. ([#1933](https://github.com/getsentry/relay/pull/1933))

## 23.2.0

**Features**:

- Use client hint headers instead of User-Agent when available. ([#1752](https://github.com/getsentry/relay/pull/1752), [#1802](https://github.com/getsentry/relay/pull/1802), [#1838](https://github.com/getsentry/relay/pull/1838))
- Apply all configured data scrubbing rules on Replays. ([#1731](https://github.com/getsentry/relay/pull/1731))
- Add count transactions toward root project. ([#1734](https://github.com/getsentry/relay/pull/1734))
- Add or remove the profile ID on the transaction's profiling context. ([#1801](https://github.com/getsentry/relay/pull/1801))
- Implement a new sampling algorithm with factors and multi-matching. ([#1790](https://github.com/getsentry/relay/pull/1790)
- Add Cloud Resource context. ([#1854](https://github.com/getsentry/relay/pull/1854))

**Bug Fixes**:

- Fix a bug where the replays ip-address normalization was not being applied when the user object was omitted. ([#1805](https://github.com/getsentry/relay/pull/1805))
- Improve performance for replays, especially memory usage during data scrubbing. ([#1800](https://github.com/getsentry/relay/pull/1800), [#1825](https://github.com/getsentry/relay/pull/1825))
- When a transaction is rate limited, also remove associated profiles. ([#1843](https://github.com/getsentry/relay/pull/1843))

**Internal**:

- Add metric name as tag on Sentry errors from relay dropping metrics. ([#1797](https://github.com/getsentry/relay/pull/1797))
- Make sure to scrub all the fields with PII. If the fields contain an object, the entire object will be removed. ([#1789](https://github.com/getsentry/relay/pull/1789))
- Keep meta for removed custom measurements. ([#1815](https://github.com/getsentry/relay/pull/1815))
- Drop replay recording payloads if they cannot be parsed or scrubbed. ([#1683](https://github.com/getsentry/relay/pull/1683))

## 23.1.1

**Features**:

- Add error and sample rate fields to the replay event parser. ([#1745](https://github.com/getsentry/relay/pull/1745))
- Add `instruction_addr_adjustment` field to `RawStacktrace`. ([#1716](https://github.com/getsentry/relay/pull/1716))
- Add SSL support to `relay-redis` crate. It is possible to use `rediss` scheme to connnect to Redis cluster using TLS. ([#1772](https://github.com/getsentry/relay/pull/1772))

**Internal**:

- Fix type errors in replay recording parsing. ([#1765](https://github.com/getsentry/relay/pull/1765))
- Remove error and session sample rate fields from replay-event parser. ([#1791](https://github.com/getsentry/relay/pull/1791))
- Scrub replay recording PII from mutation "texts" vector. ([#1796](https://github.com/getsentry/relay/pull/1796))

## 23.1.0

**Features**:

- Add support for `limits.keepalive_timeout` configuration. ([#1645](https://github.com/getsentry/relay/pull/1645))
- Add support for decaying functions in dynamic sampling rules. ([#1692](https://github.com/getsentry/relay/pull/1692))
- Stop extracting duration metric for session payloads. ([#1739](https://github.com/getsentry/relay/pull/1739))
- Add Profiling Context ([#1748](https://github.com/getsentry/relay/pull/1748))

**Internal**:

- Remove concurrent profiling. ([#1697](https://github.com/getsentry/relay/pull/1697))
- Use the main Sentry SDK to submit crash reports instead of a custom curl-based backend. This removes a dependency on `libcurl` and ensures compliance with latest TLS standards for crash uploads. Note that this only affects Relay if the hidden `_crash_db` option is used. ([#1707](https://github.com/getsentry/relay/pull/1707))
- Support transaction naming rules. ([#1695](https://github.com/getsentry/relay/pull/1695))
- Add PII scrubbing to URLs captured by replay recordings ([#1730](https://github.com/getsentry/relay/pull/1730))
- Add more measurement units for profiling. ([#1732](https://github.com/getsentry/relay/pull/1732))
- Add backoff mechanism for fetching projects from the project cache. ([#1726](https://github.com/getsentry/relay/pull/1726))

## 22.12.0

**Features**:

- The level of events created from Unreal Crash Reports now depends on whether it was an actual crash or an assert. ([#1677](https://github.com/getsentry/relay/pull/1677))
- Dynamic sampling is now based on the volume received by Relay by default and does not include the original volume dropped by client-side sampling in SDKs. This is required for the final dynamic sampling feature in the latest Sentry plans. ([#1591](https://github.com/getsentry/relay/pull/1591))
- Add OpenTelemetry Context. ([#1617](https://github.com/getsentry/relay/pull/1617))
- Add `app.in_foreground` and `thread.main` flag to protocol. ([#1578](https://github.com/getsentry/relay/pull/1578))
- Add support for View Hierarchy attachment_type. ([#1642](https://github.com/getsentry/relay/pull/1642))
- Add invalid replay recording outcome. ([#1684](https://github.com/getsentry/relay/pull/1684))
- Stop rejecting spans without a timestamp, instead giving them their respective event timestamp and setting their status to DeadlineExceeded. ([#1690](https://github.com/getsentry/relay/pull/1690))
- Add max replay size configuration parameter. ([#1694](https://github.com/getsentry/relay/pull/1694))
- Add nonchunked replay recording message type. ([#1653](https://github.com/getsentry/relay/pull/1653))
- Add `abnormal_mechanism` field to SessionUpdate protocol. ([#1665](https://github.com/getsentry/relay/pull/1665))
- Add replay-event normalization and PII scrubbing. ([#1582](https://github.com/getsentry/relay/pull/1582))
- Scrub all fields with IP addresses rather than only known IP address fields. ([#1725](https://github.com/getsentry/relay/pull/1725))

**Bug Fixes**:

- Make `attachment_type` on envelope items forward compatible by adding fallback variant. ([#1638](https://github.com/getsentry/relay/pull/1638))
- Relay no longer accepts transaction events older than 5 days. Previously the event was accepted and stored, but since metrics for such old transactions are not supported it did not show up in parts of Sentry such as the Performance landing page. ([#1663](https://github.com/getsentry/relay/pull/1663))
- Apply dynamic sampling to transactions from older SDKs and even in case Relay cannot load project information. This avoids accidentally storing 100% of transactions. ([#1667](https://github.com/getsentry/relay/pull/1667))
- Replay recording parser now uses the entire body rather than a subset. ([#1682](https://github.com/getsentry/relay/pull/1682))
- Fix a potential OOM in the Replay recording parser. ([#1691](https://github.com/getsentry/relay/pull/1691))
- Fix type error in replay recording parser. ([#1702](https://github.com/getsentry/relay/pull/1702))

**Internal**:

- Emit a `service.back_pressure` metric that measures internal back pressure by service. ([#1583](https://github.com/getsentry/relay/pull/1583))
- Track metrics for OpenTelemetry events. ([#1618](https://github.com/getsentry/relay/pull/1618))
- Normalize transaction name for URLs transaction source, by replacing UUIDs, SHAs and numerical IDs in transaction names by placeholders. ([#1621](https://github.com/getsentry/relay/pull/1621))
- Parse string as number to handle a release bug. ([#1637](https://github.com/getsentry/relay/pull/1637))
- Expand Profiling's discard reasons. ([#1661](https://github.com/getsentry/relay/pull/1661), [#1685](https://github.com/getsentry/relay/pull/1685))
- Allow to rate limit profiles on top of transactions. ([#1681](https://github.com/getsentry/relay/pull/1681))

## 22.11.0

**Features**:

- Add PII scrubber for replay recordings. ([#1545](https://github.com/getsentry/relay/pull/1545))
- Support decaying rules. Decaying rules are regular sampling rules, but they are only applicable in a specific time range. ([#1544](https://github.com/getsentry/relay/pull/1544))
- Disallow `-` in measurement and breakdown names. These items are converted to metrics, which do not allow `-` in their name. ([#1571](https://github.com/getsentry/relay/pull/1571))

**Bug Fixes**:

- Validate the distribution name in the event. ([#1556](https://github.com/getsentry/relay/pull/1556))
- Use correct meta object for logentry in light normalization. ([#1577](https://github.com/getsentry/relay/pull/1577))

**Internal**:

- Implement response context schema. ([#1529](https://github.com/getsentry/relay/pull/1529))
- Support dedicated quotas for storing transaction payloads ("indexed transactions") via the `transaction_indexed` data category if metrics extraction is enabled. ([#1537](https://github.com/getsentry/relay/pull/1537), [#1555](https://github.com/getsentry/relay/pull/1555))
- Report outcomes for dynamic sampling with the correct indexed transaction data category to restore correct totals. ([#1561](https://github.com/getsentry/relay/pull/1561))
- Add fields to the Frame object for the sample format. ([#1562](https://github.com/getsentry/relay/pull/1562))
- Move kafka related code into separate `relay-kafka` crate. ([#1563](https://github.com/getsentry/relay/pull/1563))

## 22.10.0

**Features**:

- Limit the number of custom measurements per event. ([#1483](https://github.com/getsentry/relay/pull/1483)))
- Add INP web vital as a measurement. ([#1487](https://github.com/getsentry/relay/pull/1487))
- Add .NET/Portable-PDB specific protocol fields. ([#1518](https://github.com/getsentry/relay/pull/1518))
- Enforce rate limits on metrics buckets using the transactions_processed quota. ([#1515](https://github.com/getsentry/relay/pull/1515))
- PII scrubbing now treats any key containing `token` as a password. ([#1527](https://github.com/getsentry/relay/pull/1527))

**Bug Fixes**:

- Make sure that non-processing Relays drop all invalid transactions. ([#1513](https://github.com/getsentry/relay/pull/1513))

**Internal**:

- Introduce a new profile format called `sample`. ([#1462](https://github.com/getsentry/relay/pull/1462))
- Generate a new profile ID when splitting a profile for multiple transactions. ([#1473](https://github.com/getsentry/relay/pull/1473))
- Pin Rust version to 1.63.0 in Dockerfile. ([#1482](https://github.com/getsentry/relay/pull/1482))
- Normalize measurement units in event payload. ([#1488](https://github.com/getsentry/relay/pull/1488))
- Remove long-running futures from metrics flush. ([#1492](https://github.com/getsentry/relay/pull/1492))
- Migrate to 2021 Rust edition. ([#1510](https://github.com/getsentry/relay/pull/1510))
- Make the profiling frame object compatible with the stacktrace frame object from event. ([#1512](https://github.com/getsentry/relay/pull/1512))
- Fix quota DataCategory::TransactionProcessed serialisation to match that of the CAPI. ([#1514](https://github.com/getsentry/relay/pull/1514))
- Support checking quotas in the Redis rate limiter without incrementing them. ([#1519](https://github.com/getsentry/relay/pull/1519))
- Update the internal service architecture for metrics aggregator service. ([#1508](https://github.com/getsentry/relay/pull/1508))
- Add data category for indexed transactions. This will come to represent stored transactions, while the existing category will represent transaction metrics. ([#1535](https://github.com/getsentry/relay/pull/1535))
- Adjust replay parser to be less strict and allow for larger segment-ids. ([#1551](https://github.com/getsentry/relay/pull/1551))

## 22.9.0

**Features**:

- Add user-agent parsing to Replays. ([#1420](https://github.com/getsentry/relay/pull/1420))
- Improve the release name used when reporting data to Sentry to include both the version and exact build. ([#1428](https://github.com/getsentry/relay/pull/1428))

**Bug Fixes**:

- Do not apply rate limits or reject data based on expired project configs. ([#1404](https://github.com/getsentry/relay/pull/1404))
- Process required stacktraces to fix filtering events originating from browser extensions. ([#1423](https://github.com/getsentry/relay/pull/1423))
- Fix error message filtering when formatting the message of logentry. ([#1442](https://github.com/getsentry/relay/pull/1442))
- Loosen type requirements for the `user.id` field in Replays. ([#1443](https://github.com/getsentry/relay/pull/1443))
- Fix panic in datascrubbing when number of sensitive fields was too large. ([#1474](https://github.com/getsentry/relay/pull/1474))

**Internal**:

- Make the Redis connection pool configurable. ([#1418](https://github.com/getsentry/relay/pull/1418))
- Add support for sharding Kafka producers across clusters. ([#1454](https://github.com/getsentry/relay/pull/1454))
- Speed up project cache eviction through a background thread. ([#1410](https://github.com/getsentry/relay/pull/1410))
- Batch metrics buckets into logical partitions before sending them as Envelopes. ([#1440](https://github.com/getsentry/relay/pull/1440))
- Filter single samples in cocoa profiles and events with no duration in Android profiles. ([#1445](https://github.com/getsentry/relay/pull/1445))
- Add a "invalid_replay" discard reason for invalid replay events. ([#1455](https://github.com/getsentry/relay/pull/1455))
- Add rate limiters for replays and replay recordings. ([#1456](https://github.com/getsentry/relay/pull/1456))
- Use the different configuration for billing outcomes when specified. ([#1461](https://github.com/getsentry/relay/pull/1461))
- Support profiles tagged for many transactions. ([#1444](https://github.com/getsentry/relay/pull/1444), [#1463](https://github.com/getsentry/relay/pull/1463), [#1464](https://github.com/getsentry/relay/pull/1464), [#1465](https://github.com/getsentry/relay/pull/1465))
- Track metrics for changes to the transaction name and DSC propagations. ([#1466](https://github.com/getsentry/relay/pull/1466))
- Simplify the ingestion path to reduce endpoint response times. ([#1416](https://github.com/getsentry/relay/issues/1416), [#1429](https://github.com/getsentry/relay/issues/1429), [#1431](https://github.com/getsentry/relay/issues/1431))
- Update the internal service architecture for the store, outcome, and processor services. ([#1405](https://github.com/getsentry/relay/pull/1405), [#1415](https://github.com/getsentry/relay/issues/1415), [#1421](https://github.com/getsentry/relay/issues/1421), [#1441](https://github.com/getsentry/relay/issues/1441), [#1457](https://github.com/getsentry/relay/issues/1457), [#1470](https://github.com/getsentry/relay/pull/1470))

## 22.8.0

**Features**:

- Remove timeout-based expiry of envelopes in Relay's internal buffers. The `cache.envelope_expiry` is now inactive. To control the size of the envelope buffer, use `cache.envelope_buffer_size` exclusively, instead. ([#1398](https://github.com/getsentry/relay/pull/1398))
- Parse sample rates as JSON. ([#1353](https://github.com/getsentry/relay/pull/1353))
- Filter events in external Relays, before extracting metrics. ([#1379](https://github.com/getsentry/relay/pull/1379))
- Add `privatekey` and `private_key` as secret key name to datascrubbers. ([#1376](https://github.com/getsentry/relay/pull/1376))
- Explain why we responded with 429. ([#1389](https://github.com/getsentry/relay/pull/1389))

**Bug Fixes**:

- Fix a bug where unreal crash reports were dropped when metrics extraction is enabled. ([#1355](https://github.com/getsentry/relay/pull/1355))
- Extract user from metrics with EventUser's priority. ([#1363](https://github.com/getsentry/relay/pull/1363))
- Honor `SentryConfig.enabled` and don't init SDK at all if it is false. ([#1380](https://github.com/getsentry/relay/pull/1380))
- The priority thread metadata on profiles is now optional, do not fail the profile if it's not present. ([#1392](https://github.com/getsentry/relay/pull/1392))

**Internal**:

- Support compressed project configs in redis cache. ([#1345](https://github.com/getsentry/relay/pull/1345))
- Refactor profile processing into its own crate. ([#1340](https://github.com/getsentry/relay/pull/1340))
- Treat "unknown" transaction source as low cardinality for safe SDKs. ([#1352](https://github.com/getsentry/relay/pull/1352), [#1356](https://github.com/getsentry/relay/pull/1356))
- Conditionally write a default transaction source to the transaction payload. ([#1354](https://github.com/getsentry/relay/pull/1354))
- Generate mobile measurements frames_frozen_rate, frames_slow_rate, stall_percentage. ([#1373](https://github.com/getsentry/relay/pull/1373))
- Change to the internals of the healthcheck endpoint. ([#1374](https://github.com/getsentry/relay/pull/1374), [#1377](https://github.com/getsentry/relay/pull/1377))
- Re-encode the Typescript payload to normalize. ([#1372](https://github.com/getsentry/relay/pull/1372))
- Partially normalize events before extracting metrics. ([#1366](https://github.com/getsentry/relay/pull/1366))
- Spawn more threads for CPU intensive work. ([#1378](https://github.com/getsentry/relay/pull/1378))
- Add missing fields to DeviceContext ([#1383](https://github.com/getsentry/relay/pull/1383))
- Improve performance of Redis accesses by not running `PING` everytime a connection is reused. ([#1394](https://github.com/getsentry/relay/pull/1394))
- Distinguish between various discard reasons for profiles. ([#1395](https://github.com/getsentry/relay/pull/1395))
- Add missing fields to GPUContext ([#1391](https://github.com/getsentry/relay/pull/1391))
- Store actor now uses Tokio for message handling instead of Actix. ([#1397](https://github.com/getsentry/relay/pull/1397))
- Add app_memory to AppContext struct. ([#1403](https://github.com/getsentry/relay/pull/1403))

## 22.7.0

**Features**:

- Adjust sample rate by envelope header's sample_rate. ([#1327](https://github.com/getsentry/relay/pull/1327))
- Support `transaction_info` on event payloads. ([#1330](https://github.com/getsentry/relay/pull/1330))
- Extract transaction metrics in external relays. ([#1344](https://github.com/getsentry/relay/pull/1344))

**Bug Fixes**:

- Parse custom units with length < 15 without crashing. ([#1312](https://github.com/getsentry/relay/pull/1312))
- Split large metrics requests into smaller batches. This avoids failed metrics submission and lost Release Health data due to `413 Payload Too Large` errors on the upstream. ([#1326](https://github.com/getsentry/relay/pull/1326))
- Metrics extraction: Map missing transaction status to "unknown". ([#1333](https://github.com/getsentry/relay/pull/1333))
- Fix [CVE-2022-2068](https://www.openssl.org/news/vulnerabilities.html#CVE-2022-2068) and [CVE-2022-2097](https://www.openssl.org/news/vulnerabilities.html#CVE-2022-2097) by updating to OpenSSL 1.1.1q. ([#1334](https://github.com/getsentry/relay/pull/1334))

**Internal**:

- Reduce number of metrics extracted for release health. ([#1316](https://github.com/getsentry/relay/pull/1316))
- Indicate with thread is the main thread in thread metadata for profiles. ([#1320](https://github.com/getsentry/relay/pull/1320))
- Increase profile maximum size by an order of magnitude. ([#1321](https://github.com/getsentry/relay/pull/1321))
- Add data category constant for processed transactions, encompassing all transactions that have been received and sent through dynamic sampling as well as metrics extraction. ([#1306](https://github.com/getsentry/relay/pull/1306))
- Extract metrics also from trace-sampled transactions. ([#1317](https://github.com/getsentry/relay/pull/1317))
- Extract metrics from a configurable amount of custom transaction measurements. ([#1324](https://github.com/getsentry/relay/pull/1324))
- Metrics: Drop transaction tag for high-cardinality sources. ([#1339](https://github.com/getsentry/relay/pull/1339))

## 22.6.0

**Compatibility:** This version of Relay requires Sentry server `22.6.0` or newer.

**Features**:

- Relay is now compatible with CentOS 7 and Red Hat Enterprise Linux 7 onward (kernel version _2.6.32_), depending on _glibc 2.17_ or newer. The `crash-handler` feature, which is currently enabled in the build published to DockerHub, additionally requires _curl 7.29_ or newer. ([#1279](https://github.com/getsentry/relay/pull/1279))
- Optionally start relay with `--upstream-dsn` to pass a Sentry DSN instead of the URL. This can be convenient when starting Relay in environments close to an SDK, where a DSN is already available. ([#1277](https://github.com/getsentry/relay/pull/1277))
- Add a new runtime mode `--aws-runtime-api=$AWS_LAMBDA_RUNTIME_API` that integrates Relay with the AWS Extensions API lifecycle. ([#1277](https://github.com/getsentry/relay/pull/1277))
- Add Replay ItemTypes. ([#1236](https://github.com/getsentry/relay/pull/1236), ([#1239](https://github.com/getsentry/relay/pull/1239))

**Bug Fixes**:

- Session metrics extraction: Count distinct_ids from all session updates to prevent undercounting users. ([#1275](https://github.com/getsentry/relay/pull/1275))
- Session metrics extraction: Count crashed+abnormal towards errored_preaggr. ([#1274](https://github.com/getsentry/relay/pull/1274))

**Internal**:

- Add version 3 to the project configs endpoint. This allows returning pending results which need to be polled later and avoids blocking batched requests on single slow entries. ([#1263](https://github.com/getsentry/relay/pull/1263))
- Emit specific event type tags for "processing.event.produced" metric. ([#1270](https://github.com/getsentry/relay/pull/1270))
- Add support for profile outcomes. ([#1272](https://github.com/getsentry/relay/pull/1272))
- Avoid potential panics when scrubbing minidumps. ([#1282](https://github.com/getsentry/relay/pull/1282))
- Fix typescript profile validation. ([#1283](https://github.com/getsentry/relay/pull/1283))
- Track memory footprint of metrics buckets. ([#1284](https://github.com/getsentry/relay/pull/1284), [#1287](https://github.com/getsentry/relay/pull/1287), [#1288](https://github.com/getsentry/relay/pull/1288))
- Support dedicated topics per metrics usecase, drop metrics from unknown usecases. ([#1285](https://github.com/getsentry/relay/pull/1285))
- Add support for Rust profiles ingestion ([#1296](https://github.com/getsentry/relay/pull/1296))

## 22.5.0

**Features**:

- Add platform, op, http.method and status tag to all extracted transaction metrics. ([#1227](https://github.com/getsentry/relay/pull/1227))
- Add units in built-in measurements. ([#1229](https://github.com/getsentry/relay/pull/1229))
- Add protocol support for custom units on transaction measurements. ([#1256](https://github.com/getsentry/relay/pull/1256))

**Bug Fixes**:

- fix(metrics): Enforce metric name length limit. ([#1238](https://github.com/getsentry/relay/pull/1238))
- Accept and forward unknown Envelope items. In processing mode, drop items individually rather than rejecting the entire request. This allows SDKs to send new data in combined Envelopes in the future. ([#1246](https://github.com/getsentry/relay/pull/1246))
- Stop extracting metrics with outdated names from sessions. ([#1251](https://github.com/getsentry/relay/pull/1251), [#1252](https://github.com/getsentry/relay/pull/1252))
- Update symbolic to pull in fixed Unreal parser that now correctly handles zero-length files. ([#1266](https://github.com/getsentry/relay/pull/1266))

**Internal**:

- Add sampling + tagging by event platform and transaction op. Some (unused) tagging rules from 22.4.0 have been renamed. ([#1231](https://github.com/getsentry/relay/pull/1231))
- Refactor aggregation error, recover from errors more gracefully. ([#1240](https://github.com/getsentry/relay/pull/1240))
- Remove/reject nul-bytes from metric strings. ([#1235](https://github.com/getsentry/relay/pull/1235))
- Remove the unused "internal" data category. ([#1245](https://github.com/getsentry/relay/pull/1245))
- Add the client and version as `sdk` tag to extracted session metrics in the format `name/version`. ([#1248](https://github.com/getsentry/relay/pull/1248))
- Expose `shutdown_timeout` in `OverridableConfig` ([#1247](https://github.com/getsentry/relay/pull/1247))
- Normalize all profiles and reject invalid ones. ([#1250](https://github.com/getsentry/relay/pull/1250))
- Raise a new InvalidCompression Outcome for invalid Unreal compression. ([#1237](https://github.com/getsentry/relay/pull/1237))
- Add a profile data category and count profiles in an envelope to apply rate limits. ([#1259](https://github.com/getsentry/relay/pull/1259))
- Support dynamic sampling by custom tags, operating system name and version, as well as device name and family. ([#1268](https://github.com/getsentry/relay/pull/1268))

## 22.4.0

**Features**:

- Map Windows version from raw_description to version name (XP, Vista, 11, ...). ([#1219](https://github.com/getsentry/relay/pull/1219))

**Bug Fixes**:

- Prevent potential OOM panics when handling corrupt Unreal Engine crashes. ([#1216](https://github.com/getsentry/relay/pull/1216))

**Internal**:

- Remove unused item types. ([#1211](https://github.com/getsentry/relay/pull/1211))
- Pin click dependency in requirements-dev.txt. ([#1214](https://github.com/getsentry/relay/pull/1214))
- Use fully qualified metric resource identifiers (MRI) for metrics ingestion. For example, the sessions duration is now called `d:sessions/duration@s`. ([#1215](https://github.com/getsentry/relay/pull/1215))
- Introduce metric units for rates and information, add support for custom user-declared units, and rename duration units to self-explanatory identifiers such as `second`. ([#1217](https://github.com/getsentry/relay/pull/1217))
- Increase the max profile size to accomodate a new platform. ([#1223](https://github.com/getsentry/relay/pull/1223))
- Set environment as optional when parsing a profile so we get a null value later on. ([#1224](https://github.com/getsentry/relay/pull/1224))
- Expose new tagging rules interface for metrics extracted from transactions. ([#1225](https://github.com/getsentry/relay/pull/1225))
- Return better BadStoreRequest for unreal events. ([#1226](https://github.com/getsentry/relay/pull/1226))

## 22.3.0

**Features**:

- Tag transaction metrics by user satisfaction. ([#1197](https://github.com/getsentry/relay/pull/1197))

**Bug Fixes**:

- CVE-2022-24713: Prevent denial of service through untrusted regular expressions used for PII scrubbing. ([#1207](https://github.com/getsentry/relay/pull/1207))
- Prevent dropping metrics during Relay shutdown if the project is outdated or not cached at time of the shutdown. ([#1205](https://github.com/getsentry/relay/pull/1205))
- Prevent a potential OOM when validating corrupted or exceptional minidumps. ([#1209](https://github.com/getsentry/relay/pull/1209))

**Internal**:

- Spread out metric aggregation over the aggregation window to avoid concentrated waves of metrics requests to the upstream every 10 seconds. Relay now applies jitter to `initial_delay` to spread out requests more evenly over time. ([#1185](https://github.com/getsentry/relay/pull/1185))
- Use a randomized Kafka partitioning key for sessions instead of the session ID. ([#1194](https://github.com/getsentry/relay/pull/1194))
- Add new statsd metrics for bucketing efficiency. ([#1199](https://github.com/getsentry/relay/pull/1199), [#1192](https://github.com/getsentry/relay/pull/1192), [#1200](https://github.com/getsentry/relay/pull/1200))
- Add a `Profile` `ItemType` to represent the profiling data sent from Sentry SDKs. ([#1179](https://github.com/getsentry/relay/pull/1179))

## 22.2.0

**Features**:

- Add the `relay.override_project_ids` configuration flag to support migrating projects from self-hosted to Sentry SaaS. ([#1175](https://github.com/getsentry/relay/pull/1175))

**Internal**:

- Add an option to dispatch billing outcomes to a dedicated topic. ([#1168](https://github.com/getsentry/relay/pull/1168))
- Add new `ItemType` to handle profiling data from Specto SDKs. ([#1170](https://github.com/getsentry/relay/pull/1170))

**Bug Fixes**:

- Fix regression in CSP report parsing. ([#1174](https://github.com/getsentry/relay/pull/1174))
- Ignore replacement_chunks when they aren't used. ([#1180](https://github.com/getsentry/relay/pull/1180))

## 22.1.0

**Features**:

- Flush metrics and outcome aggregators on graceful shutdown. ([#1159](https://github.com/getsentry/relay/pull/1159))
- Extract metrics from sampled transactions. ([#1161](https://github.com/getsentry/relay/pull/1161))

**Internal**:

- Extract normalized dist as metric. ([#1158](https://github.com/getsentry/relay/pull/1158))
- Extract transaction user as metric. ([#1164](https://github.com/getsentry/relay/pull/1164))

## 21.12.0

**Features**:

- Extract measurement ratings, port from frontend. ([#1130](https://github.com/getsentry/relay/pull/1130))
- External Relays perform dynamic sampling and emit outcomes as client reports. This feature is now enabled _by default_. ([#1119](https://github.com/getsentry/relay/pull/1119))
- Metrics extraction config, custom tags. ([#1141](https://github.com/getsentry/relay/pull/1141))
- Update the user agent parser (uap-core Feb 2020 to Nov 2021). This allows Relay and Sentry to infer more recent browsers, operating systems, and devices in events containing a user agent header. ([#1143](https://github.com/getsentry/relay/pull/1143), [#1145](https://github.com/getsentry/relay/pull/1145))
- Improvements to Unity OS context parsing ([#1150](https://github.com/getsentry/relay/pull/1150))

**Bug Fixes**:

- Support Unreal Engine 5 crash reports. ([#1132](https://github.com/getsentry/relay/pull/1132))
- Perform same validation for aggregate sessions as for individual sessions. ([#1140](https://github.com/getsentry/relay/pull/1140))
- Add missing .NET 4.8 release value. ([#1142](https://github.com/getsentry/relay/pull/1142))
- Properly document which timestamps are accepted. ([#1152](https://github.com/getsentry/relay/pull/1152))

**Internal**:

- Add more statsd metrics for relay metric bucketing. ([#1124](https://github.com/getsentry/relay/pull/1124), [#1128](https://github.com/getsentry/relay/pull/1128))
- Add an internal option to capture minidumps for hard crashes. This has to be enabled via the `sentry._crash_db` config parameter. ([#1127](https://github.com/getsentry/relay/pull/1127))
- Fold processing vs non-processing into single actor. ([#1133](https://github.com/getsentry/relay/pull/1133))
- Aggregate outcomes for dynamic sampling, invalid project ID, and rate limits. ([#1134](https://github.com/getsentry/relay/pull/1134))
- Extract session metrics from aggregate sessions. ([#1140](https://github.com/getsentry/relay/pull/1140))
- Prefix names of extracted metrics by `sentry.sessions.` or `sentry.transactions.`. ([#1147](https://github.com/getsentry/relay/pull/1147))
- Extract transaction duration as metric. ([#1148](https://github.com/getsentry/relay/pull/1148))

## 21.11.0

**Features**:

- Add bucket width to bucket protocol. ([#1103](https://github.com/getsentry/relay/pull/1103))
- Support multiple kafka cluster configurations. ([#1101](https://github.com/getsentry/relay/pull/1101))
- Tag metrics by transaction name. ([#1126](https://github.com/getsentry/relay/pull/1126))

**Bug Fixes**:

- Avoid unbounded decompression of encoded requests. A particular request crafted to inflate to large amounts of memory, such as a zip bomb, could put Relay out of memory. ([#1117](https://github.com/getsentry/relay/pull/1117), [#1122](https://github.com/getsentry/relay/pull/1122), [#1123](https://github.com/getsentry/relay/pull/1123))
- Avoid unbounded decompression of UE4 crash reports. Some crash reports could inflate to large amounts of memory before being checked for size, which could put Relay out of memory. ([#1121](https://github.com/getsentry/relay/pull/1121))

**Internal**:

- Aggregate client reports before sending them onwards. ([#1118](https://github.com/getsentry/relay/pull/1118))

## 21.10.0

**Bug Fixes**:

- Correctly validate timestamps for outcomes and sessions. ([#1086](https://github.com/getsentry/relay/pull/1086))
- Run compression on a thread pool when sending to upstream. ([#1085](https://github.com/getsentry/relay/pull/1085))
- Report proper status codes and error messages when sending invalid JSON payloads to an endpoint with a `X-Sentry-Relay-Signature` header. ([#1090](https://github.com/getsentry/relay/pull/1090))
- Enforce attachment and event size limits on UE4 crash reports. ([#1099](https://github.com/getsentry/relay/pull/1099))

**Internal**:

- Add the exclusive time of the transaction's root span. ([#1083](https://github.com/getsentry/relay/pull/1083))
- Add session.status tag to extracted session.duration metric. ([#1087](https://github.com/getsentry/relay/pull/1087))
- Serve project configs for batched requests where one of the project keys cannot be parsed. ([#1093](https://github.com/getsentry/relay/pull/1093))

## 21.9.0

**Features**:

- Add sampling based on transaction name. ([#1058](https://github.com/getsentry/relay/pull/1058))
- Support running Relay without config directory. The most important configuration, including Relay mode and credentials, can now be provided through commandline arguments or environment variables alone. ([#1055](https://github.com/getsentry/relay/pull/1055))
- Protocol support for client reports. ([#1081](https://github.com/getsentry/relay/pull/1081))
- Extract session metrics in non processing relays. ([#1073](https://github.com/getsentry/relay/pull/1073))

**Bug Fixes**:

- Use correct commandline argument name for setting Relay port. ([#1059](https://github.com/getsentry/relay/pull/1059))
- Retrieve OS Context for Unity Events. ([#1072](https://github.com/getsentry/relay/pull/1072))

**Internal**:

- Add new metrics on Relay's performance in dealing with buckets of metric aggregates, as well as the amount of aggregated buckets. ([#1070](https://github.com/getsentry/relay/pull/1070))
- Add the exclusive time of a span. ([#1061](https://github.com/getsentry/relay/pull/1061))
- Remove redundant dynamic sampling processing on fast path. ([#1084](https://github.com/getsentry/relay/pull/1084))

## 21.8.0

- No documented changes.

## 21.7.0

- No documented changes.

## 21.6.3

- No documented changes.

## 21.6.2

**Bug Fixes**:

- Remove connection metrics reported under `connector.*`. They have been fully disabled since version `21.3.0`. ([#1021](https://github.com/getsentry/relay/pull/1021))
- Remove error logs for "failed to extract event" and "failed to store session". ([#1032](https://github.com/getsentry/relay/pull/1032))

**Internal**:

- Assign a random Kafka partition key for session aggregates and metrics to distribute messages evenly. ([#1022](https://github.com/getsentry/relay/pull/1022))
- All fields in breakdown config should be camelCase, and rename the breakdown key name in project options. ([#1020](https://github.com/getsentry/relay/pull/1020))

## 21.6.1

- No documented changes.

## 21.6.0

**Features**:

- Support self-contained envelopes without authentication headers or query parameters. ([#1000](https://github.com/getsentry/relay/pull/1000))
- Support statically configured relays. ([#991](https://github.com/getsentry/relay/pull/991))
- Support namespaced event payloads in multipart minidump submission for Electron Framework. The field has to follow the format `sentry___<namespace>`. ([#1012](https://github.com/getsentry/relay/pull/1012))

**Bug Fixes**:

- Explicitly declare reprocessing context. ([#1009](https://github.com/getsentry/relay/pull/1009))
- Validate the environment attribute in sessions, and drop sessions with invalid releases. ([#1018](https://github.com/getsentry/relay/pull/1018))

**Internal**:

- Gather metrics for corrupted Events with unprintable fields. ([#1008](https://github.com/getsentry/relay/pull/1008))
- Remove project actors. ([#1025](https://github.com/getsentry/relay/pull/1025))

## 21.5.1

**Bug Fixes**:

- Do not leak resources when projects or DSNs are idle. ([#1003](https://github.com/getsentry/relay/pull/1003))

## 21.5.0

**Features**:

- Support the `frame.stack_start` field for chained async stack traces in Cocoa SDK v7. ([#981](https://github.com/getsentry/relay/pull/981))
- Rename configuration fields `cache.event_buffer_size` to `cache.envelope_buffer_size` and `cache.event_expiry` to `cache.envelope_expiry`. The former names are still supported by Relay. ([#985](https://github.com/getsentry/relay/pull/985))
- Add a configuraton flag `relay.ready: always` to mark Relay ready in healthchecks immediately after starting without requiring to authenticate. ([#989](https://github.com/getsentry/relay/pull/989))

**Bug Fixes**:

- Fix roundtrip error when PII selector starts with number. ([#982](https://github.com/getsentry/relay/pull/982))
- Avoid overflow panic for large retry-after durations. ([#992](https://github.com/getsentry/relay/pull/992))

**Internal**:

- Update internal representation of distribution metrics. ([#979](https://github.com/getsentry/relay/pull/979))
- Extract metrics for transaction breakdowns and sessions when the feature is enabled for the organizaiton. ([#986](https://github.com/getsentry/relay/pull/986))
- Assign explicit values to DataCategory enum. ([#987](https://github.com/getsentry/relay/pull/987))

## 21.4.1

**Bug Fixes**:

- Allow the `event_id` attribute on breadcrumbs to link between Sentry events. ([#977](https://github.com/getsentry/relay/pull/977))

## 21.4.0

**Bug Fixes**:

- Parse the Crashpad information extension stream from Minidumps with annotation objects correctly. ([#973](https://github.com/getsentry/relay/pull/973))

**Internal**:

- Emit outcomes for rate limited attachments. ([#951](https://github.com/getsentry/relay/pull/951))
- Remove timestamp from metrics text protocol. ([#972](https://github.com/getsentry/relay/pull/972))
- Add max, min, sum, and count to gauge metrics. ([#974](https://github.com/getsentry/relay/pull/974))

## 21.3.1

**Bug Fixes**:

- Make request url scrubbable. ([#955](https://github.com/getsentry/relay/pull/955))
- Remove dependent items from envelope when dropping transaction item. ([#960](https://github.com/getsentry/relay/pull/960))

**Internal**:

- Emit the `quantity` field for outcomes of events. This field describes the total size in bytes for attachments or the event count for all other categories. A separate outcome is emitted for attachments in a rejected envelope, if any, in addition to the event outcome. ([#942](https://github.com/getsentry/relay/pull/942))
- Add experimental metrics ingestion without bucketing or pre-aggregation. ([#948](https://github.com/getsentry/relay/pull/948))
- Skip serializing some null values in frames interface. ([#944](https://github.com/getsentry/relay/pull/944))
- Add experimental metrics ingestion with bucketing and pre-aggregation. ([#948](https://github.com/getsentry/relay/pull/948), [#952](https://github.com/getsentry/relay/pull/952), [#958](https://github.com/getsentry/relay/pull/958), [#966](https://github.com/getsentry/relay/pull/966), [#969](https://github.com/getsentry/relay/pull/969))
- Change HTTP response for upstream timeouts from 502 to 504. ([#859](https://github.com/getsentry/relay/pull/859))
- Add rule id to outcomes coming from transaction sampling. ([#953](https://github.com/getsentry/relay/pull/953))
- Add support for breakdowns ingestion. ([#934](https://github.com/getsentry/relay/pull/934))
- Ensure empty strings are invalid measurement names. ([#968](https://github.com/getsentry/relay/pull/968))

## 21.3.0

**Features**:

- Relay now picks up HTTP proxies from environment variables. This is made possible by switching to a different HTTP client library.

**Bug Fixes**:

- Deny backslashes in release names. ([#904](https://github.com/getsentry/relay/pull/904))
- Fix a problem with Data Scrubbing source names (PII selectors) that caused `$frame.abs_path` to match, but not `$frame.abs_path || **` or `$frame.abs_path && **`. ([#932](https://github.com/getsentry/relay/pull/932))
- Make username pii-strippable. ([#935](https://github.com/getsentry/relay/pull/935))
- Respond with `400 Bad Request` and an error message `"empty envelope"` instead of `429` when envelopes without items are sent to the envelope endpoint. ([#937](https://github.com/getsentry/relay/pull/937))
- Allow generic Slackbot ([#947](https://github.com/getsentry/relay/pull/947))

**Internal**:

- Emit the `category` field for outcomes of events. This field disambiguates error events, security events and transactions. As a side-effect, Relay no longer emits outcomes for broken JSON payloads or network errors. ([#931](https://github.com/getsentry/relay/pull/931))
- Add inbound filters functionality to dynamic sampling rules. ([#920](https://github.com/getsentry/relay/pull/920))
- The undocumented `http._client` option has been removed. ([#938](https://github.com/getsentry/relay/pull/938))
- Log old events and sessions in the `requests.timestamp_delay` metric. ([#933](https://github.com/getsentry/relay/pull/933))
- Add rule id to outcomes coming from event sampling. ([#943](https://github.com/getsentry/relay/pull/943))
- Fix a bug in rate limiting that leads to accepting all events in the last second of a rate limiting window, regardless of whether the rate limit applies. ([#946](https://github.com/getsentry/relay/pull/946))

## 21.2.0

**Features**:

- By adding `.no-cache` to the DSN key, Relay refreshes project configuration caches immediately. This allows to apply changed settings instantly, such as updates to data scrubbing or inbound filter rules. ([#911](https://github.com/getsentry/relay/pull/911))
- Add NSError to mechanism. ([#925](https://github.com/getsentry/relay/pull/925))
- Add snapshot to the stack trace interface. ([#927](https://github.com/getsentry/relay/pull/927))

**Bug Fixes**:

- Log on INFO level when recovering from network outages. ([#918](https://github.com/getsentry/relay/pull/918))
- Fix a panic in processing minidumps with invalid location descriptors. ([#919](https://github.com/getsentry/relay/pull/919))

**Internal**:

- Improve dynamic sampling rule configuration. ([#907](https://github.com/getsentry/relay/pull/907))
- Compatibility mode for pre-aggregated sessions was removed. The feature is now enabled by default in full fidelity. ([#913](https://github.com/getsentry/relay/pull/913))

## 21.1.0

**Features**:

- Support dynamic sampling for error events. ([#883](https://github.com/getsentry/relay/pull/883))

**Bug Fixes**:

- Make all fields but event-id optional to fix regressions in user feedback ingestion. ([#886](https://github.com/getsentry/relay/pull/886))
- Remove `kafka-ssl` feature because it breaks development workflow on macOS. ([#889](https://github.com/getsentry/relay/pull/889))
- Accept envelopes where their last item is empty and trailing newlines are omitted. This also fixes a panic in some cases. ([#894](https://github.com/getsentry/relay/pull/894))

**Internal**:

- Extract crashpad annotations into contexts. ([#892](https://github.com/getsentry/relay/pull/892))
- Normalize user reports during ingestion and create empty fields. ([#903](https://github.com/getsentry/relay/pull/903))
- Ingest and normalize sample rates from envelope item headers. ([#910](https://github.com/getsentry/relay/pull/910))

## 20.12.1

- No documented changes.

## 20.12.0

**Features**:

- Add `kafka-ssl` compilation feature that builds Kafka linked against OpenSSL. This feature is enabled in Docker containers only. This is only relevant for Relays running as part of on-premise Sentry. ([#881](https://github.com/getsentry/relay/pull/881))
- Relay is now able to ingest pre-aggregated sessions, which will make it possible to efficiently handle applications that produce thousands of sessions per second. ([#815](https://github.com/getsentry/relay/pull/815))
- Add protocol support for WASM. ([#852](https://github.com/getsentry/relay/pull/852))
- Add dynamic sampling for transactions. ([#835](https://github.com/getsentry/relay/pull/835))
- Send network outage metric on healthcheck endpoint hit. ([#856](https://github.com/getsentry/relay/pull/856))

**Bug Fixes**:

- Fix a long-standing bug where log messages were not addressible as `$string`. ([#882](https://github.com/getsentry/relay/pull/882))
- Allow params in content-type for security requests to support content types like `"application/expect-ct-report+json; charset=utf-8"`. ([#844](https://github.com/getsentry/relay/pull/844))
- Fix a panic in CSP filters. ([#848](https://github.com/getsentry/relay/pull/848))
- Do not drop sessions due to an invalid age constraint set to `0`. ([#855](https://github.com/getsentry/relay/pull/855))
- Do not emit outcomes after forwarding envelopes to the upstream, even if that envelope is rate limited, rejected, or dropped. Since the upstream logs an outcome, it would be a duplicate. ([#857](https://github.com/getsentry/relay/pull/857))
- Fix status code for security report. ([#864](https://github.com/getsentry/relay/pull/864))
- Add missing fields for Expect-CT reports. ([#865](https://github.com/getsentry/relay/pull/865))
- Support more directives in CSP reports, such as `block-all-mixed-content` and `require-trusted-types-for`. ([#876](https://github.com/getsentry/relay/pull/876))

**Internal**:

- Add _experimental_ support for picking up HTTP proxies from the regular environment variables. This feature needs to be enabled by setting `http: client: "reqwest"` in your `config.yml`. ([#839](https://github.com/getsentry/relay/pull/839))
- Refactor transparent request forwarding for unknown endpoints. Requests are now entirely buffered in memory and occupy the same queues and actors as other requests. This should not cause issues but may change behavior under load. ([#839](https://github.com/getsentry/relay/pull/839))
- Add reason codes to the `X-Sentry-Rate-Limits` header in store responses. This allows external Relays to emit outcomes with the proper reason codes. ([#850](https://github.com/getsentry/relay/pull/850))
- Emit metrics for outcomes in external relays. ([#851](https://github.com/getsentry/relay/pull/851))
- Make `$error.value` `pii=true`. ([#837](https://github.com/getsentry/relay/pull/837))
- Send `key_id` in partial project config. ([#854](https://github.com/getsentry/relay/pull/854))
- Add stack traces to Sentry error reports. ([#872](https://github.com/getsentry/relay/pull/872))

## 20.11.1

- No documented changes.

## 20.11.0

**Features**:

- Rename upstream retries histogram metric and add upstream requests duration metric. ([#816](https://github.com/getsentry/relay/pull/816))
- Add options for metrics buffering (`metrics.buffering`) and sampling (`metrics.sample_rate`). ([#821](https://github.com/getsentry/relay/pull/821))

**Bug Fixes**:

- Accept sessions with IP address set to `{{auto}}`. This was previously rejected and silently dropped. ([#827](https://github.com/getsentry/relay/pull/827))
- Fix an issue where every retry-after response would be too large by one minute. ([#829](https://github.com/getsentry/relay/pull/829))

**Internal**:

- Always apply cache debouncing for project states. This reduces pressure on the Redis and file system cache. ([#819](https://github.com/getsentry/relay/pull/819))
- Internal refactoring such that validating of characters in tags no longer uses regexes internally. ([#814](https://github.com/getsentry/relay/pull/814))
- Discard invalid user feedback sent as part of envelope. ([#823](https://github.com/getsentry/relay/pull/823))
- Emit event errors and normalization errors for unknown breadcrumb keys. ([#824](https://github.com/getsentry/relay/pull/824))
- Normalize `breadcrumb.ty` into `breadcrumb.type` for broken Python SDK versions. ([#824](https://github.com/getsentry/relay/pull/824))
- Add the client SDK interface for unreal crashes and set the name to `unreal.crashreporter`. ([#828](https://github.com/getsentry/relay/pull/828))
- Fine-tune the selectors for minidump PII scrubbing. ([#818](https://github.com/getsentry/relay/pull/818), [#830](https://github.com/getsentry/relay/pull/830))

## 20.10.1

**Internal**:

- Emit more useful normalization meta data for invalid tags. ([#808](https://github.com/getsentry/relay/pull/808))

## 20.10.0

**Features**:

- Add support for measurement ingestion. ([#724](https://github.com/getsentry/relay/pull/724), [#785](https://github.com/getsentry/relay/pull/785))
- Add support for scrubbing UTF-16 data in attachments ([#742](https://github.com/getsentry/relay/pull/742), [#784](https://github.com/getsentry/relay/pull/784), [#787](https://github.com/getsentry/relay/pull/787))
- Add upstream request metric. ([#793](https://github.com/getsentry/relay/pull/793))
- The padding character in attachment scrubbing has been changed to match the masking character, there is no usability benefit from them being different. ([#810](https://github.com/getsentry/relay/pull/810))

**Bug Fixes**:

- Fix issue where `$span` would not be recognized in Advanced Data Scrubbing. ([#781](https://github.com/getsentry/relay/pull/781))
- Accept big-endian minidumps. ([#789](https://github.com/getsentry/relay/pull/789))
- Detect network outages and retry sending events instead of dropping them. ([#788](https://github.com/getsentry/relay/pull/788))

**Internal**:

- Project states are now cached separately per DSN public key instead of per project ID. This means that there will be multiple separate cache entries for projects with more than one DSN. ([#778](https://github.com/getsentry/relay/pull/778))
- Relay no longer uses the Sentry endpoint to resolve project IDs by public key. Ingestion for the legacy store endpoint has been refactored to rely on key-based caches only. As a result, the legacy endpoint is supported only on managed Relays. ([#800](https://github.com/getsentry/relay/pull/800))
- Fix rate limit outcomes, now emitted only for error events but not transactions. ([#806](https://github.com/getsentry/relay/pull/806), [#809](https://github.com/getsentry/relay/pull/809))

## 20.9.0

**Features**:

- Add support for attaching Sentry event payloads in Unreal crash reports by adding `__sentry` game data entries. ([#715](https://github.com/getsentry/relay/pull/715))
- Support chunked form data keys for event payloads on the Minidump endpoint. Since crashpad has a limit for the length of custom attributes, the sentry event payload can be split up into `sentry__1`, `sentry__2`, etc. ([#721](https://github.com/getsentry/relay/pull/721))
- Periodically re-authenticate with the upstream server. Previously, there was only one initial authentication. ([#731](https://github.com/getsentry/relay/pull/731))
- The module attribute on stack frames (`$frame.module`) and the (usually server side generated) attribute `culprit` can now be scrubbed with advanced data scrubbing. ([#744](https://github.com/getsentry/relay/pull/744))
- Compress outgoing store requests for events and envelopes including attachements using `gzip` content encoding. ([#745](https://github.com/getsentry/relay/pull/745))
- Relay now buffers all requests until it has authenticated with the upstream. ([#747](//github.com/getsentry/relay/pull/747))
- Add a configuration option to change content encoding of upstream store requests. The default is `gzip`, and other options are `identity`, `deflate`, or `br`. ([#771](https://github.com/getsentry/relay/pull/771))

**Bug Fixes**:

- Send requests to the `/envelope/` endpoint instead of the older `/store/` endpoint. This particularly fixes spurious `413 Payload Too Large` errors returned when using Relay with Sentry SaaS. ([#746](https://github.com/getsentry/relay/pull/746))

**Internal**:

- Remove a temporary flag from attachment kafka messages indicating rate limited crash reports to Sentry. This is now enabled by default. ([#718](https://github.com/getsentry/relay/pull/718))
- Performance improvement of http requests to upstream, high priority messages are sent first. ([#678](https://github.com/getsentry/relay/pull/678))
- Experimental data scrubbing on minidumps([#682](https://github.com/getsentry/relay/pull/682))
- Move `generate-schema` from the Relay CLI into a standalone tool. ([#739](//github.com/getsentry/relay/pull/739))
- Move `process-event` from the Relay CLI into a standalone tool. ([#740](//github.com/getsentry/relay/pull/740))
- Add the client SDK to session kafka payloads. ([#751](https://github.com/getsentry/relay/pull/751))
- Add a standalone tool to document metrics in JSON or YAML. ([#752](https://github.com/getsentry/relay/pull/752))
- Emit `processing.event.produced` for user report and session Kafka messages. ([#757](https://github.com/getsentry/relay/pull/757))
- Improve performance of event processing by avoiding regex clone. ([#767](https://github.com/getsentry/relay/pull/767))
- Assign a default name for unnamed attachments, which prevented attachments from being stored in Sentry. ([#769](https://github.com/getsentry/relay/pull/769))
- Add Relay version version to challenge response. ([#758](https://github.com/getsentry/relay/pull/758))

## 20.8.0

**Features**:

- Add the `http.connection_timeout` configuration option to adjust the connection and SSL handshake timeout. The default connect timeout is now increased from 1s to 3s. ([#688](https://github.com/getsentry/relay/pull/688))
- Supply Relay's version during authentication and check if this Relay is still supported. An error message prompting to upgrade Relay will be supplied if Relay is unsupported. ([#697](https://github.com/getsentry/relay/pull/697))

**Bug Fixes**:

- Reuse connections for upstream event submission requests when the server supports connection keepalive. Relay did not consume the response body of all requests, which caused it to reopen a new connection for every event. ([#680](https://github.com/getsentry/relay/pull/680), [#695](https://github.com/getsentry/relay/pull/695))
- Fix hashing of user IP addresses in data scrubbing. Previously, this could create invalid IP addresses which were later rejected by Sentry. Now, the hashed IP address is moved to the `id` field. ([#692](https://github.com/getsentry/relay/pull/692))
- Do not retry authentication with the upstream when a client error is reported (status code 4XX). ([#696](https://github.com/getsentry/relay/pull/696))

**Internal**:

- Extract the event `timestamp` from Minidump files during event normalization. ([#662](https://github.com/getsentry/relay/pull/662))
- Retain the full span description in transaction events instead of trimming it. ([#674](https://github.com/getsentry/relay/pull/674))
- Report all Kafka producer errors to Sentry. Previously, only immediate errors were reported but not those during asynchronous flushing of messages. ([#677](https://github.com/getsentry/relay/pull/677))
- Add "HubSpot Crawler" to the list of web crawlers for inbound filters. ([#693](https://github.com/getsentry/relay/pull/693))
- Improved typing for span data of transaction events, no breaking changes. ([#713](https://github.com/getsentry/relay/pull/713))
- **Breaking change:** In PII configs, all options on hash and mask redactions (replacement characters, ignored characters, hash algorithm/key) are removed. If they still exist in the configuration, they are ignored. ([#760](https://github.com/getsentry/relay/pull/760))

## 20.7.2

**Features**:

- Report metrics for connections to the upstream. These metrics are reported under `connector.*` and include information on connection reuse, timeouts and errors. ([#669](https://github.com/getsentry/relay/pull/669))
- Increased the maximum size of attachments from _50MiB_ to _100MiB_. Most notably, this allows to upload larger minidumps. ([#671](https://github.com/getsentry/relay/pull/671))

**Internal**:

- Always create a spans array for transactions in normalization. This allows Sentry to render the spans UI even if the transaction is empty. ([#667](https://github.com/getsentry/relay/pull/667))

## 20.7.1

- No documented changes.

## 20.7.0

**Features**:

- Sessions and attachments can be rate limited now. These rate limits apply separately from error events, which means that you can continue to send Release Health sessions while you're out of quota with errors. ([#636](https://github.com/getsentry/relay/pull/636))

**Bug Fixes**:

- Outcomes from downstream relays were not forwarded upstream. ([#632](https://github.com/getsentry/relay/pull/632))
- Apply clock drift correction to Release Health sessions and validate timestamps. ([#633](https://github.com/getsentry/relay/pull/633))
- Apply clock drift correction for timestamps that are too far in the past or future. This fixes a bug where broken transaction timestamps would lead to negative durations. ([#634](https://github.com/getsentry/relay/pull/634), [#654](https://github.com/getsentry/relay/pull/654))
- Respond with status code `200 OK` to rate limited minidump and UE4 requests. Third party clients otherwise retry those requests, leading to even more load. ([#646](https://github.com/getsentry/relay/pull/646), [#647](https://github.com/getsentry/relay/pull/647))
- Ingested unreal crash reports no longer have a `misc_primary_cpu_brand` key with GPU information set in the Unreal context. ([#650](https://github.com/getsentry/relay/pull/650))
- Fix ingestion of forwarded outcomes in processing Relays. Previously, `emit_outcomes` had to be set explicitly to enable this. ([#653](https://github.com/getsentry/relay/pull/653))

**Internal**:

- Restructure the envelope and event ingestion paths into a pipeline and apply rate limits to all envelopes. ([#635](https://github.com/getsentry/relay/pull/635), [#636](https://github.com/getsentry/relay/pull/636))
- Pass the combined size of all attachments in an envelope to the Redis rate limiter as quantity to enforce attachment quotas. ([#639](https://github.com/getsentry/relay/pull/639))
- Emit flags for rate limited processing attachments and add a `size` field. ([#640](https://github.com/getsentry/relay/pull/640), [#644](https://github.com/getsentry/relay/pull/644))

## 20.6.0

We have switched to [CalVer](https://calver.org/)! Relay's version is always in line with the latest version of [Sentry](https://github.com/getsentry/sentry).

**Features**:

- Proxy and managed Relays now apply clock drift correction based on the `sent_at` header emitted by SDKs. ([#581](https://github.com/getsentry/relay/pull/581))
- Apply cached rate limits to attachments and sessions in the fast-path when parsing incoming requests. ([#618](https://github.com/getsentry/relay/pull/618))
- New config options `metrics.default_tags` and `metrics.hostname_tag`. ([#625](https://github.com/getsentry/relay/pull/625))

**Bug Fixes**:

- Clock drift correction no longer considers the transaction timestamp as baseline for SDKs using Envelopes. Instead, only the dedicated `sent_at` Envelope header is used. ([#580](https://github.com/getsentry/relay/pull/580))
- The `http.timeout` setting is now applied to all requests, including event submission. Previously, events were exempt. ([#588](https://github.com/getsentry/relay/pull/588))
- All endpoint metrics now report their proper `route` tag. This applies to `requests`, `requests.duration`, and `responses.status_codes`. Previously, some some endpoints reported an empty route. ([#595](https://github.com/getsentry/relay/pull/595))
- Properly refresh cached project states based on the configured intervals. Previously, Relay may have gone into an endless refresh cycle if the system clock not accurate, or the state had not been updated in the upstream. ([#596](https://github.com/getsentry/relay/pull/596))
- Respond with `403 Forbidden` when multiple authentication payloads are sent by the SDK. Previously, Relay would authenticate using one of the payloads and silently ignore the rest. ([#602](https://github.com/getsentry/relay/pull/602))
- Improve metrics documentation. ([#614](https://github.com/getsentry/relay/pull/614))
- Do not scrub event processing errors by default. ([#619](https://github.com/getsentry/relay/pull/619))

**Internal**:

- Add source (who emitted the outcome) to Outcome payload. ([#604](https://github.com/getsentry/relay/pull/604))
- Ignore non-Rust folders for faster rebuilding and testing. ([#578](https://github.com/getsentry/relay/pull/578))
- Invalid session payloads are now logged for SDK debugging. ([#584](https://github.com/getsentry/relay/pull/584), [#591](https://github.com/getsentry/relay/pull/591))
- Add support for Outcomes generation in external Relays. ([#592](https://github.com/getsentry/relay/pull/592))
- Remove unused `rev` from project state. ([#586](https://github.com/getsentry/relay/pull/586))
- Add an outcome endpoint for trusted Relays. ([#589](https://github.com/getsentry/relay/pull/589))
- Emit outcomes for event payloads submitted in attachment files. ([#609](https://github.com/getsentry/relay/pull/609))
- Split envelopes that contain sessions and other items and ingest them independently. ([#610](https://github.com/getsentry/relay/pull/610))
- Removed support for legacy per-key quotas. ([#616](https://github.com/getsentry/relay/pull/615))
- Security events (CSP, Expect-CT, Expect-Staple, and HPKP) are now placed into a dedicated `security` item in envelopes, rather than the generic event item. This allows for quick detection of the event type for rate limiting. ([#617](https://github.com/getsentry/relay/pull/617))

## 0.5.9

- Relay has a logo now!
- New explicit `envelope/` endpoint. Envelopes no longer need to be sent with the right `content-type` header (to cater to browser JS).
- Introduce an Envelope item type for transactions.
- Support environment variables and CLI arguments instead of command line parameters.
- Return status `415` on wrong content types.
- Normalize double-slashes in request URLs more aggressively.
- Add an option to generate credentials on stdout.

**Internal**:

- Serve project configs to downstream Relays with proper permission checking.
- PII: Make and/or selectors specific.
- Add a browser filter for IE 11.
- Changes to release parsing.
- PII: Expose event values as part of generated selector suggestions.

## 0.5.8

**Internal**:

- Fix a bug where exception values and the device name were not PII-strippable.

## 0.5.7

- Docker images are now also pushed to Docker Hub.
- New helper function to generate PII selectors from event data.

**Internal**:

- Release is now a required attribute for session data.
- `unknown` can now be used in place of `unknown_error` for span statuses. A future release will change the canonical format from `unknown_error` to `unknown`.

## 0.5.6

- Fix a bug where Relay would stop processing events if Sentry is down for only a short time.
- Improvements to architecture documentation.
- Initial support for rate limiting by event type ("scoped quotas")
- Fix a bug where `key_id` was omitted from outcomes created by Relay.
- Fix a bug where it was not permitted to send content-encoding as part of a CORS request to store.

**Internal**:

- PII processing: Aliases for value types (`$error` instead of `$exception` to be in sync with Discover column naming) and adding a default for replace-redactions.
- It is now valid to send transactions and spans without `op` set, in which case a default value will be inserted.

## 0.5.5

- Suppress verbose DNS lookup logs.

**Internal**:

- Small performance improvements in datascrubbing config converter.
- New, C-style selector syntax (old one still works)

## 0.5.4

**Internal**:

- Add event contexts to `pii=maybe`.
- Fix parsing of msgpack breadcrumbs in Rust store.
- Envelopes sent to Rust store can omit the DSN in headers.
- Ability to quote/escape special characters in selectors in PII configs.

## 0.5.3

- Properly strip the linux binary to reduce its size
- Allow base64 encoded JSON event payloads ([#466](https://github.com/getsentry/relay/pull/466))
- Fix multipart requests without trailing newline ([#465](https://github.com/getsentry/relay/pull/465))
- Support for ingesting session updates ([#449](https://github.com/getsentry/relay/pull/449))

**Internal**:

- Validate release names during event ingestion ([#479](https://github.com/getsentry/relay/pull/479))
- Add browser extension filter ([#470](https://github.com/getsentry/relay/pull/470))
- Add `pii=maybe`, a new kind of event schema field that can only be scrubbed if explicitly addressed.
- Add way to scrub filepaths in a way that does not break processing.

## 0.5.2

- Fix trivial Redis-related crash when running in non-processing mode.
- Limit the maximum retry-after of a rate limit. This is necessary because of the "Delete and ignore future events" feature in Sentry.
- Project caches are now evicted after `project_grace_period` has passed. If you have that parameter set to a high number you may see increased memory consumption.

**Internal**:

- Misc bugfixes in PII processor. Those bugs do not affect the legacy data scrubber exposed in Python.
- Polishing documentation around PII configuration format.
- Signal codes in mach mechanism are no longer required.

## 0.5.1

- Ability to fetch project configuration from Redis as additional caching layer.
- Fix a few bugs in release filters.
- Fix a few bugs in minidumps endpoint with processing enabled.

**Internal**:

- Fix a bug in the PII processor that would always remove the entire string on `pattern` rules.
- Ability to correct some clock drift and wrong system time in transaction events.

## 0.5.0

- The binary has been renamed to `relay`.
- Updated documentation for metrics.

**Internal**:

- The package is now called `sentry-relay`.
- Renamed all `Semaphore*` types to `Relay*`.
- Fixed memory leaks in processing functions.

## 0.4.65

- Implement the Minidump endpoint.
- Implement the Attachment endpoint.
- Implement the legacy Store endpoint.
- Support a plain `Authorization` header in addition to `X-Sentry-Auth`.
- Simplify the shutdown logic. Relay now always takes a fixed configurable time to shut down.
- Fix healthchecks in _Static_ mode.
- Fix internal handling of event attachments.
- Fix partial reads of request bodies resulting in a broken connection.
- Fix a crash when parsing User-Agent headers.
- Fix handling of events sent with `sentry_version=2.0` (Clojure SDK).
- Use _mmap_ to load the GeoIP database to improve the memory footprint.
- Revert back to the system memory allocator.

**Internal**:

- Preserve microsecond precision in all time stamps.
- Record event ids in all outcomes.
- Updates to event processing metrics.
- Add span status mapping from open telemetry.

## 0.4.64

- Switched to `jemalloc` as global allocator.
- Introduce separate outcome reason for invalid events.
- Always consume request bodies to the end.
- Implemented minidump ingestion.
- Increas precisions of timestamps in protocol.

## 0.4.63

- Refactor healthchecks into two: Liveness and readiness (see code comments for explanation for now).
- Allow multiple trailing slashes on store endpoint, e.g. `/api/42/store///`.
- Internal refactor to prepare for envelopes format.

**Internal**:

- Fix a bug where glob-matching in filters did not behave correctly when the to-be-matched string contained newlines.
- Add `moz-extension:` as scheme for browser extensions (filtering out Firefox addons).
- Raise a dedicated Python exception type for invalid transaction events. Also do not report that error to Sentry from Relay.

## 0.4.62

- Various performance improvements.

## 0.4.61

**Internal**:

- Add `thread.errored` attribute ([#306](https://github.com/getsentry/relay/pull/306)).

## 0.4.60

- License is now BSL instead of MIT ([#301](https://github.com/getsentry/relay/pull/301)).
- Improve internal metrics and logging ([#296](https://github.com/getsentry/relay/pull/296), [#297](https://github.com/getsentry/relay/pull/297), [#298](https://github.com/getsentry/relay/pull/298)).
- Fix unbounded requests to Sentry for project configs ([#295](https://github.com/getsentry/relay/pull/295), [#300](https://github.com/getsentry/relay/pull/300)).
- Fix rejected responses from Sentry due to size limit ([#303](https://github.com/getsentry/relay/pull/303)).
- Expose more options for configuring request concurrency limits ([#311](https://github.com/getsentry/relay/pull/311)).

**Internal**:

- Transaction events with negative duration are now rejected ([#291](https://github.com/getsentry/relay/pull/291)).
- Fix a panic when normalizing certain dates.

## 0.4.59

**Internal**:

- Fix: Normalize legacy stacktrace attributes ([#292](https://github.com/getsentry/relay/pull/292))
- Fix: Validate platform attributes in Relay ([#294](https://github.com/getsentry/relay/pull/294))
- Flip the flag that indicates Relay processing ([#293](https://github.com/getsentry/relay/pull/293))

## 0.4.58

- Evict project caches after some time ([#287](https://github.com/getsentry/relay/pull/287))
- Selectively log internal errors to stderr ([#285](https://github.com/getsentry/relay/pull/285))
- Add an error boundary to parsing project states ([#281](https://github.com/getsentry/relay/pull/281))

**Internal**:

- Add event size metrics ([#286](https://github.com/getsentry/relay/pull/286))
- Normalize before datascrubbing ([#290](https://github.com/getsentry/relay/pull/290))
- Add a config value for thread counts ([#283](https://github.com/getsentry/relay/pull/283))
- Refactor outcomes for parity with Sentry ([#282](https://github.com/getsentry/relay/pull/282))
- Add flag that relay processed an event ([#279](https://github.com/getsentry/relay/pull/279))

## 0.4.57

**Internal**:

- Stricter validation of transaction events.

## 0.4.56

**Internal**:

- Fix a panic in trimming.

## 0.4.55

**Internal**:

- Fix more bugs in datascrubbing converter.

## 0.4.54

**Internal**:

- Fix more bugs in datascrubbing converter.

## 0.4.53

**Internal**:

- Fix more bugs in datascrubbing converter.

## 0.4.52

**Internal**:

- Fix more bugs in datascrubbing converter.

## 0.4.51

**Internal**:

- Fix a few bugs in datascrubbing converter.
- Accept trailing slashes.

**Normalization**:

- Fix a panic on overflowing timestamps.

## 0.4.50

**Internal**:

- Fix bug where IP scrubbers were applied even when not enabled.

## 0.4.49

- Internal changes.

## 0.4.48

**Internal**:

- Fix various bugs in the datascrubber and PII processing code to get closer to behavior of the Python implementation.

## 0.4.47

**Internal**:

- Various work on re-implementing Sentry's `/api/X/store` endpoint in Relay. Relay can now apply rate limits based on Redis and emit the correct outcomes.

## 0.4.46

**Internal**:

- Resolved a regression in IP address normalization. The new behavior is closer to a line-by-line port of the old Python code.

## 0.4.45

**Normalization**:

- Resolved an issue where GEO IP data was not always infered.

## 0.4.44

**Normalization**:

- Only take the user IP address from the store request's IP for certain platforms. This restores the behavior of the old Python code.

## 0.4.43

**Normalization**:

- Bump size of breadcrumbs.
- Workaround for an issue where we would not parse OS information from User Agent when SDK had already sent OS information.
- Further work on Sentry-internal event ingestion.

## 0.4.42

**Normalization**:

- Fix normalization of version strings from user agents.

## 0.4.41

- Support extended project configuration.

**Internal**:

- Implement event filtering rules.
- Add basic support for Sentry-internal event ingestion.
- Parse and normalize user agent strings.

## 0.4.40

**Internal**:

- Restrict ranges of timestamps to prevent overflows in Python code and UI.

## 0.4.39

**Internal**:

- Fix a bug where stacktrace trimming was not applied during renormalization.

## 0.4.38

**Internal**:

- Added typed spans to Event.

## 0.4.37

**Internal**:

- Added `orig_in_app` to frame data.

## 0.4.36

**Internal**:

- Add new .NET versions for context normalization.

## 0.4.35

**Internal**:

- Fix bug where thread's stacktraces were not normalized.
- Fix bug where a string at max depth of a databag was stringified again.

## 0.4.34

**Internal**:

- Added `data` attribute to frames.
- Added a way to override other trimming behavior in Python normalizer binding.

## 0.4.33

**Internal**:

- Plugin-provided context types should now work properly again.

## 0.4.32

**Internal**:

- Removed `function_name` field from frame and added `raw_function`.

## 0.4.31

**Internal**:

- Add trace context type.

## 0.4.30

**Internal**:

- Make exception messages/values larger to allow for foreign stacktrace data to be attached.

## 0.4.29

**Internal**:

- Added `function_name` field to frame.

## 0.4.28

**Internal**:

- Add missing context type for sessionstack.

## 0.4.27

**Internal**:

- Increase frame vars size again! Byte size was fine, but max depth was way too small.

## 0.4.26

**Internal**:

- Reduce frame vars size.

## 0.4.25

**Internal**:

- Add missing trimming to frame vars.

## 0.4.24

**Internal**:

- Reject non-http/https `help_urls` in exception mechanisms.

## 0.4.23

**Internal**:

- Add basic truncation to event meta to prevent payload size from spiralling out of control.

## 0.4.22

**Internal**:

- Added grouping enhancements to protocol.

## 0.4.21

**Internal**:

- Updated debug image interface with more attributes.

## 0.4.20

**Internal**:

- Added support for `lang` frame and stacktrace attribute.

## 0.4.19

**Internal**:

- Slight changes to allow replacing more normalization code in Sentry with Rust.

## 0.4.18

**Internal**:

- Allow much larger payloads in the extra attribute.

## 0.4.17

**Internal**:

- Added support for protocol changes related to upcoming sentry SDK features. In particular the `none` event type was added.

## 0.4.16

For users of relay, nothing changed at all. This is a release to test embedding some Rust code in Sentry itself.

## 0.4.15

For users of relay, nothing changed at all. This is a release to test embedding some Rust code in Sentry itself.

## 0.4.14

For users of relay, nothing changed at all. This is a release to test embedding some Rust code in Sentry itself.

## 0.4.13

For users of relay, nothing changed at all. This is a release to test embedding some Rust code in Sentry itself.

## 0.4.12

For users of relay, nothing changed at all. This is a release to test embedding some Rust code in Sentry itself.

## 0.4.11

For users of relay, nothing changed at all. This is a release to test embedding some Rust code in Sentry itself.

## 0.4.10

For users of relay, nothing changed at all. This is a release to test embedding some Rust code in Sentry itself.

## 0.4.9

For users of relay, nothing changed at all. This is a release to test embedding some Rust code in Sentry itself.

## 0.4.8

For users of relay, nothing changed at all. This is a release to test embedding some Rust code in Sentry itself.

## 0.4.7

For users of relay, nothing changed at all. This is a release to test embedding some Rust code in Sentry itself.

## 0.4.6

For users of relay, nothing changed at all. This is a release to test embedding some Rust code in Sentry itself.

## 0.4.5

For users of relay, nothing changed at all. This is a release to test embedding some Rust code in Sentry itself.

## 0.4.4

For users of relay, nothing changed at all. This is a release to test embedding some Rust code in Sentry itself.

## 0.4.3

For users of relay, nothing changed at all. This is a release to test embedding some Rust code in Sentry itself.

## 0.4.2

For users of relay, nothing changed at all. This is a release to test embedding some Rust code in Sentry itself.

## 0.4.1

For users of relay, nothing changed at all. This is a release to test embedding some Rust code in Sentry itself.

## 0.4.0

Introducing new Relay modes:

- `proxy`: A proxy for all requests and events.
- `static`: Static configuration for known projects in the file system.
- `managed`: Fetch configurations dynamically from Sentry and update them.

The default Relay mode is `managed`. Users upgrading from previous versions will automatically activate the `managed` mode. To change this setting, add `relay.mode` to `config.yml` or run `semaphore config init` from the command line.

**Breaking Change**: If Relay was used without credentials, the mode needs to be set to `proxy`. The default `managed` mode requires credentials.

For more information on Relay modes, see the [documentation page](https://docs.sentry.io/data-management/relay/options/).

### Configuration Changes

- Added `cache.event_buffer_size` to control the maximum number of events that are buffered in case of network issues or high rates of incoming events.
- Added `limits.max_concurrent_requests` to limit the number of connections that this Relay will use to communicate with the upstream.
- Internal error reporting is now disabled by default. To opt in, set `sentry.enabled`.

### Bugfixes

- Fix a bug that caused events to get unconditionally dropped after five seconds, regardless of the `cache.event_expiry` configuration.
- Fix a memory leak in Relay's internal error reporting.

## 0.3.0

- Changed PII stripping rule format to permit path selectors when applying rules. This means that now `$string` refers to strings for instance and `user.id` refers to the `id` field in the `user` attribute of the event. Temporarily support for old rules is retained.

## 0.2.7

- store: Minor fixes to be closer to Python. Ability to disable trimming of objects, arrays and strings.

## 0.2.6

- Fix bug where PII stripping would remove containers without leaving any metadata about the retraction.
- Fix bug where old `redactPair` rules would stop working.

## 0.2.5

- Rewrite of PII stripping logic. This brings potentially breaking changes to the semantics of PII configs. Most importantly field types such as `"freeform"` and `"databag"` are gone, right now there is only `"container"` and `"text"`. All old field types should have become an alias for `"text"`, but take extra care in ensuring your PII rules still work.

- store: Minor fixes to be closer to Python.

## 0.2.4

For users of relay, nothing changed at all. This is a release to test embedding some Rust code in Sentry itself.

- store: Remove stray print statement.

## 0.2.3

For users of relay, nothing changed at all. This is a release to test embedding some Rust code in Sentry itself.

- store: Fix main performance issues.

## 0.2.2

For users of relay, nothing changed at all. This is a release to test embedding some Rust code in Sentry itself.

- store: Fix segfault when trying to process contexts.
- store: Fix trimming state "leaking" between interfaces, leading to excessive trimming.
- store: Don't serialize empty arrays and objects (with a few exceptions).

## 0.2.1

For users of relay, nothing changed at all. This is a release to test embedding some Rust code in Sentry itself.

- `libsemaphore`: Expose CABI for normalizing event data.

## 0.2.0

Our first major iteration on Relay has landed!

- User documentation is now hosted at <https://docs.sentry.io/relay/>.
- SSL support is now included by default. Just configure a [TLS identity](https://docs.sentry.io/relay/options/#relaytls_identity_path) and you're set.
- Updated event processing: Events from older SDKs are now supported. Also, we've fixed some bugs along the line.
- Introduced full support for PII stripping. See [PII Configuration](https://docs.sentry.io/relay/pii-config/) for instructions.
- Configure with static project settings. Relay will skip querying project states from Sentry and use your provided values instead. See [Project Configuration](https://docs.sentry.io/relay/project-config/) for a full guide.
- Relay now also acts as a proxy for certain API requests. This allows it to receive CSP reports and Minidump crash reports, among others. It also sets `X-Forwarded-For` and includes a Relay signature header.

Besides that, there are many technical changes, including:

- Major rewrite of the internals. Relay no longer requires a special endpoint for sending events to upstream Sentry and processes events individually with less delay than before.
- The executable will exit with a non-zero exit code on startup errors. This makes it easier to catch configuration errors.
- Removed `libsodium` as a production dependency, greatly simplifying requirements for the runtime environment.
- Greatly improved logging and metrics. Be careful with the `DEBUG` and `TRACE` levels, as they are **very** verbose now.
- Improved docker containers.

## 0.1.3

- Added support for metadata format

## 0.1.2

- JSON logging ([#32](https://github.com/getsentry/relay/pull/32))
- Update dependencies

## 0.1.1

- Rename "sentry-relay" to "semaphore"
- Use new features from Rust 1.26
- Prepare binary and Python builds ([#20](https://github.com/getsentry/relay/pull/20))
- Add Dockerfile ([#23](https://github.com/getsentry/relay/pull/23))

## 0.1.0

An initial release of the tool.<|MERGE_RESOLUTION|>--- conflicted
+++ resolved
@@ -1,20 +1,13 @@
 # Changelog
 
-## Unreleased
-
-<<<<<<< HEAD
+
+
+## 23.12.1
 
 **Features**:
 
 - Add a global throughput rate limiter for metric buckets. ([#2854](https://github.com/getsentry/relay/pull/2854))
-
-## 23.12.1
-
-=======
-**Features**:
-
 - Group db spans with repeating logical conditions together. ([#2929](https://github.com/getsentry/relay/pull/2929))
->>>>>>> da081f4f
 
 **Bug Fixes**:
 
