# Changelog

## Unreleased

**Features**:

- Limit the number of custom measurements per event. ([#1483](https://github.com/getsentry/relay/pull/1483)))
- Add INP web vital as a measurement. ([#1487](https://github.com/getsentry/relay/pull/1487))
<<<<<<< HEAD
- Enforce rate limits on metrics buckets using the transactions_processed quota. ([#1515](https://github.com/getsentry/relay/pull/1515))
=======
- PII scrubbing now treats any key containing `token` as a password. ([#1527](https://github.com/getsentry/relay/pull/1527))
>>>>>>> 7b3ac3e5

**Bug Fixes**:

- Make sure that non-processing Relays drop all invalid transactions. ([#1513](https://github.com/getsentry/relay/pull/1513))

**Internal**:

- Introduce a new profile format called `sample`. ([#1462](https://github.com/getsentry/relay/pull/1462))
- Generate a new profile ID when splitting a profile for multiple transactions. ([#1473](https://github.com/getsentry/relay/pull/1473))
- Pin Rust version to 1.63.0 in Dockerfile. ([#1482](https://github.com/getsentry/relay/pull/1482))
- Normalize measurement units in event payload. ([#1488](https://github.com/getsentry/relay/pull/1488))
- Remove long-running futures from metrics flush. ([#1492](https://github.com/getsentry/relay/pull/1492))
- Migrate to 2021 Rust edition. ([#1510](https://github.com/getsentry/relay/pull/1510))
- Make the profiling frame object compatible with the stacktrace frame object from event. ([#1512](https://github.com/getsentry/relay/pull/1512))
- Fix quota DataCategory::TransactionProcessed serialisation to match that of the CAPI. ([#1514](https://github.com/getsentry/relay/pull/1514))
- Support checking quotas in the Redis rate limiter without incrementing them. ([#1519](https://github.com/getsentry/relay/pull/1519))
- Update the internal service architecture for metrics aggregator service. ([#1508](https://github.com/getsentry/relay/pull/1508))

## 22.9.0

**Features**:

- Add user-agent parsing to Replays. ([#1420](https://github.com/getsentry/relay/pull/1420))
- Improve the release name used when reporting data to Sentry to include both the version and exact build. ([#1428](https://github.com/getsentry/relay/pull/1428))

**Bug Fixes**:

- Do not apply rate limits or reject data based on expired project configs. ([#1404](https://github.com/getsentry/relay/pull/1404))
- Process required stacktraces to fix filtering events originating from browser extensions. ([#1423](https://github.com/getsentry/relay/pull/1423))
- Fix error message filtering when formatting the message of logentry. ([#1442](https://github.com/getsentry/relay/pull/1442))
- Loosen type requirements for the `user.id` field in Replays. ([#1443](https://github.com/getsentry/relay/pull/1443))
- Fix panic in datascrubbing when number of sensitive fields was too large. ([#1474](https://github.com/getsentry/relay/pull/1474))


**Internal**:

- Make the Redis connection pool configurable. ([#1418](https://github.com/getsentry/relay/pull/1418))
- Add support for sharding Kafka producers across clusters. ([#1454](https://github.com/getsentry/relay/pull/1454))
- Speed up project cache eviction through a background thread. ([#1410](https://github.com/getsentry/relay/pull/1410))
- Batch metrics buckets into logical partitions before sending them as Envelopes. ([#1440](https://github.com/getsentry/relay/pull/1440))
- Filter single samples in cocoa profiles and events with no duration in Android profiles. ([#1445](https://github.com/getsentry/relay/pull/1445))
- Add a "invalid_replay" discard reason for invalid replay events. ([#1455](https://github.com/getsentry/relay/pull/1455))
- Add rate limiters for replays and replay recordings. ([#1456](https://github.com/getsentry/relay/pull/1456))
- Use the different configuration for billing outcomes when specified. ([#1461](https://github.com/getsentry/relay/pull/1461))
- Support profiles tagged for many transactions. ([#1444](https://github.com/getsentry/relay/pull/1444), [#1463](https://github.com/getsentry/relay/pull/1463), [#1464](https://github.com/getsentry/relay/pull/1464), [#1465](https://github.com/getsentry/relay/pull/1465))
- Track metrics for changes to the transaction name and DSC propagations. ([#1466](https://github.com/getsentry/relay/pull/1466))
- Simplify the ingestion path to reduce endpoint response times. ([#1416](https://github.com/getsentry/relay/issues/1416), [#1429](https://github.com/getsentry/relay/issues/1429), [#1431](https://github.com/getsentry/relay/issues/1431))
- Update the internal service architecture for the store, outcome, and processor services. ([#1405](https://github.com/getsentry/relay/pull/1405), [#1415](https://github.com/getsentry/relay/issues/1415), [#1421](https://github.com/getsentry/relay/issues/1421), [#1441](https://github.com/getsentry/relay/issues/1441), [#1457](https://github.com/getsentry/relay/issues/1457), [#1470](https://github.com/getsentry/relay/pull/1470))

## 22.8.0

**Features**:

- Remove timeout-based expiry of envelopes in Relay's internal buffers. The `cache.envelope_expiry` is now inactive. To control the size of the envelope buffer, use `cache.envelope_buffer_size` exclusively, instead. ([#1398](https://github.com/getsentry/relay/pull/1398))
- Parse sample rates as JSON. ([#1353](https://github.com/getsentry/relay/pull/1353))
- Filter events in external Relays, before extracting metrics. ([#1379](https://github.com/getsentry/relay/pull/1379))
- Add `privatekey` and `private_key` as secret key name to datascrubbers. ([#1376](https://github.com/getsentry/relay/pull/1376))
- Explain why we responded with 429. ([#1389](https://github.com/getsentry/relay/pull/1389))

**Bug Fixes**:

- Fix a bug where unreal crash reports were dropped when metrics extraction is enabled. ([#1355](https://github.com/getsentry/relay/pull/1355))
- Extract user from metrics with EventUser's priority. ([#1363](https://github.com/getsentry/relay/pull/1363))
- Honor `SentryConfig.enabled` and don't init SDK at all if it is false. ([#1380](https://github.com/getsentry/relay/pull/1380))
- The priority thread metadata on profiles is now optional, do not fail the profile if it's not present. ([#1392](https://github.com/getsentry/relay/pull/1392))

**Internal**:

- Support compressed project configs in redis cache. ([#1345](https://github.com/getsentry/relay/pull/1345))
- Refactor profile processing into its own crate. ([#1340](https://github.com/getsentry/relay/pull/1340))
- Treat "unknown" transaction source as low cardinality for safe SDKs. ([#1352](https://github.com/getsentry/relay/pull/1352), [#1356](https://github.com/getsentry/relay/pull/1356))
- Conditionally write a default transaction source to the transaction payload. ([#1354](https://github.com/getsentry/relay/pull/1354))
- Generate mobile measurements frames_frozen_rate, frames_slow_rate, stall_percentage. ([#1373](https://github.com/getsentry/relay/pull/1373))
- Change to the internals of the healthcheck endpoint. ([#1374](https://github.com/getsentry/relay/pull/1374), [#1377](https://github.com/getsentry/relay/pull/1377))
- Re-encode the Typescript payload to normalize. ([#1372](https://github.com/getsentry/relay/pull/1372))
- Partially normalize events before extracting metrics. ([#1366](https://github.com/getsentry/relay/pull/1366))
- Spawn more threads for CPU intensive work. ([#1378](https://github.com/getsentry/relay/pull/1378))
- Add missing fields to DeviceContext ([#1383](https://github.com/getsentry/relay/pull/1383))
- Improve performance of Redis accesses by not running `PING` everytime a connection is reused. ([#1394](https://github.com/getsentry/relay/pull/1394))
- Distinguish between various discard reasons for profiles. ([#1395](https://github.com/getsentry/relay/pull/1395))
- Add missing fields to GPUContext ([#1391](https://github.com/getsentry/relay/pull/1391))
- Store actor now uses Tokio for message handling instead of Actix. ([#1397](https://github.com/getsentry/relay/pull/1397))
- Add app_memory to AppContext struct. ([#1403](https://github.com/getsentry/relay/pull/1403))

## 22.7.0

**Features**:

- Adjust sample rate by envelope header's sample_rate. ([#1327](https://github.com/getsentry/relay/pull/1327))
- Support `transaction_info` on event payloads. ([#1330](https://github.com/getsentry/relay/pull/1330))
- Extract transaction metrics in external relays. ([#1344](https://github.com/getsentry/relay/pull/1344))

**Bug Fixes**:

- Parse custom units with length < 15 without crashing. ([#1312](https://github.com/getsentry/relay/pull/1312))
- Split large metrics requests into smaller batches. This avoids failed metrics submission and lost Release Health data due to `413 Payload Too Large` errors on the upstream. ([#1326](https://github.com/getsentry/relay/pull/1326))
- Metrics extraction: Map missing transaction status to "unknown". ([#1333](https://github.com/getsentry/relay/pull/1333))
- Fix [CVE-2022-2068](https://www.openssl.org/news/vulnerabilities.html#CVE-2022-2068) and [CVE-2022-2097](https://www.openssl.org/news/vulnerabilities.html#CVE-2022-2097) by updating to OpenSSL 1.1.1q. ([#1334](https://github.com/getsentry/relay/pull/1334))

**Internal**:

- Reduce number of metrics extracted for release health. ([#1316](https://github.com/getsentry/relay/pull/1316))
- Indicate with thread is the main thread in thread metadata for profiles. ([#1320](https://github.com/getsentry/relay/pull/1320))
- Increase profile maximum size by an order of magnitude. ([#1321](https://github.com/getsentry/relay/pull/1321))
- Add data category constant for processed transactions, encompassing all transactions that have been received and sent through dynamic sampling as well as metrics extraction. ([#1306](https://github.com/getsentry/relay/pull/1306))
- Extract metrics also from trace-sampled transactions. ([#1317](https://github.com/getsentry/relay/pull/1317))
- Extract metrics from a configurable amount of custom transaction measurements. ([#1324](https://github.com/getsentry/relay/pull/1324))
- Metrics: Drop transaction tag for high-cardinality sources. ([#1339](https://github.com/getsentry/relay/pull/1339))

## 22.6.0

**Compatibility:** This version of Relay requires Sentry server `22.6.0` or newer.

**Features**:

- Relay is now compatible with CentOS 7 and Red Hat Enterprise Linux 7 onward (kernel version _2.6.32_), depending on _glibc 2.17_ or newer. The `crash-handler` feature, which is currently enabled in the build published to DockerHub, additionally requires _curl 7.29_ or newer. ([#1279](https://github.com/getsentry/relay/pull/1279))
- Optionally start relay with `--upstream-dsn` to pass a Sentry DSN instead of the URL. This can be convenient when starting Relay in environments close to an SDK, where a DSN is already available. ([#1277](https://github.com/getsentry/relay/pull/1277))
- Add a new runtime mode `--aws-runtime-api=$AWS_LAMBDA_RUNTIME_API` that integrates Relay with the AWS Extensions API lifecycle. ([#1277](https://github.com/getsentry/relay/pull/1277))
- Add Replay ItemTypes. ([#1236](https://github.com/getsentry/relay/pull/1236), ([#1239](https://github.com/getsentry/relay/pull/1239))

**Bug Fixes**:

- Session metrics extraction: Count distinct_ids from all session updates to prevent undercounting users. ([#1275](https://github.com/getsentry/relay/pull/1275))
- Session metrics extraction: Count crashed+abnormal towards errored_preaggr. ([#1274](https://github.com/getsentry/relay/pull/1274))

**Internal**:

- Add version 3 to the project configs endpoint. This allows returning pending results which need to be polled later and avoids blocking batched requests on single slow entries. ([#1263](https://github.com/getsentry/relay/pull/1263))
- Emit specific event type tags for "processing.event.produced" metric. ([#1270](https://github.com/getsentry/relay/pull/1270))
- Add support for profile outcomes. ([#1272](https://github.com/getsentry/relay/pull/1272))
- Avoid potential panics when scrubbing minidumps. ([#1282](https://github.com/getsentry/relay/pull/1282))
- Fix typescript profile validation. ([#1283](https://github.com/getsentry/relay/pull/1283))
- Track memory footprint of metrics buckets. ([#1284](https://github.com/getsentry/relay/pull/1284), [#1287](https://github.com/getsentry/relay/pull/1287), [#1288](https://github.com/getsentry/relay/pull/1288))
- Support dedicated topics per metrics usecase, drop metrics from unknown usecases. ([#1285](https://github.com/getsentry/relay/pull/1285))
- Add support for Rust profiles ingestion ([#1296](https://github.com/getsentry/relay/pull/1296))

## 22.5.0

**Features**:

- Add platform, op, http.method and status tag to all extracted transaction metrics. ([#1227](https://github.com/getsentry/relay/pull/1227))
- Add units in built-in measurements. ([#1229](https://github.com/getsentry/relay/pull/1229))
- Add protocol support for custom units on transaction measurements. ([#1256](https://github.com/getsentry/relay/pull/1256))

**Bug Fixes**:

- fix(metrics): Enforce metric name length limit. ([#1238](https://github.com/getsentry/relay/pull/1238))
- Accept and forward unknown Envelope items. In processing mode, drop items individually rather than rejecting the entire request. This allows SDKs to send new data in combined Envelopes in the future. ([#1246](https://github.com/getsentry/relay/pull/1246))
- Stop extracting metrics with outdated names from sessions. ([#1251](https://github.com/getsentry/relay/pull/1251), [#1252](https://github.com/getsentry/relay/pull/1252))
- Update symbolic to pull in fixed Unreal parser that now correctly handles zero-length files. ([#1266](https://github.com/getsentry/relay/pull/1266))

**Internal**:

- Add sampling + tagging by event platform and transaction op. Some (unused) tagging rules from 22.4.0 have been renamed. ([#1231](https://github.com/getsentry/relay/pull/1231))
- Refactor aggregation error, recover from errors more gracefully. ([#1240](https://github.com/getsentry/relay/pull/1240))
- Remove/reject nul-bytes from metric strings. ([#1235](https://github.com/getsentry/relay/pull/1235))
- Remove the unused "internal" data category. ([#1245](https://github.com/getsentry/relay/pull/1245))
- Add the client and version as `sdk` tag to extracted session metrics in the format `name/version`. ([#1248](https://github.com/getsentry/relay/pull/1248))
- Expose `shutdown_timeout` in `OverridableConfig` ([#1247](https://github.com/getsentry/relay/pull/1247))
- Normalize all profiles and reject invalid ones. ([#1250](https://github.com/getsentry/relay/pull/1250))
- Raise a new InvalidCompression Outcome for invalid Unreal compression. ([#1237](https://github.com/getsentry/relay/pull/1237))
- Add a profile data category and count profiles in an envelope to apply rate limits. ([#1259](https://github.com/getsentry/relay/pull/1259))
- Support dynamic sampling by custom tags, operating system name and version, as well as device name and family. ([#1268](https://github.com/getsentry/relay/pull/1268))

## 22.4.0

**Features**:

- Map Windows version from raw_description to version name (XP, Vista, 11, ...). ([#1219](https://github.com/getsentry/relay/pull/1219))

**Bug Fixes**:

- Prevent potential OOM panics when handling corrupt Unreal Engine crashes. ([#1216](https://github.com/getsentry/relay/pull/1216))

**Internal**:

- Remove unused item types. ([#1211](https://github.com/getsentry/relay/pull/1211))
- Pin click dependency in requirements-dev.txt. ([#1214](https://github.com/getsentry/relay/pull/1214))
- Use fully qualified metric resource identifiers (MRI) for metrics ingestion. For example, the sessions duration is now called `d:sessions/duration@s`. ([#1215](https://github.com/getsentry/relay/pull/1215))
- Introduce metric units for rates and information, add support for custom user-declared units, and rename duration units to self-explanatory identifiers such as `second`. ([#1217](https://github.com/getsentry/relay/pull/1217))
- Increase the max profile size to accomodate a new platform. ([#1223](https://github.com/getsentry/relay/pull/1223))
- Set environment as optional when parsing a profile so we get a null value later on. ([#1224](https://github.com/getsentry/relay/pull/1224))
- Expose new tagging rules interface for metrics extracted from transactions. ([#1225](https://github.com/getsentry/relay/pull/1225))
- Return better BadStoreRequest for unreal events. ([#1226](https://github.com/getsentry/relay/pull/1226))

## 22.3.0

**Features**:

- Tag transaction metrics by user satisfaction. ([#1197](https://github.com/getsentry/relay/pull/1197))

**Bug Fixes**:

- CVE-2022-24713: Prevent denial of service through untrusted regular expressions used for PII scrubbing. ([#1207](https://github.com/getsentry/relay/pull/1207))
- Prevent dropping metrics during Relay shutdown if the project is outdated or not cached at time of the shutdown. ([#1205](https://github.com/getsentry/relay/pull/1205))
- Prevent a potential OOM when validating corrupted or exceptional minidumps. ([#1209](https://github.com/getsentry/relay/pull/1209))

**Internal**:

- Spread out metric aggregation over the aggregation window to avoid concentrated waves of metrics requests to the upstream every 10 seconds. Relay now applies jitter to `initial_delay` to spread out requests more evenly over time. ([#1185](https://github.com/getsentry/relay/pull/1185))
- Use a randomized Kafka partitioning key for sessions instead of the session ID. ([#1194](https://github.com/getsentry/relay/pull/1194))
- Add new statsd metrics for bucketing efficiency. ([#1199](https://github.com/getsentry/relay/pull/1199), [#1192](https://github.com/getsentry/relay/pull/1192), [#1200](https://github.com/getsentry/relay/pull/1200))
- Add a `Profile` `ItemType` to represent the profiling data sent from Sentry SDKs. ([#1179](https://github.com/getsentry/relay/pull/1179))

## 22.2.0

**Features**:

- Add the `relay.override_project_ids` configuration flag to support migrating projects from self-hosted to Sentry SaaS. ([#1175](https://github.com/getsentry/relay/pull/1175))

**Internal**:

- Add an option to dispatch billing outcomes to a dedicated topic. ([#1168](https://github.com/getsentry/relay/pull/1168))
- Add new `ItemType` to handle profiling data from Specto SDKs. ([#1170](https://github.com/getsentry/relay/pull/1170))

**Bug Fixes**:

- Fix regression in CSP report parsing. ([#1174](https://github.com/getsentry/relay/pull/1174))
- Ignore replacement_chunks when they aren't used. ([#1180](https://github.com/getsentry/relay/pull/1180))

## 22.1.0

**Features**:

- Flush metrics and outcome aggregators on graceful shutdown. ([#1159](https://github.com/getsentry/relay/pull/1159))
- Extract metrics from sampled transactions. ([#1161](https://github.com/getsentry/relay/pull/1161))

**Internal**:

- Extract normalized dist as metric. ([#1158](https://github.com/getsentry/relay/pull/1158))
- Extract transaction user as metric. ([#1164](https://github.com/getsentry/relay/pull/1164))

## 21.12.0

**Features**:

- Extract measurement ratings, port from frontend. ([#1130](https://github.com/getsentry/relay/pull/1130))
- External Relays perform dynamic sampling and emit outcomes as client reports. This feature is now enabled _by default_. ([#1119](https://github.com/getsentry/relay/pull/1119))
- Metrics extraction config, custom tags. ([#1141](https://github.com/getsentry/relay/pull/1141))
- Update the user agent parser (uap-core Feb 2020 to Nov 2021). This allows Relay and Sentry to infer more recent browsers, operating systems, and devices in events containing a user agent header. ([#1143](https://github.com/getsentry/relay/pull/1143), [#1145](https://github.com/getsentry/relay/pull/1145))
- Improvements to Unity OS context parsing ([#1150](https://github.com/getsentry/relay/pull/1150))

**Bug Fixes**:

- Support Unreal Engine 5 crash reports. ([#1132](https://github.com/getsentry/relay/pull/1132))
- Perform same validation for aggregate sessions as for individual sessions. ([#1140](https://github.com/getsentry/relay/pull/1140))
- Add missing .NET 4.8 release value. ([#1142](https://github.com/getsentry/relay/pull/1142))
- Properly document which timestamps are accepted. ([#1152](https://github.com/getsentry/relay/pull/1152))

**Internal**:

- Add more statsd metrics for relay metric bucketing. ([#1124](https://github.com/getsentry/relay/pull/1124), [#1128](https://github.com/getsentry/relay/pull/1128))
- Add an internal option to capture minidumps for hard crashes. This has to be enabled via the `sentry._crash_db` config parameter. ([#1127](https://github.com/getsentry/relay/pull/1127))
- Fold processing vs non-processing into single actor. ([#1133](https://github.com/getsentry/relay/pull/1133))
- Aggregate outcomes for dynamic sampling, invalid project ID, and rate limits. ([#1134](https://github.com/getsentry/relay/pull/1134))
- Extract session metrics from aggregate sessions. ([#1140](https://github.com/getsentry/relay/pull/1140))
- Prefix names of extracted metrics by `sentry.sessions.` or `sentry.transactions.`. ([#1147](https://github.com/getsentry/relay/pull/1147))
- Extract transaction duration as metric. ([#1148](https://github.com/getsentry/relay/pull/1148))

## 21.11.0

**Features**:

- Add bucket width to bucket protocol. ([#1103](https://github.com/getsentry/relay/pull/1103))
- Support multiple kafka cluster configurations. ([#1101](https://github.com/getsentry/relay/pull/1101))
- Tag metrics by transaction name. ([#1126](https://github.com/getsentry/relay/pull/1126))

**Bug Fixes**:

- Avoid unbounded decompression of encoded requests. A particular request crafted to inflate to large amounts of memory, such as a zip bomb, could put Relay out of memory. ([#1117](https://github.com/getsentry/relay/pull/1117), [#1122](https://github.com/getsentry/relay/pull/1122), [#1123](https://github.com/getsentry/relay/pull/1123))
- Avoid unbounded decompression of UE4 crash reports. Some crash reports could inflate to large amounts of memory before being checked for size, which could put Relay out of memory. ([#1121](https://github.com/getsentry/relay/pull/1121))

**Internal**:

- Aggregate client reports before sending them onwards. ([#1118](https://github.com/getsentry/relay/pull/1118))

## 21.10.0

**Bug Fixes**:

- Correctly validate timestamps for outcomes and sessions. ([#1086](https://github.com/getsentry/relay/pull/1086))
- Run compression on a thread pool when sending to upstream. ([#1085](https://github.com/getsentry/relay/pull/1085))
- Report proper status codes and error messages when sending invalid JSON payloads to an endpoint with a `X-Sentry-Relay-Signature` header. ([#1090](https://github.com/getsentry/relay/pull/1090))
- Enforce attachment and event size limits on UE4 crash reports. ([#1099](https://github.com/getsentry/relay/pull/1099))

**Internal**:

- Add the exclusive time of the transaction's root span. ([#1083](https://github.com/getsentry/relay/pull/1083))
- Add session.status tag to extracted session.duration metric. ([#1087](https://github.com/getsentry/relay/pull/1087))
- Serve project configs for batched requests where one of the project keys cannot be parsed. ([#1093](https://github.com/getsentry/relay/pull/1093))

## 21.9.0

**Features**:

- Add sampling based on transaction name. ([#1058](https://github.com/getsentry/relay/pull/1058))
- Support running Relay without config directory. The most important configuration, including Relay mode and credentials, can now be provided through commandline arguments or environment variables alone. ([#1055](https://github.com/getsentry/relay/pull/1055)
- Protocol support for client reports. ([#1081](https://github.com/getsentry/relay/pull/1081))
- Extract session metrics in non processing relays. ([#1073](https://github.com/getsentry/relay/pull/1073))

**Bug Fixes**:

- Use correct commandline argument name for setting Relay port. ([#1059](https://github.com/getsentry/relay/pull/1059))
- Retrieve OS Context for Unity Events. ([#1072](https://github.com/getsentry/relay/pull/1072))

**Internal**:

- Add new metrics on Relay's performance in dealing with buckets of metric aggregates, as well as the amount of aggregated buckets. ([#1070](https://github.com/getsentry/relay/pull/1070))
- Add the exclusive time of a span. ([#1061](https://github.com/getsentry/relay/pull/1061))
- Remove redundant dynamic sampling processing on fast path. ([#1084](https://github.com/getsentry/relay/pull/1084))

## 21.8.0

- No documented changes.

## 21.7.0

- No documented changes.

## 21.6.3

- No documented changes.

## 21.6.2

**Bug Fixes**:

- Remove connection metrics reported under `connector.*`. They have been fully disabled since version `21.3.0`. ([#1021](https://github.com/getsentry/relay/pull/1021))
- Remove error logs for "failed to extract event" and "failed to store session". ([#1032](https://github.com/getsentry/relay/pull/1032))

**Internal**:

- Assign a random Kafka partition key for session aggregates and metrics to distribute messages evenly. ([#1022](https://github.com/getsentry/relay/pull/1022))
- All fields in breakdown config should be camelCase, and rename the breakdown key name in project options. ([#1020](https://github.com/getsentry/relay/pull/1020))

## 21.6.1

- No documented changes.

## 21.6.0

**Features**:

- Support self-contained envelopes without authentication headers or query parameters. ([#1000](https://github.com/getsentry/relay/pull/1000))
- Support statically configured relays. ([#991](https://github.com/getsentry/relay/pull/991))
- Support namespaced event payloads in multipart minidump submission for Electron Framework. The field has to follow the format `sentry___<namespace>`. ([#1012](https://github.com/getsentry/relay/pull/1012))

**Bug Fixes**:

- Explicitly declare reprocessing context. ([#1009](https://github.com/getsentry/relay/pull/1009))
- Validate the environment attribute in sessions, and drop sessions with invalid releases. ([#1018](https://github.com/getsentry/relay/pull/1018))

**Internal**:

- Gather metrics for corrupted Events with unprintable fields. ([#1008](https://github.com/getsentry/relay/pull/1008))
- Remove project actors. ([#1025](https://github.com/getsentry/relay/pull/1025))

## 21.5.1

**Bug Fixes**:

- Do not leak resources when projects or DSNs are idle. ([#1003](https://github.com/getsentry/relay/pull/1003))

## 21.5.0

**Features**:

- Support the `frame.stack_start` field for chained async stack traces in Cocoa SDK v7. ([#981](https://github.com/getsentry/relay/pull/981))
- Rename configuration fields `cache.event_buffer_size` to `cache.envelope_buffer_size` and `cache.event_expiry` to `cache.envelope_expiry`. The former names are still supported by Relay. ([#985](https://github.com/getsentry/relay/pull/985))
- Add a configuraton flag `relay.ready: always` to mark Relay ready in healthchecks immediately after starting without requiring to authenticate. ([#989](https://github.com/getsentry/relay/pull/989))

**Bug Fixes**:

- Fix roundtrip error when PII selector starts with number. ([#982](https://github.com/getsentry/relay/pull/982))
- Avoid overflow panic for large retry-after durations. ([#992](https://github.com/getsentry/relay/pull/992))

**Internal**:

- Update internal representation of distribution metrics. ([#979](https://github.com/getsentry/relay/pull/979))
- Extract metrics for transaction breakdowns and sessions when the feature is enabled for the organizaiton. ([#986](https://github.com/getsentry/relay/pull/986))
- Assign explicit values to DataCategory enum. ([#987](https://github.com/getsentry/relay/pull/987))

## 21.4.1

**Bug Fixes**:

- Allow the `event_id` attribute on breadcrumbs to link between Sentry events. ([#977](https://github.com/getsentry/relay/pull/977))

## 21.4.0

**Bug Fixes**:

- Parse the Crashpad information extension stream from Minidumps with annotation objects correctly. ([#973](https://github.com/getsentry/relay/pull/973))

**Internal**:

- Emit outcomes for rate limited attachments. ([#951](https://github.com/getsentry/relay/pull/951))
- Remove timestamp from metrics text protocol. ([#972](https://github.com/getsentry/relay/pull/972))
- Add max, min, sum, and count to gauge metrics. ([#974](https://github.com/getsentry/relay/pull/974))

## 21.3.1

**Bug Fixes**:

- Make request url scrubbable. ([#955](https://github.com/getsentry/relay/pull/955))
- Remove dependent items from envelope when dropping transaction item. ([#960](https://github.com/getsentry/relay/pull/960))

**Internal**:

- Emit the `quantity` field for outcomes of events. This field describes the total size in bytes for attachments or the event count for all other categories. A separate outcome is emitted for attachments in a rejected envelope, if any, in addition to the event outcome. ([#942](https://github.com/getsentry/relay/pull/942))
- Add experimental metrics ingestion without bucketing or pre-aggregation. ([#948](https://github.com/getsentry/relay/pull/948))
- Skip serializing some null values in frames interface. ([#944](https://github.com/getsentry/relay/pull/944))
- Add experimental metrics ingestion with bucketing and pre-aggregation. ([#948](https://github.com/getsentry/relay/pull/948), [#952](https://github.com/getsentry/relay/pull/952), [#958](https://github.com/getsentry/relay/pull/958), [#966](https://github.com/getsentry/relay/pull/966), [#969](https://github.com/getsentry/relay/pull/969))
- Change HTTP response for upstream timeouts from 502 to 504. ([#859](https://github.com/getsentry/relay/pull/859))
- Add rule id to outcomes coming from transaction sampling. ([#953](https://github.com/getsentry/relay/pull/953))
- Add support for breakdowns ingestion. ([#934](https://github.com/getsentry/relay/pull/934))
- Ensure empty strings are invalid measurement names. ([#968](https://github.com/getsentry/relay/pull/968))

## 21.3.0

**Features**:

- Relay now picks up HTTP proxies from environment variables. This is made possible by switching to a different HTTP client library.

**Bug Fixes**:

- Deny backslashes in release names. ([#904](https://github.com/getsentry/relay/pull/904))
- Fix a problem with Data Scrubbing source names (PII selectors) that caused `$frame.abs_path` to match, but not `$frame.abs_path || **` or `$frame.abs_path && **`. ([#932](https://github.com/getsentry/relay/pull/932))
- Make username pii-strippable. ([#935](https://github.com/getsentry/relay/pull/935))
- Respond with `400 Bad Request` and an error message `"empty envelope"` instead of `429` when envelopes without items are sent to the envelope endpoint. ([#937](https://github.com/getsentry/relay/pull/937))
- Allow generic Slackbot ([#947](https://github.com/getsentry/relay/pull/947))

**Internal**:

- Emit the `category` field for outcomes of events. This field disambiguates error events, security events and transactions. As a side-effect, Relay no longer emits outcomes for broken JSON payloads or network errors. ([#931](https://github.com/getsentry/relay/pull/931))
- Add inbound filters functionality to dynamic sampling rules. ([#920](https://github.com/getsentry/relay/pull/920))
- The undocumented `http._client` option has been removed. ([#938](https://github.com/getsentry/relay/pull/938))
- Log old events and sessions in the `requests.timestamp_delay` metric. ([#933](https://github.com/getsentry/relay/pull/933))
- Add rule id to outcomes coming from event sampling. ([#943](https://github.com/getsentry/relay/pull/943))
- Fix a bug in rate limiting that leads to accepting all events in the last second of a rate limiting window, regardless of whether the rate limit applies. ([#946](https://github.com/getsentry/relay/pull/946))

## 21.2.0

**Features**:

- By adding `.no-cache` to the DSN key, Relay refreshes project configuration caches immediately. This allows to apply changed settings instantly, such as updates to data scrubbing or inbound filter rules. ([#911](https://github.com/getsentry/relay/pull/911))
- Add NSError to mechanism. ([#925](https://github.com/getsentry/relay/pull/925))
- Add snapshot to the stack trace interface. ([#927](https://github.com/getsentry/relay/pull/927))

**Bug Fixes**:

- Log on INFO level when recovering from network outages. ([#918](https://github.com/getsentry/relay/pull/918))
- Fix a panic in processing minidumps with invalid location descriptors. ([#919](https://github.com/getsentry/relay/pull/919))

**Internal**:

- Improve dynamic sampling rule configuration. ([#907](https://github.com/getsentry/relay/pull/907))
- Compatibility mode for pre-aggregated sessions was removed. The feature is now enabled by default in full fidelity. ([#913](https://github.com/getsentry/relay/pull/913))

## 21.1.0

**Features**:

- Support dynamic sampling for error events. ([#883](https://github.com/getsentry/relay/pull/883))

**Bug Fixes**:

- Make all fields but event-id optional to fix regressions in user feedback ingestion. ([#886](https://github.com/getsentry/relay/pull/886))
- Remove `kafka-ssl` feature because it breaks development workflow on macOS. ([#889](https://github.com/getsentry/relay/pull/889))
- Accept envelopes where their last item is empty and trailing newlines are omitted. This also fixes a panic in some cases. ([#894](https://github.com/getsentry/relay/pull/894))

**Internal**:

- Extract crashpad annotations into contexts. ([#892](https://github.com/getsentry/relay/pull/892))
- Normalize user reports during ingestion and create empty fields. ([#903](https://github.com/getsentry/relay/pull/903))
- Ingest and normalize sample rates from envelope item headers. ([#910](https://github.com/getsentry/relay/pull/910))

## 20.12.1

- No documented changes.

## 20.12.0

**Features**:

- Add `kafka-ssl` compilation feature that builds Kafka linked against OpenSSL. This feature is enabled in Docker containers only. This is only relevant for Relays running as part of on-premise Sentry. ([#881](https://github.com/getsentry/relay/pull/881))
- Relay is now able to ingest pre-aggregated sessions, which will make it possible to efficiently handle applications that produce thousands of sessions per second. ([#815](https://github.com/getsentry/relay/pull/815))
- Add protocol support for WASM. ([#852](https://github.com/getsentry/relay/pull/852))
- Add dynamic sampling for transactions. ([#835](https://github.com/getsentry/relay/pull/835))
- Send network outage metric on healthcheck endpoint hit. ([#856](https://github.com/getsentry/relay/pull/856))

**Bug Fixes**:

- Fix a long-standing bug where log messages were not addressible as `$string`. ([#882](https://github.com/getsentry/relay/pull/882))
- Allow params in content-type for security requests to support content types like `"application/expect-ct-report+json; charset=utf-8"`. ([#844](https://github.com/getsentry/relay/pull/844))
- Fix a panic in CSP filters. ([#848](https://github.com/getsentry/relay/pull/848))
- Do not drop sessions due to an invalid age constraint set to `0`. ([#855](https://github.com/getsentry/relay/pull/855))
- Do not emit outcomes after forwarding envelopes to the upstream, even if that envelope is rate limited, rejected, or dropped. Since the upstream logs an outcome, it would be a duplicate. ([#857](https://github.com/getsentry/relay/pull/857))
- Fix status code for security report. ([#864](https://github.com/getsentry/relay/pull/864))
- Add missing fields for Expect-CT reports. ([#865](https://github.com/getsentry/relay/pull/865))
- Support more directives in CSP reports, such as `block-all-mixed-content` and `require-trusted-types-for`. ([#876](https://github.com/getsentry/relay/pull/876))

**Internal**:

- Add _experimental_ support for picking up HTTP proxies from the regular environment variables. This feature needs to be enabled by setting `http: client: "reqwest"` in your `config.yml`. ([#839](https://github.com/getsentry/relay/pull/839))
- Refactor transparent request forwarding for unknown endpoints. Requests are now entirely buffered in memory and occupy the same queues and actors as other requests. This should not cause issues but may change behavior under load. ([#839](https://github.com/getsentry/relay/pull/839))
- Add reason codes to the `X-Sentry-Rate-Limits` header in store responses. This allows external Relays to emit outcomes with the proper reason codes. ([#850](https://github.com/getsentry/relay/pull/850))
- Emit metrics for outcomes in external relays. ([#851](https://github.com/getsentry/relay/pull/851))
- Make `$error.value` `pii=true`. ([#837](https://github.com/getsentry/relay/pull/837))
- Send `key_id` in partial project config. ([#854](https://github.com/getsentry/relay/pull/854))
- Add stack traces to Sentry error reports. ([#872](https://github.com/getsentry/relay/pull/872))

## 20.11.1

- No documented changes.

## 20.11.0

**Features**:

- Rename upstream retries histogram metric and add upstream requests duration metric. ([#816](https://github.com/getsentry/relay/pull/816))
- Add options for metrics buffering (`metrics.buffering`) and sampling (`metrics.sample_rate`). ([#821](https://github.com/getsentry/relay/pull/821))

**Bug Fixes**:

- Accept sessions with IP address set to `{{auto}}`. This was previously rejected and silently dropped. ([#827](https://github.com/getsentry/relay/pull/827))
- Fix an issue where every retry-after response would be too large by one minute. ([#829](https://github.com/getsentry/relay/pull/829))

**Internal**:

- Always apply cache debouncing for project states. This reduces pressure on the Redis and file system cache. ([#819](https://github.com/getsentry/relay/pull/819))
- Internal refactoring such that validating of characters in tags no longer uses regexes internally. ([#814](https://github.com/getsentry/relay/pull/814))
- Discard invalid user feedback sent as part of envelope. ([#823](https://github.com/getsentry/relay/pull/823))
- Emit event errors and normalization errors for unknown breadcrumb keys. ([#824](https://github.com/getsentry/relay/pull/824))
- Normalize `breadcrumb.ty` into `breadcrumb.type` for broken Python SDK versions. ([#824](https://github.com/getsentry/relay/pull/824))
- Add the client SDK interface for unreal crashes and set the name to `unreal.crashreporter`. ([#828](https://github.com/getsentry/relay/pull/828))
- Fine-tune the selectors for minidump PII scrubbing. ([#818](https://github.com/getsentry/relay/pull/818), [#830](https://github.com/getsentry/relay/pull/830))

## 20.10.1

**Internal**:

- Emit more useful normalization meta data for invalid tags. ([#808](https://github.com/getsentry/relay/pull/808))

## 20.10.0

**Features**:

- Add support for measurement ingestion. ([#724](https://github.com/getsentry/relay/pull/724), [#785](https://github.com/getsentry/relay/pull/785))
- Add support for scrubbing UTF-16 data in attachments ([#742](https://github.com/getsentry/relay/pull/742), [#784](https://github.com/getsentry/relay/pull/784), [#787](https://github.com/getsentry/relay/pull/787))
- Add upstream request metric. ([#793](https://github.com/getsentry/relay/pull/793))
- The padding character in attachment scrubbing has been changed to match the masking character, there is no usability benefit from them being different. ([#810](https://github.com/getsentry/relay/pull/810))

**Bug Fixes**:

- Fix issue where `$span` would not be recognized in Advanced Data Scrubbing. ([#781](https://github.com/getsentry/relay/pull/781))
- Accept big-endian minidumps. ([#789](https://github.com/getsentry/relay/pull/789))
- Detect network outages and retry sending events instead of dropping them. ([#788](https://github.com/getsentry/relay/pull/788))

**Internal**:

- Project states are now cached separately per DSN public key instead of per project ID. This means that there will be multiple separate cache entries for projects with more than one DSN. ([#778](https://github.com/getsentry/relay/pull/778))
- Relay no longer uses the Sentry endpoint to resolve project IDs by public key. Ingestion for the legacy store endpoint has been refactored to rely on key-based caches only. As a result, the legacy endpoint is supported only on managed Relays. ([#800](https://github.com/getsentry/relay/pull/800))
- Fix rate limit outcomes, now emitted only for error events but not transactions. ([#806](https://github.com/getsentry/relay/pull/806), [#809](https://github.com/getsentry/relay/pull/809))

## 20.9.0

**Features**:

- Add support for attaching Sentry event payloads in Unreal crash reports by adding `__sentry` game data entries. ([#715](https://github.com/getsentry/relay/pull/715))
- Support chunked form data keys for event payloads on the Minidump endpoint. Since crashpad has a limit for the length of custom attributes, the sentry event payload can be split up into `sentry__1`, `sentry__2`, etc. ([#721](https://github.com/getsentry/relay/pull/721))
- Periodically re-authenticate with the upstream server. Previously, there was only one initial authentication. ([#731](https://github.com/getsentry/relay/pull/731))
- The module attribute on stack frames (`$frame.module`) and the (usually server side generated) attribute `culprit` can now be scrubbed with advanced data scrubbing. ([#744](https://github.com/getsentry/relay/pull/744))
- Compress outgoing store requests for events and envelopes including attachements using `gzip` content encoding. ([#745](https://github.com/getsentry/relay/pull/745))
- Relay now buffers all requests until it has authenticated with the upstream. ([#747](//github.com/getsentry/relay/pull/747))
- Add a configuration option to change content encoding of upstream store requests. The default is `gzip`, and other options are `identity`, `deflate`, or `br`. ([#771](https://github.com/getsentry/relay/pull/771))

**Bug Fixes**:

- Send requests to the `/envelope/` endpoint instead of the older `/store/` endpoint. This particularly fixes spurious `413 Payload Too Large` errors returned when using Relay with Sentry SaaS. ([#746](https://github.com/getsentry/relay/pull/746))

**Internal**:

- Remove a temporary flag from attachment kafka messages indicating rate limited crash reports to Sentry. This is now enabled by default. ([#718](https://github.com/getsentry/relay/pull/718))
- Performance improvement of http requests to upstream, high priority messages are sent first. ([#678](https://github.com/getsentry/relay/pull/678))
- Experimental data scrubbing on minidumps([#682](https://github.com/getsentry/relay/pull/682))
- Move `generate-schema` from the Relay CLI into a standalone tool. ([#739](//github.com/getsentry/relay/pull/739))
- Move `process-event` from the Relay CLI into a standalone tool. ([#740](//github.com/getsentry/relay/pull/740))
- Add the client SDK to session kafka payloads. ([#751](https://github.com/getsentry/relay/pull/751))
- Add a standalone tool to document metrics in JSON or YAML. ([#752](https://github.com/getsentry/relay/pull/752))
- Emit `processing.event.produced` for user report and session Kafka messages. ([#757](https://github.com/getsentry/relay/pull/757))
- Improve performance of event processing by avoiding regex clone. ([#767](https://github.com/getsentry/relay/pull/767))
- Assign a default name for unnamed attachments, which prevented attachments from being stored in Sentry. ([#769](https://github.com/getsentry/relay/pull/769))
- Add Relay version version to challenge response. ([#758](https://github.com/getsentry/relay/pull/758))

## 20.8.0

**Features**:

- Add the `http.connection_timeout` configuration option to adjust the connection and SSL handshake timeout. The default connect timeout is now increased from 1s to 3s. ([#688](https://github.com/getsentry/relay/pull/688))
- Supply Relay's version during authentication and check if this Relay is still supported. An error message prompting to upgrade Relay will be supplied if Relay is unsupported. ([#697](https://github.com/getsentry/relay/pull/697))

**Bug Fixes**:

- Reuse connections for upstream event submission requests when the server supports connection keepalive. Relay did not consume the response body of all requests, which caused it to reopen a new connection for every event. ([#680](https://github.com/getsentry/relay/pull/680), [#695](https://github.com/getsentry/relay/pull/695))
- Fix hashing of user IP addresses in data scrubbing. Previously, this could create invalid IP addresses which were later rejected by Sentry. Now, the hashed IP address is moved to the `id` field. ([#692](https://github.com/getsentry/relay/pull/692))
- Do not retry authentication with the upstream when a client error is reported (status code 4XX). ([#696](https://github.com/getsentry/relay/pull/696))

**Internal**:

- Extract the event `timestamp` from Minidump files during event normalization. ([#662](https://github.com/getsentry/relay/pull/662))
- Retain the full span description in transaction events instead of trimming it. ([#674](https://github.com/getsentry/relay/pull/674))
- Report all Kafka producer errors to Sentry. Previously, only immediate errors were reported but not those during asynchronous flushing of messages. ([#677](https://github.com/getsentry/relay/pull/677))
- Add "HubSpot Crawler" to the list of web crawlers for inbound filters. ([#693](https://github.com/getsentry/relay/pull/693))
- Improved typing for span data of transaction events, no breaking changes. ([#713](https://github.com/getsentry/relay/pull/713))
- **Breaking change:** In PII configs, all options on hash and mask redactions (replacement characters, ignored characters, hash algorithm/key) are removed. If they still exist in the configuration, they are ignored. ([#760](https://github.com/getsentry/relay/pull/760))

## 20.7.2

**Features**:

- Report metrics for connections to the upstream. These metrics are reported under `connector.*` and include information on connection reuse, timeouts and errors. ([#669](https://github.com/getsentry/relay/pull/669))
- Increased the maximum size of attachments from _50MiB_ to _100MiB_. Most notably, this allows to upload larger minidumps. ([#671](https://github.com/getsentry/relay/pull/671))

**Internal**:

- Always create a spans array for transactions in normalization. This allows Sentry to render the spans UI even if the transaction is empty. ([#667](https://github.com/getsentry/relay/pull/667))

## 20.7.1

- No documented changes.

## 20.7.0

**Features**:

- Sessions and attachments can be rate limited now. These rate limits apply separately from error events, which means that you can continue to send Release Health sessions while you're out of quota with errors. ([#636](https://github.com/getsentry/relay/pull/636))

**Bug Fixes**:

- Outcomes from downstream relays were not forwarded upstream. ([#632](https://github.com/getsentry/relay/pull/632))
- Apply clock drift correction to Release Health sessions and validate timestamps. ([#633](https://github.com/getsentry/relay/pull/633))
- Apply clock drift correction for timestamps that are too far in the past or future. This fixes a bug where broken transaction timestamps would lead to negative durations. ([#634](https://github.com/getsentry/relay/pull/634), [#654](https://github.com/getsentry/relay/pull/654))
- Respond with status code `200 OK` to rate limited minidump and UE4 requests. Third party clients otherwise retry those requests, leading to even more load. ([#646](https://github.com/getsentry/relay/pull/646), [#647](https://github.com/getsentry/relay/pull/647))
- Ingested unreal crash reports no longer have a `misc_primary_cpu_brand` key with GPU information set in the Unreal context. ([#650](https://github.com/getsentry/relay/pull/650))
- Fix ingestion of forwarded outcomes in processing Relays. Previously, `emit_outcomes` had to be set explicitly to enable this. ([#653](https://github.com/getsentry/relay/pull/653))

**Internal**:

- Restructure the envelope and event ingestion paths into a pipeline and apply rate limits to all envelopes. ([#635](https://github.com/getsentry/relay/pull/635), [#636](https://github.com/getsentry/relay/pull/636))
- Pass the combined size of all attachments in an envelope to the Redis rate limiter as quantity to enforce attachment quotas. ([#639](https://github.com/getsentry/relay/pull/639))
- Emit flags for rate limited processing attachments and add a `size` field. ([#640](https://github.com/getsentry/relay/pull/640), [#644](https://github.com/getsentry/relay/pull/644))

## 20.6.0

We have switched to [CalVer](https://calver.org/)! Relay's version is always in line with the latest version of [Sentry](https://github.com/getsentry/sentry).

**Features**:

- Proxy and managed Relays now apply clock drift correction based on the `sent_at` header emitted by SDKs. ([#581](https://github.com/getsentry/relay/pull/581))
- Apply cached rate limits to attachments and sessions in the fast-path when parsing incoming requests. ([#618](https://github.com/getsentry/relay/pull/618))
- New config options `metrics.default_tags` and `metrics.hostname_tag`. ([#625](https://github.com/getsentry/relay/pull/625))

**Bug Fixes**:

- Clock drift correction no longer considers the transaction timestamp as baseline for SDKs using Envelopes. Instead, only the dedicated `sent_at` Envelope header is used. ([#580](https://github.com/getsentry/relay/pull/580))
- The `http.timeout` setting is now applied to all requests, including event submission. Previously, events were exempt. ([#588](https://github.com/getsentry/relay/pull/588))
- All endpoint metrics now report their proper `route` tag. This applies to `requests`, `requests.duration`, and `responses.status_codes`. Previously, some some endpoints reported an empty route. ([#595](https://github.com/getsentry/relay/pull/595))
- Properly refresh cached project states based on the configured intervals. Previously, Relay may have gone into an endless refresh cycle if the system clock not accurate, or the state had not been updated in the upstream. ([#596](https://github.com/getsentry/relay/pull/596))
- Respond with `403 Forbidden` when multiple authentication payloads are sent by the SDK. Previously, Relay would authenticate using one of the payloads and silently ignore the rest. ([#602](https://github.com/getsentry/relay/pull/602))
- Improve metrics documentation. ([#614](https://github.com/getsentry/relay/pull/614))
- Do not scrub event processing errors by default. ([#619](https://github.com/getsentry/relay/pull/619))

**Internal**:

- Add source (who emitted the outcome) to Outcome payload. ([#604](https://github.com/getsentry/relay/pull/604))
- Ignore non-Rust folders for faster rebuilding and testing. ([#578](https://github.com/getsentry/relay/pull/578))
- Invalid session payloads are now logged for SDK debugging. ([#584](https://github.com/getsentry/relay/pull/584), [#591](https://github.com/getsentry/relay/pull/591))
- Add support for Outcomes generation in external Relays. ([#592](https://github.com/getsentry/relay/pull/592))
- Remove unused `rev` from project state. ([#586](https://github.com/getsentry/relay/pull/586))
- Add an outcome endpoint for trusted Relays. ([#589](https://github.com/getsentry/relay/pull/589))
- Emit outcomes for event payloads submitted in attachment files. ([#609](https://github.com/getsentry/relay/pull/609))
- Split envelopes that contain sessions and other items and ingest them independently. ([#610](https://github.com/getsentry/relay/pull/610))
- Removed support for legacy per-key quotas. ([#616](https://github.com/getsentry/relay/pull/615))
- Security events (CSP, Expect-CT, Expect-Staple, and HPKP) are now placed into a dedicated `security` item in envelopes, rather than the generic event item. This allows for quick detection of the event type for rate limiting. ([#617](https://github.com/getsentry/relay/pull/617))

## 0.5.9

- Relay has a logo now!
- New explicit `envelope/` endpoint. Envelopes no longer need to be sent with the right `content-type` header (to cater to browser JS).
- Introduce an Envelope item type for transactions.
- Support environment variables and CLI arguments instead of command line parameters.
- Return status `415` on wrong content types.
- Normalize double-slashes in request URLs more aggressively.
- Add an option to generate credentials on stdout.

**Internal**:

- Serve project configs to downstream Relays with proper permission checking.
- PII: Make and/or selectors specific.
- Add a browser filter for IE 11.
- Changes to release parsing.
- PII: Expose event values as part of generated selector suggestions.

## 0.5.8

**Internal**:

- Fix a bug where exception values and the device name were not PII-strippable.

## 0.5.7

- Docker images are now also pushed to Docker Hub.
- New helper function to generate PII selectors from event data.

**Internal**:

- Release is now a required attribute for session data.
- `unknown` can now be used in place of `unknown_error` for span statuses. A future release will change the canonical format from `unknown_error` to `unknown`.

## 0.5.6

- Fix a bug where Relay would stop processing events if Sentry is down for only a short time.
- Improvements to architecture documentation.
- Initial support for rate limiting by event type ("scoped quotas")
- Fix a bug where `key_id` was omitted from outcomes created by Relay.
- Fix a bug where it was not permitted to send content-encoding as part of a CORS request to store.

**Internal**:

- PII processing: Aliases for value types (`$error` instead of `$exception` to be in sync with Discover column naming) and adding a default for replace-redactions.
- It is now valid to send transactions and spans without `op` set, in which case a default value will be inserted.

## 0.5.5

- Suppress verbose DNS lookup logs.

**Internal**:

- Small performance improvements in datascrubbing config converter.
- New, C-style selector syntax (old one still works)

## 0.5.4

**Internal**:

- Add event contexts to `pii=maybe`.
- Fix parsing of msgpack breadcrumbs in Rust store.
- Envelopes sent to Rust store can omit the DSN in headers.
- Ability to quote/escape special characters in selectors in PII configs.

## 0.5.3

- Properly strip the linux binary to reduce its size
- Allow base64 encoded JSON event payloads ([#466](https://github.com/getsentry/relay/pull/466))
- Fix multipart requests without trailing newline ([#465](https://github.com/getsentry/relay/pull/465))
- Support for ingesting session updates ([#449](https://github.com/getsentry/relay/pull/449))

**Internal**:

- Validate release names during event ingestion ([#479](https://github.com/getsentry/relay/pull/479))
- Add browser extension filter ([#470](https://github.com/getsentry/relay/pull/470))
- Add `pii=maybe`, a new kind of event schema field that can only be scrubbed if explicitly addressed.
- Add way to scrub filepaths in a way that does not break processing.

## 0.5.2

- Fix trivial Redis-related crash when running in non-processing mode.
- Limit the maximum retry-after of a rate limit. This is necessary because of the "Delete and ignore future events" feature in Sentry.
- Project caches are now evicted after `project_grace_period` has passed. If you have that parameter set to a high number you may see increased memory consumption.

**Internal**:

- Misc bugfixes in PII processor. Those bugs do not affect the legacy data scrubber exposed in Python.
- Polishing documentation around PII configuration format.
- Signal codes in mach mechanism are no longer required.

## 0.5.1

- Ability to fetch project configuration from Redis as additional caching layer.
- Fix a few bugs in release filters.
- Fix a few bugs in minidumps endpoint with processing enabled.

**Internal**:

- Fix a bug in the PII processor that would always remove the entire string on `pattern` rules.
- Ability to correct some clock drift and wrong system time in transaction events.

## 0.5.0

- The binary has been renamed to `relay`.
- Updated documentation for metrics.

**Internal**:

- The package is now called `sentry-relay`.
- Renamed all `Semaphore*` types to `Relay*`.
- Fixed memory leaks in processing functions.

## 0.4.65

- Implement the Minidump endpoint.
- Implement the Attachment endpoint.
- Implement the legacy Store endpoint.
- Support a plain `Authorization` header in addition to `X-Sentry-Auth`.
- Simplify the shutdown logic. Relay now always takes a fixed configurable time to shut down.
- Fix healthchecks in _Static_ mode.
- Fix internal handling of event attachments.
- Fix partial reads of request bodies resulting in a broken connection.
- Fix a crash when parsing User-Agent headers.
- Fix handling of events sent with `sentry_version=2.0` (Clojure SDK).
- Use _mmap_ to load the GeoIP database to improve the memory footprint.
- Revert back to the system memory allocator.

**Internal**:

- Preserve microsecond precision in all time stamps.
- Record event ids in all outcomes.
- Updates to event processing metrics.
- Add span status mapping from open telemetry.

## 0.4.64

- Switched to `jemalloc` as global allocator.
- Introduce separate outcome reason for invalid events.
- Always consume request bodies to the end.
- Implemented minidump ingestion.
- Increas precisions of timestamps in protocol.

## 0.4.63

- Refactor healthchecks into two: Liveness and readiness (see code comments for explanation for now).
- Allow multiple trailing slashes on store endpoint, e.g. `/api/42/store///`.
- Internal refactor to prepare for envelopes format.

**Internal**:

- Fix a bug where glob-matching in filters did not behave correctly when the to-be-matched string contained newlines.
- Add `moz-extension:` as scheme for browser extensions (filtering out Firefox addons).
- Raise a dedicated Python exception type for invalid transaction events. Also do not report that error to Sentry from Relay.

## 0.4.62

- Various performance improvements.

## 0.4.61

**Internal**:

- Add `thread.errored` attribute ([#306](https://github.com/getsentry/relay/pull/306)).

## 0.4.60

- License is now BSL instead of MIT ([#301](https://github.com/getsentry/relay/pull/301)).
- Improve internal metrics and logging ([#296](https://github.com/getsentry/relay/pull/296), [#297](https://github.com/getsentry/relay/pull/297), [#298](https://github.com/getsentry/relay/pull/298)).
- Fix unbounded requests to Sentry for project configs ([#295](https://github.com/getsentry/relay/pull/295), [#300](https://github.com/getsentry/relay/pull/300)).
- Fix rejected responses from Sentry due to size limit ([#303](https://github.com/getsentry/relay/pull/303)).
- Expose more options for configuring request concurrency limits ([#311](https://github.com/getsentry/relay/pull/311)).

**Internal**:

- Transaction events with negative duration are now rejected ([#291](https://github.com/getsentry/relay/pull/291)).
- Fix a panic when normalizing certain dates.

## 0.4.59

**Internal**:

- Fix: Normalize legacy stacktrace attributes ([#292](https://github.com/getsentry/relay/pull/292))
- Fix: Validate platform attributes in Relay ([#294](https://github.com/getsentry/relay/pull/294))
- Flip the flag that indicates Relay processing ([#293](https://github.com/getsentry/relay/pull/293))

## 0.4.58

- Evict project caches after some time ([#287](https://github.com/getsentry/relay/pull/287))
- Selectively log internal errors to stderr ([#285](https://github.com/getsentry/relay/pull/285))
- Add an error boundary to parsing project states ([#281](https://github.com/getsentry/relay/pull/281))

**Internal**:

- Add event size metrics ([#286](https://github.com/getsentry/relay/pull/286))
- Normalize before datascrubbing ([#290](https://github.com/getsentry/relay/pull/290))
- Add a config value for thread counts ([#283](https://github.com/getsentry/relay/pull/283))
- Refactor outcomes for parity with Sentry ([#282](https://github.com/getsentry/relay/pull/282))
- Add flag that relay processed an event ([#279](https://github.com/getsentry/relay/pull/279))

## 0.4.57

**Internal**:

- Stricter validation of transaction events.

## 0.4.56

**Internal**:

- Fix a panic in trimming.

## 0.4.55

**Internal**:

- Fix more bugs in datascrubbing converter.

## 0.4.54

**Internal**:

- Fix more bugs in datascrubbing converter.

## 0.4.53

**Internal**:

- Fix more bugs in datascrubbing converter.

## 0.4.52

**Internal**:

- Fix more bugs in datascrubbing converter.

## 0.4.51

**Internal**:

- Fix a few bugs in datascrubbing converter.
- Accept trailing slashes.

**Normalization**:

- Fix a panic on overflowing timestamps.

## 0.4.50

**Internal**:

- Fix bug where IP scrubbers were applied even when not enabled.

## 0.4.49

- Internal changes.

## 0.4.48

**Internal**:

- Fix various bugs in the datascrubber and PII processing code to get closer to behavior of the Python implementation.

## 0.4.47

**Internal**:

- Various work on re-implementing Sentry's `/api/X/store` endpoint in Relay. Relay can now apply rate limits based on Redis and emit the correct outcomes.

## 0.4.46

**Internal**:

- Resolved a regression in IP address normalization. The new behavior is closer to a line-by-line port of the old Python code.

## 0.4.45

**Normalization**:

- Resolved an issue where GEO IP data was not always infered.

## 0.4.44

**Normalization**:

- Only take the user IP address from the store request's IP for certain platforms. This restores the behavior of the old Python code.

## 0.4.43

**Normalization**:

- Bump size of breadcrumbs.
- Workaround for an issue where we would not parse OS information from User Agent when SDK had already sent OS information.
- Further work on Sentry-internal event ingestion.

## 0.4.42

**Normalization**:

- Fix normalization of version strings from user agents.

## 0.4.41

- Support extended project configuration.

**Internal**:

- Implement event filtering rules.
- Add basic support for Sentry-internal event ingestion.
- Parse and normalize user agent strings.

## 0.4.40

**Internal**:

- Restrict ranges of timestamps to prevent overflows in Python code and UI.

## 0.4.39

**Internal**:

- Fix a bug where stacktrace trimming was not applied during renormalization.

## 0.4.38

**Internal**:

- Added typed spans to Event.

## 0.4.37

**Internal**:

- Added `orig_in_app` to frame data.

## 0.4.36

**Internal**:

- Add new .NET versions for context normalization.

## 0.4.35

**Internal**:

- Fix bug where thread's stacktraces were not normalized.
- Fix bug where a string at max depth of a databag was stringified again.

## 0.4.34

**Internal**:

- Added `data` attribute to frames.
- Added a way to override other trimming behavior in Python normalizer binding.

## 0.4.33

**Internal**:

- Plugin-provided context types should now work properly again.

## 0.4.32

**Internal**:

- Removed `function_name` field from frame and added `raw_function`.

## 0.4.31

**Internal**:

- Add trace context type.

## 0.4.30

**Internal**:

- Make exception messages/values larger to allow for foreign stacktrace data to be attached.

## 0.4.29

**Internal**:

- Added `function_name` field to frame.

## 0.4.28

**Internal**:

- Add missing context type for sessionstack.

## 0.4.27

**Internal**:

- Increase frame vars size again! Byte size was fine, but max depth was way too small.

## 0.4.26

**Internal**:

- Reduce frame vars size.

## 0.4.25

**Internal**:

- Add missing trimming to frame vars.

## 0.4.24

**Internal**:

- Reject non-http/https `help_urls` in exception mechanisms.

## 0.4.23

**Internal**:

- Add basic truncation to event meta to prevent payload size from spiralling out of control.

## 0.4.22

**Internal**:

- Added grouping enhancements to protocol.

## 0.4.21

**Internal**:

- Updated debug image interface with more attributes.

## 0.4.20

**Internal**:

- Added support for `lang` frame and stacktrace attribute.

## 0.4.19

**Internal**:

- Slight changes to allow replacing more normalization code in Sentry with Rust.

## 0.4.18

**Internal**:

- Allow much larger payloads in the extra attribute.

## 0.4.17

**Internal**:

- Added support for protocol changes related to upcoming sentry SDK features. In particular the `none` event type was added.

## 0.4.16

For users of relay, nothing changed at all. This is a release to test embedding some Rust code in Sentry itself.

## 0.4.15

For users of relay, nothing changed at all. This is a release to test embedding some Rust code in Sentry itself.

## 0.4.14

For users of relay, nothing changed at all. This is a release to test embedding some Rust code in Sentry itself.

## 0.4.13

For users of relay, nothing changed at all. This is a release to test embedding some Rust code in Sentry itself.

## 0.4.12

For users of relay, nothing changed at all. This is a release to test embedding some Rust code in Sentry itself.

## 0.4.11

For users of relay, nothing changed at all. This is a release to test embedding some Rust code in Sentry itself.

## 0.4.10

For users of relay, nothing changed at all. This is a release to test embedding some Rust code in Sentry itself.

## 0.4.9

For users of relay, nothing changed at all. This is a release to test embedding some Rust code in Sentry itself.

## 0.4.8

For users of relay, nothing changed at all. This is a release to test embedding some Rust code in Sentry itself.

## 0.4.7

For users of relay, nothing changed at all. This is a release to test embedding some Rust code in Sentry itself.

## 0.4.6

For users of relay, nothing changed at all. This is a release to test embedding some Rust code in Sentry itself.

## 0.4.5

For users of relay, nothing changed at all. This is a release to test embedding some Rust code in Sentry itself.

## 0.4.4

For users of relay, nothing changed at all. This is a release to test embedding some Rust code in Sentry itself.

## 0.4.3

For users of relay, nothing changed at all. This is a release to test embedding some Rust code in Sentry itself.

## 0.4.2

For users of relay, nothing changed at all. This is a release to test embedding some Rust code in Sentry itself.

## 0.4.1

For users of relay, nothing changed at all. This is a release to test embedding some Rust code in Sentry itself.

## 0.4.0

Introducing new Relay modes:

- `proxy`: A proxy for all requests and events.
- `static`: Static configuration for known projects in the file system.
- `managed`: Fetch configurations dynamically from Sentry and update them.

The default Relay mode is `managed`. Users upgrading from previous versions will automatically activate the `managed` mode. To change this setting, add `relay.mode` to `config.yml` or run `semaphore config init` from the command line.

**Breaking Change**: If Relay was used without credentials, the mode needs to be set to `proxy`. The default `managed` mode requires credentials.

For more information on Relay modes, see the [documentation page](https://docs.sentry.io/data-management/relay/options/).

### Configuration Changes

- Added `cache.event_buffer_size` to control the maximum number of events that are buffered in case of network issues or high rates of incoming events.
- Added `limits.max_concurrent_requests` to limit the number of connections that this Relay will use to communicate with the upstream.
- Internal error reporting is now disabled by default. To opt in, set `sentry.enabled`.

### Bugfixes

- Fix a bug that caused events to get unconditionally dropped after five seconds, regardless of the `cache.event_expiry` configuration.
- Fix a memory leak in Relay's internal error reporting.

## 0.3.0

- Changed PII stripping rule format to permit path selectors when applying rules. This means that now `$string` refers to strings for instance and `user.id` refers to the `id` field in the `user` attribute of the event. Temporarily support for old rules is retained.

## 0.2.7

- store: Minor fixes to be closer to Python. Ability to disable trimming of objects, arrays and strings.

## 0.2.6

- Fix bug where PII stripping would remove containers without leaving any metadata about the retraction.
- Fix bug where old `redactPair` rules would stop working.

## 0.2.5

- Rewrite of PII stripping logic. This brings potentially breaking changes to the semantics of PII configs. Most importantly field types such as `"freeform"` and `"databag"` are gone, right now there is only `"container"` and `"text"`. All old field types should have become an alias for `"text"`, but take extra care in ensuring your PII rules still work.

- store: Minor fixes to be closer to Python.

## 0.2.4

For users of relay, nothing changed at all. This is a release to test embedding some Rust code in Sentry itself.

- store: Remove stray print statement.

## 0.2.3

For users of relay, nothing changed at all. This is a release to test embedding some Rust code in Sentry itself.

- store: Fix main performance issues.

## 0.2.2

For users of relay, nothing changed at all. This is a release to test embedding some Rust code in Sentry itself.

- store: Fix segfault when trying to process contexts.
- store: Fix trimming state "leaking" between interfaces, leading to excessive trimming.
- store: Don't serialize empty arrays and objects (with a few exceptions).

## 0.2.1

For users of relay, nothing changed at all. This is a release to test embedding some Rust code in Sentry itself.

- `libsemaphore`: Expose CABI for normalizing event data.

## 0.2.0

Our first major iteration on Relay has landed!

- User documentation is now hosted at <https://docs.sentry.io/relay/>.
- SSL support is now included by default. Just configure a [TLS identity](https://docs.sentry.io/relay/options/#relaytls_identity_path) and you're set.
- Updated event processing: Events from older SDKs are now supported. Also, we've fixed some bugs along the line.
- Introduced full support for PII stripping. See [PII Configuration](https://docs.sentry.io/relay/pii-config/) for instructions.
- Configure with static project settings. Relay will skip querying project states from Sentry and use your provided values instead. See [Project Configuration](https://docs.sentry.io/relay/project-config/) for a full guide.
- Relay now also acts as a proxy for certain API requests. This allows it to receive CSP reports and Minidump crash reports, among others. It also sets `X-Forwarded-For` and includes a Relay signature header.

Besides that, there are many technical changes, including:

- Major rewrite of the internals. Relay no longer requires a special endpoint for sending events to upstream Sentry and processes events individually with less delay than before.
- The executable will exit with a non-zero exit code on startup errors. This makes it easier to catch configuration errors.
- Removed `libsodium` as a production dependency, greatly simplifying requirements for the runtime environment.
- Greatly improved logging and metrics. Be careful with the `DEBUG` and `TRACE` levels, as they are **very** verbose now.
- Improved docker containers.

## 0.1.3

- Added support for metadata format

## 0.1.2

- JSON logging ([#32](https://github.com/getsentry/relay/pull/32))
- Update dependencies

## 0.1.1

- Rename "sentry-relay" to "semaphore"
- Use new features from Rust 1.26
- Prepare binary and Python builds ([#20](https://github.com/getsentry/relay/pull/20))
- Add Dockerfile ([#23](https://github.com/getsentry/relay/pull/23))

## 0.1.0

An initial release of the tool.<|MERGE_RESOLUTION|>--- conflicted
+++ resolved
@@ -6,11 +6,8 @@
 
 - Limit the number of custom measurements per event. ([#1483](https://github.com/getsentry/relay/pull/1483)))
 - Add INP web vital as a measurement. ([#1487](https://github.com/getsentry/relay/pull/1487))
-<<<<<<< HEAD
 - Enforce rate limits on metrics buckets using the transactions_processed quota. ([#1515](https://github.com/getsentry/relay/pull/1515))
-=======
 - PII scrubbing now treats any key containing `token` as a password. ([#1527](https://github.com/getsentry/relay/pull/1527))
->>>>>>> 7b3ac3e5
 
 **Bug Fixes**:
 
