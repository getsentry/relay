# Changelog

## Unreleased

**Features**:

<<<<<<< HEAD
- Normalize deprecated attribute names according to `sentry-conventions` for logs and V2 spans. ([#5257](https://github.com/getsentry/relay/pull/5257))
=======
- Only apply non-destructive PII rules to log bodies by default. ([#5272](https://github.com/getsentry/relay/pull/5272))

**Breaking Changes**:

- Simplify proxy mode to forward without processing. ([#5165](https://github.com/getsentry/relay/pull/5165))

**Bug Fixes**:

- Envelopes created from integrations can now be spooled. ([#5284](https://github.com/getsentry/relay/pull/5284))
- Make referer optional in Vercel Log Drain Transform. ([#5273](https://github.com/getsentry/relay/pull/5273))
- Tag spans' count per root metric with the trace root's transaction instead of the local transaction. ([#5281](https://github.com/getsentry/relay/pull/5281))
- Use `vercel.path` instead of `url.path` for Vercel Log Drain Transform. ([#5274](https://github.com/getsentry/relay/pull/5274))

**Internal**:

- Switch default allocator from jemalloc to mimalloc. ([#5239](https://github.com/getsentry/relay/pull/5239))
- Add internal attributes to aid searching trace metrics. ([#5260](https://github.com/getsentry/relay/pull/5260))
>>>>>>> b97e9724

## 25.10.0

**Features**:

- Enables more PII rules for MCP attributes. ([#5219](https://github.com/getsentry/relay/pull/5219)
- Enables more PII rules for AI attributes. ([#5166](https://github.com/getsentry/relay/pull/5166)
- Add Memory Info context to event schema. ([#5154](https://github.com/getsentry/relay/pull/5154))
- Add Thread Pool Info context to event schema. ([#5153](https://github.com/getsentry/relay/pull/5153))
- Add Unity Info context to event schema. ([#5155](https://github.com/getsentry/relay/pull/5155))
- Generate `sentry.name` attributes for spans without names. ([#5143](https://github.com/getsentry/relay/pull/5143))
- Add integration endpoints for OTLP. ([#5176](https://github.com/getsentry/relay/pull/5176))
- Emit a metric to record keep/drop decisions in Dynamic Sampling. ([#5164](https://github.com/getsentry/relay/pull/5164), [#5204](https://github.com/getsentry/relay/pull/5204))
- Trim event tag keys & values to 200 chars instead of dropping them. ([#5198](https://github.com/getsentry/relay/pull/5198))
- Add trace metric protocol. ([#5207](https://github.com/getsentry/relay/pull/5207))
- Add `sentry.origin` attribute to OTLP logs. ([#5190](https://github.com/getsentry/relay/pull/5190))
- Add new iPhone 17 devices. ([#5203](https://github.com/getsentry/relay/pull/5203))
- Upgrade sqlparser and improve SQL parsing for span grouping. ([#5211](https://github.com/getsentry/relay/pull/5211))
- Maps `unknown_error` span status to `internal_error`. ([#5202](https://github.com/getsentry/relay/pull/5202))
- Add `otp` and `two[-_]factor` to default scrubbing rules. ([#5250](https://github.com/getsentry/relay/pull/5250))
- Add event merging logic for Playstation crashes. ([#5228](https://github.com/getsentry/relay/pull/5228))
- Implement PII scrubbing for V2 spans. ([#5168](https://github.com/getsentry/relay/pull/5168))
- Add vercel log drain endpoint. ([#5212](https://github.com/getsentry/relay/pull/5212))

**Bug Fixes**:

- Emit monitor outcomes when dropping/rejecting an envelope. ([#5177](https://github.com/getsentry/relay/pull/5177))
- Apply span name generation to spans extracted from transaction events. ([#5191](https://github.com/getsentry/relay/pull/5191))

**Internal**:

- Update most dependencies to semver compatible versions. ([#5245](https://github.com/getsentry/relay/pull/5245))
- No longer writes Spans as trace items. ([#5152](https://github.com/getsentry/relay/pull/5152))
- Removes support for the `otel_span` envelope item type. ([#5238](https://github.com/getsentry/relay/pull/5238))
- Produce spans to `ingest-spans` by default. ([#5163](https://github.com/getsentry/relay/pull/5163))
- Add `retentions` to the project configuration and use them for logs. ([#5135](https://github.com/getsentry/relay/pull/5135))
- Produce Span V2 Kafka messages. ([#5151](https://github.com/getsentry/relay/pull/5151), [#5173](https://github.com/getsentry/relay/pull/5173), [#5199](https://github.com/getsentry/relay/pull/5199), [#5216](https://github.com/getsentry/relay/pull/5216))
- Extract additional `user.geo.*` attributes on spans. ([#5194](https://github.com/getsentry/relay/pull/5194))
- Modernize session processing and move to Relay's new processing framework. ([#5201](https://github.com/getsentry/relay/pull/5201))
- Add TraceMetric data category. ([#5206](https://github.com/getsentry/relay/pull/5206))
- Match placeholder segments in sentry conventions attributes. ([#5237](https://github.com/getsentry/relay/pull/5237))

## 25.9.0

**Breaking Changes**:

- Removes support for the deprecated and early alpha only otel log item type. ([#5082](https://github.com/getsentry/relay/pull/5082))
- Remove static mode. ([#5108](https://github.com/getsentry/relay/pull/5108))

**Features**:

- Add InstallableBuild and SizeAnalysis data categories. ([#5084](https://github.com/getsentry/relay/pull/5084))
- Add dynamic PII derivation to `metastructure`. ([#5107](https://github.com/getsentry/relay/pull/5107))
- Detect PII status of attributes based on `sentry-conventions`. ([#5113](https://github.com/getsentry/relay/pull/5113))
- Add support for an OTLP `/v1/logs` endpoint. This endpoint is gated behind the `organizations:relay-otel-logs-endpoint` feature flag. ([#5130](https://github.com/getsentry/relay/pull/5130))

**Internal**:

- Disable PII scrubbing for gen ai operation name. ([#5064](https://github.com/getsentry/relay/pull/5064))
- Set the default log retention to 30 days for full fidelity and downsampled data. ([#5065](https://github.com/getsentry/relay/pull/5065))
- Improved PII Scrubbing for attributes / logs ([#5061](https://github.com/getsentry/relay/pull/5061)))
- Introduces a project scope sampling rule type. ([#5077](https://github.com/getsentry/relay/pull/5077)))
- Produce transactions on `transactions` Kafka topic, even if they have attachments. ([#5081](https://github.com/getsentry/relay/pull/5081))
- Removes metric stats from the codebase. ([#5097](https://github.com/getsentry/relay/pull/5097))
- Add option gating Snuba publishing to ingest-replay-events for Replays. ([#5088](https://github.com/getsentry/relay/pull/5088), [#5115](https://github.com/getsentry/relay/pull/5115))
- Add gen_ai_cost_total_tokens attribute and double write total tokens cost. ([#5121](https://github.com/getsentry/relay/pull/5121))
- Change mapping of incoming OTLP spans with `ERROR` status to Sentry's `internal_error` status. ([#5127](https://github.com/getsentry/relay/pull/5127))
- Change the feature flag for the alpha OTLP trace endpoint from `projects:relay-otel-endpoint` to `organizations:relay-otlp-trace-endpoint`. ([#5133](https://github.com/getsentry/relay/pull/5133))
- Add `ai_operation_type_map` to global config. ([#5125](https://github.com/getsentry/relay/pull/5125))
- Infer `gen_ai.operation.type` from `span.op`. ([#5129](https://github.com/getsentry/relay/pull/5129))

## 25.8.0

**Features**:

- Build and publish Relay containers with a distroless base image. ([#4940](https://github.com/getsentry/relay/pull/4940))
- Add `unhandled` status type for Release Health `session` and `sessions` envelopes. ([#4939](https://github.com/getsentry/relay/pull/4939))
- Implements basic inbound filters for logs. ([#5011](https://github.com/getsentry/relay/pull/5011))
- Always emit a span usage metric, independent of span feature flags. ([#4976](https://github.com/getsentry/relay/pull/4976))
- Improve PII scrubbing for `logentry.formatted` by ensuring only sensitive data is redacted, rather than replacing the entire field value. ([#4985](https://github.com/getsentry/relay/pull/4985))
- Add payload size as an attribute to logs. ([#5042](https://github.com/getsentry/relay/pull/5042))
- Pass `downsampled_event_retention` to `Traceitem` where appropriate. ([#5013](https://github.com/getsentry/relay/pull/5013), [#5041](https://github.com/getsentry/relay/pull/5041))
- Remove `RelayMode::Capture` and the associated logic. ([#5053](https://github.com/getsentry/relay/pull/5053))
- Add data categories for Prevent. ([#5052](https://github.com/getsentry/relay/pull/5052))

**Bug Fixes**:

- Normalize OS and Browser names in contexts when missing a version. ([#4957](https://github.com/getsentry/relay/pull/4957))
- Normalize AI pipeline name and streaming flag to `gen_ai.*` names. ([#4982](https://github.com/getsentry/relay/pull/4982))
- Deal with sub-microsecond floating point inaccuracies for logs and spans correctly. ([#5002](https://github.com/getsentry/relay/pull/5002))

**Internal**:

- Enforce span limits for transactions and vice versa. ([#4963](https://github.com/getsentry/relay/pull/4963))
- Emit outcomes for skipped large attachments on playstation crashes. ([#4862](https://github.com/getsentry/relay/pull/4862))
- Disable span metrics. ([#4931](https://github.com/getsentry/relay/pull/4931),[#4955](https://github.com/getsentry/relay/pull/4955))
- Deprecate old AI monitoring attributes. ([#4960](https://github.com/getsentry/relay/pull/4960))
- Normalize legacy `ai.*` attributes to `gen_ai.*` names. ([#4924](https://github.com/getsentry/relay/pull/4924))
- Force the routing key to be random instead of letting Kafka handle the randomization. ([#4974](https://github.com/getsentry/relay/pull/4974))
- Stop extracting the `sentry.severity_number` attribute for logs. ([#4989](https://github.com/getsentry/relay/pull/4989))
- Stop extracting the `sentry.trace_flags` attribute for logs. ([#4988](https://github.com/getsentry/relay/pull/4988))
- Add Jwm to the supported image types. ([#4975](https://github.com/getsentry/relay/pull/4975))
- Process logs in all non-proxy Relays. ([#4973](https://github.com/getsentry/relay/pull/4973))
- Add support for pre-hashed signatures. ([#5012](https://github.com/getsentry/relay/pull/5012))
- Add producer_name tag, and more rdkafka stats. ([#5031](https://github.com/getsentry/relay/pull/5031))
- Add `healthcheck` command to relay CLI, for self hosted. ([#5044](https://github.com/getsentry/relay/pull/5044))
- Change the default configuration to produce to `snuba-items`. ([#5055](https://github.com/getsentry/relay/pull/5055))
- Backfill client and server sample rates on spans. ([#5059](https://github.com/getsentry/relay/pull/5059))

## 25.7.0

**Features**:

- Add mechanism to allow ingestion only from trusted relays. ([#4772](https://github.com/getsentry/relay/pull/4772))
- Serialize OTEL span array attributes to JSON. ([#4930](https://github.com/getsentry/relay/pull/4930))

**Bug Fixes**:

- Preserve user specified event values in Unreal crash reports. ([#4882](https://github.com/getsentry/relay/pull/4882))
- OS name parsing of Unreal crash reports. ([#4854](https://github.com/getsentry/relay/pull/4854))
- Do not overwrite geo information if already set. ([#4888](https://github.com/getsentry/relay/pull/4888))
- The `type` fields of contexts are now enforced to be strings. Non-string values are replaced with the
  context's key. ([#4932](https://github.com/getsentry/relay/pull/4932))
- Do not drop custom measurements if no config is present. ([#4941](https://github.com/getsentry/relay/pull/4941))

**Internal**:

- No longer store debug symbols and the source in the docker image. ([#4942](https://github.com/getsentry/relay/pull/4942))
- Forward logs to Kafka directly instead of serialized as envelope. ([#4875](https://github.com/getsentry/relay/pull/4875))
- Remember accepted/ingested bytes for log outcomes. ([#4886](https://github.com/getsentry/relay/pull/4886))
- Add `gen_ai.response.tokens_per_second` span attribute on AI spans. ([#4883](https://github.com/getsentry/relay/pull/4883))
- Add support for playstation data requests. ([#4870](https://github.com/getsentry/relay/pull/4870))
- Expand the NEL attributes & others. ([#4874](https://github.com/getsentry/relay/pull/4874))
- Only emit indexed span outcomes when producing directly to Snuba. ([#4936](https://github.com/getsentry/relay/pull/4936))
- Normalize legacy AI agents attributes to OTel compatible names. ([#4916](https://github.com/getsentry/relay/pull/4916))
- Fix cost calculation for cached and reasoning tokens. ([#4922](https://github.com/getsentry/relay/pull/4922))
- Implement serialization of metadata for logs. ([#4929](https://github.com/getsentry/relay/pull/4929))

## 25.6.2

**Features**:

- Add configuration to allow high cardinality tags in metrics. ([#4805](https://github.com/getsentry/relay/pull/4805))
- Make client sdk mandatory for profile sample v2. ([#4853](https://github.com/getsentry/relay/pull/4853))
- Sharding into many topics based on partition key. ([#4861](https://github.com/getsentry/relay/pull/4861))
- Parse Chromium stability report from minidumps into context ([#4837](https://github.com/getsentry/relay/pull/4837))
- Add additional web crawlers for inbound filtering. ([#4865](https://github.com/getsentry/relay/pull/4865))

**Internal**:

- Introduces a new processing pipeline and implements it for logs. ([#4777](https://github.com/getsentry/relay/pull/4777))
- Produce spans to the items topic. ([#4735](https://github.com/getsentry/relay/pull/4735))
- Update opentelemetry-proto and sentry-protos dependencies. ([#4847](https://github.com/getsentry/relay/pull/4847))
- Take into account more types of tokens when doing AI cost calculation. ([#4840](https://github.com/getsentry/relay/pull/4840))
- Use the `FiniteF64` type for measurements. ([#4828](https://github.com/getsentry/relay/pull/4828))
- Derive a `sentry.description` attribute for V2 spans. ([#4832](https://github.com/getsentry/relay/pull/4832))
- Consider `gen_ai` also as AI span op prefix. ([#4859](https://github.com/getsentry/relay/pull/4859))
- Change pii scrubbing on some AI attributes to optional. ([#4860](https://github.com/getsentry/relay/pull/4860))
- Conditionally set `total_cost` and `total_tokens` attributes on AI spans. ([#4868](https://github.com/getsentry/relay/pull/4868))
- Write OTLP span status message to an attribute. ([#4876](https://github.com/getsentry/relay/pull/4876))

## 25.6.1

**Features**:

- Implements a minimum sample rate dynamic sampling rule. ([#4801](https://github.com/getsentry/relay/pull/4801))
- Convert NEL reports into logs. ([#4813](https://github.com/getsentry/relay/pull/4813))
- Add parsing for _Nintendo Switch_ to populate `os.name="Nintendo OS"`. ([#4821](https://github.com/getsentry/relay/pull/4821))

**Internal**:

- Always combine replay payloads and remove feature flag guarding it. ([#4812](https://github.com/getsentry/relay/pull/4812))
- Added version 2 of LLM cost specification. ([#4825](https://github.com/getsentry/relay/pull/4825))
- Send `tracing` events at or above `INFO` to Sentry as logs. ([#4820](https://github.com/getsentry/relay/pull/4820))

## 25.6.0

**Features**:

- Add logic to extract event json from userdata in prosperodumps. ([#4755](https://github.com/getsentry/relay/pull/4755))
- Add browser name/version to logs. ([#4757](https://github.com/getsentry/relay/pull/4757))
- Accept standalone spans in the V2 format. This feature is still highly experimental! ([#4771](https://github.com/getsentry/relay/pull/4771))
- Enable filtering sessions by IP address, release, and user agent. ([#4745](https://github.com/getsentry/relay/pull/4745))
- Allow pii scrubbing of the `source_file` field on Csp. ([#4806](https://github.com/getsentry/relay/pull/4806))

**Bug Fixes**:

- Use sentry prefix for browser name/version in logs. ([#4783](https://github.com/getsentry/relay/pull/4783))
- Do not overcount the number of bytes in logs. ([#4786](https://github.com/getsentry/relay/pull/4786))
- Record observed time for logs. ([#4795](https://github.com/getsentry/relay/pull/4795))

**Internal**:

- Remove the "unspecified" variant of `SpanKind`. ([#4774](https://github.com/getsentry/relay/pull/4774))
- Normalize AI data and measurements into new OTEL compatible fields and extracting metrics out of said fields. ([#4768](https://github.com/getsentry/relay/pull/4768))
- Switch `sysinfo` dependency back to upstream and update to 0.35.1. ([#4776](https://github.com/getsentry/relay/pull/4776))
- Consistently always emit session outcomes. ([#4798](https://github.com/getsentry/relay/pull/4798))
- Set default sdk name for playstation crashes. ([#4802](https://github.com/getsentry/relay/pull/4802))
- Skip large attachments on playstation crashes. ([#4793](https://github.com/getsentry/relay/pull/4793))
- Use the received timestamp as observed nanos for logs. ([#4810](https://github.com/getsentry/relay/pull/4810))
- Strip out profiler_id from profile context for short transactions. ([#4818](https://github.com/getsentry/relay/pull/4818))
- Derive a `sentry.op` attribute for V2 spans ([#4796](https://github.com/getsentry/relay/pull/4796))

## 25.5.1

**Features**:

- Cached projects can now be refreshed regularly, instead of only on demand. ([#4773](https://github.com/getsentry/relay/pull/4773))
- Allow environment references in Relay configuration. ([#4750](https://github.com/getsentry/relay/pull/4750))

**Internal**:

- Reduce warning logs, emit warnings to the configured Sentry instance. ([#4753](https://github.com/getsentry/relay/pull/4753))

## 25.5.0

**Features**:

- Custom attachment expansion for Switch. ([#4566](https://github.com/getsentry/relay/pull/4566))
- Add the type of the attachment that made the envelope too large to invalid outcomes. ([#4695](https://github.com/getsentry/relay/pull/4695))
- Add OTA Updates Event Context for Expo and other applications. ([#4690](https://github.com/getsentry/relay/pull/4690))
- Add data categories for Seer. ([#4692](https://github.com/getsentry/relay/pull/4692))
- Allow pii scrubbing of all span `sentry_tags` fields. ([#4698](https://github.com/getsentry/relay/pull/4698))
- Add experimental playstation processing logic. ([#4680](https://github.com/getsentry/relay/pull/4680))
- Add OTA Updates Event Context for Replay Events. ([#4711](https://github.com/getsentry/relay/pull/4711))
- Add partition key rate limiter. ([#4730](https://github.com/getsentry/relay/pull/4730))

**Bug Fixes**:

- Add `fenced-frame-src` to `CspDirective`. ([#4691](https://github.com/getsentry/relay/pull/4691))

**Internal**:

- Remove threads with 1 non-idle sample in profiling chunks. ([#4694](https://github.com/getsentry/relay/pull/4694))
- Migrate all Rust workspace crates to edition 2024. ([#4705](https://github.com/getsentry/relay/pull/4705))
- Produce logs to the items topic. ([#4707](https://github.com/getsentry/relay/pull/4707))

## 25.4.0

- Extract searchable context fields into sentry tags for segment spans. ([#4651](https://github.com/getsentry/relay/pull/4651))

**Features**:

- Add experimental playstation endpoint. ([#4555](https://github.com/getsentry/relay/pull/4555))
- Add naver.me / Yeti spider on the crawler filter list. ([#4602](https://github.com/getsentry/relay/pull/4602))
- Add the item type that made the envelope too large to invalid outcomes. ([#4558](https://github.com/getsentry/relay/pull/4558))
- Filter out certain AI crawlers. ([#4608](https://github.com/getsentry/relay/pull/4608))
- Update iOS chrome translation error regex. ([#4634](https://github.com/getsentry/relay/pull/4634))
- Infer the attachment type of view hierarchy items in multipart messages. ([#4624](https://github.com/getsentry/relay/pull/4624))
- Make default Apple device class high. ([#4609](https://github.com/getsentry/relay/pull/4609))

**Bug Fixes**:

- Separates profiles into backend and ui profiles. ([#4595](https://github.com/getsentry/relay/pull/4595))
- Normalize trace context information before writing it into transaction and span data. This ensures the correct sampling rates are stored for extrapolation in Sentry. ([#4625](https://github.com/getsentry/relay/pull/4625))
- Adds u16 validation to the replay protocol's segment_id field. ([#4635](https://github.com/getsentry/relay/pull/4635))
- Exposes all service utilization with instance labels instead of the last. ([#4654](https://github.com/getsentry/relay/pull/4654))
- Ensure that every span's parent exists. ([#4661](https://github.com/getsentry/relay/pull/4661))
- Serialize trace ids consistently in events. ([#4673](https://github.com/getsentry/relay/pull/4673))
- Add profile_chunk_ui as item type alias. ([#4697](https://github.com/getsentry/relay/pull/4697))

**Internal**:

- Add ui chunk profiling data category. ([#4593](https://github.com/getsentry/relay/pull/4593))
- Switch global rate limiter to a service. ([#4581](https://github.com/getsentry/relay/pull/4581))
- Always enforce cached rate limits in processor. ([#4603](https://github.com/getsentry/relay/pull/4603))
- Remove `parent_span_link` from `SpanLink` struct. ([#4594](https://github.com/getsentry/relay/pull/4594))
- Extract transaction breakdowns into measurements. ([#4600](https://github.com/getsentry/relay/pull/4600))
- Expose worker pool metrics in autoscaler endpoint. ([#4605](https://github.com/getsentry/relay/pull/4605))
- Expose runtime utilization metric in autoscaler endpoint. ([#4606](https://github.com/getsentry/relay/pull/4606))
- Bump the revision of `sysinfo` to the revision at `15b3be3273ba286740122fed7bb7dccd2a79dc8f`. ([#4613](https://github.com/getsentry/relay/pull/4613))
- Switch the processor and store to `async`. ([#4552](https://github.com/getsentry/relay/pull/4552))
- Validate the spooling memory configuration on startup. ([#4617](https://github.com/getsentry/relay/pull/4617))
- Rework currently unused 'log' protocol / envelope item type schema. ([#4592](https://github.com/getsentry/relay/pull/4592))
- Improve descriptiveness of autoscaling metric name. ([#4629](https://github.com/getsentry/relay/pull/4629))
- Serialize span's `_meta` information when producing to Kafka. ([#4646](https://github.com/getsentry/relay/pull/4646))
- Enable connection pooling for asynchronous Redis connections. ([#4622](https://github.com/getsentry/relay/pull/4622))
- Add the internal `_performance_issues_spans` field to control perf issue detection. ([#4652](https://github.com/getsentry/relay/pull/4652))
- Add `/v1/traces` (without a trailing slash) as a spec-compliant alternative for our OTLP traces endpoint. ([#4655](https://github.com/getsentry/relay/pull/4655))
- Improve handling of failed Redis connections. ([#4657](https://github.com/getsentry/relay/pull/4657))
- Expose new metrics from the async pool. ([#4658](https://github.com/getsentry/relay/pull/4658))
- Serialize span's `links` information when producing to Kafka. ([#4601](https://github.com/getsentry/relay/pull/4601))

## 25.3.0

**Features**:

- Tag images with release version. ([#4532](https://github.com/getsentry/relay/pull/4532))
- Switch default envelope compression from gzip to zstd. ([#4531](https://github.com/getsentry/relay/pull/4531))
- Update release to include an aarch64 binary. ([#4514](https://github.com/getsentry/relay/pull/4514))
- Support span `category` inference from span attributes. ([#4509](https://github.com/getsentry/relay/pull/4509))
- Add option to control ourlogs ingestion. ([#4518](https://github.com/getsentry/relay/pull/4518))
- Update Apple device model classes ([#4529](https://github.com/getsentry/relay/pull/4529))
- Remove separate quota and rate limit counting for replay videos ([#4554](https://github.com/getsentry/relay/pull/4554))
- Deprecate ReplayVideo data category ([#4560](https://github.com/getsentry/relay/pull/4560))
- Improve localhost detection by checking contained request headers in the error. ([#4580](https://github.com/getsentry/relay/pull/4580))
- Introduce SDK settings structure with `infer_ip` setting to explicitly control IP inference behaviour. ([#4623](https://github.com/getsentry/relay/pull/4623))

**Bug Fixes**:

- Prevent partial trims in indexed and queryable span data. ([#4557](https://github.com/getsentry/relay/pull/4557))
- Emit filtered/sampled outcomes for spans attached to a dropped transaction. ([#4569](https://github.com/getsentry/relay/pull/4569))
- Fix missing geo information for user when IP scrubbing was enabled. ([#4586](https://github.com/getsentry/relay/pull/4586))

**Internal**:

- Track an utilization metric for internal services. ([#4501](https://github.com/getsentry/relay/pull/4501))
- Add new `relay-threading` crate with asynchronous thread pool. ([#4500](https://github.com/getsentry/relay/pull/4500))
- Expose additional metrics through the internal relay metric endpoint. ([#4511](https://github.com/getsentry/relay/pull/4511))
- Write resource and instrumentation scope attributes as span attributes during OTLP ingestion. ([#4533](https://github.com/getsentry/relay/pull/4533))
- Remove unused capability to block metric names and tags. ([#4536](https://github.com/getsentry/relay/pull/4536))
- Adopt new `AsyncPool` for the `EnvelopeProcessorService` and `StoreService`. ([#4520](https://github.com/getsentry/relay/pull/4520))
- Write OTLP span kind to a new `kind` field on spans. ([#4540](https://github.com/getsentry/relay/pull/4540))
- Update mapping of OTLP spans to Sentry spans in the experimental OTL traces endpoint. ([#4505](https://github.com/getsentry/relay/pull/4505))
- Expose metrics for the `AsyncPool`. ([#4538](https://github.com/getsentry/relay/pull/4538))
- Expose service utilization metrics through the internal relay metric endpoint. ([#4543](https://github.com/getsentry/relay/pull/4543))
- Always set observed time for OTel logs in Relay. ([#4559](https://github.com/getsentry/relay/pull/4559))

## 25.2.0

- Allow log ingestion behind a flag, only for internal use currently. ([#4471](https://github.com/getsentry/relay/pull/4471))

**Features**:

- Add configuration option to limit the amount of concurrent http connections. ([#4453](https://github.com/getsentry/relay/pull/4453))
- Add flags context to event schema. ([#4458](https://github.com/getsentry/relay/pull/4458))
- Add support for view hierarchy attachment scrubbing. ([#4452](https://github.com/getsentry/relay/pull/4452))
- Allow configuration of Relay's log format via an environment variable. ([#4484](https://github.com/getsentry/relay/pull/4484))
- Add span links to event schema. ([#4486](https://github.com/getsentry/relay/pull/4486))
- Add `breadcrumb.origin` field to event schema. ([#4498](https://github.com/getsentry/relay/pull/4498))
- Add Spring context to event schema. ([#4502](https://github.com/getsentry/relay/pull/4502))

**Bug Fixes**:

- Fix a bug where parsing large unsigned integers would fail incorrectly. ([#4472](https://github.com/getsentry/relay/pull/4472))
- Set size limit for UserReport attachments so it gets properly reported as too large. ([#4482](https://github.com/getsentry/relay/pull/4482))
- Fix a bug where scrubbed IP addresses were derived again on certain platforms. ([#4491](https://github.com/getsentry/relay/pull/4491))
- Improve stripping of SQL comments during Insights query normalization. ([#4493](https://github.com/getsentry/relay/pull/4493))

**Internal**:

- Add data categories for LogItem and LogByte. ([#4455](https://github.com/getsentry/relay/pull/4455))
- Add option to drop transaction attachments. ([#4466](https://github.com/getsentry/relay/pull/4466))
- Add endpoint that exposes internally collected relay metrics. ([#4497](https://github.com/getsentry/relay/pull/4497))
- Add sub-millisecond precision to internal timer metrics. ([#4495](https://github.com/getsentry/relay/pull/4495))
- Partition spans by `trace_id` on the Kafka topic. ([#4503](https://github.com/getsentry/relay/pull/4503))

## 25.1.0

**Features**:

- Use a separate rate-limit enforcement category for replay-video envelope items. ([#4459](https://github.com/getsentry/relay/pull/4459))

**Internal**:

- Updates performance score calculation on spans and events to also store cdf values as measurements. ([#4438](https://github.com/getsentry/relay/pull/4438))

## 24.12.2

**Features**:

- Increase stacktrace function and symbol length limits to 512 chars. ([#4436](https://github.com/getsentry/relay/pull/4436))
- Scrub non-minidump attachments if there are explicit `$attachment` rules. ([#4415](https://github.com/getsentry/relay/pull/4415), [#4441](https://github.com/getsentry/relay/pull/4441))
- Include blocked domain in CSP reports as a tag. ([#4435](https://github.com/getsentry/relay/pull/4435))

**Internal**:

- Remove the `spool` command from Relay. ([#4423](https://github.com/getsentry/relay/pull/4423))
- Bump `sentry-native` to `0.7.17` and remove cross compilation in CI. ([#4427](https://github.com/getsentry/relay/pull/4427))
- Remove `form_data` envelope items from standalone envelopes. ([#4428](https://github.com/getsentry/relay/pull/4428))
- Remove use of legacy project cache. ([#4419](https://github.com/getsentry/relay/pull/4419))

## 24.12.1

**Bug Fixes**:

- Fix serialized name of `cache.hit` and `cache.key` span tags. ([#4408](https://github.com/getsentry/relay/pull/4408))

**Features**:

- Update Chrome inbound filter. ([#4381](https://github.com/getsentry/relay/pull/4381))

## 24.12.0

**Bug Fixes**:

- Update user agent parsing rules to fix some user agent identification issues. ([#4385](https://github.com/getsentry/relay/pull/4385))
- Stop collecting the `has_profile` metrics tag & reporting outcomes for it. ([#4365](https://github.com/getsentry/relay/pull/4365))
- Parse unreal logs into breadcrumbs from all attached log items not just the first. ([#4384](https://github.com/getsentry/relay/pull/4384))
- Normalize "Google Chrome" browser name to "Chrome". ([#4386](https://github.com/getsentry/relay/pull/4386))

**Features**:

- Add data categories for Uptime and Attachment Items. ([#4363](https://github.com/getsentry/relay/pull/4363), [#4374](https://github.com/getsentry/relay/pull/4374))
- Add ability to rate limit attachments by count (not just by the number of bytes). ([#4377](https://github.com/getsentry/relay/pull/4377))

**Internal**:

- Rework metrics aggregator to keep internal partitions. ([#4378](https://github.com/getsentry/relay/pull/4378))
- Remove support for metrics with profile namespace. ([#4391](https://github.com/getsentry/relay/pull/4391))

## 24.11.2

**Breaking Changes**:

- Remove `spool.envelopes.{min_connections,max_connections,unspool_interval,max_memory_size}` config options. ([#4303](https://github.com/getsentry/relay/pull/4303))
- Flatten Linux distribution fields into `os.context`. ([#4292](https://github.com/getsentry/relay/pull/4292))

**Bug Fixes**:

- Accept incoming requests even if there was an error fetching their project config. ([#4140](https://github.com/getsentry/relay/pull/4140))
- Rate limit profiles when transaction was sampled. ([#4195](https://github.com/getsentry/relay/pull/4195))
- Fix scrubbing user paths in minidump debug module names. ([#4351](https://github.com/getsentry/relay/pull/4351))
- Scrub user fields in span.sentry_tags. ([#4364](https://github.com/getsentry/relay/pull/4364)), ([#4370](https://github.com/getsentry/relay/pull/4370))
- Set `SO_REUSEPORT` to enable smooth restarts. ([#4375](https://github.com/getsentry/relay/pull/4375))

**Features**:

- Set `sdk.name` for events created from minidumps. ([#4313](https://github.com/getsentry/relay/pull/4313))
- Remove old disk spooling logic, default to new version. ([#4303](https://github.com/getsentry/relay/pull/4303))

**Internal**:

- Promote some `span.data` fields to the top level. ([#4298](https://github.com/getsentry/relay/pull/4298))
- Remove metrics summaries. ([#4278](https://github.com/getsentry/relay/pull/4278), [#4279](https://github.com/getsentry/relay/pull/4279), [#4296](https://github.com/getsentry/relay/pull/4296))
- Use async `redis` for `projectconfig`. ([#4284](https://github.com/getsentry/relay/pull/4284))
- Add config parameter to control metrics aggregation. ([#4376](https://github.com/getsentry/relay/pull/4376))

## 24.11.1

**Bug Fixes**:

- Terminate the process when one of the services crashes. ([#4249](https://github.com/getsentry/relay/pull/4249))
- Don't propagate trace sampling decisions from SDKs ([#4265](https://github.com/getsentry/relay/pull/4265))
- Rate limit profile chunks. ([#4270](https://github.com/getsentry/relay/pull/4270))

**Features**:

- Implement zstd http encoding for Relay to Relay communication. ([#4266](https://github.com/getsentry/relay/pull/4266))
- Support empty branches in Pattern alternations. ([#4283](https://github.com/getsentry/relay/pull/4283))
- Add support for partitioning of the `EnvelopeBufferService`. ([#4291](https://github.com/getsentry/relay/pull/4291))

## 24.11.0

**Breaking Changes**:

- Removes support for metric meta envelope items. ([#4152](https://github.com/getsentry/relay/pull/4152))
- Removes support for the project cache endpoint version 2 and before. ([#4147](https://github.com/getsentry/relay/pull/4147))

**Bug Fixes**:

- Allow profile chunks without release. ([#4155](https://github.com/getsentry/relay/pull/4155))

**Features**:

- Add check to ensure unreal user info is not empty. ([#4225](https://github.com/getsentry/relay/pull/4225))
- Retain empty string values in `span.data` and `event.contexts.trace.data`. ([#4174](https://github.com/getsentry/relay/pull/4174))
- Allow `sample_rate` to be float type when deserializing `DynamicSamplingContext`. ([#4181](https://github.com/getsentry/relay/pull/4181))
- Support inbound filters for profiles. ([#4176](https://github.com/getsentry/relay/pull/4176))
- Scrub lower-case redis commands. ([#4235](https://github.com/getsentry/relay/pull/4235))
- Make the maximum idle time of a HTTP connection configurable. ([#4248](https://github.com/getsentry/relay/pull/4248))
- Allow configuring a Sentry server name with an option or the `RELAY_SERVER_NAME` environment variable. ([#4251](https://github.com/getsentry/relay/pull/4251))

**Internal**:

- Add a metric that counts span volume in the root project for dynamic sampling (`c:spans/count_per_root_project@none`). ([#4134](https://github.com/getsentry/relay/pull/4134))
- Add a tag `target_project_id` to both root project metrics for dynamic sampling (`c:transactions/count_per_root_project@none` and `c:spans/count_per_root_project@none`) which shows the flow trace traffic from root to target projects. ([#4170](https://github.com/getsentry/relay/pull/4170))
- Remove `buffer` entries and scrub array contents from MongoDB queries. ([#4186](https://github.com/getsentry/relay/pull/4186))
- Use `DateTime<Utc>` instead of `Instant` for tracking the received time of the `Envelope`. ([#4184](https://github.com/getsentry/relay/pull/4184))
- Add a field to suggest consumers to ingest spans in EAP. ([#4206](https://github.com/getsentry/relay/pull/4206))
- Run internal worker threads with a lower priority. ([#4222](https://github.com/getsentry/relay/pull/4222))
- Add additional fields to the `Event` `Getter`. ([#4238](https://github.com/getsentry/relay/pull/4238))
- Replace u64 with `OrganizationId` new-type struct for organization id. ([#4159](https://github.com/getsentry/relay/pull/4159))
- Add computed contexts for `os`, `browser` and `runtime`. ([#4239](https://github.com/getsentry/relay/pull/4239))
- Add `CachingEnvelopeStack` strategy to the buffer. ([#4242](https://github.com/getsentry/relay/pull/4242))

## 24.10.0

**Breaking Changes**:

- Only allow processing enabled in managed mode. ([#4087](https://github.com/getsentry/relay/pull/4087))

**Bug Fixes**:

- Report invalid spans with appropriate outcome reason. ([#4051](https://github.com/getsentry/relay/pull/4051))
- Use the duration reported by the profiler instead of the transaction. ([#4058](https://github.com/getsentry/relay/pull/4058))
- Incorrect pattern matches involving adjacent any and wildcard matchers. ([#4072](https://github.com/getsentry/relay/pull/4072))

**Features**:

- Add a config option to add default tags to all Relay Sentry events. ([#3944](https://github.com/getsentry/relay/pull/3944))
- Automatically derive `client.address` and `user.geo` for standalone spans. ([#4047](https://github.com/getsentry/relay/pull/4047))
- Add support for uploading compressed (gzip, xz, zstd, bzip2) minidumps. ([#4029](https://github.com/getsentry/relay/pull/4029))
- Add user geo information to Replays. ([#4088](https://github.com/getsentry/relay/pull/4088))
- Configurable span.op inference. ([#4056](https://github.com/getsentry/relay/pull/4056))
- Enable support for zstd `Content-Encoding`. ([#4089](https://github.com/getsentry/relay/pull/4089))
- Accept profile chunks from Android. ([#4104](https://github.com/getsentry/relay/pull/4104))
- Add support for creating User from LoginId in Unreal Crash Context. ([#4093](https://github.com/getsentry/relay/pull/4093))
- Add multi-write Redis client. ([#4064](https://github.com/getsentry/relay/pull/4064))

**Internal**:

- Remove unused `cogs.enabled` configuration option. ([#4060](https://github.com/getsentry/relay/pull/4060))
- Add the dynamic sampling rate to standalone spans as a measurement so that it can be stored, queried, and used for extrapolation. ([#4063](https://github.com/getsentry/relay/pull/4063))
- Use custom wildcard matching instead of regular expressions. ([#4073](https://github.com/getsentry/relay/pull/4073))
- Allowlist the SentryUptimeBot user-agent. ([#4068](https://github.com/getsentry/relay/pull/4068))
- Feature flags of graduated features are now hard-coded in Relay so they can be removed from Sentry. ([#4076](https://github.com/getsentry/relay/pull/4076), [#4080](https://github.com/getsentry/relay/pull/4080))
- Add parallelization in Redis commands. ([#4118](https://github.com/getsentry/relay/pull/4118))
- Extract user ip for spans. ([#4144](https://github.com/getsentry/relay/pull/4144))
- Add support for an experimental OTLP `/v1/traces/` endpoint. The endpoint is disabled by default. ([#4223](https://github.com/getsentry/relay/pull/4223))

## 24.9.0

**Bug Fixes**:

- Use `matches_any_origin` to scrub HTTP hosts in spans. ([#3939](https://github.com/getsentry/relay/pull/3939)).
- Keep frames from both ends of the stacktrace when trimming frames. ([#3905](https://github.com/getsentry/relay/pull/3905))
- Use `UnixTimestamp` instead of `DateTime` when sorting envelopes from disk. ([#4025](https://github.com/getsentry/relay/pull/4025))

**Features**:

- Add configuration option to specify the instance type of Relay. ([#3938](https://github.com/getsentry/relay/pull/3938))
- Update definitions for user agent parsing. ([#3951](https://github.com/getsentry/relay/pull/3951))
- Extend project config API to be revision aware. ([#3947](https://github.com/getsentry/relay/pull/3947))
- Removes `processing.max_secs_in_past` from the main config in favor of event retention from the project config. ([#3958](https://github.com/getsentry/relay/pull/3958))

**Internal**:

- Record too long discard reason for session replays. ([#3950](https://github.com/getsentry/relay/pull/3950))
- Add `EnvelopeStore` trait and implement `DiskUsage` for tracking disk usage. ([#3925](https://github.com/getsentry/relay/pull/3925))
- Increase replay recording limit to two hours. ([#3961](https://github.com/getsentry/relay/pull/3961))
- Forward profiles of non-sampled transactions (with no options filtering). ([#3963](https://github.com/getsentry/relay/pull/3963))
- Make EnvelopeBuffer a Service. ([#3965](https://github.com/getsentry/relay/pull/3965))
- No longer send COGS data to dedicated Kafka topic. ([#3953](https://github.com/getsentry/relay/pull/3953))
- Remove support for extrapolation of metrics. ([#3969](https://github.com/getsentry/relay/pull/3969))
- Remove the internal dashboard that shows logs and metrics. ([#3970](https://github.com/getsentry/relay/pull/3970))
- Remove the OTEL spans endpoint in favor of Envelopes. ([#3973](https://github.com/getsentry/relay/pull/3973))
- Remove the `generate-schema` tool. Relay no longer exposes JSON schema for the event protocol. Consult the Rust type documentation of the `relay-event-schema` crate instead. ([#3974](https://github.com/getsentry/relay/pull/3974))
- Allow creation of `SqliteEnvelopeBuffer` from config, and load existing stacks from db on startup. ([#3967](https://github.com/getsentry/relay/pull/3967))
- Only tag `user.geo.subregion` on frontend and mobile projects. ([#4013](https://github.com/getsentry/relay/pull/4013), [#4023](https://github.com/getsentry/relay/pull/4023))
- Implement graceful shutdown mechanism in the `EnvelopeBuffer`. ([#3980](https://github.com/getsentry/relay/pull/3980))

## 24.8.0

**Bug Fixes**:

- Allow metrics summaries with only `count` (for sets). ([#3864](https://github.com/getsentry/relay/pull/3864))
- Do not trim any span field. Remove entire span instead. ([#3890](https://github.com/getsentry/relay/pull/3890))
- Do not drop replays, profiles and standalone spans in proxy Relays. ([#3888](https://github.com/getsentry/relay/pull/3888))
- Prevent an endless loop that causes high request volume and backlogs when certain large metric buckets are ingested or extrected. ([#3893](https://github.com/getsentry/relay/pull/3893))
- Extract set span metrics from numeric values. ([#3897](https://github.com/getsentry/relay/pull/3897))

**Internal**:

- Add experimental support for V2 envelope buffering. ([#3855](https://github.com/getsentry/relay/pull/3855), [#3863](https://github.com/getsentry/relay/pull/3863))
- Add `client_sample_rate` to spans, pulled from the trace context. ([#3872](https://github.com/getsentry/relay/pull/3872))
- Collect SDK information in profile chunks. ([#3882](https://github.com/getsentry/relay/pull/3882))
- Introduce `trim = "disabled"` type attribute to prevent trimming of spans. ([#3877](https://github.com/getsentry/relay/pull/3877))
- Make the tcp listen backlog configurable and raise the default to 1024. ([#3899](https://github.com/getsentry/relay/pull/3899))
- Add experimental support for MongoDB query normalization. ([#3912](https://github.com/getsentry/relay/pull/3912))
- Extract `user.geo.country_code` into span indexed. ([#3911](https://github.com/getsentry/relay/pull/3911))
- Add `span.system` tag to span metrics ([#3913](https://github.com/getsentry/relay/pull/3913))
- Switch glob implementations from `regex` to `regex-lite`. ([#3926](https://github.com/getsentry/relay/pull/3926))
- Disables unicode support in user agent regexes. ([#3929](https://github.com/getsentry/relay/pull/3929))
- Extract client sdk from transaction into profiles. ([#3915](https://github.com/getsentry/relay/pull/3915))
- Extract `user.geo.subregion` into span metrics/indexed. ([#3914](https://github.com/getsentry/relay/pull/3914))
- Add `last_peek` field to the `Priority` struct. ([#3922](https://github.com/getsentry/relay/pull/3922))
- Extract `user.geo.subregion` for mobile spans. ([#3927](https://github.com/getsentry/relay/pull/3927))
- Rename `Peek` to `EnvelopeBufferGuard`. ([#3930](https://github.com/getsentry/relay/pull/3930))
- Tag `user.geo.subregion` for resource metrics. ([#3934](https://github.com/getsentry/relay/pull/3934))

## 24.7.1

**Bug Fixes**:

- Do not drop envelopes for unparsable project configs. ([#3770](https://github.com/getsentry/relay/pull/3770))

**Features**:

- "Cardinality limit" outcomes now report which limit was exceeded. ([#3825](https://github.com/getsentry/relay/pull/3825))
- Derive span browser name from user agent. ([#3834](https://github.com/getsentry/relay/pull/3834))
- Redis pools for `project_configs`, `cardinality`, `quotas`, and `misc` usecases
  can now be configured individually. ([#3859](https://github.com/getsentry/relay/pull/3859))

**Internal**:

- Use a dedicated thread pool for CPU intensive workloads. ([#3833](https://github.com/getsentry/relay/pull/3833))
- Remove `BufferGuard` in favor of memory checks via `MemoryStat`. ([#3821](https://github.com/getsentry/relay/pull/3821))
- Add ReplayVideo entry to DataCategory. ([#3847](https://github.com/getsentry/relay/pull/3847))

## 24.7.0

**Bug Fixes**:

- Fixes raw OS description parsing for iOS and iPadOS originating from the Unity SDK. ([#3780](https://github.com/getsentry/relay/pull/3780))
- Fixes metrics dropped due to missing project state. ([#3553](https://github.com/getsentry/relay/issues/3553))
- Incorrect span outcomes when generated from a indexed transaction quota. ([#3793](https://github.com/getsentry/relay/pull/3793))
- Report outcomes for spans when transactions are rate limited. ([#3749](https://github.com/getsentry/relay/pull/3749))
- Only transfer valid profile ids. ([#3809](https://github.com/getsentry/relay/pull/3809))

**Features**:

- Allow list for excluding certain host/IPs from scrubbing in spans. ([#3813](https://github.com/getsentry/relay/pull/3813))

**Internal**:

- Aggregate metrics before rate limiting. ([#3746](https://github.com/getsentry/relay/pull/3746))
- Make sure outcomes for dropped profiles are consistent between indexed and non-indexed categories. ([#3767](https://github.com/getsentry/relay/pull/3767))
- Add web vitals support for mobile browsers. ([#3762](https://github.com/getsentry/relay/pull/3762))
- Ingest profiler_id in the profile context and in spans. ([#3714](https://github.com/getsentry/relay/pull/3714), [#3784](https://github.com/getsentry/relay/pull/3784))
- Support extrapolation of metrics extracted from sampled data, as long as the sample rate is set in the DynamicSamplingContext. ([#3753](https://github.com/getsentry/relay/pull/3753))
- Extract thread ID and name in spans. ([#3771](https://github.com/getsentry/relay/pull/3771))
- Compute metrics summary on the extracted custom metrics. ([#3769](https://github.com/getsentry/relay/pull/3769))
- Add support for `all` and `any` `RuleCondition`(s). ([#3791](https://github.com/getsentry/relay/pull/3791))
- Copy root span data from `contexts.trace.data` when converting transaction events into raw spans. ([#3790](https://github.com/getsentry/relay/pull/3790))
- Remove experimental double-write from spans to transactions. ([#3801](https://github.com/getsentry/relay/pull/3801))
- Add feature flag to disable replay-video events. ([#3803](https://github.com/getsentry/relay/pull/3803))
- Write the envelope's Dynamic Sampling Context (DSC) into event payloads for debugging. ([#3811](https://github.com/getsentry/relay/pull/3811))
- Decrease max allowed segment_id for replays to one hour. ([#3280](https://github.com/getsentry/relay/pull/3280))
- Extract a duration light metric for spans without a transaction name tag. ([#3772](https://github.com/getsentry/relay/pull/3772))

## 24.6.0

**Bug fixes**:

- Trim fields in replays to their defined maximum length. ([#3706](https://github.com/getsentry/relay/pull/3706))
- Emit span usage metric for every extracted or standalone span, even if common span metrics are disabled. ([#3719](https://github.com/getsentry/relay/pull/3719))
- Stop overwriting the level of user supplied errors in unreal crash reports. ([#3732](https://github.com/getsentry/relay/pull/3732))
- Apply rate limit on extracted spans when the transaction is rate limited. ([#3713](https://github.com/getsentry/relay/pull/3713))

**Internal**:

- Treat arrays of pairs as key-value mappings during PII scrubbing. ([#3639](https://github.com/getsentry/relay/pull/3639))
- Rate limit envelopes instead of metrics for sampled/indexed items. ([#3716](https://github.com/getsentry/relay/pull/3716))
- Improve flush time calculation in metrics aggregator. ([#3726](https://github.com/getsentry/relay/pull/3726))
- Default `client` of `RequestMeta` to `relay-http` for incoming monitor requests. ([#3739](https://github.com/getsentry/relay/pull/3739))
- Normalize events once in the ingestion pipeline, relying on item headers. ([#3730](https://github.com/getsentry/relay/pull/3730))
- Provide access to values in `span.tags.*` via `span.data.*`. This serves as an opaque fallback to consolidate data attributes. ([#3751](https://github.com/getsentry/relay/pull/3751))

## 24.5.1

**Bug fixes**:

- Apply globally defined metric tags to legacy transaction metrics. ([#3615](https://github.com/getsentry/relay/pull/3615))
- Limit the maximum size of spans in an transaction to 800 kib. ([#3645](https://github.com/getsentry/relay/pull/3645))
- Scrub identifiers in spans with `op:db` and `db_system:redis`. ([#3642](https://github.com/getsentry/relay/pull/3642))
- Stop trimming important span fields by marking them `trim = "false"`. ([#3670](https://github.com/getsentry/relay/pull/3670))

**Features**:

- Apply legacy inbound filters to standalone spans. ([#3552](https://github.com/getsentry/relay/pull/3552))
- Add separate feature flags for add-ons span metrics and indexed spans. ([#3633](https://github.com/getsentry/relay/pull/3633))

**Internal**:

- Send microsecond precision timestamps. ([#3613](https://github.com/getsentry/relay/pull/3613))
- Pull AI token counts from the 'data' section as well. ([#3630](https://github.com/getsentry/relay/pull/3630))
- Map outcome reasons for dynamic sampling to reduced set of values. ([#3623](https://github.com/getsentry/relay/pull/3623))
- Extract status for spans. ([#3606](https://github.com/getsentry/relay/pull/3606))
- Forward `received_at` timestamp for buckets sent to Kafka. ([#3561](https://github.com/getsentry/relay/pull/3561))
- Limit metric name to 150 characters. ([#3628](https://github.com/getsentry/relay/pull/3628))
- Add validation of Kafka topics on startup. ([#3543](https://github.com/getsentry/relay/pull/3543))
- Send `attachment` data inline when possible. ([#3654](https://github.com/getsentry/relay/pull/3654))
- Drops support for transaction metrics extraction versions < 3. ([#3672](https://github.com/getsentry/relay/pull/3672))
- Move partitioning into the `Aggregator` and add a new `Partition` bucket shift mode. ([#3661](https://github.com/getsentry/relay/pull/3661))
- Calculate group hash for function spans. ([#3697](https://github.com/getsentry/relay/pull/3697))

## 24.5.0

**Breaking Changes**:

- Remove the AWS lambda extension. ([#3568](https://github.com/getsentry/relay/pull/3568))

**Bug fixes**:

- Properly handle AI metrics from the Python SDK's `@ai_track` decorator. ([#3539](https://github.com/getsentry/relay/pull/3539))
- Mitigate occasional slowness and timeouts of the healthcheck endpoint. The endpoint will now respond promptly an unhealthy state. ([#3567](https://github.com/getsentry/relay/pull/3567))

**Features**:

- Apple trace-based sampling rules to standalone spans. ([#3476](https://github.com/getsentry/relay/pull/3476))
- Localhost inbound filter filters sudomains of localhost. ([#3608](https://github.com/getsentry/relay/pull/3608))

**Internal**:

- Add metrics extraction config to global config. ([#3490](https://github.com/getsentry/relay/pull/3490), [#3504](https://github.com/getsentry/relay/pull/3504))
- Adjust worker thread distribution of internal services. ([#3516](https://github.com/getsentry/relay/pull/3516))
- Extract `cache.item_size` from measurements instead of data. ([#3510](https://github.com/getsentry/relay/pull/3510))
- Collect `enviornment` tag as part of exclusive_time_light for cache spans. ([#3510](https://github.com/getsentry/relay/pull/3510))
- Forward `span.data` on the Kafka message. ([#3523](https://github.com/getsentry/relay/pull/3523))
- Tag span duration metric like exclusive time. ([#3524](https://github.com/getsentry/relay/pull/3524))
- Emit negative outcomes for denied metrics. ([#3508](https://github.com/getsentry/relay/pull/3508))
- Increase size limits for internal batch endpoints. ([#3562](https://github.com/getsentry/relay/pull/3562))
- Emit negative outcomes when metrics are rejected because of a disabled namespace. ([#3544](https://github.com/getsentry/relay/pull/3544))
- Add AI model costs to global config. ([#3579](https://github.com/getsentry/relay/pull/3579))
- Add support for `event.` in the `Span` `Getter` implementation. ([#3577](https://github.com/getsentry/relay/pull/3577))
- Ensure `chunk_id` and `profiler_id` are UUIDs and sort samples. ([#3588](https://github.com/getsentry/relay/pull/3588))
- Add a calculated measurement based on the AI model and the tokens used. ([#3554](https://github.com/getsentry/relay/pull/3554))
- Restrict usage of OTel endpoint. ([#3597](github.com/getsentry/relay/pull/3597))
- Support new cache span ops in metrics and tag extraction. ([#3598](https://github.com/getsentry/relay/pull/3598))
- Extract additional user fields for spans. ([#3599](https://github.com/getsentry/relay/pull/3599))
- Disable `db.redis` span metrics extraction. ([#3600](https://github.com/getsentry/relay/pull/3600))
- Extract status for spans. ([#3606](https://github.com/getsentry/relay/pull/3606))
- Extract cache key for spans. ([#3631](https://github.com/getsentry/relay/pull/3631))

## 24.4.2

**Breaking Changes**:

- Stop supporting dynamic sampling mode `"total"`, which adjusted for the client sample rate. ([#3474](https://github.com/getsentry/relay/pull/3474))

**Bug fixes**:

- Respect country code TLDs when scrubbing span tags. ([#3458](https://github.com/getsentry/relay/pull/3458))
- Extract HTTP status code from span data when sent as integers. ([#3491](https://github.com/getsentry/relay/pull/3491))

**Features**:

- Separate the logic for producing UserReportV2 events (user feedback) and handle attachments in the same envelope as feedback. ([#3403](https://github.com/getsentry/relay/pull/3403))
- Use same keys for OTel span attributes and Sentry span data. ([#3457](https://github.com/getsentry/relay/pull/3457))
- Support passing owner when upserting Monitors. ([#3468](https://github.com/getsentry/relay/pull/3468))
- Add `features` to ClientSDKInfo ([#3478](https://github.com/getsentry/relay/pull/3478)
- Extract `frames.slow`, `frames.frozen`, and `frames.total` metrics from mobile spans. ([#3473](https://github.com/getsentry/relay/pull/3473))
- Extract `frames.delay` metric from mobile spans. ([#3472](https://github.com/getsentry/relay/pull/3472))
- Consider "Bearer" (case-insensitive) a password. PII will scrub all strings matching that substring. ([#3484](https://github.com/getsentry/relay/pull/3484))
- Add support for `CF-Connecting-IP` header. ([#3496](https://github.com/getsentry/relay/pull/3496))
- Add `received_at` timestamp to `BucketMetadata` to measure the oldest received timestamp of the `Bucket`. ([#3488](https://github.com/getsentry/relay/pull/3488))
- Properly identify meta web crawlers when filtering out web crawlers. ([#4699](https://github.com/getsentry/relay/pull/4699))

**Internal**:

- Emit gauges for total and self times for spans. ([#3448](https://github.com/getsentry/relay/pull/3448))
- Collect exclusive_time_light metrics for `cache.*` spans. ([#3466](https://github.com/getsentry/relay/pull/3466))
- Build and publish ARM docker images for Relay. ([#3272](https://github.com/getsentry/relay/pull/3272)).
- Remove `MetricMeta` feature flag and use `CustomMetrics` instead. ([#3503](https://github.com/getsentry/relay/pull/3503))
- Collect `transaction.op` as tag for frame metrics. ([#3512](https://github.com/getsentry/relay/pull/3512))

## 24.4.1

**Features**:

- Add inbound filters for `Annotated<Replay>` types. ([#3420](https://github.com/getsentry/relay/pull/3420))
- Add Linux distributions to os context. ([#3443](https://github.com/getsentry/relay/pull/3443))

**Internal:**

- Emit negative outcomes in metric stats for metrics. ([#3436](https://github.com/getsentry/relay/pull/3436))
- Add new inbound filter: Permission denied to access property "x" ([#3442](https://github.com/getsentry/relay/pull/3442))
- Emit negative outcomes for metrics via metric stats in pop relays. ([#3452](https://github.com/getsentry/relay/pull/3452))
- Extract `ai` category and annotate metrics with it. ([#3449](https://github.com/getsentry/relay/pull/3449))

## 24.4.0

**Breaking changes**:

- Kafka topic configuration keys now support the default topic name. The previous aliases `metrics` and `metrics_transactions` are no longer supported if configuring topics manually. Use `ingest-metrics` or `metrics_sessions` instead of `metrics`, and `ingest-performance-metrics` or `metrics_generic` instead of `metrics_transactions`. ([#3361](https://github.com/getsentry/relay/pull/3361))
- Remove `ShardedProducer` and related code. The sharded configuration for Kafka is no longer supported. ([#3415](https://github.com/getsentry/relay/pull/3415))

**Bug fixes:**

- Fix performance regression in disk spooling by using page counts to estimate the spool size. ([#3379](https://github.com/getsentry/relay/pull/3379))
- Perform clock drift normalization only when `sent_at` is set in the `Envelope` headers. ([#3405](https://github.com/getsentry/relay/pull/3405))
- Do not overwrite `span.is_segment: true` if already set by SDK. ([#3411](https://github.com/getsentry/relay/pull/3411))

**Features**:

- Add support for continuous profiling. ([#3270](https://github.com/getsentry/relay/pull/3270))
- Add support for Reporting API for CSP reports ([#3277](https://github.com/getsentry/relay/pull/3277))
- Extract op and description while converting opentelemetry spans to sentry spans. ([#3287](https://github.com/getsentry/relay/pull/3287))
- Drop `event_id` and `remote_addr` from all outcomes. ([#3319](https://github.com/getsentry/relay/pull/3319))
- Support for AI token metrics ([#3250](https://github.com/getsentry/relay/pull/3250))
- Accept integers in `event.user.username`. ([#3328](https://github.com/getsentry/relay/pull/3328))
- Produce user feedback to ingest-feedback-events topic, with rollout rate. ([#3344](https://github.com/getsentry/relay/pull/3344))
- Extract `cache.item_size` and `cache.hit` data into span indexed ([#3367](https://github.com/getsentry/relay/pull/3367))
- Allow IP addresses in metrics domain tag. ([#3365](https://github.com/getsentry/relay/pull/3365))
- Support the full unicode character set via UTF-8 encoding for metric tags submitted via the statsd format. Certain restricted characters require escape sequences, see [docs](https://develop.sentry.dev/sdk/metrics/#normalization) for the precise rules. ([#3358](https://github.com/getsentry/relay/pull/3358))
- Stop extracting count_per_segment and count_per_op metrics. ([#3380](https://github.com/getsentry/relay/pull/3380))
- Add `cardinality_limited` outcome with id `6`. ([#3389](https://github.com/getsentry/relay/pull/3389))
- Extract `cache.item_size` and `cache.hit` metrics. ([#3371](https://github.com/getsentry/relay/pull/3371))
- Optionally convert segment spans to transactions for compatibility. ([#3375](https://github.com/getsentry/relay/pull/3375))
- Extract scrubbed IP addresses into the `span.domain` tag. ([#3383](https://github.com/getsentry/relay/pull/3383))

**Internal**:

- Enable `db.redis` span metrics extraction. ([#3283](https://github.com/getsentry/relay/pull/3283))
- Add data categories for continuous profiling. ([#3284](https://github.com/getsentry/relay/pull/3284), [#3303](https://github.com/getsentry/relay/pull/3303))
- Apply rate limits to span metrics. ([#3255](https://github.com/getsentry/relay/pull/3255))
- Extract metrics from transaction spans. ([#3273](https://github.com/getsentry/relay/pull/3273), [#3324](https://github.com/getsentry/relay/pull/3324))
- Implement volume metric stats. ([#3281](https://github.com/getsentry/relay/pull/3281))
- Implement cardinality metric stats. ([#3360](https://github.com/getsentry/relay/pull/3360))
- Scrub transactions before enforcing quotas. ([#3248](https://github.com/getsentry/relay/pull/3248))
- Implement metric name based cardinality limits. ([#3313](https://github.com/getsentry/relay/pull/3313))
- Kafka topic config supports default topic names as keys. ([#3282](https://github.com/getsentry/relay/pull/3282), [#3350](https://github.com/getsentry/relay/pull/3350))
- Extract `ai_total_tokens_used` metrics from spans. ([#3412](https://github.com/getsentry/relay/pull/3412), [#3440](https://github.com/getsentry/relay/pull/3440))
- Set all span tags on the transaction span. ([#3310](https://github.com/getsentry/relay/pull/3310))
- Emit outcomes for user feedback events. ([#3026](https://github.com/getsentry/relay/pull/3026))
- Collect duration for all spans. ([#3322](https://github.com/getsentry/relay/pull/3322))
- Add `project_id` as part of the span Kafka message headers. ([#3320](https://github.com/getsentry/relay/pull/3320))
- Stop producing to sessions topic, the feature is now fully migrated to metrics. ([#3271](https://github.com/getsentry/relay/pull/3271))
- Pass `retention_days` in the Kafka profile messages. ([#3362](https://github.com/getsentry/relay/pull/3362))
- Support and expose namespaces for metric rate limit propagation via the `x-sentry-rate-limits` header. ([#3347](https://github.com/getsentry/relay/pull/3347))
- Tag span duration metric by group for all ops supporting description scrubbing. ([#3370](https://github.com/getsentry/relay/pull/3370))
- Copy transaction tags to segment. ([#3386](https://github.com/getsentry/relay/pull/3386))
- Route spans according to trace_id. ([#3387](https://github.com/getsentry/relay/pull/3387))
- Log span when encountering a validation error. ([#3401](https://github.com/getsentry/relay/pull/3401))
- Optionally skip normalization. ([#3377](https://github.com/getsentry/relay/pull/3377))
- Scrub file extensions in file spans and tags. ([#3413](https://github.com/getsentry/relay/pull/3413))

## 24.3.0

**Features**:

- Extend GPU context with data for Unreal Engine crash reports. ([#3144](https://github.com/getsentry/relay/pull/3144))
- Implement base64 and zstd metric bucket encodings. ([#3218](https://github.com/getsentry/relay/pull/3218))
- Implement COGS measurements into Relay. ([#3157](https://github.com/getsentry/relay/pull/3157))
- Parametrize transaction in dynamic sampling context. ([#3141](https://github.com/getsentry/relay/pull/3141))
- Adds ReplayVideo envelope-item type. ([#3105](https://github.com/getsentry/relay/pull/3105))
- Parse & scrub span description for supabase. ([#3153](https://github.com/getsentry/relay/pull/3153), [#3156](https://github.com/getsentry/relay/pull/3156))
- Introduce generic filters in global configs. ([#3161](https://github.com/getsentry/relay/pull/3161))
- Individual cardinality limits can now be set into passive mode and not be enforced. ([#3199](https://github.com/getsentry/relay/pull/3199))
- Allow enabling SSL for Kafka. ([#3232](https://github.com/getsentry/relay/pull/3232))
- Enable HTTP compression for all APIs. ([#3233](https://github.com/getsentry/relay/pull/3233))
- Add `process.load` span to ingested mobile span ops. ([#3227](https://github.com/getsentry/relay/pull/3227))
- Track metric bucket metadata for Relay internal usage. ([#3254](https://github.com/getsentry/relay/pull/3254))
- Enforce rate limits for standalone spans. ([#3238](https://github.com/getsentry/relay/pull/3238))
- Extract `span.status_code` tag for HTTP spans. ([#3245](https://github.com/getsentry/relay/pull/3245))
- Add `version` property and set as event context when a performance profile has calculated data. ([#3249](https://github.com/getsentry/relay/pull/3249))

**Bug Fixes**:

- Forward metrics in proxy mode. ([#3106](https://github.com/getsentry/relay/pull/3106))
- Do not PII-scrub code locations by default. ([#3116](https://github.com/getsentry/relay/pull/3116))
- Accept transactions with unfinished spans. ([#3162](https://github.com/getsentry/relay/pull/3162))
- Don't run validation on renormalization, and don't normalize spans from librelay calls. ([#3214](https://github.com/getsentry/relay/pull/3214))
- Pass on multipart attachments without content type. ([#3225](https://github.com/getsentry/relay/pull/3225))

**Internal**:

- Add quotas to global config. ([#3086](https://github.com/getsentry/relay/pull/3086))
- Adds support for dynamic metric bucket encoding. ([#3137](https://github.com/getsentry/relay/pull/3137))
- Use statsdproxy to pre-aggregate metrics. ([#2425](https://github.com/getsentry/relay/pull/2425))
- Add SDK information to spans. ([#3178](https://github.com/getsentry/relay/pull/3178))
- Drop replay envelopes if any item fails. ([#3201](https://github.com/getsentry/relay/pull/3201))
- Filter null values from metrics summary tags. ([#3204](https://github.com/getsentry/relay/pull/3204))
- Emit a usage metric for every span seen. ([#3209](https://github.com/getsentry/relay/pull/3209))
- Add namespace for profile metrics. ([#3229](https://github.com/getsentry/relay/pull/3229))
- Collect exclusive time for all spans. ([#3268](https://github.com/getsentry/relay/pull/3268))
- Add segment_id to the profile. ([#3265](https://github.com/getsentry/relay/pull/3265))

## 24.2.0

**Bug Fixes**:

- Fix regression in SQL query scrubbing. ([#3091](https://github.com/getsentry/relay/pull/3091))
- Fix span metric ingestion for http spans. ([#3111](https://github.com/getsentry/relay/pull/3111))
- Normalize route in trace context data field. ([#3104](https://github.com/getsentry/relay/pull/3104))

**Features**:

- Add protobuf support for ingesting OpenTelemetry spans and use official `opentelemetry-proto` generated structs. ([#3044](https://github.com/getsentry/relay/pull/3044))

**Internal**:

- Add ability to use namespace in non-global quotas. ([#3090](https://github.com/getsentry/relay/pull/3090))
- Set the span op on segments. ([#3082](https://github.com/getsentry/relay/pull/3082))
- Skip profiles without required measurements. ([#3112](https://github.com/getsentry/relay/pull/3112))
- Push metrics summaries to their own topic. ([#3045](https://github.com/getsentry/relay/pull/3045))
- Add `user.sentry_user` computed field for the on demand metrics extraction pipeline. ([#3122](https://github.com/getsentry/relay/pull/3122))

## 24.1.2

**Features**:

- Add `raw_domain` tag to indexed spans. ([#2975](https://github.com/getsentry/relay/pull/2975))
- Obtain `span.domain` field from the span data's `url.scheme` and `server.address` properties when applicable. ([#2975](https://github.com/getsentry/relay/pull/2975))
- Do not truncate simplified SQL expressions. ([#3003](https://github.com/getsentry/relay/pull/3003))
- Add `app_start_type` as a tag for self time and duration for app start spans. ([#3027](https://github.com/getsentry/relay/pull/3027)), ([#3066](https://github.com/getsentry/relay/pull/3066))

**Internal**:

- Emit a usage metric for total spans. ([#3007](https://github.com/getsentry/relay/pull/3007))
- Drop timestamp from metrics partition key. ([#3025](https://github.com/getsentry/relay/pull/3025))
- Drop spans ending outside the valid timestamp range. ([#3013](https://github.com/getsentry/relay/pull/3013))
- Add support for combining replay envelope items. ([#3035](https://github.com/getsentry/relay/pull/3035))
- Extract INP metrics from spans. ([#2969](https://github.com/getsentry/relay/pull/2969), [#3041](https://github.com/getsentry/relay/pull/3041))
- Add ability to rate limit metric buckets by namespace. ([#2941](https://github.com/getsentry/relay/pull/2941))
- Upgrade sqlparser to 0.43.1.([#3057](https://github.com/getsentry/relay/pull/3057))
- Implement project scoped cardinality limits. ([#3071](https://github.com/getsentry/relay/pull/3071))

## 24.1.1

**Features**:

- Add new legacy browser filters. ([#2950](https://github.com/getsentry/relay/pull/2950))

**Internal**:

- Implement quota system for cardinality limiter. ([#2972](https://github.com/getsentry/relay/pull/2972))
- Use cardinality limits from project config instead of Relay config. ([#2990](https://github.com/getsentry/relay/pull/2990))
- Proactively move on-disk spool to memory. ([#2949](https://github.com/getsentry/relay/pull/2949))
- Default missing `Event.platform` and `Event.level` fields during light normalization. ([#2961](https://github.com/getsentry/relay/pull/2961))
- Copy event measurements to span & normalize span measurements. ([#2953](https://github.com/getsentry/relay/pull/2953))
- Add `allow_negative` to `BuiltinMeasurementKey`. Filter out negative BuiltinMeasurements if `allow_negative` is false. ([#2982](https://github.com/getsentry/relay/pull/2982))
- Add possiblity to block metrics or their tags with glob-patterns. ([#2954](https://github.com/getsentry/relay/pull/2954), [#2973](https://github.com/getsentry/relay/pull/2973))
- Forward profiles of non-sampled transactions. ([#2940](https://github.com/getsentry/relay/pull/2940))
- Enable throttled periodic unspool of the buffered envelopes. ([#2993](https://github.com/getsentry/relay/pull/2993))

**Bug Fixes**:

- Add automatic PII scrubbing to `logentry.params`. ([#2956](https://github.com/getsentry/relay/pull/2956))
- Avoid producing `null` values in metric data. These values were the result of Infinity or NaN values extracted from event data. The values are now discarded during extraction. ([#2958](https://github.com/getsentry/relay/pull/2958))
- Fix processing of user reports. ([#2981](https://github.com/getsentry/relay/pull/2981), [#2984](https://github.com/getsentry/relay/pull/2984))
- Fetch project config when metrics are received. ([#2987](https://github.com/getsentry/relay/pull/2987))

## 24.1.0

**Features**:

- Add a global throughput rate limiter for metric buckets. ([#2928](https://github.com/getsentry/relay/pull/2928))
- Group db spans with repeating logical conditions together. ([#2929](https://github.com/getsentry/relay/pull/2929))

**Bug Fixes**:

- Normalize event timestamps before validating them, fixing cases where Relay would drop valid events with reason "invalid_transaction". ([#2878](https://github.com/getsentry/relay/pull/2878))
- Resolve a division by zero in performance score computation that leads to dropped metrics for transactions. ([#2911](https://github.com/getsentry/relay/pull/2911))

**Internal**:

- Add `duration` metric for mobile app start spans. ([#2906](https://github.com/getsentry/relay/pull/2906))
- Introduce the configuration option `http.global_metrics`. When enabled, Relay submits metric buckets not through regular project-scoped Envelopes, but instead through the global endpoint. When this Relay serves a high number of projects, this can reduce the overall request volume. ([#2902](https://github.com/getsentry/relay/pull/2902))
- Record the size of global metrics requests in statsd as `upstream.metrics.body_size`. ([#2908](https://github.com/getsentry/relay/pull/2908))
- Make Kafka spans compatible with the Snuba span schema. ([#2917](https://github.com/getsentry/relay/pull/2917), [#2926](https://github.com/getsentry/relay/pull/2926))
- Only extract span metrics / tags when they are needed. ([#2907](https://github.com/getsentry/relay/pull/2907), [#2923](https://github.com/getsentry/relay/pull/2923), [#2924](https://github.com/getsentry/relay/pull/2924))
- Normalize metric resource identifiers in `event._metrics_summary` and `span._metrics_summary`. ([#2914](https://github.com/getsentry/relay/pull/2914))
- Send outcomes for spans. ([#2930](https://github.com/getsentry/relay/pull/2930))
- Validate error_id and trace_id vectors in replay deserializer. ([#2931](https://github.com/getsentry/relay/pull/2931))
- Add a data category for indexed spans. ([#2937](https://github.com/getsentry/relay/pull/2937))
- Add nested Android app start span ops to span ingestion ([#2927](https://github.com/getsentry/relay/pull/2927))
- Create rate limited outcomes for cardinality limited metrics ([#2947](https://github.com/getsentry/relay/pull/2947))

## 23.12.1

**Internal**:

- Use a Lua script and in-memory cache for the cardinality limiting to reduce load on Redis. ([#2849](https://github.com/getsentry/relay/pull/2849))
- Extract metrics for file spans. ([#2874](https://github.com/getsentry/relay/pull/2874))
- Add an internal endpoint that allows Relays to submit metrics from multiple projects in a single request. ([#2869](https://github.com/getsentry/relay/pull/2869))
- Emit a `processor.message.duration` metric to assess the throughput of the internal CPU pool. ([#2877](https://github.com/getsentry/relay/pull/2877))
- Add `transaction.op` to the duration light metric. ([#2881](https://github.com/getsentry/relay/pull/2881))

## 23.12.0

**Features**:

- Ingest OpenTelemetry and standalone Sentry spans via HTTP or an envelope. ([#2620](https://github.com/getsentry/relay/pull/2620))
- Partition and split metric buckets just before sending. Log outcomes for metrics. ([#2682](https://github.com/getsentry/relay/pull/2682))
- Support optional `PerformanceScoreWeightedComponent` in performance score processing. ([#2783](https://github.com/getsentry/relay/pull/2783))
- Return global config ready status to downstream relays. ([#2765](https://github.com/getsentry/relay/pull/2765))
- Add Mixed JS/Android Profiles events processing. ([#2706](https://github.com/getsentry/relay/pull/2706))
- Allow to ingest measurements on a span. ([#2792](https://github.com/getsentry/relay/pull/2792))
- Extract size metrics for all resource spans when permitted. ([#2805](https://github.com/getsentry/relay/pull/2805))
- Allow access to more fields in dynamic sampling and metric extraction. ([#2820](https://github.com/getsentry/relay/pull/2820))
- Add Redis set based cardinality limiter for metrics. ([#2745](https://github.com/getsentry/relay/pull/2745))
- Support issue thresholds for Cron Monitor configurations ([#2842](https://github.com/getsentry/relay/pull/2842))

**Bug Fixes**:

- In on-demand metric extraction, use the normalized URL instead of raw URLs sent by SDKs. This bug prevented metrics for certain dashboard queries from being extracted. ([#2819](https://github.com/getsentry/relay/pull/2819))
- Ignore whitespaces when parsing user reports. ([#2798](https://github.com/getsentry/relay/pull/2798))
- Fix parsing bug for SQL queries. ([#2846](https://github.com/getsentry/relay/pull/2846))

**Internal**:

- Support source context in metric code locations metadata entries. ([#2781](https://github.com/getsentry/relay/pull/2781))
- Temporarily add metric summaries on spans and top-level transaction events to link DDM with performance monitoring. ([#2757](https://github.com/getsentry/relay/pull/2757))
- Add size limits on metric related envelope items. ([#2800](https://github.com/getsentry/relay/pull/2800))
- Include the size offending item in the size limit error message. ([#2801](https://github.com/getsentry/relay/pull/2801))
- Allow ingestion of metrics summary on spans. ([#2823](https://github.com/getsentry/relay/pull/2823))
- Add metric_bucket data category. ([#2824](https://github.com/getsentry/relay/pull/2824))
- Org rate limit metrics per bucket. ([#2836](https://github.com/getsentry/relay/pull/2836))
- Emit image resource spans, grouped by domain and extension. ([#2826](https://github.com/getsentry/relay/pull/2826), [#2855](https://github.com/getsentry/relay/pull/2855))
- Parse timestamps from strings in span OpenTelemetry schema. ([#2857](https://github.com/getsentry/relay/pull/2857))

## 23.11.2

**Features**:

- Normalize invalid metric names. ([#2769](https://github.com/getsentry/relay/pull/2769))

**Internal**:

- Add support for metric metadata. ([#2751](https://github.com/getsentry/relay/pull/2751))
- `normalize_performance_score` now handles `PerformanceScoreProfile` configs with zero weight components and component weight sums of any number greater than 0. ([#2756](https://github.com/getsentry/relay/pull/2756))

## 23.11.1

**Features**:

- `normalize_performance_score` stores 0 to 1 cdf score instead of weighted score for each performance score component. ([#2734](https://github.com/getsentry/relay/pull/2734))
- Add Bytespider (Bytedance) to web crawler filter. ([#2747](https://github.com/getsentry/relay/pull/2747))

**Bug Fixes**:

- Fix bug introduced in 23.11.0 that broke profile-transaction association. ([#2733](https://github.com/getsentry/relay/pull/2733))

**Internal**:

- License is now FSL instead of BSL ([#2739](https://github.com/getsentry/relay/pull/2739))
- Support `device.model` in dynamic sampling and metric extraction. ([#2728](https://github.com/getsentry/relay/pull/2728))
- Support comparison operators (`>`, `>=`, `<`, `<=`) for strings in dynamic sampling and metric extraction rules. Previously, these comparisons were only possible on numbers. ([#2730](https://github.com/getsentry/relay/pull/2730))
- Postpone processing till the global config is available. ([#2697](https://github.com/getsentry/relay/pull/2697))
- Skip running `NormalizeProcessor` on renormalization. ([#2744](https://github.com/getsentry/relay/pull/2744))

## 23.11.0

**Features**:

- Add inbound filters option to filter legacy Edge browsers (i.e. versions 12-18 ) ([#2650](https://github.com/getsentry/relay/pull/2650))
- Add User Feedback Ingestion. ([#2604](https://github.com/getsentry/relay/pull/2604))
- Group resource spans by scrubbed domain and filename. ([#2654](https://github.com/getsentry/relay/pull/2654))
- Convert transactions to spans for all organizations. ([#2659](https://github.com/getsentry/relay/pull/2659))
- Filter outliers (>180s) for mobile measurements. ([#2649](https://github.com/getsentry/relay/pull/2649))
- Allow access to more context fields in dynamic sampling and metric extraction. ([#2607](https://github.com/getsentry/relay/pull/2607), [#2640](https://github.com/getsentry/relay/pull/2640), [#2675](https://github.com/getsentry/relay/pull/2675), [#2707](https://github.com/getsentry/relay/pull/2707), [#2715](https://github.com/getsentry/relay/pull/2715))
- Allow advanced scrubbing expressions for datascrubbing safe fields. ([#2670](https://github.com/getsentry/relay/pull/2670))
- Disable graphql scrubbing when datascrubbing is disabled. ([#2689](https://github.com/getsentry/relay/pull/2689))
- Track when a span was received. ([#2688](https://github.com/getsentry/relay/pull/2688))
- Add context for NEL (Network Error Logging) reports to the event schema. ([#2421](https://github.com/getsentry/relay/pull/2421))
- Add `validate_pii_selector` to CABI for safe fields validation. ([#2687](https://github.com/getsentry/relay/pull/2687))
- Do not scrub Prisma spans. ([#2711](https://github.com/getsentry/relay/pull/2711))
- Count spans by op. ([#2712](https://github.com/getsentry/relay/pull/2712))
- Extract resource spans & metrics regardless of feature flag. ([#2713](https://github.com/getsentry/relay/pull/2713))

**Bug Fixes**:

- Disable scrubbing for the User-Agent header. ([#2641](https://github.com/getsentry/relay/pull/2641))
- Fixes certain safe fields disabling data scrubbing for all string fields. ([#2701](https://github.com/getsentry/relay/pull/2701))

**Internal**:

- Disable resource link span ingestion. ([#2647](https://github.com/getsentry/relay/pull/2647))
- Collect `http.decoded_response_content_length`. ([#2638](https://github.com/getsentry/relay/pull/2638))
- Add TTID and TTFD tags to mobile spans. ([#2662](https://github.com/getsentry/relay/pull/2662))
- Validate span timestamps and IDs in light normalization on renormalization. ([#2679](https://github.com/getsentry/relay/pull/2679))
- Scrub all DB Core Data spans differently. ([#2686](https://github.com/getsentry/relay/pull/2686))
- Support generic metrics extraction version 2. ([#2692](https://github.com/getsentry/relay/pull/2692))
- Emit error on continued project config fetch failures after a time interval. ([#2700](https://github.com/getsentry/relay/pull/2700))

## 23.10.1

**Features**:

- Update Docker Debian image from 10 to 12. ([#2622](https://github.com/getsentry/relay/pull/2622))
- Remove event spans starting or ending before January 1, 1970 UTC. ([#2627](https://github.com/getsentry/relay/pull/2627))
- Remove event breadcrumbs dating before January 1, 1970 UTC. ([#2635](https://github.com/getsentry/relay/pull/2635))

**Internal**:

- Report global config fetch errors after interval of constant failures elapsed. ([#2628](https://github.com/getsentry/relay/pull/2628))
- Restrict resource spans to script and css only. ([#2623](https://github.com/getsentry/relay/pull/2623))
- Postpone metrics aggregation until we received the project state. ([#2588](https://github.com/getsentry/relay/pull/2588))
- Scrub random strings in resource span descriptions. ([#2614](https://github.com/getsentry/relay/pull/2614))
- Apply consistent rate-limiting prior to aggregation. ([#2652](https://github.com/getsentry/relay/pull/2652))

## 23.10.0

**Features**:

- Scrub span descriptions with encoded data images. ([#2560](https://github.com/getsentry/relay/pull/2560))
- Accept spans needed for the mobile Starfish module. ([#2570](https://github.com/getsentry/relay/pull/2570))
- Extract size metrics and blocking status tag for resource spans. ([#2578](https://github.com/getsentry/relay/pull/2578))
- Add a setting to rollout ingesting all resource spans. ([#2586](https://github.com/getsentry/relay/pull/2586))
- Drop events starting or ending before January 1, 1970 UTC. ([#2613](https://github.com/getsentry/relay/pull/2613))
- Add support for X-Sentry-Forwarded-For header. ([#2572](https://github.com/getsentry/relay/pull/2572))
- Add a generic way of configuring inbound filters via project configs. ([#2595](https://github.com/getsentry/relay/pull/2595))

**Bug Fixes**:

- Remove profile_id from context when no profile is in the envelope. ([#2523](https://github.com/getsentry/relay/pull/2523))
- Fix reporting of Relay's crashes to Sentry. The `crash-handler` feature did not enable the crash reporter and uploads of crashes were broken. ([#2532](https://github.com/getsentry/relay/pull/2532))
- Use correct field to pick SQL parser for span normalization. ([#2536](https://github.com/getsentry/relay/pull/2536))
- Prevent stack overflow on SQL serialization. ([#2538](https://github.com/getsentry/relay/pull/2538))
- Bind exclusively to the port for the HTTP server. ([#2582](https://github.com/getsentry/relay/pull/2582))
- Scrub resource spans even when there's no domain or extension or when the description is an image. ([#2591](https://github.com/getsentry/relay/pull/2591))

**Internal**:

- Exclude more spans fron metrics extraction. ([#2522](https://github.com/getsentry/relay/pull/2522)), [#2525](https://github.com/getsentry/relay/pull/2525), [#2545](https://github.com/getsentry/relay/pull/2545), [#2566](https://github.com/getsentry/relay/pull/2566))
- Remove filtering for Android events with missing close events. ([#2524](https://github.com/getsentry/relay/pull/2524))
- Fix hot-loop burning CPU when upstream service is unavailable. ([#2518](https://github.com/getsentry/relay/pull/2518))
- Extract new low-cardinality transaction duration metric for statistical detectors. ([#2513](https://github.com/getsentry/relay/pull/2513))
- Introduce reservoir sampling rule. ([#2550](https://github.com/getsentry/relay/pull/2550))
- Write span tags to `span.sentry_tags` instead of `span.data`. ([#2555](https://github.com/getsentry/relay/pull/2555), [#2598](https://github.com/getsentry/relay/pull/2598))
- Use JSON instead of MsgPack for Kafka spans. ([#2556](https://github.com/getsentry/relay/pull/2556))
- Add `profile_id` to spans. ([#2569](https://github.com/getsentry/relay/pull/2569))
- Introduce a dedicated usage metric for transactions that replaces the duration metric. ([#2571](https://github.com/getsentry/relay/pull/2571), [#2589](https://github.com/getsentry/relay/pull/2589))
- Restore the profiling killswitch. ([#2573](https://github.com/getsentry/relay/pull/2573))
- Add `scraping_attempts` field to the event schema. ([#2575](https://github.com/getsentry/relay/pull/2575))
- Move `condition.rs` from `relay-sampling` to `relay-protocol`. ([#2608](https://github.com/getsentry/relay/pull/2608))

## 23.9.1

- No documented changes.

## 23.9.0

**Features**:

- Add `view_names` to `AppContext` ([#2344](https://github.com/getsentry/relay/pull/2344))
- Tag keys in error events and transaction events can now be up to `200` ASCII characters long. Before, tag keys were limited to 32 characters. ([#2453](https://github.com/getsentry/relay/pull/2453))
- The Crons monitor check-in APIs have learned to accept JSON via POST. This allows for monitor upserts by specifying the `monitor_config` in the JSON body. ([#2448](https://github.com/getsentry/relay/pull/2448))
- Add an experimental web interface for local Relay deployments. ([#2422](https://github.com/getsentry/relay/pull/2422))

**Bug Fixes**:

- Filter out exceptions originating in Safari extensions. ([#2408](https://github.com/getsentry/relay/pull/2408))
- Fixes the `TraceContext.status` not being defaulted to `unknown` before the new metrics extraction pipeline. ([#2436](https://github.com/getsentry/relay/pull/2436))
- Support on-demand metrics for alerts and widgets in external Relays. ([#2440](https://github.com/getsentry/relay/pull/2440))
- Prevent sporadic data loss in `EnvelopeProcessorService`. ([#2454](https://github.com/getsentry/relay/pull/2454))
- Prevent panic when android trace contains invalid start time. ([#2457](https://github.com/getsentry/relay/pull/2457))

**Internal**:

- Use static global configuration if file is provided and not in managed mode. ([#2458](https://github.com/getsentry/relay/pull/2458))
- Add `MeasurementsConfig` to `GlobalConfig` and implement merging logic with project config. ([#2415](https://github.com/getsentry/relay/pull/2415))
- Support ingestion of custom metrics when the `organizations:custom-metrics` feature flag is enabled. ([#2443](https://github.com/getsentry/relay/pull/2443))
- Merge span metrics and standalone spans extraction options. ([#2447](https://github.com/getsentry/relay/pull/2447))
- Support parsing aggregated metric buckets directly from statsd payloads. ([#2468](https://github.com/getsentry/relay/pull/2468), [#2472](https://github.com/getsentry/relay/pull/2472))
- Improve performance when ingesting distribution metrics with a large number of data points. ([#2483](https://github.com/getsentry/relay/pull/2483))
- Improve documentation for metrics bucketing. ([#2503](https://github.com/getsentry/relay/pull/2503))
- Rename the envelope item type for StatsD payloads to "statsd". ([#2470](https://github.com/getsentry/relay/pull/2470))
- Add a nanojoule unit for profile measurements. ([#2478](https://github.com/getsentry/relay/pull/2478))
- Add a timestamp field to report profile's start time on Android. ([#2486](https://github.com/getsentry/relay/pull/2486))
- Filter span metrics extraction based on features. ([#2511](https://github.com/getsentry/relay/pull/2511), [#2520](https://github.com/getsentry/relay/pull/2520))
- Extract shared tags on the segment. ([#2512](https://github.com/getsentry/relay/pull/2512))

## 23.8.0

**Features**:

- Add `Cross-Origin-Resource-Policy` HTTP header to responses. ([#2394](https://github.com/getsentry/relay/pull/2394))

## 23.7.2

**Features**:

- Normalize old React Native SDK app start time measurements and spans. ([#2358](https://github.com/getsentry/relay/pull/2358))

**Bug Fixes**:

- Limit environment names on check-ins to 64 chars. ([#2309](https://github.com/getsentry/relay/pull/2309))

**Internal**:

- Add new service for fetching global configs. ([#2320](https://github.com/getsentry/relay/pull/2320))
- Feature-flagged extraction & publishing of spans from transactions. ([#2350](https://github.com/getsentry/relay/pull/2350))

## 23.7.1

**Bug Fixes**:

- Trim fields (e.g. `transaction`) before metrics extraction. ([#2342](https://github.com/getsentry/relay/pull/2342))
- Interpret `aggregator.max_tag_value_length` as characters instead of bytes. ([#2343](https://github.com/getsentry/relay/pull/2343))

**Internal**:

- Add capability to configure metrics aggregators per use case. ([#2341](https://github.com/getsentry/relay/pull/2341))
- Configurable flush time offsets for metrics buckets. ([#2349](https://github.com/getsentry/relay/pull/2349))

## 23.7.0

**Bug Fixes**:

- Filter idle samples at the edge per thread. ([#2321](https://github.com/getsentry/relay/pull/2321))

**Internal**:

- Add support for `sampled` field in the DSC and error tagging. ([#2290](https://github.com/getsentry/relay/pull/2290))
- Move span tag extraction from metrics to normalization. ([#2304](https://github.com/getsentry/relay/pull/2304))

## 23.6.2

**Features**:

- Add filter based on transaction names. ([#2118](https://github.com/getsentry/relay/pull/2118), [#2284](https://github.com/getsentry/relay/pull/2284))
- Use GeoIP lookup also in non-processing Relays. Lookup from now on will be also run in light normalization. ([#2229](https://github.com/getsentry/relay/pull/2229))
- Metrics extracted from transactions from old SDKs now get a useful `transaction` tag. ([#2250](https://github.com/getsentry/relay/pull/2250), [#2272](https://github.com/getsentry/relay/pull/2272)).

**Bug Fixes**:

- Skip dynamic sampling if relay doesn't support incoming metrics extraction version. ([#2273](https://github.com/getsentry/relay/pull/2273))
- Keep stack frames closest to crash when quantity exceeds limit. ([#2236](https://github.com/getsentry/relay/pull/2236))
- Drop profiles without a transaction in the same envelope. ([#2169](https://github.com/getsentry/relay/pull/2169))

**Internal**:

- Implement basic generic metrics extraction for transaction events. ([#2252](https://github.com/getsentry/relay/pull/2252), [#2257](https://github.com/getsentry/relay/pull/2257))
- Support more fields in dynamic sampling, metric extraction, and conditional tagging. The added fields are `dist`, `release.*`, `user.{email,ip_address,name}`, `breakdowns.*`, and `extra.*`. ([#2259](https://github.com/getsentry/relay/pull/2259), [#2276](https://github.com/getsentry/relay/pull/2276))

## 23.6.1

- No documented changes.

## 23.6.0

**Bug Fixes**:

- Make counting of total profiles consistent with total transactions. ([#2163](https://github.com/getsentry/relay/pull/2163))

**Features**:

- Add `data` and `api_target` fields to `ResponseContext` and scrub `graphql` bodies. ([#2141](https://github.com/getsentry/relay/pull/2141))
- Add support for X-Vercel-Forwarded-For header. ([#2124](https://github.com/getsentry/relay/pull/2124))
- Add `lock` attribute to the frame protocol. ([#2171](https://github.com/getsentry/relay/pull/2171))
- Reject profiles longer than 30s. ([#2168](https://github.com/getsentry/relay/pull/2168))
- Change default topic for transaction metrics to `ingest-performance-metrics`. ([#2180](https://github.com/getsentry/relay/pull/2180))
- Add Firefox "dead object" error to browser extension filter ([#2215](https://github.com/getsentry/relay/pull/2215))
- Add events whose `url` starts with `file://` to localhost inbound filter ([#2214](https://github.com/getsentry/relay/pull/2214))

**Internal**:

- Extract app identifier from app context for profiles. ([#2172](https://github.com/getsentry/relay/pull/2172))
- Mark all URL transactions as sanitized after applying rules. ([#2210](https://github.com/getsentry/relay/pull/2210))
- Add limited, experimental Sentry performance monitoring. ([#2157](https://github.com/getsentry/relay/pull/2157))

## 23.5.2

**Features**:

- Use different error message for empty strings in schema processing. ([#2151](https://github.com/getsentry/relay/pull/2151))
- Filter irrelevant webkit-issues. ([#2088](https://github.com/getsentry/relay/pull/2088))

- Relay now supports a simplified cron check-in API. ([#2153](https://github.com/getsentry/relay/pull/2153))

## 23.5.1

**Bug Fixes**:

- Sample only transaction events instead of sampling both transactions and errors. ([#2130](https://github.com/getsentry/relay/pull/2130))
- Fix tagging of incoming errors with `sampled` that was not done due to lack of sampling state. ([#2148](https://github.com/getsentry/relay/pull/2148))
- Remove profiling feature flag. ([#2146](https://github.com/getsentry/relay/pull/2146))

**Internal**:

- Mark all URL transactions as `sanitized` when `txNameReady` flag is set. ([#2128](https://github.com/getsentry/relay/pull/2128), [#2139](https://github.com/getsentry/relay/pull/2139))
- Tag incoming errors with the new `sampled` field in case their DSC is sampled. ([#2026](https://github.com/getsentry/relay/pull/2026))
- Enable PII scrubbing for urls field ([#2143](https://github.com/getsentry/relay/pull/2143))

## 23.5.0

**Bug Fixes**:

- Enforce rate limits for monitor check-ins. ([#2065](https://github.com/getsentry/relay/pull/2065))
- Allow rate limits greater than `u32::MAX`. ([#2079](https://github.com/getsentry/relay/pull/2079))
- Do not drop envelope when client closes connection. ([#2089](https://github.com/getsentry/relay/pull/2089))

**Features**:

- Scrub IBAN as pii. ([#2117](https://github.com/getsentry/relay/pull/2117))
- Scrub sensitive keys (`passwd`, `token`, ...) in Replay recording data. ([#2034](https://github.com/getsentry/relay/pull/2034))
- Add support for old 'violated-directive' CSP format. ([#2048](https://github.com/getsentry/relay/pull/2048))
- Add document_uri to csp filter. ([#2059](https://github.com/getsentry/relay/pull/2059))
- Store `geo.subdivision` of the end user location. ([#2058](https://github.com/getsentry/relay/pull/2058))
- Scrub URLs in span descriptions. ([#2095](https://github.com/getsentry/relay/pull/2095))

**Internal**:

- Remove transaction metrics allowlist. ([#2092](https://github.com/getsentry/relay/pull/2092))
- Include unknown feature flags in project config when serializing it. ([#2040](https://github.com/getsentry/relay/pull/2040))
- Copy transaction tags to the profile. ([#1982](https://github.com/getsentry/relay/pull/1982))
- Lower default max compressed replay recording segment size to 10 MiB. ([#2031](https://github.com/getsentry/relay/pull/2031))
- Increase chunking limit to 15MB for replay recordings. ([#2032](https://github.com/getsentry/relay/pull/2032))
- Add a data category for indexed profiles. ([#2051](https://github.com/getsentry/relay/pull/2051), [#2071](https://github.com/getsentry/relay/pull/2071))
- Differentiate between `Profile` and `ProfileIndexed` outcomes. ([#2054](https://github.com/getsentry/relay/pull/2054))
- Split dynamic sampling implementation before refactoring. ([#2047](https://github.com/getsentry/relay/pull/2047))
- Refactor dynamic sampling implementation across `relay-server` and `relay-sampling`. ([#2066](https://github.com/getsentry/relay/pull/2066))
- Adds support for `replay_id` field for the `DynamicSamplingContext`'s `FieldValueProvider`. ([#2070](https://github.com/getsentry/relay/pull/2070))
- On Linux, switch to `jemalloc` instead of the system memory allocator to reduce Relay's memory footprint. ([#2084](https://github.com/getsentry/relay/pull/2084))
- Scrub sensitive cookies `__session`. ([#2105](https://github.com/getsentry/relay/pull/2105)))
- Parse profiles' metadata to check if it should be marked as invalid. ([#2104](https://github.com/getsentry/relay/pull/2104))
- Set release as optional by defaulting to an empty string and add a dist field for profiles. ([#2098](https://github.com/getsentry/relay/pull/2098), [#2107](https://github.com/getsentry/relay/pull/2107))
- Accept source map debug images in debug meta for Profiling. ([#2097](https://github.com/getsentry/relay/pull/2097))

## 23.4.0

**Breaking Changes**:

This release contains major changes to the web layer, including TCP and HTTP handling as well as all web endpoint handlers. Due to these changes, some functionality was retired and Relay responds differently in specific cases.

Configuration:

- SSL support has been dropped. As per [official guidelines](https://docs.sentry.io/product/relay/operating-guidelines/), Relay should be operated behind a reverse proxy, which can perform SSL termination.
- Connection config options `max_connections`, `max_pending_connections`, and `max_connection_rate` no longer have an effect. Instead, configure the reverse proxy to handle connection concurrency as needed.

Endpoints:

- The security endpoint no longer forwards to upstream if the mime type doesn't match supported mime types. Instead, the request is rejected with a corresponding error.
- Passing store payloads as `?sentry_data=<base64>` query parameter is restricted to `GET` requests on the store endpoint. Other endpoints require the payload to be passed in the request body.
- Requests with an invalid `content-encoding` header will now be rejected. Exceptions to this are an empty string and `UTF-8`, which have been sent historically by some SDKs and are now treated as identity (no encoding). Previously, all unknown encodings were treated as identity.
- Temporarily, response bodies for some errors are rendered as plain text instead of JSON. This will be addressed in an upcoming release.

Metrics:

- The `route` tag of request metrics uses the route pattern instead of schematic names. There is an exact replacement for every previous route. For example, `"store-default"` is now tagged as `"/api/:project_id/store/"`.
- Statsd metrics `event.size_bytes.raw` and `event.size_bytes.uncompressed` have been removed.

**Features**:

- Allow monitor checkins to paass `monitor_config` for monitor upserts. ([#1962](https://github.com/getsentry/relay/pull/1962))
- Add replay_id onto event from dynamic sampling context. ([#1983](https://github.com/getsentry/relay/pull/1983))
- Add product-name for devices, derived from the android model. ([#2004](https://github.com/getsentry/relay/pull/2004))
- Changes how device class is determined for iPhone devices. Instead of checking processor frequency, the device model is mapped to a device class. ([#1970](https://github.com/getsentry/relay/pull/1970))
- Don't sanitize transactions if no clustering rules exist and no UUIDs were scrubbed. ([#1976](https://github.com/getsentry/relay/pull/1976))
- Add `thread.lock_mechanism` field to protocol. ([#1979](https://github.com/getsentry/relay/pull/1979))
- Add `origin` to trace context and span. ([#1984](https://github.com/getsentry/relay/pull/1984))
- Add `jvm` debug file type. ([#2002](https://github.com/getsentry/relay/pull/2002))
- Add new `mechanism` fields to protocol to support exception groups. ([#2020](https://github.com/getsentry/relay/pull/2020))
- Change `lock_reason` attribute to a `held_locks` dictionary in the `thread` interface. ([#2018](https://github.com/getsentry/relay/pull/2018))

**Internal**:

- Add BufferService with SQLite backend. ([#1920](https://github.com/getsentry/relay/pull/1920))
- Upgrade the web framework and related dependencies. ([#1938](https://github.com/getsentry/relay/pull/1938))
- Apply transaction clustering rules before UUID scrubbing rules. ([#1964](https://github.com/getsentry/relay/pull/1964))
- Use exposed device-class-synthesis feature flag to gate device.class synthesis in light normalization. ([#1974](https://github.com/getsentry/relay/pull/1974))
- Adds iPad support for device.class synthesis in light normalization. ([#2008](https://github.com/getsentry/relay/pull/2008))
- Pin schemars dependency to un-break schema docs generation. ([#2014](https://github.com/getsentry/relay/pull/2014))
- Remove global service registry. ([#2022](https://github.com/getsentry/relay/pull/2022))
- Apply schema validation to all topics in local development. ([#2013](https://github.com/getsentry/relay/pull/2013))

Monitors:

- Monitor check-ins may now specify an environment ([#2027](https://github.com/getsentry/relay/pull/2027))

## 23.3.1

**Features**:

- Indicate if OS-version may be frozen with '>=' prefix. ([#1945](https://github.com/getsentry/relay/pull/1945))
- Normalize monitor slug parameters into slugs. ([#1913](https://github.com/getsentry/relay/pull/1913))
- Smart trim loggers for Java platforms. ([#1941](https://github.com/getsentry/relay/pull/1941))

**Internal**:

- PII scrub `span.data` by default. ([#1953](https://github.com/getsentry/relay/pull/1953))
- Scrub sensitive cookies. ([#1951](https://github.com/getsentry/relay/pull/1951)))

## 23.3.0

**Features**:

- Extract attachments from transaction events and send them to kafka individually. ([#1844](https://github.com/getsentry/relay/pull/1844))
- Protocol validation for source map image type. ([#1869](https://github.com/getsentry/relay/pull/1869))
- Strip quotes from client hint values. ([#1874](https://github.com/getsentry/relay/pull/1874))
- Add Dotnet, Javascript and PHP support for profiling. ([#1871](https://github.com/getsentry/relay/pull/1871), [#1876](https://github.com/getsentry/relay/pull/1876), [#1885](https://github.com/getsentry/relay/pull/1885))
- Initial support for the Crons beta. ([#1886](https://github.com/getsentry/relay/pull/1886))
- Scrub `span.data.http.query` with default scrubbers. ([#1889](https://github.com/getsentry/relay/pull/1889))
- Synthesize new class attribute in device context using specs found on the device, such as processor_count, memory_size, etc. ([#1895](https://github.com/getsentry/relay/pull/1895))
- Add `thread.state` field to protocol. ([#1896](https://github.com/getsentry/relay/pull/1896))
- Move device.class from contexts to tags. ([#1911](https://github.com/getsentry/relay/pull/1911))
- Optionally mark scrubbed URL transactions as sanitized. ([#1917](https://github.com/getsentry/relay/pull/1917))
- Perform PII scrubbing on meta's original_value field. ([#1892](https://github.com/getsentry/relay/pull/1892))
- Add links to docs in YAML config file. ([#1923](https://github.com/getsentry/relay/pull/1923))
- For security reports, add the request's `origin` header to sentry events. ([#1934](https://github.com/getsentry/relay/pull/1934))

**Bug Fixes**:

- Enforce rate limits for session replays. ([#1877](https://github.com/getsentry/relay/pull/1877))

**Internal**:

- Revert back the addition of metric names as tag on Sentry errors when relay drops metrics. ([#1873](https://github.com/getsentry/relay/pull/1873))
- Tag the dynamic sampling decision on `count_per_root_project` to measure effective sample rates. ([#1870](https://github.com/getsentry/relay/pull/1870))
- Deprecate fields on the profiling sample format. ([#1878](https://github.com/getsentry/relay/pull/1878))
- Remove idle samples at the start and end of a profile and useless metadata. ([#1894](https://github.com/getsentry/relay/pull/1894))
- Move the pending envelopes buffering into the project cache. ([#1907](https://github.com/getsentry/relay/pull/1907))
- Remove platform validation for profiles. ([#1933](https://github.com/getsentry/relay/pull/1933))

## 23.2.0

**Features**:

- Use client hint headers instead of User-Agent when available. ([#1752](https://github.com/getsentry/relay/pull/1752), [#1802](https://github.com/getsentry/relay/pull/1802), [#1838](https://github.com/getsentry/relay/pull/1838))
- Apply all configured data scrubbing rules on Replays. ([#1731](https://github.com/getsentry/relay/pull/1731))
- Add count transactions toward root project. ([#1734](https://github.com/getsentry/relay/pull/1734))
- Add or remove the profile ID on the transaction's profiling context. ([#1801](https://github.com/getsentry/relay/pull/1801))
- Implement a new sampling algorithm with factors and multi-matching. ([#1790](https://github.com/getsentry/relay/pull/1790)
- Add Cloud Resource context. ([#1854](https://github.com/getsentry/relay/pull/1854))

**Bug Fixes**:

- Fix a bug where the replays ip-address normalization was not being applied when the user object was omitted. ([#1805](https://github.com/getsentry/relay/pull/1805))
- Improve performance for replays, especially memory usage during data scrubbing. ([#1800](https://github.com/getsentry/relay/pull/1800), [#1825](https://github.com/getsentry/relay/pull/1825))
- When a transaction is rate limited, also remove associated profiles. ([#1843](https://github.com/getsentry/relay/pull/1843))

**Internal**:

- Add metric name as tag on Sentry errors from relay dropping metrics. ([#1797](https://github.com/getsentry/relay/pull/1797))
- Make sure to scrub all the fields with PII. If the fields contain an object, the entire object will be removed. ([#1789](https://github.com/getsentry/relay/pull/1789))
- Keep meta for removed custom measurements. ([#1815](https://github.com/getsentry/relay/pull/1815))
- Drop replay recording payloads if they cannot be parsed or scrubbed. ([#1683](https://github.com/getsentry/relay/pull/1683))

## 23.1.1

**Features**:

- Add error and sample rate fields to the replay event parser. ([#1745](https://github.com/getsentry/relay/pull/1745))
- Add `instruction_addr_adjustment` field to `RawStacktrace`. ([#1716](https://github.com/getsentry/relay/pull/1716))
- Add SSL support to `relay-redis` crate. It is possible to use `rediss` scheme to connnect to Redis cluster using TLS. ([#1772](https://github.com/getsentry/relay/pull/1772))

**Internal**:

- Fix type errors in replay recording parsing. ([#1765](https://github.com/getsentry/relay/pull/1765))
- Remove error and session sample rate fields from replay-event parser. ([#1791](https://github.com/getsentry/relay/pull/1791))
- Scrub replay recording PII from mutation "texts" vector. ([#1796](https://github.com/getsentry/relay/pull/1796))

## 23.1.0

**Features**:

- Add support for `limits.keepalive_timeout` configuration. ([#1645](https://github.com/getsentry/relay/pull/1645))
- Add support for decaying functions in dynamic sampling rules. ([#1692](https://github.com/getsentry/relay/pull/1692))
- Stop extracting duration metric for session payloads. ([#1739](https://github.com/getsentry/relay/pull/1739))
- Add Profiling Context ([#1748](https://github.com/getsentry/relay/pull/1748))

**Internal**:

- Remove concurrent profiling. ([#1697](https://github.com/getsentry/relay/pull/1697))
- Use the main Sentry SDK to submit crash reports instead of a custom curl-based backend. This removes a dependency on `libcurl` and ensures compliance with latest TLS standards for crash uploads. Note that this only affects Relay if the hidden `_crash_db` option is used. ([#1707](https://github.com/getsentry/relay/pull/1707))
- Support transaction naming rules. ([#1695](https://github.com/getsentry/relay/pull/1695))
- Add PII scrubbing to URLs captured by replay recordings ([#1730](https://github.com/getsentry/relay/pull/1730))
- Add more measurement units for profiling. ([#1732](https://github.com/getsentry/relay/pull/1732))
- Add backoff mechanism for fetching projects from the project cache. ([#1726](https://github.com/getsentry/relay/pull/1726))

## 22.12.0

**Features**:

- The level of events created from Unreal Crash Reports now depends on whether it was an actual crash or an assert. ([#1677](https://github.com/getsentry/relay/pull/1677))
- Dynamic sampling is now based on the volume received by Relay by default and does not include the original volume dropped by client-side sampling in SDKs. This is required for the final dynamic sampling feature in the latest Sentry plans. ([#1591](https://github.com/getsentry/relay/pull/1591))
- Add OpenTelemetry Context. ([#1617](https://github.com/getsentry/relay/pull/1617))
- Add `app.in_foreground` and `thread.main` flag to protocol. ([#1578](https://github.com/getsentry/relay/pull/1578))
- Add support for View Hierarchy attachment_type. ([#1642](https://github.com/getsentry/relay/pull/1642))
- Add invalid replay recording outcome. ([#1684](https://github.com/getsentry/relay/pull/1684))
- Stop rejecting spans without a timestamp, instead giving them their respective event timestamp and setting their status to DeadlineExceeded. ([#1690](https://github.com/getsentry/relay/pull/1690))
- Add max replay size configuration parameter. ([#1694](https://github.com/getsentry/relay/pull/1694))
- Add nonchunked replay recording message type. ([#1653](https://github.com/getsentry/relay/pull/1653))
- Add `abnormal_mechanism` field to SessionUpdate protocol. ([#1665](https://github.com/getsentry/relay/pull/1665))
- Add replay-event normalization and PII scrubbing. ([#1582](https://github.com/getsentry/relay/pull/1582))
- Scrub all fields with IP addresses rather than only known IP address fields. ([#1725](https://github.com/getsentry/relay/pull/1725))

**Bug Fixes**:

- Make `attachment_type` on envelope items forward compatible by adding fallback variant. ([#1638](https://github.com/getsentry/relay/pull/1638))
- Relay no longer accepts transaction events older than 5 days. Previously the event was accepted and stored, but since metrics for such old transactions are not supported it did not show up in parts of Sentry such as the Performance landing page. ([#1663](https://github.com/getsentry/relay/pull/1663))
- Apply dynamic sampling to transactions from older SDKs and even in case Relay cannot load project information. This avoids accidentally storing 100% of transactions. ([#1667](https://github.com/getsentry/relay/pull/1667))
- Replay recording parser now uses the entire body rather than a subset. ([#1682](https://github.com/getsentry/relay/pull/1682))
- Fix a potential OOM in the Replay recording parser. ([#1691](https://github.com/getsentry/relay/pull/1691))
- Fix type error in replay recording parser. ([#1702](https://github.com/getsentry/relay/pull/1702))

**Internal**:

- Emit a `service.back_pressure` metric that measures internal back pressure by service. ([#1583](https://github.com/getsentry/relay/pull/1583))
- Track metrics for OpenTelemetry events. ([#1618](https://github.com/getsentry/relay/pull/1618))
- Normalize transaction name for URLs transaction source, by replacing UUIDs, SHAs and numerical IDs in transaction names by placeholders. ([#1621](https://github.com/getsentry/relay/pull/1621))
- Parse string as number to handle a release bug. ([#1637](https://github.com/getsentry/relay/pull/1637))
- Expand Profiling's discard reasons. ([#1661](https://github.com/getsentry/relay/pull/1661), [#1685](https://github.com/getsentry/relay/pull/1685))
- Allow to rate limit profiles on top of transactions. ([#1681](https://github.com/getsentry/relay/pull/1681))

## 22.11.0

**Features**:

- Add PII scrubber for replay recordings. ([#1545](https://github.com/getsentry/relay/pull/1545))
- Support decaying rules. Decaying rules are regular sampling rules, but they are only applicable in a specific time range. ([#1544](https://github.com/getsentry/relay/pull/1544))
- Disallow `-` in measurement and breakdown names. These items are converted to metrics, which do not allow `-` in their name. ([#1571](https://github.com/getsentry/relay/pull/1571))

**Bug Fixes**:

- Validate the distribution name in the event. ([#1556](https://github.com/getsentry/relay/pull/1556))
- Use correct meta object for logentry in light normalization. ([#1577](https://github.com/getsentry/relay/pull/1577))

**Internal**:

- Implement response context schema. ([#1529](https://github.com/getsentry/relay/pull/1529))
- Support dedicated quotas for storing transaction payloads ("indexed transactions") via the `transaction_indexed` data category if metrics extraction is enabled. ([#1537](https://github.com/getsentry/relay/pull/1537), [#1555](https://github.com/getsentry/relay/pull/1555))
- Report outcomes for dynamic sampling with the correct indexed transaction data category to restore correct totals. ([#1561](https://github.com/getsentry/relay/pull/1561))
- Add fields to the Frame object for the sample format. ([#1562](https://github.com/getsentry/relay/pull/1562))
- Move kafka related code into separate `relay-kafka` crate. ([#1563](https://github.com/getsentry/relay/pull/1563))

## 22.10.0

**Features**:

- Limit the number of custom measurements per event. ([#1483](https://github.com/getsentry/relay/pull/1483)))
- Add INP web vital as a measurement. ([#1487](https://github.com/getsentry/relay/pull/1487))
- Add .NET/Portable-PDB specific protocol fields. ([#1518](https://github.com/getsentry/relay/pull/1518))
- Enforce rate limits on metrics buckets using the transactions_processed quota. ([#1515](https://github.com/getsentry/relay/pull/1515))
- PII scrubbing now treats any key containing `token` as a password. ([#1527](https://github.com/getsentry/relay/pull/1527))

**Bug Fixes**:

- Make sure that non-processing Relays drop all invalid transactions. ([#1513](https://github.com/getsentry/relay/pull/1513))

**Internal**:

- Introduce a new profile format called `sample`. ([#1462](https://github.com/getsentry/relay/pull/1462))
- Generate a new profile ID when splitting a profile for multiple transactions. ([#1473](https://github.com/getsentry/relay/pull/1473))
- Pin Rust version to 1.63.0 in Dockerfile. ([#1482](https://github.com/getsentry/relay/pull/1482))
- Normalize measurement units in event payload. ([#1488](https://github.com/getsentry/relay/pull/1488))
- Remove long-running futures from metrics flush. ([#1492](https://github.com/getsentry/relay/pull/1492))
- Migrate to 2021 Rust edition. ([#1510](https://github.com/getsentry/relay/pull/1510))
- Make the profiling frame object compatible with the stacktrace frame object from event. ([#1512](https://github.com/getsentry/relay/pull/1512))
- Fix quota DataCategory::TransactionProcessed serialisation to match that of the CAPI. ([#1514](https://github.com/getsentry/relay/pull/1514))
- Support checking quotas in the Redis rate limiter without incrementing them. ([#1519](https://github.com/getsentry/relay/pull/1519))
- Update the internal service architecture for metrics aggregator service. ([#1508](https://github.com/getsentry/relay/pull/1508))
- Add data category for indexed transactions. This will come to represent stored transactions, while the existing category will represent transaction metrics. ([#1535](https://github.com/getsentry/relay/pull/1535))
- Adjust replay parser to be less strict and allow for larger segment-ids. ([#1551](https://github.com/getsentry/relay/pull/1551))

## 22.9.0

**Features**:

- Add user-agent parsing to Replays. ([#1420](https://github.com/getsentry/relay/pull/1420))
- Improve the release name used when reporting data to Sentry to include both the version and exact build. ([#1428](https://github.com/getsentry/relay/pull/1428))

**Bug Fixes**:

- Do not apply rate limits or reject data based on expired project configs. ([#1404](https://github.com/getsentry/relay/pull/1404))
- Process required stacktraces to fix filtering events originating from browser extensions. ([#1423](https://github.com/getsentry/relay/pull/1423))
- Fix error message filtering when formatting the message of logentry. ([#1442](https://github.com/getsentry/relay/pull/1442))
- Loosen type requirements for the `user.id` field in Replays. ([#1443](https://github.com/getsentry/relay/pull/1443))
- Fix panic in datascrubbing when number of sensitive fields was too large. ([#1474](https://github.com/getsentry/relay/pull/1474))

**Internal**:

- Make the Redis connection pool configurable. ([#1418](https://github.com/getsentry/relay/pull/1418))
- Add support for sharding Kafka producers across clusters. ([#1454](https://github.com/getsentry/relay/pull/1454))
- Speed up project cache eviction through a background thread. ([#1410](https://github.com/getsentry/relay/pull/1410))
- Batch metrics buckets into logical partitions before sending them as Envelopes. ([#1440](https://github.com/getsentry/relay/pull/1440))
- Filter single samples in cocoa profiles and events with no duration in Android profiles. ([#1445](https://github.com/getsentry/relay/pull/1445))
- Add a "invalid_replay" discard reason for invalid replay events. ([#1455](https://github.com/getsentry/relay/pull/1455))
- Add rate limiters for replays and replay recordings. ([#1456](https://github.com/getsentry/relay/pull/1456))
- Use the different configuration for billing outcomes when specified. ([#1461](https://github.com/getsentry/relay/pull/1461))
- Support profiles tagged for many transactions. ([#1444](https://github.com/getsentry/relay/pull/1444), [#1463](https://github.com/getsentry/relay/pull/1463), [#1464](https://github.com/getsentry/relay/pull/1464), [#1465](https://github.com/getsentry/relay/pull/1465))
- Track metrics for changes to the transaction name and DSC propagations. ([#1466](https://github.com/getsentry/relay/pull/1466))
- Simplify the ingestion path to reduce endpoint response times. ([#1416](https://github.com/getsentry/relay/issues/1416), [#1429](https://github.com/getsentry/relay/issues/1429), [#1431](https://github.com/getsentry/relay/issues/1431))
- Update the internal service architecture for the store, outcome, and processor services. ([#1405](https://github.com/getsentry/relay/pull/1405), [#1415](https://github.com/getsentry/relay/issues/1415), [#1421](https://github.com/getsentry/relay/issues/1421), [#1441](https://github.com/getsentry/relay/issues/1441), [#1457](https://github.com/getsentry/relay/issues/1457), [#1470](https://github.com/getsentry/relay/pull/1470))

## 22.8.0

**Features**:

- Remove timeout-based expiry of envelopes in Relay's internal buffers. The `cache.envelope_expiry` is now inactive. To control the size of the envelope buffer, use `cache.envelope_buffer_size` exclusively, instead. ([#1398](https://github.com/getsentry/relay/pull/1398))
- Parse sample rates as JSON. ([#1353](https://github.com/getsentry/relay/pull/1353))
- Filter events in external Relays, before extracting metrics. ([#1379](https://github.com/getsentry/relay/pull/1379))
- Add `privatekey` and `private_key` as secret key name to datascrubbers. ([#1376](https://github.com/getsentry/relay/pull/1376))
- Explain why we responded with 429. ([#1389](https://github.com/getsentry/relay/pull/1389))

**Bug Fixes**:

- Fix a bug where unreal crash reports were dropped when metrics extraction is enabled. ([#1355](https://github.com/getsentry/relay/pull/1355))
- Extract user from metrics with EventUser's priority. ([#1363](https://github.com/getsentry/relay/pull/1363))
- Honor `SentryConfig.enabled` and don't init SDK at all if it is false. ([#1380](https://github.com/getsentry/relay/pull/1380))
- The priority thread metadata on profiles is now optional, do not fail the profile if it's not present. ([#1392](https://github.com/getsentry/relay/pull/1392))

**Internal**:

- Support compressed project configs in redis cache. ([#1345](https://github.com/getsentry/relay/pull/1345))
- Refactor profile processing into its own crate. ([#1340](https://github.com/getsentry/relay/pull/1340))
- Treat "unknown" transaction source as low cardinality for safe SDKs. ([#1352](https://github.com/getsentry/relay/pull/1352), [#1356](https://github.com/getsentry/relay/pull/1356))
- Conditionally write a default transaction source to the transaction payload. ([#1354](https://github.com/getsentry/relay/pull/1354))
- Generate mobile measurements frames_frozen_rate, frames_slow_rate, stall_percentage. ([#1373](https://github.com/getsentry/relay/pull/1373))
- Change to the internals of the healthcheck endpoint. ([#1374](https://github.com/getsentry/relay/pull/1374), [#1377](https://github.com/getsentry/relay/pull/1377))
- Re-encode the Typescript payload to normalize. ([#1372](https://github.com/getsentry/relay/pull/1372))
- Partially normalize events before extracting metrics. ([#1366](https://github.com/getsentry/relay/pull/1366))
- Spawn more threads for CPU intensive work. ([#1378](https://github.com/getsentry/relay/pull/1378))
- Add missing fields to DeviceContext ([#1383](https://github.com/getsentry/relay/pull/1383))
- Improve performance of Redis accesses by not running `PING` everytime a connection is reused. ([#1394](https://github.com/getsentry/relay/pull/1394))
- Distinguish between various discard reasons for profiles. ([#1395](https://github.com/getsentry/relay/pull/1395))
- Add missing fields to GPUContext ([#1391](https://github.com/getsentry/relay/pull/1391))
- Store actor now uses Tokio for message handling instead of Actix. ([#1397](https://github.com/getsentry/relay/pull/1397))
- Add app_memory to AppContext struct. ([#1403](https://github.com/getsentry/relay/pull/1403))

## 22.7.0

**Features**:

- Adjust sample rate by envelope header's sample_rate. ([#1327](https://github.com/getsentry/relay/pull/1327))
- Support `transaction_info` on event payloads. ([#1330](https://github.com/getsentry/relay/pull/1330))
- Extract transaction metrics in external relays. ([#1344](https://github.com/getsentry/relay/pull/1344))

**Bug Fixes**:

- Parse custom units with length < 15 without crashing. ([#1312](https://github.com/getsentry/relay/pull/1312))
- Split large metrics requests into smaller batches. This avoids failed metrics submission and lost Release Health data due to `413 Payload Too Large` errors on the upstream. ([#1326](https://github.com/getsentry/relay/pull/1326))
- Metrics extraction: Map missing transaction status to "unknown". ([#1333](https://github.com/getsentry/relay/pull/1333))
- Fix [CVE-2022-2068](https://www.openssl.org/news/vulnerabilities.html#CVE-2022-2068) and [CVE-2022-2097](https://www.openssl.org/news/vulnerabilities.html#CVE-2022-2097) by updating to OpenSSL 1.1.1q. ([#1334](https://github.com/getsentry/relay/pull/1334))

**Internal**:

- Reduce number of metrics extracted for release health. ([#1316](https://github.com/getsentry/relay/pull/1316))
- Indicate with thread is the main thread in thread metadata for profiles. ([#1320](https://github.com/getsentry/relay/pull/1320))
- Increase profile maximum size by an order of magnitude. ([#1321](https://github.com/getsentry/relay/pull/1321))
- Add data category constant for processed transactions, encompassing all transactions that have been received and sent through dynamic sampling as well as metrics extraction. ([#1306](https://github.com/getsentry/relay/pull/1306))
- Extract metrics also from trace-sampled transactions. ([#1317](https://github.com/getsentry/relay/pull/1317))
- Extract metrics from a configurable amount of custom transaction measurements. ([#1324](https://github.com/getsentry/relay/pull/1324))
- Metrics: Drop transaction tag for high-cardinality sources. ([#1339](https://github.com/getsentry/relay/pull/1339))

## 22.6.0

**Compatibility:** This version of Relay requires Sentry server `22.6.0` or newer.

**Features**:

- Relay is now compatible with CentOS 7 and Red Hat Enterprise Linux 7 onward (kernel version _2.6.32_), depending on _glibc 2.17_ or newer. The `crash-handler` feature, which is currently enabled in the build published to DockerHub, additionally requires _curl 7.29_ or newer. ([#1279](https://github.com/getsentry/relay/pull/1279))
- Optionally start relay with `--upstream-dsn` to pass a Sentry DSN instead of the URL. This can be convenient when starting Relay in environments close to an SDK, where a DSN is already available. ([#1277](https://github.com/getsentry/relay/pull/1277))
- Add a new runtime mode `--aws-runtime-api=$AWS_LAMBDA_RUNTIME_API` that integrates Relay with the AWS Extensions API lifecycle. ([#1277](https://github.com/getsentry/relay/pull/1277))
- Add Replay ItemTypes. ([#1236](https://github.com/getsentry/relay/pull/1236), ([#1239](https://github.com/getsentry/relay/pull/1239))

**Bug Fixes**:

- Session metrics extraction: Count distinct_ids from all session updates to prevent undercounting users. ([#1275](https://github.com/getsentry/relay/pull/1275))
- Session metrics extraction: Count crashed+abnormal towards errored_preaggr. ([#1274](https://github.com/getsentry/relay/pull/1274))

**Internal**:

- Add version 3 to the project configs endpoint. This allows returning pending results which need to be polled later and avoids blocking batched requests on single slow entries. ([#1263](https://github.com/getsentry/relay/pull/1263))
- Emit specific event type tags for "processing.event.produced" metric. ([#1270](https://github.com/getsentry/relay/pull/1270))
- Add support for profile outcomes. ([#1272](https://github.com/getsentry/relay/pull/1272))
- Avoid potential panics when scrubbing minidumps. ([#1282](https://github.com/getsentry/relay/pull/1282))
- Fix typescript profile validation. ([#1283](https://github.com/getsentry/relay/pull/1283))
- Track memory footprint of metrics buckets. ([#1284](https://github.com/getsentry/relay/pull/1284), [#1287](https://github.com/getsentry/relay/pull/1287), [#1288](https://github.com/getsentry/relay/pull/1288))
- Support dedicated topics per metrics usecase, drop metrics from unknown usecases. ([#1285](https://github.com/getsentry/relay/pull/1285))
- Add support for Rust profiles ingestion ([#1296](https://github.com/getsentry/relay/pull/1296))

## 22.5.0

**Features**:

- Add platform, op, http.method and status tag to all extracted transaction metrics. ([#1227](https://github.com/getsentry/relay/pull/1227))
- Add units in built-in measurements. ([#1229](https://github.com/getsentry/relay/pull/1229))
- Add protocol support for custom units on transaction measurements. ([#1256](https://github.com/getsentry/relay/pull/1256))

**Bug Fixes**:

- fix(metrics): Enforce metric name length limit. ([#1238](https://github.com/getsentry/relay/pull/1238))
- Accept and forward unknown Envelope items. In processing mode, drop items individually rather than rejecting the entire request. This allows SDKs to send new data in combined Envelopes in the future. ([#1246](https://github.com/getsentry/relay/pull/1246))
- Stop extracting metrics with outdated names from sessions. ([#1251](https://github.com/getsentry/relay/pull/1251), [#1252](https://github.com/getsentry/relay/pull/1252))
- Update symbolic to pull in fixed Unreal parser that now correctly handles zero-length files. ([#1266](https://github.com/getsentry/relay/pull/1266))

**Internal**:

- Add sampling + tagging by event platform and transaction op. Some (unused) tagging rules from 22.4.0 have been renamed. ([#1231](https://github.com/getsentry/relay/pull/1231))
- Refactor aggregation error, recover from errors more gracefully. ([#1240](https://github.com/getsentry/relay/pull/1240))
- Remove/reject nul-bytes from metric strings. ([#1235](https://github.com/getsentry/relay/pull/1235))
- Remove the unused "internal" data category. ([#1245](https://github.com/getsentry/relay/pull/1245))
- Add the client and version as `sdk` tag to extracted session metrics in the format `name/version`. ([#1248](https://github.com/getsentry/relay/pull/1248))
- Expose `shutdown_timeout` in `OverridableConfig` ([#1247](https://github.com/getsentry/relay/pull/1247))
- Normalize all profiles and reject invalid ones. ([#1250](https://github.com/getsentry/relay/pull/1250))
- Raise a new InvalidCompression Outcome for invalid Unreal compression. ([#1237](https://github.com/getsentry/relay/pull/1237))
- Add a profile data category and count profiles in an envelope to apply rate limits. ([#1259](https://github.com/getsentry/relay/pull/1259))
- Support dynamic sampling by custom tags, operating system name and version, as well as device name and family. ([#1268](https://github.com/getsentry/relay/pull/1268))

## 22.4.0

**Features**:

- Map Windows version from raw_description to version name (XP, Vista, 11, ...). ([#1219](https://github.com/getsentry/relay/pull/1219))

**Bug Fixes**:

- Prevent potential OOM panics when handling corrupt Unreal Engine crashes. ([#1216](https://github.com/getsentry/relay/pull/1216))

**Internal**:

- Remove unused item types. ([#1211](https://github.com/getsentry/relay/pull/1211))
- Pin click dependency in requirements-dev.txt. ([#1214](https://github.com/getsentry/relay/pull/1214))
- Use fully qualified metric resource identifiers (MRI) for metrics ingestion. For example, the sessions duration is now called `d:sessions/duration@s`. ([#1215](https://github.com/getsentry/relay/pull/1215))
- Introduce metric units for rates and information, add support for custom user-declared units, and rename duration units to self-explanatory identifiers such as `second`. ([#1217](https://github.com/getsentry/relay/pull/1217))
- Increase the max profile size to accomodate a new platform. ([#1223](https://github.com/getsentry/relay/pull/1223))
- Set environment as optional when parsing a profile so we get a null value later on. ([#1224](https://github.com/getsentry/relay/pull/1224))
- Expose new tagging rules interface for metrics extracted from transactions. ([#1225](https://github.com/getsentry/relay/pull/1225))
- Return better BadStoreRequest for unreal events. ([#1226](https://github.com/getsentry/relay/pull/1226))

## 22.3.0

**Features**:

- Tag transaction metrics by user satisfaction. ([#1197](https://github.com/getsentry/relay/pull/1197))

**Bug Fixes**:

- CVE-2022-24713: Prevent denial of service through untrusted regular expressions used for PII scrubbing. ([#1207](https://github.com/getsentry/relay/pull/1207))
- Prevent dropping metrics during Relay shutdown if the project is outdated or not cached at time of the shutdown. ([#1205](https://github.com/getsentry/relay/pull/1205))
- Prevent a potential OOM when validating corrupted or exceptional minidumps. ([#1209](https://github.com/getsentry/relay/pull/1209))

**Internal**:

- Spread out metric aggregation over the aggregation window to avoid concentrated waves of metrics requests to the upstream every 10 seconds. Relay now applies jitter to `initial_delay` to spread out requests more evenly over time. ([#1185](https://github.com/getsentry/relay/pull/1185))
- Use a randomized Kafka partitioning key for sessions instead of the session ID. ([#1194](https://github.com/getsentry/relay/pull/1194))
- Add new statsd metrics for bucketing efficiency. ([#1199](https://github.com/getsentry/relay/pull/1199), [#1192](https://github.com/getsentry/relay/pull/1192), [#1200](https://github.com/getsentry/relay/pull/1200))
- Add a `Profile` `ItemType` to represent the profiling data sent from Sentry SDKs. ([#1179](https://github.com/getsentry/relay/pull/1179))

## 22.2.0

**Features**:

- Add the `relay.override_project_ids` configuration flag to support migrating projects from self-hosted to Sentry SaaS. ([#1175](https://github.com/getsentry/relay/pull/1175))

**Internal**:

- Add an option to dispatch billing outcomes to a dedicated topic. ([#1168](https://github.com/getsentry/relay/pull/1168))
- Add new `ItemType` to handle profiling data from Specto SDKs. ([#1170](https://github.com/getsentry/relay/pull/1170))

**Bug Fixes**:

- Fix regression in CSP report parsing. ([#1174](https://github.com/getsentry/relay/pull/1174))
- Ignore replacement_chunks when they aren't used. ([#1180](https://github.com/getsentry/relay/pull/1180))

## 22.1.0

**Features**:

- Flush metrics and outcome aggregators on graceful shutdown. ([#1159](https://github.com/getsentry/relay/pull/1159))
- Extract metrics from sampled transactions. ([#1161](https://github.com/getsentry/relay/pull/1161))

**Internal**:

- Extract normalized dist as metric. ([#1158](https://github.com/getsentry/relay/pull/1158))
- Extract transaction user as metric. ([#1164](https://github.com/getsentry/relay/pull/1164))

## 21.12.0

**Features**:

- Extract measurement ratings, port from frontend. ([#1130](https://github.com/getsentry/relay/pull/1130))
- External Relays perform dynamic sampling and emit outcomes as client reports. This feature is now enabled _by default_. ([#1119](https://github.com/getsentry/relay/pull/1119))
- Metrics extraction config, custom tags. ([#1141](https://github.com/getsentry/relay/pull/1141))
- Update the user agent parser (uap-core Feb 2020 to Nov 2021). This allows Relay and Sentry to infer more recent browsers, operating systems, and devices in events containing a user agent header. ([#1143](https://github.com/getsentry/relay/pull/1143), [#1145](https://github.com/getsentry/relay/pull/1145))
- Improvements to Unity OS context parsing ([#1150](https://github.com/getsentry/relay/pull/1150))

**Bug Fixes**:

- Support Unreal Engine 5 crash reports. ([#1132](https://github.com/getsentry/relay/pull/1132))
- Perform same validation for aggregate sessions as for individual sessions. ([#1140](https://github.com/getsentry/relay/pull/1140))
- Add missing .NET 4.8 release value. ([#1142](https://github.com/getsentry/relay/pull/1142))
- Properly document which timestamps are accepted. ([#1152](https://github.com/getsentry/relay/pull/1152))

**Internal**:

- Add more statsd metrics for relay metric bucketing. ([#1124](https://github.com/getsentry/relay/pull/1124), [#1128](https://github.com/getsentry/relay/pull/1128))
- Add an internal option to capture minidumps for hard crashes. This has to be enabled via the `sentry._crash_db` config parameter. ([#1127](https://github.com/getsentry/relay/pull/1127))
- Fold processing vs non-processing into single actor. ([#1133](https://github.com/getsentry/relay/pull/1133))
- Aggregate outcomes for dynamic sampling, invalid project ID, and rate limits. ([#1134](https://github.com/getsentry/relay/pull/1134))
- Extract session metrics from aggregate sessions. ([#1140](https://github.com/getsentry/relay/pull/1140))
- Prefix names of extracted metrics by `sentry.sessions.` or `sentry.transactions.`. ([#1147](https://github.com/getsentry/relay/pull/1147))
- Extract transaction duration as metric. ([#1148](https://github.com/getsentry/relay/pull/1148))

## 21.11.0

**Features**:

- Add bucket width to bucket protocol. ([#1103](https://github.com/getsentry/relay/pull/1103))
- Support multiple kafka cluster configurations. ([#1101](https://github.com/getsentry/relay/pull/1101))
- Tag metrics by transaction name. ([#1126](https://github.com/getsentry/relay/pull/1126))

**Bug Fixes**:

- Avoid unbounded decompression of encoded requests. A particular request crafted to inflate to large amounts of memory, such as a zip bomb, could put Relay out of memory. ([#1117](https://github.com/getsentry/relay/pull/1117), [#1122](https://github.com/getsentry/relay/pull/1122), [#1123](https://github.com/getsentry/relay/pull/1123))
- Avoid unbounded decompression of UE4 crash reports. Some crash reports could inflate to large amounts of memory before being checked for size, which could put Relay out of memory. ([#1121](https://github.com/getsentry/relay/pull/1121))

**Internal**:

- Aggregate client reports before sending them onwards. ([#1118](https://github.com/getsentry/relay/pull/1118))

## 21.10.0

**Bug Fixes**:

- Correctly validate timestamps for outcomes and sessions. ([#1086](https://github.com/getsentry/relay/pull/1086))
- Run compression on a thread pool when sending to upstream. ([#1085](https://github.com/getsentry/relay/pull/1085))
- Report proper status codes and error messages when sending invalid JSON payloads to an endpoint with a `X-Sentry-Relay-Signature` header. ([#1090](https://github.com/getsentry/relay/pull/1090))
- Enforce attachment and event size limits on UE4 crash reports. ([#1099](https://github.com/getsentry/relay/pull/1099))

**Internal**:

- Add the exclusive time of the transaction's root span. ([#1083](https://github.com/getsentry/relay/pull/1083))
- Add session.status tag to extracted session.duration metric. ([#1087](https://github.com/getsentry/relay/pull/1087))
- Serve project configs for batched requests where one of the project keys cannot be parsed. ([#1093](https://github.com/getsentry/relay/pull/1093))

## 21.9.0

**Features**:

- Add sampling based on transaction name. ([#1058](https://github.com/getsentry/relay/pull/1058))
- Support running Relay without config directory. The most important configuration, including Relay mode and credentials, can now be provided through commandline arguments or environment variables alone. ([#1055](https://github.com/getsentry/relay/pull/1055))
- Protocol support for client reports. ([#1081](https://github.com/getsentry/relay/pull/1081))
- Extract session metrics in non processing relays. ([#1073](https://github.com/getsentry/relay/pull/1073))

**Bug Fixes**:

- Use correct commandline argument name for setting Relay port. ([#1059](https://github.com/getsentry/relay/pull/1059))
- Retrieve OS Context for Unity Events. ([#1072](https://github.com/getsentry/relay/pull/1072))

**Internal**:

- Add new metrics on Relay's performance in dealing with buckets of metric aggregates, as well as the amount of aggregated buckets. ([#1070](https://github.com/getsentry/relay/pull/1070))
- Add the exclusive time of a span. ([#1061](https://github.com/getsentry/relay/pull/1061))
- Remove redundant dynamic sampling processing on fast path. ([#1084](https://github.com/getsentry/relay/pull/1084))

## 21.8.0

- No documented changes.

## 21.7.0

- No documented changes.

## 21.6.3

- No documented changes.

## 21.6.2

**Bug Fixes**:

- Remove connection metrics reported under `connector.*`. They have been fully disabled since version `21.3.0`. ([#1021](https://github.com/getsentry/relay/pull/1021))
- Remove error logs for "failed to extract event" and "failed to store session". ([#1032](https://github.com/getsentry/relay/pull/1032))

**Internal**:

- Assign a random Kafka partition key for session aggregates and metrics to distribute messages evenly. ([#1022](https://github.com/getsentry/relay/pull/1022))
- All fields in breakdown config should be camelCase, and rename the breakdown key name in project options. ([#1020](https://github.com/getsentry/relay/pull/1020))

## 21.6.1

- No documented changes.

## 21.6.0

**Features**:

- Support self-contained envelopes without authentication headers or query parameters. ([#1000](https://github.com/getsentry/relay/pull/1000))
- Support statically configured relays. ([#991](https://github.com/getsentry/relay/pull/991))
- Support namespaced event payloads in multipart minidump submission for Electron Framework. The field has to follow the format `sentry___<namespace>`. ([#1012](https://github.com/getsentry/relay/pull/1012))

**Bug Fixes**:

- Explicitly declare reprocessing context. ([#1009](https://github.com/getsentry/relay/pull/1009))
- Validate the environment attribute in sessions, and drop sessions with invalid releases. ([#1018](https://github.com/getsentry/relay/pull/1018))

**Internal**:

- Gather metrics for corrupted Events with unprintable fields. ([#1008](https://github.com/getsentry/relay/pull/1008))
- Remove project actors. ([#1025](https://github.com/getsentry/relay/pull/1025))

## 21.5.1

**Bug Fixes**:

- Do not leak resources when projects or DSNs are idle. ([#1003](https://github.com/getsentry/relay/pull/1003))

## 21.5.0

**Features**:

- Support the `frame.stack_start` field for chained async stack traces in Cocoa SDK v7. ([#981](https://github.com/getsentry/relay/pull/981))
- Rename configuration fields `cache.event_buffer_size` to `cache.envelope_buffer_size` and `cache.event_expiry` to `cache.envelope_expiry`. The former names are still supported by Relay. ([#985](https://github.com/getsentry/relay/pull/985))
- Add a configuraton flag `relay.ready: always` to mark Relay ready in healthchecks immediately after starting without requiring to authenticate. ([#989](https://github.com/getsentry/relay/pull/989))

**Bug Fixes**:

- Fix roundtrip error when PII selector starts with number. ([#982](https://github.com/getsentry/relay/pull/982))
- Avoid overflow panic for large retry-after durations. ([#992](https://github.com/getsentry/relay/pull/992))

**Internal**:

- Update internal representation of distribution metrics. ([#979](https://github.com/getsentry/relay/pull/979))
- Extract metrics for transaction breakdowns and sessions when the feature is enabled for the organizaiton. ([#986](https://github.com/getsentry/relay/pull/986))
- Assign explicit values to DataCategory enum. ([#987](https://github.com/getsentry/relay/pull/987))

## 21.4.1

**Bug Fixes**:

- Allow the `event_id` attribute on breadcrumbs to link between Sentry events. ([#977](https://github.com/getsentry/relay/pull/977))

## 21.4.0

**Bug Fixes**:

- Parse the Crashpad information extension stream from Minidumps with annotation objects correctly. ([#973](https://github.com/getsentry/relay/pull/973))

**Internal**:

- Emit outcomes for rate limited attachments. ([#951](https://github.com/getsentry/relay/pull/951))
- Remove timestamp from metrics text protocol. ([#972](https://github.com/getsentry/relay/pull/972))
- Add max, min, sum, and count to gauge metrics. ([#974](https://github.com/getsentry/relay/pull/974))

## 21.3.1

**Bug Fixes**:

- Make request url scrubbable. ([#955](https://github.com/getsentry/relay/pull/955))
- Remove dependent items from envelope when dropping transaction item. ([#960](https://github.com/getsentry/relay/pull/960))

**Internal**:

- Emit the `quantity` field for outcomes of events. This field describes the total size in bytes for attachments or the event count for all other categories. A separate outcome is emitted for attachments in a rejected envelope, if any, in addition to the event outcome. ([#942](https://github.com/getsentry/relay/pull/942))
- Add experimental metrics ingestion without bucketing or pre-aggregation. ([#948](https://github.com/getsentry/relay/pull/948))
- Skip serializing some null values in frames interface. ([#944](https://github.com/getsentry/relay/pull/944))
- Add experimental metrics ingestion with bucketing and pre-aggregation. ([#948](https://github.com/getsentry/relay/pull/948), [#952](https://github.com/getsentry/relay/pull/952), [#958](https://github.com/getsentry/relay/pull/958), [#966](https://github.com/getsentry/relay/pull/966), [#969](https://github.com/getsentry/relay/pull/969))
- Change HTTP response for upstream timeouts from 502 to 504. ([#859](https://github.com/getsentry/relay/pull/859))
- Add rule id to outcomes coming from transaction sampling. ([#953](https://github.com/getsentry/relay/pull/953))
- Add support for breakdowns ingestion. ([#934](https://github.com/getsentry/relay/pull/934))
- Ensure empty strings are invalid measurement names. ([#968](https://github.com/getsentry/relay/pull/968))

## 21.3.0

**Features**:

- Relay now picks up HTTP proxies from environment variables. This is made possible by switching to a different HTTP client library.

**Bug Fixes**:

- Deny backslashes in release names. ([#904](https://github.com/getsentry/relay/pull/904))
- Fix a problem with Data Scrubbing source names (PII selectors) that caused `$frame.abs_path` to match, but not `$frame.abs_path || **` or `$frame.abs_path && **`. ([#932](https://github.com/getsentry/relay/pull/932))
- Make username pii-strippable. ([#935](https://github.com/getsentry/relay/pull/935))
- Respond with `400 Bad Request` and an error message `"empty envelope"` instead of `429` when envelopes without items are sent to the envelope endpoint. ([#937](https://github.com/getsentry/relay/pull/937))
- Allow generic Slackbot ([#947](https://github.com/getsentry/relay/pull/947))

**Internal**:

- Emit the `category` field for outcomes of events. This field disambiguates error events, security events and transactions. As a side-effect, Relay no longer emits outcomes for broken JSON payloads or network errors. ([#931](https://github.com/getsentry/relay/pull/931))
- Add inbound filters functionality to dynamic sampling rules. ([#920](https://github.com/getsentry/relay/pull/920))
- The undocumented `http._client` option has been removed. ([#938](https://github.com/getsentry/relay/pull/938))
- Log old events and sessions in the `requests.timestamp_delay` metric. ([#933](https://github.com/getsentry/relay/pull/933))
- Add rule id to outcomes coming from event sampling. ([#943](https://github.com/getsentry/relay/pull/943))
- Fix a bug in rate limiting that leads to accepting all events in the last second of a rate limiting window, regardless of whether the rate limit applies. ([#946](https://github.com/getsentry/relay/pull/946))

## 21.2.0

**Features**:

- By adding `.no-cache` to the DSN key, Relay refreshes project configuration caches immediately. This allows to apply changed settings instantly, such as updates to data scrubbing or inbound filter rules. ([#911](https://github.com/getsentry/relay/pull/911))
- Add NSError to mechanism. ([#925](https://github.com/getsentry/relay/pull/925))
- Add snapshot to the stack trace interface. ([#927](https://github.com/getsentry/relay/pull/927))

**Bug Fixes**:

- Log on INFO level when recovering from network outages. ([#918](https://github.com/getsentry/relay/pull/918))
- Fix a panic in processing minidumps with invalid location descriptors. ([#919](https://github.com/getsentry/relay/pull/919))

**Internal**:

- Improve dynamic sampling rule configuration. ([#907](https://github.com/getsentry/relay/pull/907))
- Compatibility mode for pre-aggregated sessions was removed. The feature is now enabled by default in full fidelity. ([#913](https://github.com/getsentry/relay/pull/913))

## 21.1.0

**Features**:

- Support dynamic sampling for error events. ([#883](https://github.com/getsentry/relay/pull/883))

**Bug Fixes**:

- Make all fields but event-id optional to fix regressions in user feedback ingestion. ([#886](https://github.com/getsentry/relay/pull/886))
- Remove `kafka-ssl` feature because it breaks development workflow on macOS. ([#889](https://github.com/getsentry/relay/pull/889))
- Accept envelopes where their last item is empty and trailing newlines are omitted. This also fixes a panic in some cases. ([#894](https://github.com/getsentry/relay/pull/894))

**Internal**:

- Extract crashpad annotations into contexts. ([#892](https://github.com/getsentry/relay/pull/892))
- Normalize user reports during ingestion and create empty fields. ([#903](https://github.com/getsentry/relay/pull/903))
- Ingest and normalize sample rates from envelope item headers. ([#910](https://github.com/getsentry/relay/pull/910))

## 20.12.1

- No documented changes.

## 20.12.0

**Features**:

- Add `kafka-ssl` compilation feature that builds Kafka linked against OpenSSL. This feature is enabled in Docker containers only. This is only relevant for Relays running as part of on-premise Sentry. ([#881](https://github.com/getsentry/relay/pull/881))
- Relay is now able to ingest pre-aggregated sessions, which will make it possible to efficiently handle applications that produce thousands of sessions per second. ([#815](https://github.com/getsentry/relay/pull/815))
- Add protocol support for WASM. ([#852](https://github.com/getsentry/relay/pull/852))
- Add dynamic sampling for transactions. ([#835](https://github.com/getsentry/relay/pull/835))
- Send network outage metric on healthcheck endpoint hit. ([#856](https://github.com/getsentry/relay/pull/856))

**Bug Fixes**:

- Fix a long-standing bug where log messages were not addressible as `$string`. ([#882](https://github.com/getsentry/relay/pull/882))
- Allow params in content-type for security requests to support content types like `"application/expect-ct-report+json; charset=utf-8"`. ([#844](https://github.com/getsentry/relay/pull/844))
- Fix a panic in CSP filters. ([#848](https://github.com/getsentry/relay/pull/848))
- Do not drop sessions due to an invalid age constraint set to `0`. ([#855](https://github.com/getsentry/relay/pull/855))
- Do not emit outcomes after forwarding envelopes to the upstream, even if that envelope is rate limited, rejected, or dropped. Since the upstream logs an outcome, it would be a duplicate. ([#857](https://github.com/getsentry/relay/pull/857))
- Fix status code for security report. ([#864](https://github.com/getsentry/relay/pull/864))
- Add missing fields for Expect-CT reports. ([#865](https://github.com/getsentry/relay/pull/865))
- Support more directives in CSP reports, such as `block-all-mixed-content` and `require-trusted-types-for`. ([#876](https://github.com/getsentry/relay/pull/876))

**Internal**:

- Add _experimental_ support for picking up HTTP proxies from the regular environment variables. This feature needs to be enabled by setting `http: client: "reqwest"` in your `config.yml`. ([#839](https://github.com/getsentry/relay/pull/839))
- Refactor transparent request forwarding for unknown endpoints. Requests are now entirely buffered in memory and occupy the same queues and actors as other requests. This should not cause issues but may change behavior under load. ([#839](https://github.com/getsentry/relay/pull/839))
- Add reason codes to the `X-Sentry-Rate-Limits` header in store responses. This allows external Relays to emit outcomes with the proper reason codes. ([#850](https://github.com/getsentry/relay/pull/850))
- Emit metrics for outcomes in external relays. ([#851](https://github.com/getsentry/relay/pull/851))
- Make `$error.value` `pii=true`. ([#837](https://github.com/getsentry/relay/pull/837))
- Send `key_id` in partial project config. ([#854](https://github.com/getsentry/relay/pull/854))
- Add stack traces to Sentry error reports. ([#872](https://github.com/getsentry/relay/pull/872))

## 20.11.1

- No documented changes.

## 20.11.0

**Features**:

- Rename upstream retries histogram metric and add upstream requests duration metric. ([#816](https://github.com/getsentry/relay/pull/816))
- Add options for metrics buffering (`metrics.buffering`) and sampling (`metrics.sample_rate`). ([#821](https://github.com/getsentry/relay/pull/821))

**Bug Fixes**:

- Accept sessions with IP address set to `{{auto}}`. This was previously rejected and silently dropped. ([#827](https://github.com/getsentry/relay/pull/827))
- Fix an issue where every retry-after response would be too large by one minute. ([#829](https://github.com/getsentry/relay/pull/829))

**Internal**:

- Always apply cache debouncing for project states. This reduces pressure on the Redis and file system cache. ([#819](https://github.com/getsentry/relay/pull/819))
- Internal refactoring such that validating of characters in tags no longer uses regexes internally. ([#814](https://github.com/getsentry/relay/pull/814))
- Discard invalid user feedback sent as part of envelope. ([#823](https://github.com/getsentry/relay/pull/823))
- Emit event errors and normalization errors for unknown breadcrumb keys. ([#824](https://github.com/getsentry/relay/pull/824))
- Normalize `breadcrumb.ty` into `breadcrumb.type` for broken Python SDK versions. ([#824](https://github.com/getsentry/relay/pull/824))
- Add the client SDK interface for unreal crashes and set the name to `unreal.crashreporter`. ([#828](https://github.com/getsentry/relay/pull/828))
- Fine-tune the selectors for minidump PII scrubbing. ([#818](https://github.com/getsentry/relay/pull/818), [#830](https://github.com/getsentry/relay/pull/830))

## 20.10.1

**Internal**:

- Emit more useful normalization meta data for invalid tags. ([#808](https://github.com/getsentry/relay/pull/808))

## 20.10.0

**Features**:

- Add support for measurement ingestion. ([#724](https://github.com/getsentry/relay/pull/724), [#785](https://github.com/getsentry/relay/pull/785))
- Add support for scrubbing UTF-16 data in attachments ([#742](https://github.com/getsentry/relay/pull/742), [#784](https://github.com/getsentry/relay/pull/784), [#787](https://github.com/getsentry/relay/pull/787))
- Add upstream request metric. ([#793](https://github.com/getsentry/relay/pull/793))
- The padding character in attachment scrubbing has been changed to match the masking character, there is no usability benefit from them being different. ([#810](https://github.com/getsentry/relay/pull/810))

**Bug Fixes**:

- Fix issue where `$span` would not be recognized in Advanced Data Scrubbing. ([#781](https://github.com/getsentry/relay/pull/781))
- Accept big-endian minidumps. ([#789](https://github.com/getsentry/relay/pull/789))
- Detect network outages and retry sending events instead of dropping them. ([#788](https://github.com/getsentry/relay/pull/788))

**Internal**:

- Project states are now cached separately per DSN public key instead of per project ID. This means that there will be multiple separate cache entries for projects with more than one DSN. ([#778](https://github.com/getsentry/relay/pull/778))
- Relay no longer uses the Sentry endpoint to resolve project IDs by public key. Ingestion for the legacy store endpoint has been refactored to rely on key-based caches only. As a result, the legacy endpoint is supported only on managed Relays. ([#800](https://github.com/getsentry/relay/pull/800))
- Fix rate limit outcomes, now emitted only for error events but not transactions. ([#806](https://github.com/getsentry/relay/pull/806), [#809](https://github.com/getsentry/relay/pull/809))

## 20.9.0

**Features**:

- Add support for attaching Sentry event payloads in Unreal crash reports by adding `__sentry` game data entries. ([#715](https://github.com/getsentry/relay/pull/715))
- Support chunked form data keys for event payloads on the Minidump endpoint. Since crashpad has a limit for the length of custom attributes, the sentry event payload can be split up into `sentry__1`, `sentry__2`, etc. ([#721](https://github.com/getsentry/relay/pull/721))
- Periodically re-authenticate with the upstream server. Previously, there was only one initial authentication. ([#731](https://github.com/getsentry/relay/pull/731))
- The module attribute on stack frames (`$frame.module`) and the (usually server side generated) attribute `culprit` can now be scrubbed with advanced data scrubbing. ([#744](https://github.com/getsentry/relay/pull/744))
- Compress outgoing store requests for events and envelopes including attachements using `gzip` content encoding. ([#745](https://github.com/getsentry/relay/pull/745))
- Relay now buffers all requests until it has authenticated with the upstream. ([#747](//github.com/getsentry/relay/pull/747))
- Add a configuration option to change content encoding of upstream store requests. The default is `gzip`, and other options are `identity`, `deflate`, or `br`. ([#771](https://github.com/getsentry/relay/pull/771))

**Bug Fixes**:

- Send requests to the `/envelope/` endpoint instead of the older `/store/` endpoint. This particularly fixes spurious `413 Payload Too Large` errors returned when using Relay with Sentry SaaS. ([#746](https://github.com/getsentry/relay/pull/746))

**Internal**:

- Remove a temporary flag from attachment kafka messages indicating rate limited crash reports to Sentry. This is now enabled by default. ([#718](https://github.com/getsentry/relay/pull/718))
- Performance improvement of http requests to upstream, high priority messages are sent first. ([#678](https://github.com/getsentry/relay/pull/678))
- Experimental data scrubbing on minidumps([#682](https://github.com/getsentry/relay/pull/682))
- Move `generate-schema` from the Relay CLI into a standalone tool. ([#739](//github.com/getsentry/relay/pull/739))
- Move `process-event` from the Relay CLI into a standalone tool. ([#740](//github.com/getsentry/relay/pull/740))
- Add the client SDK to session kafka payloads. ([#751](https://github.com/getsentry/relay/pull/751))
- Add a standalone tool to document metrics in JSON or YAML. ([#752](https://github.com/getsentry/relay/pull/752))
- Emit `processing.event.produced` for user report and session Kafka messages. ([#757](https://github.com/getsentry/relay/pull/757))
- Improve performance of event processing by avoiding regex clone. ([#767](https://github.com/getsentry/relay/pull/767))
- Assign a default name for unnamed attachments, which prevented attachments from being stored in Sentry. ([#769](https://github.com/getsentry/relay/pull/769))
- Add Relay version version to challenge response. ([#758](https://github.com/getsentry/relay/pull/758))

## 20.8.0

**Features**:

- Add the `http.connection_timeout` configuration option to adjust the connection and SSL handshake timeout. The default connect timeout is now increased from 1s to 3s. ([#688](https://github.com/getsentry/relay/pull/688))
- Supply Relay's version during authentication and check if this Relay is still supported. An error message prompting to upgrade Relay will be supplied if Relay is unsupported. ([#697](https://github.com/getsentry/relay/pull/697))

**Bug Fixes**:

- Reuse connections for upstream event submission requests when the server supports connection keepalive. Relay did not consume the response body of all requests, which caused it to reopen a new connection for every event. ([#680](https://github.com/getsentry/relay/pull/680), [#695](https://github.com/getsentry/relay/pull/695))
- Fix hashing of user IP addresses in data scrubbing. Previously, this could create invalid IP addresses which were later rejected by Sentry. Now, the hashed IP address is moved to the `id` field. ([#692](https://github.com/getsentry/relay/pull/692))
- Do not retry authentication with the upstream when a client error is reported (status code 4XX). ([#696](https://github.com/getsentry/relay/pull/696))

**Internal**:

- Extract the event `timestamp` from Minidump files during event normalization. ([#662](https://github.com/getsentry/relay/pull/662))
- Retain the full span description in transaction events instead of trimming it. ([#674](https://github.com/getsentry/relay/pull/674))
- Report all Kafka producer errors to Sentry. Previously, only immediate errors were reported but not those during asynchronous flushing of messages. ([#677](https://github.com/getsentry/relay/pull/677))
- Add "HubSpot Crawler" to the list of web crawlers for inbound filters. ([#693](https://github.com/getsentry/relay/pull/693))
- Improved typing for span data of transaction events, no breaking changes. ([#713](https://github.com/getsentry/relay/pull/713))
- **Breaking change:** In PII configs, all options on hash and mask redactions (replacement characters, ignored characters, hash algorithm/key) are removed. If they still exist in the configuration, they are ignored. ([#760](https://github.com/getsentry/relay/pull/760))

## 20.7.2

**Features**:

- Report metrics for connections to the upstream. These metrics are reported under `connector.*` and include information on connection reuse, timeouts and errors. ([#669](https://github.com/getsentry/relay/pull/669))
- Increased the maximum size of attachments from _50MiB_ to _100MiB_. Most notably, this allows to upload larger minidumps. ([#671](https://github.com/getsentry/relay/pull/671))

**Internal**:

- Always create a spans array for transactions in normalization. This allows Sentry to render the spans UI even if the transaction is empty. ([#667](https://github.com/getsentry/relay/pull/667))

## 20.7.1

- No documented changes.

## 20.7.0

**Features**:

- Sessions and attachments can be rate limited now. These rate limits apply separately from error events, which means that you can continue to send Release Health sessions while you're out of quota with errors. ([#636](https://github.com/getsentry/relay/pull/636))

**Bug Fixes**:

- Outcomes from downstream relays were not forwarded upstream. ([#632](https://github.com/getsentry/relay/pull/632))
- Apply clock drift correction to Release Health sessions and validate timestamps. ([#633](https://github.com/getsentry/relay/pull/633))
- Apply clock drift correction for timestamps that are too far in the past or future. This fixes a bug where broken transaction timestamps would lead to negative durations. ([#634](https://github.com/getsentry/relay/pull/634), [#654](https://github.com/getsentry/relay/pull/654))
- Respond with status code `200 OK` to rate limited minidump and UE4 requests. Third party clients otherwise retry those requests, leading to even more load. ([#646](https://github.com/getsentry/relay/pull/646), [#647](https://github.com/getsentry/relay/pull/647))
- Ingested unreal crash reports no longer have a `misc_primary_cpu_brand` key with GPU information set in the Unreal context. ([#650](https://github.com/getsentry/relay/pull/650))
- Fix ingestion of forwarded outcomes in processing Relays. Previously, `emit_outcomes` had to be set explicitly to enable this. ([#653](https://github.com/getsentry/relay/pull/653))

**Internal**:

- Restructure the envelope and event ingestion paths into a pipeline and apply rate limits to all envelopes. ([#635](https://github.com/getsentry/relay/pull/635), [#636](https://github.com/getsentry/relay/pull/636))
- Pass the combined size of all attachments in an envelope to the Redis rate limiter as quantity to enforce attachment quotas. ([#639](https://github.com/getsentry/relay/pull/639))
- Emit flags for rate limited processing attachments and add a `size` field. ([#640](https://github.com/getsentry/relay/pull/640), [#644](https://github.com/getsentry/relay/pull/644))

## 20.6.0

We have switched to [CalVer](https://calver.org/)! Relay's version is always in line with the latest version of [Sentry](https://github.com/getsentry/sentry).

**Features**:

- Proxy and managed Relays now apply clock drift correction based on the `sent_at` header emitted by SDKs. ([#581](https://github.com/getsentry/relay/pull/581))
- Apply cached rate limits to attachments and sessions in the fast-path when parsing incoming requests. ([#618](https://github.com/getsentry/relay/pull/618))
- New config options `metrics.default_tags` and `metrics.hostname_tag`. ([#625](https://github.com/getsentry/relay/pull/625))

**Bug Fixes**:

- Clock drift correction no longer considers the transaction timestamp as baseline for SDKs using Envelopes. Instead, only the dedicated `sent_at` Envelope header is used. ([#580](https://github.com/getsentry/relay/pull/580))
- The `http.timeout` setting is now applied to all requests, including event submission. Previously, events were exempt. ([#588](https://github.com/getsentry/relay/pull/588))
- All endpoint metrics now report their proper `route` tag. This applies to `requests`, `requests.duration`, and `responses.status_codes`. Previously, some some endpoints reported an empty route. ([#595](https://github.com/getsentry/relay/pull/595))
- Properly refresh cached project states based on the configured intervals. Previously, Relay may have gone into an endless refresh cycle if the system clock not accurate, or the state had not been updated in the upstream. ([#596](https://github.com/getsentry/relay/pull/596))
- Respond with `403 Forbidden` when multiple authentication payloads are sent by the SDK. Previously, Relay would authenticate using one of the payloads and silently ignore the rest. ([#602](https://github.com/getsentry/relay/pull/602))
- Improve metrics documentation. ([#614](https://github.com/getsentry/relay/pull/614))
- Do not scrub event processing errors by default. ([#619](https://github.com/getsentry/relay/pull/619))

**Internal**:

- Add source (who emitted the outcome) to Outcome payload. ([#604](https://github.com/getsentry/relay/pull/604))
- Ignore non-Rust folders for faster rebuilding and testing. ([#578](https://github.com/getsentry/relay/pull/578))
- Invalid session payloads are now logged for SDK debugging. ([#584](https://github.com/getsentry/relay/pull/584), [#591](https://github.com/getsentry/relay/pull/591))
- Add support for Outcomes generation in external Relays. ([#592](https://github.com/getsentry/relay/pull/592))
- Remove unused `rev` from project state. ([#586](https://github.com/getsentry/relay/pull/586))
- Add an outcome endpoint for trusted Relays. ([#589](https://github.com/getsentry/relay/pull/589))
- Emit outcomes for event payloads submitted in attachment files. ([#609](https://github.com/getsentry/relay/pull/609))
- Split envelopes that contain sessions and other items and ingest them independently. ([#610](https://github.com/getsentry/relay/pull/610))
- Removed support for legacy per-key quotas. ([#616](https://github.com/getsentry/relay/pull/615))
- Security events (CSP, Expect-CT, Expect-Staple, and HPKP) are now placed into a dedicated `security` item in envelopes, rather than the generic event item. This allows for quick detection of the event type for rate limiting. ([#617](https://github.com/getsentry/relay/pull/617))

## 0.5.9

- Relay has a logo now!
- New explicit `envelope/` endpoint. Envelopes no longer need to be sent with the right `content-type` header (to cater to browser JS).
- Introduce an Envelope item type for transactions.
- Support environment variables and CLI arguments instead of command line parameters.
- Return status `415` on wrong content types.
- Normalize double-slashes in request URLs more aggressively.
- Add an option to generate credentials on stdout.

**Internal**:

- Serve project configs to downstream Relays with proper permission checking.
- PII: Make and/or selectors specific.
- Add a browser filter for IE 11.
- Changes to release parsing.
- PII: Expose event values as part of generated selector suggestions.

## 0.5.8

**Internal**:

- Fix a bug where exception values and the device name were not PII-strippable.

## 0.5.7

- Docker images are now also pushed to Docker Hub.
- New helper function to generate PII selectors from event data.

**Internal**:

- Release is now a required attribute for session data.
- `unknown` can now be used in place of `unknown_error` for span statuses. A future release will change the canonical format from `unknown_error` to `unknown`.

## 0.5.6

- Fix a bug where Relay would stop processing events if Sentry is down for only a short time.
- Improvements to architecture documentation.
- Initial support for rate limiting by event type ("scoped quotas")
- Fix a bug where `key_id` was omitted from outcomes created by Relay.
- Fix a bug where it was not permitted to send content-encoding as part of a CORS request to store.

**Internal**:

- PII processing: Aliases for value types (`$error` instead of `$exception` to be in sync with Discover column naming) and adding a default for replace-redactions.
- It is now valid to send transactions and spans without `op` set, in which case a default value will be inserted.

## 0.5.5

- Suppress verbose DNS lookup logs.

**Internal**:

- Small performance improvements in datascrubbing config converter.
- New, C-style selector syntax (old one still works)

## 0.5.4

**Internal**:

- Add event contexts to `pii=maybe`.
- Fix parsing of msgpack breadcrumbs in Rust store.
- Envelopes sent to Rust store can omit the DSN in headers.
- Ability to quote/escape special characters in selectors in PII configs.

## 0.5.3

- Properly strip the linux binary to reduce its size
- Allow base64 encoded JSON event payloads ([#466](https://github.com/getsentry/relay/pull/466))
- Fix multipart requests without trailing newline ([#465](https://github.com/getsentry/relay/pull/465))
- Support for ingesting session updates ([#449](https://github.com/getsentry/relay/pull/449))

**Internal**:

- Validate release names during event ingestion ([#479](https://github.com/getsentry/relay/pull/479))
- Add browser extension filter ([#470](https://github.com/getsentry/relay/pull/470))
- Add `pii=maybe`, a new kind of event schema field that can only be scrubbed if explicitly addressed.
- Add way to scrub filepaths in a way that does not break processing.

## 0.5.2

- Fix trivial Redis-related crash when running in non-processing mode.
- Limit the maximum retry-after of a rate limit. This is necessary because of the "Delete and ignore future events" feature in Sentry.
- Project caches are now evicted after `project_grace_period` has passed. If you have that parameter set to a high number you may see increased memory consumption.

**Internal**:

- Misc bugfixes in PII processor. Those bugs do not affect the legacy data scrubber exposed in Python.
- Polishing documentation around PII configuration format.
- Signal codes in mach mechanism are no longer required.

## 0.5.1

- Ability to fetch project configuration from Redis as additional caching layer.
- Fix a few bugs in release filters.
- Fix a few bugs in minidumps endpoint with processing enabled.

**Internal**:

- Fix a bug in the PII processor that would always remove the entire string on `pattern` rules.
- Ability to correct some clock drift and wrong system time in transaction events.

## 0.5.0

- The binary has been renamed to `relay`.
- Updated documentation for metrics.

**Internal**:

- The package is now called `sentry-relay`.
- Renamed all `Semaphore*` types to `Relay*`.
- Fixed memory leaks in processing functions.

## 0.4.65

- Implement the Minidump endpoint.
- Implement the Attachment endpoint.
- Implement the legacy Store endpoint.
- Support a plain `Authorization` header in addition to `X-Sentry-Auth`.
- Simplify the shutdown logic. Relay now always takes a fixed configurable time to shut down.
- Fix healthchecks in _Static_ mode.
- Fix internal handling of event attachments.
- Fix partial reads of request bodies resulting in a broken connection.
- Fix a crash when parsing User-Agent headers.
- Fix handling of events sent with `sentry_version=2.0` (Clojure SDK).
- Use _mmap_ to load the GeoIP database to improve the memory footprint.
- Revert back to the system memory allocator.

**Internal**:

- Preserve microsecond precision in all time stamps.
- Record event ids in all outcomes.
- Updates to event processing metrics.
- Add span status mapping from open telemetry.

## 0.4.64

- Switched to `jemalloc` as global allocator.
- Introduce separate outcome reason for invalid events.
- Always consume request bodies to the end.
- Implemented minidump ingestion.
- Increas precisions of timestamps in protocol.

## 0.4.63

- Refactor healthchecks into two: Liveness and readiness (see code comments for explanation for now).
- Allow multiple trailing slashes on store endpoint, e.g. `/api/42/store///`.
- Internal refactor to prepare for envelopes format.

**Internal**:

- Fix a bug where glob-matching in filters did not behave correctly when the to-be-matched string contained newlines.
- Add `moz-extension:` as scheme for browser extensions (filtering out Firefox addons).
- Raise a dedicated Python exception type for invalid transaction events. Also do not report that error to Sentry from Relay.

## 0.4.62

- Various performance improvements.

## 0.4.61

**Internal**:

- Add `thread.errored` attribute ([#306](https://github.com/getsentry/relay/pull/306)).

## 0.4.60

- License is now BSL instead of MIT ([#301](https://github.com/getsentry/relay/pull/301)).
- Improve internal metrics and logging ([#296](https://github.com/getsentry/relay/pull/296), [#297](https://github.com/getsentry/relay/pull/297), [#298](https://github.com/getsentry/relay/pull/298)).
- Fix unbounded requests to Sentry for project configs ([#295](https://github.com/getsentry/relay/pull/295), [#300](https://github.com/getsentry/relay/pull/300)).
- Fix rejected responses from Sentry due to size limit ([#303](https://github.com/getsentry/relay/pull/303)).
- Expose more options for configuring request concurrency limits ([#311](https://github.com/getsentry/relay/pull/311)).

**Internal**:

- Transaction events with negative duration are now rejected ([#291](https://github.com/getsentry/relay/pull/291)).
- Fix a panic when normalizing certain dates.

## 0.4.59

**Internal**:

- Fix: Normalize legacy stacktrace attributes ([#292](https://github.com/getsentry/relay/pull/292))
- Fix: Validate platform attributes in Relay ([#294](https://github.com/getsentry/relay/pull/294))
- Flip the flag that indicates Relay processing ([#293](https://github.com/getsentry/relay/pull/293))

## 0.4.58

- Evict project caches after some time ([#287](https://github.com/getsentry/relay/pull/287))
- Selectively log internal errors to stderr ([#285](https://github.com/getsentry/relay/pull/285))
- Add an error boundary to parsing project states ([#281](https://github.com/getsentry/relay/pull/281))

**Internal**:

- Add event size metrics ([#286](https://github.com/getsentry/relay/pull/286))
- Normalize before datascrubbing ([#290](https://github.com/getsentry/relay/pull/290))
- Add a config value for thread counts ([#283](https://github.com/getsentry/relay/pull/283))
- Refactor outcomes for parity with Sentry ([#282](https://github.com/getsentry/relay/pull/282))
- Add flag that relay processed an event ([#279](https://github.com/getsentry/relay/pull/279))

## 0.4.57

**Internal**:

- Stricter validation of transaction events.

## 0.4.56

**Internal**:

- Fix a panic in trimming.

## 0.4.55

**Internal**:

- Fix more bugs in datascrubbing converter.

## 0.4.54

**Internal**:

- Fix more bugs in datascrubbing converter.

## 0.4.53

**Internal**:

- Fix more bugs in datascrubbing converter.

## 0.4.52

**Internal**:

- Fix more bugs in datascrubbing converter.

## 0.4.51

**Internal**:

- Fix a few bugs in datascrubbing converter.
- Accept trailing slashes.

**Normalization**:

- Fix a panic on overflowing timestamps.

## 0.4.50

**Internal**:

- Fix bug where IP scrubbers were applied even when not enabled.

## 0.4.49

- Internal changes.

## 0.4.48

**Internal**:

- Fix various bugs in the datascrubber and PII processing code to get closer to behavior of the Python implementation.

## 0.4.47

**Internal**:

- Various work on re-implementing Sentry's `/api/X/store` endpoint in Relay. Relay can now apply rate limits based on Redis and emit the correct outcomes.

## 0.4.46

**Internal**:

- Resolved a regression in IP address normalization. The new behavior is closer to a line-by-line port of the old Python code.

## 0.4.45

**Normalization**:

- Resolved an issue where GEO IP data was not always infered.

## 0.4.44

**Normalization**:

- Only take the user IP address from the store request's IP for certain platforms. This restores the behavior of the old Python code.

## 0.4.43

**Normalization**:

- Bump size of breadcrumbs.
- Workaround for an issue where we would not parse OS information from User Agent when SDK had already sent OS information.
- Further work on Sentry-internal event ingestion.

## 0.4.42

**Normalization**:

- Fix normalization of version strings from user agents.

## 0.4.41

- Support extended project configuration.

**Internal**:

- Implement event filtering rules.
- Add basic support for Sentry-internal event ingestion.
- Parse and normalize user agent strings.

## 0.4.40

**Internal**:

- Restrict ranges of timestamps to prevent overflows in Python code and UI.

## 0.4.39

**Internal**:

- Fix a bug where stacktrace trimming was not applied during renormalization.

## 0.4.38

**Internal**:

- Added typed spans to Event.

## 0.4.37

**Internal**:

- Added `orig_in_app` to frame data.

## 0.4.36

**Internal**:

- Add new .NET versions for context normalization.

## 0.4.35

**Internal**:

- Fix bug where thread's stacktraces were not normalized.
- Fix bug where a string at max depth of a databag was stringified again.

## 0.4.34

**Internal**:

- Added `data` attribute to frames.
- Added a way to override other trimming behavior in Python normalizer binding.

## 0.4.33

**Internal**:

- Plugin-provided context types should now work properly again.

## 0.4.32

**Internal**:

- Removed `function_name` field from frame and added `raw_function`.

## 0.4.31

**Internal**:

- Add trace context type.

## 0.4.30

**Internal**:

- Make exception messages/values larger to allow for foreign stacktrace data to be attached.

## 0.4.29

**Internal**:

- Added `function_name` field to frame.

## 0.4.28

**Internal**:

- Add missing context type for sessionstack.

## 0.4.27

**Internal**:

- Increase frame vars size again! Byte size was fine, but max depth was way too small.

## 0.4.26

**Internal**:

- Reduce frame vars size.

## 0.4.25

**Internal**:

- Add missing trimming to frame vars.

## 0.4.24

**Internal**:

- Reject non-http/https `help_urls` in exception mechanisms.

## 0.4.23

**Internal**:

- Add basic truncation to event meta to prevent payload size from spiralling out of control.

## 0.4.22

**Internal**:

- Added grouping enhancements to protocol.

## 0.4.21

**Internal**:

- Updated debug image interface with more attributes.

## 0.4.20

**Internal**:

- Added support for `lang` frame and stacktrace attribute.

## 0.4.19

**Internal**:

- Slight changes to allow replacing more normalization code in Sentry with Rust.

## 0.4.18

**Internal**:

- Allow much larger payloads in the extra attribute.

## 0.4.17

**Internal**:

- Added support for protocol changes related to upcoming sentry SDK features. In particular the `none` event type was added.

## 0.4.16

For users of relay, nothing changed at all. This is a release to test embedding some Rust code in Sentry itself.

## 0.4.15

For users of relay, nothing changed at all. This is a release to test embedding some Rust code in Sentry itself.

## 0.4.14

For users of relay, nothing changed at all. This is a release to test embedding some Rust code in Sentry itself.

## 0.4.13

For users of relay, nothing changed at all. This is a release to test embedding some Rust code in Sentry itself.

## 0.4.12

For users of relay, nothing changed at all. This is a release to test embedding some Rust code in Sentry itself.

## 0.4.11

For users of relay, nothing changed at all. This is a release to test embedding some Rust code in Sentry itself.

## 0.4.10

For users of relay, nothing changed at all. This is a release to test embedding some Rust code in Sentry itself.

## 0.4.9

For users of relay, nothing changed at all. This is a release to test embedding some Rust code in Sentry itself.

## 0.4.8

For users of relay, nothing changed at all. This is a release to test embedding some Rust code in Sentry itself.

## 0.4.7

For users of relay, nothing changed at all. This is a release to test embedding some Rust code in Sentry itself.

## 0.4.6

For users of relay, nothing changed at all. This is a release to test embedding some Rust code in Sentry itself.

## 0.4.5

For users of relay, nothing changed at all. This is a release to test embedding some Rust code in Sentry itself.

## 0.4.4

For users of relay, nothing changed at all. This is a release to test embedding some Rust code in Sentry itself.

## 0.4.3

For users of relay, nothing changed at all. This is a release to test embedding some Rust code in Sentry itself.

## 0.4.2

For users of relay, nothing changed at all. This is a release to test embedding some Rust code in Sentry itself.

## 0.4.1

For users of relay, nothing changed at all. This is a release to test embedding some Rust code in Sentry itself.

## 0.4.0

Introducing new Relay modes:

- `proxy`: A proxy for all requests and events.
- `static`: Static configuration for known projects in the file system.
- `managed`: Fetch configurations dynamically from Sentry and update them.

The default Relay mode is `managed`. Users upgrading from previous versions will automatically activate the `managed` mode. To change this setting, add `relay.mode` to `config.yml` or run `semaphore config init` from the command line.

**Breaking Change**: If Relay was used without credentials, the mode needs to be set to `proxy`. The default `managed` mode requires credentials.

For more information on Relay modes, see the [documentation page](https://docs.sentry.io/data-management/relay/options/).

### Configuration Changes

- Added `cache.event_buffer_size` to control the maximum number of events that are buffered in case of network issues or high rates of incoming events.
- Added `limits.max_concurrent_requests` to limit the number of connections that this Relay will use to communicate with the upstream.
- Internal error reporting is now disabled by default. To opt in, set `sentry.enabled`.

### Bugfixes

- Fix a bug that caused events to get unconditionally dropped after five seconds, regardless of the `cache.event_expiry` configuration.
- Fix a memory leak in Relay's internal error reporting.

## 0.3.0

- Changed PII stripping rule format to permit path selectors when applying rules. This means that now `$string` refers to strings for instance and `user.id` refers to the `id` field in the `user` attribute of the event. Temporarily support for old rules is retained.

## 0.2.7

- store: Minor fixes to be closer to Python. Ability to disable trimming of objects, arrays and strings.

## 0.2.6

- Fix bug where PII stripping would remove containers without leaving any metadata about the retraction.
- Fix bug where old `redactPair` rules would stop working.

## 0.2.5

- Rewrite of PII stripping logic. This brings potentially breaking changes to the semantics of PII configs. Most importantly field types such as `"freeform"` and `"databag"` are gone, right now there is only `"container"` and `"text"`. All old field types should have become an alias for `"text"`, but take extra care in ensuring your PII rules still work.

- store: Minor fixes to be closer to Python.

## 0.2.4

For users of relay, nothing changed at all. This is a release to test embedding some Rust code in Sentry itself.

- store: Remove stray print statement.

## 0.2.3

For users of relay, nothing changed at all. This is a release to test embedding some Rust code in Sentry itself.

- store: Fix main performance issues.

## 0.2.2

For users of relay, nothing changed at all. This is a release to test embedding some Rust code in Sentry itself.

- store: Fix segfault when trying to process contexts.
- store: Fix trimming state "leaking" between interfaces, leading to excessive trimming.
- store: Don't serialize empty arrays and objects (with a few exceptions).

## 0.2.1

For users of relay, nothing changed at all. This is a release to test embedding some Rust code in Sentry itself.

- `libsemaphore`: Expose CABI for normalizing event data.

## 0.2.0

Our first major iteration on Relay has landed!

- User documentation is now hosted at <https://docs.sentry.io/relay/>.
- SSL support is now included by default. Just configure a [TLS identity](https://docs.sentry.io/relay/options/#relaytls_identity_path) and you're set.
- Updated event processing: Events from older SDKs are now supported. Also, we've fixed some bugs along the line.
- Introduced full support for PII stripping. See [PII Configuration](https://docs.sentry.io/relay/pii-config/) for instructions.
- Configure with static project settings. Relay will skip querying project states from Sentry and use your provided values instead. See [Project Configuration](https://docs.sentry.io/relay/project-config/) for a full guide.
- Relay now also acts as a proxy for certain API requests. This allows it to receive CSP reports and Minidump crash reports, among others. It also sets `X-Forwarded-For` and includes a Relay signature header.

Besides that, there are many technical changes, including:

- Major rewrite of the internals. Relay no longer requires a special endpoint for sending events to upstream Sentry and processes events individually with less delay than before.
- The executable will exit with a non-zero exit code on startup errors. This makes it easier to catch configuration errors.
- Removed `libsodium` as a production dependency, greatly simplifying requirements for the runtime environment.
- Greatly improved logging and metrics. Be careful with the `DEBUG` and `TRACE` levels, as they are **very** verbose now.
- Improved docker containers.

## 0.1.3

- Added support for metadata format

## 0.1.2

- JSON logging ([#32](https://github.com/getsentry/relay/pull/32))
- Update dependencies

## 0.1.1

- Rename "sentry-relay" to "semaphore"
- Use new features from Rust 1.26
- Prepare binary and Python builds ([#20](https://github.com/getsentry/relay/pull/20))
- Add Dockerfile ([#23](https://github.com/getsentry/relay/pull/23))

## 0.1.0

An initial release of the tool.<|MERGE_RESOLUTION|>--- conflicted
+++ resolved
@@ -4,10 +4,8 @@
 
 **Features**:
 
-<<<<<<< HEAD
+- Only apply non-destructive PII rules to log bodies by default. ([#5272](https://github.com/getsentry/relay/pull/5272))
 - Normalize deprecated attribute names according to `sentry-conventions` for logs and V2 spans. ([#5257](https://github.com/getsentry/relay/pull/5257))
-=======
-- Only apply non-destructive PII rules to log bodies by default. ([#5272](https://github.com/getsentry/relay/pull/5272))
 
 **Breaking Changes**:
 
@@ -24,7 +22,6 @@
 
 - Switch default allocator from jemalloc to mimalloc. ([#5239](https://github.com/getsentry/relay/pull/5239))
 - Add internal attributes to aid searching trace metrics. ([#5260](https://github.com/getsentry/relay/pull/5260))
->>>>>>> b97e9724
 
 ## 25.10.0
 
