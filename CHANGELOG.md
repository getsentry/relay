# Changelog

## Unreleased

**Features**:

<<<<<<< HEAD
- Use static global configuration if file is provided. ([#2458](https://github.com/getsentry/relay/pull/2458))
=======
- Add `MeasurementsConfig` to `GlobalConfig` and implement merging logic with project config. ([#2415](https://github.com/getsentry/relay/pull/2415))
>>>>>>> e7d779ee
- Add `view_names` to `AppContext` ([#2344](https://github.com/getsentry/relay/pull/2344))
- Tag keys in error events and transaction events can now be up to `200` ASCII characters long. Before, tag keys were limited to 32 characters. ([#2453](https://github.com/getsentry/relay/pull/2453))
- The Crons monitor check-in APIs have learned to accept JSON via POST. This allows for monitor upserts by specifying the `monitor_config` in the JSON body. ([#2448](https://github.com/getsentry/relay/pull/2448))

**Bug Fixes**:

- Filter out exceptions originating in Safari extensions. ([#2408](https://github.com/getsentry/relay/pull/2408))
- Fixes the `TraceContext.status` not being defaulted to `unknown` before the new metrics extraction pipeline. ([#2436](https://github.com/getsentry/relay/pull/2436))
- Support on-demand metrics for alerts and widgets in external Relays. ([#2440](https://github.com/getsentry/relay/pull/2440))
- Prevent sporadic data loss in `EnvelopeProcessorService`. ([#2454](https://github.com/getsentry/relay/pull/2454))
- Prevent panic when android trace contains invalid start time. ([#2457](https://github.com/getsentry/relay/pull/2457))

**Internal**:

- Support ingestion of custom metrics when the `organizations:custom-metrics` feature flag is enabled. ([#2443](https://github.com/getsentry/relay/pull/2443))
- Merge span metrics and standalone spans extraction options. ([#2447](https://github.com/getsentry/relay/pull/2447))
- Support parsing aggregated metric buckets directly from statsd payloads. ([#2468](https://github.com/getsentry/relay/pull/2468), [#2472](https://github.com/getsentry/relay/pull/2472))
- Improve performance when ingesting distribution metrics with a large number of data points. ([#2483](https://github.com/getsentry/relay/pull/2483))
- Rename the envelope item type for StatsD payloads to "statsd". ([#2470](https://github.com/getsentry/relay/pull/2470))
- Add a nanojoule unit for profile measurements. ([#2478](https://github.com/getsentry/relay/pull/2478))
- Add a timestamp field to report profile's start time on Android. ([#2486](https://github.com/getsentry/relay/pull/2486))

## 23.8.0

**Features**:

- Add `Cross-Origin-Resource-Policy` HTTP header to responses. ([#2394](https://github.com/getsentry/relay/pull/2394))

## 23.7.2

**Features**:

- Normalize old React Native SDK app start time measurements and spans. ([#2358](https://github.com/getsentry/relay/pull/2358))

**Bug Fixes**:

- Limit environment names on check-ins to 64 chars. ([#2309](https://github.com/getsentry/relay/pull/2309))

**Internal**:

- Add new service for fetching global configs. ([#2320](https://github.com/getsentry/relay/pull/2320))
- Feature-flagged extraction & publishing of spans from transactions. ([#2350](https://github.com/getsentry/relay/pull/2350))

## 23.7.1

**Bug Fixes**:

- Trim fields (e.g. `transaction`) before metrics extraction. ([#2342](https://github.com/getsentry/relay/pull/2342))
- Interpret `aggregator.max_tag_value_length` as characters instead of bytes. ([#2343](https://github.com/getsentry/relay/pull/2343))

**Internal**:

- Add capability to configure metrics aggregators per use case. ([#2341](https://github.com/getsentry/relay/pull/2341))
- Configurable flush time offsets for metrics buckets. ([#2349](https://github.com/getsentry/relay/pull/2349))

## 23.7.0

**Bug Fixes**:

- Filter idle samples at the edge per thread. ([#2321](https://github.com/getsentry/relay/pull/2321))

**Internal**:

- Add support for `sampled` field in the DSC and error tagging. ([#2290](https://github.com/getsentry/relay/pull/2290))
- Move span tag extraction from metrics to normalization. ([#2304](https://github.com/getsentry/relay/pull/2304))

## 23.6.2

**Features**:

- Add filter based on transaction names. ([#2118](https://github.com/getsentry/relay/pull/2118), [#2284](https://github.com/getsentry/relay/pull/2284))
- Use GeoIP lookup also in non-processing Relays. Lookup from now on will be also run in light normalization. ([#2229](https://github.com/getsentry/relay/pull/2229))
- Metrics extracted from transactions from old SDKs now get a useful `transaction` tag. ([#2250](https://github.com/getsentry/relay/pull/2250), [#2272](https://github.com/getsentry/relay/pull/2272)).

**Bug Fixes**:

- Skip dynamic sampling if relay doesn't support incoming metrics extraction version. ([#2273](https://github.com/getsentry/relay/pull/2273))
- Keep stack frames closest to crash when quantity exceeds limit. ([#2236](https://github.com/getsentry/relay/pull/2236))
- Drop profiles without a transaction in the same envelope. ([#2169](https://github.com/getsentry/relay/pull/2169))

**Internal**:

- Implement basic generic metrics extraction for transaction events. ([#2252](https://github.com/getsentry/relay/pull/2252), [#2257](https://github.com/getsentry/relay/pull/2257))
- Support more fields in dynamic sampling, metric extraction, and conditional tagging. The added fields are `dist`, `release.*`, `user.{email,ip_address,name}`, `breakdowns.*`, and `extra.*`. ([#2259](https://github.com/getsentry/relay/pull/2259), [#2276](https://github.com/getsentry/relay/pull/2276))

## 23.6.1

- No documented changes.

## 23.6.0

**Bug Fixes**:

- Make counting of total profiles consistent with total transactions. ([#2163](https://github.com/getsentry/relay/pull/2163))

**Features**:

- Add `data` and `api_target` fields to `ResponseContext` and scrub `graphql` bodies. ([#2141](https://github.com/getsentry/relay/pull/2141))
- Add support for X-Vercel-Forwarded-For header. ([#2124](https://github.com/getsentry/relay/pull/2124))
- Add `lock` attribute to the frame protocol. ([#2171](https://github.com/getsentry/relay/pull/2171))
- Reject profiles longer than 30s. ([#2168](https://github.com/getsentry/relay/pull/2168))
- Change default topic for transaction metrics to `ingest-performance-metrics`. ([#2180](https://github.com/getsentry/relay/pull/2180))
- Add Firefox "dead object" error to browser extension filter ([#2215](https://github.com/getsentry/relay/pull/2215))
- Add events whose `url` starts with `file://` to localhost inbound filter ([#2214](https://github.com/getsentry/relay/pull/2214))

**Internal**:

- Extract app identifier from app context for profiles. ([#2172](https://github.com/getsentry/relay/pull/2172))
- Mark all URL transactions as sanitized after applying rules. ([#2210](https://github.com/getsentry/relay/pull/2210))
- Add limited, experimental Sentry performance monitoring. ([#2157](https://github.com/getsentry/relay/pull/2157))

## 23.5.2

**Features**:

- Use different error message for empty strings in schema processing. ([#2151](https://github.com/getsentry/relay/pull/2151))
- Filter irrelevant webkit-issues. ([#2088](https://github.com/getsentry/relay/pull/2088))

- Relay now supports a simplified cron check-in API. ([#2153](https://github.com/getsentry/relay/pull/2153))

## 23.5.1

**Bug Fixes**:

- Sample only transaction events instead of sampling both transactions and errors. ([#2130](https://github.com/getsentry/relay/pull/2130))
- Fix tagging of incoming errors with `sampled` that was not done due to lack of sampling state. ([#2148](https://github.com/getsentry/relay/pull/2148))
- Remove profiling feature flag. ([#2146](https://github.com/getsentry/relay/pull/2146))

**Internal**:

- Mark all URL transactions as `sanitized` when `txNameReady` flag is set. ([#2128](https://github.com/getsentry/relay/pull/2128), [#2139](https://github.com/getsentry/relay/pull/2139))
- Tag incoming errors with the new `sampled` field in case their DSC is sampled. ([#2026](https://github.com/getsentry/relay/pull/2026))
- Enable PII scrubbing for urls field ([#2143](https://github.com/getsentry/relay/pull/2143))

## 23.5.0

**Bug Fixes**:

- Enforce rate limits for monitor check-ins. ([#2065](https://github.com/getsentry/relay/pull/2065))
- Allow rate limits greater than `u32::MAX`. ([#2079](https://github.com/getsentry/relay/pull/2079))
- Do not drop envelope when client closes connection. ([#2089](https://github.com/getsentry/relay/pull/2089))

**Features**:

- Scrub IBAN as pii. ([#2117](https://github.com/getsentry/relay/pull/2117))
- Scrub sensitive keys (`passwd`, `token`, ...) in Replay recording data. ([#2034](https://github.com/getsentry/relay/pull/2034))
- Add support for old 'violated-directive' CSP format. ([#2048](https://github.com/getsentry/relay/pull/2048))
- Add document_uri to csp filter. ([#2059](https://github.com/getsentry/relay/pull/2059))
- Store `geo.subdivision` of the end user location. ([#2058](https://github.com/getsentry/relay/pull/2058))
- Scrub URLs in span descriptions. ([#2095](https://github.com/getsentry/relay/pull/2095))

**Internal**:

- Remove transaction metrics allowlist. ([#2092](https://github.com/getsentry/relay/pull/2092))
- Include unknown feature flags in project config when serializing it. ([#2040](https://github.com/getsentry/relay/pull/2040))
- Copy transaction tags to the profile. ([#1982](https://github.com/getsentry/relay/pull/1982))
- Lower default max compressed replay recording segment size to 10 MiB. ([#2031](https://github.com/getsentry/relay/pull/2031))
- Increase chunking limit to 15MB for replay recordings. ([#2032](https://github.com/getsentry/relay/pull/2032))
- Add a data category for indexed profiles. ([#2051](https://github.com/getsentry/relay/pull/2051), [#2071](https://github.com/getsentry/relay/pull/2071))
- Differentiate between `Profile` and `ProfileIndexed` outcomes. ([#2054](https://github.com/getsentry/relay/pull/2054))
- Split dynamic sampling implementation before refactoring. ([#2047](https://github.com/getsentry/relay/pull/2047))
- Refactor dynamic sampling implementation across `relay-server` and `relay-sampling`. ([#2066](https://github.com/getsentry/relay/pull/2066))
- Adds support for `replay_id` field for the `DynamicSamplingContext`'s `FieldValueProvider`. ([#2070](https://github.com/getsentry/relay/pull/2070))
- On Linux, switch to `jemalloc` instead of the system memory allocator to reduce Relay's memory footprint. ([#2084](https://github.com/getsentry/relay/pull/2084))
- Scrub sensitive cookies `__session`. ([#2105](https://github.com/getsentry/relay/pull/2105)))
- Parse profiles' metadata to check if it should be marked as invalid. ([#2104](https://github.com/getsentry/relay/pull/2104))
- Set release as optional by defaulting to an empty string and add a dist field for profiles. ([#2098](https://github.com/getsentry/relay/pull/2098), [#2107](https://github.com/getsentry/relay/pull/2107))
- Accept source map debug images in debug meta for Profiling. ([#2097](https://github.com/getsentry/relay/pull/2097))

## 23.4.0

**Breaking Changes**:

This release contains major changes to the web layer, including TCP and HTTP handling as well as all web endpoint handlers. Due to these changes, some functionality was retired and Relay responds differently in specific cases.

Configuration:

- SSL support has been dropped. As per [official guidelines](https://docs.sentry.io/product/relay/operating-guidelines/), Relay should be operated behind a reverse proxy, which can perform SSL termination.
- Connection config options `max_connections`, `max_pending_connections`, and `max_connection_rate` no longer have an effect. Instead, configure the reverse proxy to handle connection concurrency as needed.

Endpoints:

- The security endpoint no longer forwards to upstream if the mime type doesn't match supported mime types. Instead, the request is rejected with a corresponding error.
- Passing store payloads as `?sentry_data=<base64>` query parameter is restricted to `GET` requests on the store endpoint. Other endpoints require the payload to be passed in the request body.
- Requests with an invalid `content-encoding` header will now be rejected. Exceptions to this are an empty string and `UTF-8`, which have been sent historically by some SDKs and are now treated as identity (no encoding). Previously, all unknown encodings were treated as identity.
- Temporarily, response bodies for some errors are rendered as plain text instead of JSON. This will be addressed in an upcoming release.

Metrics:

- The `route` tag of request metrics uses the route pattern instead of schematic names. There is an exact replacement for every previous route. For example, `"store-default"` is now tagged as `"/api/:project_id/store/"`.
- Statsd metrics `event.size_bytes.raw` and `event.size_bytes.uncompressed` have been removed.

**Features**:

- Allow monitor checkins to paass `monitor_config` for monitor upserts. ([#1962](https://github.com/getsentry/relay/pull/1962))
- Add replay_id onto event from dynamic sampling context. ([#1983](https://github.com/getsentry/relay/pull/1983))
- Add product-name for devices, derived from the android model. ([#2004](https://github.com/getsentry/relay/pull/2004))
- Changes how device class is determined for iPhone devices. Instead of checking processor frequency, the device model is mapped to a device class. ([#1970](https://github.com/getsentry/relay/pull/1970))
- Don't sanitize transactions if no clustering rules exist and no UUIDs were scrubbed. ([#1976](https://github.com/getsentry/relay/pull/1976))
- Add `thread.lock_mechanism` field to protocol. ([#1979](https://github.com/getsentry/relay/pull/1979))
- Add `origin` to trace context and span. ([#1984](https://github.com/getsentry/relay/pull/1984))
- Add `jvm` debug file type. ([#2002](https://github.com/getsentry/relay/pull/2002))
- Add new `mechanism` fields to protocol to support exception groups. ([#2020](https://github.com/getsentry/relay/pull/2020))
- Change `lock_reason` attribute to a `held_locks` dictionary in the `thread` interface. ([#2018](https://github.com/getsentry/relay/pull/2018))

**Internal**:

- Add BufferService with SQLite backend. ([#1920](https://github.com/getsentry/relay/pull/1920))
- Upgrade the web framework and related dependencies. ([#1938](https://github.com/getsentry/relay/pull/1938))
- Apply transaction clustering rules before UUID scrubbing rules. ([#1964](https://github.com/getsentry/relay/pull/1964))
- Use exposed device-class-synthesis feature flag to gate device.class synthesis in light normalization. ([#1974](https://github.com/getsentry/relay/pull/1974))
- Adds iPad support for device.class synthesis in light normalization. ([#2008](https://github.com/getsentry/relay/pull/2008))
- Pin schemars dependency to un-break schema docs generation. ([#2014](https://github.com/getsentry/relay/pull/2014))
- Remove global service registry. ([#2022](https://github.com/getsentry/relay/pull/2022))
- Apply schema validation to all topics in local development. ([#2013](https://github.com/getsentry/relay/pull/2013))

Monitors:

- Monitor check-ins may now specify an environment ([#2027](https://github.com/getsentry/relay/pull/2027))

## 23.3.1

**Features**:

- Indicate if OS-version may be frozen with '>=' prefix. ([#1945](https://github.com/getsentry/relay/pull/1945))
- Normalize monitor slug parameters into slugs. ([#1913](https://github.com/getsentry/relay/pull/1913))
- Smart trim loggers for Java platforms. ([#1941](https://github.com/getsentry/relay/pull/1941))

**Internal**:

- PII scrub `span.data` by default. ([#1953](https://github.com/getsentry/relay/pull/1953))
- Scrub sensitive cookies. ([#1951](https://github.com/getsentry/relay/pull/1951)))

## 23.3.0

**Features**:

- Extract attachments from transaction events and send them to kafka individually. ([#1844](https://github.com/getsentry/relay/pull/1844))
- Protocol validation for source map image type. ([#1869](https://github.com/getsentry/relay/pull/1869))
- Strip quotes from client hint values. ([#1874](https://github.com/getsentry/relay/pull/1874))
- Add Dotnet, Javascript and PHP support for profiling. ([#1871](https://github.com/getsentry/relay/pull/1871), [#1876](https://github.com/getsentry/relay/pull/1876), [#1885](https://github.com/getsentry/relay/pull/1885))
- Initial support for the Crons beta. ([#1886](https://github.com/getsentry/relay/pull/1886))
- Scrub `span.data.http.query` with default scrubbers. ([#1889](https://github.com/getsentry/relay/pull/1889))
- Synthesize new class attribute in device context using specs found on the device, such as processor_count, memory_size, etc. ([#1895](https://github.com/getsentry/relay/pull/1895))
- Add `thread.state` field to protocol. ([#1896](https://github.com/getsentry/relay/pull/1896))
- Move device.class from contexts to tags. ([#1911](https://github.com/getsentry/relay/pull/1911))
- Optionally mark scrubbed URL transactions as sanitized. ([#1917](https://github.com/getsentry/relay/pull/1917))
- Perform PII scrubbing on meta's original_value field. ([#1892](https://github.com/getsentry/relay/pull/1892))
- Add links to docs in YAML config file. ([#1923](https://github.com/getsentry/relay/pull/1923))
- For security reports, add the request's `origin` header to sentry events. ([#1934](https://github.com/getsentry/relay/pull/1934))

**Bug Fixes**:

- Enforce rate limits for session replays. ([#1877](https://github.com/getsentry/relay/pull/1877))

**Internal**:

- Revert back the addition of metric names as tag on Sentry errors when relay drops metrics. ([#1873](https://github.com/getsentry/relay/pull/1873))
- Tag the dynamic sampling decision on `count_per_root_project` to measure effective sample rates. ([#1870](https://github.com/getsentry/relay/pull/1870))
- Deprecate fields on the profiling sample format. ([#1878](https://github.com/getsentry/relay/pull/1878))
- Remove idle samples at the start and end of a profile and useless metadata. ([#1894](https://github.com/getsentry/relay/pull/1894))
- Move the pending envelopes buffering into the project cache. ([#1907](https://github.com/getsentry/relay/pull/1907))
- Remove platform validation for profiles. ([#1933](https://github.com/getsentry/relay/pull/1933))

## 23.2.0

**Features**:

- Use client hint headers instead of User-Agent when available. ([#1752](https://github.com/getsentry/relay/pull/1752), [#1802](https://github.com/getsentry/relay/pull/1802), [#1838](https://github.com/getsentry/relay/pull/1838))
- Apply all configured data scrubbing rules on Replays. ([#1731](https://github.com/getsentry/relay/pull/1731))
- Add count transactions toward root project. ([#1734](https://github.com/getsentry/relay/pull/1734))
- Add or remove the profile ID on the transaction's profiling context. ([#1801](https://github.com/getsentry/relay/pull/1801))
- Implement a new sampling algorithm with factors and multi-matching. ([#1790](https://github.com/getsentry/relay/pull/1790)
- Add Cloud Resource context. ([#1854](https://github.com/getsentry/relay/pull/1854))

**Bug Fixes**:

- Fix a bug where the replays ip-address normalization was not being applied when the user object was omitted. ([#1805](https://github.com/getsentry/relay/pull/1805))
- Improve performance for replays, especially memory usage during data scrubbing. ([#1800](https://github.com/getsentry/relay/pull/1800), [#1825](https://github.com/getsentry/relay/pull/1825))
- When a transaction is rate limited, also remove associated profiles. ([#1843](https://github.com/getsentry/relay/pull/1843))

**Internal**:

- Add metric name as tag on Sentry errors from relay dropping metrics. ([#1797](https://github.com/getsentry/relay/pull/1797))
- Make sure to scrub all the fields with PII. If the fields contain an object, the entire object will be removed. ([#1789](https://github.com/getsentry/relay/pull/1789))
- Keep meta for removed custom measurements. ([#1815](https://github.com/getsentry/relay/pull/1815))
- Drop replay recording payloads if they cannot be parsed or scrubbed. ([#1683](https://github.com/getsentry/relay/pull/1683))

## 23.1.1

**Features**:

- Add error and sample rate fields to the replay event parser. ([#1745](https://github.com/getsentry/relay/pull/1745))
- Add `instruction_addr_adjustment` field to `RawStacktrace`. ([#1716](https://github.com/getsentry/relay/pull/1716))
- Add SSL support to `relay-redis` crate. It is possible to use `rediss` scheme to connnect to Redis cluster using TLS. ([#1772](https://github.com/getsentry/relay/pull/1772))

**Internal**:

- Fix type errors in replay recording parsing. ([#1765](https://github.com/getsentry/relay/pull/1765))
- Remove error and session sample rate fields from replay-event parser. ([#1791](https://github.com/getsentry/relay/pull/1791))
- Scrub replay recording PII from mutation "texts" vector. ([#1796](https://github.com/getsentry/relay/pull/1796))

## 23.1.0

**Features**:

- Add support for `limits.keepalive_timeout` configuration. ([#1645](https://github.com/getsentry/relay/pull/1645))
- Add support for decaying functions in dynamic sampling rules. ([#1692](https://github.com/getsentry/relay/pull/1692))
- Stop extracting duration metric for session payloads. ([#1739](https://github.com/getsentry/relay/pull/1739))
- Add Profiling Context ([#1748](https://github.com/getsentry/relay/pull/1748))

**Internal**:

- Remove concurrent profiling. ([#1697](https://github.com/getsentry/relay/pull/1697))
- Use the main Sentry SDK to submit crash reports instead of a custom curl-based backend. This removes a dependency on `libcurl` and ensures compliance with latest TLS standards for crash uploads. Note that this only affects Relay if the hidden `_crash_db` option is used. ([#1707](https://github.com/getsentry/relay/pull/1707))
- Support transaction naming rules. ([#1695](https://github.com/getsentry/relay/pull/1695))
- Add PII scrubbing to URLs captured by replay recordings ([#1730](https://github.com/getsentry/relay/pull/1730))
- Add more measurement units for profiling. ([#1732](https://github.com/getsentry/relay/pull/1732))
- Add backoff mechanism for fetching projects from the project cache. ([#1726](https://github.com/getsentry/relay/pull/1726))

## 22.12.0

**Features**:

- The level of events created from Unreal Crash Reports now depends on whether it was an actual crash or an assert. ([#1677](https://github.com/getsentry/relay/pull/1677))
- Dynamic sampling is now based on the volume received by Relay by default and does not include the original volume dropped by client-side sampling in SDKs. This is required for the final dynamic sampling feature in the latest Sentry plans. ([#1591](https://github.com/getsentry/relay/pull/1591))
- Add OpenTelemetry Context. ([#1617](https://github.com/getsentry/relay/pull/1617))
- Add `app.in_foreground` and `thread.main` flag to protocol. ([#1578](https://github.com/getsentry/relay/pull/1578))
- Add support for View Hierarchy attachment_type. ([#1642](https://github.com/getsentry/relay/pull/1642))
- Add invalid replay recording outcome. ([#1684](https://github.com/getsentry/relay/pull/1684))
- Stop rejecting spans without a timestamp, instead giving them their respective event timestamp and setting their status to DeadlineExceeded. ([#1690](https://github.com/getsentry/relay/pull/1690))
- Add max replay size configuration parameter. ([#1694](https://github.com/getsentry/relay/pull/1694))
- Add nonchunked replay recording message type. ([#1653](https://github.com/getsentry/relay/pull/1653))
- Add `abnormal_mechanism` field to SessionUpdate protocol. ([#1665](https://github.com/getsentry/relay/pull/1665))
- Add replay-event normalization and PII scrubbing. ([#1582](https://github.com/getsentry/relay/pull/1582))
- Scrub all fields with IP addresses rather than only known IP address fields. ([#1725](https://github.com/getsentry/relay/pull/1725))

**Bug Fixes**:

- Make `attachment_type` on envelope items forward compatible by adding fallback variant. ([#1638](https://github.com/getsentry/relay/pull/1638))
- Relay no longer accepts transaction events older than 5 days. Previously the event was accepted and stored, but since metrics for such old transactions are not supported it did not show up in parts of Sentry such as the Performance landing page. ([#1663](https://github.com/getsentry/relay/pull/1663))
- Apply dynamic sampling to transactions from older SDKs and even in case Relay cannot load project information. This avoids accidentally storing 100% of transactions. ([#1667](https://github.com/getsentry/relay/pull/1667))
- Replay recording parser now uses the entire body rather than a subset. ([#1682](https://github.com/getsentry/relay/pull/1682))
- Fix a potential OOM in the Replay recording parser. ([#1691](https://github.com/getsentry/relay/pull/1691))
- Fix type error in replay recording parser. ([#1702](https://github.com/getsentry/relay/pull/1702))

**Internal**:

- Emit a `service.back_pressure` metric that measures internal back pressure by service. ([#1583](https://github.com/getsentry/relay/pull/1583))
- Track metrics for OpenTelemetry events. ([#1618](https://github.com/getsentry/relay/pull/1618))
- Normalize transaction name for URLs transaction source, by replacing UUIDs, SHAs and numerical IDs in transaction names by placeholders. ([#1621](https://github.com/getsentry/relay/pull/1621))
- Parse string as number to handle a release bug. ([#1637](https://github.com/getsentry/relay/pull/1637))
- Expand Profiling's discard reasons. ([#1661](https://github.com/getsentry/relay/pull/1661), [#1685](https://github.com/getsentry/relay/pull/1685))
- Allow to rate limit profiles on top of transactions. ([#1681](https://github.com/getsentry/relay/pull/1681))

## 22.11.0

**Features**:

- Add PII scrubber for replay recordings. ([#1545](https://github.com/getsentry/relay/pull/1545))
- Support decaying rules. Decaying rules are regular sampling rules, but they are only applicable in a specific time range. ([#1544](https://github.com/getsentry/relay/pull/1544))
- Disallow `-` in measurement and breakdown names. These items are converted to metrics, which do not allow `-` in their name. ([#1571](https://github.com/getsentry/relay/pull/1571))

**Bug Fixes**:

- Validate the distribution name in the event. ([#1556](https://github.com/getsentry/relay/pull/1556))
- Use correct meta object for logentry in light normalization. ([#1577](https://github.com/getsentry/relay/pull/1577))

**Internal**:

- Implement response context schema. ([#1529](https://github.com/getsentry/relay/pull/1529))
- Support dedicated quotas for storing transaction payloads ("indexed transactions") via the `transaction_indexed` data category if metrics extraction is enabled. ([#1537](https://github.com/getsentry/relay/pull/1537), [#1555](https://github.com/getsentry/relay/pull/1555))
- Report outcomes for dynamic sampling with the correct indexed transaction data category to restore correct totals. ([#1561](https://github.com/getsentry/relay/pull/1561))
- Add fields to the Frame object for the sample format. ([#1562](https://github.com/getsentry/relay/pull/1562))
- Move kafka related code into separate `relay-kafka` crate. ([#1563](https://github.com/getsentry/relay/pull/1563))

## 22.10.0

**Features**:

- Limit the number of custom measurements per event. ([#1483](https://github.com/getsentry/relay/pull/1483)))
- Add INP web vital as a measurement. ([#1487](https://github.com/getsentry/relay/pull/1487))
- Add .NET/Portable-PDB specific protocol fields. ([#1518](https://github.com/getsentry/relay/pull/1518))
- Enforce rate limits on metrics buckets using the transactions_processed quota. ([#1515](https://github.com/getsentry/relay/pull/1515))
- PII scrubbing now treats any key containing `token` as a password. ([#1527](https://github.com/getsentry/relay/pull/1527))

**Bug Fixes**:

- Make sure that non-processing Relays drop all invalid transactions. ([#1513](https://github.com/getsentry/relay/pull/1513))

**Internal**:

- Introduce a new profile format called `sample`. ([#1462](https://github.com/getsentry/relay/pull/1462))
- Generate a new profile ID when splitting a profile for multiple transactions. ([#1473](https://github.com/getsentry/relay/pull/1473))
- Pin Rust version to 1.63.0 in Dockerfile. ([#1482](https://github.com/getsentry/relay/pull/1482))
- Normalize measurement units in event payload. ([#1488](https://github.com/getsentry/relay/pull/1488))
- Remove long-running futures from metrics flush. ([#1492](https://github.com/getsentry/relay/pull/1492))
- Migrate to 2021 Rust edition. ([#1510](https://github.com/getsentry/relay/pull/1510))
- Make the profiling frame object compatible with the stacktrace frame object from event. ([#1512](https://github.com/getsentry/relay/pull/1512))
- Fix quota DataCategory::TransactionProcessed serialisation to match that of the CAPI. ([#1514](https://github.com/getsentry/relay/pull/1514))
- Support checking quotas in the Redis rate limiter without incrementing them. ([#1519](https://github.com/getsentry/relay/pull/1519))
- Update the internal service architecture for metrics aggregator service. ([#1508](https://github.com/getsentry/relay/pull/1508))
- Add data category for indexed transactions. This will come to represent stored transactions, while the existing category will represent transaction metrics. ([#1535](https://github.com/getsentry/relay/pull/1535))
- Adjust replay parser to be less strict and allow for larger segment-ids. ([#1551](https://github.com/getsentry/relay/pull/1551))

## 22.9.0

**Features**:

- Add user-agent parsing to Replays. ([#1420](https://github.com/getsentry/relay/pull/1420))
- Improve the release name used when reporting data to Sentry to include both the version and exact build. ([#1428](https://github.com/getsentry/relay/pull/1428))

**Bug Fixes**:

- Do not apply rate limits or reject data based on expired project configs. ([#1404](https://github.com/getsentry/relay/pull/1404))
- Process required stacktraces to fix filtering events originating from browser extensions. ([#1423](https://github.com/getsentry/relay/pull/1423))
- Fix error message filtering when formatting the message of logentry. ([#1442](https://github.com/getsentry/relay/pull/1442))
- Loosen type requirements for the `user.id` field in Replays. ([#1443](https://github.com/getsentry/relay/pull/1443))
- Fix panic in datascrubbing when number of sensitive fields was too large. ([#1474](https://github.com/getsentry/relay/pull/1474))

**Internal**:

- Make the Redis connection pool configurable. ([#1418](https://github.com/getsentry/relay/pull/1418))
- Add support for sharding Kafka producers across clusters. ([#1454](https://github.com/getsentry/relay/pull/1454))
- Speed up project cache eviction through a background thread. ([#1410](https://github.com/getsentry/relay/pull/1410))
- Batch metrics buckets into logical partitions before sending them as Envelopes. ([#1440](https://github.com/getsentry/relay/pull/1440))
- Filter single samples in cocoa profiles and events with no duration in Android profiles. ([#1445](https://github.com/getsentry/relay/pull/1445))
- Add a "invalid_replay" discard reason for invalid replay events. ([#1455](https://github.com/getsentry/relay/pull/1455))
- Add rate limiters for replays and replay recordings. ([#1456](https://github.com/getsentry/relay/pull/1456))
- Use the different configuration for billing outcomes when specified. ([#1461](https://github.com/getsentry/relay/pull/1461))
- Support profiles tagged for many transactions. ([#1444](https://github.com/getsentry/relay/pull/1444), [#1463](https://github.com/getsentry/relay/pull/1463), [#1464](https://github.com/getsentry/relay/pull/1464), [#1465](https://github.com/getsentry/relay/pull/1465))
- Track metrics for changes to the transaction name and DSC propagations. ([#1466](https://github.com/getsentry/relay/pull/1466))
- Simplify the ingestion path to reduce endpoint response times. ([#1416](https://github.com/getsentry/relay/issues/1416), [#1429](https://github.com/getsentry/relay/issues/1429), [#1431](https://github.com/getsentry/relay/issues/1431))
- Update the internal service architecture for the store, outcome, and processor services. ([#1405](https://github.com/getsentry/relay/pull/1405), [#1415](https://github.com/getsentry/relay/issues/1415), [#1421](https://github.com/getsentry/relay/issues/1421), [#1441](https://github.com/getsentry/relay/issues/1441), [#1457](https://github.com/getsentry/relay/issues/1457), [#1470](https://github.com/getsentry/relay/pull/1470))

## 22.8.0

**Features**:

- Remove timeout-based expiry of envelopes in Relay's internal buffers. The `cache.envelope_expiry` is now inactive. To control the size of the envelope buffer, use `cache.envelope_buffer_size` exclusively, instead. ([#1398](https://github.com/getsentry/relay/pull/1398))
- Parse sample rates as JSON. ([#1353](https://github.com/getsentry/relay/pull/1353))
- Filter events in external Relays, before extracting metrics. ([#1379](https://github.com/getsentry/relay/pull/1379))
- Add `privatekey` and `private_key` as secret key name to datascrubbers. ([#1376](https://github.com/getsentry/relay/pull/1376))
- Explain why we responded with 429. ([#1389](https://github.com/getsentry/relay/pull/1389))

**Bug Fixes**:

- Fix a bug where unreal crash reports were dropped when metrics extraction is enabled. ([#1355](https://github.com/getsentry/relay/pull/1355))
- Extract user from metrics with EventUser's priority. ([#1363](https://github.com/getsentry/relay/pull/1363))
- Honor `SentryConfig.enabled` and don't init SDK at all if it is false. ([#1380](https://github.com/getsentry/relay/pull/1380))
- The priority thread metadata on profiles is now optional, do not fail the profile if it's not present. ([#1392](https://github.com/getsentry/relay/pull/1392))

**Internal**:

- Support compressed project configs in redis cache. ([#1345](https://github.com/getsentry/relay/pull/1345))
- Refactor profile processing into its own crate. ([#1340](https://github.com/getsentry/relay/pull/1340))
- Treat "unknown" transaction source as low cardinality for safe SDKs. ([#1352](https://github.com/getsentry/relay/pull/1352), [#1356](https://github.com/getsentry/relay/pull/1356))
- Conditionally write a default transaction source to the transaction payload. ([#1354](https://github.com/getsentry/relay/pull/1354))
- Generate mobile measurements frames_frozen_rate, frames_slow_rate, stall_percentage. ([#1373](https://github.com/getsentry/relay/pull/1373))
- Change to the internals of the healthcheck endpoint. ([#1374](https://github.com/getsentry/relay/pull/1374), [#1377](https://github.com/getsentry/relay/pull/1377))
- Re-encode the Typescript payload to normalize. ([#1372](https://github.com/getsentry/relay/pull/1372))
- Partially normalize events before extracting metrics. ([#1366](https://github.com/getsentry/relay/pull/1366))
- Spawn more threads for CPU intensive work. ([#1378](https://github.com/getsentry/relay/pull/1378))
- Add missing fields to DeviceContext ([#1383](https://github.com/getsentry/relay/pull/1383))
- Improve performance of Redis accesses by not running `PING` everytime a connection is reused. ([#1394](https://github.com/getsentry/relay/pull/1394))
- Distinguish between various discard reasons for profiles. ([#1395](https://github.com/getsentry/relay/pull/1395))
- Add missing fields to GPUContext ([#1391](https://github.com/getsentry/relay/pull/1391))
- Store actor now uses Tokio for message handling instead of Actix. ([#1397](https://github.com/getsentry/relay/pull/1397))
- Add app_memory to AppContext struct. ([#1403](https://github.com/getsentry/relay/pull/1403))

## 22.7.0

**Features**:

- Adjust sample rate by envelope header's sample_rate. ([#1327](https://github.com/getsentry/relay/pull/1327))
- Support `transaction_info` on event payloads. ([#1330](https://github.com/getsentry/relay/pull/1330))
- Extract transaction metrics in external relays. ([#1344](https://github.com/getsentry/relay/pull/1344))

**Bug Fixes**:

- Parse custom units with length < 15 without crashing. ([#1312](https://github.com/getsentry/relay/pull/1312))
- Split large metrics requests into smaller batches. This avoids failed metrics submission and lost Release Health data due to `413 Payload Too Large` errors on the upstream. ([#1326](https://github.com/getsentry/relay/pull/1326))
- Metrics extraction: Map missing transaction status to "unknown". ([#1333](https://github.com/getsentry/relay/pull/1333))
- Fix [CVE-2022-2068](https://www.openssl.org/news/vulnerabilities.html#CVE-2022-2068) and [CVE-2022-2097](https://www.openssl.org/news/vulnerabilities.html#CVE-2022-2097) by updating to OpenSSL 1.1.1q. ([#1334](https://github.com/getsentry/relay/pull/1334))

**Internal**:

- Reduce number of metrics extracted for release health. ([#1316](https://github.com/getsentry/relay/pull/1316))
- Indicate with thread is the main thread in thread metadata for profiles. ([#1320](https://github.com/getsentry/relay/pull/1320))
- Increase profile maximum size by an order of magnitude. ([#1321](https://github.com/getsentry/relay/pull/1321))
- Add data category constant for processed transactions, encompassing all transactions that have been received and sent through dynamic sampling as well as metrics extraction. ([#1306](https://github.com/getsentry/relay/pull/1306))
- Extract metrics also from trace-sampled transactions. ([#1317](https://github.com/getsentry/relay/pull/1317))
- Extract metrics from a configurable amount of custom transaction measurements. ([#1324](https://github.com/getsentry/relay/pull/1324))
- Metrics: Drop transaction tag for high-cardinality sources. ([#1339](https://github.com/getsentry/relay/pull/1339))

## 22.6.0

**Compatibility:** This version of Relay requires Sentry server `22.6.0` or newer.

**Features**:

- Relay is now compatible with CentOS 7 and Red Hat Enterprise Linux 7 onward (kernel version _2.6.32_), depending on _glibc 2.17_ or newer. The `crash-handler` feature, which is currently enabled in the build published to DockerHub, additionally requires _curl 7.29_ or newer. ([#1279](https://github.com/getsentry/relay/pull/1279))
- Optionally start relay with `--upstream-dsn` to pass a Sentry DSN instead of the URL. This can be convenient when starting Relay in environments close to an SDK, where a DSN is already available. ([#1277](https://github.com/getsentry/relay/pull/1277))
- Add a new runtime mode `--aws-runtime-api=$AWS_LAMBDA_RUNTIME_API` that integrates Relay with the AWS Extensions API lifecycle. ([#1277](https://github.com/getsentry/relay/pull/1277))
- Add Replay ItemTypes. ([#1236](https://github.com/getsentry/relay/pull/1236), ([#1239](https://github.com/getsentry/relay/pull/1239))

**Bug Fixes**:

- Session metrics extraction: Count distinct_ids from all session updates to prevent undercounting users. ([#1275](https://github.com/getsentry/relay/pull/1275))
- Session metrics extraction: Count crashed+abnormal towards errored_preaggr. ([#1274](https://github.com/getsentry/relay/pull/1274))

**Internal**:

- Add version 3 to the project configs endpoint. This allows returning pending results which need to be polled later and avoids blocking batched requests on single slow entries. ([#1263](https://github.com/getsentry/relay/pull/1263))
- Emit specific event type tags for "processing.event.produced" metric. ([#1270](https://github.com/getsentry/relay/pull/1270))
- Add support for profile outcomes. ([#1272](https://github.com/getsentry/relay/pull/1272))
- Avoid potential panics when scrubbing minidumps. ([#1282](https://github.com/getsentry/relay/pull/1282))
- Fix typescript profile validation. ([#1283](https://github.com/getsentry/relay/pull/1283))
- Track memory footprint of metrics buckets. ([#1284](https://github.com/getsentry/relay/pull/1284), [#1287](https://github.com/getsentry/relay/pull/1287), [#1288](https://github.com/getsentry/relay/pull/1288))
- Support dedicated topics per metrics usecase, drop metrics from unknown usecases. ([#1285](https://github.com/getsentry/relay/pull/1285))
- Add support for Rust profiles ingestion ([#1296](https://github.com/getsentry/relay/pull/1296))

## 22.5.0

**Features**:

- Add platform, op, http.method and status tag to all extracted transaction metrics. ([#1227](https://github.com/getsentry/relay/pull/1227))
- Add units in built-in measurements. ([#1229](https://github.com/getsentry/relay/pull/1229))
- Add protocol support for custom units on transaction measurements. ([#1256](https://github.com/getsentry/relay/pull/1256))

**Bug Fixes**:

- fix(metrics): Enforce metric name length limit. ([#1238](https://github.com/getsentry/relay/pull/1238))
- Accept and forward unknown Envelope items. In processing mode, drop items individually rather than rejecting the entire request. This allows SDKs to send new data in combined Envelopes in the future. ([#1246](https://github.com/getsentry/relay/pull/1246))
- Stop extracting metrics with outdated names from sessions. ([#1251](https://github.com/getsentry/relay/pull/1251), [#1252](https://github.com/getsentry/relay/pull/1252))
- Update symbolic to pull in fixed Unreal parser that now correctly handles zero-length files. ([#1266](https://github.com/getsentry/relay/pull/1266))

**Internal**:

- Add sampling + tagging by event platform and transaction op. Some (unused) tagging rules from 22.4.0 have been renamed. ([#1231](https://github.com/getsentry/relay/pull/1231))
- Refactor aggregation error, recover from errors more gracefully. ([#1240](https://github.com/getsentry/relay/pull/1240))
- Remove/reject nul-bytes from metric strings. ([#1235](https://github.com/getsentry/relay/pull/1235))
- Remove the unused "internal" data category. ([#1245](https://github.com/getsentry/relay/pull/1245))
- Add the client and version as `sdk` tag to extracted session metrics in the format `name/version`. ([#1248](https://github.com/getsentry/relay/pull/1248))
- Expose `shutdown_timeout` in `OverridableConfig` ([#1247](https://github.com/getsentry/relay/pull/1247))
- Normalize all profiles and reject invalid ones. ([#1250](https://github.com/getsentry/relay/pull/1250))
- Raise a new InvalidCompression Outcome for invalid Unreal compression. ([#1237](https://github.com/getsentry/relay/pull/1237))
- Add a profile data category and count profiles in an envelope to apply rate limits. ([#1259](https://github.com/getsentry/relay/pull/1259))
- Support dynamic sampling by custom tags, operating system name and version, as well as device name and family. ([#1268](https://github.com/getsentry/relay/pull/1268))

## 22.4.0

**Features**:

- Map Windows version from raw_description to version name (XP, Vista, 11, ...). ([#1219](https://github.com/getsentry/relay/pull/1219))

**Bug Fixes**:

- Prevent potential OOM panics when handling corrupt Unreal Engine crashes. ([#1216](https://github.com/getsentry/relay/pull/1216))

**Internal**:

- Remove unused item types. ([#1211](https://github.com/getsentry/relay/pull/1211))
- Pin click dependency in requirements-dev.txt. ([#1214](https://github.com/getsentry/relay/pull/1214))
- Use fully qualified metric resource identifiers (MRI) for metrics ingestion. For example, the sessions duration is now called `d:sessions/duration@s`. ([#1215](https://github.com/getsentry/relay/pull/1215))
- Introduce metric units for rates and information, add support for custom user-declared units, and rename duration units to self-explanatory identifiers such as `second`. ([#1217](https://github.com/getsentry/relay/pull/1217))
- Increase the max profile size to accomodate a new platform. ([#1223](https://github.com/getsentry/relay/pull/1223))
- Set environment as optional when parsing a profile so we get a null value later on. ([#1224](https://github.com/getsentry/relay/pull/1224))
- Expose new tagging rules interface for metrics extracted from transactions. ([#1225](https://github.com/getsentry/relay/pull/1225))
- Return better BadStoreRequest for unreal events. ([#1226](https://github.com/getsentry/relay/pull/1226))

## 22.3.0

**Features**:

- Tag transaction metrics by user satisfaction. ([#1197](https://github.com/getsentry/relay/pull/1197))

**Bug Fixes**:

- CVE-2022-24713: Prevent denial of service through untrusted regular expressions used for PII scrubbing. ([#1207](https://github.com/getsentry/relay/pull/1207))
- Prevent dropping metrics during Relay shutdown if the project is outdated or not cached at time of the shutdown. ([#1205](https://github.com/getsentry/relay/pull/1205))
- Prevent a potential OOM when validating corrupted or exceptional minidumps. ([#1209](https://github.com/getsentry/relay/pull/1209))

**Internal**:

- Spread out metric aggregation over the aggregation window to avoid concentrated waves of metrics requests to the upstream every 10 seconds. Relay now applies jitter to `initial_delay` to spread out requests more evenly over time. ([#1185](https://github.com/getsentry/relay/pull/1185))
- Use a randomized Kafka partitioning key for sessions instead of the session ID. ([#1194](https://github.com/getsentry/relay/pull/1194))
- Add new statsd metrics for bucketing efficiency. ([#1199](https://github.com/getsentry/relay/pull/1199), [#1192](https://github.com/getsentry/relay/pull/1192), [#1200](https://github.com/getsentry/relay/pull/1200))
- Add a `Profile` `ItemType` to represent the profiling data sent from Sentry SDKs. ([#1179](https://github.com/getsentry/relay/pull/1179))

## 22.2.0

**Features**:

- Add the `relay.override_project_ids` configuration flag to support migrating projects from self-hosted to Sentry SaaS. ([#1175](https://github.com/getsentry/relay/pull/1175))

**Internal**:

- Add an option to dispatch billing outcomes to a dedicated topic. ([#1168](https://github.com/getsentry/relay/pull/1168))
- Add new `ItemType` to handle profiling data from Specto SDKs. ([#1170](https://github.com/getsentry/relay/pull/1170))

**Bug Fixes**:

- Fix regression in CSP report parsing. ([#1174](https://github.com/getsentry/relay/pull/1174))
- Ignore replacement_chunks when they aren't used. ([#1180](https://github.com/getsentry/relay/pull/1180))

## 22.1.0

**Features**:

- Flush metrics and outcome aggregators on graceful shutdown. ([#1159](https://github.com/getsentry/relay/pull/1159))
- Extract metrics from sampled transactions. ([#1161](https://github.com/getsentry/relay/pull/1161))

**Internal**:

- Extract normalized dist as metric. ([#1158](https://github.com/getsentry/relay/pull/1158))
- Extract transaction user as metric. ([#1164](https://github.com/getsentry/relay/pull/1164))

## 21.12.0

**Features**:

- Extract measurement ratings, port from frontend. ([#1130](https://github.com/getsentry/relay/pull/1130))
- External Relays perform dynamic sampling and emit outcomes as client reports. This feature is now enabled _by default_. ([#1119](https://github.com/getsentry/relay/pull/1119))
- Metrics extraction config, custom tags. ([#1141](https://github.com/getsentry/relay/pull/1141))
- Update the user agent parser (uap-core Feb 2020 to Nov 2021). This allows Relay and Sentry to infer more recent browsers, operating systems, and devices in events containing a user agent header. ([#1143](https://github.com/getsentry/relay/pull/1143), [#1145](https://github.com/getsentry/relay/pull/1145))
- Improvements to Unity OS context parsing ([#1150](https://github.com/getsentry/relay/pull/1150))

**Bug Fixes**:

- Support Unreal Engine 5 crash reports. ([#1132](https://github.com/getsentry/relay/pull/1132))
- Perform same validation for aggregate sessions as for individual sessions. ([#1140](https://github.com/getsentry/relay/pull/1140))
- Add missing .NET 4.8 release value. ([#1142](https://github.com/getsentry/relay/pull/1142))
- Properly document which timestamps are accepted. ([#1152](https://github.com/getsentry/relay/pull/1152))

**Internal**:

- Add more statsd metrics for relay metric bucketing. ([#1124](https://github.com/getsentry/relay/pull/1124), [#1128](https://github.com/getsentry/relay/pull/1128))
- Add an internal option to capture minidumps for hard crashes. This has to be enabled via the `sentry._crash_db` config parameter. ([#1127](https://github.com/getsentry/relay/pull/1127))
- Fold processing vs non-processing into single actor. ([#1133](https://github.com/getsentry/relay/pull/1133))
- Aggregate outcomes for dynamic sampling, invalid project ID, and rate limits. ([#1134](https://github.com/getsentry/relay/pull/1134))
- Extract session metrics from aggregate sessions. ([#1140](https://github.com/getsentry/relay/pull/1140))
- Prefix names of extracted metrics by `sentry.sessions.` or `sentry.transactions.`. ([#1147](https://github.com/getsentry/relay/pull/1147))
- Extract transaction duration as metric. ([#1148](https://github.com/getsentry/relay/pull/1148))

## 21.11.0

**Features**:

- Add bucket width to bucket protocol. ([#1103](https://github.com/getsentry/relay/pull/1103))
- Support multiple kafka cluster configurations. ([#1101](https://github.com/getsentry/relay/pull/1101))
- Tag metrics by transaction name. ([#1126](https://github.com/getsentry/relay/pull/1126))

**Bug Fixes**:

- Avoid unbounded decompression of encoded requests. A particular request crafted to inflate to large amounts of memory, such as a zip bomb, could put Relay out of memory. ([#1117](https://github.com/getsentry/relay/pull/1117), [#1122](https://github.com/getsentry/relay/pull/1122), [#1123](https://github.com/getsentry/relay/pull/1123))
- Avoid unbounded decompression of UE4 crash reports. Some crash reports could inflate to large amounts of memory before being checked for size, which could put Relay out of memory. ([#1121](https://github.com/getsentry/relay/pull/1121))

**Internal**:

- Aggregate client reports before sending them onwards. ([#1118](https://github.com/getsentry/relay/pull/1118))

## 21.10.0

**Bug Fixes**:

- Correctly validate timestamps for outcomes and sessions. ([#1086](https://github.com/getsentry/relay/pull/1086))
- Run compression on a thread pool when sending to upstream. ([#1085](https://github.com/getsentry/relay/pull/1085))
- Report proper status codes and error messages when sending invalid JSON payloads to an endpoint with a `X-Sentry-Relay-Signature` header. ([#1090](https://github.com/getsentry/relay/pull/1090))
- Enforce attachment and event size limits on UE4 crash reports. ([#1099](https://github.com/getsentry/relay/pull/1099))

**Internal**:

- Add the exclusive time of the transaction's root span. ([#1083](https://github.com/getsentry/relay/pull/1083))
- Add session.status tag to extracted session.duration metric. ([#1087](https://github.com/getsentry/relay/pull/1087))
- Serve project configs for batched requests where one of the project keys cannot be parsed. ([#1093](https://github.com/getsentry/relay/pull/1093))

## 21.9.0

**Features**:

- Add sampling based on transaction name. ([#1058](https://github.com/getsentry/relay/pull/1058))
- Support running Relay without config directory. The most important configuration, including Relay mode and credentials, can now be provided through commandline arguments or environment variables alone. ([#1055](https://github.com/getsentry/relay/pull/1055))
- Protocol support for client reports. ([#1081](https://github.com/getsentry/relay/pull/1081))
- Extract session metrics in non processing relays. ([#1073](https://github.com/getsentry/relay/pull/1073))

**Bug Fixes**:

- Use correct commandline argument name for setting Relay port. ([#1059](https://github.com/getsentry/relay/pull/1059))
- Retrieve OS Context for Unity Events. ([#1072](https://github.com/getsentry/relay/pull/1072))

**Internal**:

- Add new metrics on Relay's performance in dealing with buckets of metric aggregates, as well as the amount of aggregated buckets. ([#1070](https://github.com/getsentry/relay/pull/1070))
- Add the exclusive time of a span. ([#1061](https://github.com/getsentry/relay/pull/1061))
- Remove redundant dynamic sampling processing on fast path. ([#1084](https://github.com/getsentry/relay/pull/1084))

## 21.8.0

- No documented changes.

## 21.7.0

- No documented changes.

## 21.6.3

- No documented changes.

## 21.6.2

**Bug Fixes**:

- Remove connection metrics reported under `connector.*`. They have been fully disabled since version `21.3.0`. ([#1021](https://github.com/getsentry/relay/pull/1021))
- Remove error logs for "failed to extract event" and "failed to store session". ([#1032](https://github.com/getsentry/relay/pull/1032))

**Internal**:

- Assign a random Kafka partition key for session aggregates and metrics to distribute messages evenly. ([#1022](https://github.com/getsentry/relay/pull/1022))
- All fields in breakdown config should be camelCase, and rename the breakdown key name in project options. ([#1020](https://github.com/getsentry/relay/pull/1020))

## 21.6.1

- No documented changes.

## 21.6.0

**Features**:

- Support self-contained envelopes without authentication headers or query parameters. ([#1000](https://github.com/getsentry/relay/pull/1000))
- Support statically configured relays. ([#991](https://github.com/getsentry/relay/pull/991))
- Support namespaced event payloads in multipart minidump submission for Electron Framework. The field has to follow the format `sentry___<namespace>`. ([#1012](https://github.com/getsentry/relay/pull/1012))

**Bug Fixes**:

- Explicitly declare reprocessing context. ([#1009](https://github.com/getsentry/relay/pull/1009))
- Validate the environment attribute in sessions, and drop sessions with invalid releases. ([#1018](https://github.com/getsentry/relay/pull/1018))

**Internal**:

- Gather metrics for corrupted Events with unprintable fields. ([#1008](https://github.com/getsentry/relay/pull/1008))
- Remove project actors. ([#1025](https://github.com/getsentry/relay/pull/1025))

## 21.5.1

**Bug Fixes**:

- Do not leak resources when projects or DSNs are idle. ([#1003](https://github.com/getsentry/relay/pull/1003))

## 21.5.0

**Features**:

- Support the `frame.stack_start` field for chained async stack traces in Cocoa SDK v7. ([#981](https://github.com/getsentry/relay/pull/981))
- Rename configuration fields `cache.event_buffer_size` to `cache.envelope_buffer_size` and `cache.event_expiry` to `cache.envelope_expiry`. The former names are still supported by Relay. ([#985](https://github.com/getsentry/relay/pull/985))
- Add a configuraton flag `relay.ready: always` to mark Relay ready in healthchecks immediately after starting without requiring to authenticate. ([#989](https://github.com/getsentry/relay/pull/989))

**Bug Fixes**:

- Fix roundtrip error when PII selector starts with number. ([#982](https://github.com/getsentry/relay/pull/982))
- Avoid overflow panic for large retry-after durations. ([#992](https://github.com/getsentry/relay/pull/992))

**Internal**:

- Update internal representation of distribution metrics. ([#979](https://github.com/getsentry/relay/pull/979))
- Extract metrics for transaction breakdowns and sessions when the feature is enabled for the organizaiton. ([#986](https://github.com/getsentry/relay/pull/986))
- Assign explicit values to DataCategory enum. ([#987](https://github.com/getsentry/relay/pull/987))

## 21.4.1

**Bug Fixes**:

- Allow the `event_id` attribute on breadcrumbs to link between Sentry events. ([#977](https://github.com/getsentry/relay/pull/977))

## 21.4.0

**Bug Fixes**:

- Parse the Crashpad information extension stream from Minidumps with annotation objects correctly. ([#973](https://github.com/getsentry/relay/pull/973))

**Internal**:

- Emit outcomes for rate limited attachments. ([#951](https://github.com/getsentry/relay/pull/951))
- Remove timestamp from metrics text protocol. ([#972](https://github.com/getsentry/relay/pull/972))
- Add max, min, sum, and count to gauge metrics. ([#974](https://github.com/getsentry/relay/pull/974))

## 21.3.1

**Bug Fixes**:

- Make request url scrubbable. ([#955](https://github.com/getsentry/relay/pull/955))
- Remove dependent items from envelope when dropping transaction item. ([#960](https://github.com/getsentry/relay/pull/960))

**Internal**:

- Emit the `quantity` field for outcomes of events. This field describes the total size in bytes for attachments or the event count for all other categories. A separate outcome is emitted for attachments in a rejected envelope, if any, in addition to the event outcome. ([#942](https://github.com/getsentry/relay/pull/942))
- Add experimental metrics ingestion without bucketing or pre-aggregation. ([#948](https://github.com/getsentry/relay/pull/948))
- Skip serializing some null values in frames interface. ([#944](https://github.com/getsentry/relay/pull/944))
- Add experimental metrics ingestion with bucketing and pre-aggregation. ([#948](https://github.com/getsentry/relay/pull/948), [#952](https://github.com/getsentry/relay/pull/952), [#958](https://github.com/getsentry/relay/pull/958), [#966](https://github.com/getsentry/relay/pull/966), [#969](https://github.com/getsentry/relay/pull/969))
- Change HTTP response for upstream timeouts from 502 to 504. ([#859](https://github.com/getsentry/relay/pull/859))
- Add rule id to outcomes coming from transaction sampling. ([#953](https://github.com/getsentry/relay/pull/953))
- Add support for breakdowns ingestion. ([#934](https://github.com/getsentry/relay/pull/934))
- Ensure empty strings are invalid measurement names. ([#968](https://github.com/getsentry/relay/pull/968))

## 21.3.0

**Features**:

- Relay now picks up HTTP proxies from environment variables. This is made possible by switching to a different HTTP client library.

**Bug Fixes**:

- Deny backslashes in release names. ([#904](https://github.com/getsentry/relay/pull/904))
- Fix a problem with Data Scrubbing source names (PII selectors) that caused `$frame.abs_path` to match, but not `$frame.abs_path || **` or `$frame.abs_path && **`. ([#932](https://github.com/getsentry/relay/pull/932))
- Make username pii-strippable. ([#935](https://github.com/getsentry/relay/pull/935))
- Respond with `400 Bad Request` and an error message `"empty envelope"` instead of `429` when envelopes without items are sent to the envelope endpoint. ([#937](https://github.com/getsentry/relay/pull/937))
- Allow generic Slackbot ([#947](https://github.com/getsentry/relay/pull/947))

**Internal**:

- Emit the `category` field for outcomes of events. This field disambiguates error events, security events and transactions. As a side-effect, Relay no longer emits outcomes for broken JSON payloads or network errors. ([#931](https://github.com/getsentry/relay/pull/931))
- Add inbound filters functionality to dynamic sampling rules. ([#920](https://github.com/getsentry/relay/pull/920))
- The undocumented `http._client` option has been removed. ([#938](https://github.com/getsentry/relay/pull/938))
- Log old events and sessions in the `requests.timestamp_delay` metric. ([#933](https://github.com/getsentry/relay/pull/933))
- Add rule id to outcomes coming from event sampling. ([#943](https://github.com/getsentry/relay/pull/943))
- Fix a bug in rate limiting that leads to accepting all events in the last second of a rate limiting window, regardless of whether the rate limit applies. ([#946](https://github.com/getsentry/relay/pull/946))

## 21.2.0

**Features**:

- By adding `.no-cache` to the DSN key, Relay refreshes project configuration caches immediately. This allows to apply changed settings instantly, such as updates to data scrubbing or inbound filter rules. ([#911](https://github.com/getsentry/relay/pull/911))
- Add NSError to mechanism. ([#925](https://github.com/getsentry/relay/pull/925))
- Add snapshot to the stack trace interface. ([#927](https://github.com/getsentry/relay/pull/927))

**Bug Fixes**:

- Log on INFO level when recovering from network outages. ([#918](https://github.com/getsentry/relay/pull/918))
- Fix a panic in processing minidumps with invalid location descriptors. ([#919](https://github.com/getsentry/relay/pull/919))

**Internal**:

- Improve dynamic sampling rule configuration. ([#907](https://github.com/getsentry/relay/pull/907))
- Compatibility mode for pre-aggregated sessions was removed. The feature is now enabled by default in full fidelity. ([#913](https://github.com/getsentry/relay/pull/913))

## 21.1.0

**Features**:

- Support dynamic sampling for error events. ([#883](https://github.com/getsentry/relay/pull/883))

**Bug Fixes**:

- Make all fields but event-id optional to fix regressions in user feedback ingestion. ([#886](https://github.com/getsentry/relay/pull/886))
- Remove `kafka-ssl` feature because it breaks development workflow on macOS. ([#889](https://github.com/getsentry/relay/pull/889))
- Accept envelopes where their last item is empty and trailing newlines are omitted. This also fixes a panic in some cases. ([#894](https://github.com/getsentry/relay/pull/894))

**Internal**:

- Extract crashpad annotations into contexts. ([#892](https://github.com/getsentry/relay/pull/892))
- Normalize user reports during ingestion and create empty fields. ([#903](https://github.com/getsentry/relay/pull/903))
- Ingest and normalize sample rates from envelope item headers. ([#910](https://github.com/getsentry/relay/pull/910))

## 20.12.1

- No documented changes.

## 20.12.0

**Features**:

- Add `kafka-ssl` compilation feature that builds Kafka linked against OpenSSL. This feature is enabled in Docker containers only. This is only relevant for Relays running as part of on-premise Sentry. ([#881](https://github.com/getsentry/relay/pull/881))
- Relay is now able to ingest pre-aggregated sessions, which will make it possible to efficiently handle applications that produce thousands of sessions per second. ([#815](https://github.com/getsentry/relay/pull/815))
- Add protocol support for WASM. ([#852](https://github.com/getsentry/relay/pull/852))
- Add dynamic sampling for transactions. ([#835](https://github.com/getsentry/relay/pull/835))
- Send network outage metric on healthcheck endpoint hit. ([#856](https://github.com/getsentry/relay/pull/856))

**Bug Fixes**:

- Fix a long-standing bug where log messages were not addressible as `$string`. ([#882](https://github.com/getsentry/relay/pull/882))
- Allow params in content-type for security requests to support content types like `"application/expect-ct-report+json; charset=utf-8"`. ([#844](https://github.com/getsentry/relay/pull/844))
- Fix a panic in CSP filters. ([#848](https://github.com/getsentry/relay/pull/848))
- Do not drop sessions due to an invalid age constraint set to `0`. ([#855](https://github.com/getsentry/relay/pull/855))
- Do not emit outcomes after forwarding envelopes to the upstream, even if that envelope is rate limited, rejected, or dropped. Since the upstream logs an outcome, it would be a duplicate. ([#857](https://github.com/getsentry/relay/pull/857))
- Fix status code for security report. ([#864](https://github.com/getsentry/relay/pull/864))
- Add missing fields for Expect-CT reports. ([#865](https://github.com/getsentry/relay/pull/865))
- Support more directives in CSP reports, such as `block-all-mixed-content` and `require-trusted-types-for`. ([#876](https://github.com/getsentry/relay/pull/876))

**Internal**:

- Add _experimental_ support for picking up HTTP proxies from the regular environment variables. This feature needs to be enabled by setting `http: client: "reqwest"` in your `config.yml`. ([#839](https://github.com/getsentry/relay/pull/839))
- Refactor transparent request forwarding for unknown endpoints. Requests are now entirely buffered in memory and occupy the same queues and actors as other requests. This should not cause issues but may change behavior under load. ([#839](https://github.com/getsentry/relay/pull/839))
- Add reason codes to the `X-Sentry-Rate-Limits` header in store responses. This allows external Relays to emit outcomes with the proper reason codes. ([#850](https://github.com/getsentry/relay/pull/850))
- Emit metrics for outcomes in external relays. ([#851](https://github.com/getsentry/relay/pull/851))
- Make `$error.value` `pii=true`. ([#837](https://github.com/getsentry/relay/pull/837))
- Send `key_id` in partial project config. ([#854](https://github.com/getsentry/relay/pull/854))
- Add stack traces to Sentry error reports. ([#872](https://github.com/getsentry/relay/pull/872))

## 20.11.1

- No documented changes.

## 20.11.0

**Features**:

- Rename upstream retries histogram metric and add upstream requests duration metric. ([#816](https://github.com/getsentry/relay/pull/816))
- Add options for metrics buffering (`metrics.buffering`) and sampling (`metrics.sample_rate`). ([#821](https://github.com/getsentry/relay/pull/821))

**Bug Fixes**:

- Accept sessions with IP address set to `{{auto}}`. This was previously rejected and silently dropped. ([#827](https://github.com/getsentry/relay/pull/827))
- Fix an issue where every retry-after response would be too large by one minute. ([#829](https://github.com/getsentry/relay/pull/829))

**Internal**:

- Always apply cache debouncing for project states. This reduces pressure on the Redis and file system cache. ([#819](https://github.com/getsentry/relay/pull/819))
- Internal refactoring such that validating of characters in tags no longer uses regexes internally. ([#814](https://github.com/getsentry/relay/pull/814))
- Discard invalid user feedback sent as part of envelope. ([#823](https://github.com/getsentry/relay/pull/823))
- Emit event errors and normalization errors for unknown breadcrumb keys. ([#824](https://github.com/getsentry/relay/pull/824))
- Normalize `breadcrumb.ty` into `breadcrumb.type` for broken Python SDK versions. ([#824](https://github.com/getsentry/relay/pull/824))
- Add the client SDK interface for unreal crashes and set the name to `unreal.crashreporter`. ([#828](https://github.com/getsentry/relay/pull/828))
- Fine-tune the selectors for minidump PII scrubbing. ([#818](https://github.com/getsentry/relay/pull/818), [#830](https://github.com/getsentry/relay/pull/830))

## 20.10.1

**Internal**:

- Emit more useful normalization meta data for invalid tags. ([#808](https://github.com/getsentry/relay/pull/808))

## 20.10.0

**Features**:

- Add support for measurement ingestion. ([#724](https://github.com/getsentry/relay/pull/724), [#785](https://github.com/getsentry/relay/pull/785))
- Add support for scrubbing UTF-16 data in attachments ([#742](https://github.com/getsentry/relay/pull/742), [#784](https://github.com/getsentry/relay/pull/784), [#787](https://github.com/getsentry/relay/pull/787))
- Add upstream request metric. ([#793](https://github.com/getsentry/relay/pull/793))
- The padding character in attachment scrubbing has been changed to match the masking character, there is no usability benefit from them being different. ([#810](https://github.com/getsentry/relay/pull/810))

**Bug Fixes**:

- Fix issue where `$span` would not be recognized in Advanced Data Scrubbing. ([#781](https://github.com/getsentry/relay/pull/781))
- Accept big-endian minidumps. ([#789](https://github.com/getsentry/relay/pull/789))
- Detect network outages and retry sending events instead of dropping them. ([#788](https://github.com/getsentry/relay/pull/788))

**Internal**:

- Project states are now cached separately per DSN public key instead of per project ID. This means that there will be multiple separate cache entries for projects with more than one DSN. ([#778](https://github.com/getsentry/relay/pull/778))
- Relay no longer uses the Sentry endpoint to resolve project IDs by public key. Ingestion for the legacy store endpoint has been refactored to rely on key-based caches only. As a result, the legacy endpoint is supported only on managed Relays. ([#800](https://github.com/getsentry/relay/pull/800))
- Fix rate limit outcomes, now emitted only for error events but not transactions. ([#806](https://github.com/getsentry/relay/pull/806), [#809](https://github.com/getsentry/relay/pull/809))

## 20.9.0

**Features**:

- Add support for attaching Sentry event payloads in Unreal crash reports by adding `__sentry` game data entries. ([#715](https://github.com/getsentry/relay/pull/715))
- Support chunked form data keys for event payloads on the Minidump endpoint. Since crashpad has a limit for the length of custom attributes, the sentry event payload can be split up into `sentry__1`, `sentry__2`, etc. ([#721](https://github.com/getsentry/relay/pull/721))
- Periodically re-authenticate with the upstream server. Previously, there was only one initial authentication. ([#731](https://github.com/getsentry/relay/pull/731))
- The module attribute on stack frames (`$frame.module`) and the (usually server side generated) attribute `culprit` can now be scrubbed with advanced data scrubbing. ([#744](https://github.com/getsentry/relay/pull/744))
- Compress outgoing store requests for events and envelopes including attachements using `gzip` content encoding. ([#745](https://github.com/getsentry/relay/pull/745))
- Relay now buffers all requests until it has authenticated with the upstream. ([#747](//github.com/getsentry/relay/pull/747))
- Add a configuration option to change content encoding of upstream store requests. The default is `gzip`, and other options are `identity`, `deflate`, or `br`. ([#771](https://github.com/getsentry/relay/pull/771))

**Bug Fixes**:

- Send requests to the `/envelope/` endpoint instead of the older `/store/` endpoint. This particularly fixes spurious `413 Payload Too Large` errors returned when using Relay with Sentry SaaS. ([#746](https://github.com/getsentry/relay/pull/746))

**Internal**:

- Remove a temporary flag from attachment kafka messages indicating rate limited crash reports to Sentry. This is now enabled by default. ([#718](https://github.com/getsentry/relay/pull/718))
- Performance improvement of http requests to upstream, high priority messages are sent first. ([#678](https://github.com/getsentry/relay/pull/678))
- Experimental data scrubbing on minidumps([#682](https://github.com/getsentry/relay/pull/682))
- Move `generate-schema` from the Relay CLI into a standalone tool. ([#739](//github.com/getsentry/relay/pull/739))
- Move `process-event` from the Relay CLI into a standalone tool. ([#740](//github.com/getsentry/relay/pull/740))
- Add the client SDK to session kafka payloads. ([#751](https://github.com/getsentry/relay/pull/751))
- Add a standalone tool to document metrics in JSON or YAML. ([#752](https://github.com/getsentry/relay/pull/752))
- Emit `processing.event.produced` for user report and session Kafka messages. ([#757](https://github.com/getsentry/relay/pull/757))
- Improve performance of event processing by avoiding regex clone. ([#767](https://github.com/getsentry/relay/pull/767))
- Assign a default name for unnamed attachments, which prevented attachments from being stored in Sentry. ([#769](https://github.com/getsentry/relay/pull/769))
- Add Relay version version to challenge response. ([#758](https://github.com/getsentry/relay/pull/758))

## 20.8.0

**Features**:

- Add the `http.connection_timeout` configuration option to adjust the connection and SSL handshake timeout. The default connect timeout is now increased from 1s to 3s. ([#688](https://github.com/getsentry/relay/pull/688))
- Supply Relay's version during authentication and check if this Relay is still supported. An error message prompting to upgrade Relay will be supplied if Relay is unsupported. ([#697](https://github.com/getsentry/relay/pull/697))

**Bug Fixes**:

- Reuse connections for upstream event submission requests when the server supports connection keepalive. Relay did not consume the response body of all requests, which caused it to reopen a new connection for every event. ([#680](https://github.com/getsentry/relay/pull/680), [#695](https://github.com/getsentry/relay/pull/695))
- Fix hashing of user IP addresses in data scrubbing. Previously, this could create invalid IP addresses which were later rejected by Sentry. Now, the hashed IP address is moved to the `id` field. ([#692](https://github.com/getsentry/relay/pull/692))
- Do not retry authentication with the upstream when a client error is reported (status code 4XX). ([#696](https://github.com/getsentry/relay/pull/696))

**Internal**:

- Extract the event `timestamp` from Minidump files during event normalization. ([#662](https://github.com/getsentry/relay/pull/662))
- Retain the full span description in transaction events instead of trimming it. ([#674](https://github.com/getsentry/relay/pull/674))
- Report all Kafka producer errors to Sentry. Previously, only immediate errors were reported but not those during asynchronous flushing of messages. ([#677](https://github.com/getsentry/relay/pull/677))
- Add "HubSpot Crawler" to the list of web crawlers for inbound filters. ([#693](https://github.com/getsentry/relay/pull/693))
- Improved typing for span data of transaction events, no breaking changes. ([#713](https://github.com/getsentry/relay/pull/713))
- **Breaking change:** In PII configs, all options on hash and mask redactions (replacement characters, ignored characters, hash algorithm/key) are removed. If they still exist in the configuration, they are ignored. ([#760](https://github.com/getsentry/relay/pull/760))

## 20.7.2

**Features**:

- Report metrics for connections to the upstream. These metrics are reported under `connector.*` and include information on connection reuse, timeouts and errors. ([#669](https://github.com/getsentry/relay/pull/669))
- Increased the maximum size of attachments from _50MiB_ to _100MiB_. Most notably, this allows to upload larger minidumps. ([#671](https://github.com/getsentry/relay/pull/671))

**Internal**:

- Always create a spans array for transactions in normalization. This allows Sentry to render the spans UI even if the transaction is empty. ([#667](https://github.com/getsentry/relay/pull/667))

## 20.7.1

- No documented changes.

## 20.7.0

**Features**:

- Sessions and attachments can be rate limited now. These rate limits apply separately from error events, which means that you can continue to send Release Health sessions while you're out of quota with errors. ([#636](https://github.com/getsentry/relay/pull/636))

**Bug Fixes**:

- Outcomes from downstream relays were not forwarded upstream. ([#632](https://github.com/getsentry/relay/pull/632))
- Apply clock drift correction to Release Health sessions and validate timestamps. ([#633](https://github.com/getsentry/relay/pull/633))
- Apply clock drift correction for timestamps that are too far in the past or future. This fixes a bug where broken transaction timestamps would lead to negative durations. ([#634](https://github.com/getsentry/relay/pull/634), [#654](https://github.com/getsentry/relay/pull/654))
- Respond with status code `200 OK` to rate limited minidump and UE4 requests. Third party clients otherwise retry those requests, leading to even more load. ([#646](https://github.com/getsentry/relay/pull/646), [#647](https://github.com/getsentry/relay/pull/647))
- Ingested unreal crash reports no longer have a `misc_primary_cpu_brand` key with GPU information set in the Unreal context. ([#650](https://github.com/getsentry/relay/pull/650))
- Fix ingestion of forwarded outcomes in processing Relays. Previously, `emit_outcomes` had to be set explicitly to enable this. ([#653](https://github.com/getsentry/relay/pull/653))

**Internal**:

- Restructure the envelope and event ingestion paths into a pipeline and apply rate limits to all envelopes. ([#635](https://github.com/getsentry/relay/pull/635), [#636](https://github.com/getsentry/relay/pull/636))
- Pass the combined size of all attachments in an envelope to the Redis rate limiter as quantity to enforce attachment quotas. ([#639](https://github.com/getsentry/relay/pull/639))
- Emit flags for rate limited processing attachments and add a `size` field. ([#640](https://github.com/getsentry/relay/pull/640), [#644](https://github.com/getsentry/relay/pull/644))

## 20.6.0

We have switched to [CalVer](https://calver.org/)! Relay's version is always in line with the latest version of [Sentry](https://github.com/getsentry/sentry).

**Features**:

- Proxy and managed Relays now apply clock drift correction based on the `sent_at` header emitted by SDKs. ([#581](https://github.com/getsentry/relay/pull/581))
- Apply cached rate limits to attachments and sessions in the fast-path when parsing incoming requests. ([#618](https://github.com/getsentry/relay/pull/618))
- New config options `metrics.default_tags` and `metrics.hostname_tag`. ([#625](https://github.com/getsentry/relay/pull/625))

**Bug Fixes**:

- Clock drift correction no longer considers the transaction timestamp as baseline for SDKs using Envelopes. Instead, only the dedicated `sent_at` Envelope header is used. ([#580](https://github.com/getsentry/relay/pull/580))
- The `http.timeout` setting is now applied to all requests, including event submission. Previously, events were exempt. ([#588](https://github.com/getsentry/relay/pull/588))
- All endpoint metrics now report their proper `route` tag. This applies to `requests`, `requests.duration`, and `responses.status_codes`. Previously, some some endpoints reported an empty route. ([#595](https://github.com/getsentry/relay/pull/595))
- Properly refresh cached project states based on the configured intervals. Previously, Relay may have gone into an endless refresh cycle if the system clock not accurate, or the state had not been updated in the upstream. ([#596](https://github.com/getsentry/relay/pull/596))
- Respond with `403 Forbidden` when multiple authentication payloads are sent by the SDK. Previously, Relay would authenticate using one of the payloads and silently ignore the rest. ([#602](https://github.com/getsentry/relay/pull/602))
- Improve metrics documentation. ([#614](https://github.com/getsentry/relay/pull/614))
- Do not scrub event processing errors by default. ([#619](https://github.com/getsentry/relay/pull/619))

**Internal**:

- Add source (who emitted the outcome) to Outcome payload. ([#604](https://github.com/getsentry/relay/pull/604))
- Ignore non-Rust folders for faster rebuilding and testing. ([#578](https://github.com/getsentry/relay/pull/578))
- Invalid session payloads are now logged for SDK debugging. ([#584](https://github.com/getsentry/relay/pull/584), [#591](https://github.com/getsentry/relay/pull/591))
- Add support for Outcomes generation in external Relays. ([#592](https://github.com/getsentry/relay/pull/592))
- Remove unused `rev` from project state. ([#586](https://github.com/getsentry/relay/pull/586))
- Add an outcome endpoint for trusted Relays. ([#589](https://github.com/getsentry/relay/pull/589))
- Emit outcomes for event payloads submitted in attachment files. ([#609](https://github.com/getsentry/relay/pull/609))
- Split envelopes that contain sessions and other items and ingest them independently. ([#610](https://github.com/getsentry/relay/pull/610))
- Removed support for legacy per-key quotas. ([#616](https://github.com/getsentry/relay/pull/615))
- Security events (CSP, Expect-CT, Expect-Staple, and HPKP) are now placed into a dedicated `security` item in envelopes, rather than the generic event item. This allows for quick detection of the event type for rate limiting. ([#617](https://github.com/getsentry/relay/pull/617))

## 0.5.9

- Relay has a logo now!
- New explicit `envelope/` endpoint. Envelopes no longer need to be sent with the right `content-type` header (to cater to browser JS).
- Introduce an Envelope item type for transactions.
- Support environment variables and CLI arguments instead of command line parameters.
- Return status `415` on wrong content types.
- Normalize double-slashes in request URLs more aggressively.
- Add an option to generate credentials on stdout.

**Internal**:

- Serve project configs to downstream Relays with proper permission checking.
- PII: Make and/or selectors specific.
- Add a browser filter for IE 11.
- Changes to release parsing.
- PII: Expose event values as part of generated selector suggestions.

## 0.5.8

**Internal**:

- Fix a bug where exception values and the device name were not PII-strippable.

## 0.5.7

- Docker images are now also pushed to Docker Hub.
- New helper function to generate PII selectors from event data.

**Internal**:

- Release is now a required attribute for session data.
- `unknown` can now be used in place of `unknown_error` for span statuses. A future release will change the canonical format from `unknown_error` to `unknown`.

## 0.5.6

- Fix a bug where Relay would stop processing events if Sentry is down for only a short time.
- Improvements to architecture documentation.
- Initial support for rate limiting by event type ("scoped quotas")
- Fix a bug where `key_id` was omitted from outcomes created by Relay.
- Fix a bug where it was not permitted to send content-encoding as part of a CORS request to store.

**Internal**:

- PII processing: Aliases for value types (`$error` instead of `$exception` to be in sync with Discover column naming) and adding a default for replace-redactions.
- It is now valid to send transactions and spans without `op` set, in which case a default value will be inserted.

## 0.5.5

- Suppress verbose DNS lookup logs.

**Internal**:

- Small performance improvements in datascrubbing config converter.
- New, C-style selector syntax (old one still works)

## 0.5.4

**Internal**:

- Add event contexts to `pii=maybe`.
- Fix parsing of msgpack breadcrumbs in Rust store.
- Envelopes sent to Rust store can omit the DSN in headers.
- Ability to quote/escape special characters in selectors in PII configs.

## 0.5.3

- Properly strip the linux binary to reduce its size
- Allow base64 encoded JSON event payloads ([#466](https://github.com/getsentry/relay/pull/466))
- Fix multipart requests without trailing newline ([#465](https://github.com/getsentry/relay/pull/465))
- Support for ingesting session updates ([#449](https://github.com/getsentry/relay/pull/449))

**Internal**:

- Validate release names during event ingestion ([#479](https://github.com/getsentry/relay/pull/479))
- Add browser extension filter ([#470](https://github.com/getsentry/relay/pull/470))
- Add `pii=maybe`, a new kind of event schema field that can only be scrubbed if explicitly addressed.
- Add way to scrub filepaths in a way that does not break processing.

## 0.5.2

- Fix trivial Redis-related crash when running in non-processing mode.
- Limit the maximum retry-after of a rate limit. This is necessary because of the "Delete and ignore future events" feature in Sentry.
- Project caches are now evicted after `project_grace_period` has passed. If you have that parameter set to a high number you may see increased memory consumption.

**Internal**:

- Misc bugfixes in PII processor. Those bugs do not affect the legacy data scrubber exposed in Python.
- Polishing documentation around PII configuration format.
- Signal codes in mach mechanism are no longer required.

## 0.5.1

- Ability to fetch project configuration from Redis as additional caching layer.
- Fix a few bugs in release filters.
- Fix a few bugs in minidumps endpoint with processing enabled.

**Internal**:

- Fix a bug in the PII processor that would always remove the entire string on `pattern` rules.
- Ability to correct some clock drift and wrong system time in transaction events.

## 0.5.0

- The binary has been renamed to `relay`.
- Updated documentation for metrics.

**Internal**:

- The package is now called `sentry-relay`.
- Renamed all `Semaphore*` types to `Relay*`.
- Fixed memory leaks in processing functions.

## 0.4.65

- Implement the Minidump endpoint.
- Implement the Attachment endpoint.
- Implement the legacy Store endpoint.
- Support a plain `Authorization` header in addition to `X-Sentry-Auth`.
- Simplify the shutdown logic. Relay now always takes a fixed configurable time to shut down.
- Fix healthchecks in _Static_ mode.
- Fix internal handling of event attachments.
- Fix partial reads of request bodies resulting in a broken connection.
- Fix a crash when parsing User-Agent headers.
- Fix handling of events sent with `sentry_version=2.0` (Clojure SDK).
- Use _mmap_ to load the GeoIP database to improve the memory footprint.
- Revert back to the system memory allocator.

**Internal**:

- Preserve microsecond precision in all time stamps.
- Record event ids in all outcomes.
- Updates to event processing metrics.
- Add span status mapping from open telemetry.

## 0.4.64

- Switched to `jemalloc` as global allocator.
- Introduce separate outcome reason for invalid events.
- Always consume request bodies to the end.
- Implemented minidump ingestion.
- Increas precisions of timestamps in protocol.

## 0.4.63

- Refactor healthchecks into two: Liveness and readiness (see code comments for explanation for now).
- Allow multiple trailing slashes on store endpoint, e.g. `/api/42/store///`.
- Internal refactor to prepare for envelopes format.

**Internal**:

- Fix a bug where glob-matching in filters did not behave correctly when the to-be-matched string contained newlines.
- Add `moz-extension:` as scheme for browser extensions (filtering out Firefox addons).
- Raise a dedicated Python exception type for invalid transaction events. Also do not report that error to Sentry from Relay.

## 0.4.62

- Various performance improvements.

## 0.4.61

**Internal**:

- Add `thread.errored` attribute ([#306](https://github.com/getsentry/relay/pull/306)).

## 0.4.60

- License is now BSL instead of MIT ([#301](https://github.com/getsentry/relay/pull/301)).
- Improve internal metrics and logging ([#296](https://github.com/getsentry/relay/pull/296), [#297](https://github.com/getsentry/relay/pull/297), [#298](https://github.com/getsentry/relay/pull/298)).
- Fix unbounded requests to Sentry for project configs ([#295](https://github.com/getsentry/relay/pull/295), [#300](https://github.com/getsentry/relay/pull/300)).
- Fix rejected responses from Sentry due to size limit ([#303](https://github.com/getsentry/relay/pull/303)).
- Expose more options for configuring request concurrency limits ([#311](https://github.com/getsentry/relay/pull/311)).

**Internal**:

- Transaction events with negative duration are now rejected ([#291](https://github.com/getsentry/relay/pull/291)).
- Fix a panic when normalizing certain dates.

## 0.4.59

**Internal**:

- Fix: Normalize legacy stacktrace attributes ([#292](https://github.com/getsentry/relay/pull/292))
- Fix: Validate platform attributes in Relay ([#294](https://github.com/getsentry/relay/pull/294))
- Flip the flag that indicates Relay processing ([#293](https://github.com/getsentry/relay/pull/293))

## 0.4.58

- Evict project caches after some time ([#287](https://github.com/getsentry/relay/pull/287))
- Selectively log internal errors to stderr ([#285](https://github.com/getsentry/relay/pull/285))
- Add an error boundary to parsing project states ([#281](https://github.com/getsentry/relay/pull/281))

**Internal**:

- Add event size metrics ([#286](https://github.com/getsentry/relay/pull/286))
- Normalize before datascrubbing ([#290](https://github.com/getsentry/relay/pull/290))
- Add a config value for thread counts ([#283](https://github.com/getsentry/relay/pull/283))
- Refactor outcomes for parity with Sentry ([#282](https://github.com/getsentry/relay/pull/282))
- Add flag that relay processed an event ([#279](https://github.com/getsentry/relay/pull/279))

## 0.4.57

**Internal**:

- Stricter validation of transaction events.

## 0.4.56

**Internal**:

- Fix a panic in trimming.

## 0.4.55

**Internal**:

- Fix more bugs in datascrubbing converter.

## 0.4.54

**Internal**:

- Fix more bugs in datascrubbing converter.

## 0.4.53

**Internal**:

- Fix more bugs in datascrubbing converter.

## 0.4.52

**Internal**:

- Fix more bugs in datascrubbing converter.

## 0.4.51

**Internal**:

- Fix a few bugs in datascrubbing converter.
- Accept trailing slashes.

**Normalization**:

- Fix a panic on overflowing timestamps.

## 0.4.50

**Internal**:

- Fix bug where IP scrubbers were applied even when not enabled.

## 0.4.49

- Internal changes.

## 0.4.48

**Internal**:

- Fix various bugs in the datascrubber and PII processing code to get closer to behavior of the Python implementation.

## 0.4.47

**Internal**:

- Various work on re-implementing Sentry's `/api/X/store` endpoint in Relay. Relay can now apply rate limits based on Redis and emit the correct outcomes.

## 0.4.46

**Internal**:

- Resolved a regression in IP address normalization. The new behavior is closer to a line-by-line port of the old Python code.

## 0.4.45

**Normalization**:

- Resolved an issue where GEO IP data was not always infered.

## 0.4.44

**Normalization**:

- Only take the user IP address from the store request's IP for certain platforms. This restores the behavior of the old Python code.

## 0.4.43

**Normalization**:

- Bump size of breadcrumbs.
- Workaround for an issue where we would not parse OS information from User Agent when SDK had already sent OS information.
- Further work on Sentry-internal event ingestion.

## 0.4.42

**Normalization**:

- Fix normalization of version strings from user agents.

## 0.4.41

- Support extended project configuration.

**Internal**:

- Implement event filtering rules.
- Add basic support for Sentry-internal event ingestion.
- Parse and normalize user agent strings.

## 0.4.40

**Internal**:

- Restrict ranges of timestamps to prevent overflows in Python code and UI.

## 0.4.39

**Internal**:

- Fix a bug where stacktrace trimming was not applied during renormalization.

## 0.4.38

**Internal**:

- Added typed spans to Event.

## 0.4.37

**Internal**:

- Added `orig_in_app` to frame data.

## 0.4.36

**Internal**:

- Add new .NET versions for context normalization.

## 0.4.35

**Internal**:

- Fix bug where thread's stacktraces were not normalized.
- Fix bug where a string at max depth of a databag was stringified again.

## 0.4.34

**Internal**:

- Added `data` attribute to frames.
- Added a way to override other trimming behavior in Python normalizer binding.

## 0.4.33

**Internal**:

- Plugin-provided context types should now work properly again.

## 0.4.32

**Internal**:

- Removed `function_name` field from frame and added `raw_function`.

## 0.4.31

**Internal**:

- Add trace context type.

## 0.4.30

**Internal**:

- Make exception messages/values larger to allow for foreign stacktrace data to be attached.

## 0.4.29

**Internal**:

- Added `function_name` field to frame.

## 0.4.28

**Internal**:

- Add missing context type for sessionstack.

## 0.4.27

**Internal**:

- Increase frame vars size again! Byte size was fine, but max depth was way too small.

## 0.4.26

**Internal**:

- Reduce frame vars size.

## 0.4.25

**Internal**:

- Add missing trimming to frame vars.

## 0.4.24

**Internal**:

- Reject non-http/https `help_urls` in exception mechanisms.

## 0.4.23

**Internal**:

- Add basic truncation to event meta to prevent payload size from spiralling out of control.

## 0.4.22

**Internal**:

- Added grouping enhancements to protocol.

## 0.4.21

**Internal**:

- Updated debug image interface with more attributes.

## 0.4.20

**Internal**:

- Added support for `lang` frame and stacktrace attribute.

## 0.4.19

**Internal**:

- Slight changes to allow replacing more normalization code in Sentry with Rust.

## 0.4.18

**Internal**:

- Allow much larger payloads in the extra attribute.

## 0.4.17

**Internal**:

- Added support for protocol changes related to upcoming sentry SDK features. In particular the `none` event type was added.

## 0.4.16

For users of relay, nothing changed at all. This is a release to test embedding some Rust code in Sentry itself.

## 0.4.15

For users of relay, nothing changed at all. This is a release to test embedding some Rust code in Sentry itself.

## 0.4.14

For users of relay, nothing changed at all. This is a release to test embedding some Rust code in Sentry itself.

## 0.4.13

For users of relay, nothing changed at all. This is a release to test embedding some Rust code in Sentry itself.

## 0.4.12

For users of relay, nothing changed at all. This is a release to test embedding some Rust code in Sentry itself.

## 0.4.11

For users of relay, nothing changed at all. This is a release to test embedding some Rust code in Sentry itself.

## 0.4.10

For users of relay, nothing changed at all. This is a release to test embedding some Rust code in Sentry itself.

## 0.4.9

For users of relay, nothing changed at all. This is a release to test embedding some Rust code in Sentry itself.

## 0.4.8

For users of relay, nothing changed at all. This is a release to test embedding some Rust code in Sentry itself.

## 0.4.7

For users of relay, nothing changed at all. This is a release to test embedding some Rust code in Sentry itself.

## 0.4.6

For users of relay, nothing changed at all. This is a release to test embedding some Rust code in Sentry itself.

## 0.4.5

For users of relay, nothing changed at all. This is a release to test embedding some Rust code in Sentry itself.

## 0.4.4

For users of relay, nothing changed at all. This is a release to test embedding some Rust code in Sentry itself.

## 0.4.3

For users of relay, nothing changed at all. This is a release to test embedding some Rust code in Sentry itself.

## 0.4.2

For users of relay, nothing changed at all. This is a release to test embedding some Rust code in Sentry itself.

## 0.4.1

For users of relay, nothing changed at all. This is a release to test embedding some Rust code in Sentry itself.

## 0.4.0

Introducing new Relay modes:

- `proxy`: A proxy for all requests and events.
- `static`: Static configuration for known projects in the file system.
- `managed`: Fetch configurations dynamically from Sentry and update them.

The default Relay mode is `managed`. Users upgrading from previous versions will automatically activate the `managed` mode. To change this setting, add `relay.mode` to `config.yml` or run `semaphore config init` from the command line.

**Breaking Change**: If Relay was used without credentials, the mode needs to be set to `proxy`. The default `managed` mode requires credentials.

For more information on Relay modes, see the [documentation page](https://docs.sentry.io/data-management/relay/options/).

### Configuration Changes

- Added `cache.event_buffer_size` to control the maximum number of events that are buffered in case of network issues or high rates of incoming events.
- Added `limits.max_concurrent_requests` to limit the number of connections that this Relay will use to communicate with the upstream.
- Internal error reporting is now disabled by default. To opt in, set `sentry.enabled`.

### Bugfixes

- Fix a bug that caused events to get unconditionally dropped after five seconds, regardless of the `cache.event_expiry` configuration.
- Fix a memory leak in Relay's internal error reporting.

## 0.3.0

- Changed PII stripping rule format to permit path selectors when applying rules. This means that now `$string` refers to strings for instance and `user.id` refers to the `id` field in the `user` attribute of the event. Temporarily support for old rules is retained.

## 0.2.7

- store: Minor fixes to be closer to Python. Ability to disable trimming of objects, arrays and strings.

## 0.2.6

- Fix bug where PII stripping would remove containers without leaving any metadata about the retraction.
- Fix bug where old `redactPair` rules would stop working.

## 0.2.5

- Rewrite of PII stripping logic. This brings potentially breaking changes to the semantics of PII configs. Most importantly field types such as `"freeform"` and `"databag"` are gone, right now there is only `"container"` and `"text"`. All old field types should have become an alias for `"text"`, but take extra care in ensuring your PII rules still work.

- store: Minor fixes to be closer to Python.

## 0.2.4

For users of relay, nothing changed at all. This is a release to test embedding some Rust code in Sentry itself.

- store: Remove stray print statement.

## 0.2.3

For users of relay, nothing changed at all. This is a release to test embedding some Rust code in Sentry itself.

- store: Fix main performance issues.

## 0.2.2

For users of relay, nothing changed at all. This is a release to test embedding some Rust code in Sentry itself.

- store: Fix segfault when trying to process contexts.
- store: Fix trimming state "leaking" between interfaces, leading to excessive trimming.
- store: Don't serialize empty arrays and objects (with a few exceptions).

## 0.2.1

For users of relay, nothing changed at all. This is a release to test embedding some Rust code in Sentry itself.

- `libsemaphore`: Expose CABI for normalizing event data.

## 0.2.0

Our first major iteration on Relay has landed!

- User documentation is now hosted at <https://docs.sentry.io/relay/>.
- SSL support is now included by default. Just configure a [TLS identity](https://docs.sentry.io/relay/options/#relaytls_identity_path) and you're set.
- Updated event processing: Events from older SDKs are now supported. Also, we've fixed some bugs along the line.
- Introduced full support for PII stripping. See [PII Configuration](https://docs.sentry.io/relay/pii-config/) for instructions.
- Configure with static project settings. Relay will skip querying project states from Sentry and use your provided values instead. See [Project Configuration](https://docs.sentry.io/relay/project-config/) for a full guide.
- Relay now also acts as a proxy for certain API requests. This allows it to receive CSP reports and Minidump crash reports, among others. It also sets `X-Forwarded-For` and includes a Relay signature header.

Besides that, there are many technical changes, including:

- Major rewrite of the internals. Relay no longer requires a special endpoint for sending events to upstream Sentry and processes events individually with less delay than before.
- The executable will exit with a non-zero exit code on startup errors. This makes it easier to catch configuration errors.
- Removed `libsodium` as a production dependency, greatly simplifying requirements for the runtime environment.
- Greatly improved logging and metrics. Be careful with the `DEBUG` and `TRACE` levels, as they are **very** verbose now.
- Improved docker containers.

## 0.1.3

- Added support for metadata format

## 0.1.2

- JSON logging ([#32](https://github.com/getsentry/relay/pull/32))
- Update dependencies

## 0.1.1

- Rename "sentry-relay" to "semaphore"
- Use new features from Rust 1.26
- Prepare binary and Python builds ([#20](https://github.com/getsentry/relay/pull/20))
- Add Dockerfile ([#23](https://github.com/getsentry/relay/pull/23))

## 0.1.0

An initial release of the tool.<|MERGE_RESOLUTION|>--- conflicted
+++ resolved
@@ -4,11 +4,8 @@
 
 **Features**:
 
-<<<<<<< HEAD
 - Use static global configuration if file is provided. ([#2458](https://github.com/getsentry/relay/pull/2458))
-=======
 - Add `MeasurementsConfig` to `GlobalConfig` and implement merging logic with project config. ([#2415](https://github.com/getsentry/relay/pull/2415))
->>>>>>> e7d779ee
 - Add `view_names` to `AppContext` ([#2344](https://github.com/getsentry/relay/pull/2344))
 - Tag keys in error events and transaction events can now be up to `200` ASCII characters long. Before, tag keys were limited to 32 characters. ([#2453](https://github.com/getsentry/relay/pull/2453))
 - The Crons monitor check-in APIs have learned to accept JSON via POST. This allows for monitor upserts by specifying the `monitor_config` in the JSON body. ([#2448](https://github.com/getsentry/relay/pull/2448))
