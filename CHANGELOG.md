# Changelog

## Unreleased

<<<<<<< HEAD
**Features**:

- Extract attachments from transaction events and send them to kafka individually. ([#1844](https://github.com/getsentry/relay/pull/1844))
=======
**Internal**:

- Add PHP support. ([#1871](https://github.com/getsentry/relay/pull/1871))
>>>>>>> d465f2d5

## 23.2.0

**Features**:

- Use client hint headers instead of User-Agent when available. ([#1752](https://github.com/getsentry/relay/pull/1752), [#1802](https://github.com/getsentry/relay/pull/1802), [#1838](https://github.com/getsentry/relay/pull/1838))
- Apply all configured data scrubbing rules on Replays. ([#1731](https://github.com/getsentry/relay/pull/1731))
- Add count transactions toward root project. ([#1734](https://github.com/getsentry/relay/pull/1734))
- Add or remove the profile ID on the transaction's profiling context. ([#1801](https://github.com/getsentry/relay/pull/1801))
- Implement a new sampling algorithm with factors and multi-matching. ([#1790](https://github.com/getsentry/relay/pull/1790)
- Add Cloud Resource context. ([#1854](https://github.com/getsentry/relay/pull/1854))

**Bug Fixes**:

- Fix a bug where the replays ip-address normalization was not being applied when the user object was omitted. ([#1805](https://github.com/getsentry/relay/pull/1805))
- Improve performance for replays, especially memory usage during data scrubbing. ([#1800](https://github.com/getsentry/relay/pull/1800), [#1825](https://github.com/getsentry/relay/pull/1825))
- When a transaction is rate limited, also remove associated profiles. ([#1843](https://github.com/getsentry/relay/pull/1843))

**Internal**:

- Add metric name as tag on Sentry errors from relay dropping metrics. ([#1797](https://github.com/getsentry/relay/pull/1797))
- Make sure to scrub all the fields with PII. If the fields contain an object, the entire object will be removed. ([#1789](https://github.com/getsentry/relay/pull/1789))
- Keep meta for removed custom measurements. ([#1815](https://github.com/getsentry/relay/pull/1815))
- Drop replay recording payloads if they cannot be parsed or scrubbed. ([#1683](https://github.com/getsentry/relay/pull/1683))

## 23.1.1

**Features**:

- Add error and sample rate fields to the replay event parser. ([#1745](https://github.com/getsentry/relay/pull/1745))
- Add `instruction_addr_adjustment` field to `RawStacktrace`. ([#1716](https://github.com/getsentry/relay/pull/1716))
- Add SSL support to `relay-redis` crate. It is possible to use `rediss` scheme to connnect to Redis cluster using TLS. ([#1772](https://github.com/getsentry/relay/pull/1772))

**Internal**:

- Fix type errors in replay recording parsing. ([#1765](https://github.com/getsentry/relay/pull/1765))
- Remove error and session sample rate fields from replay-event parser. ([#1791](https://github.com/getsentry/relay/pull/1791))
- Scrub replay recording PII from mutation "texts" vector. ([#1796](https://github.com/getsentry/relay/pull/1796))

## 23.1.0

**Features**:

- Add support for `limits.keepalive_timeout` configuration. ([#1645](https://github.com/getsentry/relay/pull/1645))
- Add support for decaying functions in dynamic sampling rules. ([#1692](https://github.com/getsentry/relay/pull/1692))
- Stop extracting duration metric for session payloads. ([#1739](https://github.com/getsentry/relay/pull/1739))
- Add Profiling Context ([#1748](https://github.com/getsentry/relay/pull/1748))

**Internal**:

- Remove concurrent profiling. ([#1697](https://github.com/getsentry/relay/pull/1697))
- Use the main Sentry SDK to submit crash reports instead of a custom curl-based backend. This removes a dependency on `libcurl` and ensures compliance with latest TLS standards for crash uploads. Note that this only affects Relay if the hidden `_crash_db` option is used. ([#1707](https://github.com/getsentry/relay/pull/1707))
- Support transaction naming rules. ([#1695](https://github.com/getsentry/relay/pull/1695))
- Add PII scrubbing to URLs captured by replay recordings ([#1730](https://github.com/getsentry/relay/pull/1730))
- Add more measurement units for profiling. ([#1732](https://github.com/getsentry/relay/pull/1732))
- Add backoff mechanism for fetching projects from the project cache. ([#1726](https://github.com/getsentry/relay/pull/1726))

## 22.12.0

**Features**:

- The level of events created from Unreal Crash Reports now depends on whether it was an actual crash or an assert. ([#1677](https://github.com/getsentry/relay/pull/1677))
- Dynamic sampling is now based on the volume received by Relay by default and does not include the original volume dropped by client-side sampling in SDKs. This is required for the final dynamic sampling feature in the latest Sentry plans. ([#1591](https://github.com/getsentry/relay/pull/1591))
- Add OpenTelemetry Context. ([#1617](https://github.com/getsentry/relay/pull/1617))
- Add `app.in_foreground` and `thread.main` flag to protocol. ([#1578](https://github.com/getsentry/relay/pull/1578))
- Add support for View Hierarchy attachment_type. ([#1642](https://github.com/getsentry/relay/pull/1642))
- Add invalid replay recording outcome. ([#1684](https://github.com/getsentry/relay/pull/1684))
- Stop rejecting spans without a timestamp, instead giving them their respective event timestamp and setting their status to DeadlineExceeded. ([#1690](https://github.com/getsentry/relay/pull/1690))
- Add max replay size configuration parameter. ([#1694](https://github.com/getsentry/relay/pull/1694))
- Add nonchunked replay recording message type. ([#1653](https://github.com/getsentry/relay/pull/1653))
- Add `abnormal_mechanism` field to SessionUpdate protocol. ([#1665](https://github.com/getsentry/relay/pull/1665))
- Add replay-event normalization and PII scrubbing. ([#1582](https://github.com/getsentry/relay/pull/1582))
- Scrub all fields with IP addresses rather than only known IP address fields. ([#1725](https://github.com/getsentry/relay/pull/1725))

**Bug Fixes**:

- Make `attachment_type` on envelope items forward compatible by adding fallback variant. ([#1638](https://github.com/getsentry/relay/pull/1638))
- Relay no longer accepts transaction events older than 5 days. Previously the event was accepted and stored, but since metrics for such old transactions are not supported it did not show up in parts of Sentry such as the Performance landing page. ([#1663](https://github.com/getsentry/relay/pull/1663))
- Apply dynamic sampling to transactions from older SDKs and even in case Relay cannot load project information. This avoids accidentally storing 100% of transactions. ([#1667](https://github.com/getsentry/relay/pull/1667))
- Replay recording parser now uses the entire body rather than a subset. ([#1682](https://github.com/getsentry/relay/pull/1682))
- Fix a potential OOM in the Replay recording parser. ([#1691](https://github.com/getsentry/relay/pull/1691))
- Fix type error in replay recording parser. ([#1702](https://github.com/getsentry/relay/pull/1702))

**Internal**:

- Emit a `service.back_pressure` metric that measures internal back pressure by service. ([#1583](https://github.com/getsentry/relay/pull/1583))
- Track metrics for OpenTelemetry events. ([#1618](https://github.com/getsentry/relay/pull/1618))
- Normalize transaction name for URLs transaction source, by replacing UUIDs, SHAs and numerical IDs in transaction names by placeholders. ([#1621](https://github.com/getsentry/relay/pull/1621))
- Parse string as number to handle a release bug. ([#1637](https://github.com/getsentry/relay/pull/1637))
- Expand Profiling's discard reasons. ([#1661](https://github.com/getsentry/relay/pull/1661), [#1685](https://github.com/getsentry/relay/pull/1685))
- Allow to rate limit profiles on top of transactions. ([#1681](https://github.com/getsentry/relay/pull/1681))

## 22.11.0

**Features**:

- Add PII scrubber for replay recordings. ([#1545](https://github.com/getsentry/relay/pull/1545))
- Support decaying rules. Decaying rules are regular sampling rules, but they are only applicable in a specific time range. ([#1544](https://github.com/getsentry/relay/pull/1544))
- Disallow `-` in measurement and breakdown names. These items are converted to metrics, which do not allow `-` in their name. ([#1571](https://github.com/getsentry/relay/pull/1571))

**Bug Fixes**:

- Validate the distribution name in the event. ([#1556](https://github.com/getsentry/relay/pull/1556))
- Use correct meta object for logentry in light normalization. ([#1577](https://github.com/getsentry/relay/pull/1577))

**Internal**:

- Implement response context schema. ([#1529](https://github.com/getsentry/relay/pull/1529))
- Support dedicated quotas for storing transaction payloads ("indexed transactions") via the `transaction_indexed` data category if metrics extraction is enabled. ([#1537](https://github.com/getsentry/relay/pull/1537), [#1555](https://github.com/getsentry/relay/pull/1555))
- Report outcomes for dynamic sampling with the correct indexed transaction data category to restore correct totals. ([#1561](https://github.com/getsentry/relay/pull/1561))
- Add fields to the Frame object for the sample format. ([#1562](https://github.com/getsentry/relay/pull/1562))
- Move kafka related code into separate `relay-kafka` crate. ([#1563](https://github.com/getsentry/relay/pull/1563))

## 22.10.0

**Features**:

- Limit the number of custom measurements per event. ([#1483](https://github.com/getsentry/relay/pull/1483)))
- Add INP web vital as a measurement. ([#1487](https://github.com/getsentry/relay/pull/1487))
- Add .NET/Portable-PDB specific protocol fields. ([#1518](https://github.com/getsentry/relay/pull/1518))
- Enforce rate limits on metrics buckets using the transactions_processed quota. ([#1515](https://github.com/getsentry/relay/pull/1515))
- PII scrubbing now treats any key containing `token` as a password. ([#1527](https://github.com/getsentry/relay/pull/1527))

**Bug Fixes**:

- Make sure that non-processing Relays drop all invalid transactions. ([#1513](https://github.com/getsentry/relay/pull/1513))

**Internal**:

- Introduce a new profile format called `sample`. ([#1462](https://github.com/getsentry/relay/pull/1462))
- Generate a new profile ID when splitting a profile for multiple transactions. ([#1473](https://github.com/getsentry/relay/pull/1473))
- Pin Rust version to 1.63.0 in Dockerfile. ([#1482](https://github.com/getsentry/relay/pull/1482))
- Normalize measurement units in event payload. ([#1488](https://github.com/getsentry/relay/pull/1488))
- Remove long-running futures from metrics flush. ([#1492](https://github.com/getsentry/relay/pull/1492))
- Migrate to 2021 Rust edition. ([#1510](https://github.com/getsentry/relay/pull/1510))
- Make the profiling frame object compatible with the stacktrace frame object from event. ([#1512](https://github.com/getsentry/relay/pull/1512))
- Fix quota DataCategory::TransactionProcessed serialisation to match that of the CAPI. ([#1514](https://github.com/getsentry/relay/pull/1514))
- Support checking quotas in the Redis rate limiter without incrementing them. ([#1519](https://github.com/getsentry/relay/pull/1519))
- Update the internal service architecture for metrics aggregator service. ([#1508](https://github.com/getsentry/relay/pull/1508))
- Add data category for indexed transactions. This will come to represent stored transactions, while the existing category will represent transaction metrics. ([#1535](https://github.com/getsentry/relay/pull/1535))
- Adjust replay parser to be less strict and allow for larger segment-ids. ([#1551](https://github.com/getsentry/relay/pull/1551))

## 22.9.0

**Features**:

- Add user-agent parsing to Replays. ([#1420](https://github.com/getsentry/relay/pull/1420))
- Improve the release name used when reporting data to Sentry to include both the version and exact build. ([#1428](https://github.com/getsentry/relay/pull/1428))

**Bug Fixes**:

- Do not apply rate limits or reject data based on expired project configs. ([#1404](https://github.com/getsentry/relay/pull/1404))
- Process required stacktraces to fix filtering events originating from browser extensions. ([#1423](https://github.com/getsentry/relay/pull/1423))
- Fix error message filtering when formatting the message of logentry. ([#1442](https://github.com/getsentry/relay/pull/1442))
- Loosen type requirements for the `user.id` field in Replays. ([#1443](https://github.com/getsentry/relay/pull/1443))
- Fix panic in datascrubbing when number of sensitive fields was too large. ([#1474](https://github.com/getsentry/relay/pull/1474))

**Internal**:

- Make the Redis connection pool configurable. ([#1418](https://github.com/getsentry/relay/pull/1418))
- Add support for sharding Kafka producers across clusters. ([#1454](https://github.com/getsentry/relay/pull/1454))
- Speed up project cache eviction through a background thread. ([#1410](https://github.com/getsentry/relay/pull/1410))
- Batch metrics buckets into logical partitions before sending them as Envelopes. ([#1440](https://github.com/getsentry/relay/pull/1440))
- Filter single samples in cocoa profiles and events with no duration in Android profiles. ([#1445](https://github.com/getsentry/relay/pull/1445))
- Add a "invalid_replay" discard reason for invalid replay events. ([#1455](https://github.com/getsentry/relay/pull/1455))
- Add rate limiters for replays and replay recordings. ([#1456](https://github.com/getsentry/relay/pull/1456))
- Use the different configuration for billing outcomes when specified. ([#1461](https://github.com/getsentry/relay/pull/1461))
- Support profiles tagged for many transactions. ([#1444](https://github.com/getsentry/relay/pull/1444), [#1463](https://github.com/getsentry/relay/pull/1463), [#1464](https://github.com/getsentry/relay/pull/1464), [#1465](https://github.com/getsentry/relay/pull/1465))
- Track metrics for changes to the transaction name and DSC propagations. ([#1466](https://github.com/getsentry/relay/pull/1466))
- Simplify the ingestion path to reduce endpoint response times. ([#1416](https://github.com/getsentry/relay/issues/1416), [#1429](https://github.com/getsentry/relay/issues/1429), [#1431](https://github.com/getsentry/relay/issues/1431))
- Update the internal service architecture for the store, outcome, and processor services. ([#1405](https://github.com/getsentry/relay/pull/1405), [#1415](https://github.com/getsentry/relay/issues/1415), [#1421](https://github.com/getsentry/relay/issues/1421), [#1441](https://github.com/getsentry/relay/issues/1441), [#1457](https://github.com/getsentry/relay/issues/1457), [#1470](https://github.com/getsentry/relay/pull/1470))

## 22.8.0

**Features**:

- Remove timeout-based expiry of envelopes in Relay's internal buffers. The `cache.envelope_expiry` is now inactive. To control the size of the envelope buffer, use `cache.envelope_buffer_size` exclusively, instead. ([#1398](https://github.com/getsentry/relay/pull/1398))
- Parse sample rates as JSON. ([#1353](https://github.com/getsentry/relay/pull/1353))
- Filter events in external Relays, before extracting metrics. ([#1379](https://github.com/getsentry/relay/pull/1379))
- Add `privatekey` and `private_key` as secret key name to datascrubbers. ([#1376](https://github.com/getsentry/relay/pull/1376))
- Explain why we responded with 429. ([#1389](https://github.com/getsentry/relay/pull/1389))

**Bug Fixes**:

- Fix a bug where unreal crash reports were dropped when metrics extraction is enabled. ([#1355](https://github.com/getsentry/relay/pull/1355))
- Extract user from metrics with EventUser's priority. ([#1363](https://github.com/getsentry/relay/pull/1363))
- Honor `SentryConfig.enabled` and don't init SDK at all if it is false. ([#1380](https://github.com/getsentry/relay/pull/1380))
- The priority thread metadata on profiles is now optional, do not fail the profile if it's not present. ([#1392](https://github.com/getsentry/relay/pull/1392))

**Internal**:

- Support compressed project configs in redis cache. ([#1345](https://github.com/getsentry/relay/pull/1345))
- Refactor profile processing into its own crate. ([#1340](https://github.com/getsentry/relay/pull/1340))
- Treat "unknown" transaction source as low cardinality for safe SDKs. ([#1352](https://github.com/getsentry/relay/pull/1352), [#1356](https://github.com/getsentry/relay/pull/1356))
- Conditionally write a default transaction source to the transaction payload. ([#1354](https://github.com/getsentry/relay/pull/1354))
- Generate mobile measurements frames_frozen_rate, frames_slow_rate, stall_percentage. ([#1373](https://github.com/getsentry/relay/pull/1373))
- Change to the internals of the healthcheck endpoint. ([#1374](https://github.com/getsentry/relay/pull/1374), [#1377](https://github.com/getsentry/relay/pull/1377))
- Re-encode the Typescript payload to normalize. ([#1372](https://github.com/getsentry/relay/pull/1372))
- Partially normalize events before extracting metrics. ([#1366](https://github.com/getsentry/relay/pull/1366))
- Spawn more threads for CPU intensive work. ([#1378](https://github.com/getsentry/relay/pull/1378))
- Add missing fields to DeviceContext ([#1383](https://github.com/getsentry/relay/pull/1383))
- Improve performance of Redis accesses by not running `PING` everytime a connection is reused. ([#1394](https://github.com/getsentry/relay/pull/1394))
- Distinguish between various discard reasons for profiles. ([#1395](https://github.com/getsentry/relay/pull/1395))
- Add missing fields to GPUContext ([#1391](https://github.com/getsentry/relay/pull/1391))
- Store actor now uses Tokio for message handling instead of Actix. ([#1397](https://github.com/getsentry/relay/pull/1397))
- Add app_memory to AppContext struct. ([#1403](https://github.com/getsentry/relay/pull/1403))

## 22.7.0

**Features**:

- Adjust sample rate by envelope header's sample_rate. ([#1327](https://github.com/getsentry/relay/pull/1327))
- Support `transaction_info` on event payloads. ([#1330](https://github.com/getsentry/relay/pull/1330))
- Extract transaction metrics in external relays. ([#1344](https://github.com/getsentry/relay/pull/1344))

**Bug Fixes**:

- Parse custom units with length < 15 without crashing. ([#1312](https://github.com/getsentry/relay/pull/1312))
- Split large metrics requests into smaller batches. This avoids failed metrics submission and lost Release Health data due to `413 Payload Too Large` errors on the upstream. ([#1326](https://github.com/getsentry/relay/pull/1326))
- Metrics extraction: Map missing transaction status to "unknown". ([#1333](https://github.com/getsentry/relay/pull/1333))
- Fix [CVE-2022-2068](https://www.openssl.org/news/vulnerabilities.html#CVE-2022-2068) and [CVE-2022-2097](https://www.openssl.org/news/vulnerabilities.html#CVE-2022-2097) by updating to OpenSSL 1.1.1q. ([#1334](https://github.com/getsentry/relay/pull/1334))

**Internal**:

- Reduce number of metrics extracted for release health. ([#1316](https://github.com/getsentry/relay/pull/1316))
- Indicate with thread is the main thread in thread metadata for profiles. ([#1320](https://github.com/getsentry/relay/pull/1320))
- Increase profile maximum size by an order of magnitude. ([#1321](https://github.com/getsentry/relay/pull/1321))
- Add data category constant for processed transactions, encompassing all transactions that have been received and sent through dynamic sampling as well as metrics extraction. ([#1306](https://github.com/getsentry/relay/pull/1306))
- Extract metrics also from trace-sampled transactions. ([#1317](https://github.com/getsentry/relay/pull/1317))
- Extract metrics from a configurable amount of custom transaction measurements. ([#1324](https://github.com/getsentry/relay/pull/1324))
- Metrics: Drop transaction tag for high-cardinality sources. ([#1339](https://github.com/getsentry/relay/pull/1339))

## 22.6.0

**Compatibility:** This version of Relay requires Sentry server `22.6.0` or newer.

**Features**:

- Relay is now compatible with CentOS 7 and Red Hat Enterprise Linux 7 onward (kernel version _2.6.32_), depending on _glibc 2.17_ or newer. The `crash-handler` feature, which is currently enabled in the build published to DockerHub, additionally requires _curl 7.29_ or newer. ([#1279](https://github.com/getsentry/relay/pull/1279))
- Optionally start relay with `--upstream-dsn` to pass a Sentry DSN instead of the URL. This can be convenient when starting Relay in environments close to an SDK, where a DSN is already available. ([#1277](https://github.com/getsentry/relay/pull/1277))
- Add a new runtime mode `--aws-runtime-api=$AWS_LAMBDA_RUNTIME_API` that integrates Relay with the AWS Extensions API lifecycle. ([#1277](https://github.com/getsentry/relay/pull/1277))
- Add Replay ItemTypes. ([#1236](https://github.com/getsentry/relay/pull/1236), ([#1239](https://github.com/getsentry/relay/pull/1239))

**Bug Fixes**:

- Session metrics extraction: Count distinct_ids from all session updates to prevent undercounting users. ([#1275](https://github.com/getsentry/relay/pull/1275))
- Session metrics extraction: Count crashed+abnormal towards errored_preaggr. ([#1274](https://github.com/getsentry/relay/pull/1274))

**Internal**:

- Add version 3 to the project configs endpoint. This allows returning pending results which need to be polled later and avoids blocking batched requests on single slow entries. ([#1263](https://github.com/getsentry/relay/pull/1263))
- Emit specific event type tags for "processing.event.produced" metric. ([#1270](https://github.com/getsentry/relay/pull/1270))
- Add support for profile outcomes. ([#1272](https://github.com/getsentry/relay/pull/1272))
- Avoid potential panics when scrubbing minidumps. ([#1282](https://github.com/getsentry/relay/pull/1282))
- Fix typescript profile validation. ([#1283](https://github.com/getsentry/relay/pull/1283))
- Track memory footprint of metrics buckets. ([#1284](https://github.com/getsentry/relay/pull/1284), [#1287](https://github.com/getsentry/relay/pull/1287), [#1288](https://github.com/getsentry/relay/pull/1288))
- Support dedicated topics per metrics usecase, drop metrics from unknown usecases. ([#1285](https://github.com/getsentry/relay/pull/1285))
- Add support for Rust profiles ingestion ([#1296](https://github.com/getsentry/relay/pull/1296))

## 22.5.0

**Features**:

- Add platform, op, http.method and status tag to all extracted transaction metrics. ([#1227](https://github.com/getsentry/relay/pull/1227))
- Add units in built-in measurements. ([#1229](https://github.com/getsentry/relay/pull/1229))
- Add protocol support for custom units on transaction measurements. ([#1256](https://github.com/getsentry/relay/pull/1256))

**Bug Fixes**:

- fix(metrics): Enforce metric name length limit. ([#1238](https://github.com/getsentry/relay/pull/1238))
- Accept and forward unknown Envelope items. In processing mode, drop items individually rather than rejecting the entire request. This allows SDKs to send new data in combined Envelopes in the future. ([#1246](https://github.com/getsentry/relay/pull/1246))
- Stop extracting metrics with outdated names from sessions. ([#1251](https://github.com/getsentry/relay/pull/1251), [#1252](https://github.com/getsentry/relay/pull/1252))
- Update symbolic to pull in fixed Unreal parser that now correctly handles zero-length files. ([#1266](https://github.com/getsentry/relay/pull/1266))

**Internal**:

- Add sampling + tagging by event platform and transaction op. Some (unused) tagging rules from 22.4.0 have been renamed. ([#1231](https://github.com/getsentry/relay/pull/1231))
- Refactor aggregation error, recover from errors more gracefully. ([#1240](https://github.com/getsentry/relay/pull/1240))
- Remove/reject nul-bytes from metric strings. ([#1235](https://github.com/getsentry/relay/pull/1235))
- Remove the unused "internal" data category. ([#1245](https://github.com/getsentry/relay/pull/1245))
- Add the client and version as `sdk` tag to extracted session metrics in the format `name/version`. ([#1248](https://github.com/getsentry/relay/pull/1248))
- Expose `shutdown_timeout` in `OverridableConfig` ([#1247](https://github.com/getsentry/relay/pull/1247))
- Normalize all profiles and reject invalid ones. ([#1250](https://github.com/getsentry/relay/pull/1250))
- Raise a new InvalidCompression Outcome for invalid Unreal compression. ([#1237](https://github.com/getsentry/relay/pull/1237))
- Add a profile data category and count profiles in an envelope to apply rate limits. ([#1259](https://github.com/getsentry/relay/pull/1259))
- Support dynamic sampling by custom tags, operating system name and version, as well as device name and family. ([#1268](https://github.com/getsentry/relay/pull/1268))

## 22.4.0

**Features**:

- Map Windows version from raw_description to version name (XP, Vista, 11, ...). ([#1219](https://github.com/getsentry/relay/pull/1219))

**Bug Fixes**:

- Prevent potential OOM panics when handling corrupt Unreal Engine crashes. ([#1216](https://github.com/getsentry/relay/pull/1216))

**Internal**:

- Remove unused item types. ([#1211](https://github.com/getsentry/relay/pull/1211))
- Pin click dependency in requirements-dev.txt. ([#1214](https://github.com/getsentry/relay/pull/1214))
- Use fully qualified metric resource identifiers (MRI) for metrics ingestion. For example, the sessions duration is now called `d:sessions/duration@s`. ([#1215](https://github.com/getsentry/relay/pull/1215))
- Introduce metric units for rates and information, add support for custom user-declared units, and rename duration units to self-explanatory identifiers such as `second`. ([#1217](https://github.com/getsentry/relay/pull/1217))
- Increase the max profile size to accomodate a new platform. ([#1223](https://github.com/getsentry/relay/pull/1223))
- Set environment as optional when parsing a profile so we get a null value later on. ([#1224](https://github.com/getsentry/relay/pull/1224))
- Expose new tagging rules interface for metrics extracted from transactions. ([#1225](https://github.com/getsentry/relay/pull/1225))
- Return better BadStoreRequest for unreal events. ([#1226](https://github.com/getsentry/relay/pull/1226))

## 22.3.0

**Features**:

- Tag transaction metrics by user satisfaction. ([#1197](https://github.com/getsentry/relay/pull/1197))

**Bug Fixes**:

- CVE-2022-24713: Prevent denial of service through untrusted regular expressions used for PII scrubbing. ([#1207](https://github.com/getsentry/relay/pull/1207))
- Prevent dropping metrics during Relay shutdown if the project is outdated or not cached at time of the shutdown. ([#1205](https://github.com/getsentry/relay/pull/1205))
- Prevent a potential OOM when validating corrupted or exceptional minidumps. ([#1209](https://github.com/getsentry/relay/pull/1209))

**Internal**:

- Spread out metric aggregation over the aggregation window to avoid concentrated waves of metrics requests to the upstream every 10 seconds. Relay now applies jitter to `initial_delay` to spread out requests more evenly over time. ([#1185](https://github.com/getsentry/relay/pull/1185))
- Use a randomized Kafka partitioning key for sessions instead of the session ID. ([#1194](https://github.com/getsentry/relay/pull/1194))
- Add new statsd metrics for bucketing efficiency. ([#1199](https://github.com/getsentry/relay/pull/1199), [#1192](https://github.com/getsentry/relay/pull/1192), [#1200](https://github.com/getsentry/relay/pull/1200))
- Add a `Profile` `ItemType` to represent the profiling data sent from Sentry SDKs. ([#1179](https://github.com/getsentry/relay/pull/1179))

## 22.2.0

**Features**:

- Add the `relay.override_project_ids` configuration flag to support migrating projects from self-hosted to Sentry SaaS. ([#1175](https://github.com/getsentry/relay/pull/1175))

**Internal**:

- Add an option to dispatch billing outcomes to a dedicated topic. ([#1168](https://github.com/getsentry/relay/pull/1168))
- Add new `ItemType` to handle profiling data from Specto SDKs. ([#1170](https://github.com/getsentry/relay/pull/1170))

**Bug Fixes**:

- Fix regression in CSP report parsing. ([#1174](https://github.com/getsentry/relay/pull/1174))
- Ignore replacement_chunks when they aren't used. ([#1180](https://github.com/getsentry/relay/pull/1180))

## 22.1.0

**Features**:

- Flush metrics and outcome aggregators on graceful shutdown. ([#1159](https://github.com/getsentry/relay/pull/1159))
- Extract metrics from sampled transactions. ([#1161](https://github.com/getsentry/relay/pull/1161))

**Internal**:

- Extract normalized dist as metric. ([#1158](https://github.com/getsentry/relay/pull/1158))
- Extract transaction user as metric. ([#1164](https://github.com/getsentry/relay/pull/1164))

## 21.12.0

**Features**:

- Extract measurement ratings, port from frontend. ([#1130](https://github.com/getsentry/relay/pull/1130))
- External Relays perform dynamic sampling and emit outcomes as client reports. This feature is now enabled _by default_. ([#1119](https://github.com/getsentry/relay/pull/1119))
- Metrics extraction config, custom tags. ([#1141](https://github.com/getsentry/relay/pull/1141))
- Update the user agent parser (uap-core Feb 2020 to Nov 2021). This allows Relay and Sentry to infer more recent browsers, operating systems, and devices in events containing a user agent header. ([#1143](https://github.com/getsentry/relay/pull/1143), [#1145](https://github.com/getsentry/relay/pull/1145))
- Improvements to Unity OS context parsing ([#1150](https://github.com/getsentry/relay/pull/1150))

**Bug Fixes**:

- Support Unreal Engine 5 crash reports. ([#1132](https://github.com/getsentry/relay/pull/1132))
- Perform same validation for aggregate sessions as for individual sessions. ([#1140](https://github.com/getsentry/relay/pull/1140))
- Add missing .NET 4.8 release value. ([#1142](https://github.com/getsentry/relay/pull/1142))
- Properly document which timestamps are accepted. ([#1152](https://github.com/getsentry/relay/pull/1152))

**Internal**:

- Add more statsd metrics for relay metric bucketing. ([#1124](https://github.com/getsentry/relay/pull/1124), [#1128](https://github.com/getsentry/relay/pull/1128))
- Add an internal option to capture minidumps for hard crashes. This has to be enabled via the `sentry._crash_db` config parameter. ([#1127](https://github.com/getsentry/relay/pull/1127))
- Fold processing vs non-processing into single actor. ([#1133](https://github.com/getsentry/relay/pull/1133))
- Aggregate outcomes for dynamic sampling, invalid project ID, and rate limits. ([#1134](https://github.com/getsentry/relay/pull/1134))
- Extract session metrics from aggregate sessions. ([#1140](https://github.com/getsentry/relay/pull/1140))
- Prefix names of extracted metrics by `sentry.sessions.` or `sentry.transactions.`. ([#1147](https://github.com/getsentry/relay/pull/1147))
- Extract transaction duration as metric. ([#1148](https://github.com/getsentry/relay/pull/1148))

## 21.11.0

**Features**:

- Add bucket width to bucket protocol. ([#1103](https://github.com/getsentry/relay/pull/1103))
- Support multiple kafka cluster configurations. ([#1101](https://github.com/getsentry/relay/pull/1101))
- Tag metrics by transaction name. ([#1126](https://github.com/getsentry/relay/pull/1126))

**Bug Fixes**:

- Avoid unbounded decompression of encoded requests. A particular request crafted to inflate to large amounts of memory, such as a zip bomb, could put Relay out of memory. ([#1117](https://github.com/getsentry/relay/pull/1117), [#1122](https://github.com/getsentry/relay/pull/1122), [#1123](https://github.com/getsentry/relay/pull/1123))
- Avoid unbounded decompression of UE4 crash reports. Some crash reports could inflate to large amounts of memory before being checked for size, which could put Relay out of memory. ([#1121](https://github.com/getsentry/relay/pull/1121))

**Internal**:

- Aggregate client reports before sending them onwards. ([#1118](https://github.com/getsentry/relay/pull/1118))

## 21.10.0

**Bug Fixes**:

- Correctly validate timestamps for outcomes and sessions. ([#1086](https://github.com/getsentry/relay/pull/1086))
- Run compression on a thread pool when sending to upstream. ([#1085](https://github.com/getsentry/relay/pull/1085))
- Report proper status codes and error messages when sending invalid JSON payloads to an endpoint with a `X-Sentry-Relay-Signature` header. ([#1090](https://github.com/getsentry/relay/pull/1090))
- Enforce attachment and event size limits on UE4 crash reports. ([#1099](https://github.com/getsentry/relay/pull/1099))

**Internal**:

- Add the exclusive time of the transaction's root span. ([#1083](https://github.com/getsentry/relay/pull/1083))
- Add session.status tag to extracted session.duration metric. ([#1087](https://github.com/getsentry/relay/pull/1087))
- Serve project configs for batched requests where one of the project keys cannot be parsed. ([#1093](https://github.com/getsentry/relay/pull/1093))

## 21.9.0

**Features**:

- Add sampling based on transaction name. ([#1058](https://github.com/getsentry/relay/pull/1058))
- Support running Relay without config directory. The most important configuration, including Relay mode and credentials, can now be provided through commandline arguments or environment variables alone. ([#1055](https://github.com/getsentry/relay/pull/1055))
- Protocol support for client reports. ([#1081](https://github.com/getsentry/relay/pull/1081))
- Extract session metrics in non processing relays. ([#1073](https://github.com/getsentry/relay/pull/1073))

**Bug Fixes**:

- Use correct commandline argument name for setting Relay port. ([#1059](https://github.com/getsentry/relay/pull/1059))
- Retrieve OS Context for Unity Events. ([#1072](https://github.com/getsentry/relay/pull/1072))

**Internal**:

- Add new metrics on Relay's performance in dealing with buckets of metric aggregates, as well as the amount of aggregated buckets. ([#1070](https://github.com/getsentry/relay/pull/1070))
- Add the exclusive time of a span. ([#1061](https://github.com/getsentry/relay/pull/1061))
- Remove redundant dynamic sampling processing on fast path. ([#1084](https://github.com/getsentry/relay/pull/1084))

## 21.8.0

- No documented changes.

## 21.7.0

- No documented changes.

## 21.6.3

- No documented changes.

## 21.6.2

**Bug Fixes**:

- Remove connection metrics reported under `connector.*`. They have been fully disabled since version `21.3.0`. ([#1021](https://github.com/getsentry/relay/pull/1021))
- Remove error logs for "failed to extract event" and "failed to store session". ([#1032](https://github.com/getsentry/relay/pull/1032))

**Internal**:

- Assign a random Kafka partition key for session aggregates and metrics to distribute messages evenly. ([#1022](https://github.com/getsentry/relay/pull/1022))
- All fields in breakdown config should be camelCase, and rename the breakdown key name in project options. ([#1020](https://github.com/getsentry/relay/pull/1020))

## 21.6.1

- No documented changes.

## 21.6.0

**Features**:

- Support self-contained envelopes without authentication headers or query parameters. ([#1000](https://github.com/getsentry/relay/pull/1000))
- Support statically configured relays. ([#991](https://github.com/getsentry/relay/pull/991))
- Support namespaced event payloads in multipart minidump submission for Electron Framework. The field has to follow the format `sentry___<namespace>`. ([#1012](https://github.com/getsentry/relay/pull/1012))

**Bug Fixes**:

- Explicitly declare reprocessing context. ([#1009](https://github.com/getsentry/relay/pull/1009))
- Validate the environment attribute in sessions, and drop sessions with invalid releases. ([#1018](https://github.com/getsentry/relay/pull/1018))

**Internal**:

- Gather metrics for corrupted Events with unprintable fields. ([#1008](https://github.com/getsentry/relay/pull/1008))
- Remove project actors. ([#1025](https://github.com/getsentry/relay/pull/1025))

## 21.5.1

**Bug Fixes**:

- Do not leak resources when projects or DSNs are idle. ([#1003](https://github.com/getsentry/relay/pull/1003))

## 21.5.0

**Features**:

- Support the `frame.stack_start` field for chained async stack traces in Cocoa SDK v7. ([#981](https://github.com/getsentry/relay/pull/981))
- Rename configuration fields `cache.event_buffer_size` to `cache.envelope_buffer_size` and `cache.event_expiry` to `cache.envelope_expiry`. The former names are still supported by Relay. ([#985](https://github.com/getsentry/relay/pull/985))
- Add a configuraton flag `relay.ready: always` to mark Relay ready in healthchecks immediately after starting without requiring to authenticate. ([#989](https://github.com/getsentry/relay/pull/989))

**Bug Fixes**:

- Fix roundtrip error when PII selector starts with number. ([#982](https://github.com/getsentry/relay/pull/982))
- Avoid overflow panic for large retry-after durations. ([#992](https://github.com/getsentry/relay/pull/992))

**Internal**:

- Update internal representation of distribution metrics. ([#979](https://github.com/getsentry/relay/pull/979))
- Extract metrics for transaction breakdowns and sessions when the feature is enabled for the organizaiton. ([#986](https://github.com/getsentry/relay/pull/986))
- Assign explicit values to DataCategory enum. ([#987](https://github.com/getsentry/relay/pull/987))

## 21.4.1

**Bug Fixes**:

- Allow the `event_id` attribute on breadcrumbs to link between Sentry events. ([#977](https://github.com/getsentry/relay/pull/977))

## 21.4.0

**Bug Fixes**:

- Parse the Crashpad information extension stream from Minidumps with annotation objects correctly. ([#973](https://github.com/getsentry/relay/pull/973))

**Internal**:

- Emit outcomes for rate limited attachments. ([#951](https://github.com/getsentry/relay/pull/951))
- Remove timestamp from metrics text protocol. ([#972](https://github.com/getsentry/relay/pull/972))
- Add max, min, sum, and count to gauge metrics. ([#974](https://github.com/getsentry/relay/pull/974))

## 21.3.1

**Bug Fixes**:

- Make request url scrubbable. ([#955](https://github.com/getsentry/relay/pull/955))
- Remove dependent items from envelope when dropping transaction item. ([#960](https://github.com/getsentry/relay/pull/960))

**Internal**:

- Emit the `quantity` field for outcomes of events. This field describes the total size in bytes for attachments or the event count for all other categories. A separate outcome is emitted for attachments in a rejected envelope, if any, in addition to the event outcome. ([#942](https://github.com/getsentry/relay/pull/942))
- Add experimental metrics ingestion without bucketing or pre-aggregation. ([#948](https://github.com/getsentry/relay/pull/948))
- Skip serializing some null values in frames interface. ([#944](https://github.com/getsentry/relay/pull/944))
- Add experimental metrics ingestion with bucketing and pre-aggregation. ([#948](https://github.com/getsentry/relay/pull/948), [#952](https://github.com/getsentry/relay/pull/952), [#958](https://github.com/getsentry/relay/pull/958), [#966](https://github.com/getsentry/relay/pull/966), [#969](https://github.com/getsentry/relay/pull/969))
- Change HTTP response for upstream timeouts from 502 to 504. ([#859](https://github.com/getsentry/relay/pull/859))
- Add rule id to outcomes coming from transaction sampling. ([#953](https://github.com/getsentry/relay/pull/953))
- Add support for breakdowns ingestion. ([#934](https://github.com/getsentry/relay/pull/934))
- Ensure empty strings are invalid measurement names. ([#968](https://github.com/getsentry/relay/pull/968))

## 21.3.0

**Features**:

- Relay now picks up HTTP proxies from environment variables. This is made possible by switching to a different HTTP client library.

**Bug Fixes**:

- Deny backslashes in release names. ([#904](https://github.com/getsentry/relay/pull/904))
- Fix a problem with Data Scrubbing source names (PII selectors) that caused `$frame.abs_path` to match, but not `$frame.abs_path || **` or `$frame.abs_path && **`. ([#932](https://github.com/getsentry/relay/pull/932))
- Make username pii-strippable. ([#935](https://github.com/getsentry/relay/pull/935))
- Respond with `400 Bad Request` and an error message `"empty envelope"` instead of `429` when envelopes without items are sent to the envelope endpoint. ([#937](https://github.com/getsentry/relay/pull/937))
- Allow generic Slackbot ([#947](https://github.com/getsentry/relay/pull/947))

**Internal**:

- Emit the `category` field for outcomes of events. This field disambiguates error events, security events and transactions. As a side-effect, Relay no longer emits outcomes for broken JSON payloads or network errors. ([#931](https://github.com/getsentry/relay/pull/931))
- Add inbound filters functionality to dynamic sampling rules. ([#920](https://github.com/getsentry/relay/pull/920))
- The undocumented `http._client` option has been removed. ([#938](https://github.com/getsentry/relay/pull/938))
- Log old events and sessions in the `requests.timestamp_delay` metric. ([#933](https://github.com/getsentry/relay/pull/933))
- Add rule id to outcomes coming from event sampling. ([#943](https://github.com/getsentry/relay/pull/943))
- Fix a bug in rate limiting that leads to accepting all events in the last second of a rate limiting window, regardless of whether the rate limit applies. ([#946](https://github.com/getsentry/relay/pull/946))

## 21.2.0

**Features**:

- By adding `.no-cache` to the DSN key, Relay refreshes project configuration caches immediately. This allows to apply changed settings instantly, such as updates to data scrubbing or inbound filter rules. ([#911](https://github.com/getsentry/relay/pull/911))
- Add NSError to mechanism. ([#925](https://github.com/getsentry/relay/pull/925))
- Add snapshot to the stack trace interface. ([#927](https://github.com/getsentry/relay/pull/927))

**Bug Fixes**:

- Log on INFO level when recovering from network outages. ([#918](https://github.com/getsentry/relay/pull/918))
- Fix a panic in processing minidumps with invalid location descriptors. ([#919](https://github.com/getsentry/relay/pull/919))

**Internal**:

- Improve dynamic sampling rule configuration. ([#907](https://github.com/getsentry/relay/pull/907))
- Compatibility mode for pre-aggregated sessions was removed. The feature is now enabled by default in full fidelity. ([#913](https://github.com/getsentry/relay/pull/913))

## 21.1.0

**Features**:

- Support dynamic sampling for error events. ([#883](https://github.com/getsentry/relay/pull/883))

**Bug Fixes**:

- Make all fields but event-id optional to fix regressions in user feedback ingestion. ([#886](https://github.com/getsentry/relay/pull/886))
- Remove `kafka-ssl` feature because it breaks development workflow on macOS. ([#889](https://github.com/getsentry/relay/pull/889))
- Accept envelopes where their last item is empty and trailing newlines are omitted. This also fixes a panic in some cases. ([#894](https://github.com/getsentry/relay/pull/894))

**Internal**:

- Extract crashpad annotations into contexts. ([#892](https://github.com/getsentry/relay/pull/892))
- Normalize user reports during ingestion and create empty fields. ([#903](https://github.com/getsentry/relay/pull/903))
- Ingest and normalize sample rates from envelope item headers. ([#910](https://github.com/getsentry/relay/pull/910))

## 20.12.1

- No documented changes.

## 20.12.0

**Features**:

- Add `kafka-ssl` compilation feature that builds Kafka linked against OpenSSL. This feature is enabled in Docker containers only. This is only relevant for Relays running as part of on-premise Sentry. ([#881](https://github.com/getsentry/relay/pull/881))
- Relay is now able to ingest pre-aggregated sessions, which will make it possible to efficiently handle applications that produce thousands of sessions per second. ([#815](https://github.com/getsentry/relay/pull/815))
- Add protocol support for WASM. ([#852](https://github.com/getsentry/relay/pull/852))
- Add dynamic sampling for transactions. ([#835](https://github.com/getsentry/relay/pull/835))
- Send network outage metric on healthcheck endpoint hit. ([#856](https://github.com/getsentry/relay/pull/856))

**Bug Fixes**:

- Fix a long-standing bug where log messages were not addressible as `$string`. ([#882](https://github.com/getsentry/relay/pull/882))
- Allow params in content-type for security requests to support content types like `"application/expect-ct-report+json; charset=utf-8"`. ([#844](https://github.com/getsentry/relay/pull/844))
- Fix a panic in CSP filters. ([#848](https://github.com/getsentry/relay/pull/848))
- Do not drop sessions due to an invalid age constraint set to `0`. ([#855](https://github.com/getsentry/relay/pull/855))
- Do not emit outcomes after forwarding envelopes to the upstream, even if that envelope is rate limited, rejected, or dropped. Since the upstream logs an outcome, it would be a duplicate. ([#857](https://github.com/getsentry/relay/pull/857))
- Fix status code for security report. ([#864](https://github.com/getsentry/relay/pull/864))
- Add missing fields for Expect-CT reports. ([#865](https://github.com/getsentry/relay/pull/865))
- Support more directives in CSP reports, such as `block-all-mixed-content` and `require-trusted-types-for`. ([#876](https://github.com/getsentry/relay/pull/876))

**Internal**:

- Add _experimental_ support for picking up HTTP proxies from the regular environment variables. This feature needs to be enabled by setting `http: client: "reqwest"` in your `config.yml`. ([#839](https://github.com/getsentry/relay/pull/839))
- Refactor transparent request forwarding for unknown endpoints. Requests are now entirely buffered in memory and occupy the same queues and actors as other requests. This should not cause issues but may change behavior under load. ([#839](https://github.com/getsentry/relay/pull/839))
- Add reason codes to the `X-Sentry-Rate-Limits` header in store responses. This allows external Relays to emit outcomes with the proper reason codes. ([#850](https://github.com/getsentry/relay/pull/850))
- Emit metrics for outcomes in external relays. ([#851](https://github.com/getsentry/relay/pull/851))
- Make `$error.value` `pii=true`. ([#837](https://github.com/getsentry/relay/pull/837))
- Send `key_id` in partial project config. ([#854](https://github.com/getsentry/relay/pull/854))
- Add stack traces to Sentry error reports. ([#872](https://github.com/getsentry/relay/pull/872))

## 20.11.1

- No documented changes.

## 20.11.0

**Features**:

- Rename upstream retries histogram metric and add upstream requests duration metric. ([#816](https://github.com/getsentry/relay/pull/816))
- Add options for metrics buffering (`metrics.buffering`) and sampling (`metrics.sample_rate`). ([#821](https://github.com/getsentry/relay/pull/821))

**Bug Fixes**:

- Accept sessions with IP address set to `{{auto}}`. This was previously rejected and silently dropped. ([#827](https://github.com/getsentry/relay/pull/827))
- Fix an issue where every retry-after response would be too large by one minute. ([#829](https://github.com/getsentry/relay/pull/829))

**Internal**:

- Always apply cache debouncing for project states. This reduces pressure on the Redis and file system cache. ([#819](https://github.com/getsentry/relay/pull/819))
- Internal refactoring such that validating of characters in tags no longer uses regexes internally. ([#814](https://github.com/getsentry/relay/pull/814))
- Discard invalid user feedback sent as part of envelope. ([#823](https://github.com/getsentry/relay/pull/823))
- Emit event errors and normalization errors for unknown breadcrumb keys. ([#824](https://github.com/getsentry/relay/pull/824))
- Normalize `breadcrumb.ty` into `breadcrumb.type` for broken Python SDK versions. ([#824](https://github.com/getsentry/relay/pull/824))
- Add the client SDK interface for unreal crashes and set the name to `unreal.crashreporter`. ([#828](https://github.com/getsentry/relay/pull/828))
- Fine-tune the selectors for minidump PII scrubbing. ([#818](https://github.com/getsentry/relay/pull/818), [#830](https://github.com/getsentry/relay/pull/830))

## 20.10.1

**Internal**:

- Emit more useful normalization meta data for invalid tags. ([#808](https://github.com/getsentry/relay/pull/808))

## 20.10.0

**Features**:

- Add support for measurement ingestion. ([#724](https://github.com/getsentry/relay/pull/724), [#785](https://github.com/getsentry/relay/pull/785))
- Add support for scrubbing UTF-16 data in attachments ([#742](https://github.com/getsentry/relay/pull/742), [#784](https://github.com/getsentry/relay/pull/784), [#787](https://github.com/getsentry/relay/pull/787))
- Add upstream request metric. ([#793](https://github.com/getsentry/relay/pull/793))
- The padding character in attachment scrubbing has been changed to match the masking character, there is no usability benefit from them being different. ([#810](https://github.com/getsentry/relay/pull/810))

**Bug Fixes**:

- Fix issue where `$span` would not be recognized in Advanced Data Scrubbing. ([#781](https://github.com/getsentry/relay/pull/781))
- Accept big-endian minidumps. ([#789](https://github.com/getsentry/relay/pull/789))
- Detect network outages and retry sending events instead of dropping them. ([#788](https://github.com/getsentry/relay/pull/788))

**Internal**:

- Project states are now cached separately per DSN public key instead of per project ID. This means that there will be multiple separate cache entries for projects with more than one DSN. ([#778](https://github.com/getsentry/relay/pull/778))
- Relay no longer uses the Sentry endpoint to resolve project IDs by public key. Ingestion for the legacy store endpoint has been refactored to rely on key-based caches only. As a result, the legacy endpoint is supported only on managed Relays. ([#800](https://github.com/getsentry/relay/pull/800))
- Fix rate limit outcomes, now emitted only for error events but not transactions. ([#806](https://github.com/getsentry/relay/pull/806), [#809](https://github.com/getsentry/relay/pull/809))

## 20.9.0

**Features**:

- Add support for attaching Sentry event payloads in Unreal crash reports by adding `__sentry` game data entries. ([#715](https://github.com/getsentry/relay/pull/715))
- Support chunked form data keys for event payloads on the Minidump endpoint. Since crashpad has a limit for the length of custom attributes, the sentry event payload can be split up into `sentry__1`, `sentry__2`, etc. ([#721](https://github.com/getsentry/relay/pull/721))
- Periodically re-authenticate with the upstream server. Previously, there was only one initial authentication. ([#731](https://github.com/getsentry/relay/pull/731))
- The module attribute on stack frames (`$frame.module`) and the (usually server side generated) attribute `culprit` can now be scrubbed with advanced data scrubbing. ([#744](https://github.com/getsentry/relay/pull/744))
- Compress outgoing store requests for events and envelopes including attachements using `gzip` content encoding. ([#745](https://github.com/getsentry/relay/pull/745))
- Relay now buffers all requests until it has authenticated with the upstream. ([#747](//github.com/getsentry/relay/pull/747))
- Add a configuration option to change content encoding of upstream store requests. The default is `gzip`, and other options are `identity`, `deflate`, or `br`. ([#771](https://github.com/getsentry/relay/pull/771))

**Bug Fixes**:

- Send requests to the `/envelope/` endpoint instead of the older `/store/` endpoint. This particularly fixes spurious `413 Payload Too Large` errors returned when using Relay with Sentry SaaS. ([#746](https://github.com/getsentry/relay/pull/746))

**Internal**:

- Remove a temporary flag from attachment kafka messages indicating rate limited crash reports to Sentry. This is now enabled by default. ([#718](https://github.com/getsentry/relay/pull/718))
- Performance improvement of http requests to upstream, high priority messages are sent first. ([#678](https://github.com/getsentry/relay/pull/678))
- Experimental data scrubbing on minidumps([#682](https://github.com/getsentry/relay/pull/682))
- Move `generate-schema` from the Relay CLI into a standalone tool. ([#739](//github.com/getsentry/relay/pull/739))
- Move `process-event` from the Relay CLI into a standalone tool. ([#740](//github.com/getsentry/relay/pull/740))
- Add the client SDK to session kafka payloads. ([#751](https://github.com/getsentry/relay/pull/751))
- Add a standalone tool to document metrics in JSON or YAML. ([#752](https://github.com/getsentry/relay/pull/752))
- Emit `processing.event.produced` for user report and session Kafka messages. ([#757](https://github.com/getsentry/relay/pull/757))
- Improve performance of event processing by avoiding regex clone. ([#767](https://github.com/getsentry/relay/pull/767))
- Assign a default name for unnamed attachments, which prevented attachments from being stored in Sentry. ([#769](https://github.com/getsentry/relay/pull/769))
- Add Relay version version to challenge response. ([#758](https://github.com/getsentry/relay/pull/758))

## 20.8.0

**Features**:

- Add the `http.connection_timeout` configuration option to adjust the connection and SSL handshake timeout. The default connect timeout is now increased from 1s to 3s. ([#688](https://github.com/getsentry/relay/pull/688))
- Supply Relay's version during authentication and check if this Relay is still supported. An error message prompting to upgrade Relay will be supplied if Relay is unsupported. ([#697](https://github.com/getsentry/relay/pull/697))

**Bug Fixes**:

- Reuse connections for upstream event submission requests when the server supports connection keepalive. Relay did not consume the response body of all requests, which caused it to reopen a new connection for every event. ([#680](https://github.com/getsentry/relay/pull/680), [#695](https://github.com/getsentry/relay/pull/695))
- Fix hashing of user IP addresses in data scrubbing. Previously, this could create invalid IP addresses which were later rejected by Sentry. Now, the hashed IP address is moved to the `id` field. ([#692](https://github.com/getsentry/relay/pull/692))
- Do not retry authentication with the upstream when a client error is reported (status code 4XX). ([#696](https://github.com/getsentry/relay/pull/696))

**Internal**:

- Extract the event `timestamp` from Minidump files during event normalization. ([#662](https://github.com/getsentry/relay/pull/662))
- Retain the full span description in transaction events instead of trimming it. ([#674](https://github.com/getsentry/relay/pull/674))
- Report all Kafka producer errors to Sentry. Previously, only immediate errors were reported but not those during asynchronous flushing of messages. ([#677](https://github.com/getsentry/relay/pull/677))
- Add "HubSpot Crawler" to the list of web crawlers for inbound filters. ([#693](https://github.com/getsentry/relay/pull/693))
- Improved typing for span data of transaction events, no breaking changes. ([#713](https://github.com/getsentry/relay/pull/713))
- **Breaking change:** In PII configs, all options on hash and mask redactions (replacement characters, ignored characters, hash algorithm/key) are removed. If they still exist in the configuration, they are ignored. ([#760](https://github.com/getsentry/relay/pull/760))

## 20.7.2

**Features**:

- Report metrics for connections to the upstream. These metrics are reported under `connector.*` and include information on connection reuse, timeouts and errors. ([#669](https://github.com/getsentry/relay/pull/669))
- Increased the maximum size of attachments from _50MiB_ to _100MiB_. Most notably, this allows to upload larger minidumps. ([#671](https://github.com/getsentry/relay/pull/671))

**Internal**:

- Always create a spans array for transactions in normalization. This allows Sentry to render the spans UI even if the transaction is empty. ([#667](https://github.com/getsentry/relay/pull/667))

## 20.7.1

- No documented changes.

## 20.7.0

**Features**:

- Sessions and attachments can be rate limited now. These rate limits apply separately from error events, which means that you can continue to send Release Health sessions while you're out of quota with errors. ([#636](https://github.com/getsentry/relay/pull/636))

**Bug Fixes**:

- Outcomes from downstream relays were not forwarded upstream. ([#632](https://github.com/getsentry/relay/pull/632))
- Apply clock drift correction to Release Health sessions and validate timestamps. ([#633](https://github.com/getsentry/relay/pull/633))
- Apply clock drift correction for timestamps that are too far in the past or future. This fixes a bug where broken transaction timestamps would lead to negative durations. ([#634](https://github.com/getsentry/relay/pull/634), [#654](https://github.com/getsentry/relay/pull/654))
- Respond with status code `200 OK` to rate limited minidump and UE4 requests. Third party clients otherwise retry those requests, leading to even more load. ([#646](https://github.com/getsentry/relay/pull/646), [#647](https://github.com/getsentry/relay/pull/647))
- Ingested unreal crash reports no longer have a `misc_primary_cpu_brand` key with GPU information set in the Unreal context. ([#650](https://github.com/getsentry/relay/pull/650))
- Fix ingestion of forwarded outcomes in processing Relays. Previously, `emit_outcomes` had to be set explicitly to enable this. ([#653](https://github.com/getsentry/relay/pull/653))

**Internal**:

- Restructure the envelope and event ingestion paths into a pipeline and apply rate limits to all envelopes. ([#635](https://github.com/getsentry/relay/pull/635), [#636](https://github.com/getsentry/relay/pull/636))
- Pass the combined size of all attachments in an envelope to the Redis rate limiter as quantity to enforce attachment quotas. ([#639](https://github.com/getsentry/relay/pull/639))
- Emit flags for rate limited processing attachments and add a `size` field. ([#640](https://github.com/getsentry/relay/pull/640), [#644](https://github.com/getsentry/relay/pull/644))

## 20.6.0

We have switched to [CalVer](https://calver.org/)! Relay's version is always in line with the latest version of [Sentry](https://github.com/getsentry/sentry).

**Features**:

- Proxy and managed Relays now apply clock drift correction based on the `sent_at` header emitted by SDKs. ([#581](https://github.com/getsentry/relay/pull/581))
- Apply cached rate limits to attachments and sessions in the fast-path when parsing incoming requests. ([#618](https://github.com/getsentry/relay/pull/618))
- New config options `metrics.default_tags` and `metrics.hostname_tag`. ([#625](https://github.com/getsentry/relay/pull/625))

**Bug Fixes**:

- Clock drift correction no longer considers the transaction timestamp as baseline for SDKs using Envelopes. Instead, only the dedicated `sent_at` Envelope header is used. ([#580](https://github.com/getsentry/relay/pull/580))
- The `http.timeout` setting is now applied to all requests, including event submission. Previously, events were exempt. ([#588](https://github.com/getsentry/relay/pull/588))
- All endpoint metrics now report their proper `route` tag. This applies to `requests`, `requests.duration`, and `responses.status_codes`. Previously, some some endpoints reported an empty route. ([#595](https://github.com/getsentry/relay/pull/595))
- Properly refresh cached project states based on the configured intervals. Previously, Relay may have gone into an endless refresh cycle if the system clock not accurate, or the state had not been updated in the upstream. ([#596](https://github.com/getsentry/relay/pull/596))
- Respond with `403 Forbidden` when multiple authentication payloads are sent by the SDK. Previously, Relay would authenticate using one of the payloads and silently ignore the rest. ([#602](https://github.com/getsentry/relay/pull/602))
- Improve metrics documentation. ([#614](https://github.com/getsentry/relay/pull/614))
- Do not scrub event processing errors by default. ([#619](https://github.com/getsentry/relay/pull/619))

**Internal**:

- Add source (who emitted the outcome) to Outcome payload. ([#604](https://github.com/getsentry/relay/pull/604))
- Ignore non-Rust folders for faster rebuilding and testing. ([#578](https://github.com/getsentry/relay/pull/578))
- Invalid session payloads are now logged for SDK debugging. ([#584](https://github.com/getsentry/relay/pull/584), [#591](https://github.com/getsentry/relay/pull/591))
- Add support for Outcomes generation in external Relays. ([#592](https://github.com/getsentry/relay/pull/592))
- Remove unused `rev` from project state. ([#586](https://github.com/getsentry/relay/pull/586))
- Add an outcome endpoint for trusted Relays. ([#589](https://github.com/getsentry/relay/pull/589))
- Emit outcomes for event payloads submitted in attachment files. ([#609](https://github.com/getsentry/relay/pull/609))
- Split envelopes that contain sessions and other items and ingest them independently. ([#610](https://github.com/getsentry/relay/pull/610))
- Removed support for legacy per-key quotas. ([#616](https://github.com/getsentry/relay/pull/615))
- Security events (CSP, Expect-CT, Expect-Staple, and HPKP) are now placed into a dedicated `security` item in envelopes, rather than the generic event item. This allows for quick detection of the event type for rate limiting. ([#617](https://github.com/getsentry/relay/pull/617))

## 0.5.9

- Relay has a logo now!
- New explicit `envelope/` endpoint. Envelopes no longer need to be sent with the right `content-type` header (to cater to browser JS).
- Introduce an Envelope item type for transactions.
- Support environment variables and CLI arguments instead of command line parameters.
- Return status `415` on wrong content types.
- Normalize double-slashes in request URLs more aggressively.
- Add an option to generate credentials on stdout.

**Internal**:

- Serve project configs to downstream Relays with proper permission checking.
- PII: Make and/or selectors specific.
- Add a browser filter for IE 11.
- Changes to release parsing.
- PII: Expose event values as part of generated selector suggestions.

## 0.5.8

**Internal**:

- Fix a bug where exception values and the device name were not PII-strippable.

## 0.5.7

- Docker images are now also pushed to Docker Hub.
- New helper function to generate PII selectors from event data.

**Internal**:

- Release is now a required attribute for session data.
- `unknown` can now be used in place of `unknown_error` for span statuses. A future release will change the canonical format from `unknown_error` to `unknown`.

## 0.5.6

- Fix a bug where Relay would stop processing events if Sentry is down for only a short time.
- Improvements to architecture documentation.
- Initial support for rate limiting by event type ("scoped quotas")
- Fix a bug where `key_id` was omitted from outcomes created by Relay.
- Fix a bug where it was not permitted to send content-encoding as part of a CORS request to store.

**Internal**:

- PII processing: Aliases for value types (`$error` instead of `$exception` to be in sync with Discover column naming) and adding a default for replace-redactions.
- It is now valid to send transactions and spans without `op` set, in which case a default value will be inserted.

## 0.5.5

- Suppress verbose DNS lookup logs.

**Internal**:

- Small performance improvements in datascrubbing config converter.
- New, C-style selector syntax (old one still works)

## 0.5.4

**Internal**:

- Add event contexts to `pii=maybe`.
- Fix parsing of msgpack breadcrumbs in Rust store.
- Envelopes sent to Rust store can omit the DSN in headers.
- Ability to quote/escape special characters in selectors in PII configs.

## 0.5.3

- Properly strip the linux binary to reduce its size
- Allow base64 encoded JSON event payloads ([#466](https://github.com/getsentry/relay/pull/466))
- Fix multipart requests without trailing newline ([#465](https://github.com/getsentry/relay/pull/465))
- Support for ingesting session updates ([#449](https://github.com/getsentry/relay/pull/449))

**Internal**:

- Validate release names during event ingestion ([#479](https://github.com/getsentry/relay/pull/479))
- Add browser extension filter ([#470](https://github.com/getsentry/relay/pull/470))
- Add `pii=maybe`, a new kind of event schema field that can only be scrubbed if explicitly addressed.
- Add way to scrub filepaths in a way that does not break processing.

## 0.5.2

- Fix trivial Redis-related crash when running in non-processing mode.
- Limit the maximum retry-after of a rate limit. This is necessary because of the "Delete and ignore future events" feature in Sentry.
- Project caches are now evicted after `project_grace_period` has passed. If you have that parameter set to a high number you may see increased memory consumption.

**Internal**:

- Misc bugfixes in PII processor. Those bugs do not affect the legacy data scrubber exposed in Python.
- Polishing documentation around PII configuration format.
- Signal codes in mach mechanism are no longer required.

## 0.5.1

- Ability to fetch project configuration from Redis as additional caching layer.
- Fix a few bugs in release filters.
- Fix a few bugs in minidumps endpoint with processing enabled.

**Internal**:

- Fix a bug in the PII processor that would always remove the entire string on `pattern` rules.
- Ability to correct some clock drift and wrong system time in transaction events.

## 0.5.0

- The binary has been renamed to `relay`.
- Updated documentation for metrics.

**Internal**:

- The package is now called `sentry-relay`.
- Renamed all `Semaphore*` types to `Relay*`.
- Fixed memory leaks in processing functions.

## 0.4.65

- Implement the Minidump endpoint.
- Implement the Attachment endpoint.
- Implement the legacy Store endpoint.
- Support a plain `Authorization` header in addition to `X-Sentry-Auth`.
- Simplify the shutdown logic. Relay now always takes a fixed configurable time to shut down.
- Fix healthchecks in _Static_ mode.
- Fix internal handling of event attachments.
- Fix partial reads of request bodies resulting in a broken connection.
- Fix a crash when parsing User-Agent headers.
- Fix handling of events sent with `sentry_version=2.0` (Clojure SDK).
- Use _mmap_ to load the GeoIP database to improve the memory footprint.
- Revert back to the system memory allocator.

**Internal**:

- Preserve microsecond precision in all time stamps.
- Record event ids in all outcomes.
- Updates to event processing metrics.
- Add span status mapping from open telemetry.

## 0.4.64

- Switched to `jemalloc` as global allocator.
- Introduce separate outcome reason for invalid events.
- Always consume request bodies to the end.
- Implemented minidump ingestion.
- Increas precisions of timestamps in protocol.

## 0.4.63

- Refactor healthchecks into two: Liveness and readiness (see code comments for explanation for now).
- Allow multiple trailing slashes on store endpoint, e.g. `/api/42/store///`.
- Internal refactor to prepare for envelopes format.

**Internal**:

- Fix a bug where glob-matching in filters did not behave correctly when the to-be-matched string contained newlines.
- Add `moz-extension:` as scheme for browser extensions (filtering out Firefox addons).
- Raise a dedicated Python exception type for invalid transaction events. Also do not report that error to Sentry from Relay.

## 0.4.62

- Various performance improvements.

## 0.4.61

**Internal**:

- Add `thread.errored` attribute ([#306](https://github.com/getsentry/relay/pull/306)).

## 0.4.60

- License is now BSL instead of MIT ([#301](https://github.com/getsentry/relay/pull/301)).
- Improve internal metrics and logging ([#296](https://github.com/getsentry/relay/pull/296), [#297](https://github.com/getsentry/relay/pull/297), [#298](https://github.com/getsentry/relay/pull/298)).
- Fix unbounded requests to Sentry for project configs ([#295](https://github.com/getsentry/relay/pull/295), [#300](https://github.com/getsentry/relay/pull/300)).
- Fix rejected responses from Sentry due to size limit ([#303](https://github.com/getsentry/relay/pull/303)).
- Expose more options for configuring request concurrency limits ([#311](https://github.com/getsentry/relay/pull/311)).

**Internal**:

- Transaction events with negative duration are now rejected ([#291](https://github.com/getsentry/relay/pull/291)).
- Fix a panic when normalizing certain dates.

## 0.4.59

**Internal**:

- Fix: Normalize legacy stacktrace attributes ([#292](https://github.com/getsentry/relay/pull/292))
- Fix: Validate platform attributes in Relay ([#294](https://github.com/getsentry/relay/pull/294))
- Flip the flag that indicates Relay processing ([#293](https://github.com/getsentry/relay/pull/293))

## 0.4.58

- Evict project caches after some time ([#287](https://github.com/getsentry/relay/pull/287))
- Selectively log internal errors to stderr ([#285](https://github.com/getsentry/relay/pull/285))
- Add an error boundary to parsing project states ([#281](https://github.com/getsentry/relay/pull/281))

**Internal**:

- Add event size metrics ([#286](https://github.com/getsentry/relay/pull/286))
- Normalize before datascrubbing ([#290](https://github.com/getsentry/relay/pull/290))
- Add a config value for thread counts ([#283](https://github.com/getsentry/relay/pull/283))
- Refactor outcomes for parity with Sentry ([#282](https://github.com/getsentry/relay/pull/282))
- Add flag that relay processed an event ([#279](https://github.com/getsentry/relay/pull/279))

## 0.4.57

**Internal**:

- Stricter validation of transaction events.

## 0.4.56

**Internal**:

- Fix a panic in trimming.

## 0.4.55

**Internal**:

- Fix more bugs in datascrubbing converter.

## 0.4.54

**Internal**:

- Fix more bugs in datascrubbing converter.

## 0.4.53

**Internal**:

- Fix more bugs in datascrubbing converter.

## 0.4.52

**Internal**:

- Fix more bugs in datascrubbing converter.

## 0.4.51

**Internal**:

- Fix a few bugs in datascrubbing converter.
- Accept trailing slashes.

**Normalization**:

- Fix a panic on overflowing timestamps.

## 0.4.50

**Internal**:

- Fix bug where IP scrubbers were applied even when not enabled.

## 0.4.49

- Internal changes.

## 0.4.48

**Internal**:

- Fix various bugs in the datascrubber and PII processing code to get closer to behavior of the Python implementation.

## 0.4.47

**Internal**:

- Various work on re-implementing Sentry's `/api/X/store` endpoint in Relay. Relay can now apply rate limits based on Redis and emit the correct outcomes.

## 0.4.46

**Internal**:

- Resolved a regression in IP address normalization. The new behavior is closer to a line-by-line port of the old Python code.

## 0.4.45

**Normalization**:

- Resolved an issue where GEO IP data was not always infered.

## 0.4.44

**Normalization**:

- Only take the user IP address from the store request's IP for certain platforms. This restores the behavior of the old Python code.

## 0.4.43

**Normalization**:

- Bump size of breadcrumbs.
- Workaround for an issue where we would not parse OS information from User Agent when SDK had already sent OS information.
- Further work on Sentry-internal event ingestion.

## 0.4.42

**Normalization**:

- Fix normalization of version strings from user agents.

## 0.4.41

- Support extended project configuration.

**Internal**:

- Implement event filtering rules.
- Add basic support for Sentry-internal event ingestion.
- Parse and normalize user agent strings.

## 0.4.40

**Internal**:

- Restrict ranges of timestamps to prevent overflows in Python code and UI.

## 0.4.39

**Internal**:

- Fix a bug where stacktrace trimming was not applied during renormalization.

## 0.4.38

**Internal**:

- Added typed spans to Event.

## 0.4.37

**Internal**:

- Added `orig_in_app` to frame data.

## 0.4.36

**Internal**:

- Add new .NET versions for context normalization.

## 0.4.35

**Internal**:

- Fix bug where thread's stacktraces were not normalized.
- Fix bug where a string at max depth of a databag was stringified again.

## 0.4.34

**Internal**:

- Added `data` attribute to frames.
- Added a way to override other trimming behavior in Python normalizer binding.

## 0.4.33

**Internal**:

- Plugin-provided context types should now work properly again.

## 0.4.32

**Internal**:

- Removed `function_name` field from frame and added `raw_function`.

## 0.4.31

**Internal**:

- Add trace context type.

## 0.4.30

**Internal**:

- Make exception messages/values larger to allow for foreign stacktrace data to be attached.

## 0.4.29

**Internal**:

- Added `function_name` field to frame.

## 0.4.28

**Internal**:

- Add missing context type for sessionstack.

## 0.4.27

**Internal**:

- Increase frame vars size again! Byte size was fine, but max depth was way too small.

## 0.4.26

**Internal**:

- Reduce frame vars size.

## 0.4.25

**Internal**:

- Add missing trimming to frame vars.

## 0.4.24

**Internal**:

- Reject non-http/https `help_urls` in exception mechanisms.

## 0.4.23

**Internal**:

- Add basic truncation to event meta to prevent payload size from spiralling out of control.

## 0.4.22

**Internal**:

- Added grouping enhancements to protocol.

## 0.4.21

**Internal**:

- Updated debug image interface with more attributes.

## 0.4.20

**Internal**:

- Added support for `lang` frame and stacktrace attribute.

## 0.4.19

**Internal**:

- Slight changes to allow replacing more normalization code in Sentry with Rust.

## 0.4.18

**Internal**:

- Allow much larger payloads in the extra attribute.

## 0.4.17

**Internal**:

- Added support for protocol changes related to upcoming sentry SDK features. In particular the `none` event type was added.

## 0.4.16

For users of relay, nothing changed at all. This is a release to test embedding some Rust code in Sentry itself.

## 0.4.15

For users of relay, nothing changed at all. This is a release to test embedding some Rust code in Sentry itself.

## 0.4.14

For users of relay, nothing changed at all. This is a release to test embedding some Rust code in Sentry itself.

## 0.4.13

For users of relay, nothing changed at all. This is a release to test embedding some Rust code in Sentry itself.

## 0.4.12

For users of relay, nothing changed at all. This is a release to test embedding some Rust code in Sentry itself.

## 0.4.11

For users of relay, nothing changed at all. This is a release to test embedding some Rust code in Sentry itself.

## 0.4.10

For users of relay, nothing changed at all. This is a release to test embedding some Rust code in Sentry itself.

## 0.4.9

For users of relay, nothing changed at all. This is a release to test embedding some Rust code in Sentry itself.

## 0.4.8

For users of relay, nothing changed at all. This is a release to test embedding some Rust code in Sentry itself.

## 0.4.7

For users of relay, nothing changed at all. This is a release to test embedding some Rust code in Sentry itself.

## 0.4.6

For users of relay, nothing changed at all. This is a release to test embedding some Rust code in Sentry itself.

## 0.4.5

For users of relay, nothing changed at all. This is a release to test embedding some Rust code in Sentry itself.

## 0.4.4

For users of relay, nothing changed at all. This is a release to test embedding some Rust code in Sentry itself.

## 0.4.3

For users of relay, nothing changed at all. This is a release to test embedding some Rust code in Sentry itself.

## 0.4.2

For users of relay, nothing changed at all. This is a release to test embedding some Rust code in Sentry itself.

## 0.4.1

For users of relay, nothing changed at all. This is a release to test embedding some Rust code in Sentry itself.

## 0.4.0

Introducing new Relay modes:

- `proxy`: A proxy for all requests and events.
- `static`: Static configuration for known projects in the file system.
- `managed`: Fetch configurations dynamically from Sentry and update them.

The default Relay mode is `managed`. Users upgrading from previous versions will automatically activate the `managed` mode. To change this setting, add `relay.mode` to `config.yml` or run `semaphore config init` from the command line.

**Breaking Change**: If Relay was used without credentials, the mode needs to be set to `proxy`. The default `managed` mode requires credentials.

For more information on Relay modes, see the [documentation page](https://docs.sentry.io/data-management/relay/options/).

### Configuration Changes

- Added `cache.event_buffer_size` to control the maximum number of events that are buffered in case of network issues or high rates of incoming events.
- Added `limits.max_concurrent_requests` to limit the number of connections that this Relay will use to communicate with the upstream.
- Internal error reporting is now disabled by default. To opt in, set `sentry.enabled`.

### Bugfixes

- Fix a bug that caused events to get unconditionally dropped after five seconds, regardless of the `cache.event_expiry` configuration.
- Fix a memory leak in Relay's internal error reporting.

## 0.3.0

- Changed PII stripping rule format to permit path selectors when applying rules. This means that now `$string` refers to strings for instance and `user.id` refers to the `id` field in the `user` attribute of the event. Temporarily support for old rules is retained.

## 0.2.7

- store: Minor fixes to be closer to Python. Ability to disable trimming of objects, arrays and strings.

## 0.2.6

- Fix bug where PII stripping would remove containers without leaving any metadata about the retraction.
- Fix bug where old `redactPair` rules would stop working.

## 0.2.5

- Rewrite of PII stripping logic. This brings potentially breaking changes to the semantics of PII configs. Most importantly field types such as `"freeform"` and `"databag"` are gone, right now there is only `"container"` and `"text"`. All old field types should have become an alias for `"text"`, but take extra care in ensuring your PII rules still work.

- store: Minor fixes to be closer to Python.

## 0.2.4

For users of relay, nothing changed at all. This is a release to test embedding some Rust code in Sentry itself.

- store: Remove stray print statement.

## 0.2.3

For users of relay, nothing changed at all. This is a release to test embedding some Rust code in Sentry itself.

- store: Fix main performance issues.

## 0.2.2

For users of relay, nothing changed at all. This is a release to test embedding some Rust code in Sentry itself.

- store: Fix segfault when trying to process contexts.
- store: Fix trimming state "leaking" between interfaces, leading to excessive trimming.
- store: Don't serialize empty arrays and objects (with a few exceptions).

## 0.2.1

For users of relay, nothing changed at all. This is a release to test embedding some Rust code in Sentry itself.

- `libsemaphore`: Expose CABI for normalizing event data.

## 0.2.0

Our first major iteration on Relay has landed!

- User documentation is now hosted at <https://docs.sentry.io/relay/>.
- SSL support is now included by default. Just configure a [TLS identity](https://docs.sentry.io/relay/options/#relaytls_identity_path) and you're set.
- Updated event processing: Events from older SDKs are now supported. Also, we've fixed some bugs along the line.
- Introduced full support for PII stripping. See [PII Configuration](https://docs.sentry.io/relay/pii-config/) for instructions.
- Configure with static project settings. Relay will skip querying project states from Sentry and use your provided values instead. See [Project Configuration](https://docs.sentry.io/relay/project-config/) for a full guide.
- Relay now also acts as a proxy for certain API requests. This allows it to receive CSP reports and Minidump crash reports, among others. It also sets `X-Forwarded-For` and includes a Relay signature header.

Besides that, there are many technical changes, including:

- Major rewrite of the internals. Relay no longer requires a special endpoint for sending events to upstream Sentry and processes events individually with less delay than before.
- The executable will exit with a non-zero exit code on startup errors. This makes it easier to catch configuration errors.
- Removed `libsodium` as a production dependency, greatly simplifying requirements for the runtime environment.
- Greatly improved logging and metrics. Be careful with the `DEBUG` and `TRACE` levels, as they are **very** verbose now.
- Improved docker containers.

## 0.1.3

- Added support for metadata format

## 0.1.2

- JSON logging ([#32](https://github.com/getsentry/relay/pull/32))
- Update dependencies

## 0.1.1

- Rename "sentry-relay" to "semaphore"
- Use new features from Rust 1.26
- Prepare binary and Python builds ([#20](https://github.com/getsentry/relay/pull/20))
- Add Dockerfile ([#23](https://github.com/getsentry/relay/pull/23))

## 0.1.0

An initial release of the tool.<|MERGE_RESOLUTION|>--- conflicted
+++ resolved
@@ -2,15 +2,13 @@
 
 ## Unreleased
 
-<<<<<<< HEAD
 **Features**:
 
 - Extract attachments from transaction events and send them to kafka individually. ([#1844](https://github.com/getsentry/relay/pull/1844))
-=======
+
 **Internal**:
 
 - Add PHP support. ([#1871](https://github.com/getsentry/relay/pull/1871))
->>>>>>> d465f2d5
 
 ## 23.2.0
 
