# Changelog

## Unreleased

<<<<<<< HEAD
**Internal**:

- Emit the `category` field for outcomes of events. This field disambiguates error events, security events and transactions. As a side-effect, Relay no longer emits outcomes for broken JSON payloads or network errors. ([#931](https://github.com/getsentry/relay/pull/931))
=======
**Bug Fixes**:

- Fix a problem with Data Scrubbing source names (PII selectors) that caused `$frame.abs_path` to match, but not `$frame.abs_path || **` or `$frame.abs_path && **`. ([#932](https://github.com/getsentry/relay/pull/932))
>>>>>>> 4409c270

## 21.2.0

**Features**:

- By adding `.no-cache` to the DSN key, Relay refreshes project configuration caches immediately. This allows to apply changed settings instantly, such as updates to data scrubbing or inbound filter rules. ([#911](https://github.com/getsentry/relay/pull/911))
- Add NSError to mechanism. ([#925](https://github.com/getsentry/relay/pull/925))
- Add snapshot to the stack trace interface. ([#927](https://github.com/getsentry/relay/pull/927))

**Bug Fixes**:

- Log on INFO level when recovering from network outages. ([#918](https://github.com/getsentry/relay/pull/918))
- Fix a panic in processing minidumps with invalid location descriptors. ([#919](https://github.com/getsentry/relay/pull/919))

**Internal**:

- Improve dynamic sampling rule configuration. ([#907](https://github.com/getsentry/relay/pull/907))
- Compatibility mode for pre-aggregated sessions was removed. The feature is now enabled by default in full fidelity. ([#913](https://github.com/getsentry/relay/pull/913))

## 21.1.0

**Features**:

- Support dynamic sampling for error events. ([#883](https://github.com/getsentry/relay/pull/883))

**Bug Fixes**:

- Make all fields but event-id optional to fix regressions in user feedback ingestion. ([#886](https://github.com/getsentry/relay/pull/886))
- Remove `kafka-ssl` feature because it breaks development workflow on macOS. ([#889](https://github.com/getsentry/relay/pull/889))
- Accept envelopes where their last item is empty and trailing newlines are omitted. This also fixes a panic in some cases. ([#894](https://github.com/getsentry/relay/pull/894))

**Internal**:

- Extract crashpad annotations into contexts. ([#892](https://github.com/getsentry/relay/pull/892))
- Normalize user reports during ingestion and create empty fields. ([#903](https://github.com/getsentry/relay/pull/903))
- Ingest and normalize sample rates from envelope item headers. ([#910](https://github.com/getsentry/relay/pull/910))

## 20.12.1

- No documented changes.

## 20.12.0

**Features**:

- Add `kafka-ssl` compilation feature that builds Kafka linked against OpenSSL. This feature is enabled in Docker containers only. This is only relevant for Relays running as part of on-premise Sentry. ([#881](https://github.com/getsentry/relay/pull/881))
- Relay is now able to ingest pre-aggregated sessions, which will make it possible to efficiently handle applications that produce thousands of sessions per second. ([#815](https://github.com/getsentry/relay/pull/815))
- Add protocol support for WASM. ([#852](https://github.com/getsentry/relay/pull/852))
- Add dynamic sampling for transactions. ([#835](https://github.com/getsentry/relay/pull/835))
- Send network outage metric on healthcheck endpoint hit. ([#856](https://github.com/getsentry/relay/pull/856))

**Bug Fixes**:

- Fix a long-standing bug where log messages were not addressible as `$string`. ([#882](https://github.com/getsentry/relay/pull/882))
- Allow params in content-type for security requests to support content types like `"application/expect-ct-report+json; charset=utf-8"`. ([#844](https://github.com/getsentry/relay/pull/844))
- Fix a panic in CSP filters. ([#848](https://github.com/getsentry/relay/pull/848))
- Do not drop sessions due to an invalid age constraint set to `0`. ([#855](https://github.com/getsentry/relay/pull/855))
- Do not emit outcomes after forwarding envelopes to the upstream, even if that envelope is rate limited, rejected, or dropped. Since the upstream logs an outcome, it would be a duplicate. ([#857](https://github.com/getsentry/relay/pull/857))
- Fix status code for security report. ([#864](https://github.com/getsentry/relay/pull/864))
- Add missing fields for Expect-CT reports. ([#865](https://github.com/getsentry/relay/pull/865))
- Support more directives in CSP reports, such as `block-all-mixed-content` and `require-trusted-types-for`. ([#876](https://github.com/getsentry/relay/pull/876))

**Internal**:

- Add _experimental_ support for picking up HTTP proxies from the regular environment variables. This feature needs to be enabled by setting `http: client: "reqwest"` in your `config.yml`. ([#839](https://github.com/getsentry/relay/pull/839))
- Refactor transparent request forwarding for unknown endpoints. Requests are now entirely buffered in memory and occupy the same queues and actors as other requests. This should not cause issues but may change behavior under load. ([#839](https://github.com/getsentry/relay/pull/839))
- Add reason codes to the `X-Sentry-Rate-Limits` header in store responses. This allows external Relays to emit outcomes with the proper reason codes. ([#850](https://github.com/getsentry/relay/pull/850))
- Emit metrics for outcomes in external relays. ([#851](https://github.com/getsentry/relay/pull/851))
- Make `$error.value` `pii=true`. ([#837](https://github.com/getsentry/relay/pull/837))
- Send `key_id` in partial project config. ([#854](https://github.com/getsentry/relay/pull/854))
- Add stack traces to Sentry error reports. ([#872](https://github.com/getsentry/relay/pull/872))

## 20.11.1

- No documented changes.

## 20.11.0

**Features**:

- Rename upstream retries histogram metric and add upstream requests duration metric. ([#816](https://github.com/getsentry/relay/pull/816))
- Add options for metrics buffering (`metrics.buffering`) and sampling (`metrics.sample_rate`). ([#821](https://github.com/getsentry/relay/pull/821))

**Bug Fixes**:

- Accept sessions with IP address set to `{{auto}}`. This was previously rejected and silently dropped. ([#827](https://github.com/getsentry/relay/pull/827))
- Fix an issue where every retry-after response would be too large by one minute. ([#829](https://github.com/getsentry/relay/pull/829))

**Internal**:

- Always apply cache debouncing for project states. This reduces pressure on the Redis and file system cache. ([#819](https://github.com/getsentry/relay/pull/819))
- Internal refactoring such that validating of characters in tags no longer uses regexes internally. ([#814](https://github.com/getsentry/relay/pull/814))
- Discard invalid user feedback sent as part of envelope. ([#823](https://github.com/getsentry/relay/pull/823))
- Emit event errors and normalization errors for unknown breadcrumb keys. ([#824](https://github.com/getsentry/relay/pull/824))
- Normalize `breadcrumb.ty` into `breadcrumb.type` for broken Python SDK versions. ([#824](https://github.com/getsentry/relay/pull/824))
- Add the client SDK interface for unreal crashes and set the name to `unreal.crashreporter`. ([#828](https://github.com/getsentry/relay/pull/828))
- Fine-tune the selectors for minidump PII scrubbing. ([#818](https://github.com/getsentry/relay/pull/818), [#830](https://github.com/getsentry/relay/pull/830))

## 20.10.1

**Internal**:

- Emit more useful normalization meta data for invalid tags. ([#808](https://github.com/getsentry/relay/pull/808))

## 20.10.0

**Features**:

- Add support for measurement ingestion. ([#724](https://github.com/getsentry/relay/pull/724), [#785](https://github.com/getsentry/relay/pull/785))
- Add support for scrubbing UTF-16 data in attachments ([#742](https://github.com/getsentry/relay/pull/742), [#784](https://github.com/getsentry/relay/pull/784), [#787](https://github.com/getsentry/relay/pull/787))
- Add upstream request metric. ([#793](https://github.com/getsentry/relay/pull/793))
- The padding character in attachment scrubbing has been changed to match the masking character, there is no usability benefit from them being different. ([#810](https://github.com/getsentry/relay/pull/810))

**Bug Fixes**:

- Fix issue where `$span` would not be recognized in Advanced Data Scrubbing. ([#781](https://github.com/getsentry/relay/pull/781))
- Accept big-endian minidumps. ([#789](https://github.com/getsentry/relay/pull/789))
- Detect network outages and retry sending events instead of dropping them. ([#788](https://github.com/getsentry/relay/pull/788))

**Internal**:

- Project states are now cached separately per DSN public key instead of per project ID. This means that there will be multiple separate cache entries for projects with more than one DSN. ([#778](https://github.com/getsentry/relay/pull/778))
- Relay no longer uses the Sentry endpoint to resolve project IDs by public key. Ingestion for the legacy store endpoint has been refactored to rely on key-based caches only. As a result, the legacy endpoint is supported only on managed Relays. ([#800](https://github.com/getsentry/relay/pull/800))
- Fix rate limit outcomes, now emitted only for error events but not transactions. ([#806](https://github.com/getsentry/relay/pull/806), [#809](https://github.com/getsentry/relay/pull/809))

## 20.9.0

**Features**:

- Add support for attaching Sentry event payloads in Unreal crash reports by adding `__sentry` game data entries. ([#715](https://github.com/getsentry/relay/pull/715))
- Support chunked form data keys for event payloads on the Minidump endpoint. Since crashpad has a limit for the length of custom attributes, the sentry event payload can be split up into `sentry__1`, `sentry__2`, etc. ([#721](https://github.com/getsentry/relay/pull/721))
- Periodically re-authenticate with the upstream server. Previously, there was only one initial authentication. ([#731](https://github.com/getsentry/relay/pull/731))
- The module attribute on stack frames (`$frame.module`) and the (usually server side generated) attribute `culprit` can now be scrubbed with advanced data scrubbing. ([#744](https://github.com/getsentry/relay/pull/744))
- Compress outgoing store requests for events and envelopes including attachements using `gzip` content encoding. ([#745](https://github.com/getsentry/relay/pull/745))
- Relay now buffers all requests until it has authenticated with the upstream. ([#747](//github.com/getsentry/relay/pull/747))
- Add a configuration option to change content encoding of upstream store requests. The default is `gzip`, and other options are `identity`, `deflate`, or `br`. ([#771](https://github.com/getsentry/relay/pull/771))

**Bug Fixes**:

- Send requests to the `/envelope/` endpoint instead of the older `/store/` endpoint. This particularly fixes spurious `413 Payload Too Large` errors returned when using Relay with Sentry SaaS. ([#746](https://github.com/getsentry/relay/pull/746))

**Internal**:

- Remove a temporary flag from attachment kafka messages indicating rate limited crash reports to Sentry. This is now enabled by default. ([#718](https://github.com/getsentry/relay/pull/718))
- Performance improvement of http requests to upstream, high priority messages are sent first. ([#678](https://github.com/getsentry/relay/pull/678))
- Experimental data scrubbing on minidumps([#682](https://github.com/getsentry/relay/pull/682))
- Move `generate-schema` from the Relay CLI into a standalone tool. ([#739](//github.com/getsentry/relay/pull/739))
- Move `process-event` from the Relay CLI into a standalone tool. ([#740](//github.com/getsentry/relay/pull/740))
- Add the client SDK to session kafka payloads. ([#751](https://github.com/getsentry/relay/pull/751))
- Add a standalone tool to document metrics in JSON or YAML. ([#752](https://github.com/getsentry/relay/pull/752))
- Emit `processing.event.produced` for user report and session Kafka messages. ([#757](https://github.com/getsentry/relay/pull/757))
- Improve performance of event processing by avoiding regex clone. ([#767](https://github.com/getsentry/relay/pull/767))
- Assign a default name for unnamed attachments, which prevented attachments from being stored in Sentry. ([#769](https://github.com/getsentry/relay/pull/769))
- Add Relay version version to challenge response. ([#758](https://github.com/getsentry/relay/pull/758))

## 20.8.0

**Features**:

- Add the `http.connection_timeout` configuration option to adjust the connection and SSL handshake timeout. The default connect timeout is now increased from 1s to 3s. ([#688](https://github.com/getsentry/relay/pull/688))
- Supply Relay's version during authentication and check if this Relay is still supported. An error message prompting to upgrade Relay will be supplied if Relay is unsupported. ([#697](https://github.com/getsentry/relay/pull/697))

**Bug Fixes**:

- Reuse connections for upstream event submission requests when the server supports connection keepalive. Relay did not consume the response body of all requests, which caused it to reopen a new connection for every event. ([#680](https://github.com/getsentry/relay/pull/680), [#695](https://github.com/getsentry/relay/pull/695))
- Fix hashing of user IP addresses in data scrubbing. Previously, this could create invalid IP addresses which were later rejected by Sentry. Now, the hashed IP address is moved to the `id` field. ([#692](https://github.com/getsentry/relay/pull/692))
- Do not retry authentication with the upstream when a client error is reported (status code 4XX). ([#696](https://github.com/getsentry/relay/pull/696))

**Internal**:

- Extract the event `timestamp` from Minidump files during event normalization. ([#662](https://github.com/getsentry/relay/pull/662))
- Retain the full span description in transaction events instead of trimming it. ([#674](https://github.com/getsentry/relay/pull/674))
- Report all Kafka producer errors to Sentry. Previously, only immediate errors were reported but not those during asynchronous flushing of messages. ([#677](https://github.com/getsentry/relay/pull/677))
- Add "HubSpot Crawler" to the list of web crawlers for inbound filters. ([#693](https://github.com/getsentry/relay/pull/693))
- Improved typing for span data of transaction events, no breaking changes. ([#713](https://github.com/getsentry/relay/pull/713))
- **Breaking change:** In PII configs, all options on hash and mask redactions (replacement characters, ignored characters, hash algorithm/key) are removed. If they still exist in the configuration, they are ignored. ([#760](https://github.com/getsentry/relay/pull/760))

## 20.7.2

**Features**:

- Report metrics for connections to the upstream. These metrics are reported under `connector.*` and include information on connection reuse, timeouts and errors. ([#669](https://github.com/getsentry/relay/pull/669))
- Increased the maximum size of attachments from _50MiB_ to _100MiB_. Most notably, this allows to upload larger minidumps. ([#671](https://github.com/getsentry/relay/pull/671))

**Internal**:

- Always create a spans array for transactions in normalization. This allows Sentry to render the spans UI even if the transaction is empty. ([#667](https://github.com/getsentry/relay/pull/667))

## 20.7.1

- No documented changes.

## 20.7.0

**Features**:

- Sessions and attachments can be rate limited now. These rate limits apply separately from error events, which means that you can continue to send Release Health sessions while you're out of quota with errors. ([#636](https://github.com/getsentry/relay/pull/636))

**Bug Fixes**:

- Outcomes from downstream relays were not forwarded upstream. ([#632](https://github.com/getsentry/relay/pull/632))
- Apply clock drift correction to Release Health sessions and validate timestamps. ([#633](https://github.com/getsentry/relay/pull/633))
- Apply clock drift correction for timestamps that are too far in the past or future. This fixes a bug where broken transaction timestamps would lead to negative durations. ([#634](https://github.com/getsentry/relay/pull/634), [#654](https://github.com/getsentry/relay/pull/654))
- Respond with status code `200 OK` to rate limited minidump and UE4 requests. Third party clients otherwise retry those requests, leading to even more load. ([#646](https://github.com/getsentry/relay/pull/646), [#647](https://github.com/getsentry/relay/pull/647))
- Ingested unreal crash reports no longer have a `misc_primary_cpu_brand` key with GPU information set in the Unreal context. ([#650](https://github.com/getsentry/relay/pull/650))
- Fix ingestion of forwarded outcomes in processing Relays. Previously, `emit_outcomes` had to be set explicitly to enable this. ([#653](https://github.com/getsentry/relay/pull/653))

**Internal**:

- Restructure the envelope and event ingestion paths into a pipeline and apply rate limits to all envelopes. ([#635](https://github.com/getsentry/relay/pull/635), [#636](https://github.com/getsentry/relay/pull/636))
- Pass the combined size of all attachments in an envelope to the Redis rate limiter as quantity to enforce attachment quotas. ([#639](https://github.com/getsentry/relay/pull/639))
- Emit flags for rate limited processing attachments and add a `size` field. ([#640](https://github.com/getsentry/relay/pull/640), [#644](https://github.com/getsentry/relay/pull/644))

## 20.6.0

We have switched to [CalVer](https://calver.org/)! Relay's version is always in line with the latest version of [Sentry](https://github.com/getsentry/sentry).

**Features**:

- Proxy and managed Relays now apply clock drift correction based on the `sent_at` header emitted by SDKs. ([#581](https://github.com/getsentry/relay/pull/581))
- Apply cached rate limits to attachments and sessions in the fast-path when parsing incoming requests. ([#618](https://github.com/getsentry/relay/pull/618))
- New config options `metrics.default_tags` and `metrics.hostname_tag`. ([#625](https://github.com/getsentry/relay/pull/625))

**Bug Fixes**:

- Clock drift correction no longer considers the transaction timestamp as baseline for SDKs using Envelopes. Instead, only the dedicated `sent_at` Envelope header is used. ([#580](https://github.com/getsentry/relay/pull/580))
- The `http.timeout` setting is now applied to all requests, including event submission. Previously, events were exempt. ([#588](https://github.com/getsentry/relay/pull/588))
- All endpoint metrics now report their proper `route` tag. This applies to `requests`, `requests.duration`, and `responses.status_codes`. Previously, some some endpoints reported an empty route. ([#595](https://github.com/getsentry/relay/pull/595))
- Properly refresh cached project states based on the configured intervals. Previously, Relay may have gone into an endless refresh cycle if the system clock not accurate, or the state had not been updated in the upstream. ([#596](https://github.com/getsentry/relay/pull/596))
- Respond with `403 Forbidden` when multiple authentication payloads are sent by the SDK. Previously, Relay would authenticate using one of the payloads and silently ignore the rest. ([#602](https://github.com/getsentry/relay/pull/602))
- Improve metrics documentation. ([#614](https://github.com/getsentry/relay/pull/614))
- Do not scrub event processing errors by default. ([#619](https://github.com/getsentry/relay/pull/619))

**Internal**:

- Add source (who emitted the outcome) to Outcome payload. ([#604](https://github.com/getsentry/relay/pull/604))
- Ignore non-Rust folders for faster rebuilding and testing. ([#578](https://github.com/getsentry/relay/pull/578))
- Invalid session payloads are now logged for SDK debugging. ([#584](https://github.com/getsentry/relay/pull/584), [#591](https://github.com/getsentry/relay/pull/591))
- Add support for Outcomes generation in external Relays. ([#592](https://github.com/getsentry/relay/pull/592))
- Remove unused `rev` from project state. ([#586](https://github.com/getsentry/relay/pull/586))
- Add an outcome endpoint for trusted Relays. ([#589](https://github.com/getsentry/relay/pull/589))
- Emit outcomes for event payloads submitted in attachment files. ([#609](https://github.com/getsentry/relay/pull/609))
- Split envelopes that contain sessions and other items and ingest them independently. ([#610](https://github.com/getsentry/relay/pull/610))
- Removed support for legacy per-key quotas. ([#616](https://github.com/getsentry/relay/pull/615))
- Security events (CSP, Expect-CT, Expect-Staple, and HPKP) are now placed into a dedicated `security` item in envelopes, rather than the generic event item. This allows for quick detection of the event type for rate limiting. ([#617](https://github.com/getsentry/relay/pull/617))

## 0.5.9

- Relay has a logo now!
- New explicit `envelope/` endpoint. Envelopes no longer need to be sent with the right `content-type` header (to cater to browser JS).
- Introduce an Envelope item type for transactions.
- Support environment variables and CLI arguments instead of command line parameters.
- Return status `415` on wrong content types.
- Normalize double-slashes in request URLs more aggressively.
- Add an option to generate credentials on stdout.

**Internal**:

- Serve project configs to downstream Relays with proper permission checking.
- PII: Make and/or selectors specific.
- Add a browser filter for IE 11.
- Changes to release parsing.
- PII: Expose event values as part of generated selector suggestions.

## 0.5.8

**Internal**:

- Fix a bug where exception values and the device name were not PII-strippable.

## 0.5.7

- Docker images are now also pushed to Docker Hub.
- New helper function to generate PII selectors from event data.

**Internal**:

- Release is now a required attribute for session data.
- `unknown` can now be used in place of `unknown_error` for span statuses. A future release will change the canonical format from `unknown_error` to `unknown`.

## 0.5.6

- Fix a bug where Relay would stop processing events if Sentry is down for only a short time.
- Improvements to architecture documentation.
- Initial support for rate limiting by event type ("scoped quotas")
- Fix a bug where `key_id` was omitted from outcomes created by Relay.
- Fix a bug where it was not permitted to send content-encoding as part of a CORS request to store.

**Internal**:

- PII processing: Aliases for value types (`$error` instead of `$exception` to be in sync with Discover column naming) and adding a default for replace-redactions.
- It is now valid to send transactions and spans without `op` set, in which case a default value will be inserted.

## 0.5.5

- Suppress verbose DNS lookup logs.

**Internal**:

- Small performance improvements in datascrubbing config converter.
- New, C-style selector syntax (old one still works)

## 0.5.4

**Internal**:

- Add event contexts to `pii=maybe`.
- Fix parsing of msgpack breadcrumbs in Rust store.
- Envelopes sent to Rust store can omit the DSN in headers.
- Ability to quote/escape special characters in selectors in PII configs.

## 0.5.3

- Properly strip the linux binary to reduce its size
- Allow base64 encoded JSON event payloads ([#466](https://github.com/getsentry/relay/pull/466))
- Fix multipart requests without trailing newline ([#465](https://github.com/getsentry/relay/pull/465))
- Support for ingesting session updates ([#449](https://github.com/getsentry/relay/pull/449))

**Internal**:

- Validate release names during event ingestion ([#479](https://github.com/getsentry/relay/pull/479))
- Add browser extension filter ([#470](https://github.com/getsentry/relay/pull/470))
- Add `pii=maybe`, a new kind of event schema field that can only be scrubbed if explicitly addressed.
- Add way to scrub filepaths in a way that does not break processing.

## 0.5.2

- Fix trivial Redis-related crash when running in non-processing mode.
- Limit the maximum retry-after of a rate limit. This is necessary because of the "Delete and ignore future events" feature in Sentry.
- Project caches are now evicted after `project_grace_period` has passed. If you have that parameter set to a high number you may see increased memory consumption.

**Internal**:

- Misc bugfixes in PII processor. Those bugs do not affect the legacy data scrubber exposed in Python.
- Polishing documentation around PII configuration format.
- Signal codes in mach mechanism are no longer required.

## 0.5.1

- Ability to fetch project configuration from Redis as additional caching layer.
- Fix a few bugs in release filters.
- Fix a few bugs in minidumps endpoint with processing enabled.

**Internal**:

- Fix a bug in the PII processor that would always remove the entire string on `pattern` rules.
- Ability to correct some clock drift and wrong system time in transaction events.

## 0.5.0

- The binary has been renamed to `relay`.
- Updated documentation for metrics.

**Internal**:

- The package is now called `sentry-relay`.
- Renamed all `Semaphore*` types to `Relay*`.
- Fixed memory leaks in processing functions.

## 0.4.65

- Implement the Minidump endpoint.
- Implement the Attachment endpoint.
- Implement the legacy Store endpoint.
- Support a plain `Authorization` header in addition to `X-Sentry-Auth`.
- Simplify the shutdown logic. Relay now always takes a fixed configurable time to shut down.
- Fix healthchecks in _Static_ mode.
- Fix internal handling of event attachments.
- Fix partial reads of request bodies resulting in a broken connection.
- Fix a crash when parsing User-Agent headers.
- Fix handling of events sent with `sentry_version=2.0` (Clojure SDK).
- Use _mmap_ to load the GeoIP database to improve the memory footprint.
- Revert back to the system memory allocator.

**Internal**:

- Preserve microsecond precision in all time stamps.
- Record event ids in all outcomes.
- Updates to event processing metrics.
- Add span status mapping from open telemetry.

## 0.4.64

- Switched to `jemalloc` as global allocator.
- Introduce separate outcome reason for invalid events.
- Always consume request bodies to the end.
- Implemented minidump ingestion.
- Increas precisions of timestamps in protocol.

## 0.4.63

- Refactor healthchecks into two: Liveness and readiness (see code comments for explanation for now).
- Allow multiple trailing slashes on store endpoint, e.g. `/api/42/store///`.
- Internal refactor to prepare for envelopes format.

**Internal**:

- Fix a bug where glob-matching in filters did not behave correctly when the to-be-matched string contained newlines.
- Add `moz-extension:` as scheme for browser extensions (filtering out Firefox addons).
- Raise a dedicated Python exception type for invalid transaction events. Also do not report that error to Sentry from Relay.

## 0.4.62

- Various performance improvements.

## 0.4.61

**Internal**:

- Add `thread.errored` attribute ([#306](https://github.com/getsentry/relay/pull/306)).

## 0.4.60

- License is now BSL instead of MIT ([#301](https://github.com/getsentry/relay/pull/301)).
- Improve internal metrics and logging ([#296](https://github.com/getsentry/relay/pull/296), [#297](https://github.com/getsentry/relay/pull/297), [#298](https://github.com/getsentry/relay/pull/298)).
- Fix unbounded requests to Sentry for project configs ([#295](https://github.com/getsentry/relay/pull/295), [#300](https://github.com/getsentry/relay/pull/300)).
- Fix rejected responses from Sentry due to size limit ([#303](https://github.com/getsentry/relay/pull/303)).
- Expose more options for configuring request concurrency limits ([#311](https://github.com/getsentry/relay/pull/311)).

**Internal**:

- Transaction events with negative duration are now rejected ([#291](https://github.com/getsentry/relay/pull/291)).
- Fix a panic when normalizing certain dates.

## 0.4.59

**Internal**:

- Fix: Normalize legacy stacktrace attributes ([#292](https://github.com/getsentry/relay/pull/292))
- Fix: Validate platform attributes in Relay ([#294](https://github.com/getsentry/relay/pull/294))
- Flip the flag that indicates Relay processing ([#293](https://github.com/getsentry/relay/pull/293))

## 0.4.58

- Evict project caches after some time ([#287](https://github.com/getsentry/relay/pull/287))
- Selectively log internal errors to stderr ([#285](https://github.com/getsentry/relay/pull/285))
- Add an error boundary to parsing project states ([#281](https://github.com/getsentry/relay/pull/281))

**Internal**:

- Add event size metrics ([#286](https://github.com/getsentry/relay/pull/286))
- Normalize before datascrubbing ([#290](https://github.com/getsentry/relay/pull/290))
- Add a config value for thread counts ([#283](https://github.com/getsentry/relay/pull/283))
- Refactor outcomes for parity with Sentry ([#282](https://github.com/getsentry/relay/pull/282))
- Add flag that relay processed an event ([#279](https://github.com/getsentry/relay/pull/279))

## 0.4.57

**Internal**:

- Stricter validation of transaction events.

## 0.4.56

**Internal**:

- Fix a panic in trimming.

## 0.4.55

**Internal**:

- Fix more bugs in datascrubbing converter.

## 0.4.54

**Internal**:

- Fix more bugs in datascrubbing converter.

## 0.4.53

**Internal**:

- Fix more bugs in datascrubbing converter.

## 0.4.52

**Internal**:

- Fix more bugs in datascrubbing converter.

## 0.4.51

**Internal**:

- Fix a few bugs in datascrubbing converter.
- Accept trailing slashes.

**Normalization**:

- Fix a panic on overflowing timestamps.

## 0.4.50

**Internal**:

- Fix bug where IP scrubbers were applied even when not enabled.

## 0.4.49

- Internal changes.

## 0.4.48

**Internal**:

- Fix various bugs in the datascrubber and PII processing code to get closer to behavior of the Python implementation.

## 0.4.47

**Internal**:

- Various work on re-implementing Sentry's `/api/X/store` endpoint in Relay. Relay can now apply rate limits based on Redis and emit the correct outcomes.

## 0.4.46

**Internal**:

- Resolved a regression in IP address normalization. The new behavior is closer to a line-by-line port of the old Python code.

## 0.4.45

**Normalization**:

- Resolved an issue where GEO IP data was not always infered.

## 0.4.44

**Normalization**:

- Only take the user IP address from the store request's IP for certain platforms. This restores the behavior of the old Python code.

## 0.4.43

**Normalization**:

- Bump size of breadcrumbs.
- Workaround for an issue where we would not parse OS information from User Agent when SDK had already sent OS information.
- Further work on Sentry-internal event ingestion.

## 0.4.42

**Normalization**:

- Fix normalization of version strings from user agents.

## 0.4.41

- Support extended project configuration.

**Internal**:

- Implement event filtering rules.
- Add basic support for Sentry-internal event ingestion.
- Parse and normalize user agent strings.

## 0.4.40

**Internal**:

- Restrict ranges of timestamps to prevent overflows in Python code and UI.

## 0.4.39

**Internal**:

- Fix a bug where stacktrace trimming was not applied during renormalization.

## 0.4.38

**Internal**:

- Added typed spans to Event.

## 0.4.37

**Internal**:

- Added `orig_in_app` to frame data.

## 0.4.36

**Internal**:

- Add new .NET versions for context normalization.

## 0.4.35

**Internal**:

- Fix bug where thread's stacktraces were not normalized.
- Fix bug where a string at max depth of a databag was stringified again.

## 0.4.34

**Internal**:

- Added `data` attribute to frames.
- Added a way to override other trimming behavior in Python normalizer binding.

## 0.4.33

**Internal**:

- Plugin-provided context types should now work properly again.

## 0.4.32

**Internal**:

- Removed `function_name` field from frame and added `raw_function`.

## 0.4.31

**Internal**:

- Add trace context type.

## 0.4.30

**Internal**:

- Make exception messages/values larger to allow for foreign stacktrace data to be attached.

## 0.4.29

**Internal**:

- Added `function_name` field to frame.

## 0.4.28

**Internal**:

- Add missing context type for sessionstack.

## 0.4.27

**Internal**:

- Increase frame vars size again! Byte size was fine, but max depth was way too small.

## 0.4.26

**Internal**:

- Reduce frame vars size.

## 0.4.25

**Internal**:

- Add missing trimming to frame vars.

## 0.4.24

**Internal**:

- Reject non-http/https `help_urls` in exception mechanisms.

## 0.4.23

**Internal**:

- Add basic truncation to event meta to prevent payload size from spiralling out of control.

## 0.4.22

**Internal**:

- Added grouping enhancements to protocol.

## 0.4.21

**Internal**:

- Updated debug image interface with more attributes.

## 0.4.20

**Internal**:

- Added support for `lang` frame and stacktrace attribute.

## 0.4.19

**Internal**:

- Slight changes to allow replacing more normalization code in Sentry with Rust.

## 0.4.18

**Internal**:

- Allow much larger payloads in the extra attribute.

## 0.4.17

**Internal**:

- Added support for protocol changes related to upcoming sentry SDK features. In particular the `none` event type was added.

## 0.4.16

For users of relay, nothing changed at all. This is a release to test embedding some Rust code in Sentry itself.

## 0.4.15

For users of relay, nothing changed at all. This is a release to test embedding some Rust code in Sentry itself.

## 0.4.14

For users of relay, nothing changed at all. This is a release to test embedding some Rust code in Sentry itself.

## 0.4.13

For users of relay, nothing changed at all. This is a release to test embedding some Rust code in Sentry itself.

## 0.4.12

For users of relay, nothing changed at all. This is a release to test embedding some Rust code in Sentry itself.

## 0.4.11

For users of relay, nothing changed at all. This is a release to test embedding some Rust code in Sentry itself.

## 0.4.10

For users of relay, nothing changed at all. This is a release to test embedding some Rust code in Sentry itself.

## 0.4.9

For users of relay, nothing changed at all. This is a release to test embedding some Rust code in Sentry itself.

## 0.4.8

For users of relay, nothing changed at all. This is a release to test embedding some Rust code in Sentry itself.

## 0.4.7

For users of relay, nothing changed at all. This is a release to test embedding some Rust code in Sentry itself.

## 0.4.6

For users of relay, nothing changed at all. This is a release to test embedding some Rust code in Sentry itself.

## 0.4.5

For users of relay, nothing changed at all. This is a release to test embedding some Rust code in Sentry itself.

## 0.4.4

For users of relay, nothing changed at all. This is a release to test embedding some Rust code in Sentry itself.

## 0.4.3

For users of relay, nothing changed at all. This is a release to test embedding some Rust code in Sentry itself.

## 0.4.2

For users of relay, nothing changed at all. This is a release to test embedding some Rust code in Sentry itself.

## 0.4.1

For users of relay, nothing changed at all. This is a release to test embedding some Rust code in Sentry itself.

## 0.4.0

Introducing new Relay modes:

- `proxy`: A proxy for all requests and events.
- `static`: Static configuration for known projects in the file system.
- `managed`: Fetch configurations dynamically from Sentry and update them.

The default Relay mode is `managed`. Users upgrading from previous versions will automatically activate the `managed` mode. To change this setting, add `relay.mode` to `config.yml` or run `semaphore config init` from the command line.

**Breaking Change**: If Relay was used without credentials, the mode needs to be set to `proxy`. The default `managed` mode requires credentials.

For more information on Relay modes, see the [documentation page](https://docs.sentry.io/data-management/relay/options/).

### Configuration Changes

- Added `cache.event_buffer_size` to control the maximum number of events that are buffered in case of network issues or high rates of incoming events.
- Added `limits.max_concurrent_requests` to limit the number of connections that this Relay will use to communicate with the upstream.
- Internal error reporting is now disabled by default. To opt in, set `sentry.enabled`.

### Bugfixes

- Fix a bug that caused events to get unconditionally dropped after five seconds, regardless of the `cache.event_expiry` configuration.
- Fix a memory leak in Relay's internal error reporting.

## 0.3.0

- Changed PII stripping rule format to permit path selectors when applying rules. This means that now `$string` refers to strings for instance and `user.id` refers to the `id` field in the `user` attribute of the event. Temporarily support for old rules is retained.

## 0.2.7

- store: Minor fixes to be closer to Python. Ability to disable trimming of objects, arrays and strings.

## 0.2.6

- Fix bug where PII stripping would remove containers without leaving any metadata about the retraction.
- Fix bug where old `redactPair` rules would stop working.

## 0.2.5

- Rewrite of PII stripping logic. This brings potentially breaking changes to the semantics of PII configs. Most importantly field types such as `"freeform"` and `"databag"` are gone, right now there is only `"container"` and `"text"`. All old field types should have become an alias for `"text"`, but take extra care in ensuring your PII rules still work.

- store: Minor fixes to be closer to Python.

## 0.2.4

For users of relay, nothing changed at all. This is a release to test embedding some Rust code in Sentry itself.

- store: Remove stray print statement.

## 0.2.3

For users of relay, nothing changed at all. This is a release to test embedding some Rust code in Sentry itself.

- store: Fix main performance issues.

## 0.2.2

For users of relay, nothing changed at all. This is a release to test embedding some Rust code in Sentry itself.

- store: Fix segfault when trying to process contexts.
- store: Fix trimming state "leaking" between interfaces, leading to excessive trimming.
- store: Don't serialize empty arrays and objects (with a few exceptions).

## 0.2.1

For users of relay, nothing changed at all. This is a release to test embedding some Rust code in Sentry itself.

- `libsemaphore`: Expose CABI for normalizing event data.

## 0.2.0

Our first major iteration on Relay has landed!

- User documentation is now hosted at <https://docs.sentry.io/relay/>.
- SSL support is now included by default. Just configure a [TLS identity](https://docs.sentry.io/relay/options/#relaytls_identity_path) and you're set.
- Updated event processing: Events from older SDKs are now supported. Also, we've fixed some bugs along the line.
- Introduced full support for PII stripping. See [PII Configuration](https://docs.sentry.io/relay/pii-config/) for instructions.
- Configure with static project settings. Relay will skip querying project states from Sentry and use your provided values instead. See [Project Configuration](https://docs.sentry.io/relay/project-config/) for a full guide.
- Relay now also acts as a proxy for certain API requests. This allows it to receive CSP reports and Minidump crash reports, among others. It also sets `X-Forwarded-For` and includes a Relay signature header.

Besides that, there are many technical changes, including:

- Major rewrite of the internals. Relay no longer requires a special endpoint for sending events to upstream Sentry and processes events individually with less delay than before.
- The executable will exit with a non-zero exit code on startup errors. This makes it easier to catch configuration errors.
- Removed `libsodium` as a production dependency, greatly simplifying requirements for the runtime environment.
- Greatly improved logging and metrics. Be careful with the `DEBUG` and `TRACE` levels, as they are **very** verbose now.
- Improved docker containers.

## 0.1.3

- Added support for metadata format

## 0.1.2

- JSON logging ([#32](https://github.com/getsentry/relay/pull/32))
- Update dependencies

## 0.1.1

- Rename "sentry-relay" to "semaphore"
- Use new features from Rust 1.26
- Prepare binary and Python builds ([#20](https://github.com/getsentry/relay/pull/20))
- Add Dockerfile ([#23](https://github.com/getsentry/relay/pull/23))

## 0.1.0

An initial release of the tool.<|MERGE_RESOLUTION|>--- conflicted
+++ resolved
@@ -2,15 +2,13 @@
 
 ## Unreleased
 
-<<<<<<< HEAD
+**Bug Fixes**:
+
+- Fix a problem with Data Scrubbing source names (PII selectors) that caused `$frame.abs_path` to match, but not `$frame.abs_path || **` or `$frame.abs_path && **`. ([#932](https://github.com/getsentry/relay/pull/932))
+
 **Internal**:
 
 - Emit the `category` field for outcomes of events. This field disambiguates error events, security events and transactions. As a side-effect, Relay no longer emits outcomes for broken JSON payloads or network errors. ([#931](https://github.com/getsentry/relay/pull/931))
-=======
-**Bug Fixes**:
-
-- Fix a problem with Data Scrubbing source names (PII selectors) that caused `$frame.abs_path` to match, but not `$frame.abs_path || **` or `$frame.abs_path && **`. ([#932](https://github.com/getsentry/relay/pull/932))
->>>>>>> 4409c270
 
 ## 21.2.0
 
