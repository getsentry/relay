--- conflicted
+++ resolved
@@ -8,11 +8,8 @@
 
 **Features**:
 
-<<<<<<< HEAD
-- Add Unity Context Info. ([#5155](https://github.com/getsentry/relay/pull/5155))
-=======
 - Add Thread Pool Info context to event schema. ([#5153](https://github.com/getsentry/relay/pull/5153))
->>>>>>> 9ef31400
+- Add Unity Info context to event schema. ([#5155](https://github.com/getsentry/relay/pull/5155))
 
 ## 25.9.0
 
