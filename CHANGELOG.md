# Changelog

## Unreleased

**Internal**:

- Remove the "unspecified" variant of `SpanKind`. ([#4774](https://github.com/getsentry/relay/pull/4774))
<<<<<<< HEAD
- Normalize AI data and measurements into new OTEL compatible fields and extracting metrics out of said fields. ([#4768](https://github.com/getsentry/relay/pull/4768))
=======
- Switch `sysinfo` dependency back to upstream and update to 0.35.1. ([#4776](https://github.com/getsentry/relay/pull/4776))
>>>>>>> b95faff2

## 25.5.1

**Features**:

- Cached projects can now be refreshed regularly, instead of only on demand. ([#4773](https://github.com/getsentry/relay/pull/4773))
- Allow environment references in Relay configuration. ([#4750](https://github.com/getsentry/relay/pull/4750))
- Add browser name/version to logs. ([#4757](https://github.com/getsentry/relay/pull/4757))

**Internal**:

- Reduce warning logs, emit warnings to the configured Sentry instance. ([#4753](https://github.com/getsentry/relay/pull/4753))

## 25.5.0

**Features**:

- Custom attachment expansion for Switch. ([#4566](https://github.com/getsentry/relay/pull/4566))
- Add the type of the attachment that made the envelope too large to invalid outcomes. ([#4695](https://github.com/getsentry/relay/pull/4695))
- Add OTA Updates Event Context for Expo and other applications. ([#4690](https://github.com/getsentry/relay/pull/4690))
- Add data categories for Seer. ([#4692](https://github.com/getsentry/relay/pull/4692))
- Allow pii scrubbing of all span `sentry_tags` fields. ([#4698](https://github.com/getsentry/relay/pull/4698))
- Add experimental playstation processing logic. ([#4680](https://github.com/getsentry/relay/pull/4680))
- Add OTA Updates Event Context for Replay Events. ([#4711](https://github.com/getsentry/relay/pull/4711))
- Add partition key rate limiter. ([#4730](https://github.com/getsentry/relay/pull/4730))

**Bug Fixes**:

- Add `fenced-frame-src` to `CspDirective`. ([#4691](https://github.com/getsentry/relay/pull/4691))

**Internal**:

- Remove threads with 1 non-idle sample in profiling chunks. ([#4694](https://github.com/getsentry/relay/pull/4694))
- Migrate all Rust workspace crates to edition 2024. ([#4705](https://github.com/getsentry/relay/pull/4705))
- Produce logs to the items topic. ([#4707](https://github.com/getsentry/relay/pull/4707))

## 25.4.0

- Extract searchable context fields into sentry tags for segment spans. ([#4651](https://github.com/getsentry/relay/pull/4651))

**Features**:

- Add experimental playstation endpoint. ([#4555](https://github.com/getsentry/relay/pull/4555))
- Add naver.me / Yeti spider on the crawler filter list. ([#4602](https://github.com/getsentry/relay/pull/4602))
- Add the item type that made the envelope too large to invalid outcomes. ([#4558](https://github.com/getsentry/relay/pull/4558))
- Filter out certain AI crawlers. ([#4608](https://github.com/getsentry/relay/pull/4608))
- Update iOS chrome translation error regex. ([#4634](https://github.com/getsentry/relay/pull/4634))
- Infer the attachment type of view hierarchy items in multipart messages. ([#4624](https://github.com/getsentry/relay/pull/4624))
- Make default Apple device class high. ([#4609](https://github.com/getsentry/relay/pull/4609))

**Bug Fixes**:

- Separates profiles into backend and ui profiles. ([#4595](https://github.com/getsentry/relay/pull/4595))
- Normalize trace context information before writing it into transaction and span data. This ensures the correct sampling rates are stored for extrapolation in Sentry. ([#4625](https://github.com/getsentry/relay/pull/4625))
- Adds u16 validation to the replay protocol's segment_id field. ([#4635](https://github.com/getsentry/relay/pull/4635))
- Exposes all service utilization with instance labels instead of the last. ([#4654](https://github.com/getsentry/relay/pull/4654))
- Ensure that every span's parent exists. ([#4661](https://github.com/getsentry/relay/pull/4661))
- Serialize trace ids consistently in events. ([#4673](https://github.com/getsentry/relay/pull/4673))
- Add profile_chunk_ui as item type alias. ([#4697](https://github.com/getsentry/relay/pull/4697))

**Internal**:

- Add ui chunk profiling data category. ([#4593](https://github.com/getsentry/relay/pull/4593))
- Switch global rate limiter to a service. ([#4581](https://github.com/getsentry/relay/pull/4581))
- Always enforce cached rate limits in processor. ([#4603](https://github.com/getsentry/relay/pull/4603))
- Remove `parent_span_link` from `SpanLink` struct. ([#4594](https://github.com/getsentry/relay/pull/4594))
- Extract transaction breakdowns into measurements. ([#4600](https://github.com/getsentry/relay/pull/4600))
- Expose worker pool metrics in autoscaler endpoint. ([#4605](https://github.com/getsentry/relay/pull/4605))
- Expose runtime utilization metric in autoscaler endpoint. ([#4606](https://github.com/getsentry/relay/pull/4606))
- Bump the revision of `sysinfo` to the revision at `15b3be3273ba286740122fed7bb7dccd2a79dc8f`. ([#4613](https://github.com/getsentry/relay/pull/4613))
- Switch the processor and store to `async`. ([#4552](https://github.com/getsentry/relay/pull/4552))
- Validate the spooling memory configuration on startup. ([#4617](https://github.com/getsentry/relay/pull/4617))
- Rework currently unused 'log' protocol / envelope item type schema. ([#4592](https://github.com/getsentry/relay/pull/4592))
- Improve descriptiveness of autoscaling metric name. ([#4629](https://github.com/getsentry/relay/pull/4629))
- Serialize span's `_meta` information when producing to Kafka. ([#4646](https://github.com/getsentry/relay/pull/4646))
- Enable connection pooling for asynchronous Redis connections. ([#4622](https://github.com/getsentry/relay/pull/4622))
- Add the internal `_performance_issues_spans` field to control perf issue detection. ([#4652](https://github.com/getsentry/relay/pull/4652))
- Add `/v1/traces` (without a trailing slash) as a spec-compliant alternative for our OTLP traces endpoint. ([#4655](https://github.com/getsentry/relay/pull/4655))
- Improve handling of failed Redis connections. ([#4657](https://github.com/getsentry/relay/pull/4657))
- Expose new metrics from the async pool. ([#4658](https://github.com/getsentry/relay/pull/4658))
- Serialize span's `links` information when producing to Kafka. ([#4601](https://github.com/getsentry/relay/pull/4601))

## 25.3.0

**Features**:

- Tag images with release version. ([#4532](https://github.com/getsentry/relay/pull/4532))
- Switch default envelope compression from gzip to zstd. ([#4531](https://github.com/getsentry/relay/pull/4531))
- Update release to include an aarch64 binary. ([#4514](https://github.com/getsentry/relay/pull/4514))
- Support span `category` inference from span attributes. ([#4509](https://github.com/getsentry/relay/pull/4509))
- Add option to control ourlogs ingestion. ([#4518](https://github.com/getsentry/relay/pull/4518))
- Update Apple device model classes ([#4529](https://github.com/getsentry/relay/pull/4529))
- Remove separate quota and rate limit counting for replay videos ([#4554](https://github.com/getsentry/relay/pull/4554))
- Deprecate ReplayVideo data category ([#4560](https://github.com/getsentry/relay/pull/4560))
- Improve localhost detection by checking contained request headers in the error. ([#4580](https://github.com/getsentry/relay/pull/4580))
- Introduce SDK settings structure with `infer_ip` setting to explicitly control IP inference behaviour. ([#4623](https://github.com/getsentry/relay/pull/4623))

**Bug Fixes**:

- Prevent partial trims in indexed and queryable span data. ([#4557](https://github.com/getsentry/relay/pull/4557))
- Emit filtered/sampled outcomes for spans attached to a dropped transaction. ([#4569](https://github.com/getsentry/relay/pull/4569))
- Fix missing geo information for user when IP scrubbing was enabled. ([#4586](https://github.com/getsentry/relay/pull/4586))

**Internal**:

- Track an utilization metric for internal services. ([#4501](https://github.com/getsentry/relay/pull/4501))
- Add new `relay-threading` crate with asynchronous thread pool. ([#4500](https://github.com/getsentry/relay/pull/4500))
- Expose additional metrics through the internal relay metric endpoint. ([#4511](https://github.com/getsentry/relay/pull/4511))
- Write resource and instrumentation scope attributes as span attributes during OTLP ingestion. ([#4533](https://github.com/getsentry/relay/pull/4533))
- Remove unused capability to block metric names and tags. ([#4536](https://github.com/getsentry/relay/pull/4536))
- Adopt new `AsyncPool` for the `EnvelopeProcessorService` and `StoreService`. ([#4520](https://github.com/getsentry/relay/pull/4520))
- Write OTLP span kind to a new `kind` field on spans. ([#4540](https://github.com/getsentry/relay/pull/4540))
- Update mapping of OTLP spans to Sentry spans in the experimental OTL traces endpoint. ([#4505](https://github.com/getsentry/relay/pull/4505))
- Expose metrics for the `AsyncPool`. ([#4538](https://github.com/getsentry/relay/pull/4538))
- Expose service utilization metrics through the internal relay metric endpoint. ([#4543](https://github.com/getsentry/relay/pull/4543))
- Always set observed time for OTel logs in Relay. ([#4559](https://github.com/getsentry/relay/pull/4559))

## 25.2.0

- Allow log ingestion behind a flag, only for internal use currently. ([#4471](https://github.com/getsentry/relay/pull/4471))

**Features**:

- Add configuration option to limit the amount of concurrent http connections. ([#4453](https://github.com/getsentry/relay/pull/4453))
- Add flags context to event schema. ([#4458](https://github.com/getsentry/relay/pull/4458))
- Add support for view hierarchy attachment scrubbing. ([#4452](https://github.com/getsentry/relay/pull/4452))
- Allow configuration of Relay's log format via an environment variable. ([#4484](https://github.com/getsentry/relay/pull/4484))
- Add span links to event schema. ([#4486](https://github.com/getsentry/relay/pull/4486))
- Add `breadcrumb.origin` field to event schema. ([#4498](https://github.com/getsentry/relay/pull/4498))
- Add Spring context to event schema. ([#4502](https://github.com/getsentry/relay/pull/4502))

**Bug Fixes**:

- Fix a bug where parsing large unsigned integers would fail incorrectly. ([#4472](https://github.com/getsentry/relay/pull/4472))
- Set size limit for UserReport attachments so it gets properly reported as too large. ([#4482](https://github.com/getsentry/relay/pull/4482))
- Fix a bug where scrubbed IP addresses were derived again on certain platforms. ([#4491](https://github.com/getsentry/relay/pull/4491))
- Improve stripping of SQL comments during Insights query normalization. ([#4493](https://github.com/getsentry/relay/pull/4493))

**Internal**:

- Add data categories for LogItem and LogByte. ([#4455](https://github.com/getsentry/relay/pull/4455))
- Add option to drop transaction attachments. ([#4466](https://github.com/getsentry/relay/pull/4466))
- Add endpoint that exposes internally collected relay metrics. ([#4497](https://github.com/getsentry/relay/pull/4497))
- Add sub-millisecond precision to internal timer metrics. ([#4495](https://github.com/getsentry/relay/pull/4495))
- Partition spans by `trace_id` on the Kafka topic. ([#4503](https://github.com/getsentry/relay/pull/4503))

## 25.1.0

**Features**:

- Use a separate rate-limit enforcement category for replay-video envelope items. ([#4459](https://github.com/getsentry/relay/pull/4459))

**Internal**:

- Updates performance score calculation on spans and events to also store cdf values as measurements. ([#4438](https://github.com/getsentry/relay/pull/4438))

## 24.12.2

**Features**:

- Increase stacktrace function and symbol length limits to 512 chars. ([#4436](https://github.com/getsentry/relay/pull/4436))
- Scrub non-minidump attachments if there are explicit `$attachment` rules. ([#4415](https://github.com/getsentry/relay/pull/4415), [#4441](https://github.com/getsentry/relay/pull/4441))
- Include blocked domain in CSP reports as a tag. ([#4435](https://github.com/getsentry/relay/pull/4435))

**Internal**:

- Remove the `spool` command from Relay. ([#4423](https://github.com/getsentry/relay/pull/4423))
- Bump `sentry-native` to `0.7.17` and remove cross compilation in CI. ([#4427](https://github.com/getsentry/relay/pull/4427))
- Remove `form_data` envelope items from standalone envelopes. ([#4428](https://github.com/getsentry/relay/pull/4428))
- Remove use of legacy project cache. ([#4419](https://github.com/getsentry/relay/pull/4419))

## 24.12.1

**Bug Fixes**:

- Fix serialized name of `cache.hit` and `cache.key` span tags. ([#4408](https://github.com/getsentry/relay/pull/4408))

**Features**:

- Update Chrome inbound filter. ([#4381](https://github.com/getsentry/relay/pull/4381))

## 24.12.0

**Bug Fixes**:

- Update user agent parsing rules to fix some user agent identification issues. ([#4385](https://github.com/getsentry/relay/pull/4385))
- Stop collecting the `has_profile` metrics tag & reporting outcomes for it. ([#4365](https://github.com/getsentry/relay/pull/4365))
- Parse unreal logs into breadcrumbs from all attached log items not just the first. ([#4384](https://github.com/getsentry/relay/pull/4384))
- Normalize "Google Chrome" browser name to "Chrome". ([#4386](https://github.com/getsentry/relay/pull/4386))

**Features**:

- Add data categories for Uptime and Attachment Items. ([#4363](https://github.com/getsentry/relay/pull/4363), [#4374](https://github.com/getsentry/relay/pull/4374))
- Add ability to rate limit attachments by count (not just by the number of bytes). ([#4377](https://github.com/getsentry/relay/pull/4377))

**Internal**:

- Rework metrics aggregator to keep internal partitions. ([#4378](https://github.com/getsentry/relay/pull/4378))
- Remove support for metrics with profile namespace. ([#4391](https://github.com/getsentry/relay/pull/4391))

## 24.11.2

**Breaking Changes**:

- Remove `spool.envelopes.{min_connections,max_connections,unspool_interval,max_memory_size}` config options. ([#4303](https://github.com/getsentry/relay/pull/4303))
- Flatten Linux distribution fields into `os.context`. ([#4292](https://github.com/getsentry/relay/pull/4292))

**Bug Fixes**:

- Accept incoming requests even if there was an error fetching their project config. ([#4140](https://github.com/getsentry/relay/pull/4140))
- Rate limit profiles when transaction was sampled. ([#4195](https://github.com/getsentry/relay/pull/4195))
- Fix scrubbing user paths in minidump debug module names. ([#4351](https://github.com/getsentry/relay/pull/4351))
- Scrub user fields in span.sentry_tags. ([#4364](https://github.com/getsentry/relay/pull/4364)), ([#4370](https://github.com/getsentry/relay/pull/4370))
- Set `SO_REUSEPORT` to enable smooth restarts. ([#4375](https://github.com/getsentry/relay/pull/4375))

**Features**:

- Set `sdk.name` for events created from minidumps. ([#4313](https://github.com/getsentry/relay/pull/4313))
- Remove old disk spooling logic, default to new version. ([#4303](https://github.com/getsentry/relay/pull/4303))

**Internal**:

- Promote some `span.data` fields to the top level. ([#4298](https://github.com/getsentry/relay/pull/4298))
- Remove metrics summaries. ([#4278](https://github.com/getsentry/relay/pull/4278), [#4279](https://github.com/getsentry/relay/pull/4279), [#4296](https://github.com/getsentry/relay/pull/4296))
- Use async `redis` for `projectconfig`. ([#4284](https://github.com/getsentry/relay/pull/4284))
- Add config parameter to control metrics aggregation. ([#4376](https://github.com/getsentry/relay/pull/4376))

## 24.11.1

**Bug Fixes**:

- Terminate the process when one of the services crashes. ([#4249](https://github.com/getsentry/relay/pull/4249))
- Don't propagate trace sampling decisions from SDKs ([#4265](https://github.com/getsentry/relay/pull/4265))
- Rate limit profile chunks. ([#4270](https://github.com/getsentry/relay/pull/4270))

**Features**:

- Implement zstd http encoding for Relay to Relay communication. ([#4266](https://github.com/getsentry/relay/pull/4266))
- Support empty branches in Pattern alternations. ([#4283](https://github.com/getsentry/relay/pull/4283))
- Add support for partitioning of the `EnvelopeBufferService`. ([#4291](https://github.com/getsentry/relay/pull/4291))

## 24.11.0

**Breaking Changes**:

- Removes support for metric meta envelope items. ([#4152](https://github.com/getsentry/relay/pull/4152))
- Removes support for the project cache endpoint version 2 and before. ([#4147](https://github.com/getsentry/relay/pull/4147))

**Bug Fixes**:

- Allow profile chunks without release. ([#4155](https://github.com/getsentry/relay/pull/4155))

**Features**:

- Add check to ensure unreal user info is not empty. ([#4225](https://github.com/getsentry/relay/pull/4225))
- Retain empty string values in `span.data` and `event.contexts.trace.data`. ([#4174](https://github.com/getsentry/relay/pull/4174))
- Allow `sample_rate` to be float type when deserializing `DynamicSamplingContext`. ([#4181](https://github.com/getsentry/relay/pull/4181))
- Support inbound filters for profiles. ([#4176](https://github.com/getsentry/relay/pull/4176))
- Scrub lower-case redis commands. ([#4235](https://github.com/getsentry/relay/pull/4235))
- Make the maximum idle time of a HTTP connection configurable. ([#4248](https://github.com/getsentry/relay/pull/4248))
- Allow configuring a Sentry server name with an option or the `RELAY_SERVER_NAME` environment variable. ([#4251](https://github.com/getsentry/relay/pull/4251))

**Internal**:

- Add a metric that counts span volume in the root project for dynamic sampling (`c:spans/count_per_root_project@none`). ([#4134](https://github.com/getsentry/relay/pull/4134))
- Add a tag `target_project_id` to both root project metrics for dynamic sampling (`c:transactions/count_per_root_project@none` and `c:spans/count_per_root_project@none`) which shows the flow trace traffic from root to target projects. ([#4170](https://github.com/getsentry/relay/pull/4170))
- Remove `buffer` entries and scrub array contents from MongoDB queries. ([#4186](https://github.com/getsentry/relay/pull/4186))
- Use `DateTime<Utc>` instead of `Instant` for tracking the received time of the `Envelope`. ([#4184](https://github.com/getsentry/relay/pull/4184))
- Add a field to suggest consumers to ingest spans in EAP. ([#4206](https://github.com/getsentry/relay/pull/4206))
- Run internal worker threads with a lower priority. ([#4222](https://github.com/getsentry/relay/pull/4222))
- Add additional fields to the `Event` `Getter`. ([#4238](https://github.com/getsentry/relay/pull/4238))
- Replace u64 with `OrganizationId` new-type struct for organization id. ([#4159](https://github.com/getsentry/relay/pull/4159))
- Add computed contexts for `os`, `browser` and `runtime`. ([#4239](https://github.com/getsentry/relay/pull/4239))
- Add `CachingEnvelopeStack` strategy to the buffer. ([#4242](https://github.com/getsentry/relay/pull/4242))

## 24.10.0

**Breaking Changes**:

- Only allow processing enabled in managed mode. ([#4087](https://github.com/getsentry/relay/pull/4087))

**Bug Fixes**:

- Report invalid spans with appropriate outcome reason. ([#4051](https://github.com/getsentry/relay/pull/4051))
- Use the duration reported by the profiler instead of the transaction. ([#4058](https://github.com/getsentry/relay/pull/4058))
- Incorrect pattern matches involving adjacent any and wildcard matchers. ([#4072](https://github.com/getsentry/relay/pull/4072))

**Features**:

- Add a config option to add default tags to all Relay Sentry events. ([#3944](https://github.com/getsentry/relay/pull/3944))
- Automatically derive `client.address` and `user.geo` for standalone spans. ([#4047](https://github.com/getsentry/relay/pull/4047))
- Add support for uploading compressed (gzip, xz, zstd, bzip2) minidumps. ([#4029](https://github.com/getsentry/relay/pull/4029))
- Add user geo information to Replays. ([#4088](https://github.com/getsentry/relay/pull/4088))
- Configurable span.op inference. ([#4056](https://github.com/getsentry/relay/pull/4056))
- Enable support for zstd `Content-Encoding`. ([#4089](https://github.com/getsentry/relay/pull/4089))
- Accept profile chunks from Android. ([#4104](https://github.com/getsentry/relay/pull/4104))
- Add support for creating User from LoginId in Unreal Crash Context. ([#4093](https://github.com/getsentry/relay/pull/4093))
- Add multi-write Redis client. ([#4064](https://github.com/getsentry/relay/pull/4064))

**Internal**:

- Remove unused `cogs.enabled` configuration option. ([#4060](https://github.com/getsentry/relay/pull/4060))
- Add the dynamic sampling rate to standalone spans as a measurement so that it can be stored, queried, and used for extrapolation. ([#4063](https://github.com/getsentry/relay/pull/4063))
- Use custom wildcard matching instead of regular expressions. ([#4073](https://github.com/getsentry/relay/pull/4073))
- Allowlist the SentryUptimeBot user-agent. ([#4068](https://github.com/getsentry/relay/pull/4068))
- Feature flags of graduated features are now hard-coded in Relay so they can be removed from Sentry. ([#4076](https://github.com/getsentry/relay/pull/4076), [#4080](https://github.com/getsentry/relay/pull/4080))
- Add parallelization in Redis commands. ([#4118](https://github.com/getsentry/relay/pull/4118))
- Extract user ip for spans. ([#4144](https://github.com/getsentry/relay/pull/4144))
- Add support for an experimental OTLP `/v1/traces/` endpoint. The endpoint is disabled by default. ([#4223](https://github.com/getsentry/relay/pull/4223))

## 24.9.0

**Bug Fixes**:

- Use `matches_any_origin` to scrub HTTP hosts in spans. ([#3939](https://github.com/getsentry/relay/pull/3939)).
- Keep frames from both ends of the stacktrace when trimming frames. ([#3905](https://github.com/getsentry/relay/pull/3905))
- Use `UnixTimestamp` instead of `DateTime` when sorting envelopes from disk. ([#4025](https://github.com/getsentry/relay/pull/4025))

**Features**:

- Add configuration option to specify the instance type of Relay. ([#3938](https://github.com/getsentry/relay/pull/3938))
- Update definitions for user agent parsing. ([#3951](https://github.com/getsentry/relay/pull/3951))
- Extend project config API to be revision aware. ([#3947](https://github.com/getsentry/relay/pull/3947))
- Removes `processing.max_secs_in_past` from the main config in favor of event retention from the project config. ([#3958](https://github.com/getsentry/relay/pull/3958))

**Internal**:

- Record too long discard reason for session replays. ([#3950](https://github.com/getsentry/relay/pull/3950))
- Add `EnvelopeStore` trait and implement `DiskUsage` for tracking disk usage. ([#3925](https://github.com/getsentry/relay/pull/3925))
- Increase replay recording limit to two hours. ([#3961](https://github.com/getsentry/relay/pull/3961))
- Forward profiles of non-sampled transactions (with no options filtering). ([#3963](https://github.com/getsentry/relay/pull/3963))
- Make EnvelopeBuffer a Service. ([#3965](https://github.com/getsentry/relay/pull/3965))
- No longer send COGS data to dedicated Kafka topic. ([#3953](https://github.com/getsentry/relay/pull/3953))
- Remove support for extrapolation of metrics. ([#3969](https://github.com/getsentry/relay/pull/3969))
- Remove the internal dashboard that shows logs and metrics. ([#3970](https://github.com/getsentry/relay/pull/3970))
- Remove the OTEL spans endpoint in favor of Envelopes. ([#3973](https://github.com/getsentry/relay/pull/3973))
- Remove the `generate-schema` tool. Relay no longer exposes JSON schema for the event protocol. Consult the Rust type documentation of the `relay-event-schema` crate instead. ([#3974](https://github.com/getsentry/relay/pull/3974))
- Allow creation of `SqliteEnvelopeBuffer` from config, and load existing stacks from db on startup. ([#3967](https://github.com/getsentry/relay/pull/3967))
- Only tag `user.geo.subregion` on frontend and mobile projects. ([#4013](https://github.com/getsentry/relay/pull/4013), [#4023](https://github.com/getsentry/relay/pull/4023))
- Implement graceful shutdown mechanism in the `EnvelopeBuffer`. ([#3980](https://github.com/getsentry/relay/pull/3980))

## 24.8.0

**Bug Fixes**:

- Allow metrics summaries with only `count` (for sets). ([#3864](https://github.com/getsentry/relay/pull/3864))
- Do not trim any span field. Remove entire span instead. ([#3890](https://github.com/getsentry/relay/pull/3890))
- Do not drop replays, profiles and standalone spans in proxy Relays. ([#3888](https://github.com/getsentry/relay/pull/3888))
- Prevent an endless loop that causes high request volume and backlogs when certain large metric buckets are ingested or extrected. ([#3893](https://github.com/getsentry/relay/pull/3893))
- Extract set span metrics from numeric values. ([#3897](https://github.com/getsentry/relay/pull/3897))

**Internal**:

- Add experimental support for V2 envelope buffering. ([#3855](https://github.com/getsentry/relay/pull/3855), [#3863](https://github.com/getsentry/relay/pull/3863))
- Add `client_sample_rate` to spans, pulled from the trace context. ([#3872](https://github.com/getsentry/relay/pull/3872))
- Collect SDK information in profile chunks. ([#3882](https://github.com/getsentry/relay/pull/3882))
- Introduce `trim = "disabled"` type attribute to prevent trimming of spans. ([#3877](https://github.com/getsentry/relay/pull/3877))
- Make the tcp listen backlog configurable and raise the default to 1024. ([#3899](https://github.com/getsentry/relay/pull/3899))
- Add experimental support for MongoDB query normalization. ([#3912](https://github.com/getsentry/relay/pull/3912))
- Extract `user.geo.country_code` into span indexed. ([#3911](https://github.com/getsentry/relay/pull/3911))
- Add `span.system` tag to span metrics ([#3913](https://github.com/getsentry/relay/pull/3913))
- Switch glob implementations from `regex` to `regex-lite`. ([#3926](https://github.com/getsentry/relay/pull/3926))
- Disables unicode support in user agent regexes. ([#3929](https://github.com/getsentry/relay/pull/3929))
- Extract client sdk from transaction into profiles. ([#3915](https://github.com/getsentry/relay/pull/3915))
- Extract `user.geo.subregion` into span metrics/indexed. ([#3914](https://github.com/getsentry/relay/pull/3914))
- Add `last_peek` field to the `Priority` struct. ([#3922](https://github.com/getsentry/relay/pull/3922))
- Extract `user.geo.subregion` for mobile spans. ([#3927](https://github.com/getsentry/relay/pull/3927))
- Rename `Peek` to `EnvelopeBufferGuard`. ([#3930](https://github.com/getsentry/relay/pull/3930))
- Tag `user.geo.subregion` for resource metrics. ([#3934](https://github.com/getsentry/relay/pull/3934))

## 24.7.1

**Bug Fixes**:

- Do not drop envelopes for unparsable project configs. ([#3770](https://github.com/getsentry/relay/pull/3770))

**Features**:

- "Cardinality limit" outcomes now report which limit was exceeded. ([#3825](https://github.com/getsentry/relay/pull/3825))
- Derive span browser name from user agent. ([#3834](https://github.com/getsentry/relay/pull/3834))
- Redis pools for `project_configs`, `cardinality`, `quotas`, and `misc` usecases
  can now be configured individually. ([#3859](https://github.com/getsentry/relay/pull/3859))

**Internal**:

- Use a dedicated thread pool for CPU intensive workloads. ([#3833](https://github.com/getsentry/relay/pull/3833))
- Remove `BufferGuard` in favor of memory checks via `MemoryStat`. ([#3821](https://github.com/getsentry/relay/pull/3821))
- Add ReplayVideo entry to DataCategory. ([#3847](https://github.com/getsentry/relay/pull/3847))

## 24.7.0

**Bug Fixes**:

- Fixes raw OS description parsing for iOS and iPadOS originating from the Unity SDK. ([#3780](https://github.com/getsentry/relay/pull/3780))
- Fixes metrics dropped due to missing project state. ([#3553](https://github.com/getsentry/relay/issues/3553))
- Incorrect span outcomes when generated from a indexed transaction quota. ([#3793](https://github.com/getsentry/relay/pull/3793))
- Report outcomes for spans when transactions are rate limited. ([#3749](https://github.com/getsentry/relay/pull/3749))
- Only transfer valid profile ids. ([#3809](https://github.com/getsentry/relay/pull/3809))

**Features**:

- Allow list for excluding certain host/IPs from scrubbing in spans. ([#3813](https://github.com/getsentry/relay/pull/3813))

**Internal**:

- Aggregate metrics before rate limiting. ([#3746](https://github.com/getsentry/relay/pull/3746))
- Make sure outcomes for dropped profiles are consistent between indexed and non-indexed categories. ([#3767](https://github.com/getsentry/relay/pull/3767))
- Add web vitals support for mobile browsers. ([#3762](https://github.com/getsentry/relay/pull/3762))
- Ingest profiler_id in the profile context and in spans. ([#3714](https://github.com/getsentry/relay/pull/3714), [#3784](https://github.com/getsentry/relay/pull/3784))
- Support extrapolation of metrics extracted from sampled data, as long as the sample rate is set in the DynamicSamplingContext. ([#3753](https://github.com/getsentry/relay/pull/3753))
- Extract thread ID and name in spans. ([#3771](https://github.com/getsentry/relay/pull/3771))
- Compute metrics summary on the extracted custom metrics. ([#3769](https://github.com/getsentry/relay/pull/3769))
- Add support for `all` and `any` `RuleCondition`(s). ([#3791](https://github.com/getsentry/relay/pull/3791))
- Copy root span data from `contexts.trace.data` when converting transaction events into raw spans. ([#3790](https://github.com/getsentry/relay/pull/3790))
- Remove experimental double-write from spans to transactions. ([#3801](https://github.com/getsentry/relay/pull/3801))
- Add feature flag to disable replay-video events. ([#3803](https://github.com/getsentry/relay/pull/3803))
- Write the envelope's Dynamic Sampling Context (DSC) into event payloads for debugging. ([#3811](https://github.com/getsentry/relay/pull/3811))
- Decrease max allowed segment_id for replays to one hour. ([#3280](https://github.com/getsentry/relay/pull/3280))
- Extract a duration light metric for spans without a transaction name tag. ([#3772](https://github.com/getsentry/relay/pull/3772))

## 24.6.0

**Bug fixes**:

- Trim fields in replays to their defined maximum length. ([#3706](https://github.com/getsentry/relay/pull/3706))
- Emit span usage metric for every extracted or standalone span, even if common span metrics are disabled. ([#3719](https://github.com/getsentry/relay/pull/3719))
- Stop overwriting the level of user supplied errors in unreal crash reports. ([#3732](https://github.com/getsentry/relay/pull/3732))
- Apply rate limit on extracted spans when the transaction is rate limited. ([#3713](https://github.com/getsentry/relay/pull/3713))

**Internal**:

- Treat arrays of pairs as key-value mappings during PII scrubbing. ([#3639](https://github.com/getsentry/relay/pull/3639))
- Rate limit envelopes instead of metrics for sampled/indexed items. ([#3716](https://github.com/getsentry/relay/pull/3716))
- Improve flush time calculation in metrics aggregator. ([#3726](https://github.com/getsentry/relay/pull/3726))
- Default `client` of `RequestMeta` to `relay-http` for incoming monitor requests. ([#3739](https://github.com/getsentry/relay/pull/3739))
- Normalize events once in the ingestion pipeline, relying on item headers. ([#3730](https://github.com/getsentry/relay/pull/3730))
- Provide access to values in `span.tags.*` via `span.data.*`. This serves as an opaque fallback to consolidate data attributes. ([#3751](https://github.com/getsentry/relay/pull/3751))

## 24.5.1

**Bug fixes**:

- Apply globally defined metric tags to legacy transaction metrics. ([#3615](https://github.com/getsentry/relay/pull/3615))
- Limit the maximum size of spans in an transaction to 800 kib. ([#3645](https://github.com/getsentry/relay/pull/3645))
- Scrub identifiers in spans with `op:db` and `db_system:redis`. ([#3642](https://github.com/getsentry/relay/pull/3642))
- Stop trimming important span fields by marking them `trim = "false"`. ([#3670](https://github.com/getsentry/relay/pull/3670))

**Features**:

- Apply legacy inbound filters to standalone spans. ([#3552](https://github.com/getsentry/relay/pull/3552))
- Add separate feature flags for add-ons span metrics and indexed spans. ([#3633](https://github.com/getsentry/relay/pull/3633))

**Internal**:

- Send microsecond precision timestamps. ([#3613](https://github.com/getsentry/relay/pull/3613))
- Pull AI token counts from the 'data' section as well. ([#3630](https://github.com/getsentry/relay/pull/3630))
- Map outcome reasons for dynamic sampling to reduced set of values. ([#3623](https://github.com/getsentry/relay/pull/3623))
- Extract status for spans. ([#3606](https://github.com/getsentry/relay/pull/3606))
- Forward `received_at` timestamp for buckets sent to Kafka. ([#3561](https://github.com/getsentry/relay/pull/3561))
- Limit metric name to 150 characters. ([#3628](https://github.com/getsentry/relay/pull/3628))
- Add validation of Kafka topics on startup. ([#3543](https://github.com/getsentry/relay/pull/3543))
- Send `attachment` data inline when possible. ([#3654](https://github.com/getsentry/relay/pull/3654))
- Drops support for transaction metrics extraction versions < 3. ([#3672](https://github.com/getsentry/relay/pull/3672))
- Move partitioning into the `Aggregator` and add a new `Partition` bucket shift mode. ([#3661](https://github.com/getsentry/relay/pull/3661))
- Calculate group hash for function spans. ([#3697](https://github.com/getsentry/relay/pull/3697))

## 24.5.0

**Breaking Changes**:

- Remove the AWS lambda extension. ([#3568](https://github.com/getsentry/relay/pull/3568))

**Bug fixes**:

- Properly handle AI metrics from the Python SDK's `@ai_track` decorator. ([#3539](https://github.com/getsentry/relay/pull/3539))
- Mitigate occasional slowness and timeouts of the healthcheck endpoint. The endpoint will now respond promptly an unhealthy state. ([#3567](https://github.com/getsentry/relay/pull/3567))

**Features**:

- Apple trace-based sampling rules to standalone spans. ([#3476](https://github.com/getsentry/relay/pull/3476))
- Localhost inbound filter filters sudomains of localhost. ([#3608](https://github.com/getsentry/relay/pull/3608))

**Internal**:

- Add metrics extraction config to global config. ([#3490](https://github.com/getsentry/relay/pull/3490), [#3504](https://github.com/getsentry/relay/pull/3504))
- Adjust worker thread distribution of internal services. ([#3516](https://github.com/getsentry/relay/pull/3516))
- Extract `cache.item_size` from measurements instead of data. ([#3510](https://github.com/getsentry/relay/pull/3510))
- Collect `enviornment` tag as part of exclusive_time_light for cache spans. ([#3510](https://github.com/getsentry/relay/pull/3510))
- Forward `span.data` on the Kafka message. ([#3523](https://github.com/getsentry/relay/pull/3523))
- Tag span duration metric like exclusive time. ([#3524](https://github.com/getsentry/relay/pull/3524))
- Emit negative outcomes for denied metrics. ([#3508](https://github.com/getsentry/relay/pull/3508))
- Increase size limits for internal batch endpoints. ([#3562](https://github.com/getsentry/relay/pull/3562))
- Emit negative outcomes when metrics are rejected because of a disabled namespace. ([#3544](https://github.com/getsentry/relay/pull/3544))
- Add AI model costs to global config. ([#3579](https://github.com/getsentry/relay/pull/3579))
- Add support for `event.` in the `Span` `Getter` implementation. ([#3577](https://github.com/getsentry/relay/pull/3577))
- Ensure `chunk_id` and `profiler_id` are UUIDs and sort samples. ([#3588](https://github.com/getsentry/relay/pull/3588))
- Add a calculated measurement based on the AI model and the tokens used. ([#3554](https://github.com/getsentry/relay/pull/3554))
- Restrict usage of OTel endpoint. ([#3597](github.com/getsentry/relay/pull/3597))
- Support new cache span ops in metrics and tag extraction. ([#3598](https://github.com/getsentry/relay/pull/3598))
- Extract additional user fields for spans. ([#3599](https://github.com/getsentry/relay/pull/3599))
- Disable `db.redis` span metrics extraction. ([#3600](https://github.com/getsentry/relay/pull/3600))
- Extract status for spans. ([#3606](https://github.com/getsentry/relay/pull/3606))
- Extract cache key for spans. ([#3631](https://github.com/getsentry/relay/pull/3631))

## 24.4.2

**Breaking Changes**:

- Stop supporting dynamic sampling mode `"total"`, which adjusted for the client sample rate. ([#3474](https://github.com/getsentry/relay/pull/3474))

**Bug fixes**:

- Respect country code TLDs when scrubbing span tags. ([#3458](https://github.com/getsentry/relay/pull/3458))
- Extract HTTP status code from span data when sent as integers. ([#3491](https://github.com/getsentry/relay/pull/3491))

**Features**:

- Separate the logic for producing UserReportV2 events (user feedback) and handle attachments in the same envelope as feedback. ([#3403](https://github.com/getsentry/relay/pull/3403))
- Use same keys for OTel span attributes and Sentry span data. ([#3457](https://github.com/getsentry/relay/pull/3457))
- Support passing owner when upserting Monitors. ([#3468](https://github.com/getsentry/relay/pull/3468))
- Add `features` to ClientSDKInfo ([#3478](https://github.com/getsentry/relay/pull/3478)
- Extract `frames.slow`, `frames.frozen`, and `frames.total` metrics from mobile spans. ([#3473](https://github.com/getsentry/relay/pull/3473))
- Extract `frames.delay` metric from mobile spans. ([#3472](https://github.com/getsentry/relay/pull/3472))
- Consider "Bearer" (case-insensitive) a password. PII will scrub all strings matching that substring. ([#3484](https://github.com/getsentry/relay/pull/3484))
- Add support for `CF-Connecting-IP` header. ([#3496](https://github.com/getsentry/relay/pull/3496))
- Add `received_at` timestamp to `BucketMetadata` to measure the oldest received timestamp of the `Bucket`. ([#3488](https://github.com/getsentry/relay/pull/3488))
- Properly identify meta web crawlers when filtering out web crawlers. ([#4699](https://github.com/getsentry/relay/pull/4699))

**Internal**:

- Emit gauges for total and self times for spans. ([#3448](https://github.com/getsentry/relay/pull/3448))
- Collect exclusive_time_light metrics for `cache.*` spans. ([#3466](https://github.com/getsentry/relay/pull/3466))
- Build and publish ARM docker images for Relay. ([#3272](https://github.com/getsentry/relay/pull/3272)).
- Remove `MetricMeta` feature flag and use `CustomMetrics` instead. ([#3503](https://github.com/getsentry/relay/pull/3503))
- Collect `transaction.op` as tag for frame metrics. ([#3512](https://github.com/getsentry/relay/pull/3512))

## 24.4.1

**Features**:

- Add inbound filters for `Annotated<Replay>` types. ([#3420](https://github.com/getsentry/relay/pull/3420))
- Add Linux distributions to os context. ([#3443](https://github.com/getsentry/relay/pull/3443))

**Internal:**

- Emit negative outcomes in metric stats for metrics. ([#3436](https://github.com/getsentry/relay/pull/3436))
- Add new inbound filter: Permission denied to access property "x" ([#3442](https://github.com/getsentry/relay/pull/3442))
- Emit negative outcomes for metrics via metric stats in pop relays. ([#3452](https://github.com/getsentry/relay/pull/3452))
- Extract `ai` category and annotate metrics with it. ([#3449](https://github.com/getsentry/relay/pull/3449))

## 24.4.0

**Breaking changes**:

- Kafka topic configuration keys now support the default topic name. The previous aliases `metrics` and `metrics_transactions` are no longer supported if configuring topics manually. Use `ingest-metrics` or `metrics_sessions` instead of `metrics`, and `ingest-performance-metrics` or `metrics_generic` instead of `metrics_transactions`. ([#3361](https://github.com/getsentry/relay/pull/3361))
- Remove `ShardedProducer` and related code. The sharded configuration for Kafka is no longer supported. ([#3415](https://github.com/getsentry/relay/pull/3415))

**Bug fixes:**

- Fix performance regression in disk spooling by using page counts to estimate the spool size. ([#3379](https://github.com/getsentry/relay/pull/3379))
- Perform clock drift normalization only when `sent_at` is set in the `Envelope` headers. ([#3405](https://github.com/getsentry/relay/pull/3405))
- Do not overwrite `span.is_segment: true` if already set by SDK. ([#3411](https://github.com/getsentry/relay/pull/3411))

**Features**:

- Add support for continuous profiling. ([#3270](https://github.com/getsentry/relay/pull/3270))
- Add support for Reporting API for CSP reports ([#3277](https://github.com/getsentry/relay/pull/3277))
- Extract op and description while converting opentelemetry spans to sentry spans. ([#3287](https://github.com/getsentry/relay/pull/3287))
- Drop `event_id` and `remote_addr` from all outcomes. ([#3319](https://github.com/getsentry/relay/pull/3319))
- Support for AI token metrics ([#3250](https://github.com/getsentry/relay/pull/3250))
- Accept integers in `event.user.username`. ([#3328](https://github.com/getsentry/relay/pull/3328))
- Produce user feedback to ingest-feedback-events topic, with rollout rate. ([#3344](https://github.com/getsentry/relay/pull/3344))
- Extract `cache.item_size` and `cache.hit` data into span indexed ([#3367](https://github.com/getsentry/relay/pull/3367))
- Allow IP addresses in metrics domain tag. ([#3365](https://github.com/getsentry/relay/pull/3365))
- Support the full unicode character set via UTF-8 encoding for metric tags submitted via the statsd format. Certain restricted characters require escape sequences, see [docs](https://develop.sentry.dev/sdk/metrics/#normalization) for the precise rules. ([#3358](https://github.com/getsentry/relay/pull/3358))
- Stop extracting count_per_segment and count_per_op metrics. ([#3380](https://github.com/getsentry/relay/pull/3380))
- Add `cardinality_limited` outcome with id `6`. ([#3389](https://github.com/getsentry/relay/pull/3389))
- Extract `cache.item_size` and `cache.hit` metrics. ([#3371](https://github.com/getsentry/relay/pull/3371))
- Optionally convert segment spans to transactions for compatibility. ([#3375](https://github.com/getsentry/relay/pull/3375))
- Extract scrubbed IP addresses into the `span.domain` tag. ([#3383](https://github.com/getsentry/relay/pull/3383))

**Internal**:

- Enable `db.redis` span metrics extraction. ([#3283](https://github.com/getsentry/relay/pull/3283))
- Add data categories for continuous profiling. ([#3284](https://github.com/getsentry/relay/pull/3284), [#3303](https://github.com/getsentry/relay/pull/3303))
- Apply rate limits to span metrics. ([#3255](https://github.com/getsentry/relay/pull/3255))
- Extract metrics from transaction spans. ([#3273](https://github.com/getsentry/relay/pull/3273), [#3324](https://github.com/getsentry/relay/pull/3324))
- Implement volume metric stats. ([#3281](https://github.com/getsentry/relay/pull/3281))
- Implement cardinality metric stats. ([#3360](https://github.com/getsentry/relay/pull/3360))
- Scrub transactions before enforcing quotas. ([#3248](https://github.com/getsentry/relay/pull/3248))
- Implement metric name based cardinality limits. ([#3313](https://github.com/getsentry/relay/pull/3313))
- Kafka topic config supports default topic names as keys. ([#3282](https://github.com/getsentry/relay/pull/3282), [#3350](https://github.com/getsentry/relay/pull/3350))
- Extract `ai_total_tokens_used` metrics from spans. ([#3412](https://github.com/getsentry/relay/pull/3412), [#3440](https://github.com/getsentry/relay/pull/3440))
- Set all span tags on the transaction span. ([#3310](https://github.com/getsentry/relay/pull/3310))
- Emit outcomes for user feedback events. ([#3026](https://github.com/getsentry/relay/pull/3026))
- Collect duration for all spans. ([#3322](https://github.com/getsentry/relay/pull/3322))
- Add `project_id` as part of the span Kafka message headers. ([#3320](https://github.com/getsentry/relay/pull/3320))
- Stop producing to sessions topic, the feature is now fully migrated to metrics. ([#3271](https://github.com/getsentry/relay/pull/3271))
- Pass `retention_days` in the Kafka profile messages. ([#3362](https://github.com/getsentry/relay/pull/3362))
- Support and expose namespaces for metric rate limit propagation via the `x-sentry-rate-limits` header. ([#3347](https://github.com/getsentry/relay/pull/3347))
- Tag span duration metric by group for all ops supporting description scrubbing. ([#3370](https://github.com/getsentry/relay/pull/3370))
- Copy transaction tags to segment. ([#3386](https://github.com/getsentry/relay/pull/3386))
- Route spans according to trace_id. ([#3387](https://github.com/getsentry/relay/pull/3387))
- Log span when encountering a validation error. ([#3401](https://github.com/getsentry/relay/pull/3401))
- Optionally skip normalization. ([#3377](https://github.com/getsentry/relay/pull/3377))
- Scrub file extensions in file spans and tags. ([#3413](https://github.com/getsentry/relay/pull/3413))

## 24.3.0

**Features**:

- Extend GPU context with data for Unreal Engine crash reports. ([#3144](https://github.com/getsentry/relay/pull/3144))
- Implement base64 and zstd metric bucket encodings. ([#3218](https://github.com/getsentry/relay/pull/3218))
- Implement COGS measurements into Relay. ([#3157](https://github.com/getsentry/relay/pull/3157))
- Parametrize transaction in dynamic sampling context. ([#3141](https://github.com/getsentry/relay/pull/3141))
- Adds ReplayVideo envelope-item type. ([#3105](https://github.com/getsentry/relay/pull/3105))
- Parse & scrub span description for supabase. ([#3153](https://github.com/getsentry/relay/pull/3153), [#3156](https://github.com/getsentry/relay/pull/3156))
- Introduce generic filters in global configs. ([#3161](https://github.com/getsentry/relay/pull/3161))
- Individual cardinality limits can now be set into passive mode and not be enforced. ([#3199](https://github.com/getsentry/relay/pull/3199))
- Allow enabling SSL for Kafka. ([#3232](https://github.com/getsentry/relay/pull/3232))
- Enable HTTP compression for all APIs. ([#3233](https://github.com/getsentry/relay/pull/3233))
- Add `process.load` span to ingested mobile span ops. ([#3227](https://github.com/getsentry/relay/pull/3227))
- Track metric bucket metadata for Relay internal usage. ([#3254](https://github.com/getsentry/relay/pull/3254))
- Enforce rate limits for standalone spans. ([#3238](https://github.com/getsentry/relay/pull/3238))
- Extract `span.status_code` tag for HTTP spans. ([#3245](https://github.com/getsentry/relay/pull/3245))
- Add `version` property and set as event context when a performance profile has calculated data. ([#3249](https://github.com/getsentry/relay/pull/3249))

**Bug Fixes**:

- Forward metrics in proxy mode. ([#3106](https://github.com/getsentry/relay/pull/3106))
- Do not PII-scrub code locations by default. ([#3116](https://github.com/getsentry/relay/pull/3116))
- Accept transactions with unfinished spans. ([#3162](https://github.com/getsentry/relay/pull/3162))
- Don't run validation on renormalization, and don't normalize spans from librelay calls. ([#3214](https://github.com/getsentry/relay/pull/3214))
- Pass on multipart attachments without content type. ([#3225](https://github.com/getsentry/relay/pull/3225))

**Internal**:

- Add quotas to global config. ([#3086](https://github.com/getsentry/relay/pull/3086))
- Adds support for dynamic metric bucket encoding. ([#3137](https://github.com/getsentry/relay/pull/3137))
- Use statsdproxy to pre-aggregate metrics. ([#2425](https://github.com/getsentry/relay/pull/2425))
- Add SDK information to spans. ([#3178](https://github.com/getsentry/relay/pull/3178))
- Drop replay envelopes if any item fails. ([#3201](https://github.com/getsentry/relay/pull/3201))
- Filter null values from metrics summary tags. ([#3204](https://github.com/getsentry/relay/pull/3204))
- Emit a usage metric for every span seen. ([#3209](https://github.com/getsentry/relay/pull/3209))
- Add namespace for profile metrics. ([#3229](https://github.com/getsentry/relay/pull/3229))
- Collect exclusive time for all spans. ([#3268](https://github.com/getsentry/relay/pull/3268))
- Add segment_id to the profile. ([#3265](https://github.com/getsentry/relay/pull/3265))

## 24.2.0

**Bug Fixes**:

- Fix regression in SQL query scrubbing. ([#3091](https://github.com/getsentry/relay/pull/3091))
- Fix span metric ingestion for http spans. ([#3111](https://github.com/getsentry/relay/pull/3111))
- Normalize route in trace context data field. ([#3104](https://github.com/getsentry/relay/pull/3104))

**Features**:

- Add protobuf support for ingesting OpenTelemetry spans and use official `opentelemetry-proto` generated structs. ([#3044](https://github.com/getsentry/relay/pull/3044))

**Internal**:

- Add ability to use namespace in non-global quotas. ([#3090](https://github.com/getsentry/relay/pull/3090))
- Set the span op on segments. ([#3082](https://github.com/getsentry/relay/pull/3082))
- Skip profiles without required measurements. ([#3112](https://github.com/getsentry/relay/pull/3112))
- Push metrics summaries to their own topic. ([#3045](https://github.com/getsentry/relay/pull/3045))
- Add `user.sentry_user` computed field for the on demand metrics extraction pipeline. ([#3122](https://github.com/getsentry/relay/pull/3122))

## 24.1.2

**Features**:

- Add `raw_domain` tag to indexed spans. ([#2975](https://github.com/getsentry/relay/pull/2975))
- Obtain `span.domain` field from the span data's `url.scheme` and `server.address` properties when applicable. ([#2975](https://github.com/getsentry/relay/pull/2975))
- Do not truncate simplified SQL expressions. ([#3003](https://github.com/getsentry/relay/pull/3003))
- Add `app_start_type` as a tag for self time and duration for app start spans. ([#3027](https://github.com/getsentry/relay/pull/3027)), ([#3066](https://github.com/getsentry/relay/pull/3066))

**Internal**:

- Emit a usage metric for total spans. ([#3007](https://github.com/getsentry/relay/pull/3007))
- Drop timestamp from metrics partition key. ([#3025](https://github.com/getsentry/relay/pull/3025))
- Drop spans ending outside the valid timestamp range. ([#3013](https://github.com/getsentry/relay/pull/3013))
- Add support for combining replay envelope items. ([#3035](https://github.com/getsentry/relay/pull/3035))
- Extract INP metrics from spans. ([#2969](https://github.com/getsentry/relay/pull/2969), [#3041](https://github.com/getsentry/relay/pull/3041))
- Add ability to rate limit metric buckets by namespace. ([#2941](https://github.com/getsentry/relay/pull/2941))
- Upgrade sqlparser to 0.43.1.([#3057](https://github.com/getsentry/relay/pull/3057))
- Implement project scoped cardinality limits. ([#3071](https://github.com/getsentry/relay/pull/3071))

## 24.1.1

**Features**:

- Add new legacy browser filters. ([#2950](https://github.com/getsentry/relay/pull/2950))

**Internal**:

- Implement quota system for cardinality limiter. ([#2972](https://github.com/getsentry/relay/pull/2972))
- Use cardinality limits from project config instead of Relay config. ([#2990](https://github.com/getsentry/relay/pull/2990))
- Proactively move on-disk spool to memory. ([#2949](https://github.com/getsentry/relay/pull/2949))
- Default missing `Event.platform` and `Event.level` fields during light normalization. ([#2961](https://github.com/getsentry/relay/pull/2961))
- Copy event measurements to span & normalize span measurements. ([#2953](https://github.com/getsentry/relay/pull/2953))
- Add `allow_negative` to `BuiltinMeasurementKey`. Filter out negative BuiltinMeasurements if `allow_negative` is false. ([#2982](https://github.com/getsentry/relay/pull/2982))
- Add possiblity to block metrics or their tags with glob-patterns. ([#2954](https://github.com/getsentry/relay/pull/2954), [#2973](https://github.com/getsentry/relay/pull/2973))
- Forward profiles of non-sampled transactions. ([#2940](https://github.com/getsentry/relay/pull/2940))
- Enable throttled periodic unspool of the buffered envelopes. ([#2993](https://github.com/getsentry/relay/pull/2993))

**Bug Fixes**:

- Add automatic PII scrubbing to `logentry.params`. ([#2956](https://github.com/getsentry/relay/pull/2956))
- Avoid producing `null` values in metric data. These values were the result of Infinity or NaN values extracted from event data. The values are now discarded during extraction. ([#2958](https://github.com/getsentry/relay/pull/2958))
- Fix processing of user reports. ([#2981](https://github.com/getsentry/relay/pull/2981), [#2984](https://github.com/getsentry/relay/pull/2984))
- Fetch project config when metrics are received. ([#2987](https://github.com/getsentry/relay/pull/2987))

## 24.1.0

**Features**:

- Add a global throughput rate limiter for metric buckets. ([#2928](https://github.com/getsentry/relay/pull/2928))
- Group db spans with repeating logical conditions together. ([#2929](https://github.com/getsentry/relay/pull/2929))

**Bug Fixes**:

- Normalize event timestamps before validating them, fixing cases where Relay would drop valid events with reason "invalid_transaction". ([#2878](https://github.com/getsentry/relay/pull/2878))
- Resolve a division by zero in performance score computation that leads to dropped metrics for transactions. ([#2911](https://github.com/getsentry/relay/pull/2911))

**Internal**:

- Add `duration` metric for mobile app start spans. ([#2906](https://github.com/getsentry/relay/pull/2906))
- Introduce the configuration option `http.global_metrics`. When enabled, Relay submits metric buckets not through regular project-scoped Envelopes, but instead through the global endpoint. When this Relay serves a high number of projects, this can reduce the overall request volume. ([#2902](https://github.com/getsentry/relay/pull/2902))
- Record the size of global metrics requests in statsd as `upstream.metrics.body_size`. ([#2908](https://github.com/getsentry/relay/pull/2908))
- Make Kafka spans compatible with the Snuba span schema. ([#2917](https://github.com/getsentry/relay/pull/2917), [#2926](https://github.com/getsentry/relay/pull/2926))
- Only extract span metrics / tags when they are needed. ([#2907](https://github.com/getsentry/relay/pull/2907), [#2923](https://github.com/getsentry/relay/pull/2923), [#2924](https://github.com/getsentry/relay/pull/2924))
- Normalize metric resource identifiers in `event._metrics_summary` and `span._metrics_summary`. ([#2914](https://github.com/getsentry/relay/pull/2914))
- Send outcomes for spans. ([#2930](https://github.com/getsentry/relay/pull/2930))
- Validate error_id and trace_id vectors in replay deserializer. ([#2931](https://github.com/getsentry/relay/pull/2931))
- Add a data category for indexed spans. ([#2937](https://github.com/getsentry/relay/pull/2937))
- Add nested Android app start span ops to span ingestion ([#2927](https://github.com/getsentry/relay/pull/2927))
- Create rate limited outcomes for cardinality limited metrics ([#2947](https://github.com/getsentry/relay/pull/2947))

## 23.12.1

**Internal**:

- Use a Lua script and in-memory cache for the cardinality limiting to reduce load on Redis. ([#2849](https://github.com/getsentry/relay/pull/2849))
- Extract metrics for file spans. ([#2874](https://github.com/getsentry/relay/pull/2874))
- Add an internal endpoint that allows Relays to submit metrics from multiple projects in a single request. ([#2869](https://github.com/getsentry/relay/pull/2869))
- Emit a `processor.message.duration` metric to assess the throughput of the internal CPU pool. ([#2877](https://github.com/getsentry/relay/pull/2877))
- Add `transaction.op` to the duration light metric. ([#2881](https://github.com/getsentry/relay/pull/2881))

## 23.12.0

**Features**:

- Ingest OpenTelemetry and standalone Sentry spans via HTTP or an envelope. ([#2620](https://github.com/getsentry/relay/pull/2620))
- Partition and split metric buckets just before sending. Log outcomes for metrics. ([#2682](https://github.com/getsentry/relay/pull/2682))
- Support optional `PerformanceScoreWeightedComponent` in performance score processing. ([#2783](https://github.com/getsentry/relay/pull/2783))
- Return global config ready status to downstream relays. ([#2765](https://github.com/getsentry/relay/pull/2765))
- Add Mixed JS/Android Profiles events processing. ([#2706](https://github.com/getsentry/relay/pull/2706))
- Allow to ingest measurements on a span. ([#2792](https://github.com/getsentry/relay/pull/2792))
- Extract size metrics for all resource spans when permitted. ([#2805](https://github.com/getsentry/relay/pull/2805))
- Allow access to more fields in dynamic sampling and metric extraction. ([#2820](https://github.com/getsentry/relay/pull/2820))
- Add Redis set based cardinality limiter for metrics. ([#2745](https://github.com/getsentry/relay/pull/2745))
- Support issue thresholds for Cron Monitor configurations ([#2842](https://github.com/getsentry/relay/pull/2842))

**Bug Fixes**:

- In on-demand metric extraction, use the normalized URL instead of raw URLs sent by SDKs. This bug prevented metrics for certain dashboard queries from being extracted. ([#2819](https://github.com/getsentry/relay/pull/2819))
- Ignore whitespaces when parsing user reports. ([#2798](https://github.com/getsentry/relay/pull/2798))
- Fix parsing bug for SQL queries. ([#2846](https://github.com/getsentry/relay/pull/2846))

**Internal**:

- Support source context in metric code locations metadata entries. ([#2781](https://github.com/getsentry/relay/pull/2781))
- Temporarily add metric summaries on spans and top-level transaction events to link DDM with performance monitoring. ([#2757](https://github.com/getsentry/relay/pull/2757))
- Add size limits on metric related envelope items. ([#2800](https://github.com/getsentry/relay/pull/2800))
- Include the size offending item in the size limit error message. ([#2801](https://github.com/getsentry/relay/pull/2801))
- Allow ingestion of metrics summary on spans. ([#2823](https://github.com/getsentry/relay/pull/2823))
- Add metric_bucket data category. ([#2824](https://github.com/getsentry/relay/pull/2824))
- Org rate limit metrics per bucket. ([#2836](https://github.com/getsentry/relay/pull/2836))
- Emit image resource spans, grouped by domain and extension. ([#2826](https://github.com/getsentry/relay/pull/2826), [#2855](https://github.com/getsentry/relay/pull/2855))
- Parse timestamps from strings in span OpenTelemetry schema. ([#2857](https://github.com/getsentry/relay/pull/2857))

## 23.11.2

**Features**:

- Normalize invalid metric names. ([#2769](https://github.com/getsentry/relay/pull/2769))

**Internal**:

- Add support for metric metadata. ([#2751](https://github.com/getsentry/relay/pull/2751))
- `normalize_performance_score` now handles `PerformanceScoreProfile` configs with zero weight components and component weight sums of any number greater than 0. ([#2756](https://github.com/getsentry/relay/pull/2756))

## 23.11.1

**Features**:

- `normalize_performance_score` stores 0 to 1 cdf score instead of weighted score for each performance score component. ([#2734](https://github.com/getsentry/relay/pull/2734))
- Add Bytespider (Bytedance) to web crawler filter. ([#2747](https://github.com/getsentry/relay/pull/2747))

**Bug Fixes**:

- Fix bug introduced in 23.11.0 that broke profile-transaction association. ([#2733](https://github.com/getsentry/relay/pull/2733))

**Internal**:

- License is now FSL instead of BSL ([#2739](https://github.com/getsentry/relay/pull/2739))
- Support `device.model` in dynamic sampling and metric extraction. ([#2728](https://github.com/getsentry/relay/pull/2728))
- Support comparison operators (`>`, `>=`, `<`, `<=`) for strings in dynamic sampling and metric extraction rules. Previously, these comparisons were only possible on numbers. ([#2730](https://github.com/getsentry/relay/pull/2730))
- Postpone processing till the global config is available. ([#2697](https://github.com/getsentry/relay/pull/2697))
- Skip running `NormalizeProcessor` on renormalization. ([#2744](https://github.com/getsentry/relay/pull/2744))

## 23.11.0

**Features**:

- Add inbound filters option to filter legacy Edge browsers (i.e. versions 12-18 ) ([#2650](https://github.com/getsentry/relay/pull/2650))
- Add User Feedback Ingestion. ([#2604](https://github.com/getsentry/relay/pull/2604))
- Group resource spans by scrubbed domain and filename. ([#2654](https://github.com/getsentry/relay/pull/2654))
- Convert transactions to spans for all organizations. ([#2659](https://github.com/getsentry/relay/pull/2659))
- Filter outliers (>180s) for mobile measurements. ([#2649](https://github.com/getsentry/relay/pull/2649))
- Allow access to more context fields in dynamic sampling and metric extraction. ([#2607](https://github.com/getsentry/relay/pull/2607), [#2640](https://github.com/getsentry/relay/pull/2640), [#2675](https://github.com/getsentry/relay/pull/2675), [#2707](https://github.com/getsentry/relay/pull/2707), [#2715](https://github.com/getsentry/relay/pull/2715))
- Allow advanced scrubbing expressions for datascrubbing safe fields. ([#2670](https://github.com/getsentry/relay/pull/2670))
- Disable graphql scrubbing when datascrubbing is disabled. ([#2689](https://github.com/getsentry/relay/pull/2689))
- Track when a span was received. ([#2688](https://github.com/getsentry/relay/pull/2688))
- Add context for NEL (Network Error Logging) reports to the event schema. ([#2421](https://github.com/getsentry/relay/pull/2421))
- Add `validate_pii_selector` to CABI for safe fields validation. ([#2687](https://github.com/getsentry/relay/pull/2687))
- Do not scrub Prisma spans. ([#2711](https://github.com/getsentry/relay/pull/2711))
- Count spans by op. ([#2712](https://github.com/getsentry/relay/pull/2712))
- Extract resource spans & metrics regardless of feature flag. ([#2713](https://github.com/getsentry/relay/pull/2713))

**Bug Fixes**:

- Disable scrubbing for the User-Agent header. ([#2641](https://github.com/getsentry/relay/pull/2641))
- Fixes certain safe fields disabling data scrubbing for all string fields. ([#2701](https://github.com/getsentry/relay/pull/2701))

**Internal**:

- Disable resource link span ingestion. ([#2647](https://github.com/getsentry/relay/pull/2647))
- Collect `http.decoded_response_content_length`. ([#2638](https://github.com/getsentry/relay/pull/2638))
- Add TTID and TTFD tags to mobile spans. ([#2662](https://github.com/getsentry/relay/pull/2662))
- Validate span timestamps and IDs in light normalization on renormalization. ([#2679](https://github.com/getsentry/relay/pull/2679))
- Scrub all DB Core Data spans differently. ([#2686](https://github.com/getsentry/relay/pull/2686))
- Support generic metrics extraction version 2. ([#2692](https://github.com/getsentry/relay/pull/2692))
- Emit error on continued project config fetch failures after a time interval. ([#2700](https://github.com/getsentry/relay/pull/2700))

## 23.10.1

**Features**:

- Update Docker Debian image from 10 to 12. ([#2622](https://github.com/getsentry/relay/pull/2622))
- Remove event spans starting or ending before January 1, 1970 UTC. ([#2627](https://github.com/getsentry/relay/pull/2627))
- Remove event breadcrumbs dating before January 1, 1970 UTC. ([#2635](https://github.com/getsentry/relay/pull/2635))

**Internal**:

- Report global config fetch errors after interval of constant failures elapsed. ([#2628](https://github.com/getsentry/relay/pull/2628))
- Restrict resource spans to script and css only. ([#2623](https://github.com/getsentry/relay/pull/2623))
- Postpone metrics aggregation until we received the project state. ([#2588](https://github.com/getsentry/relay/pull/2588))
- Scrub random strings in resource span descriptions. ([#2614](https://github.com/getsentry/relay/pull/2614))
- Apply consistent rate-limiting prior to aggregation. ([#2652](https://github.com/getsentry/relay/pull/2652))

## 23.10.0

**Features**:

- Scrub span descriptions with encoded data images. ([#2560](https://github.com/getsentry/relay/pull/2560))
- Accept spans needed for the mobile Starfish module. ([#2570](https://github.com/getsentry/relay/pull/2570))
- Extract size metrics and blocking status tag for resource spans. ([#2578](https://github.com/getsentry/relay/pull/2578))
- Add a setting to rollout ingesting all resource spans. ([#2586](https://github.com/getsentry/relay/pull/2586))
- Drop events starting or ending before January 1, 1970 UTC. ([#2613](https://github.com/getsentry/relay/pull/2613))
- Add support for X-Sentry-Forwarded-For header. ([#2572](https://github.com/getsentry/relay/pull/2572))
- Add a generic way of configuring inbound filters via project configs. ([#2595](https://github.com/getsentry/relay/pull/2595))

**Bug Fixes**:

- Remove profile_id from context when no profile is in the envelope. ([#2523](https://github.com/getsentry/relay/pull/2523))
- Fix reporting of Relay's crashes to Sentry. The `crash-handler` feature did not enable the crash reporter and uploads of crashes were broken. ([#2532](https://github.com/getsentry/relay/pull/2532))
- Use correct field to pick SQL parser for span normalization. ([#2536](https://github.com/getsentry/relay/pull/2536))
- Prevent stack overflow on SQL serialization. ([#2538](https://github.com/getsentry/relay/pull/2538))
- Bind exclusively to the port for the HTTP server. ([#2582](https://github.com/getsentry/relay/pull/2582))
- Scrub resource spans even when there's no domain or extension or when the description is an image. ([#2591](https://github.com/getsentry/relay/pull/2591))

**Internal**:

- Exclude more spans fron metrics extraction. ([#2522](https://github.com/getsentry/relay/pull/2522)), [#2525](https://github.com/getsentry/relay/pull/2525), [#2545](https://github.com/getsentry/relay/pull/2545), [#2566](https://github.com/getsentry/relay/pull/2566))
- Remove filtering for Android events with missing close events. ([#2524](https://github.com/getsentry/relay/pull/2524))
- Fix hot-loop burning CPU when upstream service is unavailable. ([#2518](https://github.com/getsentry/relay/pull/2518))
- Extract new low-cardinality transaction duration metric for statistical detectors. ([#2513](https://github.com/getsentry/relay/pull/2513))
- Introduce reservoir sampling rule. ([#2550](https://github.com/getsentry/relay/pull/2550))
- Write span tags to `span.sentry_tags` instead of `span.data`. ([#2555](https://github.com/getsentry/relay/pull/2555), [#2598](https://github.com/getsentry/relay/pull/2598))
- Use JSON instead of MsgPack for Kafka spans. ([#2556](https://github.com/getsentry/relay/pull/2556))
- Add `profile_id` to spans. ([#2569](https://github.com/getsentry/relay/pull/2569))
- Introduce a dedicated usage metric for transactions that replaces the duration metric. ([#2571](https://github.com/getsentry/relay/pull/2571), [#2589](https://github.com/getsentry/relay/pull/2589))
- Restore the profiling killswitch. ([#2573](https://github.com/getsentry/relay/pull/2573))
- Add `scraping_attempts` field to the event schema. ([#2575](https://github.com/getsentry/relay/pull/2575))
- Move `condition.rs` from `relay-sampling` to `relay-protocol`. ([#2608](https://github.com/getsentry/relay/pull/2608))

## 23.9.1

- No documented changes.

## 23.9.0

**Features**:

- Add `view_names` to `AppContext` ([#2344](https://github.com/getsentry/relay/pull/2344))
- Tag keys in error events and transaction events can now be up to `200` ASCII characters long. Before, tag keys were limited to 32 characters. ([#2453](https://github.com/getsentry/relay/pull/2453))
- The Crons monitor check-in APIs have learned to accept JSON via POST. This allows for monitor upserts by specifying the `monitor_config` in the JSON body. ([#2448](https://github.com/getsentry/relay/pull/2448))
- Add an experimental web interface for local Relay deployments. ([#2422](https://github.com/getsentry/relay/pull/2422))

**Bug Fixes**:

- Filter out exceptions originating in Safari extensions. ([#2408](https://github.com/getsentry/relay/pull/2408))
- Fixes the `TraceContext.status` not being defaulted to `unknown` before the new metrics extraction pipeline. ([#2436](https://github.com/getsentry/relay/pull/2436))
- Support on-demand metrics for alerts and widgets in external Relays. ([#2440](https://github.com/getsentry/relay/pull/2440))
- Prevent sporadic data loss in `EnvelopeProcessorService`. ([#2454](https://github.com/getsentry/relay/pull/2454))
- Prevent panic when android trace contains invalid start time. ([#2457](https://github.com/getsentry/relay/pull/2457))

**Internal**:

- Use static global configuration if file is provided and not in managed mode. ([#2458](https://github.com/getsentry/relay/pull/2458))
- Add `MeasurementsConfig` to `GlobalConfig` and implement merging logic with project config. ([#2415](https://github.com/getsentry/relay/pull/2415))
- Support ingestion of custom metrics when the `organizations:custom-metrics` feature flag is enabled. ([#2443](https://github.com/getsentry/relay/pull/2443))
- Merge span metrics and standalone spans extraction options. ([#2447](https://github.com/getsentry/relay/pull/2447))
- Support parsing aggregated metric buckets directly from statsd payloads. ([#2468](https://github.com/getsentry/relay/pull/2468), [#2472](https://github.com/getsentry/relay/pull/2472))
- Improve performance when ingesting distribution metrics with a large number of data points. ([#2483](https://github.com/getsentry/relay/pull/2483))
- Improve documentation for metrics bucketing. ([#2503](https://github.com/getsentry/relay/pull/2503))
- Rename the envelope item type for StatsD payloads to "statsd". ([#2470](https://github.com/getsentry/relay/pull/2470))
- Add a nanojoule unit for profile measurements. ([#2478](https://github.com/getsentry/relay/pull/2478))
- Add a timestamp field to report profile's start time on Android. ([#2486](https://github.com/getsentry/relay/pull/2486))
- Filter span metrics extraction based on features. ([#2511](https://github.com/getsentry/relay/pull/2511), [#2520](https://github.com/getsentry/relay/pull/2520))
- Extract shared tags on the segment. ([#2512](https://github.com/getsentry/relay/pull/2512))

## 23.8.0

**Features**:

- Add `Cross-Origin-Resource-Policy` HTTP header to responses. ([#2394](https://github.com/getsentry/relay/pull/2394))

## 23.7.2

**Features**:

- Normalize old React Native SDK app start time measurements and spans. ([#2358](https://github.com/getsentry/relay/pull/2358))

**Bug Fixes**:

- Limit environment names on check-ins to 64 chars. ([#2309](https://github.com/getsentry/relay/pull/2309))

**Internal**:

- Add new service for fetching global configs. ([#2320](https://github.com/getsentry/relay/pull/2320))
- Feature-flagged extraction & publishing of spans from transactions. ([#2350](https://github.com/getsentry/relay/pull/2350))

## 23.7.1

**Bug Fixes**:

- Trim fields (e.g. `transaction`) before metrics extraction. ([#2342](https://github.com/getsentry/relay/pull/2342))
- Interpret `aggregator.max_tag_value_length` as characters instead of bytes. ([#2343](https://github.com/getsentry/relay/pull/2343))

**Internal**:

- Add capability to configure metrics aggregators per use case. ([#2341](https://github.com/getsentry/relay/pull/2341))
- Configurable flush time offsets for metrics buckets. ([#2349](https://github.com/getsentry/relay/pull/2349))

## 23.7.0

**Bug Fixes**:

- Filter idle samples at the edge per thread. ([#2321](https://github.com/getsentry/relay/pull/2321))

**Internal**:

- Add support for `sampled` field in the DSC and error tagging. ([#2290](https://github.com/getsentry/relay/pull/2290))
- Move span tag extraction from metrics to normalization. ([#2304](https://github.com/getsentry/relay/pull/2304))

## 23.6.2

**Features**:

- Add filter based on transaction names. ([#2118](https://github.com/getsentry/relay/pull/2118), [#2284](https://github.com/getsentry/relay/pull/2284))
- Use GeoIP lookup also in non-processing Relays. Lookup from now on will be also run in light normalization. ([#2229](https://github.com/getsentry/relay/pull/2229))
- Metrics extracted from transactions from old SDKs now get a useful `transaction` tag. ([#2250](https://github.com/getsentry/relay/pull/2250), [#2272](https://github.com/getsentry/relay/pull/2272)).

**Bug Fixes**:

- Skip dynamic sampling if relay doesn't support incoming metrics extraction version. ([#2273](https://github.com/getsentry/relay/pull/2273))
- Keep stack frames closest to crash when quantity exceeds limit. ([#2236](https://github.com/getsentry/relay/pull/2236))
- Drop profiles without a transaction in the same envelope. ([#2169](https://github.com/getsentry/relay/pull/2169))

**Internal**:

- Implement basic generic metrics extraction for transaction events. ([#2252](https://github.com/getsentry/relay/pull/2252), [#2257](https://github.com/getsentry/relay/pull/2257))
- Support more fields in dynamic sampling, metric extraction, and conditional tagging. The added fields are `dist`, `release.*`, `user.{email,ip_address,name}`, `breakdowns.*`, and `extra.*`. ([#2259](https://github.com/getsentry/relay/pull/2259), [#2276](https://github.com/getsentry/relay/pull/2276))

## 23.6.1

- No documented changes.

## 23.6.0

**Bug Fixes**:

- Make counting of total profiles consistent with total transactions. ([#2163](https://github.com/getsentry/relay/pull/2163))

**Features**:

- Add `data` and `api_target` fields to `ResponseContext` and scrub `graphql` bodies. ([#2141](https://github.com/getsentry/relay/pull/2141))
- Add support for X-Vercel-Forwarded-For header. ([#2124](https://github.com/getsentry/relay/pull/2124))
- Add `lock` attribute to the frame protocol. ([#2171](https://github.com/getsentry/relay/pull/2171))
- Reject profiles longer than 30s. ([#2168](https://github.com/getsentry/relay/pull/2168))
- Change default topic for transaction metrics to `ingest-performance-metrics`. ([#2180](https://github.com/getsentry/relay/pull/2180))
- Add Firefox "dead object" error to browser extension filter ([#2215](https://github.com/getsentry/relay/pull/2215))
- Add events whose `url` starts with `file://` to localhost inbound filter ([#2214](https://github.com/getsentry/relay/pull/2214))

**Internal**:

- Extract app identifier from app context for profiles. ([#2172](https://github.com/getsentry/relay/pull/2172))
- Mark all URL transactions as sanitized after applying rules. ([#2210](https://github.com/getsentry/relay/pull/2210))
- Add limited, experimental Sentry performance monitoring. ([#2157](https://github.com/getsentry/relay/pull/2157))

## 23.5.2

**Features**:

- Use different error message for empty strings in schema processing. ([#2151](https://github.com/getsentry/relay/pull/2151))
- Filter irrelevant webkit-issues. ([#2088](https://github.com/getsentry/relay/pull/2088))

- Relay now supports a simplified cron check-in API. ([#2153](https://github.com/getsentry/relay/pull/2153))

## 23.5.1

**Bug Fixes**:

- Sample only transaction events instead of sampling both transactions and errors. ([#2130](https://github.com/getsentry/relay/pull/2130))
- Fix tagging of incoming errors with `sampled` that was not done due to lack of sampling state. ([#2148](https://github.com/getsentry/relay/pull/2148))
- Remove profiling feature flag. ([#2146](https://github.com/getsentry/relay/pull/2146))

**Internal**:

- Mark all URL transactions as `sanitized` when `txNameReady` flag is set. ([#2128](https://github.com/getsentry/relay/pull/2128), [#2139](https://github.com/getsentry/relay/pull/2139))
- Tag incoming errors with the new `sampled` field in case their DSC is sampled. ([#2026](https://github.com/getsentry/relay/pull/2026))
- Enable PII scrubbing for urls field ([#2143](https://github.com/getsentry/relay/pull/2143))

## 23.5.0

**Bug Fixes**:

- Enforce rate limits for monitor check-ins. ([#2065](https://github.com/getsentry/relay/pull/2065))
- Allow rate limits greater than `u32::MAX`. ([#2079](https://github.com/getsentry/relay/pull/2079))
- Do not drop envelope when client closes connection. ([#2089](https://github.com/getsentry/relay/pull/2089))

**Features**:

- Scrub IBAN as pii. ([#2117](https://github.com/getsentry/relay/pull/2117))
- Scrub sensitive keys (`passwd`, `token`, ...) in Replay recording data. ([#2034](https://github.com/getsentry/relay/pull/2034))
- Add support for old 'violated-directive' CSP format. ([#2048](https://github.com/getsentry/relay/pull/2048))
- Add document_uri to csp filter. ([#2059](https://github.com/getsentry/relay/pull/2059))
- Store `geo.subdivision` of the end user location. ([#2058](https://github.com/getsentry/relay/pull/2058))
- Scrub URLs in span descriptions. ([#2095](https://github.com/getsentry/relay/pull/2095))

**Internal**:

- Remove transaction metrics allowlist. ([#2092](https://github.com/getsentry/relay/pull/2092))
- Include unknown feature flags in project config when serializing it. ([#2040](https://github.com/getsentry/relay/pull/2040))
- Copy transaction tags to the profile. ([#1982](https://github.com/getsentry/relay/pull/1982))
- Lower default max compressed replay recording segment size to 10 MiB. ([#2031](https://github.com/getsentry/relay/pull/2031))
- Increase chunking limit to 15MB for replay recordings. ([#2032](https://github.com/getsentry/relay/pull/2032))
- Add a data category for indexed profiles. ([#2051](https://github.com/getsentry/relay/pull/2051), [#2071](https://github.com/getsentry/relay/pull/2071))
- Differentiate between `Profile` and `ProfileIndexed` outcomes. ([#2054](https://github.com/getsentry/relay/pull/2054))
- Split dynamic sampling implementation before refactoring. ([#2047](https://github.com/getsentry/relay/pull/2047))
- Refactor dynamic sampling implementation across `relay-server` and `relay-sampling`. ([#2066](https://github.com/getsentry/relay/pull/2066))
- Adds support for `replay_id` field for the `DynamicSamplingContext`'s `FieldValueProvider`. ([#2070](https://github.com/getsentry/relay/pull/2070))
- On Linux, switch to `jemalloc` instead of the system memory allocator to reduce Relay's memory footprint. ([#2084](https://github.com/getsentry/relay/pull/2084))
- Scrub sensitive cookies `__session`. ([#2105](https://github.com/getsentry/relay/pull/2105)))
- Parse profiles' metadata to check if it should be marked as invalid. ([#2104](https://github.com/getsentry/relay/pull/2104))
- Set release as optional by defaulting to an empty string and add a dist field for profiles. ([#2098](https://github.com/getsentry/relay/pull/2098), [#2107](https://github.com/getsentry/relay/pull/2107))
- Accept source map debug images in debug meta for Profiling. ([#2097](https://github.com/getsentry/relay/pull/2097))

## 23.4.0

**Breaking Changes**:

This release contains major changes to the web layer, including TCP and HTTP handling as well as all web endpoint handlers. Due to these changes, some functionality was retired and Relay responds differently in specific cases.

Configuration:

- SSL support has been dropped. As per [official guidelines](https://docs.sentry.io/product/relay/operating-guidelines/), Relay should be operated behind a reverse proxy, which can perform SSL termination.
- Connection config options `max_connections`, `max_pending_connections`, and `max_connection_rate` no longer have an effect. Instead, configure the reverse proxy to handle connection concurrency as needed.

Endpoints:

- The security endpoint no longer forwards to upstream if the mime type doesn't match supported mime types. Instead, the request is rejected with a corresponding error.
- Passing store payloads as `?sentry_data=<base64>` query parameter is restricted to `GET` requests on the store endpoint. Other endpoints require the payload to be passed in the request body.
- Requests with an invalid `content-encoding` header will now be rejected. Exceptions to this are an empty string and `UTF-8`, which have been sent historically by some SDKs and are now treated as identity (no encoding). Previously, all unknown encodings were treated as identity.
- Temporarily, response bodies for some errors are rendered as plain text instead of JSON. This will be addressed in an upcoming release.

Metrics:

- The `route` tag of request metrics uses the route pattern instead of schematic names. There is an exact replacement for every previous route. For example, `"store-default"` is now tagged as `"/api/:project_id/store/"`.
- Statsd metrics `event.size_bytes.raw` and `event.size_bytes.uncompressed` have been removed.

**Features**:

- Allow monitor checkins to paass `monitor_config` for monitor upserts. ([#1962](https://github.com/getsentry/relay/pull/1962))
- Add replay_id onto event from dynamic sampling context. ([#1983](https://github.com/getsentry/relay/pull/1983))
- Add product-name for devices, derived from the android model. ([#2004](https://github.com/getsentry/relay/pull/2004))
- Changes how device class is determined for iPhone devices. Instead of checking processor frequency, the device model is mapped to a device class. ([#1970](https://github.com/getsentry/relay/pull/1970))
- Don't sanitize transactions if no clustering rules exist and no UUIDs were scrubbed. ([#1976](https://github.com/getsentry/relay/pull/1976))
- Add `thread.lock_mechanism` field to protocol. ([#1979](https://github.com/getsentry/relay/pull/1979))
- Add `origin` to trace context and span. ([#1984](https://github.com/getsentry/relay/pull/1984))
- Add `jvm` debug file type. ([#2002](https://github.com/getsentry/relay/pull/2002))
- Add new `mechanism` fields to protocol to support exception groups. ([#2020](https://github.com/getsentry/relay/pull/2020))
- Change `lock_reason` attribute to a `held_locks` dictionary in the `thread` interface. ([#2018](https://github.com/getsentry/relay/pull/2018))

**Internal**:

- Add BufferService with SQLite backend. ([#1920](https://github.com/getsentry/relay/pull/1920))
- Upgrade the web framework and related dependencies. ([#1938](https://github.com/getsentry/relay/pull/1938))
- Apply transaction clustering rules before UUID scrubbing rules. ([#1964](https://github.com/getsentry/relay/pull/1964))
- Use exposed device-class-synthesis feature flag to gate device.class synthesis in light normalization. ([#1974](https://github.com/getsentry/relay/pull/1974))
- Adds iPad support for device.class synthesis in light normalization. ([#2008](https://github.com/getsentry/relay/pull/2008))
- Pin schemars dependency to un-break schema docs generation. ([#2014](https://github.com/getsentry/relay/pull/2014))
- Remove global service registry. ([#2022](https://github.com/getsentry/relay/pull/2022))
- Apply schema validation to all topics in local development. ([#2013](https://github.com/getsentry/relay/pull/2013))

Monitors:

- Monitor check-ins may now specify an environment ([#2027](https://github.com/getsentry/relay/pull/2027))

## 23.3.1

**Features**:

- Indicate if OS-version may be frozen with '>=' prefix. ([#1945](https://github.com/getsentry/relay/pull/1945))
- Normalize monitor slug parameters into slugs. ([#1913](https://github.com/getsentry/relay/pull/1913))
- Smart trim loggers for Java platforms. ([#1941](https://github.com/getsentry/relay/pull/1941))

**Internal**:

- PII scrub `span.data` by default. ([#1953](https://github.com/getsentry/relay/pull/1953))
- Scrub sensitive cookies. ([#1951](https://github.com/getsentry/relay/pull/1951)))

## 23.3.0

**Features**:

- Extract attachments from transaction events and send them to kafka individually. ([#1844](https://github.com/getsentry/relay/pull/1844))
- Protocol validation for source map image type. ([#1869](https://github.com/getsentry/relay/pull/1869))
- Strip quotes from client hint values. ([#1874](https://github.com/getsentry/relay/pull/1874))
- Add Dotnet, Javascript and PHP support for profiling. ([#1871](https://github.com/getsentry/relay/pull/1871), [#1876](https://github.com/getsentry/relay/pull/1876), [#1885](https://github.com/getsentry/relay/pull/1885))
- Initial support for the Crons beta. ([#1886](https://github.com/getsentry/relay/pull/1886))
- Scrub `span.data.http.query` with default scrubbers. ([#1889](https://github.com/getsentry/relay/pull/1889))
- Synthesize new class attribute in device context using specs found on the device, such as processor_count, memory_size, etc. ([#1895](https://github.com/getsentry/relay/pull/1895))
- Add `thread.state` field to protocol. ([#1896](https://github.com/getsentry/relay/pull/1896))
- Move device.class from contexts to tags. ([#1911](https://github.com/getsentry/relay/pull/1911))
- Optionally mark scrubbed URL transactions as sanitized. ([#1917](https://github.com/getsentry/relay/pull/1917))
- Perform PII scrubbing on meta's original_value field. ([#1892](https://github.com/getsentry/relay/pull/1892))
- Add links to docs in YAML config file. ([#1923](https://github.com/getsentry/relay/pull/1923))
- For security reports, add the request's `origin` header to sentry events. ([#1934](https://github.com/getsentry/relay/pull/1934))

**Bug Fixes**:

- Enforce rate limits for session replays. ([#1877](https://github.com/getsentry/relay/pull/1877))

**Internal**:

- Revert back the addition of metric names as tag on Sentry errors when relay drops metrics. ([#1873](https://github.com/getsentry/relay/pull/1873))
- Tag the dynamic sampling decision on `count_per_root_project` to measure effective sample rates. ([#1870](https://github.com/getsentry/relay/pull/1870))
- Deprecate fields on the profiling sample format. ([#1878](https://github.com/getsentry/relay/pull/1878))
- Remove idle samples at the start and end of a profile and useless metadata. ([#1894](https://github.com/getsentry/relay/pull/1894))
- Move the pending envelopes buffering into the project cache. ([#1907](https://github.com/getsentry/relay/pull/1907))
- Remove platform validation for profiles. ([#1933](https://github.com/getsentry/relay/pull/1933))

## 23.2.0

**Features**:

- Use client hint headers instead of User-Agent when available. ([#1752](https://github.com/getsentry/relay/pull/1752), [#1802](https://github.com/getsentry/relay/pull/1802), [#1838](https://github.com/getsentry/relay/pull/1838))
- Apply all configured data scrubbing rules on Replays. ([#1731](https://github.com/getsentry/relay/pull/1731))
- Add count transactions toward root project. ([#1734](https://github.com/getsentry/relay/pull/1734))
- Add or remove the profile ID on the transaction's profiling context. ([#1801](https://github.com/getsentry/relay/pull/1801))
- Implement a new sampling algorithm with factors and multi-matching. ([#1790](https://github.com/getsentry/relay/pull/1790)
- Add Cloud Resource context. ([#1854](https://github.com/getsentry/relay/pull/1854))

**Bug Fixes**:

- Fix a bug where the replays ip-address normalization was not being applied when the user object was omitted. ([#1805](https://github.com/getsentry/relay/pull/1805))
- Improve performance for replays, especially memory usage during data scrubbing. ([#1800](https://github.com/getsentry/relay/pull/1800), [#1825](https://github.com/getsentry/relay/pull/1825))
- When a transaction is rate limited, also remove associated profiles. ([#1843](https://github.com/getsentry/relay/pull/1843))

**Internal**:

- Add metric name as tag on Sentry errors from relay dropping metrics. ([#1797](https://github.com/getsentry/relay/pull/1797))
- Make sure to scrub all the fields with PII. If the fields contain an object, the entire object will be removed. ([#1789](https://github.com/getsentry/relay/pull/1789))
- Keep meta for removed custom measurements. ([#1815](https://github.com/getsentry/relay/pull/1815))
- Drop replay recording payloads if they cannot be parsed or scrubbed. ([#1683](https://github.com/getsentry/relay/pull/1683))

## 23.1.1

**Features**:

- Add error and sample rate fields to the replay event parser. ([#1745](https://github.com/getsentry/relay/pull/1745))
- Add `instruction_addr_adjustment` field to `RawStacktrace`. ([#1716](https://github.com/getsentry/relay/pull/1716))
- Add SSL support to `relay-redis` crate. It is possible to use `rediss` scheme to connnect to Redis cluster using TLS. ([#1772](https://github.com/getsentry/relay/pull/1772))

**Internal**:

- Fix type errors in replay recording parsing. ([#1765](https://github.com/getsentry/relay/pull/1765))
- Remove error and session sample rate fields from replay-event parser. ([#1791](https://github.com/getsentry/relay/pull/1791))
- Scrub replay recording PII from mutation "texts" vector. ([#1796](https://github.com/getsentry/relay/pull/1796))

## 23.1.0

**Features**:

- Add support for `limits.keepalive_timeout` configuration. ([#1645](https://github.com/getsentry/relay/pull/1645))
- Add support for decaying functions in dynamic sampling rules. ([#1692](https://github.com/getsentry/relay/pull/1692))
- Stop extracting duration metric for session payloads. ([#1739](https://github.com/getsentry/relay/pull/1739))
- Add Profiling Context ([#1748](https://github.com/getsentry/relay/pull/1748))

**Internal**:

- Remove concurrent profiling. ([#1697](https://github.com/getsentry/relay/pull/1697))
- Use the main Sentry SDK to submit crash reports instead of a custom curl-based backend. This removes a dependency on `libcurl` and ensures compliance with latest TLS standards for crash uploads. Note that this only affects Relay if the hidden `_crash_db` option is used. ([#1707](https://github.com/getsentry/relay/pull/1707))
- Support transaction naming rules. ([#1695](https://github.com/getsentry/relay/pull/1695))
- Add PII scrubbing to URLs captured by replay recordings ([#1730](https://github.com/getsentry/relay/pull/1730))
- Add more measurement units for profiling. ([#1732](https://github.com/getsentry/relay/pull/1732))
- Add backoff mechanism for fetching projects from the project cache. ([#1726](https://github.com/getsentry/relay/pull/1726))

## 22.12.0

**Features**:

- The level of events created from Unreal Crash Reports now depends on whether it was an actual crash or an assert. ([#1677](https://github.com/getsentry/relay/pull/1677))
- Dynamic sampling is now based on the volume received by Relay by default and does not include the original volume dropped by client-side sampling in SDKs. This is required for the final dynamic sampling feature in the latest Sentry plans. ([#1591](https://github.com/getsentry/relay/pull/1591))
- Add OpenTelemetry Context. ([#1617](https://github.com/getsentry/relay/pull/1617))
- Add `app.in_foreground` and `thread.main` flag to protocol. ([#1578](https://github.com/getsentry/relay/pull/1578))
- Add support for View Hierarchy attachment_type. ([#1642](https://github.com/getsentry/relay/pull/1642))
- Add invalid replay recording outcome. ([#1684](https://github.com/getsentry/relay/pull/1684))
- Stop rejecting spans without a timestamp, instead giving them their respective event timestamp and setting their status to DeadlineExceeded. ([#1690](https://github.com/getsentry/relay/pull/1690))
- Add max replay size configuration parameter. ([#1694](https://github.com/getsentry/relay/pull/1694))
- Add nonchunked replay recording message type. ([#1653](https://github.com/getsentry/relay/pull/1653))
- Add `abnormal_mechanism` field to SessionUpdate protocol. ([#1665](https://github.com/getsentry/relay/pull/1665))
- Add replay-event normalization and PII scrubbing. ([#1582](https://github.com/getsentry/relay/pull/1582))
- Scrub all fields with IP addresses rather than only known IP address fields. ([#1725](https://github.com/getsentry/relay/pull/1725))

**Bug Fixes**:

- Make `attachment_type` on envelope items forward compatible by adding fallback variant. ([#1638](https://github.com/getsentry/relay/pull/1638))
- Relay no longer accepts transaction events older than 5 days. Previously the event was accepted and stored, but since metrics for such old transactions are not supported it did not show up in parts of Sentry such as the Performance landing page. ([#1663](https://github.com/getsentry/relay/pull/1663))
- Apply dynamic sampling to transactions from older SDKs and even in case Relay cannot load project information. This avoids accidentally storing 100% of transactions. ([#1667](https://github.com/getsentry/relay/pull/1667))
- Replay recording parser now uses the entire body rather than a subset. ([#1682](https://github.com/getsentry/relay/pull/1682))
- Fix a potential OOM in the Replay recording parser. ([#1691](https://github.com/getsentry/relay/pull/1691))
- Fix type error in replay recording parser. ([#1702](https://github.com/getsentry/relay/pull/1702))

**Internal**:

- Emit a `service.back_pressure` metric that measures internal back pressure by service. ([#1583](https://github.com/getsentry/relay/pull/1583))
- Track metrics for OpenTelemetry events. ([#1618](https://github.com/getsentry/relay/pull/1618))
- Normalize transaction name for URLs transaction source, by replacing UUIDs, SHAs and numerical IDs in transaction names by placeholders. ([#1621](https://github.com/getsentry/relay/pull/1621))
- Parse string as number to handle a release bug. ([#1637](https://github.com/getsentry/relay/pull/1637))
- Expand Profiling's discard reasons. ([#1661](https://github.com/getsentry/relay/pull/1661), [#1685](https://github.com/getsentry/relay/pull/1685))
- Allow to rate limit profiles on top of transactions. ([#1681](https://github.com/getsentry/relay/pull/1681))

## 22.11.0

**Features**:

- Add PII scrubber for replay recordings. ([#1545](https://github.com/getsentry/relay/pull/1545))
- Support decaying rules. Decaying rules are regular sampling rules, but they are only applicable in a specific time range. ([#1544](https://github.com/getsentry/relay/pull/1544))
- Disallow `-` in measurement and breakdown names. These items are converted to metrics, which do not allow `-` in their name. ([#1571](https://github.com/getsentry/relay/pull/1571))

**Bug Fixes**:

- Validate the distribution name in the event. ([#1556](https://github.com/getsentry/relay/pull/1556))
- Use correct meta object for logentry in light normalization. ([#1577](https://github.com/getsentry/relay/pull/1577))

**Internal**:

- Implement response context schema. ([#1529](https://github.com/getsentry/relay/pull/1529))
- Support dedicated quotas for storing transaction payloads ("indexed transactions") via the `transaction_indexed` data category if metrics extraction is enabled. ([#1537](https://github.com/getsentry/relay/pull/1537), [#1555](https://github.com/getsentry/relay/pull/1555))
- Report outcomes for dynamic sampling with the correct indexed transaction data category to restore correct totals. ([#1561](https://github.com/getsentry/relay/pull/1561))
- Add fields to the Frame object for the sample format. ([#1562](https://github.com/getsentry/relay/pull/1562))
- Move kafka related code into separate `relay-kafka` crate. ([#1563](https://github.com/getsentry/relay/pull/1563))

## 22.10.0

**Features**:

- Limit the number of custom measurements per event. ([#1483](https://github.com/getsentry/relay/pull/1483)))
- Add INP web vital as a measurement. ([#1487](https://github.com/getsentry/relay/pull/1487))
- Add .NET/Portable-PDB specific protocol fields. ([#1518](https://github.com/getsentry/relay/pull/1518))
- Enforce rate limits on metrics buckets using the transactions_processed quota. ([#1515](https://github.com/getsentry/relay/pull/1515))
- PII scrubbing now treats any key containing `token` as a password. ([#1527](https://github.com/getsentry/relay/pull/1527))

**Bug Fixes**:

- Make sure that non-processing Relays drop all invalid transactions. ([#1513](https://github.com/getsentry/relay/pull/1513))

**Internal**:

- Introduce a new profile format called `sample`. ([#1462](https://github.com/getsentry/relay/pull/1462))
- Generate a new profile ID when splitting a profile for multiple transactions. ([#1473](https://github.com/getsentry/relay/pull/1473))
- Pin Rust version to 1.63.0 in Dockerfile. ([#1482](https://github.com/getsentry/relay/pull/1482))
- Normalize measurement units in event payload. ([#1488](https://github.com/getsentry/relay/pull/1488))
- Remove long-running futures from metrics flush. ([#1492](https://github.com/getsentry/relay/pull/1492))
- Migrate to 2021 Rust edition. ([#1510](https://github.com/getsentry/relay/pull/1510))
- Make the profiling frame object compatible with the stacktrace frame object from event. ([#1512](https://github.com/getsentry/relay/pull/1512))
- Fix quota DataCategory::TransactionProcessed serialisation to match that of the CAPI. ([#1514](https://github.com/getsentry/relay/pull/1514))
- Support checking quotas in the Redis rate limiter without incrementing them. ([#1519](https://github.com/getsentry/relay/pull/1519))
- Update the internal service architecture for metrics aggregator service. ([#1508](https://github.com/getsentry/relay/pull/1508))
- Add data category for indexed transactions. This will come to represent stored transactions, while the existing category will represent transaction metrics. ([#1535](https://github.com/getsentry/relay/pull/1535))
- Adjust replay parser to be less strict and allow for larger segment-ids. ([#1551](https://github.com/getsentry/relay/pull/1551))

## 22.9.0

**Features**:

- Add user-agent parsing to Replays. ([#1420](https://github.com/getsentry/relay/pull/1420))
- Improve the release name used when reporting data to Sentry to include both the version and exact build. ([#1428](https://github.com/getsentry/relay/pull/1428))

**Bug Fixes**:

- Do not apply rate limits or reject data based on expired project configs. ([#1404](https://github.com/getsentry/relay/pull/1404))
- Process required stacktraces to fix filtering events originating from browser extensions. ([#1423](https://github.com/getsentry/relay/pull/1423))
- Fix error message filtering when formatting the message of logentry. ([#1442](https://github.com/getsentry/relay/pull/1442))
- Loosen type requirements for the `user.id` field in Replays. ([#1443](https://github.com/getsentry/relay/pull/1443))
- Fix panic in datascrubbing when number of sensitive fields was too large. ([#1474](https://github.com/getsentry/relay/pull/1474))

**Internal**:

- Make the Redis connection pool configurable. ([#1418](https://github.com/getsentry/relay/pull/1418))
- Add support for sharding Kafka producers across clusters. ([#1454](https://github.com/getsentry/relay/pull/1454))
- Speed up project cache eviction through a background thread. ([#1410](https://github.com/getsentry/relay/pull/1410))
- Batch metrics buckets into logical partitions before sending them as Envelopes. ([#1440](https://github.com/getsentry/relay/pull/1440))
- Filter single samples in cocoa profiles and events with no duration in Android profiles. ([#1445](https://github.com/getsentry/relay/pull/1445))
- Add a "invalid_replay" discard reason for invalid replay events. ([#1455](https://github.com/getsentry/relay/pull/1455))
- Add rate limiters for replays and replay recordings. ([#1456](https://github.com/getsentry/relay/pull/1456))
- Use the different configuration for billing outcomes when specified. ([#1461](https://github.com/getsentry/relay/pull/1461))
- Support profiles tagged for many transactions. ([#1444](https://github.com/getsentry/relay/pull/1444), [#1463](https://github.com/getsentry/relay/pull/1463), [#1464](https://github.com/getsentry/relay/pull/1464), [#1465](https://github.com/getsentry/relay/pull/1465))
- Track metrics for changes to the transaction name and DSC propagations. ([#1466](https://github.com/getsentry/relay/pull/1466))
- Simplify the ingestion path to reduce endpoint response times. ([#1416](https://github.com/getsentry/relay/issues/1416), [#1429](https://github.com/getsentry/relay/issues/1429), [#1431](https://github.com/getsentry/relay/issues/1431))
- Update the internal service architecture for the store, outcome, and processor services. ([#1405](https://github.com/getsentry/relay/pull/1405), [#1415](https://github.com/getsentry/relay/issues/1415), [#1421](https://github.com/getsentry/relay/issues/1421), [#1441](https://github.com/getsentry/relay/issues/1441), [#1457](https://github.com/getsentry/relay/issues/1457), [#1470](https://github.com/getsentry/relay/pull/1470))

## 22.8.0

**Features**:

- Remove timeout-based expiry of envelopes in Relay's internal buffers. The `cache.envelope_expiry` is now inactive. To control the size of the envelope buffer, use `cache.envelope_buffer_size` exclusively, instead. ([#1398](https://github.com/getsentry/relay/pull/1398))
- Parse sample rates as JSON. ([#1353](https://github.com/getsentry/relay/pull/1353))
- Filter events in external Relays, before extracting metrics. ([#1379](https://github.com/getsentry/relay/pull/1379))
- Add `privatekey` and `private_key` as secret key name to datascrubbers. ([#1376](https://github.com/getsentry/relay/pull/1376))
- Explain why we responded with 429. ([#1389](https://github.com/getsentry/relay/pull/1389))

**Bug Fixes**:

- Fix a bug where unreal crash reports were dropped when metrics extraction is enabled. ([#1355](https://github.com/getsentry/relay/pull/1355))
- Extract user from metrics with EventUser's priority. ([#1363](https://github.com/getsentry/relay/pull/1363))
- Honor `SentryConfig.enabled` and don't init SDK at all if it is false. ([#1380](https://github.com/getsentry/relay/pull/1380))
- The priority thread metadata on profiles is now optional, do not fail the profile if it's not present. ([#1392](https://github.com/getsentry/relay/pull/1392))

**Internal**:

- Support compressed project configs in redis cache. ([#1345](https://github.com/getsentry/relay/pull/1345))
- Refactor profile processing into its own crate. ([#1340](https://github.com/getsentry/relay/pull/1340))
- Treat "unknown" transaction source as low cardinality for safe SDKs. ([#1352](https://github.com/getsentry/relay/pull/1352), [#1356](https://github.com/getsentry/relay/pull/1356))
- Conditionally write a default transaction source to the transaction payload. ([#1354](https://github.com/getsentry/relay/pull/1354))
- Generate mobile measurements frames_frozen_rate, frames_slow_rate, stall_percentage. ([#1373](https://github.com/getsentry/relay/pull/1373))
- Change to the internals of the healthcheck endpoint. ([#1374](https://github.com/getsentry/relay/pull/1374), [#1377](https://github.com/getsentry/relay/pull/1377))
- Re-encode the Typescript payload to normalize. ([#1372](https://github.com/getsentry/relay/pull/1372))
- Partially normalize events before extracting metrics. ([#1366](https://github.com/getsentry/relay/pull/1366))
- Spawn more threads for CPU intensive work. ([#1378](https://github.com/getsentry/relay/pull/1378))
- Add missing fields to DeviceContext ([#1383](https://github.com/getsentry/relay/pull/1383))
- Improve performance of Redis accesses by not running `PING` everytime a connection is reused. ([#1394](https://github.com/getsentry/relay/pull/1394))
- Distinguish between various discard reasons for profiles. ([#1395](https://github.com/getsentry/relay/pull/1395))
- Add missing fields to GPUContext ([#1391](https://github.com/getsentry/relay/pull/1391))
- Store actor now uses Tokio for message handling instead of Actix. ([#1397](https://github.com/getsentry/relay/pull/1397))
- Add app_memory to AppContext struct. ([#1403](https://github.com/getsentry/relay/pull/1403))

## 22.7.0

**Features**:

- Adjust sample rate by envelope header's sample_rate. ([#1327](https://github.com/getsentry/relay/pull/1327))
- Support `transaction_info` on event payloads. ([#1330](https://github.com/getsentry/relay/pull/1330))
- Extract transaction metrics in external relays. ([#1344](https://github.com/getsentry/relay/pull/1344))

**Bug Fixes**:

- Parse custom units with length < 15 without crashing. ([#1312](https://github.com/getsentry/relay/pull/1312))
- Split large metrics requests into smaller batches. This avoids failed metrics submission and lost Release Health data due to `413 Payload Too Large` errors on the upstream. ([#1326](https://github.com/getsentry/relay/pull/1326))
- Metrics extraction: Map missing transaction status to "unknown". ([#1333](https://github.com/getsentry/relay/pull/1333))
- Fix [CVE-2022-2068](https://www.openssl.org/news/vulnerabilities.html#CVE-2022-2068) and [CVE-2022-2097](https://www.openssl.org/news/vulnerabilities.html#CVE-2022-2097) by updating to OpenSSL 1.1.1q. ([#1334](https://github.com/getsentry/relay/pull/1334))

**Internal**:

- Reduce number of metrics extracted for release health. ([#1316](https://github.com/getsentry/relay/pull/1316))
- Indicate with thread is the main thread in thread metadata for profiles. ([#1320](https://github.com/getsentry/relay/pull/1320))
- Increase profile maximum size by an order of magnitude. ([#1321](https://github.com/getsentry/relay/pull/1321))
- Add data category constant for processed transactions, encompassing all transactions that have been received and sent through dynamic sampling as well as metrics extraction. ([#1306](https://github.com/getsentry/relay/pull/1306))
- Extract metrics also from trace-sampled transactions. ([#1317](https://github.com/getsentry/relay/pull/1317))
- Extract metrics from a configurable amount of custom transaction measurements. ([#1324](https://github.com/getsentry/relay/pull/1324))
- Metrics: Drop transaction tag for high-cardinality sources. ([#1339](https://github.com/getsentry/relay/pull/1339))

## 22.6.0

**Compatibility:** This version of Relay requires Sentry server `22.6.0` or newer.

**Features**:

- Relay is now compatible with CentOS 7 and Red Hat Enterprise Linux 7 onward (kernel version _2.6.32_), depending on _glibc 2.17_ or newer. The `crash-handler` feature, which is currently enabled in the build published to DockerHub, additionally requires _curl 7.29_ or newer. ([#1279](https://github.com/getsentry/relay/pull/1279))
- Optionally start relay with `--upstream-dsn` to pass a Sentry DSN instead of the URL. This can be convenient when starting Relay in environments close to an SDK, where a DSN is already available. ([#1277](https://github.com/getsentry/relay/pull/1277))
- Add a new runtime mode `--aws-runtime-api=$AWS_LAMBDA_RUNTIME_API` that integrates Relay with the AWS Extensions API lifecycle. ([#1277](https://github.com/getsentry/relay/pull/1277))
- Add Replay ItemTypes. ([#1236](https://github.com/getsentry/relay/pull/1236), ([#1239](https://github.com/getsentry/relay/pull/1239))

**Bug Fixes**:

- Session metrics extraction: Count distinct_ids from all session updates to prevent undercounting users. ([#1275](https://github.com/getsentry/relay/pull/1275))
- Session metrics extraction: Count crashed+abnormal towards errored_preaggr. ([#1274](https://github.com/getsentry/relay/pull/1274))

**Internal**:

- Add version 3 to the project configs endpoint. This allows returning pending results which need to be polled later and avoids blocking batched requests on single slow entries. ([#1263](https://github.com/getsentry/relay/pull/1263))
- Emit specific event type tags for "processing.event.produced" metric. ([#1270](https://github.com/getsentry/relay/pull/1270))
- Add support for profile outcomes. ([#1272](https://github.com/getsentry/relay/pull/1272))
- Avoid potential panics when scrubbing minidumps. ([#1282](https://github.com/getsentry/relay/pull/1282))
- Fix typescript profile validation. ([#1283](https://github.com/getsentry/relay/pull/1283))
- Track memory footprint of metrics buckets. ([#1284](https://github.com/getsentry/relay/pull/1284), [#1287](https://github.com/getsentry/relay/pull/1287), [#1288](https://github.com/getsentry/relay/pull/1288))
- Support dedicated topics per metrics usecase, drop metrics from unknown usecases. ([#1285](https://github.com/getsentry/relay/pull/1285))
- Add support for Rust profiles ingestion ([#1296](https://github.com/getsentry/relay/pull/1296))

## 22.5.0

**Features**:

- Add platform, op, http.method and status tag to all extracted transaction metrics. ([#1227](https://github.com/getsentry/relay/pull/1227))
- Add units in built-in measurements. ([#1229](https://github.com/getsentry/relay/pull/1229))
- Add protocol support for custom units on transaction measurements. ([#1256](https://github.com/getsentry/relay/pull/1256))

**Bug Fixes**:

- fix(metrics): Enforce metric name length limit. ([#1238](https://github.com/getsentry/relay/pull/1238))
- Accept and forward unknown Envelope items. In processing mode, drop items individually rather than rejecting the entire request. This allows SDKs to send new data in combined Envelopes in the future. ([#1246](https://github.com/getsentry/relay/pull/1246))
- Stop extracting metrics with outdated names from sessions. ([#1251](https://github.com/getsentry/relay/pull/1251), [#1252](https://github.com/getsentry/relay/pull/1252))
- Update symbolic to pull in fixed Unreal parser that now correctly handles zero-length files. ([#1266](https://github.com/getsentry/relay/pull/1266))

**Internal**:

- Add sampling + tagging by event platform and transaction op. Some (unused) tagging rules from 22.4.0 have been renamed. ([#1231](https://github.com/getsentry/relay/pull/1231))
- Refactor aggregation error, recover from errors more gracefully. ([#1240](https://github.com/getsentry/relay/pull/1240))
- Remove/reject nul-bytes from metric strings. ([#1235](https://github.com/getsentry/relay/pull/1235))
- Remove the unused "internal" data category. ([#1245](https://github.com/getsentry/relay/pull/1245))
- Add the client and version as `sdk` tag to extracted session metrics in the format `name/version`. ([#1248](https://github.com/getsentry/relay/pull/1248))
- Expose `shutdown_timeout` in `OverridableConfig` ([#1247](https://github.com/getsentry/relay/pull/1247))
- Normalize all profiles and reject invalid ones. ([#1250](https://github.com/getsentry/relay/pull/1250))
- Raise a new InvalidCompression Outcome for invalid Unreal compression. ([#1237](https://github.com/getsentry/relay/pull/1237))
- Add a profile data category and count profiles in an envelope to apply rate limits. ([#1259](https://github.com/getsentry/relay/pull/1259))
- Support dynamic sampling by custom tags, operating system name and version, as well as device name and family. ([#1268](https://github.com/getsentry/relay/pull/1268))

## 22.4.0

**Features**:

- Map Windows version from raw_description to version name (XP, Vista, 11, ...). ([#1219](https://github.com/getsentry/relay/pull/1219))

**Bug Fixes**:

- Prevent potential OOM panics when handling corrupt Unreal Engine crashes. ([#1216](https://github.com/getsentry/relay/pull/1216))

**Internal**:

- Remove unused item types. ([#1211](https://github.com/getsentry/relay/pull/1211))
- Pin click dependency in requirements-dev.txt. ([#1214](https://github.com/getsentry/relay/pull/1214))
- Use fully qualified metric resource identifiers (MRI) for metrics ingestion. For example, the sessions duration is now called `d:sessions/duration@s`. ([#1215](https://github.com/getsentry/relay/pull/1215))
- Introduce metric units for rates and information, add support for custom user-declared units, and rename duration units to self-explanatory identifiers such as `second`. ([#1217](https://github.com/getsentry/relay/pull/1217))
- Increase the max profile size to accomodate a new platform. ([#1223](https://github.com/getsentry/relay/pull/1223))
- Set environment as optional when parsing a profile so we get a null value later on. ([#1224](https://github.com/getsentry/relay/pull/1224))
- Expose new tagging rules interface for metrics extracted from transactions. ([#1225](https://github.com/getsentry/relay/pull/1225))
- Return better BadStoreRequest for unreal events. ([#1226](https://github.com/getsentry/relay/pull/1226))

## 22.3.0

**Features**:

- Tag transaction metrics by user satisfaction. ([#1197](https://github.com/getsentry/relay/pull/1197))

**Bug Fixes**:

- CVE-2022-24713: Prevent denial of service through untrusted regular expressions used for PII scrubbing. ([#1207](https://github.com/getsentry/relay/pull/1207))
- Prevent dropping metrics during Relay shutdown if the project is outdated or not cached at time of the shutdown. ([#1205](https://github.com/getsentry/relay/pull/1205))
- Prevent a potential OOM when validating corrupted or exceptional minidumps. ([#1209](https://github.com/getsentry/relay/pull/1209))

**Internal**:

- Spread out metric aggregation over the aggregation window to avoid concentrated waves of metrics requests to the upstream every 10 seconds. Relay now applies jitter to `initial_delay` to spread out requests more evenly over time. ([#1185](https://github.com/getsentry/relay/pull/1185))
- Use a randomized Kafka partitioning key for sessions instead of the session ID. ([#1194](https://github.com/getsentry/relay/pull/1194))
- Add new statsd metrics for bucketing efficiency. ([#1199](https://github.com/getsentry/relay/pull/1199), [#1192](https://github.com/getsentry/relay/pull/1192), [#1200](https://github.com/getsentry/relay/pull/1200))
- Add a `Profile` `ItemType` to represent the profiling data sent from Sentry SDKs. ([#1179](https://github.com/getsentry/relay/pull/1179))

## 22.2.0

**Features**:

- Add the `relay.override_project_ids` configuration flag to support migrating projects from self-hosted to Sentry SaaS. ([#1175](https://github.com/getsentry/relay/pull/1175))

**Internal**:

- Add an option to dispatch billing outcomes to a dedicated topic. ([#1168](https://github.com/getsentry/relay/pull/1168))
- Add new `ItemType` to handle profiling data from Specto SDKs. ([#1170](https://github.com/getsentry/relay/pull/1170))

**Bug Fixes**:

- Fix regression in CSP report parsing. ([#1174](https://github.com/getsentry/relay/pull/1174))
- Ignore replacement_chunks when they aren't used. ([#1180](https://github.com/getsentry/relay/pull/1180))

## 22.1.0

**Features**:

- Flush metrics and outcome aggregators on graceful shutdown. ([#1159](https://github.com/getsentry/relay/pull/1159))
- Extract metrics from sampled transactions. ([#1161](https://github.com/getsentry/relay/pull/1161))

**Internal**:

- Extract normalized dist as metric. ([#1158](https://github.com/getsentry/relay/pull/1158))
- Extract transaction user as metric. ([#1164](https://github.com/getsentry/relay/pull/1164))

## 21.12.0

**Features**:

- Extract measurement ratings, port from frontend. ([#1130](https://github.com/getsentry/relay/pull/1130))
- External Relays perform dynamic sampling and emit outcomes as client reports. This feature is now enabled _by default_. ([#1119](https://github.com/getsentry/relay/pull/1119))
- Metrics extraction config, custom tags. ([#1141](https://github.com/getsentry/relay/pull/1141))
- Update the user agent parser (uap-core Feb 2020 to Nov 2021). This allows Relay and Sentry to infer more recent browsers, operating systems, and devices in events containing a user agent header. ([#1143](https://github.com/getsentry/relay/pull/1143), [#1145](https://github.com/getsentry/relay/pull/1145))
- Improvements to Unity OS context parsing ([#1150](https://github.com/getsentry/relay/pull/1150))

**Bug Fixes**:

- Support Unreal Engine 5 crash reports. ([#1132](https://github.com/getsentry/relay/pull/1132))
- Perform same validation for aggregate sessions as for individual sessions. ([#1140](https://github.com/getsentry/relay/pull/1140))
- Add missing .NET 4.8 release value. ([#1142](https://github.com/getsentry/relay/pull/1142))
- Properly document which timestamps are accepted. ([#1152](https://github.com/getsentry/relay/pull/1152))

**Internal**:

- Add more statsd metrics for relay metric bucketing. ([#1124](https://github.com/getsentry/relay/pull/1124), [#1128](https://github.com/getsentry/relay/pull/1128))
- Add an internal option to capture minidumps for hard crashes. This has to be enabled via the `sentry._crash_db` config parameter. ([#1127](https://github.com/getsentry/relay/pull/1127))
- Fold processing vs non-processing into single actor. ([#1133](https://github.com/getsentry/relay/pull/1133))
- Aggregate outcomes for dynamic sampling, invalid project ID, and rate limits. ([#1134](https://github.com/getsentry/relay/pull/1134))
- Extract session metrics from aggregate sessions. ([#1140](https://github.com/getsentry/relay/pull/1140))
- Prefix names of extracted metrics by `sentry.sessions.` or `sentry.transactions.`. ([#1147](https://github.com/getsentry/relay/pull/1147))
- Extract transaction duration as metric. ([#1148](https://github.com/getsentry/relay/pull/1148))

## 21.11.0

**Features**:

- Add bucket width to bucket protocol. ([#1103](https://github.com/getsentry/relay/pull/1103))
- Support multiple kafka cluster configurations. ([#1101](https://github.com/getsentry/relay/pull/1101))
- Tag metrics by transaction name. ([#1126](https://github.com/getsentry/relay/pull/1126))

**Bug Fixes**:

- Avoid unbounded decompression of encoded requests. A particular request crafted to inflate to large amounts of memory, such as a zip bomb, could put Relay out of memory. ([#1117](https://github.com/getsentry/relay/pull/1117), [#1122](https://github.com/getsentry/relay/pull/1122), [#1123](https://github.com/getsentry/relay/pull/1123))
- Avoid unbounded decompression of UE4 crash reports. Some crash reports could inflate to large amounts of memory before being checked for size, which could put Relay out of memory. ([#1121](https://github.com/getsentry/relay/pull/1121))

**Internal**:

- Aggregate client reports before sending them onwards. ([#1118](https://github.com/getsentry/relay/pull/1118))

## 21.10.0

**Bug Fixes**:

- Correctly validate timestamps for outcomes and sessions. ([#1086](https://github.com/getsentry/relay/pull/1086))
- Run compression on a thread pool when sending to upstream. ([#1085](https://github.com/getsentry/relay/pull/1085))
- Report proper status codes and error messages when sending invalid JSON payloads to an endpoint with a `X-Sentry-Relay-Signature` header. ([#1090](https://github.com/getsentry/relay/pull/1090))
- Enforce attachment and event size limits on UE4 crash reports. ([#1099](https://github.com/getsentry/relay/pull/1099))

**Internal**:

- Add the exclusive time of the transaction's root span. ([#1083](https://github.com/getsentry/relay/pull/1083))
- Add session.status tag to extracted session.duration metric. ([#1087](https://github.com/getsentry/relay/pull/1087))
- Serve project configs for batched requests where one of the project keys cannot be parsed. ([#1093](https://github.com/getsentry/relay/pull/1093))

## 21.9.0

**Features**:

- Add sampling based on transaction name. ([#1058](https://github.com/getsentry/relay/pull/1058))
- Support running Relay without config directory. The most important configuration, including Relay mode and credentials, can now be provided through commandline arguments or environment variables alone. ([#1055](https://github.com/getsentry/relay/pull/1055))
- Protocol support for client reports. ([#1081](https://github.com/getsentry/relay/pull/1081))
- Extract session metrics in non processing relays. ([#1073](https://github.com/getsentry/relay/pull/1073))

**Bug Fixes**:

- Use correct commandline argument name for setting Relay port. ([#1059](https://github.com/getsentry/relay/pull/1059))
- Retrieve OS Context for Unity Events. ([#1072](https://github.com/getsentry/relay/pull/1072))

**Internal**:

- Add new metrics on Relay's performance in dealing with buckets of metric aggregates, as well as the amount of aggregated buckets. ([#1070](https://github.com/getsentry/relay/pull/1070))
- Add the exclusive time of a span. ([#1061](https://github.com/getsentry/relay/pull/1061))
- Remove redundant dynamic sampling processing on fast path. ([#1084](https://github.com/getsentry/relay/pull/1084))

## 21.8.0

- No documented changes.

## 21.7.0

- No documented changes.

## 21.6.3

- No documented changes.

## 21.6.2

**Bug Fixes**:

- Remove connection metrics reported under `connector.*`. They have been fully disabled since version `21.3.0`. ([#1021](https://github.com/getsentry/relay/pull/1021))
- Remove error logs for "failed to extract event" and "failed to store session". ([#1032](https://github.com/getsentry/relay/pull/1032))

**Internal**:

- Assign a random Kafka partition key for session aggregates and metrics to distribute messages evenly. ([#1022](https://github.com/getsentry/relay/pull/1022))
- All fields in breakdown config should be camelCase, and rename the breakdown key name in project options. ([#1020](https://github.com/getsentry/relay/pull/1020))

## 21.6.1

- No documented changes.

## 21.6.0

**Features**:

- Support self-contained envelopes without authentication headers or query parameters. ([#1000](https://github.com/getsentry/relay/pull/1000))
- Support statically configured relays. ([#991](https://github.com/getsentry/relay/pull/991))
- Support namespaced event payloads in multipart minidump submission for Electron Framework. The field has to follow the format `sentry___<namespace>`. ([#1012](https://github.com/getsentry/relay/pull/1012))

**Bug Fixes**:

- Explicitly declare reprocessing context. ([#1009](https://github.com/getsentry/relay/pull/1009))
- Validate the environment attribute in sessions, and drop sessions with invalid releases. ([#1018](https://github.com/getsentry/relay/pull/1018))

**Internal**:

- Gather metrics for corrupted Events with unprintable fields. ([#1008](https://github.com/getsentry/relay/pull/1008))
- Remove project actors. ([#1025](https://github.com/getsentry/relay/pull/1025))

## 21.5.1

**Bug Fixes**:

- Do not leak resources when projects or DSNs are idle. ([#1003](https://github.com/getsentry/relay/pull/1003))

## 21.5.0

**Features**:

- Support the `frame.stack_start` field for chained async stack traces in Cocoa SDK v7. ([#981](https://github.com/getsentry/relay/pull/981))
- Rename configuration fields `cache.event_buffer_size` to `cache.envelope_buffer_size` and `cache.event_expiry` to `cache.envelope_expiry`. The former names are still supported by Relay. ([#985](https://github.com/getsentry/relay/pull/985))
- Add a configuraton flag `relay.ready: always` to mark Relay ready in healthchecks immediately after starting without requiring to authenticate. ([#989](https://github.com/getsentry/relay/pull/989))

**Bug Fixes**:

- Fix roundtrip error when PII selector starts with number. ([#982](https://github.com/getsentry/relay/pull/982))
- Avoid overflow panic for large retry-after durations. ([#992](https://github.com/getsentry/relay/pull/992))

**Internal**:

- Update internal representation of distribution metrics. ([#979](https://github.com/getsentry/relay/pull/979))
- Extract metrics for transaction breakdowns and sessions when the feature is enabled for the organizaiton. ([#986](https://github.com/getsentry/relay/pull/986))
- Assign explicit values to DataCategory enum. ([#987](https://github.com/getsentry/relay/pull/987))

## 21.4.1

**Bug Fixes**:

- Allow the `event_id` attribute on breadcrumbs to link between Sentry events. ([#977](https://github.com/getsentry/relay/pull/977))

## 21.4.0

**Bug Fixes**:

- Parse the Crashpad information extension stream from Minidumps with annotation objects correctly. ([#973](https://github.com/getsentry/relay/pull/973))

**Internal**:

- Emit outcomes for rate limited attachments. ([#951](https://github.com/getsentry/relay/pull/951))
- Remove timestamp from metrics text protocol. ([#972](https://github.com/getsentry/relay/pull/972))
- Add max, min, sum, and count to gauge metrics. ([#974](https://github.com/getsentry/relay/pull/974))

## 21.3.1

**Bug Fixes**:

- Make request url scrubbable. ([#955](https://github.com/getsentry/relay/pull/955))
- Remove dependent items from envelope when dropping transaction item. ([#960](https://github.com/getsentry/relay/pull/960))

**Internal**:

- Emit the `quantity` field for outcomes of events. This field describes the total size in bytes for attachments or the event count for all other categories. A separate outcome is emitted for attachments in a rejected envelope, if any, in addition to the event outcome. ([#942](https://github.com/getsentry/relay/pull/942))
- Add experimental metrics ingestion without bucketing or pre-aggregation. ([#948](https://github.com/getsentry/relay/pull/948))
- Skip serializing some null values in frames interface. ([#944](https://github.com/getsentry/relay/pull/944))
- Add experimental metrics ingestion with bucketing and pre-aggregation. ([#948](https://github.com/getsentry/relay/pull/948), [#952](https://github.com/getsentry/relay/pull/952), [#958](https://github.com/getsentry/relay/pull/958), [#966](https://github.com/getsentry/relay/pull/966), [#969](https://github.com/getsentry/relay/pull/969))
- Change HTTP response for upstream timeouts from 502 to 504. ([#859](https://github.com/getsentry/relay/pull/859))
- Add rule id to outcomes coming from transaction sampling. ([#953](https://github.com/getsentry/relay/pull/953))
- Add support for breakdowns ingestion. ([#934](https://github.com/getsentry/relay/pull/934))
- Ensure empty strings are invalid measurement names. ([#968](https://github.com/getsentry/relay/pull/968))

## 21.3.0

**Features**:

- Relay now picks up HTTP proxies from environment variables. This is made possible by switching to a different HTTP client library.

**Bug Fixes**:

- Deny backslashes in release names. ([#904](https://github.com/getsentry/relay/pull/904))
- Fix a problem with Data Scrubbing source names (PII selectors) that caused `$frame.abs_path` to match, but not `$frame.abs_path || **` or `$frame.abs_path && **`. ([#932](https://github.com/getsentry/relay/pull/932))
- Make username pii-strippable. ([#935](https://github.com/getsentry/relay/pull/935))
- Respond with `400 Bad Request` and an error message `"empty envelope"` instead of `429` when envelopes without items are sent to the envelope endpoint. ([#937](https://github.com/getsentry/relay/pull/937))
- Allow generic Slackbot ([#947](https://github.com/getsentry/relay/pull/947))

**Internal**:

- Emit the `category` field for outcomes of events. This field disambiguates error events, security events and transactions. As a side-effect, Relay no longer emits outcomes for broken JSON payloads or network errors. ([#931](https://github.com/getsentry/relay/pull/931))
- Add inbound filters functionality to dynamic sampling rules. ([#920](https://github.com/getsentry/relay/pull/920))
- The undocumented `http._client` option has been removed. ([#938](https://github.com/getsentry/relay/pull/938))
- Log old events and sessions in the `requests.timestamp_delay` metric. ([#933](https://github.com/getsentry/relay/pull/933))
- Add rule id to outcomes coming from event sampling. ([#943](https://github.com/getsentry/relay/pull/943))
- Fix a bug in rate limiting that leads to accepting all events in the last second of a rate limiting window, regardless of whether the rate limit applies. ([#946](https://github.com/getsentry/relay/pull/946))

## 21.2.0

**Features**:

- By adding `.no-cache` to the DSN key, Relay refreshes project configuration caches immediately. This allows to apply changed settings instantly, such as updates to data scrubbing or inbound filter rules. ([#911](https://github.com/getsentry/relay/pull/911))
- Add NSError to mechanism. ([#925](https://github.com/getsentry/relay/pull/925))
- Add snapshot to the stack trace interface. ([#927](https://github.com/getsentry/relay/pull/927))

**Bug Fixes**:

- Log on INFO level when recovering from network outages. ([#918](https://github.com/getsentry/relay/pull/918))
- Fix a panic in processing minidumps with invalid location descriptors. ([#919](https://github.com/getsentry/relay/pull/919))

**Internal**:

- Improve dynamic sampling rule configuration. ([#907](https://github.com/getsentry/relay/pull/907))
- Compatibility mode for pre-aggregated sessions was removed. The feature is now enabled by default in full fidelity. ([#913](https://github.com/getsentry/relay/pull/913))

## 21.1.0

**Features**:

- Support dynamic sampling for error events. ([#883](https://github.com/getsentry/relay/pull/883))

**Bug Fixes**:

- Make all fields but event-id optional to fix regressions in user feedback ingestion. ([#886](https://github.com/getsentry/relay/pull/886))
- Remove `kafka-ssl` feature because it breaks development workflow on macOS. ([#889](https://github.com/getsentry/relay/pull/889))
- Accept envelopes where their last item is empty and trailing newlines are omitted. This also fixes a panic in some cases. ([#894](https://github.com/getsentry/relay/pull/894))

**Internal**:

- Extract crashpad annotations into contexts. ([#892](https://github.com/getsentry/relay/pull/892))
- Normalize user reports during ingestion and create empty fields. ([#903](https://github.com/getsentry/relay/pull/903))
- Ingest and normalize sample rates from envelope item headers. ([#910](https://github.com/getsentry/relay/pull/910))

## 20.12.1

- No documented changes.

## 20.12.0

**Features**:

- Add `kafka-ssl` compilation feature that builds Kafka linked against OpenSSL. This feature is enabled in Docker containers only. This is only relevant for Relays running as part of on-premise Sentry. ([#881](https://github.com/getsentry/relay/pull/881))
- Relay is now able to ingest pre-aggregated sessions, which will make it possible to efficiently handle applications that produce thousands of sessions per second. ([#815](https://github.com/getsentry/relay/pull/815))
- Add protocol support for WASM. ([#852](https://github.com/getsentry/relay/pull/852))
- Add dynamic sampling for transactions. ([#835](https://github.com/getsentry/relay/pull/835))
- Send network outage metric on healthcheck endpoint hit. ([#856](https://github.com/getsentry/relay/pull/856))

**Bug Fixes**:

- Fix a long-standing bug where log messages were not addressible as `$string`. ([#882](https://github.com/getsentry/relay/pull/882))
- Allow params in content-type for security requests to support content types like `"application/expect-ct-report+json; charset=utf-8"`. ([#844](https://github.com/getsentry/relay/pull/844))
- Fix a panic in CSP filters. ([#848](https://github.com/getsentry/relay/pull/848))
- Do not drop sessions due to an invalid age constraint set to `0`. ([#855](https://github.com/getsentry/relay/pull/855))
- Do not emit outcomes after forwarding envelopes to the upstream, even if that envelope is rate limited, rejected, or dropped. Since the upstream logs an outcome, it would be a duplicate. ([#857](https://github.com/getsentry/relay/pull/857))
- Fix status code for security report. ([#864](https://github.com/getsentry/relay/pull/864))
- Add missing fields for Expect-CT reports. ([#865](https://github.com/getsentry/relay/pull/865))
- Support more directives in CSP reports, such as `block-all-mixed-content` and `require-trusted-types-for`. ([#876](https://github.com/getsentry/relay/pull/876))

**Internal**:

- Add _experimental_ support for picking up HTTP proxies from the regular environment variables. This feature needs to be enabled by setting `http: client: "reqwest"` in your `config.yml`. ([#839](https://github.com/getsentry/relay/pull/839))
- Refactor transparent request forwarding for unknown endpoints. Requests are now entirely buffered in memory and occupy the same queues and actors as other requests. This should not cause issues but may change behavior under load. ([#839](https://github.com/getsentry/relay/pull/839))
- Add reason codes to the `X-Sentry-Rate-Limits` header in store responses. This allows external Relays to emit outcomes with the proper reason codes. ([#850](https://github.com/getsentry/relay/pull/850))
- Emit metrics for outcomes in external relays. ([#851](https://github.com/getsentry/relay/pull/851))
- Make `$error.value` `pii=true`. ([#837](https://github.com/getsentry/relay/pull/837))
- Send `key_id` in partial project config. ([#854](https://github.com/getsentry/relay/pull/854))
- Add stack traces to Sentry error reports. ([#872](https://github.com/getsentry/relay/pull/872))

## 20.11.1

- No documented changes.

## 20.11.0

**Features**:

- Rename upstream retries histogram metric and add upstream requests duration metric. ([#816](https://github.com/getsentry/relay/pull/816))
- Add options for metrics buffering (`metrics.buffering`) and sampling (`metrics.sample_rate`). ([#821](https://github.com/getsentry/relay/pull/821))

**Bug Fixes**:

- Accept sessions with IP address set to `{{auto}}`. This was previously rejected and silently dropped. ([#827](https://github.com/getsentry/relay/pull/827))
- Fix an issue where every retry-after response would be too large by one minute. ([#829](https://github.com/getsentry/relay/pull/829))

**Internal**:

- Always apply cache debouncing for project states. This reduces pressure on the Redis and file system cache. ([#819](https://github.com/getsentry/relay/pull/819))
- Internal refactoring such that validating of characters in tags no longer uses regexes internally. ([#814](https://github.com/getsentry/relay/pull/814))
- Discard invalid user feedback sent as part of envelope. ([#823](https://github.com/getsentry/relay/pull/823))
- Emit event errors and normalization errors for unknown breadcrumb keys. ([#824](https://github.com/getsentry/relay/pull/824))
- Normalize `breadcrumb.ty` into `breadcrumb.type` for broken Python SDK versions. ([#824](https://github.com/getsentry/relay/pull/824))
- Add the client SDK interface for unreal crashes and set the name to `unreal.crashreporter`. ([#828](https://github.com/getsentry/relay/pull/828))
- Fine-tune the selectors for minidump PII scrubbing. ([#818](https://github.com/getsentry/relay/pull/818), [#830](https://github.com/getsentry/relay/pull/830))

## 20.10.1

**Internal**:

- Emit more useful normalization meta data for invalid tags. ([#808](https://github.com/getsentry/relay/pull/808))

## 20.10.0

**Features**:

- Add support for measurement ingestion. ([#724](https://github.com/getsentry/relay/pull/724), [#785](https://github.com/getsentry/relay/pull/785))
- Add support for scrubbing UTF-16 data in attachments ([#742](https://github.com/getsentry/relay/pull/742), [#784](https://github.com/getsentry/relay/pull/784), [#787](https://github.com/getsentry/relay/pull/787))
- Add upstream request metric. ([#793](https://github.com/getsentry/relay/pull/793))
- The padding character in attachment scrubbing has been changed to match the masking character, there is no usability benefit from them being different. ([#810](https://github.com/getsentry/relay/pull/810))

**Bug Fixes**:

- Fix issue where `$span` would not be recognized in Advanced Data Scrubbing. ([#781](https://github.com/getsentry/relay/pull/781))
- Accept big-endian minidumps. ([#789](https://github.com/getsentry/relay/pull/789))
- Detect network outages and retry sending events instead of dropping them. ([#788](https://github.com/getsentry/relay/pull/788))

**Internal**:

- Project states are now cached separately per DSN public key instead of per project ID. This means that there will be multiple separate cache entries for projects with more than one DSN. ([#778](https://github.com/getsentry/relay/pull/778))
- Relay no longer uses the Sentry endpoint to resolve project IDs by public key. Ingestion for the legacy store endpoint has been refactored to rely on key-based caches only. As a result, the legacy endpoint is supported only on managed Relays. ([#800](https://github.com/getsentry/relay/pull/800))
- Fix rate limit outcomes, now emitted only for error events but not transactions. ([#806](https://github.com/getsentry/relay/pull/806), [#809](https://github.com/getsentry/relay/pull/809))

## 20.9.0

**Features**:

- Add support for attaching Sentry event payloads in Unreal crash reports by adding `__sentry` game data entries. ([#715](https://github.com/getsentry/relay/pull/715))
- Support chunked form data keys for event payloads on the Minidump endpoint. Since crashpad has a limit for the length of custom attributes, the sentry event payload can be split up into `sentry__1`, `sentry__2`, etc. ([#721](https://github.com/getsentry/relay/pull/721))
- Periodically re-authenticate with the upstream server. Previously, there was only one initial authentication. ([#731](https://github.com/getsentry/relay/pull/731))
- The module attribute on stack frames (`$frame.module`) and the (usually server side generated) attribute `culprit` can now be scrubbed with advanced data scrubbing. ([#744](https://github.com/getsentry/relay/pull/744))
- Compress outgoing store requests for events and envelopes including attachements using `gzip` content encoding. ([#745](https://github.com/getsentry/relay/pull/745))
- Relay now buffers all requests until it has authenticated with the upstream. ([#747](//github.com/getsentry/relay/pull/747))
- Add a configuration option to change content encoding of upstream store requests. The default is `gzip`, and other options are `identity`, `deflate`, or `br`. ([#771](https://github.com/getsentry/relay/pull/771))

**Bug Fixes**:

- Send requests to the `/envelope/` endpoint instead of the older `/store/` endpoint. This particularly fixes spurious `413 Payload Too Large` errors returned when using Relay with Sentry SaaS. ([#746](https://github.com/getsentry/relay/pull/746))

**Internal**:

- Remove a temporary flag from attachment kafka messages indicating rate limited crash reports to Sentry. This is now enabled by default. ([#718](https://github.com/getsentry/relay/pull/718))
- Performance improvement of http requests to upstream, high priority messages are sent first. ([#678](https://github.com/getsentry/relay/pull/678))
- Experimental data scrubbing on minidumps([#682](https://github.com/getsentry/relay/pull/682))
- Move `generate-schema` from the Relay CLI into a standalone tool. ([#739](//github.com/getsentry/relay/pull/739))
- Move `process-event` from the Relay CLI into a standalone tool. ([#740](//github.com/getsentry/relay/pull/740))
- Add the client SDK to session kafka payloads. ([#751](https://github.com/getsentry/relay/pull/751))
- Add a standalone tool to document metrics in JSON or YAML. ([#752](https://github.com/getsentry/relay/pull/752))
- Emit `processing.event.produced` for user report and session Kafka messages. ([#757](https://github.com/getsentry/relay/pull/757))
- Improve performance of event processing by avoiding regex clone. ([#767](https://github.com/getsentry/relay/pull/767))
- Assign a default name for unnamed attachments, which prevented attachments from being stored in Sentry. ([#769](https://github.com/getsentry/relay/pull/769))
- Add Relay version version to challenge response. ([#758](https://github.com/getsentry/relay/pull/758))

## 20.8.0

**Features**:

- Add the `http.connection_timeout` configuration option to adjust the connection and SSL handshake timeout. The default connect timeout is now increased from 1s to 3s. ([#688](https://github.com/getsentry/relay/pull/688))
- Supply Relay's version during authentication and check if this Relay is still supported. An error message prompting to upgrade Relay will be supplied if Relay is unsupported. ([#697](https://github.com/getsentry/relay/pull/697))

**Bug Fixes**:

- Reuse connections for upstream event submission requests when the server supports connection keepalive. Relay did not consume the response body of all requests, which caused it to reopen a new connection for every event. ([#680](https://github.com/getsentry/relay/pull/680), [#695](https://github.com/getsentry/relay/pull/695))
- Fix hashing of user IP addresses in data scrubbing. Previously, this could create invalid IP addresses which were later rejected by Sentry. Now, the hashed IP address is moved to the `id` field. ([#692](https://github.com/getsentry/relay/pull/692))
- Do not retry authentication with the upstream when a client error is reported (status code 4XX). ([#696](https://github.com/getsentry/relay/pull/696))

**Internal**:

- Extract the event `timestamp` from Minidump files during event normalization. ([#662](https://github.com/getsentry/relay/pull/662))
- Retain the full span description in transaction events instead of trimming it. ([#674](https://github.com/getsentry/relay/pull/674))
- Report all Kafka producer errors to Sentry. Previously, only immediate errors were reported but not those during asynchronous flushing of messages. ([#677](https://github.com/getsentry/relay/pull/677))
- Add "HubSpot Crawler" to the list of web crawlers for inbound filters. ([#693](https://github.com/getsentry/relay/pull/693))
- Improved typing for span data of transaction events, no breaking changes. ([#713](https://github.com/getsentry/relay/pull/713))
- **Breaking change:** In PII configs, all options on hash and mask redactions (replacement characters, ignored characters, hash algorithm/key) are removed. If they still exist in the configuration, they are ignored. ([#760](https://github.com/getsentry/relay/pull/760))

## 20.7.2

**Features**:

- Report metrics for connections to the upstream. These metrics are reported under `connector.*` and include information on connection reuse, timeouts and errors. ([#669](https://github.com/getsentry/relay/pull/669))
- Increased the maximum size of attachments from _50MiB_ to _100MiB_. Most notably, this allows to upload larger minidumps. ([#671](https://github.com/getsentry/relay/pull/671))

**Internal**:

- Always create a spans array for transactions in normalization. This allows Sentry to render the spans UI even if the transaction is empty. ([#667](https://github.com/getsentry/relay/pull/667))

## 20.7.1

- No documented changes.

## 20.7.0

**Features**:

- Sessions and attachments can be rate limited now. These rate limits apply separately from error events, which means that you can continue to send Release Health sessions while you're out of quota with errors. ([#636](https://github.com/getsentry/relay/pull/636))

**Bug Fixes**:

- Outcomes from downstream relays were not forwarded upstream. ([#632](https://github.com/getsentry/relay/pull/632))
- Apply clock drift correction to Release Health sessions and validate timestamps. ([#633](https://github.com/getsentry/relay/pull/633))
- Apply clock drift correction for timestamps that are too far in the past or future. This fixes a bug where broken transaction timestamps would lead to negative durations. ([#634](https://github.com/getsentry/relay/pull/634), [#654](https://github.com/getsentry/relay/pull/654))
- Respond with status code `200 OK` to rate limited minidump and UE4 requests. Third party clients otherwise retry those requests, leading to even more load. ([#646](https://github.com/getsentry/relay/pull/646), [#647](https://github.com/getsentry/relay/pull/647))
- Ingested unreal crash reports no longer have a `misc_primary_cpu_brand` key with GPU information set in the Unreal context. ([#650](https://github.com/getsentry/relay/pull/650))
- Fix ingestion of forwarded outcomes in processing Relays. Previously, `emit_outcomes` had to be set explicitly to enable this. ([#653](https://github.com/getsentry/relay/pull/653))

**Internal**:

- Restructure the envelope and event ingestion paths into a pipeline and apply rate limits to all envelopes. ([#635](https://github.com/getsentry/relay/pull/635), [#636](https://github.com/getsentry/relay/pull/636))
- Pass the combined size of all attachments in an envelope to the Redis rate limiter as quantity to enforce attachment quotas. ([#639](https://github.com/getsentry/relay/pull/639))
- Emit flags for rate limited processing attachments and add a `size` field. ([#640](https://github.com/getsentry/relay/pull/640), [#644](https://github.com/getsentry/relay/pull/644))

## 20.6.0

We have switched to [CalVer](https://calver.org/)! Relay's version is always in line with the latest version of [Sentry](https://github.com/getsentry/sentry).

**Features**:

- Proxy and managed Relays now apply clock drift correction based on the `sent_at` header emitted by SDKs. ([#581](https://github.com/getsentry/relay/pull/581))
- Apply cached rate limits to attachments and sessions in the fast-path when parsing incoming requests. ([#618](https://github.com/getsentry/relay/pull/618))
- New config options `metrics.default_tags` and `metrics.hostname_tag`. ([#625](https://github.com/getsentry/relay/pull/625))

**Bug Fixes**:

- Clock drift correction no longer considers the transaction timestamp as baseline for SDKs using Envelopes. Instead, only the dedicated `sent_at` Envelope header is used. ([#580](https://github.com/getsentry/relay/pull/580))
- The `http.timeout` setting is now applied to all requests, including event submission. Previously, events were exempt. ([#588](https://github.com/getsentry/relay/pull/588))
- All endpoint metrics now report their proper `route` tag. This applies to `requests`, `requests.duration`, and `responses.status_codes`. Previously, some some endpoints reported an empty route. ([#595](https://github.com/getsentry/relay/pull/595))
- Properly refresh cached project states based on the configured intervals. Previously, Relay may have gone into an endless refresh cycle if the system clock not accurate, or the state had not been updated in the upstream. ([#596](https://github.com/getsentry/relay/pull/596))
- Respond with `403 Forbidden` when multiple authentication payloads are sent by the SDK. Previously, Relay would authenticate using one of the payloads and silently ignore the rest. ([#602](https://github.com/getsentry/relay/pull/602))
- Improve metrics documentation. ([#614](https://github.com/getsentry/relay/pull/614))
- Do not scrub event processing errors by default. ([#619](https://github.com/getsentry/relay/pull/619))

**Internal**:

- Add source (who emitted the outcome) to Outcome payload. ([#604](https://github.com/getsentry/relay/pull/604))
- Ignore non-Rust folders for faster rebuilding and testing. ([#578](https://github.com/getsentry/relay/pull/578))
- Invalid session payloads are now logged for SDK debugging. ([#584](https://github.com/getsentry/relay/pull/584), [#591](https://github.com/getsentry/relay/pull/591))
- Add support for Outcomes generation in external Relays. ([#592](https://github.com/getsentry/relay/pull/592))
- Remove unused `rev` from project state. ([#586](https://github.com/getsentry/relay/pull/586))
- Add an outcome endpoint for trusted Relays. ([#589](https://github.com/getsentry/relay/pull/589))
- Emit outcomes for event payloads submitted in attachment files. ([#609](https://github.com/getsentry/relay/pull/609))
- Split envelopes that contain sessions and other items and ingest them independently. ([#610](https://github.com/getsentry/relay/pull/610))
- Removed support for legacy per-key quotas. ([#616](https://github.com/getsentry/relay/pull/615))
- Security events (CSP, Expect-CT, Expect-Staple, and HPKP) are now placed into a dedicated `security` item in envelopes, rather than the generic event item. This allows for quick detection of the event type for rate limiting. ([#617](https://github.com/getsentry/relay/pull/617))

## 0.5.9

- Relay has a logo now!
- New explicit `envelope/` endpoint. Envelopes no longer need to be sent with the right `content-type` header (to cater to browser JS).
- Introduce an Envelope item type for transactions.
- Support environment variables and CLI arguments instead of command line parameters.
- Return status `415` on wrong content types.
- Normalize double-slashes in request URLs more aggressively.
- Add an option to generate credentials on stdout.

**Internal**:

- Serve project configs to downstream Relays with proper permission checking.
- PII: Make and/or selectors specific.
- Add a browser filter for IE 11.
- Changes to release parsing.
- PII: Expose event values as part of generated selector suggestions.

## 0.5.8

**Internal**:

- Fix a bug where exception values and the device name were not PII-strippable.

## 0.5.7

- Docker images are now also pushed to Docker Hub.
- New helper function to generate PII selectors from event data.

**Internal**:

- Release is now a required attribute for session data.
- `unknown` can now be used in place of `unknown_error` for span statuses. A future release will change the canonical format from `unknown_error` to `unknown`.

## 0.5.6

- Fix a bug where Relay would stop processing events if Sentry is down for only a short time.
- Improvements to architecture documentation.
- Initial support for rate limiting by event type ("scoped quotas")
- Fix a bug where `key_id` was omitted from outcomes created by Relay.
- Fix a bug where it was not permitted to send content-encoding as part of a CORS request to store.

**Internal**:

- PII processing: Aliases for value types (`$error` instead of `$exception` to be in sync with Discover column naming) and adding a default for replace-redactions.
- It is now valid to send transactions and spans without `op` set, in which case a default value will be inserted.

## 0.5.5

- Suppress verbose DNS lookup logs.

**Internal**:

- Small performance improvements in datascrubbing config converter.
- New, C-style selector syntax (old one still works)

## 0.5.4

**Internal**:

- Add event contexts to `pii=maybe`.
- Fix parsing of msgpack breadcrumbs in Rust store.
- Envelopes sent to Rust store can omit the DSN in headers.
- Ability to quote/escape special characters in selectors in PII configs.

## 0.5.3

- Properly strip the linux binary to reduce its size
- Allow base64 encoded JSON event payloads ([#466](https://github.com/getsentry/relay/pull/466))
- Fix multipart requests without trailing newline ([#465](https://github.com/getsentry/relay/pull/465))
- Support for ingesting session updates ([#449](https://github.com/getsentry/relay/pull/449))

**Internal**:

- Validate release names during event ingestion ([#479](https://github.com/getsentry/relay/pull/479))
- Add browser extension filter ([#470](https://github.com/getsentry/relay/pull/470))
- Add `pii=maybe`, a new kind of event schema field that can only be scrubbed if explicitly addressed.
- Add way to scrub filepaths in a way that does not break processing.

## 0.5.2

- Fix trivial Redis-related crash when running in non-processing mode.
- Limit the maximum retry-after of a rate limit. This is necessary because of the "Delete and ignore future events" feature in Sentry.
- Project caches are now evicted after `project_grace_period` has passed. If you have that parameter set to a high number you may see increased memory consumption.

**Internal**:

- Misc bugfixes in PII processor. Those bugs do not affect the legacy data scrubber exposed in Python.
- Polishing documentation around PII configuration format.
- Signal codes in mach mechanism are no longer required.

## 0.5.1

- Ability to fetch project configuration from Redis as additional caching layer.
- Fix a few bugs in release filters.
- Fix a few bugs in minidumps endpoint with processing enabled.

**Internal**:

- Fix a bug in the PII processor that would always remove the entire string on `pattern` rules.
- Ability to correct some clock drift and wrong system time in transaction events.

## 0.5.0

- The binary has been renamed to `relay`.
- Updated documentation for metrics.

**Internal**:

- The package is now called `sentry-relay`.
- Renamed all `Semaphore*` types to `Relay*`.
- Fixed memory leaks in processing functions.

## 0.4.65

- Implement the Minidump endpoint.
- Implement the Attachment endpoint.
- Implement the legacy Store endpoint.
- Support a plain `Authorization` header in addition to `X-Sentry-Auth`.
- Simplify the shutdown logic. Relay now always takes a fixed configurable time to shut down.
- Fix healthchecks in _Static_ mode.
- Fix internal handling of event attachments.
- Fix partial reads of request bodies resulting in a broken connection.
- Fix a crash when parsing User-Agent headers.
- Fix handling of events sent with `sentry_version=2.0` (Clojure SDK).
- Use _mmap_ to load the GeoIP database to improve the memory footprint.
- Revert back to the system memory allocator.

**Internal**:

- Preserve microsecond precision in all time stamps.
- Record event ids in all outcomes.
- Updates to event processing metrics.
- Add span status mapping from open telemetry.

## 0.4.64

- Switched to `jemalloc` as global allocator.
- Introduce separate outcome reason for invalid events.
- Always consume request bodies to the end.
- Implemented minidump ingestion.
- Increas precisions of timestamps in protocol.

## 0.4.63

- Refactor healthchecks into two: Liveness and readiness (see code comments for explanation for now).
- Allow multiple trailing slashes on store endpoint, e.g. `/api/42/store///`.
- Internal refactor to prepare for envelopes format.

**Internal**:

- Fix a bug where glob-matching in filters did not behave correctly when the to-be-matched string contained newlines.
- Add `moz-extension:` as scheme for browser extensions (filtering out Firefox addons).
- Raise a dedicated Python exception type for invalid transaction events. Also do not report that error to Sentry from Relay.

## 0.4.62

- Various performance improvements.

## 0.4.61

**Internal**:

- Add `thread.errored` attribute ([#306](https://github.com/getsentry/relay/pull/306)).

## 0.4.60

- License is now BSL instead of MIT ([#301](https://github.com/getsentry/relay/pull/301)).
- Improve internal metrics and logging ([#296](https://github.com/getsentry/relay/pull/296), [#297](https://github.com/getsentry/relay/pull/297), [#298](https://github.com/getsentry/relay/pull/298)).
- Fix unbounded requests to Sentry for project configs ([#295](https://github.com/getsentry/relay/pull/295), [#300](https://github.com/getsentry/relay/pull/300)).
- Fix rejected responses from Sentry due to size limit ([#303](https://github.com/getsentry/relay/pull/303)).
- Expose more options for configuring request concurrency limits ([#311](https://github.com/getsentry/relay/pull/311)).

**Internal**:

- Transaction events with negative duration are now rejected ([#291](https://github.com/getsentry/relay/pull/291)).
- Fix a panic when normalizing certain dates.

## 0.4.59

**Internal**:

- Fix: Normalize legacy stacktrace attributes ([#292](https://github.com/getsentry/relay/pull/292))
- Fix: Validate platform attributes in Relay ([#294](https://github.com/getsentry/relay/pull/294))
- Flip the flag that indicates Relay processing ([#293](https://github.com/getsentry/relay/pull/293))

## 0.4.58

- Evict project caches after some time ([#287](https://github.com/getsentry/relay/pull/287))
- Selectively log internal errors to stderr ([#285](https://github.com/getsentry/relay/pull/285))
- Add an error boundary to parsing project states ([#281](https://github.com/getsentry/relay/pull/281))

**Internal**:

- Add event size metrics ([#286](https://github.com/getsentry/relay/pull/286))
- Normalize before datascrubbing ([#290](https://github.com/getsentry/relay/pull/290))
- Add a config value for thread counts ([#283](https://github.com/getsentry/relay/pull/283))
- Refactor outcomes for parity with Sentry ([#282](https://github.com/getsentry/relay/pull/282))
- Add flag that relay processed an event ([#279](https://github.com/getsentry/relay/pull/279))

## 0.4.57

**Internal**:

- Stricter validation of transaction events.

## 0.4.56

**Internal**:

- Fix a panic in trimming.

## 0.4.55

**Internal**:

- Fix more bugs in datascrubbing converter.

## 0.4.54

**Internal**:

- Fix more bugs in datascrubbing converter.

## 0.4.53

**Internal**:

- Fix more bugs in datascrubbing converter.

## 0.4.52

**Internal**:

- Fix more bugs in datascrubbing converter.

## 0.4.51

**Internal**:

- Fix a few bugs in datascrubbing converter.
- Accept trailing slashes.

**Normalization**:

- Fix a panic on overflowing timestamps.

## 0.4.50

**Internal**:

- Fix bug where IP scrubbers were applied even when not enabled.

## 0.4.49

- Internal changes.

## 0.4.48

**Internal**:

- Fix various bugs in the datascrubber and PII processing code to get closer to behavior of the Python implementation.

## 0.4.47

**Internal**:

- Various work on re-implementing Sentry's `/api/X/store` endpoint in Relay. Relay can now apply rate limits based on Redis and emit the correct outcomes.

## 0.4.46

**Internal**:

- Resolved a regression in IP address normalization. The new behavior is closer to a line-by-line port of the old Python code.

## 0.4.45

**Normalization**:

- Resolved an issue where GEO IP data was not always infered.

## 0.4.44

**Normalization**:

- Only take the user IP address from the store request's IP for certain platforms. This restores the behavior of the old Python code.

## 0.4.43

**Normalization**:

- Bump size of breadcrumbs.
- Workaround for an issue where we would not parse OS information from User Agent when SDK had already sent OS information.
- Further work on Sentry-internal event ingestion.

## 0.4.42

**Normalization**:

- Fix normalization of version strings from user agents.

## 0.4.41

- Support extended project configuration.

**Internal**:

- Implement event filtering rules.
- Add basic support for Sentry-internal event ingestion.
- Parse and normalize user agent strings.

## 0.4.40

**Internal**:

- Restrict ranges of timestamps to prevent overflows in Python code and UI.

## 0.4.39

**Internal**:

- Fix a bug where stacktrace trimming was not applied during renormalization.

## 0.4.38

**Internal**:

- Added typed spans to Event.

## 0.4.37

**Internal**:

- Added `orig_in_app` to frame data.

## 0.4.36

**Internal**:

- Add new .NET versions for context normalization.

## 0.4.35

**Internal**:

- Fix bug where thread's stacktraces were not normalized.
- Fix bug where a string at max depth of a databag was stringified again.

## 0.4.34

**Internal**:

- Added `data` attribute to frames.
- Added a way to override other trimming behavior in Python normalizer binding.

## 0.4.33

**Internal**:

- Plugin-provided context types should now work properly again.

## 0.4.32

**Internal**:

- Removed `function_name` field from frame and added `raw_function`.

## 0.4.31

**Internal**:

- Add trace context type.

## 0.4.30

**Internal**:

- Make exception messages/values larger to allow for foreign stacktrace data to be attached.

## 0.4.29

**Internal**:

- Added `function_name` field to frame.

## 0.4.28

**Internal**:

- Add missing context type for sessionstack.

## 0.4.27

**Internal**:

- Increase frame vars size again! Byte size was fine, but max depth was way too small.

## 0.4.26

**Internal**:

- Reduce frame vars size.

## 0.4.25

**Internal**:

- Add missing trimming to frame vars.

## 0.4.24

**Internal**:

- Reject non-http/https `help_urls` in exception mechanisms.

## 0.4.23

**Internal**:

- Add basic truncation to event meta to prevent payload size from spiralling out of control.

## 0.4.22

**Internal**:

- Added grouping enhancements to protocol.

## 0.4.21

**Internal**:

- Updated debug image interface with more attributes.

## 0.4.20

**Internal**:

- Added support for `lang` frame and stacktrace attribute.

## 0.4.19

**Internal**:

- Slight changes to allow replacing more normalization code in Sentry with Rust.

## 0.4.18

**Internal**:

- Allow much larger payloads in the extra attribute.

## 0.4.17

**Internal**:

- Added support for protocol changes related to upcoming sentry SDK features. In particular the `none` event type was added.

## 0.4.16

For users of relay, nothing changed at all. This is a release to test embedding some Rust code in Sentry itself.

## 0.4.15

For users of relay, nothing changed at all. This is a release to test embedding some Rust code in Sentry itself.

## 0.4.14

For users of relay, nothing changed at all. This is a release to test embedding some Rust code in Sentry itself.

## 0.4.13

For users of relay, nothing changed at all. This is a release to test embedding some Rust code in Sentry itself.

## 0.4.12

For users of relay, nothing changed at all. This is a release to test embedding some Rust code in Sentry itself.

## 0.4.11

For users of relay, nothing changed at all. This is a release to test embedding some Rust code in Sentry itself.

## 0.4.10

For users of relay, nothing changed at all. This is a release to test embedding some Rust code in Sentry itself.

## 0.4.9

For users of relay, nothing changed at all. This is a release to test embedding some Rust code in Sentry itself.

## 0.4.8

For users of relay, nothing changed at all. This is a release to test embedding some Rust code in Sentry itself.

## 0.4.7

For users of relay, nothing changed at all. This is a release to test embedding some Rust code in Sentry itself.

## 0.4.6

For users of relay, nothing changed at all. This is a release to test embedding some Rust code in Sentry itself.

## 0.4.5

For users of relay, nothing changed at all. This is a release to test embedding some Rust code in Sentry itself.

## 0.4.4

For users of relay, nothing changed at all. This is a release to test embedding some Rust code in Sentry itself.

## 0.4.3

For users of relay, nothing changed at all. This is a release to test embedding some Rust code in Sentry itself.

## 0.4.2

For users of relay, nothing changed at all. This is a release to test embedding some Rust code in Sentry itself.

## 0.4.1

For users of relay, nothing changed at all. This is a release to test embedding some Rust code in Sentry itself.

## 0.4.0

Introducing new Relay modes:

- `proxy`: A proxy for all requests and events.
- `static`: Static configuration for known projects in the file system.
- `managed`: Fetch configurations dynamically from Sentry and update them.

The default Relay mode is `managed`. Users upgrading from previous versions will automatically activate the `managed` mode. To change this setting, add `relay.mode` to `config.yml` or run `semaphore config init` from the command line.

**Breaking Change**: If Relay was used without credentials, the mode needs to be set to `proxy`. The default `managed` mode requires credentials.

For more information on Relay modes, see the [documentation page](https://docs.sentry.io/data-management/relay/options/).

### Configuration Changes

- Added `cache.event_buffer_size` to control the maximum number of events that are buffered in case of network issues or high rates of incoming events.
- Added `limits.max_concurrent_requests` to limit the number of connections that this Relay will use to communicate with the upstream.
- Internal error reporting is now disabled by default. To opt in, set `sentry.enabled`.

### Bugfixes

- Fix a bug that caused events to get unconditionally dropped after five seconds, regardless of the `cache.event_expiry` configuration.
- Fix a memory leak in Relay's internal error reporting.

## 0.3.0

- Changed PII stripping rule format to permit path selectors when applying rules. This means that now `$string` refers to strings for instance and `user.id` refers to the `id` field in the `user` attribute of the event. Temporarily support for old rules is retained.

## 0.2.7

- store: Minor fixes to be closer to Python. Ability to disable trimming of objects, arrays and strings.

## 0.2.6

- Fix bug where PII stripping would remove containers without leaving any metadata about the retraction.
- Fix bug where old `redactPair` rules would stop working.

## 0.2.5

- Rewrite of PII stripping logic. This brings potentially breaking changes to the semantics of PII configs. Most importantly field types such as `"freeform"` and `"databag"` are gone, right now there is only `"container"` and `"text"`. All old field types should have become an alias for `"text"`, but take extra care in ensuring your PII rules still work.

- store: Minor fixes to be closer to Python.

## 0.2.4

For users of relay, nothing changed at all. This is a release to test embedding some Rust code in Sentry itself.

- store: Remove stray print statement.

## 0.2.3

For users of relay, nothing changed at all. This is a release to test embedding some Rust code in Sentry itself.

- store: Fix main performance issues.

## 0.2.2

For users of relay, nothing changed at all. This is a release to test embedding some Rust code in Sentry itself.

- store: Fix segfault when trying to process contexts.
- store: Fix trimming state "leaking" between interfaces, leading to excessive trimming.
- store: Don't serialize empty arrays and objects (with a few exceptions).

## 0.2.1

For users of relay, nothing changed at all. This is a release to test embedding some Rust code in Sentry itself.

- `libsemaphore`: Expose CABI for normalizing event data.

## 0.2.0

Our first major iteration on Relay has landed!

- User documentation is now hosted at <https://docs.sentry.io/relay/>.
- SSL support is now included by default. Just configure a [TLS identity](https://docs.sentry.io/relay/options/#relaytls_identity_path) and you're set.
- Updated event processing: Events from older SDKs are now supported. Also, we've fixed some bugs along the line.
- Introduced full support for PII stripping. See [PII Configuration](https://docs.sentry.io/relay/pii-config/) for instructions.
- Configure with static project settings. Relay will skip querying project states from Sentry and use your provided values instead. See [Project Configuration](https://docs.sentry.io/relay/project-config/) for a full guide.
- Relay now also acts as a proxy for certain API requests. This allows it to receive CSP reports and Minidump crash reports, among others. It also sets `X-Forwarded-For` and includes a Relay signature header.

Besides that, there are many technical changes, including:

- Major rewrite of the internals. Relay no longer requires a special endpoint for sending events to upstream Sentry and processes events individually with less delay than before.
- The executable will exit with a non-zero exit code on startup errors. This makes it easier to catch configuration errors.
- Removed `libsodium` as a production dependency, greatly simplifying requirements for the runtime environment.
- Greatly improved logging and metrics. Be careful with the `DEBUG` and `TRACE` levels, as they are **very** verbose now.
- Improved docker containers.

## 0.1.3

- Added support for metadata format

## 0.1.2

- JSON logging ([#32](https://github.com/getsentry/relay/pull/32))
- Update dependencies

## 0.1.1

- Rename "sentry-relay" to "semaphore"
- Use new features from Rust 1.26
- Prepare binary and Python builds ([#20](https://github.com/getsentry/relay/pull/20))
- Add Dockerfile ([#23](https://github.com/getsentry/relay/pull/23))

## 0.1.0

An initial release of the tool.<|MERGE_RESOLUTION|>--- conflicted
+++ resolved
@@ -5,11 +5,8 @@
 **Internal**:
 
 - Remove the "unspecified" variant of `SpanKind`. ([#4774](https://github.com/getsentry/relay/pull/4774))
-<<<<<<< HEAD
 - Normalize AI data and measurements into new OTEL compatible fields and extracting metrics out of said fields. ([#4768](https://github.com/getsentry/relay/pull/4768))
-=======
 - Switch `sysinfo` dependency back to upstream and update to 0.35.1. ([#4776](https://github.com/getsentry/relay/pull/4776))
->>>>>>> b95faff2
 
 ## 25.5.1
 
