--- conflicted
+++ resolved
@@ -1,4 +1,10 @@
 # Changelog
+
+## Unreleased
+
+**Internal**:
+
+- Always combine replay payloads and remove feature flag guarding it. ([#4812](https://github.com/getsentry/relay/pull/4812))
 
 ## 25.6.0
 
@@ -25,11 +31,7 @@
 - Set default sdk name for playstation crashes. ([#4802](https://github.com/getsentry/relay/pull/4802))
 - Skip large attachments on playstation crashes. ([#4793](https://github.com/getsentry/relay/pull/4793))
 - Use the received timestamp as observed nanos for logs. ([#4810](https://github.com/getsentry/relay/pull/4810))
-<<<<<<< HEAD
-- Always combine replay payloads and remove feature flag guarding it. ([#4812](https://github.com/getsentry/relay/pull/4812))
-=======
 - Derive a `sentry.op` attribute for V2 spans ([#4796](https://github.com/getsentry/relay/pull/4796))
->>>>>>> cc71e5da
 
 ## 25.5.1
 
