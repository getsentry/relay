# Changelog

## Unreleased

**Features**:

- Extract metrics also from trace-sampled transactions. ([#1317](https://github.com/getsentry/relay/pull/1317))

**Bug Fixes**:

- Parse custom units with length < 15 without crashing. ([#1312](https://github.com/getsentry/relay/pull/1312))

**Internal**:

- Fall back to version 2 project config if version 3 fails. ([#1314](https://github.com/getsentry/relay/pull/1314))
- Reduce number of metrics extracted for release health. ([#1316](https://github.com/getsentry/relay/pull/1316))
<<<<<<< HEAD
- Indicate with thread is the main thread in thread metadata for profiles. ([#1320](https://github.com/getsentry/relay/pull/1320))
- Revert fallback to v2 project config, v3 is reliable now. ([#1325](https://github.com/getsentry/relay/pull/1325))
=======
- Extend trace sampling protocol to deal with flat user data. ([#1318](https://github.com/getsentry/relay/pull/1318))
- Indicate which thread is the main thread in thread metadata for profiles. ([#1320](https://github.com/getsentry/relay/pull/1320))
- Increase profile maximum size by an order of magnitude. ([#1321](https://github.com/getsentry/relay/pull/1321))
>>>>>>> 6109cec9

## 22.6.0

**Compatibility:** This version of Relay requires Sentry server `22.6.0` or newer.

**Features**:

- Relay is now compatible with CentOS 7 and Red Hat Enterprise Linux 7 onward (kernel version _2.6.32_), depending on _glibc 2.17_ or newer. The `crash-handler` feature, which is currently enabled in the build published to DockerHub, additionally requires _curl 7.29_ or newer. ([#1279](https://github.com/getsentry/relay/pull/1279))
- Optionally start relay with `--upstream-dsn` to pass a Sentry DSN instead of the URL. This can be convenient when starting Relay in environments close to an SDK, where a DSN is already available. ([#1277](https://github.com/getsentry/relay/pull/1277))
- Add a new runtime mode `--aws-runtime-api=$AWS_LAMBDA_RUNTIME_API` that integrates Relay with the AWS Extensions API lifecycle. ([#1277](https://github.com/getsentry/relay/pull/1277))
- Add Replay ItemTypes. ([#1236](https://github.com/getsentry/relay/pull/1236), ([#1239](https://github.com/getsentry/relay/pull/1239)
  )

**Bug Fixes**:

- Session metrics extraction: Count distinct_ids from all session updates to prevent undercounting users. ([#1275](https://github.com/getsentry/relay/pull/1275))

- Session metrics extraction: Count crashed+abnormal towards errored_preaggr. ([#1274](https://github.com/getsentry/relay/pull/1274))

**Internal**:

- Add version 3 to the project configs endpoint. This allows returning pending results which need to be polled later and avoids blocking batched requests on single slow entries. ([#1263](https://github.com/getsentry/relay/pull/1263))
- Emit specific event type tags for "processing.event.produced" metric. ([#1270](https://github.com/getsentry/relay/pull/1270))
- Add support for profile outcomes. ([#1272](https://github.com/getsentry/relay/pull/1272))
- Avoid potential panics when scrubbing minidumps. ([#1282](https://github.com/getsentry/relay/pull/1282))
- Fix typescript profile validation. ([#1283](https://github.com/getsentry/relay/pull/1283))
- Track memory footprint of metrics buckets. ([#1284](https://github.com/getsentry/relay/pull/1284), [#1287](https://github.com/getsentry/relay/pull/1287), [#1288](https://github.com/getsentry/relay/pull/1288))
- Support dedicated topics per metrics usecase, drop metrics from unknown usecases. ([#1285](https://github.com/getsentry/relay/pull/1285))
- Add support for Rust profiles ingestion ([#1296](https://github.com/getsentry/relay/pull/1296))

## 22.5.0

**Features**:

- Add platform, op, http.method and status tag to all extracted transaction metrics. ([#1227](https://github.com/getsentry/relay/pull/1227))
- Add units in built-in measurements. ([#1229](https://github.com/getsentry/relay/pull/1229))
- Add protocol support for custom units on transaction measurements. ([#1256](https://github.com/getsentry/relay/pull/1256))

**Bug Fixes**:

- fix(metrics): Enforce metric name length limit. ([#1238](https://github.com/getsentry/relay/pull/1238))
- Accept and forward unknown Envelope items. In processing mode, drop items individually rather than rejecting the entire request. This allows SDKs to send new data in combined Envelopes in the future. ([#1246](https://github.com/getsentry/relay/pull/1246))
- Stop extracting metrics with outdated names from sessions. ([#1251](https://github.com/getsentry/relay/pull/1251), [#1252](https://github.com/getsentry/relay/pull/1252))
- Update symbolic to pull in fixed Unreal parser that now correctly handles zero-length files. ([#1266](https://github.com/getsentry/relay/pull/1266))

**Internal**:

- Add sampling + tagging by event platform and transaction op. Some (unused) tagging rules from 22.4.0 have been renamed. ([#1231](https://github.com/getsentry/relay/pull/1231))
- Refactor aggregation error, recover from errors more gracefully. ([#1240](https://github.com/getsentry/relay/pull/1240))
- Remove/reject nul-bytes from metric strings. ([#1235](https://github.com/getsentry/relay/pull/1235))
- Remove the unused "internal" data category. ([#1245](https://github.com/getsentry/relay/pull/1245))
- Add the client and version as `sdk` tag to extracted session metrics in the format `name/version`. ([#1248](https://github.com/getsentry/relay/pull/1248))
- Expose `shutdown_timeout` in `OverridableConfig` ([#1247](https://github.com/getsentry/relay/pull/1247))
- Normalize all profiles and reject invalid ones. ([#1250](https://github.com/getsentry/relay/pull/1250))
- Raise a new InvalidCompression Outcome for invalid Unreal compression. ([#1237](https://github.com/getsentry/relay/pull/1237))
- Add a profile data category and count profiles in an envelope to apply rate limits. ([#1259](https://github.com/getsentry/relay/pull/1259))
- Support dynamic sampling by custom tags, operating system name and version, as well as device name and family. ([#1268](https://github.com/getsentry/relay/pull/1268))

## 22.4.0

**Features**:

- Map Windows version from raw_description to version name (XP, Vista, 11, ...). ([#1219](https://github.com/getsentry/relay/pull/1219))

**Bug Fixes**:

- Prevent potential OOM panics when handling corrupt Unreal Engine crashes. ([#1216](https://github.com/getsentry/relay/pull/1216))

**Internal**:

- Remove unused item types. ([#1211](https://github.com/getsentry/relay/pull/1211))
- Pin click dependency in requirements-dev.txt. ([#1214](https://github.com/getsentry/relay/pull/1214))
- Use fully qualified metric resource identifiers (MRI) for metrics ingestion. For example, the sessions duration is now called `d:sessions/duration@s`. ([#1215](https://github.com/getsentry/relay/pull/1215))
- Introduce metric units for rates and information, add support for custom user-declared units, and rename duration units to self-explanatory identifiers such as `second`. ([#1217](https://github.com/getsentry/relay/pull/1217))
- Increase the max profile size to accomodate a new platform. ([#1223](https://github.com/getsentry/relay/pull/1223))
- Set environment as optional when parsing a profile so we get a null value later on. ([#1224](https://github.com/getsentry/relay/pull/1224))
- Expose new tagging rules interface for metrics extracted from transactions. ([#1225](https://github.com/getsentry/relay/pull/1225))
- Return better BadStoreRequest for unreal events. ([#1226](https://github.com/getsentry/relay/pull/1226))

## 22.3.0

**Features**:

- Tag transaction metrics by user satisfaction. ([#1197](https://github.com/getsentry/relay/pull/1197))

**Bug Fixes**:

- CVE-2022-24713: Prevent denial of service through untrusted regular expressions used for PII scrubbing. ([#1207](https://github.com/getsentry/relay/pull/1207))
- Prevent dropping metrics during Relay shutdown if the project is outdated or not cached at time of the shutdown. ([#1205](https://github.com/getsentry/relay/pull/1205))
- Prevent a potential OOM when validating corrupted or exceptional minidumps. ([#1209](https://github.com/getsentry/relay/pull/1209))

**Internal**:

- Spread out metric aggregation over the aggregation window to avoid concentrated waves of metrics requests to the upstream every 10 seconds. Relay now applies jitter to `initial_delay` to spread out requests more evenly over time. ([#1185](https://github.com/getsentry/relay/pull/1185))
- Use a randomized Kafka partitioning key for sessions instead of the session ID. ([#1194](https://github.com/getsentry/relay/pull/1194))
- Add new statsd metrics for bucketing efficiency. ([#1199](https://github.com/getsentry/relay/pull/1199), [#1192](https://github.com/getsentry/relay/pull/1192), [#1200](https://github.com/getsentry/relay/pull/1200))
- Add a `Profile` `ItemType` to represent the profiling data sent from Sentry SDKs. ([#1179](https://github.com/getsentry/relay/pull/1179))

## 22.2.0

**Features**:

- Add the `relay.override_project_ids` configuration flag to support migrating projects from self-hosted to Sentry SaaS. ([#1175](https://github.com/getsentry/relay/pull/1175))

**Internal**:

- Add an option to dispatch billing outcomes to a dedicated topic. ([#1168](https://github.com/getsentry/relay/pull/1168))
- Add new `ItemType` to handle profiling data from Specto SDKs. ([#1170](https://github.com/getsentry/relay/pull/1170))

**Bug Fixes**:

- Fix regression in CSP report parsing. ([#1174](https://github.com/getsentry/relay/pull/1174))
- Ignore replacement_chunks when they aren't used. ([#1180](https://github.com/getsentry/relay/pull/1180))

## 22.1.0

**Features**:

- Flush metrics and outcome aggregators on graceful shutdown. ([#1159](https://github.com/getsentry/relay/pull/1159))
- Extract metrics from sampled transactions. ([#1161](https://github.com/getsentry/relay/pull/1161))

**Internal**:

- Extract normalized dist as metric. ([#1158](https://github.com/getsentry/relay/pull/1158))
- Extract transaction user as metric. ([#1164](https://github.com/getsentry/relay/pull/1164))

## 21.12.0

**Features**:

- Extract measurement ratings, port from frontend. ([#1130](https://github.com/getsentry/relay/pull/1130))
- External Relays perform dynamic sampling and emit outcomes as client reports. This feature is now enabled _by default_. ([#1119](https://github.com/getsentry/relay/pull/1119))
- Metrics extraction config, custom tags. ([#1141](https://github.com/getsentry/relay/pull/1141))
- Update the user agent parser (uap-core Feb 2020 to Nov 2021). This allows Relay and Sentry to infer more recent browsers, operating systems, and devices in events containing a user agent header. ([#1143](https://github.com/getsentry/relay/pull/1143), [#1145](https://github.com/getsentry/relay/pull/1145))
- Improvements to Unity OS context parsing ([#1150](https://github.com/getsentry/relay/pull/1150))

**Bug Fixes**:

- Support Unreal Engine 5 crash reports. ([#1132](https://github.com/getsentry/relay/pull/1132))
- Perform same validation for aggregate sessions as for individual sessions. ([#1140](https://github.com/getsentry/relay/pull/1140))
- Add missing .NET 4.8 release value. ([#1142](https://github.com/getsentry/relay/pull/1142))
- Properly document which timestamps are accepted. ([#1152](https://github.com/getsentry/relay/pull/1152))

**Internal**:

- Add more statsd metrics for relay metric bucketing. ([#1124](https://github.com/getsentry/relay/pull/1124), [#1128](https://github.com/getsentry/relay/pull/1128))
- Add an internal option to capture minidumps for hard crashes. This has to be enabled via the `sentry._crash_db` config parameter. ([#1127](https://github.com/getsentry/relay/pull/1127))
- Fold processing vs non-processing into single actor. ([#1133](https://github.com/getsentry/relay/pull/1133))
- Aggregate outcomes for dynamic sampling, invalid project ID, and rate limits. ([#1134](https://github.com/getsentry/relay/pull/1134))
- Extract session metrics from aggregate sessions. ([#1140](https://github.com/getsentry/relay/pull/1140))
- Prefix names of extracted metrics by `sentry.sessions.` or `sentry.transactions.`. ([#1147](https://github.com/getsentry/relay/pull/1147))
- Extract transaction duration as metric. ([#1148](https://github.com/getsentry/relay/pull/1148))

## 21.11.0

**Features**:

- Add bucket width to bucket protocol. ([#1103](https://github.com/getsentry/relay/pull/1103))
- Support multiple kafka cluster configurations. ([#1101](https://github.com/getsentry/relay/pull/1101))
- Tag metrics by transaction name. ([#1126](https://github.com/getsentry/relay/pull/1126))

**Bug Fixes**:

- Avoid unbounded decompression of encoded requests. A particular request crafted to inflate to large amounts of memory, such as a zip bomb, could put Relay out of memory. ([#1117](https://github.com/getsentry/relay/pull/1117), [#1122](https://github.com/getsentry/relay/pull/1122), [#1123](https://github.com/getsentry/relay/pull/1123))
- Avoid unbounded decompression of UE4 crash reports. Some crash reports could inflate to large amounts of memory before being checked for size, which could put Relay out of memory. ([#1121](https://github.com/getsentry/relay/pull/1121))

**Internal**:

- Aggregate client reports before sending them onwards. ([#1118](https://github.com/getsentry/relay/pull/1118))

## 21.10.0

**Bug Fixes**:

- Correctly validate timestamps for outcomes and sessions. ([#1086](https://github.com/getsentry/relay/pull/1086))
- Run compression on a thread pool when sending to upstream. ([#1085](https://github.com/getsentry/relay/pull/1085))
- Report proper status codes and error messages when sending invalid JSON payloads to an endpoint with a `X-Sentry-Relay-Signature` header. ([#1090](https://github.com/getsentry/relay/pull/1090))
- Enforce attachment and event size limits on UE4 crash reports. ([#1099](https://github.com/getsentry/relay/pull/1099))

**Internal**:

- Add the exclusive time of the transaction's root span. ([#1083](https://github.com/getsentry/relay/pull/1083))
- Add session.status tag to extracted session.duration metric. ([#1087](https://github.com/getsentry/relay/pull/1087))
- Serve project configs for batched requests where one of the project keys cannot be parsed. ([#1093](https://github.com/getsentry/relay/pull/1093))

## 21.9.0

**Features**:

- Add sampling based on transaction name. ([#1058](https://github.com/getsentry/relay/pull/1058))
- Support running Relay without config directory. The most important configuration, including Relay mode and credentials, can now be provided through commandline arguments or environment variables alone. ([#1055](https://github.com/getsentry/relay/pull/1055)
- Protocol support for client reports. ([#1081](https://github.com/getsentry/relay/pull/1081))
- Extract session metrics in non processing relays. ([#1073](https://github.com/getsentry/relay/pull/1073))

**Bug Fixes**:

- Use correct commandline argument name for setting Relay port. ([#1059](https://github.com/getsentry/relay/pull/1059))
- Retrieve OS Context for Unity Events. ([#1072](https://github.com/getsentry/relay/pull/1072))

**Internal**:

- Add new metrics on Relay's performance in dealing with buckets of metric aggregates, as well as the amount of aggregated buckets. ([#1070](https://github.com/getsentry/relay/pull/1070))
- Add the exclusive time of a span. ([#1061](https://github.com/getsentry/relay/pull/1061))
- Remove redundant dynamic sampling processing on fast path. ([#1084](https://github.com/getsentry/relay/pull/1084))

## 21.8.0

- No documented changes.

## 21.7.0

- No documented changes.

## 21.6.3

- No documented changes.

## 21.6.2

**Bug Fixes**:

- Remove connection metrics reported under `connector.*`. They have been fully disabled since version `21.3.0`. ([#1021](https://github.com/getsentry/relay/pull/1021))
- Remove error logs for "failed to extract event" and "failed to store session". ([#1032](https://github.com/getsentry/relay/pull/1032))

**Internal**:

- Assign a random Kafka partition key for session aggregates and metrics to distribute messages evenly. ([#1022](https://github.com/getsentry/relay/pull/1022))
- All fields in breakdown config should be camelCase, and rename the breakdown key name in project options. ([#1020](https://github.com/getsentry/relay/pull/1020))

## 21.6.1

- No documented changes.

## 21.6.0

**Features**:

- Support self-contained envelopes without authentication headers or query parameters. ([#1000](https://github.com/getsentry/relay/pull/1000))
- Support statically configured relays. ([#991](https://github.com/getsentry/relay/pull/991))
- Support namespaced event payloads in multipart minidump submission for Electron Framework. The field has to follow the format `sentry___<namespace>`. ([#1012](https://github.com/getsentry/relay/pull/1012))

**Bug Fixes**:

- Explicitly declare reprocessing context. ([#1009](https://github.com/getsentry/relay/pull/1009))
- Validate the environment attribute in sessions, and drop sessions with invalid releases. ([#1018](https://github.com/getsentry/relay/pull/1018))

**Internal**:

- Gather metrics for corrupted Events with unprintable fields. ([#1008](https://github.com/getsentry/relay/pull/1008))
- Remove project actors. ([#1025](https://github.com/getsentry/relay/pull/1025))

## 21.5.1

**Bug Fixes**:

- Do not leak resources when projects or DSNs are idle. ([#1003](https://github.com/getsentry/relay/pull/1003))

## 21.5.0

**Features**:

- Support the `frame.stack_start` field for chained async stack traces in Cocoa SDK v7. ([#981](https://github.com/getsentry/relay/pull/981))
- Rename configuration fields `cache.event_buffer_size` to `cache.envelope_buffer_size` and `cache.event_expiry` to `cache.envelope_expiry`. The former names are still supported by Relay. ([#985](https://github.com/getsentry/relay/pull/985))
- Add a configuraton flag `relay.ready: always` to mark Relay ready in healthchecks immediately after starting without requiring to authenticate. ([#989](https://github.com/getsentry/relay/pull/989))

**Bug Fixes**:

- Fix roundtrip error when PII selector starts with number. ([#982](https://github.com/getsentry/relay/pull/982))
- Avoid overflow panic for large retry-after durations. ([#992](https://github.com/getsentry/relay/pull/992))

**Internal**:

- Update internal representation of distribution metrics. ([#979](https://github.com/getsentry/relay/pull/979))
- Extract metrics for transaction breakdowns and sessions when the feature is enabled for the organizaiton. ([#986](https://github.com/getsentry/relay/pull/986))
- Assign explicit values to DataCategory enum. ([#987](https://github.com/getsentry/relay/pull/987))

## 21.4.1

**Bug Fixes**:

- Allow the `event_id` attribute on breadcrumbs to link between Sentry events. ([#977](https://github.com/getsentry/relay/pull/977))

## 21.4.0

**Bug Fixes**:

- Parse the Crashpad information extension stream from Minidumps with annotation objects correctly. ([#973](https://github.com/getsentry/relay/pull/973))

**Internal**:

- Emit outcomes for rate limited attachments. ([#951](https://github.com/getsentry/relay/pull/951))
- Remove timestamp from metrics text protocol. ([#972](https://github.com/getsentry/relay/pull/972))
- Add max, min, sum, and count to gauge metrics. ([#974](https://github.com/getsentry/relay/pull/974))

## 21.3.1

**Bug Fixes**:

- Make request url scrubbable. ([#955](https://github.com/getsentry/relay/pull/955))
- Remove dependent items from envelope when dropping transaction item. ([#960](https://github.com/getsentry/relay/pull/960))

**Internal**:

- Emit the `quantity` field for outcomes of events. This field describes the total size in bytes for attachments or the event count for all other categories. A separate outcome is emitted for attachments in a rejected envelope, if any, in addition to the event outcome. ([#942](https://github.com/getsentry/relay/pull/942))
- Add experimental metrics ingestion without bucketing or pre-aggregation. ([#948](https://github.com/getsentry/relay/pull/948))
- Skip serializing some null values in frames interface. ([#944](https://github.com/getsentry/relay/pull/944))
- Add experimental metrics ingestion with bucketing and pre-aggregation. ([#948](https://github.com/getsentry/relay/pull/948), [#952](https://github.com/getsentry/relay/pull/952), [#958](https://github.com/getsentry/relay/pull/958), [#966](https://github.com/getsentry/relay/pull/966), [#969](https://github.com/getsentry/relay/pull/969))
- Change HTTP response for upstream timeouts from 502 to 504. ([#859](https://github.com/getsentry/relay/pull/859))
- Add rule id to outcomes coming from transaction sampling. ([#953](https://github.com/getsentry/relay/pull/953))
- Add support for breakdowns ingestion. ([#934](https://github.com/getsentry/relay/pull/934))
- Ensure empty strings are invalid measurement names. ([#968](https://github.com/getsentry/relay/pull/968))

## 21.3.0

**Features**:

- Relay now picks up HTTP proxies from environment variables. This is made possible by switching to a different HTTP client library.

**Bug Fixes**:

- Deny backslashes in release names. ([#904](https://github.com/getsentry/relay/pull/904))
- Fix a problem with Data Scrubbing source names (PII selectors) that caused `$frame.abs_path` to match, but not `$frame.abs_path || **` or `$frame.abs_path && **`. ([#932](https://github.com/getsentry/relay/pull/932))
- Make username pii-strippable. ([#935](https://github.com/getsentry/relay/pull/935))
- Respond with `400 Bad Request` and an error message `"empty envelope"` instead of `429` when envelopes without items are sent to the envelope endpoint. ([#937](https://github.com/getsentry/relay/pull/937))
- Allow generic Slackbot ([#947](https://github.com/getsentry/relay/pull/947))

**Internal**:

- Emit the `category` field for outcomes of events. This field disambiguates error events, security events and transactions. As a side-effect, Relay no longer emits outcomes for broken JSON payloads or network errors. ([#931](https://github.com/getsentry/relay/pull/931))
- Add inbound filters functionality to dynamic sampling rules. ([#920](https://github.com/getsentry/relay/pull/920))
- The undocumented `http._client` option has been removed. ([#938](https://github.com/getsentry/relay/pull/938))
- Log old events and sessions in the `requests.timestamp_delay` metric. ([#933](https://github.com/getsentry/relay/pull/933))
- Add rule id to outcomes coming from event sampling. ([#943](https://github.com/getsentry/relay/pull/943))
- Fix a bug in rate limiting that leads to accepting all events in the last second of a rate limiting window, regardless of whether the rate limit applies. ([#946](https://github.com/getsentry/relay/pull/946))

## 21.2.0

**Features**:

- By adding `.no-cache` to the DSN key, Relay refreshes project configuration caches immediately. This allows to apply changed settings instantly, such as updates to data scrubbing or inbound filter rules. ([#911](https://github.com/getsentry/relay/pull/911))
- Add NSError to mechanism. ([#925](https://github.com/getsentry/relay/pull/925))
- Add snapshot to the stack trace interface. ([#927](https://github.com/getsentry/relay/pull/927))

**Bug Fixes**:

- Log on INFO level when recovering from network outages. ([#918](https://github.com/getsentry/relay/pull/918))
- Fix a panic in processing minidumps with invalid location descriptors. ([#919](https://github.com/getsentry/relay/pull/919))

**Internal**:

- Improve dynamic sampling rule configuration. ([#907](https://github.com/getsentry/relay/pull/907))
- Compatibility mode for pre-aggregated sessions was removed. The feature is now enabled by default in full fidelity. ([#913](https://github.com/getsentry/relay/pull/913))

## 21.1.0

**Features**:

- Support dynamic sampling for error events. ([#883](https://github.com/getsentry/relay/pull/883))

**Bug Fixes**:

- Make all fields but event-id optional to fix regressions in user feedback ingestion. ([#886](https://github.com/getsentry/relay/pull/886))
- Remove `kafka-ssl` feature because it breaks development workflow on macOS. ([#889](https://github.com/getsentry/relay/pull/889))
- Accept envelopes where their last item is empty and trailing newlines are omitted. This also fixes a panic in some cases. ([#894](https://github.com/getsentry/relay/pull/894))

**Internal**:

- Extract crashpad annotations into contexts. ([#892](https://github.com/getsentry/relay/pull/892))
- Normalize user reports during ingestion and create empty fields. ([#903](https://github.com/getsentry/relay/pull/903))
- Ingest and normalize sample rates from envelope item headers. ([#910](https://github.com/getsentry/relay/pull/910))

## 20.12.1

- No documented changes.

## 20.12.0

**Features**:

- Add `kafka-ssl` compilation feature that builds Kafka linked against OpenSSL. This feature is enabled in Docker containers only. This is only relevant for Relays running as part of on-premise Sentry. ([#881](https://github.com/getsentry/relay/pull/881))
- Relay is now able to ingest pre-aggregated sessions, which will make it possible to efficiently handle applications that produce thousands of sessions per second. ([#815](https://github.com/getsentry/relay/pull/815))
- Add protocol support for WASM. ([#852](https://github.com/getsentry/relay/pull/852))
- Add dynamic sampling for transactions. ([#835](https://github.com/getsentry/relay/pull/835))
- Send network outage metric on healthcheck endpoint hit. ([#856](https://github.com/getsentry/relay/pull/856))

**Bug Fixes**:

- Fix a long-standing bug where log messages were not addressible as `$string`. ([#882](https://github.com/getsentry/relay/pull/882))
- Allow params in content-type for security requests to support content types like `"application/expect-ct-report+json; charset=utf-8"`. ([#844](https://github.com/getsentry/relay/pull/844))
- Fix a panic in CSP filters. ([#848](https://github.com/getsentry/relay/pull/848))
- Do not drop sessions due to an invalid age constraint set to `0`. ([#855](https://github.com/getsentry/relay/pull/855))
- Do not emit outcomes after forwarding envelopes to the upstream, even if that envelope is rate limited, rejected, or dropped. Since the upstream logs an outcome, it would be a duplicate. ([#857](https://github.com/getsentry/relay/pull/857))
- Fix status code for security report. ([#864](https://github.com/getsentry/relay/pull/864))
- Add missing fields for Expect-CT reports. ([#865](https://github.com/getsentry/relay/pull/865))
- Support more directives in CSP reports, such as `block-all-mixed-content` and `require-trusted-types-for`. ([#876](https://github.com/getsentry/relay/pull/876))

**Internal**:

- Add _experimental_ support for picking up HTTP proxies from the regular environment variables. This feature needs to be enabled by setting `http: client: "reqwest"` in your `config.yml`. ([#839](https://github.com/getsentry/relay/pull/839))
- Refactor transparent request forwarding for unknown endpoints. Requests are now entirely buffered in memory and occupy the same queues and actors as other requests. This should not cause issues but may change behavior under load. ([#839](https://github.com/getsentry/relay/pull/839))
- Add reason codes to the `X-Sentry-Rate-Limits` header in store responses. This allows external Relays to emit outcomes with the proper reason codes. ([#850](https://github.com/getsentry/relay/pull/850))
- Emit metrics for outcomes in external relays. ([#851](https://github.com/getsentry/relay/pull/851))
- Make `$error.value` `pii=true`. ([#837](https://github.com/getsentry/relay/pull/837))
- Send `key_id` in partial project config. ([#854](https://github.com/getsentry/relay/pull/854))
- Add stack traces to Sentry error reports. ([#872](https://github.com/getsentry/relay/pull/872))

## 20.11.1

- No documented changes.

## 20.11.0

**Features**:

- Rename upstream retries histogram metric and add upstream requests duration metric. ([#816](https://github.com/getsentry/relay/pull/816))
- Add options for metrics buffering (`metrics.buffering`) and sampling (`metrics.sample_rate`). ([#821](https://github.com/getsentry/relay/pull/821))

**Bug Fixes**:

- Accept sessions with IP address set to `{{auto}}`. This was previously rejected and silently dropped. ([#827](https://github.com/getsentry/relay/pull/827))
- Fix an issue where every retry-after response would be too large by one minute. ([#829](https://github.com/getsentry/relay/pull/829))

**Internal**:

- Always apply cache debouncing for project states. This reduces pressure on the Redis and file system cache. ([#819](https://github.com/getsentry/relay/pull/819))
- Internal refactoring such that validating of characters in tags no longer uses regexes internally. ([#814](https://github.com/getsentry/relay/pull/814))
- Discard invalid user feedback sent as part of envelope. ([#823](https://github.com/getsentry/relay/pull/823))
- Emit event errors and normalization errors for unknown breadcrumb keys. ([#824](https://github.com/getsentry/relay/pull/824))
- Normalize `breadcrumb.ty` into `breadcrumb.type` for broken Python SDK versions. ([#824](https://github.com/getsentry/relay/pull/824))
- Add the client SDK interface for unreal crashes and set the name to `unreal.crashreporter`. ([#828](https://github.com/getsentry/relay/pull/828))
- Fine-tune the selectors for minidump PII scrubbing. ([#818](https://github.com/getsentry/relay/pull/818), [#830](https://github.com/getsentry/relay/pull/830))

## 20.10.1

**Internal**:

- Emit more useful normalization meta data for invalid tags. ([#808](https://github.com/getsentry/relay/pull/808))

## 20.10.0

**Features**:

- Add support for measurement ingestion. ([#724](https://github.com/getsentry/relay/pull/724), [#785](https://github.com/getsentry/relay/pull/785))
- Add support for scrubbing UTF-16 data in attachments ([#742](https://github.com/getsentry/relay/pull/742), [#784](https://github.com/getsentry/relay/pull/784), [#787](https://github.com/getsentry/relay/pull/787))
- Add upstream request metric. ([#793](https://github.com/getsentry/relay/pull/793))
- The padding character in attachment scrubbing has been changed to match the masking character, there is no usability benefit from them being different. ([#810](https://github.com/getsentry/relay/pull/810))

**Bug Fixes**:

- Fix issue where `$span` would not be recognized in Advanced Data Scrubbing. ([#781](https://github.com/getsentry/relay/pull/781))
- Accept big-endian minidumps. ([#789](https://github.com/getsentry/relay/pull/789))
- Detect network outages and retry sending events instead of dropping them. ([#788](https://github.com/getsentry/relay/pull/788))

**Internal**:

- Project states are now cached separately per DSN public key instead of per project ID. This means that there will be multiple separate cache entries for projects with more than one DSN. ([#778](https://github.com/getsentry/relay/pull/778))
- Relay no longer uses the Sentry endpoint to resolve project IDs by public key. Ingestion for the legacy store endpoint has been refactored to rely on key-based caches only. As a result, the legacy endpoint is supported only on managed Relays. ([#800](https://github.com/getsentry/relay/pull/800))
- Fix rate limit outcomes, now emitted only for error events but not transactions. ([#806](https://github.com/getsentry/relay/pull/806), [#809](https://github.com/getsentry/relay/pull/809))

## 20.9.0

**Features**:

- Add support for attaching Sentry event payloads in Unreal crash reports by adding `__sentry` game data entries. ([#715](https://github.com/getsentry/relay/pull/715))
- Support chunked form data keys for event payloads on the Minidump endpoint. Since crashpad has a limit for the length of custom attributes, the sentry event payload can be split up into `sentry__1`, `sentry__2`, etc. ([#721](https://github.com/getsentry/relay/pull/721))
- Periodically re-authenticate with the upstream server. Previously, there was only one initial authentication. ([#731](https://github.com/getsentry/relay/pull/731))
- The module attribute on stack frames (`$frame.module`) and the (usually server side generated) attribute `culprit` can now be scrubbed with advanced data scrubbing. ([#744](https://github.com/getsentry/relay/pull/744))
- Compress outgoing store requests for events and envelopes including attachements using `gzip` content encoding. ([#745](https://github.com/getsentry/relay/pull/745))
- Relay now buffers all requests until it has authenticated with the upstream. ([#747](//github.com/getsentry/relay/pull/747))
- Add a configuration option to change content encoding of upstream store requests. The default is `gzip`, and other options are `identity`, `deflate`, or `br`. ([#771](https://github.com/getsentry/relay/pull/771))

**Bug Fixes**:

- Send requests to the `/envelope/` endpoint instead of the older `/store/` endpoint. This particularly fixes spurious `413 Payload Too Large` errors returned when using Relay with Sentry SaaS. ([#746](https://github.com/getsentry/relay/pull/746))

**Internal**:

- Remove a temporary flag from attachment kafka messages indicating rate limited crash reports to Sentry. This is now enabled by default. ([#718](https://github.com/getsentry/relay/pull/718))
- Performance improvement of http requests to upstream, high priority messages are sent first. ([#678](https://github.com/getsentry/relay/pull/678))
- Experimental data scrubbing on minidumps([#682](https://github.com/getsentry/relay/pull/682))
- Move `generate-schema` from the Relay CLI into a standalone tool. ([#739](//github.com/getsentry/relay/pull/739))
- Move `process-event` from the Relay CLI into a standalone tool. ([#740](//github.com/getsentry/relay/pull/740))
- Add the client SDK to session kafka payloads. ([#751](https://github.com/getsentry/relay/pull/751))
- Add a standalone tool to document metrics in JSON or YAML. ([#752](https://github.com/getsentry/relay/pull/752))
- Emit `processing.event.produced` for user report and session Kafka messages. ([#757](https://github.com/getsentry/relay/pull/757))
- Improve performance of event processing by avoiding regex clone. ([#767](https://github.com/getsentry/relay/pull/767))
- Assign a default name for unnamed attachments, which prevented attachments from being stored in Sentry. ([#769](https://github.com/getsentry/relay/pull/769))
- Add Relay version version to challenge response. ([#758](https://github.com/getsentry/relay/pull/758))

## 20.8.0

**Features**:

- Add the `http.connection_timeout` configuration option to adjust the connection and SSL handshake timeout. The default connect timeout is now increased from 1s to 3s. ([#688](https://github.com/getsentry/relay/pull/688))
- Supply Relay's version during authentication and check if this Relay is still supported. An error message prompting to upgrade Relay will be supplied if Relay is unsupported. ([#697](https://github.com/getsentry/relay/pull/697))

**Bug Fixes**:

- Reuse connections for upstream event submission requests when the server supports connection keepalive. Relay did not consume the response body of all requests, which caused it to reopen a new connection for every event. ([#680](https://github.com/getsentry/relay/pull/680), [#695](https://github.com/getsentry/relay/pull/695))
- Fix hashing of user IP addresses in data scrubbing. Previously, this could create invalid IP addresses which were later rejected by Sentry. Now, the hashed IP address is moved to the `id` field. ([#692](https://github.com/getsentry/relay/pull/692))
- Do not retry authentication with the upstream when a client error is reported (status code 4XX). ([#696](https://github.com/getsentry/relay/pull/696))

**Internal**:

- Extract the event `timestamp` from Minidump files during event normalization. ([#662](https://github.com/getsentry/relay/pull/662))
- Retain the full span description in transaction events instead of trimming it. ([#674](https://github.com/getsentry/relay/pull/674))
- Report all Kafka producer errors to Sentry. Previously, only immediate errors were reported but not those during asynchronous flushing of messages. ([#677](https://github.com/getsentry/relay/pull/677))
- Add "HubSpot Crawler" to the list of web crawlers for inbound filters. ([#693](https://github.com/getsentry/relay/pull/693))
- Improved typing for span data of transaction events, no breaking changes. ([#713](https://github.com/getsentry/relay/pull/713))
- **Breaking change:** In PII configs, all options on hash and mask redactions (replacement characters, ignored characters, hash algorithm/key) are removed. If they still exist in the configuration, they are ignored. ([#760](https://github.com/getsentry/relay/pull/760))

## 20.7.2

**Features**:

- Report metrics for connections to the upstream. These metrics are reported under `connector.*` and include information on connection reuse, timeouts and errors. ([#669](https://github.com/getsentry/relay/pull/669))
- Increased the maximum size of attachments from _50MiB_ to _100MiB_. Most notably, this allows to upload larger minidumps. ([#671](https://github.com/getsentry/relay/pull/671))

**Internal**:

- Always create a spans array for transactions in normalization. This allows Sentry to render the spans UI even if the transaction is empty. ([#667](https://github.com/getsentry/relay/pull/667))

## 20.7.1

- No documented changes.

## 20.7.0

**Features**:

- Sessions and attachments can be rate limited now. These rate limits apply separately from error events, which means that you can continue to send Release Health sessions while you're out of quota with errors. ([#636](https://github.com/getsentry/relay/pull/636))

**Bug Fixes**:

- Outcomes from downstream relays were not forwarded upstream. ([#632](https://github.com/getsentry/relay/pull/632))
- Apply clock drift correction to Release Health sessions and validate timestamps. ([#633](https://github.com/getsentry/relay/pull/633))
- Apply clock drift correction for timestamps that are too far in the past or future. This fixes a bug where broken transaction timestamps would lead to negative durations. ([#634](https://github.com/getsentry/relay/pull/634), [#654](https://github.com/getsentry/relay/pull/654))
- Respond with status code `200 OK` to rate limited minidump and UE4 requests. Third party clients otherwise retry those requests, leading to even more load. ([#646](https://github.com/getsentry/relay/pull/646), [#647](https://github.com/getsentry/relay/pull/647))
- Ingested unreal crash reports no longer have a `misc_primary_cpu_brand` key with GPU information set in the Unreal context. ([#650](https://github.com/getsentry/relay/pull/650))
- Fix ingestion of forwarded outcomes in processing Relays. Previously, `emit_outcomes` had to be set explicitly to enable this. ([#653](https://github.com/getsentry/relay/pull/653))

**Internal**:

- Restructure the envelope and event ingestion paths into a pipeline and apply rate limits to all envelopes. ([#635](https://github.com/getsentry/relay/pull/635), [#636](https://github.com/getsentry/relay/pull/636))
- Pass the combined size of all attachments in an envelope to the Redis rate limiter as quantity to enforce attachment quotas. ([#639](https://github.com/getsentry/relay/pull/639))
- Emit flags for rate limited processing attachments and add a `size` field. ([#640](https://github.com/getsentry/relay/pull/640), [#644](https://github.com/getsentry/relay/pull/644))

## 20.6.0

We have switched to [CalVer](https://calver.org/)! Relay's version is always in line with the latest version of [Sentry](https://github.com/getsentry/sentry).

**Features**:

- Proxy and managed Relays now apply clock drift correction based on the `sent_at` header emitted by SDKs. ([#581](https://github.com/getsentry/relay/pull/581))
- Apply cached rate limits to attachments and sessions in the fast-path when parsing incoming requests. ([#618](https://github.com/getsentry/relay/pull/618))
- New config options `metrics.default_tags` and `metrics.hostname_tag`. ([#625](https://github.com/getsentry/relay/pull/625))

**Bug Fixes**:

- Clock drift correction no longer considers the transaction timestamp as baseline for SDKs using Envelopes. Instead, only the dedicated `sent_at` Envelope header is used. ([#580](https://github.com/getsentry/relay/pull/580))
- The `http.timeout` setting is now applied to all requests, including event submission. Previously, events were exempt. ([#588](https://github.com/getsentry/relay/pull/588))
- All endpoint metrics now report their proper `route` tag. This applies to `requests`, `requests.duration`, and `responses.status_codes`. Previously, some some endpoints reported an empty route. ([#595](https://github.com/getsentry/relay/pull/595))
- Properly refresh cached project states based on the configured intervals. Previously, Relay may have gone into an endless refresh cycle if the system clock not accurate, or the state had not been updated in the upstream. ([#596](https://github.com/getsentry/relay/pull/596))
- Respond with `403 Forbidden` when multiple authentication payloads are sent by the SDK. Previously, Relay would authenticate using one of the payloads and silently ignore the rest. ([#602](https://github.com/getsentry/relay/pull/602))
- Improve metrics documentation. ([#614](https://github.com/getsentry/relay/pull/614))
- Do not scrub event processing errors by default. ([#619](https://github.com/getsentry/relay/pull/619))

**Internal**:

- Add source (who emitted the outcome) to Outcome payload. ([#604](https://github.com/getsentry/relay/pull/604))
- Ignore non-Rust folders for faster rebuilding and testing. ([#578](https://github.com/getsentry/relay/pull/578))
- Invalid session payloads are now logged for SDK debugging. ([#584](https://github.com/getsentry/relay/pull/584), [#591](https://github.com/getsentry/relay/pull/591))
- Add support for Outcomes generation in external Relays. ([#592](https://github.com/getsentry/relay/pull/592))
- Remove unused `rev` from project state. ([#586](https://github.com/getsentry/relay/pull/586))
- Add an outcome endpoint for trusted Relays. ([#589](https://github.com/getsentry/relay/pull/589))
- Emit outcomes for event payloads submitted in attachment files. ([#609](https://github.com/getsentry/relay/pull/609))
- Split envelopes that contain sessions and other items and ingest them independently. ([#610](https://github.com/getsentry/relay/pull/610))
- Removed support for legacy per-key quotas. ([#616](https://github.com/getsentry/relay/pull/615))
- Security events (CSP, Expect-CT, Expect-Staple, and HPKP) are now placed into a dedicated `security` item in envelopes, rather than the generic event item. This allows for quick detection of the event type for rate limiting. ([#617](https://github.com/getsentry/relay/pull/617))

## 0.5.9

- Relay has a logo now!
- New explicit `envelope/` endpoint. Envelopes no longer need to be sent with the right `content-type` header (to cater to browser JS).
- Introduce an Envelope item type for transactions.
- Support environment variables and CLI arguments instead of command line parameters.
- Return status `415` on wrong content types.
- Normalize double-slashes in request URLs more aggressively.
- Add an option to generate credentials on stdout.

**Internal**:

- Serve project configs to downstream Relays with proper permission checking.
- PII: Make and/or selectors specific.
- Add a browser filter for IE 11.
- Changes to release parsing.
- PII: Expose event values as part of generated selector suggestions.

## 0.5.8

**Internal**:

- Fix a bug where exception values and the device name were not PII-strippable.

## 0.5.7

- Docker images are now also pushed to Docker Hub.
- New helper function to generate PII selectors from event data.

**Internal**:

- Release is now a required attribute for session data.
- `unknown` can now be used in place of `unknown_error` for span statuses. A future release will change the canonical format from `unknown_error` to `unknown`.

## 0.5.6

- Fix a bug where Relay would stop processing events if Sentry is down for only a short time.
- Improvements to architecture documentation.
- Initial support for rate limiting by event type ("scoped quotas")
- Fix a bug where `key_id` was omitted from outcomes created by Relay.
- Fix a bug where it was not permitted to send content-encoding as part of a CORS request to store.

**Internal**:

- PII processing: Aliases for value types (`$error` instead of `$exception` to be in sync with Discover column naming) and adding a default for replace-redactions.
- It is now valid to send transactions and spans without `op` set, in which case a default value will be inserted.

## 0.5.5

- Suppress verbose DNS lookup logs.

**Internal**:

- Small performance improvements in datascrubbing config converter.
- New, C-style selector syntax (old one still works)

## 0.5.4

**Internal**:

- Add event contexts to `pii=maybe`.
- Fix parsing of msgpack breadcrumbs in Rust store.
- Envelopes sent to Rust store can omit the DSN in headers.
- Ability to quote/escape special characters in selectors in PII configs.

## 0.5.3

- Properly strip the linux binary to reduce its size
- Allow base64 encoded JSON event payloads ([#466](https://github.com/getsentry/relay/pull/466))
- Fix multipart requests without trailing newline ([#465](https://github.com/getsentry/relay/pull/465))
- Support for ingesting session updates ([#449](https://github.com/getsentry/relay/pull/449))

**Internal**:

- Validate release names during event ingestion ([#479](https://github.com/getsentry/relay/pull/479))
- Add browser extension filter ([#470](https://github.com/getsentry/relay/pull/470))
- Add `pii=maybe`, a new kind of event schema field that can only be scrubbed if explicitly addressed.
- Add way to scrub filepaths in a way that does not break processing.

## 0.5.2

- Fix trivial Redis-related crash when running in non-processing mode.
- Limit the maximum retry-after of a rate limit. This is necessary because of the "Delete and ignore future events" feature in Sentry.
- Project caches are now evicted after `project_grace_period` has passed. If you have that parameter set to a high number you may see increased memory consumption.

**Internal**:

- Misc bugfixes in PII processor. Those bugs do not affect the legacy data scrubber exposed in Python.
- Polishing documentation around PII configuration format.
- Signal codes in mach mechanism are no longer required.

## 0.5.1

- Ability to fetch project configuration from Redis as additional caching layer.
- Fix a few bugs in release filters.
- Fix a few bugs in minidumps endpoint with processing enabled.

**Internal**:

- Fix a bug in the PII processor that would always remove the entire string on `pattern` rules.
- Ability to correct some clock drift and wrong system time in transaction events.

## 0.5.0

- The binary has been renamed to `relay`.
- Updated documentation for metrics.

**Internal**:

- The package is now called `sentry-relay`.
- Renamed all `Semaphore*` types to `Relay*`.
- Fixed memory leaks in processing functions.

## 0.4.65

- Implement the Minidump endpoint.
- Implement the Attachment endpoint.
- Implement the legacy Store endpoint.
- Support a plain `Authorization` header in addition to `X-Sentry-Auth`.
- Simplify the shutdown logic. Relay now always takes a fixed configurable time to shut down.
- Fix healthchecks in _Static_ mode.
- Fix internal handling of event attachments.
- Fix partial reads of request bodies resulting in a broken connection.
- Fix a crash when parsing User-Agent headers.
- Fix handling of events sent with `sentry_version=2.0` (Clojure SDK).
- Use _mmap_ to load the GeoIP database to improve the memory footprint.
- Revert back to the system memory allocator.

**Internal**:

- Preserve microsecond precision in all time stamps.
- Record event ids in all outcomes.
- Updates to event processing metrics.
- Add span status mapping from open telemetry.

## 0.4.64

- Switched to `jemalloc` as global allocator.
- Introduce separate outcome reason for invalid events.
- Always consume request bodies to the end.
- Implemented minidump ingestion.
- Increas precisions of timestamps in protocol.

## 0.4.63

- Refactor healthchecks into two: Liveness and readiness (see code comments for explanation for now).
- Allow multiple trailing slashes on store endpoint, e.g. `/api/42/store///`.
- Internal refactor to prepare for envelopes format.

**Internal**:

- Fix a bug where glob-matching in filters did not behave correctly when the to-be-matched string contained newlines.
- Add `moz-extension:` as scheme for browser extensions (filtering out Firefox addons).
- Raise a dedicated Python exception type for invalid transaction events. Also do not report that error to Sentry from Relay.

## 0.4.62

- Various performance improvements.

## 0.4.61

**Internal**:

- Add `thread.errored` attribute ([#306](https://github.com/getsentry/relay/pull/306)).

## 0.4.60

- License is now BSL instead of MIT ([#301](https://github.com/getsentry/relay/pull/301)).
- Improve internal metrics and logging ([#296](https://github.com/getsentry/relay/pull/296), [#297](https://github.com/getsentry/relay/pull/297), [#298](https://github.com/getsentry/relay/pull/298)).
- Fix unbounded requests to Sentry for project configs ([#295](https://github.com/getsentry/relay/pull/295), [#300](https://github.com/getsentry/relay/pull/300)).
- Fix rejected responses from Sentry due to size limit ([#303](https://github.com/getsentry/relay/pull/303)).
- Expose more options for configuring request concurrency limits ([#311](https://github.com/getsentry/relay/pull/311)).

**Internal**:

- Transaction events with negative duration are now rejected ([#291](https://github.com/getsentry/relay/pull/291)).
- Fix a panic when normalizing certain dates.

## 0.4.59

**Internal**:

- Fix: Normalize legacy stacktrace attributes ([#292](https://github.com/getsentry/relay/pull/292))
- Fix: Validate platform attributes in Relay ([#294](https://github.com/getsentry/relay/pull/294))
- Flip the flag that indicates Relay processing ([#293](https://github.com/getsentry/relay/pull/293))

## 0.4.58

- Evict project caches after some time ([#287](https://github.com/getsentry/relay/pull/287))
- Selectively log internal errors to stderr ([#285](https://github.com/getsentry/relay/pull/285))
- Add an error boundary to parsing project states ([#281](https://github.com/getsentry/relay/pull/281))

**Internal**:

- Add event size metrics ([#286](https://github.com/getsentry/relay/pull/286))
- Normalize before datascrubbing ([#290](https://github.com/getsentry/relay/pull/290))
- Add a config value for thread counts ([#283](https://github.com/getsentry/relay/pull/283))
- Refactor outcomes for parity with Sentry ([#282](https://github.com/getsentry/relay/pull/282))
- Add flag that relay processed an event ([#279](https://github.com/getsentry/relay/pull/279))

## 0.4.57

**Internal**:

- Stricter validation of transaction events.

## 0.4.56

**Internal**:

- Fix a panic in trimming.

## 0.4.55

**Internal**:

- Fix more bugs in datascrubbing converter.

## 0.4.54

**Internal**:

- Fix more bugs in datascrubbing converter.

## 0.4.53

**Internal**:

- Fix more bugs in datascrubbing converter.

## 0.4.52

**Internal**:

- Fix more bugs in datascrubbing converter.

## 0.4.51

**Internal**:

- Fix a few bugs in datascrubbing converter.
- Accept trailing slashes.

**Normalization**:

- Fix a panic on overflowing timestamps.

## 0.4.50

**Internal**:

- Fix bug where IP scrubbers were applied even when not enabled.

## 0.4.49

- Internal changes.

## 0.4.48

**Internal**:

- Fix various bugs in the datascrubber and PII processing code to get closer to behavior of the Python implementation.

## 0.4.47

**Internal**:

- Various work on re-implementing Sentry's `/api/X/store` endpoint in Relay. Relay can now apply rate limits based on Redis and emit the correct outcomes.

## 0.4.46

**Internal**:

- Resolved a regression in IP address normalization. The new behavior is closer to a line-by-line port of the old Python code.

## 0.4.45

**Normalization**:

- Resolved an issue where GEO IP data was not always infered.

## 0.4.44

**Normalization**:

- Only take the user IP address from the store request's IP for certain platforms. This restores the behavior of the old Python code.

## 0.4.43

**Normalization**:

- Bump size of breadcrumbs.
- Workaround for an issue where we would not parse OS information from User Agent when SDK had already sent OS information.
- Further work on Sentry-internal event ingestion.

## 0.4.42

**Normalization**:

- Fix normalization of version strings from user agents.

## 0.4.41

- Support extended project configuration.

**Internal**:

- Implement event filtering rules.
- Add basic support for Sentry-internal event ingestion.
- Parse and normalize user agent strings.

## 0.4.40

**Internal**:

- Restrict ranges of timestamps to prevent overflows in Python code and UI.

## 0.4.39

**Internal**:

- Fix a bug where stacktrace trimming was not applied during renormalization.

## 0.4.38

**Internal**:

- Added typed spans to Event.

## 0.4.37

**Internal**:

- Added `orig_in_app` to frame data.

## 0.4.36

**Internal**:

- Add new .NET versions for context normalization.

## 0.4.35

**Internal**:

- Fix bug where thread's stacktraces were not normalized.
- Fix bug where a string at max depth of a databag was stringified again.

## 0.4.34

**Internal**:

- Added `data` attribute to frames.
- Added a way to override other trimming behavior in Python normalizer binding.

## 0.4.33

**Internal**:

- Plugin-provided context types should now work properly again.

## 0.4.32

**Internal**:

- Removed `function_name` field from frame and added `raw_function`.

## 0.4.31

**Internal**:

- Add trace context type.

## 0.4.30

**Internal**:

- Make exception messages/values larger to allow for foreign stacktrace data to be attached.

## 0.4.29

**Internal**:

- Added `function_name` field to frame.

## 0.4.28

**Internal**:

- Add missing context type for sessionstack.

## 0.4.27

**Internal**:

- Increase frame vars size again! Byte size was fine, but max depth was way too small.

## 0.4.26

**Internal**:

- Reduce frame vars size.

## 0.4.25

**Internal**:

- Add missing trimming to frame vars.

## 0.4.24

**Internal**:

- Reject non-http/https `help_urls` in exception mechanisms.

## 0.4.23

**Internal**:

- Add basic truncation to event meta to prevent payload size from spiralling out of control.

## 0.4.22

**Internal**:

- Added grouping enhancements to protocol.

## 0.4.21

**Internal**:

- Updated debug image interface with more attributes.

## 0.4.20

**Internal**:

- Added support for `lang` frame and stacktrace attribute.

## 0.4.19

**Internal**:

- Slight changes to allow replacing more normalization code in Sentry with Rust.

## 0.4.18

**Internal**:

- Allow much larger payloads in the extra attribute.

## 0.4.17

**Internal**:

- Added support for protocol changes related to upcoming sentry SDK features. In particular the `none` event type was added.

## 0.4.16

For users of relay, nothing changed at all. This is a release to test embedding some Rust code in Sentry itself.

## 0.4.15

For users of relay, nothing changed at all. This is a release to test embedding some Rust code in Sentry itself.

## 0.4.14

For users of relay, nothing changed at all. This is a release to test embedding some Rust code in Sentry itself.

## 0.4.13

For users of relay, nothing changed at all. This is a release to test embedding some Rust code in Sentry itself.

## 0.4.12

For users of relay, nothing changed at all. This is a release to test embedding some Rust code in Sentry itself.

## 0.4.11

For users of relay, nothing changed at all. This is a release to test embedding some Rust code in Sentry itself.

## 0.4.10

For users of relay, nothing changed at all. This is a release to test embedding some Rust code in Sentry itself.

## 0.4.9

For users of relay, nothing changed at all. This is a release to test embedding some Rust code in Sentry itself.

## 0.4.8

For users of relay, nothing changed at all. This is a release to test embedding some Rust code in Sentry itself.

## 0.4.7

For users of relay, nothing changed at all. This is a release to test embedding some Rust code in Sentry itself.

## 0.4.6

For users of relay, nothing changed at all. This is a release to test embedding some Rust code in Sentry itself.

## 0.4.5

For users of relay, nothing changed at all. This is a release to test embedding some Rust code in Sentry itself.

## 0.4.4

For users of relay, nothing changed at all. This is a release to test embedding some Rust code in Sentry itself.

## 0.4.3

For users of relay, nothing changed at all. This is a release to test embedding some Rust code in Sentry itself.

## 0.4.2

For users of relay, nothing changed at all. This is a release to test embedding some Rust code in Sentry itself.

## 0.4.1

For users of relay, nothing changed at all. This is a release to test embedding some Rust code in Sentry itself.

## 0.4.0

Introducing new Relay modes:

- `proxy`: A proxy for all requests and events.
- `static`: Static configuration for known projects in the file system.
- `managed`: Fetch configurations dynamically from Sentry and update them.

The default Relay mode is `managed`. Users upgrading from previous versions will automatically activate the `managed` mode. To change this setting, add `relay.mode` to `config.yml` or run `semaphore config init` from the command line.

**Breaking Change**: If Relay was used without credentials, the mode needs to be set to `proxy`. The default `managed` mode requires credentials.

For more information on Relay modes, see the [documentation page](https://docs.sentry.io/data-management/relay/options/).

### Configuration Changes

- Added `cache.event_buffer_size` to control the maximum number of events that are buffered in case of network issues or high rates of incoming events.
- Added `limits.max_concurrent_requests` to limit the number of connections that this Relay will use to communicate with the upstream.
- Internal error reporting is now disabled by default. To opt in, set `sentry.enabled`.

### Bugfixes

- Fix a bug that caused events to get unconditionally dropped after five seconds, regardless of the `cache.event_expiry` configuration.
- Fix a memory leak in Relay's internal error reporting.

## 0.3.0

- Changed PII stripping rule format to permit path selectors when applying rules. This means that now `$string` refers to strings for instance and `user.id` refers to the `id` field in the `user` attribute of the event. Temporarily support for old rules is retained.

## 0.2.7

- store: Minor fixes to be closer to Python. Ability to disable trimming of objects, arrays and strings.

## 0.2.6

- Fix bug where PII stripping would remove containers without leaving any metadata about the retraction.
- Fix bug where old `redactPair` rules would stop working.

## 0.2.5

- Rewrite of PII stripping logic. This brings potentially breaking changes to the semantics of PII configs. Most importantly field types such as `"freeform"` and `"databag"` are gone, right now there is only `"container"` and `"text"`. All old field types should have become an alias for `"text"`, but take extra care in ensuring your PII rules still work.

- store: Minor fixes to be closer to Python.

## 0.2.4

For users of relay, nothing changed at all. This is a release to test embedding some Rust code in Sentry itself.

- store: Remove stray print statement.

## 0.2.3

For users of relay, nothing changed at all. This is a release to test embedding some Rust code in Sentry itself.

- store: Fix main performance issues.

## 0.2.2

For users of relay, nothing changed at all. This is a release to test embedding some Rust code in Sentry itself.

- store: Fix segfault when trying to process contexts.
- store: Fix trimming state "leaking" between interfaces, leading to excessive trimming.
- store: Don't serialize empty arrays and objects (with a few exceptions).

## 0.2.1

For users of relay, nothing changed at all. This is a release to test embedding some Rust code in Sentry itself.

- `libsemaphore`: Expose CABI for normalizing event data.

## 0.2.0

Our first major iteration on Relay has landed!

- User documentation is now hosted at <https://docs.sentry.io/relay/>.
- SSL support is now included by default. Just configure a [TLS identity](https://docs.sentry.io/relay/options/#relaytls_identity_path) and you're set.
- Updated event processing: Events from older SDKs are now supported. Also, we've fixed some bugs along the line.
- Introduced full support for PII stripping. See [PII Configuration](https://docs.sentry.io/relay/pii-config/) for instructions.
- Configure with static project settings. Relay will skip querying project states from Sentry and use your provided values instead. See [Project Configuration](https://docs.sentry.io/relay/project-config/) for a full guide.
- Relay now also acts as a proxy for certain API requests. This allows it to receive CSP reports and Minidump crash reports, among others. It also sets `X-Forwarded-For` and includes a Relay signature header.

Besides that, there are many technical changes, including:

- Major rewrite of the internals. Relay no longer requires a special endpoint for sending events to upstream Sentry and processes events individually with less delay than before.
- The executable will exit with a non-zero exit code on startup errors. This makes it easier to catch configuration errors.
- Removed `libsodium` as a production dependency, greatly simplifying requirements for the runtime environment.
- Greatly improved logging and metrics. Be careful with the `DEBUG` and `TRACE` levels, as they are **very** verbose now.
- Improved docker containers.

## 0.1.3

- Added support for metadata format

## 0.1.2

- JSON logging ([#32](https://github.com/getsentry/relay/pull/32))
- Update dependencies

## 0.1.1

- Rename "sentry-relay" to "semaphore"
- Use new features from Rust 1.26
- Prepare binary and Python builds ([#20](https://github.com/getsentry/relay/pull/20))
- Add Dockerfile ([#23](https://github.com/getsentry/relay/pull/23))

## 0.1.0

An initial release of the tool.<|MERGE_RESOLUTION|>--- conflicted
+++ resolved
@@ -14,14 +14,10 @@
 
 - Fall back to version 2 project config if version 3 fails. ([#1314](https://github.com/getsentry/relay/pull/1314))
 - Reduce number of metrics extracted for release health. ([#1316](https://github.com/getsentry/relay/pull/1316))
-<<<<<<< HEAD
-- Indicate with thread is the main thread in thread metadata for profiles. ([#1320](https://github.com/getsentry/relay/pull/1320))
-- Revert fallback to v2 project config, v3 is reliable now. ([#1325](https://github.com/getsentry/relay/pull/1325))
-=======
 - Extend trace sampling protocol to deal with flat user data. ([#1318](https://github.com/getsentry/relay/pull/1318))
 - Indicate which thread is the main thread in thread metadata for profiles. ([#1320](https://github.com/getsentry/relay/pull/1320))
 - Increase profile maximum size by an order of magnitude. ([#1321](https://github.com/getsentry/relay/pull/1321))
->>>>>>> 6109cec9
+- Revert fallback to v2 project config, v3 is reliable now. ([#1325](https://github.com/getsentry/relay/pull/1325))
 
 ## 22.6.0
 
