# Changelog

## Unreleased

**Features**:

<<<<<<< HEAD
- Add dynamic sampling for transactions. ([#835](https://github.com/getsentry/relay/pull/835))

**Bug Fixes**:


**Internal**:

=======
- Relay is now able to ingest pre-aggregated sessions, which will make it possible to efficiently handle applications that produce thousands of sessions per second. ([#815](https://github.com/getsentry/relay/pull/815))

**Bug Fixes**:

- Allow params in content-type for security requests to support content types like `"application/expect-ct-report+json; charset=utf-8"`. ([#844](https://github.com/getsentry/relay/pull/844))


## 20.11.1

- No documented changes.
>>>>>>> f953500e

## 20.11.0

**Features**:

- Rename upstream retries histogram metric and add upstream requests duration metric. ([#816](https://github.com/getsentry/relay/pull/816))
- Add options for metrics buffering (`metrics.buffering`) and sampling (`metrics.sample_rate`). ([#821](https://github.com/getsentry/relay/pull/821))

**Bug Fixes**:

- Accept sessions with IP address set to `{{auto}}`. This was previously rejected and silently dropped. ([#827](https://github.com/getsentry/relay/pull/827))
- Fix an issue where every retry-after response would be too large by one minute. ([#829](https://github.com/getsentry/relay/pull/829))

**Internal**:

- Always apply cache debouncing for project states. This reduces pressure on the Redis and file system cache. ([#819](https://github.com/getsentry/relay/pull/819))
- Internal refactoring such that validating of characters in tags no longer uses regexes internally. ([#814](https://github.com/getsentry/relay/pull/814))
- Discard invalid user feedback sent as part of envelope. ([#823](https://github.com/getsentry/relay/pull/823))
- Emit event errors and normalization errors for unknown breadcrumb keys. ([#824](https://github.com/getsentry/relay/pull/824))
- Normalize `breadcrumb.ty` into `breadcrumb.type` for broken Python SDK versions. ([#824](https://github.com/getsentry/relay/pull/824))
- Add the client SDK interface for unreal crashes and set the name to `unreal.crashreporter`. ([#828](https://github.com/getsentry/relay/pull/828))
- Fine-tune the selectors for minidump PII scrubbing. ([#818](https://github.com/getsentry/relay/pull/818), [#830](https://github.com/getsentry/relay/pull/830))

## 20.10.1

**Internal**:

- Emit more useful normalization meta data for invalid tags. ([#808](https://github.com/getsentry/relay/pull/808))

## 20.10.0

**Features**:

- Add support for measurement ingestion. ([#724](https://github.com/getsentry/relay/pull/724), [#785](https://github.com/getsentry/relay/pull/785))
- Add support for scrubbing UTF-16 data in attachments ([#742](https://github.com/getsentry/relay/pull/742), [#784](https://github.com/getsentry/relay/pull/784), [#787](https://github.com/getsentry/relay/pull/787))
- Add upstream request metric. ([#793](https://github.com/getsentry/relay/pull/793))
- The padding character in attachment scrubbing has been changed to match the masking character, there is no usability benefit from them being different. ([#810](https://github.com/getsentry/relay/pull/810))

**Bug Fixes**:

- Fix issue where `$span` would not be recognized in Advanced Data Scrubbing. ([#781](https://github.com/getsentry/relay/pull/781))
- Accept big-endian minidumps. ([#789](https://github.com/getsentry/relay/pull/789))
- Detect network outages and retry sending events instead of dropping them. ([#788](https://github.com/getsentry/relay/pull/788))

**Internal**:

- Project states are now cached separately per DSN public key instead of per project ID. This means that there will be multiple separate cache entries for projects with more than one DSN. ([#778](https://github.com/getsentry/relay/pull/778))
- Relay no longer uses the Sentry endpoint to resolve project IDs by public key. Ingestion for the legacy store endpoint has been refactored to rely on key-based caches only. As a result, the legacy endpoint is supported only on managed Relays. ([#800](https://github.com/getsentry/relay/pull/800))
- Fix rate limit outcomes, now emitted only for error events but not transactions. ([#806](https://github.com/getsentry/relay/pull/806), [#809](https://github.com/getsentry/relay/pull/809))

## 20.9.0

**Features**:

- Add support for attaching Sentry event payloads in Unreal crash reports by adding `__sentry` game data entries. ([#715](https://github.com/getsentry/relay/pull/715))
- Support chunked form data keys for event payloads on the Minidump endpoint. Since crashpad has a limit for the length of custom attributes, the sentry event payload can be split up into `sentry__1`, `sentry__2`, etc. ([#721](https://github.com/getsentry/relay/pull/721))
- Periodically re-authenticate with the upstream server. Previously, there was only one initial authentication. ([#731](https://github.com/getsentry/relay/pull/731))
- The module attribute on stack frames (`$frame.module`) and the (usually server side generated) attribute `culprit` can now be scrubbed with advanced data scrubbing. ([#744](https://github.com/getsentry/relay/pull/744))
- Compress outgoing store requests for events and envelopes including attachements using `gzip` content encoding. ([#745](https://github.com/getsentry/relay/pull/745))
- Relay now buffers all requests until it has authenticated with the upstream. ([#747](//github.com/getsentry/relay/pull/747))
- Add a configuration option to change content encoding of upstream store requests. The default is `gzip`, and other options are `identity`, `deflate`, or `br`. ([#771](https://github.com/getsentry/relay/pull/771))

**Bug Fixes**:

- Send requests to the `/envelope/` endpoint instead of the older `/store/` endpoint. This particularly fixes spurious `413 Payload Too Large` errors returned when using Relay with Sentry SaaS. ([#746](https://github.com/getsentry/relay/pull/746))

**Internal**:

- Remove a temporary flag from attachment kafka messages indicating rate limited crash reports to Sentry. This is now enabled by default. ([#718](https://github.com/getsentry/relay/pull/718))
- Performance improvement of http requests to upstream, high priority messages are sent first. ([#678](https://github.com/getsentry/relay/pull/678))
- Experimental data scrubbing on minidumps([#682](https://github.com/getsentry/relay/pull/682))
- Move `generate-schema` from the Relay CLI into a standalone tool. ([#739](//github.com/getsentry/relay/pull/739))
- Move `process-event` from the Relay CLI into a standalone tool. ([#740](//github.com/getsentry/relay/pull/740))
- Add the client SDK to session kafka payloads. ([#751](https://github.com/getsentry/relay/pull/751))
- Add a standalone tool to document metrics in JSON or YAML. ([#752](https://github.com/getsentry/relay/pull/752))
- Emit `processing.event.produced` for user report and session Kafka messages. ([#757](https://github.com/getsentry/relay/pull/757))
- Improve performance of event processing by avoiding regex clone. ([#767](https://github.com/getsentry/relay/pull/767))
- Assign a default name for unnamed attachments, which prevented attachments from being stored in Sentry. ([#769](https://github.com/getsentry/relay/pull/769))
- Add Relay version version to challenge response. ([#758](https://github.com/getsentry/relay/pull/758))

## 20.8.0

**Features**:

- Add the `http.connection_timeout` configuration option to adjust the connection and SSL handshake timeout. The default connect timeout is now increased from 1s to 3s. ([#688](https://github.com/getsentry/relay/pull/688))
- Supply Relay's version during authentication and check if this Relay is still supported. An error message prompting to upgrade Relay will be supplied if Relay is unsupported. ([#697](https://github.com/getsentry/relay/pull/697))

**Bug Fixes**:

- Reuse connections for upstream event submission requests when the server supports connection keepalive. Relay did not consume the response body of all requests, which caused it to reopen a new connection for every event. ([#680](https://github.com/getsentry/relay/pull/680), [#695](https://github.com/getsentry/relay/pull/695))
- Fix hashing of user IP addresses in data scrubbing. Previously, this could create invalid IP addresses which were later rejected by Sentry. Now, the hashed IP address is moved to the `id` field. ([#692](https://github.com/getsentry/relay/pull/692))
- Do not retry authentication with the upstream when a client error is reported (status code 4XX). ([#696](https://github.com/getsentry/relay/pull/696))

**Internal**:

- Extract the event `timestamp` from Minidump files during event normalization. ([#662](https://github.com/getsentry/relay/pull/662))
- Retain the full span description in transaction events instead of trimming it. ([#674](https://github.com/getsentry/relay/pull/674))
- Report all Kafka producer errors to Sentry. Previously, only immediate errors were reported but not those during asynchronous flushing of messages. ([#677](https://github.com/getsentry/relay/pull/677))
- Add "HubSpot Crawler" to the list of web crawlers for inbound filters. ([#693](https://github.com/getsentry/relay/pull/693))
- Improved typing for span data of transaction events, no breaking changes. ([#713](https://github.com/getsentry/relay/pull/713))
- **Breaking change:** In PII configs, all options on hash and mask redactions (replacement characters, ignored characters, hash algorithm/key) are removed. If they still exist in the configuration, they are ignored. ([#760](https://github.com/getsentry/relay/pull/760))

## 20.7.2

**Features**:

- Report metrics for connections to the upstream. These metrics are reported under `connector.*` and include information on connection reuse, timeouts and errors. ([#669](https://github.com/getsentry/relay/pull/669))
- Increased the maximum size of attachments from _50MiB_ to _100MiB_. Most notably, this allows to upload larger minidumps. ([#671](https://github.com/getsentry/relay/pull/671))

**Internal**:

- Always create a spans array for transactions in normalization. This allows Sentry to render the spans UI even if the transaction is empty. ([#667](https://github.com/getsentry/relay/pull/667))

## 20.7.1

- No documented changes.

## 20.7.0

**Features**:

- Sessions and attachments can be rate limited now. These rate limits apply separately from error events, which means that you can continue to send Release Health sessions while you're out of quota with errors. ([#636](https://github.com/getsentry/relay/pull/636))

**Bug Fixes**:

- Outcomes from downstream relays were not forwarded upstream. ([#632](https://github.com/getsentry/relay/pull/632))
- Apply clock drift correction to Release Health sessions and validate timestamps. ([#633](https://github.com/getsentry/relay/pull/633))
- Apply clock drift correction for timestamps that are too far in the past or future. This fixes a bug where broken transaction timestamps would lead to negative durations. ([#634](https://github.com/getsentry/relay/pull/634), [#654](https://github.com/getsentry/relay/pull/654))
- Respond with status code `200 OK` to rate limited minidump and UE4 requests. Third party clients otherwise retry those requests, leading to even more load. ([#646](https://github.com/getsentry/relay/pull/646), [#647](https://github.com/getsentry/relay/pull/647))
- Ingested unreal crash reports no longer have a `misc_primary_cpu_brand` key with GPU information set in the Unreal context. ([#650](https://github.com/getsentry/relay/pull/650))
- Fix ingestion of forwarded outcomes in processing Relays. Previously, `emit_outcomes` had to be set explicitly to enable this. ([#653](https://github.com/getsentry/relay/pull/653))

**Internal**:

- Restructure the envelope and event ingestion paths into a pipeline and apply rate limits to all envelopes. ([#635](https://github.com/getsentry/relay/pull/635), [#636](https://github.com/getsentry/relay/pull/636))
- Pass the combined size of all attachments in an envelope to the Redis rate limiter as quantity to enforce attachment quotas. ([#639](https://github.com/getsentry/relay/pull/639))
- Emit flags for rate limited processing attachments and add a `size` field. ([#640](https://github.com/getsentry/relay/pull/640), [#644](https://github.com/getsentry/relay/pull/644))

## 20.6.0

We have switched to [CalVer](https://calver.org/)! Relay's version is always in line with the latest version of [Sentry](https://github.com/getsentry/sentry).

**Features**:

- Proxy and managed Relays now apply clock drift correction based on the `sent_at` header emitted by SDKs. ([#581](https://github.com/getsentry/relay/pull/581))
- Apply cached rate limits to attachments and sessions in the fast-path when parsing incoming requests. ([#618](https://github.com/getsentry/relay/pull/618))
- New config options `metrics.default_tags` and `metrics.hostname_tag`. ([#625](https://github.com/getsentry/relay/pull/625))

**Bug Fixes**:

- Clock drift correction no longer considers the transaction timestamp as baseline for SDKs using Envelopes. Instead, only the dedicated `sent_at` Envelope header is used. ([#580](https://github.com/getsentry/relay/pull/580))
- The `http.timeout` setting is now applied to all requests, including event submission. Previously, events were exempt. ([#588](https://github.com/getsentry/relay/pull/588))
- All endpoint metrics now report their proper `route` tag. This applies to `requests`, `requests.duration`, and `responses.status_codes`. Previously, some some endpoints reported an empty route. ([#595](https://github.com/getsentry/relay/pull/595))
- Properly refresh cached project states based on the configured intervals. Previously, Relay may have gone into an endless refresh cycle if the system clock not accurate, or the state had not been updated in the upstream. ([#596](https://github.com/getsentry/relay/pull/596))
- Respond with `403 Forbidden` when multiple authentication payloads are sent by the SDK. Previously, Relay would authenticate using one of the payloads and silently ignore the rest. ([#602](https://github.com/getsentry/relay/pull/602))
- Improve metrics documentation. ([#614](https://github.com/getsentry/relay/pull/614))
- Do not scrub event processing errors by default. ([#619](https://github.com/getsentry/relay/pull/619))

**Internal**:

- Add source (who emitted the outcome) to Outcome payload. ([#604](https://github.com/getsentry/relay/pull/604))
- Ignore non-Rust folders for faster rebuilding and testing. ([#578](https://github.com/getsentry/relay/pull/578))
- Invalid session payloads are now logged for SDK debugging. ([#584](https://github.com/getsentry/relay/pull/584), [#591](https://github.com/getsentry/relay/pull/591))
- Add support for Outcomes generation in external Relays. ([#592](https://github.com/getsentry/relay/pull/592))
- Remove unused `rev` from project state. ([#586](https://github.com/getsentry/relay/pull/586))
- Add an outcome endpoint for trusted Relays. ([#589](https://github.com/getsentry/relay/pull/589))
- Emit outcomes for event payloads submitted in attachment files. ([#609](https://github.com/getsentry/relay/pull/609))
- Split envelopes that contain sessions and other items and ingest them independently. ([#610](https://github.com/getsentry/relay/pull/610))
- Removed support for legacy per-key quotas. ([#616](https://github.com/getsentry/relay/pull/615))
- Security events (CSP, Expect-CT, Expect-Staple, and HPKP) are now placed into a dedicated `security` item in envelopes, rather than the generic event item. This allows for quick detection of the event type for rate limiting. ([#617](https://github.com/getsentry/relay/pull/617))

## 0.5.9

- Relay has a logo now!
- New explicit `envelope/` endpoint. Envelopes no longer need to be sent with the right `content-type` header (to cater to browser JS).
- Introduce an Envelope item type for transactions.
- Support environment variables and CLI arguments instead of command line parameters.
- Return status `415` on wrong content types.
- Normalize double-slashes in request URLs more aggressively.
- Add an option to generate credentials on stdout.

**Internal**:

- Serve project configs to downstream Relays with proper permission checking.
- PII: Make and/or selectors specific.
- Add a browser filter for IE 11.
- Changes to release parsing.
- PII: Expose event values as part of generated selector suggestions.

## 0.5.8

**Internal**:

- Fix a bug where exception values and the device name were not PII-strippable.

## 0.5.7

- Docker images are now also pushed to Docker Hub.
- New helper function to generate PII selectors from event data.

**Internal**:

- Release is now a required attribute for session data.
- `unknown` can now be used in place of `unknown_error` for span statuses. A future release will change the canonical format from `unknown_error` to `unknown`.

## 0.5.6

- Fix a bug where Relay would stop processing events if Sentry is down for only a short time.
- Improvements to architecture documentation.
- Initial support for rate limiting by event type ("scoped quotas")
- Fix a bug where `key_id` was omitted from outcomes created by Relay.
- Fix a bug where it was not permitted to send content-encoding as part of a CORS request to store.

**Internal**:

- PII processing: Aliases for value types (`$error` instead of `$exception` to be in sync with Discover column naming) and adding a default for replace-redactions.
- It is now valid to send transactions and spans without `op` set, in which case a default value will be inserted.

## 0.5.5

- Suppress verbose DNS lookup logs.

**Internal**:

- Small performance improvements in datascrubbing config converter.
- New, C-style selector syntax (old one still works)

## 0.5.4

**Internal**:

- Add event contexts to `pii=maybe`.
- Fix parsing of msgpack breadcrumbs in Rust store.
- Envelopes sent to Rust store can omit the DSN in headers.
- Ability to quote/escape special characters in selectors in PII configs.

## 0.5.3

- Properly strip the linux binary to reduce its size
- Allow base64 encoded JSON event payloads ([#466](https://github.com/getsentry/relay/pull/466))
- Fix multipart requests without trailing newline ([#465](https://github.com/getsentry/relay/pull/465))
- Support for ingesting session updates ([#449](https://github.com/getsentry/relay/pull/449))

**Internal**:

- Validate release names during event ingestion ([#479](https://github.com/getsentry/relay/pull/479))
- Add browser extension filter ([#470](https://github.com/getsentry/relay/pull/470))
- Add `pii=maybe`, a new kind of event schema field that can only be scrubbed if explicitly addressed.
- Add way to scrub filepaths in a way that does not break processing.

## 0.5.2

- Fix trivial Redis-related crash when running in non-processing mode.
- Limit the maximum retry-after of a rate limit. This is necessary because of the "Delete and ignore future events" feature in Sentry.
- Project caches are now evicted after `project_grace_period` has passed. If you have that parameter set to a high number you may see increased memory consumption.

**Internal**:

- Misc bugfixes in PII processor. Those bugs do not affect the legacy data scrubber exposed in Python.
- Polishing documentation around PII configuration format.
- Signal codes in mach mechanism are no longer required.

## 0.5.1

- Ability to fetch project configuration from Redis as additional caching layer.
- Fix a few bugs in release filters.
- Fix a few bugs in minidumps endpoint with processing enabled.

**Internal**:

- Fix a bug in the PII processor that would always remove the entire string on `pattern` rules.
- Ability to correct some clock drift and wrong system time in transaction events.

## 0.5.0

- The binary has been renamed to `relay`.
- Updated documentation for metrics.

**Internal**:

- The package is now called `sentry-relay`.
- Renamed all `Semaphore*` types to `Relay*`.
- Fixed memory leaks in processing functions.

## 0.4.65

- Implement the Minidump endpoint.
- Implement the Attachment endpoint.
- Implement the legacy Store endpoint.
- Support a plain `Authorization` header in addition to `X-Sentry-Auth`.
- Simplify the shutdown logic. Relay now always takes a fixed configurable time to shut down.
- Fix healthchecks in _Static_ mode.
- Fix internal handling of event attachments.
- Fix partial reads of request bodies resulting in a broken connection.
- Fix a crash when parsing User-Agent headers.
- Fix handling of events sent with `sentry_version=2.0` (Clojure SDK).
- Use _mmap_ to load the GeoIP database to improve the memory footprint.
- Revert back to the system memory allocator.

**Internal**:

- Preserve microsecond precision in all time stamps.
- Record event ids in all outcomes.
- Updates to event processing metrics.
- Add span status mapping from open telemetry.

## 0.4.64

- Switched to `jemalloc` as global allocator.
- Introduce separate outcome reason for invalid events.
- Always consume request bodies to the end.
- Implemented minidump ingestion.
- Increas precisions of timestamps in protocol.

## 0.4.63

- Refactor healthchecks into two: Liveness and readiness (see code comments for explanation for now).
- Allow multiple trailing slashes on store endpoint, e.g. `/api/42/store///`.
- Internal refactor to prepare for envelopes format.

**Internal**:

- Fix a bug where glob-matching in filters did not behave correctly when the to-be-matched string contained newlines.
- Add `moz-extension:` as scheme for browser extensions (filtering out Firefox addons).
- Raise a dedicated Python exception type for invalid transaction events. Also do not report that error to Sentry from Relay.

## 0.4.62

- Various performance improvements.

## 0.4.61

**Internal**:

- Add `thread.errored` attribute ([#306](https://github.com/getsentry/relay/pull/306)).

## 0.4.60

- License is now BSL instead of MIT ([#301](https://github.com/getsentry/relay/pull/301)).
- Improve internal metrics and logging ([#296](https://github.com/getsentry/relay/pull/296), [#297](https://github.com/getsentry/relay/pull/297), [#298](https://github.com/getsentry/relay/pull/298)).
- Fix unbounded requests to Sentry for project configs ([#295](https://github.com/getsentry/relay/pull/295), [#300](https://github.com/getsentry/relay/pull/300)).
- Fix rejected responses from Sentry due to size limit ([#303](https://github.com/getsentry/relay/pull/303)).
- Expose more options for configuring request concurrency limits ([#311](https://github.com/getsentry/relay/pull/311)).

**Internal**:

- Transaction events with negative duration are now rejected ([#291](https://github.com/getsentry/relay/pull/291)).
- Fix a panic when normalizing certain dates.

## 0.4.59

**Internal**:

- Fix: Normalize legacy stacktrace attributes ([#292](https://github.com/getsentry/relay/pull/292))
- Fix: Validate platform attributes in Relay ([#294](https://github.com/getsentry/relay/pull/294))
- Flip the flag that indicates Relay processing ([#293](https://github.com/getsentry/relay/pull/293))

## 0.4.58

- Evict project caches after some time ([#287](https://github.com/getsentry/relay/pull/287))
- Selectively log internal errors to stderr ([#285](https://github.com/getsentry/relay/pull/285))
- Add an error boundary to parsing project states ([#281](https://github.com/getsentry/relay/pull/281))

**Internal**:

- Add event size metrics ([#286](https://github.com/getsentry/relay/pull/286))
- Normalize before datascrubbing ([#290](https://github.com/getsentry/relay/pull/290))
- Add a config value for thread counts ([#283](https://github.com/getsentry/relay/pull/283))
- Refactor outcomes for parity with Sentry ([#282](https://github.com/getsentry/relay/pull/282))
- Add flag that relay processed an event ([#279](https://github.com/getsentry/relay/pull/279))

## 0.4.57

**Internal**:

- Stricter validation of transaction events.

## 0.4.56

**Internal**:

- Fix a panic in trimming.

## 0.4.55

**Internal**:

- Fix more bugs in datascrubbing converter.

## 0.4.54

**Internal**:

- Fix more bugs in datascrubbing converter.

## 0.4.53

**Internal**:

- Fix more bugs in datascrubbing converter.

## 0.4.52

**Internal**:

- Fix more bugs in datascrubbing converter.

## 0.4.51

**Internal**:

- Fix a few bugs in datascrubbing converter.
- Accept trailing slashes.

**Normalization**:

- Fix a panic on overflowing timestamps.

## 0.4.50

**Internal**:

- Fix bug where IP scrubbers were applied even when not enabled.

## 0.4.49

- Internal changes.

## 0.4.48

**Internal**:

- Fix various bugs in the datascrubber and PII processing code to get closer to behavior of the Python implementation.

## 0.4.47

**Internal**:

- Various work on re-implementing Sentry's `/api/X/store` endpoint in Relay. Relay can now apply rate limits based on Redis and emit the correct outcomes.

## 0.4.46

**Internal**:

- Resolved a regression in IP address normalization. The new behavior is closer to a line-by-line port of the old Python code.

## 0.4.45

**Normalization**:

- Resolved an issue where GEO IP data was not always infered.

## 0.4.44

**Normalization**:

- Only take the user IP address from the store request's IP for certain platforms. This restores the behavior of the old Python code.

## 0.4.43

**Normalization**:

- Bump size of breadcrumbs.
- Workaround for an issue where we would not parse OS information from User Agent when SDK had already sent OS information.
- Further work on Sentry-internal event ingestion.

## 0.4.42

**Normalization**:

- Fix normalization of version strings from user agents.

## 0.4.41

- Support extended project configuration.

**Internal**:

- Implement event filtering rules.
- Add basic support for Sentry-internal event ingestion.
- Parse and normalize user agent strings.

## 0.4.40

**Internal**:

- Restrict ranges of timestamps to prevent overflows in Python code and UI.

## 0.4.39

**Internal**:

- Fix a bug where stacktrace trimming was not applied during renormalization.

## 0.4.38

**Internal**:

- Added typed spans to Event.

## 0.4.37

**Internal**:

- Added `orig_in_app` to frame data.

## 0.4.36

**Internal**:

- Add new .NET versions for context normalization.

## 0.4.35

**Internal**:

- Fix bug where thread's stacktraces were not normalized.
- Fix bug where a string at max depth of a databag was stringified again.

## 0.4.34

**Internal**:

- Added `data` attribute to frames.
- Added a way to override other trimming behavior in Python normalizer binding.

## 0.4.33

**Internal**:

- Plugin-provided context types should now work properly again.

## 0.4.32

**Internal**:

- Removed `function_name` field from frame and added `raw_function`.

## 0.4.31

**Internal**:

- Add trace context type.

## 0.4.30

**Internal**:

- Make exception messages/values larger to allow for foreign stacktrace data to be attached.

## 0.4.29

**Internal**:

- Added `function_name` field to frame.

## 0.4.28

**Internal**:

- Add missing context type for sessionstack.

## 0.4.27

**Internal**:

- Increase frame vars size again! Byte size was fine, but max depth was way too small.

## 0.4.26

**Internal**:

- Reduce frame vars size.

## 0.4.25

**Internal**:

- Add missing trimming to frame vars.

## 0.4.24

**Internal**:

- Reject non-http/https `help_urls` in exception mechanisms.

## 0.4.23

**Internal**:

- Add basic truncation to event meta to prevent payload size from spiralling out of control.

## 0.4.22

**Internal**:

- Added grouping enhancements to protocol.

## 0.4.21

**Internal**:

- Updated debug image interface with more attributes.

## 0.4.20

**Internal**:

- Added support for `lang` frame and stacktrace attribute.

## 0.4.19

**Internal**:

- Slight changes to allow replacing more normalization code in Sentry with Rust.

## 0.4.18

**Internal**:

- Allow much larger payloads in the extra attribute.

## 0.4.17

**Internal**:

- Added support for protocol changes related to upcoming sentry SDK features. In particular the `none` event type was added.

## 0.4.16

For users of relay, nothing changed at all. This is a release to test embedding some Rust code in Sentry itself.

## 0.4.15

For users of relay, nothing changed at all. This is a release to test embedding some Rust code in Sentry itself.

## 0.4.14

For users of relay, nothing changed at all. This is a release to test embedding some Rust code in Sentry itself.

## 0.4.13

For users of relay, nothing changed at all. This is a release to test embedding some Rust code in Sentry itself.

## 0.4.12

For users of relay, nothing changed at all. This is a release to test embedding some Rust code in Sentry itself.

## 0.4.11

For users of relay, nothing changed at all. This is a release to test embedding some Rust code in Sentry itself.

## 0.4.10

For users of relay, nothing changed at all. This is a release to test embedding some Rust code in Sentry itself.

## 0.4.9

For users of relay, nothing changed at all. This is a release to test embedding some Rust code in Sentry itself.

## 0.4.8

For users of relay, nothing changed at all. This is a release to test embedding some Rust code in Sentry itself.

## 0.4.7

For users of relay, nothing changed at all. This is a release to test embedding some Rust code in Sentry itself.

## 0.4.6

For users of relay, nothing changed at all. This is a release to test embedding some Rust code in Sentry itself.

## 0.4.5

For users of relay, nothing changed at all. This is a release to test embedding some Rust code in Sentry itself.

## 0.4.4

For users of relay, nothing changed at all. This is a release to test embedding some Rust code in Sentry itself.

## 0.4.3

For users of relay, nothing changed at all. This is a release to test embedding some Rust code in Sentry itself.

## 0.4.2

For users of relay, nothing changed at all. This is a release to test embedding some Rust code in Sentry itself.

## 0.4.1

For users of relay, nothing changed at all. This is a release to test embedding some Rust code in Sentry itself.

## 0.4.0

Introducing new Relay modes:

- `proxy`: A proxy for all requests and events.
- `static`: Static configuration for known projects in the file system.
- `managed`: Fetch configurations dynamically from Sentry and update them.

The default Relay mode is `managed`. Users upgrading from previous versions will automatically activate the `managed` mode. To change this setting, add `relay.mode` to `config.yml` or run `semaphore config init` from the command line.

**Breaking Change**: If Relay was used without credentials, the mode needs to be set to `proxy`. The default `managed` mode requires credentials.

For more information on Relay modes, see the [documentation page](https://docs.sentry.io/data-management/relay/options/).

### Configuration Changes

- Added `cache.event_buffer_size` to control the maximum number of events that are buffered in case of network issues or high rates of incoming events.
- Added `limits.max_concurrent_requests` to limit the number of connections that this Relay will use to communicate with the upstream.
- Internal error reporting is now disabled by default. To opt in, set `sentry.enabled`.

### Bugfixes

- Fix a bug that caused events to get unconditionally dropped after five seconds, regardless of the `cache.event_expiry` configuration.
- Fix a memory leak in Relay's internal error reporting.

## 0.3.0

- Changed PII stripping rule format to permit path selectors when applying rules. This means that now `$string` refers to strings for instance and `user.id` refers to the `id` field in the `user` attribute of the event. Temporarily support for old rules is retained.

## 0.2.7

- store: Minor fixes to be closer to Python. Ability to disable trimming of objects, arrays and strings.

## 0.2.6

- Fix bug where PII stripping would remove containers without leaving any metadata about the retraction.
- Fix bug where old `redactPair` rules would stop working.

## 0.2.5

- Rewrite of PII stripping logic. This brings potentially breaking changes to the semantics of PII configs. Most importantly field types such as `"freeform"` and `"databag"` are gone, right now there is only `"container"` and `"text"`. All old field types should have become an alias for `"text"`, but take extra care in ensuring your PII rules still work.

- store: Minor fixes to be closer to Python.

## 0.2.4

For users of relay, nothing changed at all. This is a release to test embedding some Rust code in Sentry itself.

- store: Remove stray print statement.

## 0.2.3

For users of relay, nothing changed at all. This is a release to test embedding some Rust code in Sentry itself.

- store: Fix main performance issues.

## 0.2.2

For users of relay, nothing changed at all. This is a release to test embedding some Rust code in Sentry itself.

- store: Fix segfault when trying to process contexts.
- store: Fix trimming state "leaking" between interfaces, leading to excessive trimming.
- store: Don't serialize empty arrays and objects (with a few exceptions).

## 0.2.1

For users of relay, nothing changed at all. This is a release to test embedding some Rust code in Sentry itself.

- `libsemaphore`: Expose CABI for normalizing event data.

## 0.2.0

Our first major iteration on Relay has landed!

- User documentation is now hosted at <https://docs.sentry.io/relay/>.
- SSL support is now included by default. Just configure a [TLS identity](https://docs.sentry.io/relay/options/#relaytls_identity_path) and you're set.
- Updated event processing: Events from older SDKs are now supported. Also, we've fixed some bugs along the line.
- Introduced full support for PII stripping. See [PII Configuration](https://docs.sentry.io/relay/pii-config/) for instructions.
- Configure with static project settings. Relay will skip querying project states from Sentry and use your provided values instead. See [Project Configuration](https://docs.sentry.io/relay/project-config/) for a full guide.
- Relay now also acts as a proxy for certain API requests. This allows it to receive CSP reports and Minidump crash reports, among others. It also sets `X-Forwarded-For` and includes a Relay signature header.

Besides that, there are many technical changes, including:

- Major rewrite of the internals. Relay no longer requires a special endpoint for sending events to upstream Sentry and processes events individually with less delay than before.
- The executable will exit with a non-zero exit code on startup errors. This makes it easier to catch configuration errors.
- Removed `libsodium` as a production dependency, greatly simplifying requirements for the runtime environment.
- Greatly improved logging and metrics. Be careful with the `DEBUG` and `TRACE` levels, as they are **very** verbose now.
- Improved docker containers.

## 0.1.3

- Added support for metadata format

## 0.1.2

- JSON logging ([#32](https://github.com/getsentry/relay/pull/32))
- Update dependencies

## 0.1.1

- Rename "sentry-relay" to "semaphore"
- Use new features from Rust 1.26
- Prepare binary and Python builds ([#20](https://github.com/getsentry/relay/pull/20))
- Add Dockerfile ([#23](https://github.com/getsentry/relay/pull/23))

## 0.1.0

An initial release of the tool.<|MERGE_RESOLUTION|>--- conflicted
+++ resolved
@@ -4,26 +4,17 @@
 
 **Features**:
 
-<<<<<<< HEAD
+- Relay is now able to ingest pre-aggregated sessions, which will make it possible to efficiently handle applications that produce thousands of sessions per second. ([#815](https://github.com/getsentry/relay/pull/815))
 - Add dynamic sampling for transactions. ([#835](https://github.com/getsentry/relay/pull/835))
 
 **Bug Fixes**:
 
-
-**Internal**:
-
-=======
-- Relay is now able to ingest pre-aggregated sessions, which will make it possible to efficiently handle applications that produce thousands of sessions per second. ([#815](https://github.com/getsentry/relay/pull/815))
-
-**Bug Fixes**:
-
 - Allow params in content-type for security requests to support content types like `"application/expect-ct-report+json; charset=utf-8"`. ([#844](https://github.com/getsentry/relay/pull/844))
 
 
 ## 20.11.1
 
 - No documented changes.
->>>>>>> f953500e
 
 ## 20.11.0
 
