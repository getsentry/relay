mod convert;

#[cfg(feature = "jsonschema")]
use relay_jsonschema_derive::JsonSchema;
use relay_protocol::{Annotated, Empty, FromValue, Getter, IntoValue, Object, Val, Value};

use crate::processor::ProcessValue;
use crate::protocol::{
    EventId, JsonLenientString, LenientString, Measurements, MetricsSummary, OperationType,
    OriginType, SpanId, SpanStatus, Timestamp, TraceId,
};

#[derive(Clone, Debug, Default, PartialEq, Empty, FromValue, IntoValue, ProcessValue)]
#[cfg_attr(feature = "jsonschema", derive(JsonSchema))]
#[metastructure(process_func = "process_span", value_type = "Span")]
pub struct Span {
    /// Timestamp when the span was ended.
    #[metastructure(required = "true")]
    pub timestamp: Annotated<Timestamp>,

    /// Timestamp when the span started.
    #[metastructure(required = "true")]
    pub start_timestamp: Annotated<Timestamp>,

    /// The amount of time in milliseconds spent in this span,
    /// excluding its immediate child spans.
    pub exclusive_time: Annotated<f64>,

    /// Human readable description of a span (e.g. method URL).
    #[metastructure(pii = "maybe")]
    pub description: Annotated<String>,

    /// Span type (see `OperationType` docs).
    #[metastructure(max_chars = 128)]
    pub op: Annotated<OperationType>,

    /// The Span id.
    #[metastructure(required = "true")]
    pub span_id: Annotated<SpanId>,

    /// The ID of the span enclosing this span.
    pub parent_span_id: Annotated<SpanId>,

    /// The ID of the trace the span belongs to.
    #[metastructure(required = "true")]
    pub trace_id: Annotated<TraceId>,

    /// A unique identifier for a segment within a trace (8 byte hexadecimal string).
    ///
    /// For spans embedded in transactions, the `segment_id` is the `span_id` of the containing
    /// transaction.
    pub segment_id: Annotated<SpanId>,

    /// Whether or not the current span is the root of the segment.
    pub is_segment: Annotated<bool>,

    /// The status of a span.
    pub status: Annotated<SpanStatus>,

    /// Arbitrary tags on a span, like on the top-level event.
    #[metastructure(pii = "maybe")]
    pub tags: Annotated<Object<JsonLenientString>>,

    /// The origin of the span indicates what created the span (see [OriginType] docs).
    #[metastructure(max_chars = 128, allow_chars = "a-zA-Z0-9_.")]
    pub origin: Annotated<OriginType>,

    /// ID of a profile that can be associated with the span.
    pub profile_id: Annotated<EventId>,

    /// Arbitrary additional data on a span.
    ///
    /// Besides arbitrary user data, this object also contains SDK-provided fields used by the
    /// product (see <https://develop.sentry.dev/sdk/performance/span-data-conventions/>).
    #[metastructure(pii = "true")]
    pub data: Annotated<SpanData>,

    /// Tags generated by Relay. These tags are a superset of the tags set on span metrics.
    pub sentry_tags: Annotated<Object<String>>,

    /// Timestamp when the span has been received by Sentry.
    pub received: Annotated<Timestamp>,

    /// Measurements which holds observed values such as web vitals.
    #[metastructure(skip_serialization = "empty")]
    #[metastructure(omit_from_schema)] // we only document error events for now
    pub measurements: Annotated<Measurements>,

    /// Temporary protocol support for metric summaries.
    ///
    /// This shall move to a stable location once we have stabilized the
    /// interface.  This is intentionally not typed today.
    #[metastructure(skip_serialization = "empty")]
    pub _metrics_summary: Annotated<MetricsSummary>,

    /// Platform identifier.
    ///
    /// See [`Event::platform`](`crate::protocol::Event::platform`).
    #[metastructure(skip_serialization = "empty")]
    pub platform: Annotated<String>,

    /// Whether the span is a segment span that was converted from a transaction.
    #[metastructure(skip_serialization = "empty")]
    pub was_transaction: Annotated<bool>,

    // TODO remove retain when the api stabilizes
    /// Additional arbitrary fields for forwards compatibility.
    #[metastructure(additional_properties, retain = "true", pii = "maybe")]
    pub other: Object<Value>,
}

impl Getter for Span {
    fn get_value(&self, path: &str) -> Option<Val<'_>> {
        Some(match path.strip_prefix("span.")? {
            "exclusive_time" => self.exclusive_time.value()?.into(),
            "description" => self.description.as_str()?.into(),
            "op" => self.op.as_str()?.into(),
            "span_id" => self.span_id.as_str()?.into(),
            "parent_span_id" => self.parent_span_id.as_str()?.into(),
            "trace_id" => self.trace_id.as_str()?.into(),
            "status" => self.status.as_str()?.into(),
            "origin" => self.origin.as_str()?.into(),
            "duration" => {
                let start_timestamp = *self.start_timestamp.value()?;
                let timestamp = *self.timestamp.value()?;
                relay_common::time::chrono_to_positive_millis(timestamp - start_timestamp).into()
            }
            "was_transaction" => self.was_transaction.value().unwrap_or(&false).into(),
            path => {
                if let Some(key) = path.strip_prefix("tags.") {
                    self.tags.value()?.get(key)?.as_str()?.into()
                } else if let Some(key) = path.strip_prefix("data.") {
                    self.data.value()?.get_value(key)?
                } else if let Some(key) = path.strip_prefix("sentry_tags.") {
                    self.sentry_tags.value()?.get(key)?.as_str()?.into()
                } else if let Some(rest) = path.strip_prefix("measurements.") {
                    let name = rest.strip_suffix(".value")?;
                    self.measurements
                        .value()?
                        .get(name)?
                        .value()?
                        .value
                        .value()?
                        .into()
                } else {
                    return None;
                }
            }
        })
    }
}

/// Arbitrary additional data on a span.
///
/// Besides arbitrary user data, this type also contains SDK-provided fields used by the
/// product (see <https://develop.sentry.dev/sdk/performance/span-data-conventions/>).
#[derive(Clone, Debug, Default, PartialEq, Empty, FromValue, IntoValue, ProcessValue)]
#[cfg_attr(feature = "jsonschema", derive(JsonSchema))]
pub struct SpanData {
    /// Mobile app start variant.
    ///
    /// Can be either "cold" or "warm".
    #[metastructure(field = "app_start_type")] // TODO: no dot?
    pub app_start_type: Annotated<Value>,

    /// The client's browser name.
    #[metastructure(field = "browser.name")]
    pub browser_name: Annotated<String>,

    /// The source code file name that identifies the code unit as uniquely as possible.
    #[metastructure(field = "code.filepath", pii = "maybe")]
    pub code_filepath: Annotated<Value>,
    /// The line number in `code.filepath` best representing the operation.
    #[metastructure(field = "code.lineno", pii = "maybe")]
    pub code_lineno: Annotated<Value>,
    /// The method or function name, or equivalent.
    ///
    /// Usually rightmost part of the code unit's name.
    #[metastructure(field = "code.function", pii = "maybe")]
    pub code_function: Annotated<Value>,
    /// The "namespace" within which `code.function` is defined.
    ///
    /// Usually the qualified class or module name, such that
    /// `code.namespace + some separator + code.function`
    /// form a unique identifier for the code unit.
    #[metastructure(field = "code.namespace", pii = "maybe")]
    pub code_namespace: Annotated<Value>,

    /// The name of the operation being executed.
    ///
    /// E.g. the MongoDB command name such as findAndModify, or the SQL keyword.
    /// Based on [OpenTelemetry's call level db attributes](https://github.com/open-telemetry/opentelemetry-specification/blob/main/specification/trace/semantic_conventions/database.md#call-level-attributes).
    #[metastructure(field = "db.operation")]
    pub db_operation: Annotated<Value>,

    /// An identifier for the database management system (DBMS) product being used.
    ///
    /// See [OpenTelemetry docs for a list of well-known identifiers](https://github.com/open-telemetry/opentelemetry-specification/blob/main/specification/trace/semantic_conventions/database.md#notes-and-well-known-identifiers-for-dbsystem).
    #[metastructure(field = "db.system")]
    pub db_system: Annotated<Value>,

    /// The sentry environment.
    #[metastructure(field = "sentry.environment", legacy_alias = "environment")]
    pub environment: Annotated<String>,

    /// The release version of the project.
    #[metastructure(field = "sentry.release", legacy_alias = "release")]
    pub release: Annotated<LenientString>,

    /// The decoded body size of the response (in bytes).
    #[metastructure(field = "http.decoded_response_content_length")]
    pub http_decoded_response_content_length: Annotated<Value>,

    /// The HTTP method used.
    #[metastructure(
        field = "http.request_method",
        legacy_alias = "http.method",
        legacy_alias = "method"
    )]
    pub http_request_method: Annotated<Value>,

    /// The encoded body size of the response (in bytes).
    #[metastructure(field = "http.response_content_length")]
    pub http_response_content_length: Annotated<Value>,

    /// The transfer size of the response (in bytes).
    #[metastructure(field = "http.response_transfer_size")]
    pub http_response_transfer_size: Annotated<Value>,

    /// The render blocking status of the resource.
    #[metastructure(field = "resource.render_blocking_status")]
    pub resource_render_blocking_status: Annotated<Value>,

    /// Name of the web server host.
    #[metastructure(field = "server.address")]
    pub server_address: Annotated<Value>,

    /// Whether cache was hit or miss on a read operation.
    #[metastructure(field = "cache.hit")]
    pub cache_hit: Annotated<Value>,

    /// The size of the cache item.
    #[metastructure(field = "cache.item_size")]
    pub cache_item_size: Annotated<Value>,

    /// The status HTTP response.
    #[metastructure(field = "http.response.status_code", legacy_alias = "status_code")]
    pub http_response_status_code: Annotated<Value>,

    /// The 'name' field of the ancestor span with op ai.pipeline.*
    #[metastructure(field = "ai.pipeline.name")]
    pub ai_pipeline_name: Annotated<Value>,

    /// The input messages to an AI model call
    #[metastructure(field = "ai.input_messages")]
    pub ai_input_messages: Annotated<Value>,

    /// The number of tokens used to generate the response to an AI call
    #[metastructure(field = "ai.completion_tokens.used", pii = "false")]
    pub ai_completion_tokens_used: Annotated<Value>,

    /// The number of tokens used to process a request for an AI call
    #[metastructure(field = "ai.prompt_tokens.used", pii = "false")]
    pub ai_prompt_tokens_used: Annotated<Value>,

    /// The total number of tokens used to for an AI call
    #[metastructure(field = "ai.total_tokens.used", pii = "false")]
    pub ai_total_tokens_used: Annotated<Value>,

    /// The responses to an AI model call
    #[metastructure(field = "ai.responses")]
    pub ai_responses: Annotated<Value>,

    /// Label identifying a thread from where the span originated.
    #[metastructure(field = "thread.name")]
    pub thread_name: Annotated<Value>,

    /// Name of the segment that this span belongs to (see `segment_id`).
    ///
    /// This corresponds to the transaction name in the transaction-based model.
    ///
    /// For INP spans, this is the route name where the interaction occurred.
    #[metastructure(field = "sentry.segment.name", legacy_alias = "transaction")]
    pub segment_name: Annotated<String>,

    /// Name of the UI component (e.g. React).
    #[metastructure(field = "ui.component_name")]
    pub ui_component_name: Annotated<Value>,

    /// The URL scheme, e.g. `"https"`.
    #[metastructure(field = "url.scheme")]
    pub url_scheme: Annotated<Value>,

    /// User Display
    #[metastructure(field = "user")]
    pub user: Annotated<Value>,

    /// Replay ID
    #[metastructure(field = "sentry.replay.id", legacy_alias = "replay_id")]
    pub replay_id: Annotated<Value>,

    /// The sentry SDK (see [`crate::protocol::ClientSdkInfo`]).
    #[metastructure(field = "sentry.sdk.name")]
    pub sdk_name: Annotated<String>,

    /// The sentry SDK version (see [`crate::protocol::ClientSdkInfo`]).
    #[metastructure(field = "sentry.sdk.version")]
    pub sdk_version: Annotated<String>,

    /// Slow Frames
    #[metastructure(field = "sentry.frames.slow", legacy_alias = "frames.slow")]
    pub frames_slow: Annotated<Value>,

    /// Frozen Frames
    #[metastructure(field = "sentry.frames.frozen", legacy_alias = "frames.frozen")]
    pub frames_frozen: Annotated<Value>,

    /// Total Frames
    #[metastructure(field = "sentry.frames.total", legacy_alias = "frames.total")]
    pub frames_total: Annotated<Value>,

    // Frames Delay (in seconds)
    #[metastructure(field = "frames.delay")]
    pub frames_delay: Annotated<Value>,

    // Messaging Destination Name
    #[metastructure(field = "messaging.destination.name")]
    pub messaging_destination_name: Annotated<Value>,

    /// Message Retry Count
    #[metastructure(field = "messaging.message.retry.count")]
    pub messaging_message_retry_count: Annotated<Value>,

    /// Message Receive Latency
    #[metastructure(field = "messaging.message.receive.latency")]
    pub messaging_message_receive_latency: Annotated<Value>,

    /// Message Body Size
    #[metastructure(field = "messaging.message.body.size")]
    pub messaging_message_body_size: Annotated<Value>,

<<<<<<< HEAD
    /// Value of the HTTP User-Agent header sent by the client.
    #[metastructure(field = "user_agent.original")]
    pub user_agent_original: Annotated<String>,

    /// Absolute URL of a network resource.
    #[metastructure(field = "url.full")]
    pub url_full: Annotated<String>,

    /// The client's IP address.
    #[metastructure(field = "client.address")]
    pub client_address: Annotated<String>,
=======
    /// Message ID
    #[metastructure(field = "messaging.message.id")]
    pub messaging_message_id: Annotated<Value>,
>>>>>>> 34a4f62a

    /// Other fields in `span.data`.
    #[metastructure(additional_properties, pii = "true", retain = "true")]
    other: Object<Value>,
}

impl Getter for SpanData {
    fn get_value(&self, path: &str) -> Option<Val<'_>> {
        Some(match path {
            "app_start_type" => self.app_start_type.value()?.into(),
            "browser\\.name" => self.browser_name.as_str()?.into(),
            "code\\.filepath" => self.code_filepath.value()?.into(),
            "code\\.function" => self.code_function.value()?.into(),
            "code\\.lineno" => self.code_lineno.value()?.into(),
            "code\\.namespace" => self.code_namespace.value()?.into(),
            "db.operation" => self.db_operation.value()?.into(),
            "db\\.system" => self.db_system.value()?.into(),
            "environment" => self.environment.as_str()?.into(),
            "http\\.decoded_response_content_length" => {
                self.http_decoded_response_content_length.value()?.into()
            }
            "http\\.request_method" | "http\\.method" | "method" => {
                self.http_request_method.value()?.into()
            }
            "http\\.response_content_length" => self.http_response_content_length.value()?.into(),
            "http\\.response_transfer_size" => self.http_response_transfer_size.value()?.into(),
            "http\\.response.status_code" | "status_code" => {
                self.http_response_status_code.value()?.into()
            }
            "resource\\.render_blocking_status" => {
                self.resource_render_blocking_status.value()?.into()
            }
            "server\\.address" => self.server_address.value()?.into(),
            "thread\\.name" => self.thread_name.value()?.into(),
            "ui\\.component_name" => self.ui_component_name.value()?.into(),
            "url\\.scheme" => self.url_scheme.value()?.into(),
            "transaction" => self.segment_name.as_str()?.into(),
            "release" => self.release.as_str()?.into(),
            _ => {
                let escaped = path.replace("\\.", "\0");
                let mut path = escaped.split('.').map(|s| s.replace('\0', "."));
                let root = path.next()?;

                let mut val = self.other.get(&root)?.value()?;
                for part in path {
                    // While there is path segments left, `val` has to be an Object.
                    let relay_protocol::Value::Object(map) = val else {
                        return None;
                    };
                    val = map.get(&part)?.value()?;
                }
                val.into()
            }
        })
    }
}

#[cfg(test)]
mod tests {
    use crate::protocol::Measurement;
    use chrono::{TimeZone, Utc};
    use relay_base_schema::metrics::{InformationUnit, MetricUnit};
    use relay_protocol::RuleCondition;
    use similar_asserts::assert_eq;

    use super::*;

    #[test]
    fn test_span_serialization() {
        let json = r#"{
  "timestamp": 0.0,
  "start_timestamp": -63158400.0,
  "exclusive_time": 1.23,
  "description": "desc",
  "op": "operation",
  "span_id": "fa90fdead5f74052",
  "trace_id": "4c79f60c11214eb38604f4ae0781bfb2",
  "status": "ok",
  "origin": "auto.http",
  "measurements": {
    "memory": {
      "value": 9001.0,
      "unit": "byte"
    }
  }
}"#;
        let mut measurements = Object::new();
        measurements.insert(
            "memory".into(),
            Annotated::new(Measurement {
                value: Annotated::new(9001.0),
                unit: Annotated::new(MetricUnit::Information(InformationUnit::Byte)),
            }),
        );
        let span = Annotated::new(Span {
            timestamp: Annotated::new(Utc.with_ymd_and_hms(1970, 1, 1, 0, 0, 0).unwrap().into()),
            start_timestamp: Annotated::new(
                Utc.with_ymd_and_hms(1968, 1, 1, 0, 0, 0).unwrap().into(),
            ),
            exclusive_time: Annotated::new(1.23),
            description: Annotated::new("desc".to_owned()),
            op: Annotated::new("operation".to_owned()),
            trace_id: Annotated::new(TraceId("4c79f60c11214eb38604f4ae0781bfb2".into())),
            span_id: Annotated::new(SpanId("fa90fdead5f74052".into())),
            status: Annotated::new(SpanStatus::Ok),
            origin: Annotated::new("auto.http".to_owned()),
            measurements: Annotated::new(Measurements(measurements)),
            ..Default::default()
        });
        assert_eq!(json, span.to_json_pretty().unwrap());

        let span_from_string = Annotated::from_json(json).unwrap();
        assert_eq!(span, span_from_string);
    }

    #[test]
    fn test_getter_span_data() {
        let span = Annotated::<Span>::from_json(
            r#"{
                "data": {
                    "foo": {"bar": 1},
                    "foo.bar": 2
                },
                "measurements": {
                    "some": {"value": 100.0}
                }
            }"#,
        )
        .unwrap()
        .into_value()
        .unwrap();

        assert_eq!(span.get_value("span.data.foo.bar"), Some(Val::I64(1)));
        assert_eq!(span.get_value(r"span.data.foo\.bar"), Some(Val::I64(2)));

        assert_eq!(span.get_value("span.data"), None);
        assert_eq!(span.get_value("span.data."), None);
        assert_eq!(span.get_value("span.data.x"), None);

        assert_eq!(
            span.get_value("span.measurements.some.value"),
            Some(Val::F64(100.0))
        );
    }

    #[test]
    fn test_getter_was_transaction() {
        let mut span = Span::default();
        assert_eq!(
            span.get_value("span.was_transaction"),
            Some(Val::Bool(false))
        );
        assert!(RuleCondition::eq("span.was_transaction", false).matches(&span));
        assert!(!RuleCondition::eq("span.was_transaction", true).matches(&span));

        span.was_transaction.set_value(Some(false));
        assert_eq!(
            span.get_value("span.was_transaction"),
            Some(Val::Bool(false))
        );
        assert!(RuleCondition::eq("span.was_transaction", false).matches(&span));
        assert!(!RuleCondition::eq("span.was_transaction", true).matches(&span));

        span.was_transaction.set_value(Some(true));
        assert_eq!(
            span.get_value("span.was_transaction"),
            Some(Val::Bool(true))
        );
        assert!(RuleCondition::eq("span.was_transaction", true).matches(&span));
        assert!(!RuleCondition::eq("span.was_transaction", false).matches(&span));
    }

    #[test]
    fn test_span_duration() {
        let span = Annotated::<Span>::from_json(
            r#"{
                "start_timestamp": 1694732407.8367,
                "timestamp": 1694732408.3145
            }"#,
        )
        .unwrap()
        .into_value()
        .unwrap();

        assert_eq!(span.get_value("span.duration"), Some(Val::F64(477.800131)));
    }

    #[test]
    fn test_span_data() {
        let data = r#"{
        "foo": 2,
        "bar": "3",
        "db.system": "mysql",
        "code.filepath": "task.py",
        "code.lineno": 123,
        "code.function": "fn()",
        "code.namespace": "ns",
        "frames.slow": 1,
        "frames.frozen": 2,
        "frames.total": 9,
        "frames.delay": 100,
        "messaging.destination.name": "default",
        "messaging.message.retry.count": 3,
        "messaging.message.receive.latency": 40,
        "messaging.message.body.size": 100,
        "messaging.message.id": "abc123"
    }"#;
        let data = Annotated::<SpanData>::from_json(data)
            .unwrap()
            .into_value()
            .unwrap();
        insta::assert_debug_snapshot!(data, @r###"
        SpanData {
            app_start_type: ~,
            browser_name: ~,
            code_filepath: String(
                "task.py",
            ),
            code_lineno: I64(
                123,
            ),
            code_function: String(
                "fn()",
            ),
            code_namespace: String(
                "ns",
            ),
            db_operation: ~,
            db_system: String(
                "mysql",
            ),
            environment: ~,
            release: ~,
            http_decoded_response_content_length: ~,
            http_request_method: ~,
            http_response_content_length: ~,
            http_response_transfer_size: ~,
            resource_render_blocking_status: ~,
            server_address: ~,
            cache_hit: ~,
            cache_item_size: ~,
            http_response_status_code: ~,
            ai_pipeline_name: ~,
            ai_input_messages: ~,
            ai_completion_tokens_used: ~,
            ai_prompt_tokens_used: ~,
            ai_total_tokens_used: ~,
            ai_responses: ~,
            thread_name: ~,
            segment_name: ~,
            ui_component_name: ~,
            url_scheme: ~,
            user: ~,
            replay_id: ~,
            sdk_name: ~,
            sdk_version: ~,
            frames_slow: I64(
                1,
            ),
            frames_frozen: I64(
                2,
            ),
            frames_total: I64(
                9,
            ),
            frames_delay: I64(
                100,
            ),
            messaging_destination_name: String(
                "default",
            ),
            messaging_message_retry_count: I64(
                3,
            ),
            messaging_message_receive_latency: I64(
                40,
            ),
            messaging_message_body_size: I64(
                100,
            ),
            messaging_message_id: String(
                "abc123",
            ),
            other: {
                "bar": String(
                    "3",
                ),
                "foo": I64(
                    2,
                ),
            },
        }
        "###);

        assert_eq!(data.get_value("foo"), Some(Val::U64(2)));
        assert_eq!(data.get_value("bar"), Some(Val::String("3")));
        assert_eq!(data.get_value("db\\.system"), Some(Val::String("mysql")));
        assert_eq!(data.get_value("code\\.lineno"), Some(Val::U64(123)));
        assert_eq!(data.get_value("code\\.function"), Some(Val::String("fn()")));
        assert_eq!(data.get_value("code\\.namespace"), Some(Val::String("ns")));
        assert_eq!(data.get_value("unknown"), None);
    }
}<|MERGE_RESOLUTION|>--- conflicted
+++ resolved
@@ -339,7 +339,10 @@
     #[metastructure(field = "messaging.message.body.size")]
     pub messaging_message_body_size: Annotated<Value>,
 
-<<<<<<< HEAD
+    /// Message ID
+    #[metastructure(field = "messaging.message.id")]
+    pub messaging_message_id: Annotated<Value>,
+
     /// Value of the HTTP User-Agent header sent by the client.
     #[metastructure(field = "user_agent.original")]
     pub user_agent_original: Annotated<String>,
@@ -351,11 +354,6 @@
     /// The client's IP address.
     #[metastructure(field = "client.address")]
     pub client_address: Annotated<String>,
-=======
-    /// Message ID
-    #[metastructure(field = "messaging.message.id")]
-    pub messaging_message_id: Annotated<Value>,
->>>>>>> 34a4f62a
 
     /// Other fields in `span.data`.
     #[metastructure(additional_properties, pii = "true", retain = "true")]
@@ -560,8 +558,7 @@
         "messaging.destination.name": "default",
         "messaging.message.retry.count": 3,
         "messaging.message.receive.latency": 40,
-        "messaging.message.body.size": 100,
-        "messaging.message.id": "abc123"
+        "messaging.message.body.size": 100
     }"#;
         let data = Annotated::<SpanData>::from_json(data)
             .unwrap()
@@ -636,9 +633,6 @@
             messaging_message_body_size: I64(
                 100,
             ),
-            messaging_message_id: String(
-                "abc123",
-            ),
             other: {
                 "bar": String(
                     "3",
