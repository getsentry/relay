//! Contains definitions for the security report interfaces.
//!
//! The security interfaces are CSP, HPKP, ExpectCT and ExpectStaple.

use std::borrow::Cow;
use std::collections::BTreeMap;
use std::fmt::{self, Write};

use chrono::{DateTime, Utc};
use relay_protocol::{Annotated, Array, Empty, FromValue, IntoValue, Object, Value};
use serde::de::{self, Error, IgnoredAny};
use serde::{Deserialize, Deserializer, Serialize};
use url::Url;

use crate::processor::ProcessValue;
use crate::protocol::{
    Event, HeaderName, HeaderValue, Headers, LogEntry, PairList, Request, TagEntry, Tags,
};

#[derive(Clone, Copy, Debug, Default, PartialEq, Eq)]
pub struct InvalidSecurityError;

impl fmt::Display for InvalidSecurityError {
    fn fmt(&self, f: &mut fmt::Formatter<'_>) -> fmt::Result {
        write!(f, "invalid security report")
    }
}

#[derive(Clone, Copy, Debug, PartialEq, Eq)]
pub enum CspDirective {
    BaseUri,
    ChildSrc,
    ConnectSrc,
    DefaultSrc,
    FontSrc,
    FormAction,
    FrameAncestors,
    FrameSrc,
    ImgSrc,
    ManifestSrc,
    MediaSrc,
    ObjectSrc,
    PluginTypes,
    PrefetchSrc,
    Referrer,
    ScriptSrc,
    ScriptSrcAttr,
    ScriptSrcElem,
    StyleSrc,
    StyleSrcElem,
    StyleSrcAttr,
    UpgradeInsecureRequests,
    WorkerSrc,
    Sandbox,
    NavigateTo,
    ReportUri,
    ReportTo,
    BlockAllMixedContent,
    RequireSriFor,
    RequireTrustedTypesFor,
    TrustedTypes,
}

relay_common::derive_fromstr_and_display!(CspDirective, InvalidSecurityError, {
    CspDirective::BaseUri => "base-uri",
    CspDirective::ChildSrc => "child-src",
    CspDirective::ConnectSrc => "connect-src",
    CspDirective::DefaultSrc => "default-src",
    CspDirective::FontSrc => "font-src",
    CspDirective::FormAction => "form-action",
    CspDirective::FrameAncestors => "frame-ancestors",
    CspDirective::FrameSrc => "frame-src",
    CspDirective::ImgSrc => "img-src",
    CspDirective::ManifestSrc => "manifest-src",
    CspDirective::MediaSrc => "media-src",
    CspDirective::ObjectSrc => "object-src",
    CspDirective::PluginTypes => "plugin-types",
    CspDirective::PrefetchSrc => "prefetch-src",
    CspDirective::Referrer => "referrer",
    CspDirective::ScriptSrc => "script-src",
    CspDirective::ScriptSrcAttr => "script-src-attr",
    CspDirective::ScriptSrcElem => "script-src-elem",
    CspDirective::StyleSrc => "style-src",
    CspDirective::StyleSrcElem => "style-src-elem",
    CspDirective::StyleSrcAttr => "style-src-attr",
    CspDirective::UpgradeInsecureRequests => "upgrade-insecure-requests",
    CspDirective::WorkerSrc => "worker-src",
    CspDirective::Sandbox => "sandbox",
    CspDirective::NavigateTo => "navigate-to",
    CspDirective::ReportUri => "report-uri",
    CspDirective::ReportTo => "report-to",
    CspDirective::BlockAllMixedContent => "block-all-mixed-content",
    CspDirective::RequireSriFor => "require-sri-for",
    CspDirective::RequireTrustedTypesFor => "require-trusted-types-for",
    CspDirective::TrustedTypes => "trusted-types",
});

relay_common::impl_str_serde!(CspDirective, "a csp directive");

fn is_local(uri: &str) -> bool {
    matches!(uri, "" | "self" | "'self'")
}

fn schema_uses_host(schema: &str) -> bool {
    // List of schemas with host (netloc) from Python's urlunsplit:
    // see <https://github.com/python/cpython/blob/1eac437e8da106a626efffe9fce1cb47dbf5be35/Lib/urllib/parse.py#L51>
    //
    // Only modification: "" is set to false, since there is a separate check in the urlunsplit
    // implementation that omits the leading "//" in that case.
    matches!(
        schema,
        "ftp"
            | "http"
            | "gopher"
            | "nntp"
            | "telnet"
            | "imap"
            | "wais"
            | "file"
            | "mms"
            | "https"
            | "shttp"
            | "snews"
            | "prospero"
            | "rtsp"
            | "rtspu"
            | "rsync"
            | "svn"
            | "svn+ssh"
            | "sftp"
            | "nfs"
            | "git"
            | "git+ssh"
            | "ws"
            | "wss"
    )
}

/// Mimicks Python's urlunsplit with all its quirks.
fn unsplit_uri(schema: &str, host: &str) -> String {
    if !host.is_empty() || schema_uses_host(schema) {
        format!("{schema}://{host}")
    } else if !schema.is_empty() {
        format!("{schema}:{host}")
    } else {
        String::new()
    }
}

fn normalize_uri(value: &str) -> Cow<'_, str> {
    if is_local(value) {
        return Cow::Borrowed("'self'");
    }

    // A lot of these values get reported as literally just the scheme. So a value like 'data'
    // or 'blob', which are valid schemes, just not a uri. So we want to normalize it into a
    // URI.

    if !value.contains(':') {
        return Cow::Owned(unsplit_uri(value, ""));
    }

    let url = match Url::parse(value) {
        Ok(url) => url,
        Err(_) => return Cow::Borrowed(value),
    };

    let normalized = match url.scheme() {
        "http" | "https" => Cow::Borrowed(url.host_str().unwrap_or_default()),
        scheme => Cow::Owned(unsplit_uri(scheme, url.host_str().unwrap_or_default())),
    };

    Cow::Owned(match url.port() {
        Some(port) => format!("{normalized}:{port}"),
        None => normalized.into_owned(),
    })
}

/// Inner (useful) part of a CSP report.
///
/// See `Csp` for meaning of fields.
#[derive(Clone, Debug, PartialEq, Deserialize, Serialize)]
struct CspRaw {
    #[serde(
        skip_serializing_if = "Option::is_none",
        alias = "effective-directive",
        alias = "effectiveDirective"
    )]
    effective_directive: Option<String>,
    #[serde(
        default = "CspRaw::default_blocked_uri",
        alias = "blockedURL",
        alias = "blocked-uri"
    )]
    blocked_uri: String,
    #[serde(
        skip_serializing_if = "Option::is_none",
        alias = "documentURL",
        alias = "document-uri"
    )]
    document_uri: Option<String>,
    #[serde(
        skip_serializing_if = "Option::is_none",
        alias = "originalPolicy",
        alias = "original-policy"
    )]
    original_policy: Option<String>,
    #[serde(skip_serializing_if = "Option::is_none")]
    referrer: Option<String>,
    #[serde(
        default,
        skip_serializing_if = "Option::is_none",
        alias = "statusCode",
        alias = "status-code",
        deserialize_with = "de_opt_num_or_str"
    )]
    status_code: Option<u64>,
    #[serde(
        default = "String::new",
        alias = "violatedDirective",
        alias = "violated-directive"
    )]
    violated_directive: String,
    #[serde(
        skip_serializing_if = "Option::is_none",
        alias = "sourceFile",
        alias = "source-file"
    )]
    source_file: Option<String>,
    #[serde(
        default,
        skip_serializing_if = "Option::is_none",
        alias = "lineNumber",
        alias = "line-number",
        deserialize_with = "de_opt_num_or_str"
    )]
    line_number: Option<u64>,
    #[serde(
        default,
        skip_serializing_if = "Option::is_none",
        alias = "columnNumber",
        alias = "column-number",
        deserialize_with = "de_opt_num_or_str"
    )]
    column_number: Option<u64>,
    #[serde(
        skip_serializing_if = "Option::is_none",
        alias = "scriptSample",
        alias = "script-sample"
    )]
    script_sample: Option<String>,
    #[serde(skip_serializing_if = "Option::is_none")]
    disposition: Option<String>,

    #[serde(flatten)]
    other: BTreeMap<String, serde_json::Value>,
}

fn de_opt_num_or_str<'de, D>(deserializer: D) -> Result<Option<u64>, D::Error>
where
    D: Deserializer<'de>,
{
    #[derive(Deserialize)]
    #[serde(untagged)]
    enum NumOrStr<'a> {
        Num(u64),
        Str(Cow<'a, str>),
    }

    Option::<NumOrStr>::deserialize(deserializer)?
        .map(|status_code| match status_code {
            NumOrStr::Num(num) => Ok(num),
            NumOrStr::Str(s) => s.parse(),
        })
        .transpose()
        .map_err(de::Error::custom)
}

impl CspRaw {
    fn default_blocked_uri() -> String {
        "self".to_string()
    }

    fn effective_directive(&self) -> Result<CspDirective, InvalidSecurityError> {
        // Firefox doesn't send effective-directive, so parse it from
        // violated-directive but prefer effective-directive when present.
        // refs: https://bugzil.la/1192684#c8

        if let Some(directive) = &self.effective_directive {
            // In C2P1 and CSP2, violated_directive and possibly effective_directive might contain
            // more information than just the CSP-directive.
            if let Ok(parsed_directive) = directive
                .split_once(' ')
                .map_or(directive.as_str(), |s| s.0)
                .parse()
            {
                return Ok(parsed_directive);
            }
        }

        if let Ok(parsed_directive) = self
            .violated_directive
            .split_once(' ')
            .map_or(self.violated_directive.as_str(), |s| s.0)
            .parse()
        {
            Ok(parsed_directive)
        } else {
            Err(InvalidSecurityError)
        }
    }

    fn get_message(&self, effective_directive: CspDirective) -> String {
        if is_local(&self.blocked_uri) {
            match effective_directive {
                CspDirective::ChildSrc => "Blocked inline 'child'".to_string(),
                CspDirective::ConnectSrc => "Blocked inline 'connect'".to_string(),
                CspDirective::FontSrc => "Blocked inline 'font'".to_string(),
                CspDirective::ImgSrc => "Blocked inline 'image'".to_string(),
                CspDirective::ManifestSrc => "Blocked inline 'manifest'".to_string(),
                CspDirective::MediaSrc => "Blocked inline 'media'".to_string(),
                CspDirective::ObjectSrc => "Blocked inline 'object'".to_string(),
                CspDirective::ScriptSrcAttr => "Blocked unsafe 'script' element".to_string(),
                CspDirective::ScriptSrcElem => "Blocked inline script attribute".to_string(),
                CspDirective::StyleSrc => "Blocked inline 'style'".to_string(),
                CspDirective::StyleSrcElem => "Blocked 'style' or 'link' element".to_string(),
                CspDirective::StyleSrcAttr => "Blocked style attribute".to_string(),
                CspDirective::ScriptSrc => {
                    if self.violated_directive.contains("'unsafe-inline'") {
                        "Blocked unsafe inline 'script'".to_string()
                    } else if self.violated_directive.contains("'unsafe-eval'") {
                        "Blocked unsafe eval() 'script'".to_string()
                    } else {
                        "Blocked unsafe (eval() or inline) 'script'".to_string()
                    }
                }
                directive => format!("Blocked inline '{directive}'"),
            }
        } else {
            let uri = normalize_uri(&self.blocked_uri);

            match effective_directive {
                CspDirective::ChildSrc => format!("Blocked 'child' from '{uri}'"),
                CspDirective::ConnectSrc => format!("Blocked 'connect' from '{uri}'"),
                CspDirective::FontSrc => format!("Blocked 'font' from '{uri}'"),
                CspDirective::FormAction => format!("Blocked 'form' action to '{uri}'"),
                CspDirective::ImgSrc => format!("Blocked 'image' from '{uri}'"),
                CspDirective::ManifestSrc => format!("Blocked 'manifest' from '{uri}'"),
                CspDirective::MediaSrc => format!("Blocked 'media' from '{uri}'"),
                CspDirective::ObjectSrc => format!("Blocked 'object' from '{uri}'"),
                CspDirective::ScriptSrc => format!("Blocked 'script' from '{uri}'"),
                CspDirective::ScriptSrcAttr => {
                    format!("Blocked inline script attribute from '{uri}'")
                }
                CspDirective::ScriptSrcElem => format!("Blocked 'script' from '{uri}'"),
                CspDirective::StyleSrc => format!("Blocked 'style' from '{uri}'"),
                CspDirective::StyleSrcElem => format!("Blocked 'style' from '{uri}'"),
                CspDirective::StyleSrcAttr => format!("Blocked style attribute from '{uri}'"),
                directive => format!("Blocked '{directive}' from '{uri}'"),
            }
        }
    }

    fn into_protocol(self, effective_directive: CspDirective) -> Csp {
        Csp {
            effective_directive: Annotated::from(effective_directive.to_string()),
            blocked_uri: Annotated::from(self.blocked_uri),
            document_uri: Annotated::from(self.document_uri),
            original_policy: Annotated::from(self.original_policy),
            referrer: Annotated::from(self.referrer),
            status_code: Annotated::from(self.status_code),
            violated_directive: Annotated::from(self.violated_directive),
            source_file: Annotated::from(self.source_file),
            line_number: Annotated::from(self.line_number),
            column_number: Annotated::from(self.column_number),
            script_sample: Annotated::from(self.script_sample),
            disposition: Annotated::from(self.disposition),
            other: self
                .other
                .into_iter()
                .map(|(k, v)| (k, Annotated::from(v)))
                .collect(),
        }
    }

    fn sanitized_blocked_uri(&self) -> String {
        // HACK: This is 100% to work around Stripe urls that will casually put extremely sensitive
        // information in querystrings. The real solution is to apply data scrubbing to all tags
        // generically.
        //
        //    if netloc == 'api.stripe.com':
        //      query = '' fragment = ''

        let mut uri = self.blocked_uri.clone();

        if uri.starts_with("https://api.stripe.com/") {
            if let Some(index) = uri.find(&['#', '?'][..]) {
                uri.truncate(index);
            }
        }

        uri
    }

    fn normalize_value<'a>(&self, value: &'a str, document_uri: &str) -> Cow<'a, str> {
        // > If no scheme is specified, the same scheme as the one used to access the protected
        // > document is assumed.
        // Source: https://developer.mozilla.org/en-US/docs/Web/Security/CSP/CSP_policy_directives
        if let "'none'" | "'self'" | "'unsafe-inline'" | "'unsafe-eval'" = value {
            return Cow::Borrowed(value);
        }

        // Normalize a value down to 'self' if it matches the origin of document-uri FireFox
        // transforms a 'self' value into the spelled out origin, so we want to reverse this and
        // bring it back.
        if value.starts_with("data:")
            || value.starts_with("mediastream:")
            || value.starts_with("blob:")
            || value.starts_with("filesystem:")
            || value.starts_with("http:")
            || value.starts_with("https:")
            || value.starts_with("file:")
        {
            if document_uri == normalize_uri(value) {
                return Cow::Borrowed("'self'");
            }

            // Their rule had an explicit scheme, so let's respect that
            return Cow::Borrowed(value);
        }

        // Value doesn't have a scheme, but let's see if their hostnames match at least, if so,
        // they're the same.
        if value == document_uri {
            return Cow::Borrowed("'self'");
        }

        // Now we need to stitch on a scheme to the value, but let's not stitch on the boring
        // values.
<<<<<<< HEAD
        let original_uri = self.document_uri.unwrap_or_default();
=======
        let original_uri = self.document_uri.as_deref().unwrap_or_default();
>>>>>>> 50dbab71
        match original_uri.split_once(':').map(|x| x.0) {
            None | Some("http" | "https") => Cow::Borrowed(value),
            Some(scheme) => Cow::Owned(unsplit_uri(scheme, value)),
        }
    }

    fn get_culprit(&self) -> String {
        if self.violated_directive.is_empty() {
            return String::new();
        }

        let mut bits = self.violated_directive.split_ascii_whitespace();
        let mut culprit = bits.next().unwrap_or_default().to_owned();

        let document_uri = self.document_uri.as_deref().unwrap_or("");
        let normalized_uri = normalize_uri(document_uri);

        for bit in bits {
            write!(culprit, " {}", self.normalize_value(bit, &normalized_uri)).ok();
        }

        culprit
    }

    fn get_tags(&self, effective_directive: CspDirective) -> Tags {
        Tags(PairList::from(vec![
            Annotated::new(TagEntry(
                Annotated::new("effective-directive".to_string()),
                Annotated::new(effective_directive.to_string()),
            )),
            Annotated::new(TagEntry(
                Annotated::new("blocked-uri".to_string()),
                Annotated::new(self.sanitized_blocked_uri()),
            )),
        ]))
    }

    fn get_request(&self) -> Request {
        let headers = match self.referrer {
            Some(ref referrer) if !referrer.is_empty() => {
                Annotated::new(Headers(PairList(vec![Annotated::new((
                    Annotated::new(HeaderName::new("Referer")),
                    Annotated::new(HeaderValue::new(referrer.clone())),
                ))])))
            }
            Some(_) | None => Annotated::empty(),
        };

        Request {
            url: Annotated::from(self.document_uri.clone()),
            headers,
            ..Request::default()
        }
    }
}

/// Defines external, RFC-defined schema we accept, while `Csp` defines our own schema.
///
/// See `Csp` for meaning of fields.
#[derive(Clone, Debug, PartialEq, Deserialize, Serialize)]
#[serde(rename_all = "kebab-case")]
struct CspReportRaw {
    csp_report: CspRaw,
}

#[derive(Clone, Debug, PartialEq, Deserialize, Serialize)]
#[serde(untagged)]
enum CspVariant {
    Csp {
        #[serde(rename = "csp-report")]
        csp_report: CspRaw,
    },
    /// Defines CSP report sent through the [Reporting API](https://developer.mozilla.org/en-US/docs/Web/API/Reporting_API).
    ///
    /// This contains the [body](https://developer.mozilla.org/en-US/docs/Web/API/CSPViolationReportBody)
    /// with actual report. We currently ignore the additional fields.
    /// Reporting API has [slightly different format](https://csplite.com/csp66/#sample-violation-report) for the CSP report body,
    /// but the biggest difference that browser sends the CSP reports in batches.
    CspViolation { body: CspRaw },
}

/// The type of the CSP report which comes through the Reporting API.
#[derive(Clone, Debug, PartialEq, Deserialize)]
#[serde(rename_all = "kebab-case")]
enum CspViolationType {
    CspViolation,
    #[serde(other)]
    Other,
}

/// Models the content of a CSP report.
///
/// Note this models the older CSP reports (report-uri policy directive).
/// The new CSP reports (using report-to policy directive) are different.
///
/// NOTE: This is the structure used inside the Event (serialization is based on Annotated
/// infrastructure). We also use a version of this structure to deserialize from raw JSON
/// via serde.
///
///
/// See <https://www.w3.org/TR/CSP3/>
#[derive(Clone, Debug, Default, PartialEq, Empty, FromValue, IntoValue, ProcessValue)]
pub struct Csp {
    /// The directive whose enforcement caused the violation.
    #[metastructure(pii = "true")]
    pub effective_directive: Annotated<String>,
    /// The URI of the resource that was blocked from loading by the Content Security Policy.
    #[metastructure(pii = "true")]
    pub blocked_uri: Annotated<String>,
    /// The URI of the document in which the violation occurred.
    #[metastructure(pii = "true")]
    pub document_uri: Annotated<String>,
    /// The original policy as specified by the Content-Security-Policy HTTP header.
    pub original_policy: Annotated<String>,
    /// The referrer of the document in which the violation occurred.
    #[metastructure(pii = "true")]
    pub referrer: Annotated<String>,
    /// The HTTP status code of the resource on which the global object was instantiated.
    pub status_code: Annotated<u64>,
    /// The name of the policy section that was violated.
    pub violated_directive: Annotated<String>,
    /// The URL of the resource where the violation occurred.
    pub source_file: Annotated<String>,
    /// The line number in source-file on which the violation occurred.
    pub line_number: Annotated<u64>,
    /// The column number in source-file on which the violation occurred.
    pub column_number: Annotated<u64>,
    /// The first 40 characters of the inline script, event handler, or style that caused the
    /// violation.
    pub script_sample: Annotated<String>,
    /// Policy disposition (enforce or report).
    pub disposition: Annotated<String>,
    /// Additional arbitrary fields for forwards compatibility.
    #[metastructure(pii = "true", additional_properties)]
    pub other: Object<Value>,
}

impl Csp {
    pub fn apply_to_event(data: &[u8], event: &mut Event) -> Result<(), serde_json::Error> {
        let variant = serde_json::from_slice::<CspVariant>(data)?;
        match variant {
            CspVariant::Csp { csp_report } => Csp::extract_report(event, csp_report)?,
            CspVariant::CspViolation { body } => Csp::extract_report(event, body)?,
        }

        Ok(())
    }

    fn extract_report(event: &mut Event, raw_csp: CspRaw) -> Result<(), serde_json::Error> {
        let effective_directive = raw_csp
            .effective_directive()
            .map_err(serde::de::Error::custom)?;

        event.logentry = Annotated::new(LogEntry::from(raw_csp.get_message(effective_directive)));
        event.culprit = Annotated::new(raw_csp.get_culprit());
        event.tags = Annotated::new(raw_csp.get_tags(effective_directive));
        event.request = Annotated::new(raw_csp.get_request());
        event.csp = Annotated::new(raw_csp.into_protocol(effective_directive));

        Ok(())
    }
}

#[derive(Clone, Copy, Debug, PartialEq, Eq)]
enum ExpectCtStatus {
    Unknown,
    Valid,
    Invalid,
}

relay_common::derive_fromstr_and_display!(ExpectCtStatus, InvalidSecurityError, {
    ExpectCtStatus::Unknown => "unknown",
    ExpectCtStatus::Valid => "valid",
    ExpectCtStatus::Invalid => "invalid",
});

relay_common::impl_str_serde!(ExpectCtStatus, "an expect-ct status");

#[derive(Clone, Copy, Debug, PartialEq, Eq)]
enum ExpectCtSource {
    TlsExtension,
    Ocsp,
    Embedded,
}

relay_common::derive_fromstr_and_display!(ExpectCtSource, InvalidSecurityError, {
            ExpectCtSource::TlsExtension => "tls-extension",
            ExpectCtSource::Ocsp => "ocsp",
            ExpectCtSource::Embedded => "embedded",
});

relay_common::impl_str_serde!(ExpectCtSource, "an expect-ct source");

#[derive(Clone, Debug, PartialEq, Deserialize, Serialize)]
struct SingleCertificateTimestampRaw {
    version: Option<i64>,
    status: Option<ExpectCtStatus>,
    source: Option<ExpectCtSource>,
    serialized_sct: Option<String>, // NOT kebab-case!
}

impl SingleCertificateTimestampRaw {
    fn into_protocol(self) -> SingleCertificateTimestamp {
        SingleCertificateTimestamp {
            version: Annotated::from(self.version),
            status: Annotated::from(self.status.map(|s| s.to_string())),
            source: Annotated::from(self.source.map(|s| s.to_string())),
            serialized_sct: Annotated::from(self.serialized_sct),
        }
    }
}

#[derive(Clone, Debug, Default, PartialEq, Deserialize, Serialize)]
#[serde(rename_all = "kebab-case")]
struct ExpectCtRaw {
    #[serde(with = "serde_date_time_3339")]
    date_time: Option<DateTime<Utc>>,
    hostname: String,
    port: Option<i64>,
    scheme: Option<String>,
    #[serde(with = "serde_date_time_3339")]
    effective_expiration_date: Option<DateTime<Utc>>,
    served_certificate_chain: Option<Vec<String>>,
    validated_certificate_chain: Option<Vec<String>>,
    scts: Option<Vec<SingleCertificateTimestampRaw>>,
    failure_mode: Option<String>,
    test_report: Option<bool>,
}

mod serde_date_time_3339 {
    use serde::de::Visitor;

    use super::*;

    pub fn serialize<S>(date_time: &Option<DateTime<Utc>>, serializer: S) -> Result<S::Ok, S::Error>
    where
        S: serde::Serializer,
    {
        match date_time {
            None => serializer.serialize_none(),
            Some(d) => serializer.serialize_str(&d.to_rfc3339()),
        }
    }

    pub fn deserialize<'de, D>(deserializer: D) -> Result<Option<DateTime<Utc>>, D::Error>
    where
        D: serde::Deserializer<'de>,
    {
        struct DateTimeVisitor;

        impl<'de> Visitor<'de> for DateTimeVisitor {
            type Value = Option<DateTime<Utc>>;

            fn expecting(&self, formatter: &mut fmt::Formatter) -> fmt::Result {
                formatter.write_str("expected a date-time in RFC 3339 format")
            }

            fn visit_str<E>(self, s: &str) -> Result<Self::Value, E>
            where
                E: serde::de::Error,
            {
                DateTime::parse_from_rfc3339(s)
                    .map(|d| Some(d.with_timezone(&Utc)))
                    .map_err(serde::de::Error::custom)
            }

            fn visit_none<E>(self) -> Result<Self::Value, E>
            where
                E: Error,
            {
                Ok(None)
            }
        }

        deserializer.deserialize_any(DateTimeVisitor)
    }
}

impl ExpectCtRaw {
    fn get_message(&self) -> String {
        format!("Expect-CT failed for '{}'", self.hostname)
    }

    fn into_protocol(self) -> ExpectCt {
        ExpectCt {
            date_time: Annotated::from(self.date_time.map(|d| d.to_rfc3339())),
            hostname: Annotated::from(self.hostname),
            port: Annotated::from(self.port),
            scheme: Annotated::from(self.scheme),
            effective_expiration_date: Annotated::from(
                self.effective_expiration_date.map(|d| d.to_rfc3339()),
            ),
            served_certificate_chain: Annotated::new(
                self.served_certificate_chain
                    .map(|s| s.into_iter().map(Annotated::from).collect())
                    .unwrap_or_default(),
            ),

            validated_certificate_chain: Annotated::new(
                self.validated_certificate_chain
                    .map(|v| v.into_iter().map(Annotated::from).collect())
                    .unwrap_or_default(),
            ),
            scts: Annotated::from(self.scts.map(|scts| {
                scts.into_iter()
                    .map(|elm| Annotated::from(elm.into_protocol()))
                    .collect()
            })),
            failure_mode: Annotated::from(self.failure_mode),
            test_report: Annotated::from(self.test_report),
        }
    }

    fn get_culprit(&self) -> String {
        self.hostname.clone()
    }

    fn get_tags(&self) -> Tags {
        let mut tags = vec![Annotated::new(TagEntry(
            Annotated::new("hostname".to_string()),
            Annotated::new(self.hostname.clone()),
        ))];

        if let Some(port) = self.port {
            tags.push(Annotated::new(TagEntry(
                Annotated::new("port".to_string()),
                Annotated::new(port.to_string()),
            )));
        }

        Tags(PairList::from(tags))
    }

    fn get_request(&self) -> Request {
        Request {
            url: Annotated::from(self.hostname.clone()),
            ..Request::default()
        }
    }
}

#[derive(Clone, Debug, Default, PartialEq, Deserialize, Serialize)]
#[serde(rename_all = "kebab-case")]
struct ExpectCtReportRaw {
    expect_ct_report: ExpectCtRaw,
}

/// Object used in ExpectCt reports
///
/// See <https://tools.ietf.org/html/draft-ietf-httpbis-expect-ct-07#section-3.1>.
#[derive(Clone, Debug, Default, PartialEq, Empty, FromValue, IntoValue, ProcessValue)]
pub struct SingleCertificateTimestamp {
    pub version: Annotated<i64>,
    pub status: Annotated<String>,
    pub source: Annotated<String>,
    pub serialized_sct: Annotated<String>,
}

/// Expect CT security report sent by user agent (browser).
///
/// See <https://tools.ietf.org/html/draft-ietf-httpbis-expect-ct-07#section-3.1>
#[derive(Clone, Debug, Default, PartialEq, Empty, FromValue, IntoValue, ProcessValue)]
pub struct ExpectCt {
    /// Date time in rfc3339 format YYYY-MM-DDTHH:MM:DD{.FFFFFF}(Z|+/-HH:MM)
    /// UTC time that the UA observed the CT compliance failure
    pub date_time: Annotated<String>,
    /// The hostname to which the UA made the original request that failed the CT compliance check.
    pub hostname: Annotated<String>,
    pub port: Annotated<i64>,
    pub scheme: Annotated<String>,
    /// Date time in rfc3339 format
    pub effective_expiration_date: Annotated<String>,
    pub served_certificate_chain: Annotated<Array<String>>,
    pub validated_certificate_chain: Annotated<Array<String>>,
    pub scts: Annotated<Array<SingleCertificateTimestamp>>,
    pub failure_mode: Annotated<String>,
    pub test_report: Annotated<bool>,
}

impl ExpectCt {
    pub fn apply_to_event(data: &[u8], event: &mut Event) -> Result<(), serde_json::Error> {
        let raw_report = serde_json::from_slice::<ExpectCtReportRaw>(data)?;
        let raw_expect_ct = raw_report.expect_ct_report;

        event.logentry = Annotated::new(LogEntry::from(raw_expect_ct.get_message()));
        event.culprit = Annotated::new(raw_expect_ct.get_culprit());
        event.tags = Annotated::new(raw_expect_ct.get_tags());
        event.request = Annotated::new(raw_expect_ct.get_request());
        event.expectct = Annotated::new(raw_expect_ct.into_protocol());

        Ok(())
    }
}

/// Defines external, RFC-defined schema we accept, while `Hpkp` defines our own schema.
///
/// See `Hpkp` for meaning of fields.
#[derive(Clone, Debug, Default, PartialEq, Deserialize, Serialize)]
#[serde(rename_all = "kebab-case")]
struct HpkpRaw {
    #[serde(skip_serializing_if = "Option::is_none")]
    date_time: Option<DateTime<Utc>>,
    hostname: String,
    #[serde(skip_serializing_if = "Option::is_none")]
    port: Option<u64>,
    #[serde(skip_serializing_if = "Option::is_none")]
    effective_expiration_date: Option<DateTime<Utc>>,
    #[serde(skip_serializing_if = "Option::is_none")]
    include_subdomains: Option<bool>,
    #[serde(skip_serializing_if = "Option::is_none")]
    noted_hostname: Option<String>,
    #[serde(skip_serializing_if = "Option::is_none")]
    served_certificate_chain: Option<Vec<String>>,
    #[serde(skip_serializing_if = "Option::is_none")]
    validated_certificate_chain: Option<Vec<String>>,
    known_pins: Vec<String>,
    #[serde(flatten)]
    other: BTreeMap<String, serde_json::Value>,
}

impl HpkpRaw {
    fn get_message(&self) -> String {
        format!(
            "Public key pinning validation failed for '{}'",
            self.hostname
        )
    }

    fn into_protocol(self) -> Hpkp {
        Hpkp {
            date_time: Annotated::from(self.date_time.map(|d| d.to_rfc3339())),
            hostname: Annotated::new(self.hostname),
            port: Annotated::from(self.port),
            effective_expiration_date: Annotated::from(
                self.effective_expiration_date.map(|d| d.to_rfc3339()),
            ),
            include_subdomains: Annotated::from(self.include_subdomains),
            noted_hostname: Annotated::from(self.noted_hostname),
            served_certificate_chain: Annotated::from(
                self.served_certificate_chain
                    .map(|chain| chain.into_iter().map(Annotated::from).collect()),
            ),
            validated_certificate_chain: Annotated::from(
                self.validated_certificate_chain
                    .map(|chain| chain.into_iter().map(Annotated::from).collect()),
            ),
            known_pins: Annotated::new(self.known_pins.into_iter().map(Annotated::from).collect()),
            other: self
                .other
                .into_iter()
                .map(|(k, v)| (k, Annotated::from(v)))
                .collect(),
        }
    }

    fn get_tags(&self) -> Tags {
        let mut tags = vec![Annotated::new(TagEntry(
            Annotated::new("hostname".to_string()),
            Annotated::new(self.hostname.clone()),
        ))];

        if let Some(port) = self.port {
            tags.push(Annotated::new(TagEntry(
                Annotated::new("port".to_string()),
                Annotated::new(port.to_string()),
            )));
        }

        if let Some(include_subdomains) = self.include_subdomains {
            tags.push(Annotated::new(TagEntry(
                Annotated::new("include-subdomains".to_string()),
                Annotated::new(include_subdomains.to_string()),
            )));
        }

        Tags(PairList::from(tags))
    }

    fn get_request(&self) -> Request {
        Request {
            url: Annotated::from(self.hostname.clone()),
            ..Request::default()
        }
    }
}

/// Schema as defined in RFC7469, Section 3
#[derive(Clone, Debug, Default, PartialEq, Empty, FromValue, IntoValue, ProcessValue)]
pub struct Hpkp {
    /// Indicates the time the UA observed the Pin Validation failure.
    pub date_time: Annotated<String>,
    /// Hostname to which the UA made the original request that failed Pin Validation.
    pub hostname: Annotated<String>,
    /// The port to which the UA made the original request that failed Pin Validation.
    pub port: Annotated<u64>,
    /// Effective Expiration Date for the noted pins.
    pub effective_expiration_date: Annotated<String>,
    /// Indicates whether or not the UA has noted the includeSubDomains directive for the Known
    /// Pinned Host.
    pub include_subdomains: Annotated<bool>,

    /// Indicates the hostname that the UA noted when it noted the Known Pinned Host.  This field
    /// allows operators to understand why Pin Validation was performed for, e.g., foo.example.com
    /// when the noted Known Pinned Host was example.com with includeSubDomains set.
    pub noted_hostname: Annotated<String>,
    /// The certificate chain, as served by the Known Pinned Host during TLS session setup.  It
    /// is provided as an array of strings; each string pem1, ... pemN is the Privacy-Enhanced Mail
    /// (PEM) representation of each X.509 certificate as described in [RFC7468].
    ///
    /// [RFC7468]: https://tools.ietf.org/html/rfc7468
    pub served_certificate_chain: Annotated<Array<String>>,
    /// The certificate chain, as constructed by the UA during certificate chain verification.
    pub validated_certificate_chain: Annotated<Array<String>>,

    /// Pins that the UA has noted for the Known Pinned Host.
    // TODO: regex this string for 'pin-sha256="ABC123"' syntax
    #[metastructure(required = "true")]
    pub known_pins: Annotated<Array<String>>,

    #[metastructure(pii = "true", additional_properties)]
    pub other: Object<Value>,
}

impl Hpkp {
    pub fn apply_to_event(data: &[u8], event: &mut Event) -> Result<(), serde_json::Error> {
        let raw_hpkp = serde_json::from_slice::<HpkpRaw>(data)?;

        event.logentry = Annotated::new(LogEntry::from(raw_hpkp.get_message()));
        event.tags = Annotated::new(raw_hpkp.get_tags());
        event.request = Annotated::new(raw_hpkp.get_request());
        event.hpkp = Annotated::new(raw_hpkp.into_protocol());

        Ok(())
    }
}

/// Defines external, RFC-defined schema we accept, while `ExpectStaple` defines our own schema.
///
/// See `ExpectStaple` for meaning of fields.
#[derive(Clone, Debug, Default, PartialEq, Deserialize, Serialize)]
#[serde(rename_all = "kebab-case")]
struct ExpectStapleReportRaw {
    expect_staple_report: ExpectStapleRaw,
}

#[derive(Clone, Copy, Debug, PartialEq, Eq)]
pub enum ExpectStapleResponseStatus {
    Missing,
    Provided,
    ErrorResponse,
    BadProducedAt,
    NoMatchingResponse,
    InvalidDate,
    ParseResponseError,
    ParseResponseDataError,
}

relay_common::derive_fromstr_and_display!(ExpectStapleResponseStatus, InvalidSecurityError, {
    ExpectStapleResponseStatus::Missing => "MISSING",
    ExpectStapleResponseStatus::Provided => "PROVIDED",
    ExpectStapleResponseStatus::ErrorResponse => "ERROR_RESPONSE",
    ExpectStapleResponseStatus::BadProducedAt => "BAD_PRODUCED_AT",
    ExpectStapleResponseStatus::NoMatchingResponse => "NO_MATCHING_RESPONSE",
    ExpectStapleResponseStatus::InvalidDate => "INVALID_DATE",
    ExpectStapleResponseStatus::ParseResponseError => "PARSE_RESPONSE_ERROR",
    ExpectStapleResponseStatus::ParseResponseDataError => "PARSE_RESPONSE_DATA_ERROR",
});

relay_common::impl_str_serde!(ExpectStapleResponseStatus, "an expect-ct response status");

#[derive(Clone, Copy, Debug, PartialEq, Eq)]
pub enum ExpectStapleCertStatus {
    Good,
    Revoked,
    Unknown,
}

relay_common::derive_fromstr_and_display!(ExpectStapleCertStatus, InvalidSecurityError, {
    ExpectStapleCertStatus::Good => "GOOD",
    ExpectStapleCertStatus::Revoked => "REVOKED",
    ExpectStapleCertStatus::Unknown => "UNKNOWN",
});

relay_common::impl_str_serde!(ExpectStapleCertStatus, "an expect-staple cert status");

/// Inner (useful) part of a Expect Stable report as sent by a user agent ( browser)
#[derive(Clone, Debug, Default, PartialEq, Deserialize, Serialize)]
#[serde(rename_all = "kebab-case")]
struct ExpectStapleRaw {
    #[serde(skip_serializing_if = "Option::is_none")]
    date_time: Option<DateTime<Utc>>,
    hostname: String,
    #[serde(skip_serializing_if = "Option::is_none")]
    port: Option<i64>,
    #[serde(skip_serializing_if = "Option::is_none")]
    effective_expiration_date: Option<DateTime<Utc>>,
    #[serde(skip_serializing_if = "Option::is_none")]
    response_status: Option<ExpectStapleResponseStatus>,
    #[serde(skip_serializing_if = "Option::is_none")]
    ocsp_response: Option<Value>,
    #[serde(skip_serializing_if = "Option::is_none")]
    cert_status: Option<ExpectStapleCertStatus>,
    #[serde(skip_serializing_if = "Option::is_none")]
    served_certificate_chain: Option<Vec<String>>,
    #[serde(skip_serializing_if = "Option::is_none")]
    validated_certificate_chain: Option<Vec<String>>,
}

impl ExpectStapleRaw {
    fn get_message(&self) -> String {
        format!("Expect-Staple failed for '{}'", self.hostname)
    }

    fn into_protocol(self) -> ExpectStaple {
        ExpectStaple {
            date_time: Annotated::from(self.date_time.map(|d| d.to_rfc3339())),
            hostname: Annotated::from(self.hostname),
            port: Annotated::from(self.port),
            effective_expiration_date: Annotated::from(
                self.effective_expiration_date.map(|d| d.to_rfc3339()),
            ),
            response_status: Annotated::from(self.response_status.map(|rs| rs.to_string())),
            cert_status: Annotated::from(self.cert_status.map(|cs| cs.to_string())),
            served_certificate_chain: Annotated::from(
                self.served_certificate_chain
                    .map(|cert_chain| cert_chain.into_iter().map(Annotated::from).collect()),
            ),
            validated_certificate_chain: Annotated::from(
                self.validated_certificate_chain
                    .map(|cert_chain| cert_chain.into_iter().map(Annotated::from).collect()),
            ),
            ocsp_response: Annotated::from(self.ocsp_response),
        }
    }

    fn get_culprit(&self) -> String {
        self.hostname.clone()
    }

    fn get_tags(&self) -> Tags {
        let mut tags = vec![Annotated::new(TagEntry(
            Annotated::new("hostname".to_string()),
            Annotated::new(self.hostname.clone()),
        ))];

        if let Some(port) = self.port {
            tags.push(Annotated::new(TagEntry(
                Annotated::new("port".to_string()),
                Annotated::new(port.to_string()),
            )));
        }

        if let Some(response_status) = self.response_status {
            tags.push(Annotated::new(TagEntry(
                Annotated::new("response_status".to_string()),
                Annotated::new(response_status.to_string()),
            )));
        }

        if let Some(cert_status) = self.cert_status {
            tags.push(Annotated::new(TagEntry(
                Annotated::new("cert_status".to_string()),
                Annotated::new(cert_status.to_string()),
            )));
        }

        Tags(PairList::from(tags))
    }

    fn get_request(&self) -> Request {
        Request {
            url: Annotated::from(self.hostname.clone()),
            ..Request::default()
        }
    }
}

/// Represents an Expect Staple security report.
///
/// See <https://scotthelme.co.uk/ocsp-expect-staple/> for specification.
#[derive(Clone, Debug, Default, PartialEq, Empty, FromValue, IntoValue, ProcessValue)]
pub struct ExpectStaple {
    date_time: Annotated<String>,
    hostname: Annotated<String>,
    port: Annotated<i64>,
    effective_expiration_date: Annotated<String>,
    response_status: Annotated<String>,
    cert_status: Annotated<String>,
    served_certificate_chain: Annotated<Array<String>>,
    validated_certificate_chain: Annotated<Array<String>>,
    ocsp_response: Annotated<Value>,
}

impl ExpectStaple {
    pub fn apply_to_event(data: &[u8], event: &mut Event) -> Result<(), serde_json::Error> {
        let raw_report = serde_json::from_slice::<ExpectStapleReportRaw>(data)?;
        let raw_expect_staple = raw_report.expect_staple_report;

        event.logentry = Annotated::new(LogEntry::from(raw_expect_staple.get_message()));
        event.culprit = Annotated::new(raw_expect_staple.get_culprit());
        event.tags = Annotated::new(raw_expect_staple.get_tags());
        event.request = Annotated::new(raw_expect_staple.get_request());
        event.expectstaple = Annotated::new(raw_expect_staple.into_protocol());

        Ok(())
    }
}

#[derive(Clone, Debug, PartialEq, Eq)]
pub enum SecurityReportType {
    Csp,
    ExpectCt,
    ExpectStaple,
    Hpkp,
    Unsupported,
}

impl SecurityReportType {
    /// Infers the type of a security report from its payload.
    ///
    /// This looks into the JSON payload and tries to infer the type from keys. If no report
    /// matches, an error is returned.
    pub fn from_json(data: &[u8]) -> Result<Option<Self>, serde_json::Error> {
        #[derive(Deserialize)]
        #[serde(rename_all = "kebab-case")]
        struct SecurityReport {
            #[serde(rename = "type")]
            ty: Option<CspViolationType>,
            csp_report: Option<IgnoredAny>,
            known_pins: Option<IgnoredAny>,
            expect_staple_report: Option<IgnoredAny>,
            expect_ct_report: Option<IgnoredAny>,
        }

        let helper: SecurityReport = serde_json::from_slice(data)?;

        Ok(if helper.csp_report.is_some() {
            Some(SecurityReportType::Csp)
        } else if let Some(CspViolationType::CspViolation) = helper.ty {
            Some(SecurityReportType::Csp)
        } else if let Some(CspViolationType::Other) = helper.ty {
            Some(SecurityReportType::Unsupported)
        } else if helper.known_pins.is_some() {
            Some(SecurityReportType::Hpkp)
        } else if helper.expect_staple_report.is_some() {
            Some(SecurityReportType::ExpectStaple)
        } else if helper.expect_ct_report.is_some() {
            Some(SecurityReportType::ExpectCt)
        } else {
            None
        })
    }
}

#[cfg(test)]
mod tests {
    use super::*;
    use relay_protocol::assert_annotated_snapshot;

    #[test]
    fn test_unsplit_uri() {
        assert_eq!(unsplit_uri("", ""), "");
        assert_eq!(unsplit_uri("data", ""), "data:");
        assert_eq!(unsplit_uri("data", "foo"), "data://foo");
        assert_eq!(unsplit_uri("http", ""), "http://");
        assert_eq!(unsplit_uri("http", "foo"), "http://foo");
    }

    #[test]
    fn test_normalize_uri() {
        // Special handling for self URIs
        assert_eq!(normalize_uri(""), "'self'");
        assert_eq!(normalize_uri("self"), "'self'");

        // Special handling for schema-only URIs
        assert_eq!(normalize_uri("data"), "data:");
        assert_eq!(normalize_uri("http"), "http://");

        // URIs without port
        assert_eq!(normalize_uri("http://notlocalhost/"), "notlocalhost");
        assert_eq!(normalize_uri("https://notlocalhost/"), "notlocalhost");
        assert_eq!(normalize_uri("data://notlocalhost/"), "data://notlocalhost");
        assert_eq!(normalize_uri("http://notlocalhost/lol.css"), "notlocalhost");

        // URIs with port
        assert_eq!(
            normalize_uri("http://notlocalhost:8000/"),
            "notlocalhost:8000"
        );
        assert_eq!(
            normalize_uri("http://notlocalhost:8000/lol.css"),
            "notlocalhost:8000"
        );

        // Invalid URIs
        assert_eq!(normalize_uri("xyz://notlocalhost/"), "xyz://notlocalhost");
    }

    #[test]
    fn test_csp_basic() {
        let json = r#"{
            "csp-report": {
                "document-uri": "http://example.com",
                "violated-directive": "style-src cdn.example.com",
                "blocked-uri": "http://example.com/lol.css",
                "effective-directive": "style-src",
                "status-code": "200"
            }
        }"#;

        let mut event = Event::default();
        Csp::apply_to_event(json.as_bytes(), &mut event).unwrap();

        assert_annotated_snapshot!(Annotated::new(event), @r#"
        {
          "culprit": "style-src cdn.example.com",
          "logentry": {
            "formatted": "Blocked 'style' from 'example.com'"
          },
          "request": {
            "url": "http://example.com"
          },
          "tags": [
            [
              "effective-directive",
              "style-src"
            ],
            [
              "blocked-uri",
              "http://example.com/lol.css"
            ]
          ],
          "csp": {
            "effective_directive": "style-src",
            "blocked_uri": "http://example.com/lol.css",
            "document_uri": "http://example.com",
            "status_code": 200,
            "violated_directive": "style-src cdn.example.com"
          }
        }
        "#);
    }

    #[test]
    fn test_csp_coerce_blocked_uri_if_missing() {
        let json = r#"{
            "csp-report": {
                "document-uri": "http://example.com",
                "effective-directive": "script-src"
            }
        }"#;

        let mut event = Event::default();
        Csp::apply_to_event(json.as_bytes(), &mut event).unwrap();

        assert_annotated_snapshot!(Annotated::new(event), @r#"
        {
          "culprit": "",
          "logentry": {
            "formatted": "Blocked unsafe (eval() or inline) 'script'"
          },
          "request": {
            "url": "http://example.com"
          },
          "tags": [
            [
              "effective-directive",
              "script-src"
            ],
            [
              "blocked-uri",
              "self"
            ]
          ],
          "csp": {
            "effective_directive": "script-src",
            "blocked_uri": "self",
            "document_uri": "http://example.com",
            "violated_directive": ""
          }
        }
        "#);
    }

    #[test]
    fn test_csp_msdn() {
        let json = r#"{
            "csp-report": {
                "document-uri": "https://example.com/foo/bar",
                "referrer": "https://www.google.com/",
                "violated-directive": "default-src self",
                "original-policy": "default-src self; report-uri /csp-hotline.php",
                "blocked-uri": "http://evilhackerscripts.com"
            }
        }"#;

        let mut event = Event::default();
        Csp::apply_to_event(json.as_bytes(), &mut event).unwrap();

        assert_annotated_snapshot!(Annotated::new(event), @r#"
        {
          "culprit": "default-src self",
          "logentry": {
            "formatted": "Blocked 'default-src' from 'evilhackerscripts.com'"
          },
          "request": {
            "url": "https://example.com/foo/bar",
            "headers": [
              [
                "Referer",
                "https://www.google.com/"
              ]
            ]
          },
          "tags": [
            [
              "effective-directive",
              "default-src"
            ],
            [
              "blocked-uri",
              "http://evilhackerscripts.com"
            ]
          ],
          "csp": {
            "effective_directive": "default-src",
            "blocked_uri": "http://evilhackerscripts.com",
            "document_uri": "https://example.com/foo/bar",
            "original_policy": "default-src self; report-uri /csp-hotline.php",
            "referrer": "https://www.google.com/",
            "violated_directive": "default-src self"
          }
        }
        "#);
    }

    #[test]
    fn test_csp_real() {
        let json = r#"{
            "csp-report": {
                "document-uri": "https://sentry.io/sentry/csp/issues/88513416/",
                "referrer": "https://sentry.io/sentry/sentry/releases/7329107476ff14cfa19cf013acd8ce47781bb93a/",
                "violated-directive": "script-src",
                "effective-directive": "script-src",
                "original-policy": "default-src *; script-src 'make_csp_snapshot' 'unsafe-eval' 'unsafe-inline' e90d271df3e973c7.global.ssl.fastly.net cdn.ravenjs.com assets.zendesk.com ajax.googleapis.com ssl.google-analytics.com www.googleadservices.com analytics.twitter.com platform.twitter.com *.pingdom.net js.stripe.com api.stripe.com statuspage-production.s3.amazonaws.com s3.amazonaws.com *.google.com www.gstatic.com aui-cdn.atlassian.com *.atlassian.net *.jira.com *.zopim.com; font-src * data:; connect-src * wss://*.zopim.com; style-src 'make_csp_snapshot' 'unsafe-inline' e90d271df3e973c7.global.ssl.fastly.net s3.amazonaws.com aui-cdn.atlassian.com fonts.googleapis.com; img-src * data: blob:; report-uri https://sentry.io/api/54785/csp-report/?sentry_key=f724a8a027db45f5b21507e7142ff78e&sentry_release=39662eb9734f68e56b7f202260bb706be2f4cee7",
                "disposition": "enforce",
                "blocked-uri": "http://baddomain.com/test.js?_=1515535030116",
                "line-number": 24,
                "column-number": 66270,
                "source-file": "https://e90d271df3e973c7.global.ssl.fastly.net/_static/f0c7c026a4b2a3d2b287ae2d012c9924/sentry/dist/vendor.js",
                "status-code": 0,
                "script-sample": ""
            }
        }"#;

        let mut event = Event::default();
        Csp::apply_to_event(json.as_bytes(), &mut event).unwrap();

        assert_annotated_snapshot!(Annotated::new(event), @r#"
        {
          "culprit": "script-src",
          "logentry": {
            "formatted": "Blocked 'script' from 'baddomain.com'"
          },
          "request": {
            "url": "https://sentry.io/sentry/csp/issues/88513416/",
            "headers": [
              [
                "Referer",
                "https://sentry.io/sentry/sentry/releases/7329107476ff14cfa19cf013acd8ce47781bb93a/"
              ]
            ]
          },
          "tags": [
            [
              "effective-directive",
              "script-src"
            ],
            [
              "blocked-uri",
              "http://baddomain.com/test.js?_=1515535030116"
            ]
          ],
          "csp": {
            "effective_directive": "script-src",
            "blocked_uri": "http://baddomain.com/test.js?_=1515535030116",
            "document_uri": "https://sentry.io/sentry/csp/issues/88513416/",
            "original_policy": "default-src *; script-src 'make_csp_snapshot' 'unsafe-eval' 'unsafe-inline' e90d271df3e973c7.global.ssl.fastly.net cdn.ravenjs.com assets.zendesk.com ajax.googleapis.com ssl.google-analytics.com www.googleadservices.com analytics.twitter.com platform.twitter.com *.pingdom.net js.stripe.com api.stripe.com statuspage-production.s3.amazonaws.com s3.amazonaws.com *.google.com www.gstatic.com aui-cdn.atlassian.com *.atlassian.net *.jira.com *.zopim.com; font-src * data:; connect-src * wss://*.zopim.com; style-src 'make_csp_snapshot' 'unsafe-inline' e90d271df3e973c7.global.ssl.fastly.net s3.amazonaws.com aui-cdn.atlassian.com fonts.googleapis.com; img-src * data: blob:; report-uri https://sentry.io/api/54785/csp-report/?sentry_key=f724a8a027db45f5b21507e7142ff78e&sentry_release=39662eb9734f68e56b7f202260bb706be2f4cee7",
            "referrer": "https://sentry.io/sentry/sentry/releases/7329107476ff14cfa19cf013acd8ce47781bb93a/",
            "status_code": 0,
            "violated_directive": "script-src",
            "source_file": "https://e90d271df3e973c7.global.ssl.fastly.net/_static/f0c7c026a4b2a3d2b287ae2d012c9924/sentry/dist/vendor.js",
            "line_number": 24,
            "column_number": 66270,
            "script_sample": "",
            "disposition": "enforce"
          }
        }
        "#);
    }

    #[test]
    fn test_csp_culprit_0() {
        let json = r#"{
            "csp-report": {
                "document-uri": "http://example.com/foo",
                "violated-directive": "style-src http://cdn.example.com",
                "effective-directive": "style-src"
            }
        }"#;

        let mut event = Event::default();
        Csp::apply_to_event(json.as_bytes(), &mut event).unwrap();
        insta::assert_debug_snapshot!(event.culprit, @r#""style-src http://cdn.example.com""#);
    }

    #[test]
    fn test_csp_culprit_1() {
        let json = r#"{
            "csp-report": {
                "document-uri": "http://example.com/foo",
                "violated-directive": "style-src cdn.example.com",
                "effective-directive": "style-src"
            }
        }"#;

        let mut event = Event::default();
        Csp::apply_to_event(json.as_bytes(), &mut event).unwrap();
        insta::assert_debug_snapshot!(event.culprit, @r#""style-src cdn.example.com""#);
    }

    #[test]
    fn test_csp_culprit_2() {
        let json = r#"{
            "csp-report": {
                "document-uri": "https://example.com/foo",
                "violated-directive": "style-src cdn.example.com",
                "effective-directive": "style-src"
            }
        }"#;

        let mut event = Event::default();
        Csp::apply_to_event(json.as_bytes(), &mut event).unwrap();
        insta::assert_debug_snapshot!(event.culprit, @r#""style-src cdn.example.com""#);
    }

    #[test]
    fn test_csp_culprit_3() {
        let json = r#"{
            "csp-report": {
                "document-uri": "http://example.com/foo",
                "violated-directive": "style-src https://cdn.example.com",
                "effective-directive": "style-src"
            }
        }"#;

        let mut event = Event::default();
        Csp::apply_to_event(json.as_bytes(), &mut event).unwrap();
        insta::assert_debug_snapshot!(event.culprit, @r#""style-src https://cdn.example.com""#);
    }

    #[test]
    fn test_csp_culprit_4() {
        let json = r#"{
            "csp-report": {
                "document-uri": "http://example.com/foo",
                "violated-directive": "style-src http://example.com",
                "effective-directive": "style-src"
            }
        }"#;

        let mut event = Event::default();
        Csp::apply_to_event(json.as_bytes(), &mut event).unwrap();
        insta::assert_debug_snapshot!(event.culprit, @r#""style-src 'self'""#);
    }

    #[test]
    fn test_csp_culprit_5() {
        let json = r#"{
            "csp-report": {
                "document-uri": "http://example.com/foo",
                "violated-directive": "style-src http://example2.com example.com",
                "effective-directive": "style-src"
            }
        }"#;

        let mut event = Event::default();
        Csp::apply_to_event(json.as_bytes(), &mut event).unwrap();
        insta::assert_debug_snapshot!(event.culprit, @r#""style-src http://example2.com 'self'""#);
    }

    #[test]
    fn test_csp_culprit_uri_without_scheme() {
        // Not sure if this is a real-world example, but let's cover it anyway
        let json = r#"{
            "csp-report": {
                "document-uri": "example.com",
                "violated-directive": "style-src example2.com"
            }
        }"#;

        let mut event = Event::default();
        Csp::apply_to_event(json.as_bytes(), &mut event).unwrap();
        insta::assert_debug_snapshot!(event.culprit, @r#""style-src example2.com""#);
    }

    #[test]
    fn test_csp_tags_stripe() {
        // This is a regression test for potential PII in stripe URLs. PII stripping used to skip
        // report interfaces, which is why there is special handling.

        let json = r#"{
            "csp-report": {
                "document-uri": "https://example.com",
                "blocked-uri": "https://api.stripe.com/v1/tokens?card[number]=xxx",
                "effective-directive": "script-src"
            }
        }"#;

        let mut event = Event::default();
        Csp::apply_to_event(json.as_bytes(), &mut event).unwrap();
        insta::assert_debug_snapshot!(event.tags, @r#"
        Tags(
            PairList(
                [
                    TagEntry(
                        "effective-directive",
                        "script-src",
                    ),
                    TagEntry(
                        "blocked-uri",
                        "https://api.stripe.com/v1/tokens",
                    ),
                ],
            ),
        )
        "#);
    }

    #[test]
    fn test_csp_get_message_0() {
        let json = r#"{
            "csp-report": {
                "document-uri": "http://example.com/foo",
                "effective-directive": "img-src",
                "blocked-uri": "http://google.com/foo"
            }
        }"#;

        let mut event = Event::default();
        Csp::apply_to_event(json.as_bytes(), &mut event).unwrap();
        let message = &event.logentry.value().unwrap().formatted;
        insta::assert_debug_snapshot!(message.as_str().unwrap(), @r#""Blocked 'image' from 'google.com'""#);
    }

    #[test]
    fn test_csp_get_message_1() {
        let json = r#"{
            "csp-report": {
                "document-uri": "http://example.com/foo",
                "effective-directive": "style-src",
                "blocked-uri": ""
            }
        }"#;

        let mut event = Event::default();
        Csp::apply_to_event(json.as_bytes(), &mut event).unwrap();
        let message = &event.logentry.value().unwrap().formatted;
        insta::assert_debug_snapshot!(message.as_str().unwrap(), @r#""Blocked inline 'style'""#);
    }

    #[test]
    fn test_csp_get_message_2() {
        let json = r#"{
            "csp-report": {
                "document-uri": "http://example.com/foo",
                "effective-directive": "script-src",
                "blocked-uri": "",
                "violated-directive": "script-src 'unsafe-inline'"
            }
        }"#;

        let mut event = Event::default();
        Csp::apply_to_event(json.as_bytes(), &mut event).unwrap();
        let message = &event.logentry.value().unwrap().formatted;
        insta::assert_debug_snapshot!(message.as_str().unwrap(), @r#""Blocked unsafe inline 'script'""#);
    }

    #[test]
    fn test_csp_get_message_3() {
        let json = r#"{
            "csp-report": {
                "document-uri": "http://example.com/foo",
                "effective-directive": "script-src",
                "blocked-uri": "",
                "violated-directive": "script-src 'unsafe-eval'"
            }
        }"#;

        let mut event = Event::default();
        Csp::apply_to_event(json.as_bytes(), &mut event).unwrap();
        let message = &event.logentry.value().unwrap().formatted;
        insta::assert_debug_snapshot!(message.as_str().unwrap(), @r#""Blocked unsafe eval() 'script'""#);
    }

    #[test]
    fn test_csp_get_message_4() {
        let json = r#"{
            "csp-report": {
                "document-uri": "http://example.com/foo",
                "effective-directive": "script-src",
                "blocked-uri": "",
                "violated-directive": "script-src example.com"
            }
        }"#;

        let mut event = Event::default();
        Csp::apply_to_event(json.as_bytes(), &mut event).unwrap();
        let message = &event.logentry.value().unwrap().formatted;
        insta::assert_debug_snapshot!(message.as_str().unwrap(), @r#""Blocked unsafe (eval() or inline) 'script'""#);
    }

    #[test]
    fn test_csp_get_message_5() {
        let json = r#"{
            "csp-report": {
                "document-uri": "http://example.com/foo",
                "effective-directive": "script-src",
                "blocked-uri": "data:text/plain;base64,SGVsbG8sIFdvcmxkIQ%3D%3D"
            }
        }"#;

        let mut event = Event::default();
        Csp::apply_to_event(json.as_bytes(), &mut event).unwrap();
        let message = &event.logentry.value().unwrap().formatted;
        insta::assert_debug_snapshot!(message.as_str().unwrap(), @r#""Blocked 'script' from 'data:'""#);
    }

    #[test]
    fn test_csp_get_message_6() {
        let json = r#"{
            "csp-report": {
                "document-uri": "http://example.com/foo",
                "effective-directive": "script-src",
                "blocked-uri": "data"
            }
        }"#;

        let mut event = Event::default();
        Csp::apply_to_event(json.as_bytes(), &mut event).unwrap();
        let message = &event.logentry.value().unwrap().formatted;
        insta::assert_debug_snapshot!(message.as_str().unwrap(), @r#""Blocked 'script' from 'data:'""#);
    }

    #[test]
    fn test_csp_get_message_7() {
        let json = r#"{
            "csp-report": {
                "document-uri": "http://example.com/foo",
                "effective-directive": "style-src-elem",
                "blocked-uri": "http://fonts.google.com/foo"
            }
        }"#;

        let mut event = Event::default();
        Csp::apply_to_event(json.as_bytes(), &mut event).unwrap();
        let message = &event.logentry.value().unwrap().formatted;
        insta::assert_debug_snapshot!(message.as_str().unwrap(), @r#""Blocked 'style' from 'fonts.google.com'""#);
    }

    #[test]
    fn test_csp_get_message_8() {
        let json = r#"{
            "csp-report": {
                "document-uri": "http://example.com/foo",
                "effective-directive": "script-src-elem",
                "blocked-uri": "http://cdn.ajaxapis.com/foo"
            }
        }"#;

        let mut event = Event::default();
        Csp::apply_to_event(json.as_bytes(), &mut event).unwrap();
        let message = &event.logentry.value().unwrap().formatted;
        insta::assert_debug_snapshot!(message.as_str().unwrap(), @r#""Blocked 'script' from 'cdn.ajaxapis.com'""#);
    }

    #[test]
    fn test_csp_get_message_9() {
        let json = r#"{
            "csp-report": {
                "document-uri": "http://notlocalhost:8000/",
                "effective-directive": "style-src",
                "blocked-uri": "http://notlocalhost:8000/lol.css"
            }
        }"#;

        let mut event = Event::default();
        Csp::apply_to_event(json.as_bytes(), &mut event).unwrap();
        let message = &event.logentry.value().unwrap().formatted;
        insta::assert_debug_snapshot!(message.as_str().unwrap(), @r#""Blocked 'style' from 'notlocalhost:8000'""#);
    }

    #[test]
    fn test_expectct_basic() {
        let json = r#"{
            "expect-ct-report": {
                "date-time": "2014-04-06T13:00:50Z",
                "hostname": "www.example.com",
                "port": 443,
                "scheme": "https",
                "effective-expiration-date": "2014-05-01T12:40:50Z",
                "served-certificate-chain": ["-----BEGIN CERTIFICATE-----\n-----END CERTIFICATE-----"],
                "validated-certificate-chain": ["-----BEGIN CERTIFICATE-----\n-----END CERTIFICATE-----"],
                "scts": [
                    {
                        "version": 1,
                        "status": "invalid",
                        "source": "embedded",
                        "serialized_sct": "ABCD=="
                    }
                ],
                "failure-mode": "enforce",
                "test-report": false
            }
        }"#;

        let mut event = Event::default();
        ExpectCt::apply_to_event(json.as_bytes(), &mut event).unwrap();
        assert_annotated_snapshot!(Annotated::new(event), @r#"
        {
          "culprit": "www.example.com",
          "logentry": {
            "formatted": "Expect-CT failed for 'www.example.com'"
          },
          "request": {
            "url": "www.example.com"
          },
          "tags": [
            [
              "hostname",
              "www.example.com"
            ],
            [
              "port",
              "443"
            ]
          ],
          "expectct": {
            "date_time": "2014-04-06T13:00:50+00:00",
            "hostname": "www.example.com",
            "port": 443,
            "scheme": "https",
            "effective_expiration_date": "2014-05-01T12:40:50+00:00",
            "served_certificate_chain": [
              "-----BEGIN CERTIFICATE-----\n-----END CERTIFICATE-----"
            ],
            "validated_certificate_chain": [
              "-----BEGIN CERTIFICATE-----\n-----END CERTIFICATE-----"
            ],
            "scts": [
              {
                "version": 1,
                "status": "invalid",
                "source": "embedded",
                "serialized_sct": "ABCD=="
              }
            ],
            "failure_mode": "enforce",
            "test_report": false
          }
        }
        "#);
    }

    #[test]
    fn test_expectct_invalid() {
        let json = r#"{
            "hostname": "www.example.com",
            "date_time": "Not an RFC3339 datetime"
        }"#;

        let mut event = Event::default();
        ExpectCt::apply_to_event(json.as_bytes(), &mut event)
            .expect_err("date_time should fail to parse");
    }

    #[test]
    fn test_expectstaple_basic() {
        let json = r#"{
            "expect-staple-report": {
                "date-time": "2014-04-06T13:00:50Z",
                "hostname": "www.example.com",
                "port": 443,
                "response-status": "ERROR_RESPONSE",
                "cert-status": "REVOKED",
                "effective-expiration-date": "2014-05-01T12:40:50Z",
                "served-certificate-chain": ["-----BEGIN CERTIFICATE-----\n-----END CERTIFICATE-----"],
                "validated-certificate-chain": ["-----BEGIN CERTIFICATE-----\n-----END CERTIFICATE-----"]
            }
        }"#;

        let mut event = Event::default();
        ExpectStaple::apply_to_event(json.as_bytes(), &mut event).unwrap();
        assert_annotated_snapshot!(Annotated::new(event), @r#"
        {
          "culprit": "www.example.com",
          "logentry": {
            "formatted": "Expect-Staple failed for 'www.example.com'"
          },
          "request": {
            "url": "www.example.com"
          },
          "tags": [
            [
              "hostname",
              "www.example.com"
            ],
            [
              "port",
              "443"
            ],
            [
              "response_status",
              "ERROR_RESPONSE"
            ],
            [
              "cert_status",
              "REVOKED"
            ]
          ],
          "expectstaple": {
            "date_time": "2014-04-06T13:00:50+00:00",
            "hostname": "www.example.com",
            "port": 443,
            "effective_expiration_date": "2014-05-01T12:40:50+00:00",
            "response_status": "ERROR_RESPONSE",
            "cert_status": "REVOKED",
            "served_certificate_chain": [
              "-----BEGIN CERTIFICATE-----\n-----END CERTIFICATE-----"
            ],
            "validated_certificate_chain": [
              "-----BEGIN CERTIFICATE-----\n-----END CERTIFICATE-----"
            ]
          }
        }
        "#);
    }

    #[test]
    fn test_hpkp_basic() {
        let json = r#"{
            "date-time": "2014-04-06T13:00:50Z",
            "hostname": "example.com",
            "port": 443,
            "effective-expiration-date": "2014-05-01T12:40:50Z",
            "include-subdomains": false,
            "served-certificate-chain": ["-----BEGIN CERTIFICATE-----\n-----END CERTIFICATE-----"],
            "validated-certificate-chain": ["-----BEGIN CERTIFICATE-----\n-----END CERTIFICATE-----"],
            "known-pins": ["pin-sha256=\"E9CZ9INDbd+2eRQozYqqbQ2yXLVKB9+xcprMF+44U1g=\""]
        }"#;

        let mut event = Event::default();
        Hpkp::apply_to_event(json.as_bytes(), &mut event).unwrap();
        assert_annotated_snapshot!(Annotated::new(event), @r#"
        {
          "logentry": {
            "formatted": "Public key pinning validation failed for 'example.com'"
          },
          "request": {
            "url": "example.com"
          },
          "tags": [
            [
              "hostname",
              "example.com"
            ],
            [
              "port",
              "443"
            ],
            [
              "include-subdomains",
              "false"
            ]
          ],
          "hpkp": {
            "date_time": "2014-04-06T13:00:50+00:00",
            "hostname": "example.com",
            "port": 443,
            "effective_expiration_date": "2014-05-01T12:40:50+00:00",
            "include_subdomains": false,
            "served_certificate_chain": [
              "-----BEGIN CERTIFICATE-----\n-----END CERTIFICATE-----"
            ],
            "validated_certificate_chain": [
              "-----BEGIN CERTIFICATE-----\n-----END CERTIFICATE-----"
            ],
            "known_pins": [
              "pin-sha256=\"E9CZ9INDbd+2eRQozYqqbQ2yXLVKB9+xcprMF+44U1g=\""
            ]
          }
        }
        "#);
    }

    #[test]
    fn test_security_report_type_deserializer_recognizes_csp_reports() {
        let csp_report_text = r#"{
            "csp-report": {
                "document-uri": "https://example.com/foo/bar",
                "referrer": "https://www.google.com/",
                "violated-directive": "default-src self",
                "original-policy": "default-src self; report-uri /csp-hotline.php",
                "blocked-uri": "http://evilhackerscripts.com"
            }
        }"#;

        let report_type = SecurityReportType::from_json(csp_report_text.as_bytes()).unwrap();
        assert_eq!(report_type, Some(SecurityReportType::Csp));
    }

    #[test]
    fn test_security_report_type_deserializer_recognizes_csp_violations_reports() {
        let csp_report_text = r#"{
          "age":0,
          "body":{
            "blockedURL":"https://example.com/tst/media/7_del.png",
            "disposition":"enforce",
            "documentURL":"https://example.com/tst/test_frame.php?ID=229&hash=da964209653e467d337313e51876e27d",
            "effectiveDirective":"img-src",
            "lineNumber":9,
            "originalPolicy":"default-src 'none'; report-to endpoint-csp;",
            "referrer":"https://example.com/test229/",
            "sourceFile":"https://example.com/tst/test_frame.php?ID=229&hash=da964209653e467d337313e51876e27d",
            "statusCode":0
            },
          "type":"csp-violation",
          "url":"https://example.com/tst/test_frame.php?ID=229&hash=da964209653e467d337313e51876e27d",
          "user_agent":"Mozilla/5.0 (Windows NT 6.1; Win64; x64) AppleWebKit/537.36 (KHTML, like Gecko) Chrome/79.0.3945.88 Safari/537.36"
        }"#;

        let report_type = SecurityReportType::from_json(csp_report_text.as_bytes()).unwrap();
        assert_eq!(report_type, Some(SecurityReportType::Csp));
    }

    #[test]
    fn test_security_report_type_deserializer_recognizes_expect_ct_reports() {
        let expect_ct_report_text = r#"{
            "expect-ct-report": {
                "date-time": "2014-04-06T13:00:50Z",
                "hostname": "www.example.com",
                "port": 443,
                "effective-expiration-date": "2014-05-01T12:40:50Z",
                "served-certificate-chain": [
                    "-----BEGIN CERTIFICATE-----\n-----END CERTIFICATE-----"
                ],
                "validated-certificate-chain": [
                    "-----BEGIN CERTIFICATE-----\n-----END CERTIFICATE-----"
                ],
                "scts": [
                    {
                        "version": 1,
                        "status": "invalid",
                        "source": "embedded",
                        "serialized_sct": "ABCD=="
                    }
                ]
            }
        }"#;

        let report_type = SecurityReportType::from_json(expect_ct_report_text.as_bytes()).unwrap();
        assert_eq!(report_type, Some(SecurityReportType::ExpectCt));
    }

    #[test]
    fn test_security_report_type_deserializer_recognizes_expect_staple_reports() {
        let expect_staple_report_text = r#"{
             "expect-staple-report": {
                "date-time": "2014-04-06T13:00:50Z",
                "hostname": "www.example.com",
                "port": 443,
                "response-status": "ERROR_RESPONSE",
                "cert-status": "REVOKED",
                "effective-expiration-date": "2014-05-01T12:40:50Z",
                "served-certificate-chain": ["-----BEGIN CERTIFICATE-----\n-----END CERTIFICATE-----"],
                "validated-certificate-chain": ["-----BEGIN CERTIFICATE-----\n-----END CERTIFICATE-----"]
            }
        }"#;
        let report_type =
            SecurityReportType::from_json(expect_staple_report_text.as_bytes()).unwrap();
        assert_eq!(report_type, Some(SecurityReportType::ExpectStaple));
    }

    #[test]
    fn test_security_report_type_deserializer_recognizes_hpkp_reports() {
        let hpkp_report_text = r#"{
            "date-time": "2014-04-06T13:00:50Z",
            "hostname": "www.example.com",
            "port": 443,
            "effective-expiration-date": "2014-05-01T12:40:50Z",
            "include-subdomains": false,
            "served-certificate-chain": [
              "-----BEGIN CERTIFICATE-----\n MIIEBDCCAuygAwIBAgIDAjppMA0GCSqGSIb3DQEBBQUAMEIxCzAJBgNVBAYTAlVT\n... -----END CERTIFICATE-----"
            ],
            "validated-certificate-chain": [
              "-----BEGIN CERTIFICATE-----\n MIIEBDCCAuygAwIBAgIDAjppMA0GCSqGSIb3DQEBBQUAMEIxCzAJBgNVBAYTAlVT\n... -----END CERTIFICATE-----"
            ],
            "known-pins": [
              "pin-sha256=\"d6qzRu9zOECb90Uez27xWltNsj0e1Md7GkYYkVoZWmM=\"",
              "pin-sha256=\"E9CZ9INDbd+2eRQozYqqbQ2yXLVKB9+xcprMF+44U1g=\""
            ]
          }"#;

        let report_type = SecurityReportType::from_json(hpkp_report_text.as_bytes()).unwrap();
        assert_eq!(report_type, Some(SecurityReportType::Hpkp));
    }

    #[test]
    fn test_effective_directive_from_violated_directive_single() {
        // Example from Firefox:
        let csp_raw: CspRaw =
            serde_json::from_str(r#"{"violated-directive":"default-src"}"#).unwrap();
        assert!(matches!(
            csp_raw.effective_directive(),
            Ok(CspDirective::DefaultSrc)
        ));
    }

    #[test]
    fn test_extract_effective_directive_from_long_form() {
        // First try from 'effective-directive' field
        let json = r#"{
            "csp-report": {
                "document-uri": "http://example.com/foo",
                "effective-directive": "script-src 'report-sample' 'strict-dynamic' 'unsafe-eval' 'nonce-random" ,
                "blocked-uri": "data"
            }
        }"#;

        let raw_report = serde_json::from_slice::<CspReportRaw>(json.as_bytes()).unwrap();
        let raw_csp = raw_report.csp_report;

        let effective_directive = raw_csp.effective_directive().unwrap();

        assert_eq!(effective_directive, CspDirective::ScriptSrc);

        // Then from 'violated-directive' field
        let json = r#"{
            "csp-report": {
                "document-uri": "http://example.com/foo",
                "violated-directive": "script-src 'report-sample' 'strict-dynamic' 'unsafe-eval' 'nonce-random" ,
                "blocked-uri": "data"
            }
        }"#;

        let raw_report = serde_json::from_slice::<CspReportRaw>(json.as_bytes()).unwrap();
        let raw_csp = raw_report.csp_report;

        let effective_directive = raw_csp.effective_directive().unwrap();

        assert_eq!(effective_directive, CspDirective::ScriptSrc);
    }
}<|MERGE_RESOLUTION|>--- conflicted
+++ resolved
@@ -437,11 +437,8 @@
 
         // Now we need to stitch on a scheme to the value, but let's not stitch on the boring
         // values.
-<<<<<<< HEAD
-        let original_uri = self.document_uri.unwrap_or_default();
-=======
         let original_uri = self.document_uri.as_deref().unwrap_or_default();
->>>>>>> 50dbab71
+
         match original_uri.split_once(':').map(|x| x.0) {
             None | Some("http" | "https") => Cow::Borrowed(value),
             Some(scheme) => Cow::Owned(unsplit_uri(scheme, value)),
