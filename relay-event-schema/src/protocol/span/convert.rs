//! This module defines bidirectional field mappings between spans and transactions.

use crate::protocol::{BrowserContext, Event, ProfileContext, Span, SpanData, TraceContext};

impl From<&Event> for Span {
    fn from(event: &Event) -> Self {
        let Event {
            transaction,

            platform,
            timestamp,
            start_timestamp,
            received,
            release,
            environment,
            tags,

            measurements,
            _metrics,
            _performance_issues_spans,
            ..
        } = event;

        let trace = event.context::<TraceContext>();

        // Fill data from trace context:
        let mut data = trace
            .map(|c| c.data.clone().map_value(SpanData::from))
            .unwrap_or_default();

        // Overwrite specific fields:
        let span_data = data.get_or_insert_with(Default::default);
        span_data.segment_name = transaction.clone();
        span_data.release = release.clone();
        span_data.environment = environment.clone();
        if let Some(browser) = event.context::<BrowserContext>() {
            span_data.browser_name = browser.name.clone();
        }
        if let Some(client_sdk) = event.client_sdk.value() {
            span_data.sdk_name = client_sdk.name.clone();
            span_data.sdk_version = client_sdk.version.clone();
        }

        Self {
            timestamp: timestamp.clone(),
            start_timestamp: start_timestamp.clone(),
            exclusive_time: trace.map(|c| c.exclusive_time.clone()).unwrap_or_default(),
            op: trace.map(|c| c.op.clone()).unwrap_or_default(),
            span_id: trace.map(|c| c.span_id.clone()).unwrap_or_default(),
            parent_span_id: trace.map(|c| c.parent_span_id.clone()).unwrap_or_default(),
            trace_id: trace.map(|c| c.trace_id.clone()).unwrap_or_default(),
            segment_id: trace.map(|c| c.span_id.clone()).unwrap_or_default(),
            is_segment: true.into(),
            // NB: Technically, this span may not be an actual remote span if this is a child
            // transaction created within the same service as its parent. We still set `is_remote`
            // as the best proxy to ensure this span will be detected as a segment by the spans
            // pipeline.
            is_remote: true.into(),
            status: trace.map(|c| c.status.clone()).unwrap_or_default(),
            description: transaction.clone(),
            tags: tags.clone().map_value(|t| t.into()),
            origin: trace.map(|c| c.origin.clone()).unwrap_or_default(),
            profile_id: event
                .context::<ProfileContext>()
                .map(|c| c.profile_id.clone())
                .unwrap_or_default(),
            data,
            links: trace.map(|c| c.links.clone()).unwrap_or_default(),
            sentry_tags: Default::default(),
            received: received.clone(),
            measurements: measurements.clone(),
            platform: platform.clone(),
            was_transaction: true.into(),
            kind: Default::default(),
            _performance_issues_spans: _performance_issues_spans.clone(),
            other: Default::default(),
        }
    }
}

#[cfg(test)]
mod tests {
    use relay_protocol::Annotated;

    use super::*;

    #[test]
    fn convert() {
        let event = Annotated::<Event>::from_json(
            r#"{
                "type": "transaction",
                "platform": "php",
                "sdk": {"name": "sentry.php", "version": "1.2.3"},
                "release": "myapp@1.0.0",
                "environment": "prod",
                "transaction": "my 1st transaction",
                "contexts": {
                    "browser": {"name": "Chrome"},
                    "profile": {"profile_id": "a0aaaaaaaaaaaaaaaaaaaaaaaaaaaaab"},
                    "trace": {
                        "trace_id": "4C79F60C11214EB38604F4AE0781BFB2",
                        "span_id": "FA90FDEAD5F74052",
                        "type": "trace",
                        "origin": "manual",
                        "op": "myop",
                        "status": "ok",
                        "exclusive_time": 123.4,
                        "parent_span_id": "FA90FDEAD5F74051",
                        "data": {
                            "custom_attribute": 42
                        },
                        "links": [
                            {
                                "trace_id": "4c79f60c11214eb38604f4ae0781bfb2",
                                "span_id": "fa90fdead5f74052",
                                "sampled": true,
                                "attributes": {
                                    "sentry.link.type": "previous_trace"
                                }
                            }
                        ]
                    }
                },
                "measurements": {
                    "memory": {
                        "value": 9001.0,
                        "unit": "byte"
                    }
                }
            }"#,
        )
        .unwrap()
        .into_value()
        .unwrap();

        let span_from_event = Span::from(&event);
<<<<<<< HEAD
        // TODO:(tobias) Can I make this a json so that we don't need to touch it every time?
        insta::assert_debug_snapshot!(span_from_event, @r#"
=======
        insta::assert_debug_snapshot!(span_from_event, @r###"
>>>>>>> a75423ed
        Span {
            timestamp: ~,
            start_timestamp: ~,
            exclusive_time: 123.4,
            op: "myop",
            span_id: SpanId("fa90fdead5f74052"),
            parent_span_id: SpanId("fa90fdead5f74051"),
            trace_id: TraceId("4c79f60c11214eb38604f4ae0781bfb2"),
            segment_id: SpanId("fa90fdead5f74052"),
            is_segment: true,
            is_remote: true,
            status: Ok,
            description: "my 1st transaction",
            tags: ~,
            origin: "manual",
            profile_id: EventId(
                a0aaaaaa-aaaa-aaaa-aaaa-aaaaaaaaaaab,
            ),
            data: SpanData {
                app_start_type: ~,
                ai_total_tokens_used: ~,
                ai_prompt_tokens_used: ~,
                ai_completion_tokens_used: ~,
                gen_ai_usage_total_cost: ~,
                browser_name: "Chrome",
                code_filepath: ~,
                code_lineno: ~,
                code_function: ~,
                code_namespace: ~,
                db_operation: ~,
                db_system: ~,
                db_collection_name: ~,
                environment: "prod",
                release: LenientString(
                    "myapp@1.0.0",
                ),
                http_decoded_response_content_length: ~,
                http_request_method: ~,
                http_response_content_length: ~,
                http_response_transfer_size: ~,
                resource_render_blocking_status: ~,
                server_address: ~,
                cache_hit: ~,
                cache_key: ~,
                cache_item_size: ~,
                http_response_status_code: ~,
                ai_pipeline_name: ~,
                ai_model_id: ~,
                ai_input_messages: ~,
                ai_responses: ~,
                thread_name: ~,
                thread_id: ~,
                segment_name: "my 1st transaction",
                ui_component_name: ~,
                url_scheme: ~,
                user: ~,
                user_email: ~,
                user_full_name: ~,
                user_geo_country_code: ~,
                user_geo_city: ~,
                user_geo_subdivision: ~,
                user_geo_region: ~,
                user_hash: ~,
                user_id: ~,
                user_name: ~,
                user_roles: ~,
                exclusive_time: ~,
                profile_id: ~,
                replay_id: ~,
                sdk_name: "sentry.php",
                sdk_version: "1.2.3",
                frames_slow: ~,
                frames_frozen: ~,
                frames_total: ~,
                frames_delay: ~,
                messaging_destination_name: ~,
                messaging_message_retry_count: ~,
                messaging_message_receive_latency: ~,
                messaging_message_body_size: ~,
                messaging_message_id: ~,
                messaging_operation_name: ~,
                messaging_operation_type: ~,
                user_agent_original: ~,
                url_full: ~,
                client_address: ~,
                route: ~,
                previous_route: ~,
                lcp_element: ~,
                lcp_size: ~,
                lcp_id: ~,
                lcp_url: ~,
                other: {
                    "custom_attribute": I64(
                        42,
                    ),
                },
            },
            links: [
                SpanLink {
                    trace_id: TraceId("4c79f60c11214eb38604f4ae0781bfb2"),
                    span_id: SpanId("fa90fdead5f74052"),
                    sampled: true,
                    attributes: {
                        "sentry.link.type": String(
                            "previous_trace",
                        ),
                    },
                    other: {},
                },
            ],
            sentry_tags: ~,
            received: ~,
            measurements: Measurements(
                {
                    "memory": Measurement {
                        value: 9001.0,
                        unit: Information(
                            Byte,
                        ),
                    },
                },
            ),
            platform: "php",
            was_transaction: true,
            kind: ~,
            _performance_issues_spans: ~,
            other: {},
        }
        "###);
    }
}<|MERGE_RESOLUTION|>--- conflicted
+++ resolved
@@ -134,12 +134,8 @@
         .unwrap();
 
         let span_from_event = Span::from(&event);
-<<<<<<< HEAD
         // TODO:(tobias) Can I make this a json so that we don't need to touch it every time?
         insta::assert_debug_snapshot!(span_from_event, @r#"
-=======
-        insta::assert_debug_snapshot!(span_from_event, @r###"
->>>>>>> a75423ed
         Span {
             timestamp: ~,
             start_timestamp: ~,
@@ -268,6 +264,6 @@
             _performance_issues_spans: ~,
             other: {},
         }
-        "###);
+        "#);
     }
 }