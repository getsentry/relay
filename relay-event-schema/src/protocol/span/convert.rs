--- conflicted
+++ resolved
@@ -291,13 +291,10 @@
                 frames_slow: ~,
                 frames_frozen: ~,
                 frames_total: ~,
-<<<<<<< HEAD
+                frames_delay: ~,
                 messaging_message_retry_count: ~,
                 messaging_message_receive_latency: ~,
                 messaging_message_body_size: ~,
-=======
-                frames_delay: ~,
->>>>>>> eb2356b3
                 other: {},
             },
             sentry_tags: ~,
