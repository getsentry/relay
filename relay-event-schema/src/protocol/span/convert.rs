--- conflicted
+++ resolved
@@ -292,13 +292,10 @@
                 frames_frozen: ~,
                 frames_total: ~,
                 frames_delay: ~,
-<<<<<<< HEAD
                 messaging_destination_name: ~,
-=======
                 messaging_message_retry_count: ~,
                 messaging_message_receive_latency: ~,
                 messaging_message_body_size: ~,
->>>>>>> 11383134
                 other: {},
             },
             sentry_tags: ~,
