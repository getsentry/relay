--- conflicted
+++ resolved
@@ -288,13 +288,10 @@
                 user: ~,
                 replay_id: ~,
                 sdk_name: "sentry.php",
-<<<<<<< HEAD
-                frames_delay: ~,
-=======
                 frames_slow: ~,
                 frames_frozen: ~,
                 frames_total: ~,
->>>>>>> 17e05187
+                frames_delay: ~,
                 other: {},
             },
             sentry_tags: ~,
