use relay_protocol::{Annotated, Empty, Error, FromValue, IntoValue, Object, Value};

use crate::protocol::{Attributes, EventId, SpanV2, Timestamp};

/// Temporary type that amends a SpansV2 span with fields needed by the sentry span consumer.
/// This can be removed once the consumer has been updated to use the new schema.
#[derive(Clone, Debug, Default, PartialEq, Empty, FromValue, IntoValue)]
#[allow(dead_code)]
pub struct CompatSpan {
    #[metastructure(flatten)]
    pub span_v2: SpanV2,

    pub data: Annotated<Object<Value>>,
    pub description: Annotated<String>,
    pub duration_ms: Annotated<u64>,
    pub end_timestamp_precise: Annotated<Timestamp>,
    pub profile_id: Annotated<EventId>,
    pub segment_id: Annotated<String>,
    pub start_timestamp_ms: Annotated<u64>, // TODO: remove from kafka schema, no longer used in consumer
    pub start_timestamp_precise: Annotated<Timestamp>,

    #[metastructure(field = "_performance_issues_spans")]
    pub performance_issues_spans: Annotated<bool>, // TODO: add to Kafka schema?
}

impl TryFrom<SpanV2> for CompatSpan {
    type Error = uuid::Error;

    fn try_from(span_v2: SpanV2) -> Result<Self, uuid::Error> {
        let mut compat_span = CompatSpan {
            start_timestamp_precise: span_v2.start_timestamp.clone(),
            start_timestamp_ms: span_v2
                .start_timestamp
                .clone()
                .map_value(|ts| ts.0.timestamp_millis() as u64),
            end_timestamp_precise: span_v2.end_timestamp.clone(),
            ..Default::default()
        };

        if let (Some(start_timestamp), Some(end_timestamp)) = (
            span_v2.start_timestamp.value(),
            span_v2.end_timestamp.value(),
        ) {
            let delta = (*end_timestamp - *start_timestamp).num_milliseconds();
            compat_span.duration_ms = u64::try_from(delta).unwrap_or(0).into();
        }

        if let Some(attributes) = span_v2.attributes.value() {
            // Write all attributes to data:
            for (key, value) in attributes.iter() {
                compat_span
                    .data
                    .get_or_insert_with(Default::default)
                    .insert(key.clone(), value.clone().and_then(|attr| attr.value.value));
            }

            // Double-write some attributes to top-level fields:
            if let Some(description) = get_string_or_error(attributes, "sentry.description")
            // TODO: EAP expects sentry.raw_description, double write this somewhere.
            {
                compat_span.description = description;
            }
            if let Some(profile_id) = get_string_or_error(attributes, "sentry.profile_id") {
                compat_span.profile_id = profile_id.and_then(|s| match s.parse::<EventId>() {
                    Ok(id) => Annotated::from(id),
                    Err(_) => Annotated::from_error(Error::invalid("profile_id"), None),
                });
            }
<<<<<<< HEAD
            if let Some(segment_id) = get_string_or_error(attributes, "sentry.segment.id") {
                compat_span.segment_id = segment_id;
            }
            if let Some(Value::Bool(b)) =
                attributes.get_value("sentry._internal.performance_issues_spans")
=======

            if let Some(segment_id) = attributes
                .get_value("sentry.segment.id")
                .and_then(Value::as_str)
>>>>>>> 2e023d9e
            {
                // ignoring meta here is OK, internal attribute set by Relay.
                compat_span.performance_issues_spans = Annotated::new(*b);
            }

            if let Some(Value::Bool(b)) =
                attributes.get_value("sentry._internal.performance_issues_spans")
            {
                compat_span.performance_issues_spans = Annotated::new(*b);
            }
        }

        // FIXME: preserve _meta everywhere (see a test failure).
        compat_span.span_v2 = span_v2;
        Ok(compat_span)
    }
}

fn get_string_or_error(attributes: &Attributes, key: &str) -> Option<Annotated<String>> {
    let annotated = attributes.0.get(key)?;
    let value: Annotated<Value> = annotated.clone().and_then(|attr| attr.value.value);
    match value {
        Annotated(Some(Value::String(description)), meta) => {
            Some(Annotated(Some(description), meta))
        }
        Annotated(None, meta) => Some(Annotated(None, meta)),
        _ => None,
    }
}

#[cfg(test)]
mod tests {
    use std::collections::BTreeMap;

    use chrono::DateTime;
    use insta::assert_debug_snapshot;
    use relay_protocol::{Error, SerializableAnnotated};

    use crate::protocol::Attributes;

    use super::*;

    #[test]
    fn basic_conversion() {
        let json = r#"{
            "trace_id": "4c79f60c11214eb38604f4ae0781bfb2",
            "span_id": "fa90fdead5f74052",
            "parent_span_id": "fa90fdead5f74051",
            "start_timestamp": 123,
            "end_timestamp": 123.5,
            "name": "myname",
            "status": "ok",
            "links": [],
            "attributes": {
                "browser.name": {
                    "value": "Chrome",
                    "type": "string"
                },
                "sentry.description": {
                    "value": "mydescription",
                    "type": "string"
                },
                "sentry.environment": {
                    "value": "prod",
                    "type": "string"
                },
                "sentry.op": {
                    "value": "myop",
                    "type": "string"
                },
                "sentry.platform": {
                    "value": "php",
                    "type": "string"
                },
                "sentry.profile_id": {
                    "value": "a0aaaaaa-aaaa-aaaa-aaaa-aaaaaaaaaaab",
                    "type": "string"
                },
                "sentry.release": {
                    "value": "myapp@1.0.0",
                    "type": "string"
                },
                "sentry.sdk.name": {
                    "value": "sentry.php",
                    "type": "string"
                },
                "sentry.segment.id": {
                    "value": "FA90FDEAD5F74052",
                    "type": "string"
                },
                "sentry.segment.name": {
                    "value": "my 1st transaction",
                    "type": "string"
                },
                "sentry._internal.performance_issues_spans": {
                    "value": true,
                    "type": "bool"
                }
            }
        }"#;

        let span_v2: SpanV2 = Annotated::from_json(json).unwrap().into_value().unwrap();
        let compat_span = CompatSpan::try_from(span_v2).unwrap();

        insta::assert_json_snapshot!(SerializableAnnotated(&Annotated::from(compat_span)), @r###"
        {
          "trace_id": "4c79f60c11214eb38604f4ae0781bfb2",
          "parent_span_id": "fa90fdead5f74051",
          "span_id": "fa90fdead5f74052",
          "name": "myname",
          "status": "ok",
          "start_timestamp": 123.0,
          "end_timestamp": 123.5,
          "links": [],
          "attributes": {
            "browser.name": {
              "type": "string",
              "value": "Chrome"
            },
            "sentry._internal.performance_issues_spans": {
              "type": "bool",
              "value": true
            },
            "sentry.description": {
              "type": "string",
              "value": "mydescription"
            },
            "sentry.environment": {
              "type": "string",
              "value": "prod"
            },
            "sentry.op": {
              "type": "string",
              "value": "myop"
            },
            "sentry.platform": {
              "type": "string",
              "value": "php"
            },
            "sentry.profile_id": {
              "type": "string",
              "value": "a0aaaaaa-aaaa-aaaa-aaaa-aaaaaaaaaaab"
            },
            "sentry.release": {
              "type": "string",
              "value": "myapp@1.0.0"
            },
            "sentry.sdk.name": {
              "type": "string",
              "value": "sentry.php"
            },
            "sentry.segment.id": {
              "type": "string",
              "value": "FA90FDEAD5F74052"
            },
            "sentry.segment.name": {
              "type": "string",
              "value": "my 1st transaction"
            }
          },
          "data": {
            "browser.name": "Chrome",
            "sentry._internal.performance_issues_spans": true,
            "sentry.description": "mydescription",
            "sentry.environment": "prod",
            "sentry.op": "myop",
            "sentry.platform": "php",
            "sentry.profile_id": "a0aaaaaa-aaaa-aaaa-aaaa-aaaaaaaaaaab",
            "sentry.release": "myapp@1.0.0",
            "sentry.sdk.name": "sentry.php",
            "sentry.segment.id": "FA90FDEAD5F74052",
            "sentry.segment.name": "my 1st transaction"
          },
          "description": "mydescription",
          "duration_ms": 500,
          "end_timestamp_precise": 123.5,
          "profile_id": "a0aaaaaaaaaaaaaaaaaaaaaaaaaaaaab",
          "segment_id": "FA90FDEAD5F74052",
          "start_timestamp_ms": 123000,
          "start_timestamp_precise": 123.0,
          "_performance_issues_spans": true
        }
        "###);
    }

    #[test]
    fn negative_duration() {
        let span_v2 = SpanV2 {
            start_timestamp: Timestamp(DateTime::from_timestamp_nanos(100)).into(),
            end_timestamp: Timestamp(DateTime::from_timestamp_nanos(50)).into(),
            ..Default::default()
        };

        let compat_span = CompatSpan::try_from(span_v2).unwrap();
        assert_eq!(compat_span.duration_ms.value(), Some(&0));
    }

    #[test]
    fn meta_conversion() {
        let span_v2 = SpanV2 {
            trace_id: Annotated::from_error(Error::invalid("trace_id"), None),
            parent_span_id: Annotated::from_error(Error::invalid("parent_span_id"), None),
            span_id: Annotated::from_error(Error::invalid("span_id"), None),
            name: Annotated::from_error(Error::invalid("name"), None),
            status: Annotated::from_error(Error::invalid("status"), None),
            is_remote: Annotated::from_error(Error::invalid("is_remote"), None),
            kind: Annotated::from_error(Error::invalid("kind"), None),
            start_timestamp: Annotated::from_error(Error::invalid("start_timestamp"), None),
            end_timestamp: Annotated::from_error(Error::invalid("end_timestamp"), None),
            links: Annotated::from_error(Error::invalid("links"), None),
            attributes: Annotated::new(Attributes::from_iter([
                (
                    "sentry.description".to_owned(),
                    Annotated::from_error(Error::invalid("description"), None),
                ),
                (
                    "sentry.profile_id".to_owned(),
                    Annotated::from_error(Error::invalid("profile ID"), None),
                ),
                (
                    "sentry.segment.id".to_owned(),
                    Annotated::from_error(Error::invalid("segment ID"), None),
                ),
                (
                    "performance_issues_spans".to_owned(),
                    Annotated::from_error(Error::invalid("flag"), None),
                ),
                (
                    "other_attribute".to_owned(),
                    Annotated::from_error(Error::invalid("other_attribute"), None),
                ),
            ])),
            other: BTreeMap::from([(
                "foo".to_owned(),
                Annotated::from_error(Error::invalid("other"), None),
            )]),
        };

        let compat_span = CompatSpan::try_from(span_v2).unwrap();
        assert_debug_snapshot!(compat_span);
    }
}<|MERGE_RESOLUTION|>--- conflicted
+++ resolved
@@ -66,18 +66,11 @@
                     Err(_) => Annotated::from_error(Error::invalid("profile_id"), None),
                 });
             }
-<<<<<<< HEAD
             if let Some(segment_id) = get_string_or_error(attributes, "sentry.segment.id") {
                 compat_span.segment_id = segment_id;
             }
             if let Some(Value::Bool(b)) =
                 attributes.get_value("sentry._internal.performance_issues_spans")
-=======
-
-            if let Some(segment_id) = attributes
-                .get_value("sentry.segment.id")
-                .and_then(Value::as_str)
->>>>>>> 2e023d9e
             {
                 // ignoring meta here is OK, internal attribute set by Relay.
                 compat_span.performance_issues_spans = Annotated::new(*b);
