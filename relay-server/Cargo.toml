--- conflicted
+++ resolved
@@ -37,10 +37,7 @@
 flate2 = "1.0.19"
 fragile = { version = "1.2.1", features = ["slab"] } # used for vendoring sentry-actix
 futures = { version = "0.3", package = "futures", features = ["compat"] }
-<<<<<<< HEAD
-=======
 futures01 = { version = "0.1.28", package = "futures" }
->>>>>>> 603565d3
 hashbrown = "0.12.3"
 itertools = "0.8.2"
 json-forensics = { version = "*", git = "https://github.com/getsentry/rust-json-forensics" }
