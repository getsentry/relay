[package]
name = "relay-server"
authors = ["Sentry <oss@sentry.io>"]
description = "Endpoints and services for Relay"
homepage = "https://getsentry.github.io/relay/"
repository = "https://github.com/getsentry/relay"
version = "21.2.0"
edition = "2018"
build = "build.rs"
license-file = "../LICENSE"
publish = false

[features]
default = []
ssl = ["native-tls", "actix-web/tls"]
processing = [
    "minidump",
    "rdkafka",
    "rdkafka-sys",
    "rdkafka-sys/cmake-build",
    "relay-config/processing",
    "relay-quotas/redis",
    "relay-redis/impl",
    "symbolic",
]

[dependencies]
actix = "0.7.9"
actix-web = { version = "0.7.19", default-features = false, features = ["brotli", "flate2-c"] }
base64 = "0.10.1"
brotli2 = "0.3.2"
bytes = { version = "0.4.12", features = ["serde"] }
chrono = { version = "0.4.11", features = ["serde"] }
clap = "2.33.1"
failure = "0.1.8"
flate2 = "1.0.19"
fragile = "1.0.0" # used for vendoring sentry-actix
futures = "0.1.28"
futures03 = { version = "0.3", package = "futures", features = ["compat"] }
itertools = "0.8.2"
json-forensics = { version = "*", git = "https://github.com/getsentry/rust-json-forensics" }
lazy_static = "1.4.0"
listenfd = "0.3.3"
minidump = { git = "https://github.com/luser/rust-minidump", rev = "20070798b5e9216474013341ed80c5272558d9ee", optional = true }
native-tls = { version = "0.2.4", optional = true }
parking_lot = "0.10.0"
rdkafka = { version = "0.24", optional = true }
rdkafka-sys = { version = "2.1.0", optional = true }
regex = "1.3.9"
relay-auth = { path = "../relay-auth" }
relay-common = { path = "../relay-common" }
relay-config = { path = "../relay-config" }
relay-filter = { path = "../relay-filter" }
relay-general = { path = "../relay-general" }
relay-log = { path = "../relay-log" }
relay-quotas = { path = "../relay-quotas" }
relay-redis = { path = "../relay-redis" }
relay-sampling = { path = "../relay-sampling" }
reqwest = { version = "0.11.1", features = ["gzip", "stream", "trust-dns", "native-tls-vendored"] }
rmp-serde = "0.14.3"
serde = { version = "1.0.114", features = ["derive"] }
serde_json = "1.0.55"
serde_urlencoded = "0.7.0"
smallvec = { version = "1.4.0", features = ["serde"] }
symbolic = { version = "8.0.4", optional = true, default-features=false, features=["unreal-serde"] }
take_mut = "0.2.2"
tokio = { version = "1.0", features = ["rt-multi-thread"] } # in sync with reqwest
tokio-timer = "0.2.13"
url = { version = "2.1.1", features = ["serde"] }
uuid = { version = "0.8.1", features = ["v5"] }

[target."cfg(not(windows))".dependencies]
libc = "0.2.71"

[dev-dependencies]
<<<<<<< HEAD
insta = "1.1.0"
env_logger = "0.7.1"
=======
insta = {version="0.16.0", features=["ron"]}
relay-log = { path = "../relay-log", features = ["test"] }
>>>>>>> 2dff99ec
<|MERGE_RESOLUTION|>--- conflicted
+++ resolved
@@ -73,10 +73,5 @@
 libc = "0.2.71"
 
 [dev-dependencies]
-<<<<<<< HEAD
 insta = "1.1.0"
-env_logger = "0.7.1"
-=======
-insta = {version="0.16.0", features=["ron"]}
-relay-log = { path = "../relay-log", features = ["test"] }
->>>>>>> 2dff99ec
+relay-log = { path = "../relay-log", features = ["test"] }