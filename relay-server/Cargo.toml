--- conflicted
+++ resolved
@@ -132,11 +132,7 @@
 uuid = { workspace = true, features = ["v5"] }
 zstd = { workspace = true, optional = true }
 axum-extra = { workspace = true, features = ["protobuf"] }
-<<<<<<< HEAD
-google-cloud-storage = { version = "0.18.0" }
-=======
 semver = { workspace = true }
->>>>>>> 14febaaf
 
 [dev-dependencies]
 tokio = { workspace = true, features = ['test-util'] }
