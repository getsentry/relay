--- conflicted
+++ resolved
@@ -55,12 +55,8 @@
 relay-log = { path = "../relay-log" }
 relay-quotas = { path = "../relay-quotas" }
 relay-redis = { path = "../relay-redis" }
-<<<<<<< HEAD
 relay-sampling = { path = "../relay-sampling" }
-reqwest = { version = "0.11.1", features = ["gzip", "stream", "trust-dns"] }
-=======
 reqwest = { version = "0.11.1", features = ["gzip", "stream", "trust-dns", "native-tls-vendored"] }
->>>>>>> fe79892f
 rmp-serde = "0.14.3"
 serde = { version = "1.0.114", features = ["derive"] }
 serde_json = "1.0.55"
