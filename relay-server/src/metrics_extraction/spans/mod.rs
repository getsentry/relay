--- conflicted
+++ resolved
@@ -8,11 +8,7 @@
 use crate::metrics_extraction::generic::extract_metrics_from;
 
 use crate::metrics_extraction::transactions::types::ExtractMetricsError;
-<<<<<<< HEAD
-=======
-use crate::metrics_extraction::IntoMetric;
 use crate::statsd::RelayTimers;
->>>>>>> a8e11c09
 
 /// Configuration for extracting metrics from spans.
 ///
@@ -73,28 +69,14 @@
         }],
     });
 
-<<<<<<< HEAD
 /// Extracts metrics from the spans of the given transaction.
 pub(crate) fn extract_span_metrics(event: &Event) -> Result<Vec<Metric>, ExtractMetricsError> {
-    // TODO(iker): measure the performance of this whole method
-=======
-/// Extracts metrics from the spans of the given transaction, and sets common
-/// tags for all the metrics and spans. If a span already contains a tag
-/// extracted for a metric, the tag value is overwritten.
-pub(crate) fn extract_span_metrics(
-    aggregator_config: &AggregatorConfig,
-    event: &Event,
-) -> Result<Vec<Metric>, ExtractMetricsError> {
     relay_statsd::metric!(timer(RelayTimers::EventProcessingSpanMetricsExtraction), {
-        extract_span_metrics_inner(aggregator_config, event)
+        extract_span_metrics_inner(event)
     })
 }
 
-fn extract_span_metrics_inner(
-    aggregator_config: &AggregatorConfig,
-    event: &Event,
-) -> Result<Vec<Metric>, ExtractMetricsError> {
->>>>>>> a8e11c09
+fn extract_span_metrics_inner(event: &Event) -> Result<Vec<Metric>, ExtractMetricsError> {
     let mut metrics = Vec::new();
     let Some(spans) = event.spans.value() else { return Ok(metrics) };
 
