use relay_common::time::UnixTimestamp;
use relay_dynamic_config::CombinedMetricExtractionConfig;
use relay_event_schema::protocol::{Event, Span};
use relay_metrics::Bucket;
use relay_quotas::DataCategory;

use crate::metrics_extraction::generic::{self, Extractable};
use crate::services::processor::extract_transaction_span;
use crate::statsd::RelayTimers;
use crate::utils::sample;

impl Extractable for Event {
    fn category(&self) -> DataCategory {
        // Obtain the event's data category, but treat default events as error events for the
        // purpose of metric tagging.
        match DataCategory::from(self.ty.value().copied().unwrap_or_default()) {
            DataCategory::Default => DataCategory::Error,
            category => category,
        }
    }

    fn timestamp(&self) -> Option<UnixTimestamp> {
        self.timestamp
            .value()
            .and_then(|ts| UnixTimestamp::from_datetime(ts.0))
    }
}

impl Extractable for Span {
    fn category(&self) -> DataCategory {
        DataCategory::Span
    }

    fn timestamp(&self) -> Option<UnixTimestamp> {
        self.timestamp
            .value()
            .and_then(|ts| UnixTimestamp::from_datetime(ts.0))
    }
}

/// Extracts metrics from an [`Event`].
///
/// The event must have a valid timestamp; if the timestamp is missing or invalid, no metrics are
/// extracted. Timestamp and clock drift correction should occur before metrics extraction to ensure
/// valid timestamps.
///
/// If this is a transaction event with spans, metrics will also be extracted from the spans.
pub fn extract_metrics(
    event: &Event,
    spans_extracted: bool,
    config: &CombinedMetricExtractionConfig<'_>,
    max_tag_value_size: usize,
    span_extraction_sample_rate: Option<f32>,
) -> Vec<Bucket> {
    let mut metrics = generic::extract_metrics(event, config);

    // If spans were already extracted for an event,
    // we rely on span processing to extract metrics.
    if !spans_extracted && sample(span_extraction_sample_rate.unwrap_or(1.0)) {
        extract_span_metrics_for_event(event, config, max_tag_value_size, &mut metrics);
    }

    metrics
}

fn extract_span_metrics_for_event(
    event: &Event,
    config: &CombinedMetricExtractionConfig<'_>,
    max_tag_value_size: usize,
    output: &mut Vec<Bucket>,
) {
    relay_statsd::metric!(timer(RelayTimers::EventProcessingSpanMetricsExtraction), {
        if let Some(transaction_span) = extract_transaction_span(event, max_tag_value_size) {
            output.extend(generic::extract_metrics(&transaction_span, config));
        }

        if let Some(spans) = event.spans.value() {
            for annotated_span in spans {
                if let Some(span) = annotated_span.value() {
                    output.extend(generic::extract_metrics(span, config));
                }
            }
        }
    });
}

#[cfg(test)]
mod tests {
    use std::collections::BTreeSet;

    use chrono::{DateTime, Utc};
    use insta::assert_debug_snapshot;
    use once_cell::sync::Lazy;
    use relay_dynamic_config::{
        Feature, FeatureSet, GlobalConfig, MetricExtractionConfig, MetricExtractionGroups,
        ProjectConfig,
    };
    use relay_event_normalization::{normalize_event, NormalizationConfig};
    use relay_event_schema::protocol::Timestamp;
    use relay_protocol::Annotated;

    use super::*;

    static GLOBAL_CONFIG: Lazy<MetricExtractionGroups> = Lazy::new(|| {
        let mut global = GlobalConfig::default();
        global.normalize(); // defines metrics extraction rules
        global.metric_extraction.ok().unwrap()
    });

    static PROJECT_CONFIG: Lazy<MetricExtractionConfig> = Lazy::new(|| {
        let features = FeatureSet(BTreeSet::from([
            Feature::ExtractSpansAndSpanMetricsFromEvent,
        ]));

        let mut project = ProjectConfig {
            features,
            ..ProjectConfig::default()
        };
        project.sanitize(); // enables metrics extraction rules
        project.metric_extraction.ok().unwrap()
    });

    fn combined_config() -> CombinedMetricExtractionConfig<'static> {
        CombinedMetricExtractionConfig::new(&GLOBAL_CONFIG, &PROJECT_CONFIG)
    }

    #[test]
    fn test_extract_span_metrics() {
        let json = r#"
        {
            "type": "transaction",
            "platform": "javascript",
            "start_timestamp": "2021-04-26T07:59:01+0100",
            "timestamp": "2021-04-26T08:00:00+0100",
            "server_name": "myhost",
            "release": "1.2.3",
            "dist": "foo ",
            "environment": "fake_environment",
            "transaction": "gEt /api/:version/users/",
            "transaction_info": {"source": "custom"},
            "user": {
                "id": "user123",
                "geo": {
                    "country_code": "US"
                }
            },
            "tags": {
                "http.status_code": 500
            },
            "contexts": {
                "trace": {
                    "trace_id": "ff62a8b040f340bda5d830223def1d81",
                    "span_id": "bd429c44b67a3eb4",
                    "op": "mYOp",
                    "status": "ok"
                }
            },
            "request": {
                "method": "POST"
            },
            "spans": [
                {
                    "description": "<SomeUiRendering>",
                    "op": "UI.React.Render",
                    "parent_span_id": "8f5a2b8768cafb4e",
                    "span_id": "bd429c44b67a3eb4",
                    "start_timestamp": 1597976300.0000000,
                    "timestamp": 1597976302.0000000,
                    "trace_id": "ff62a8b040f340bda5d830223def1d81"
                },
                {
                    "description": "GET http://domain.tld/hi",
                    "op": "http.client",
                    "parent_span_id": "8f5a2b8768cafb4e",
                    "span_id": "bd429c44b67a3eb4",
                    "start_timestamp": 1597976300.0000000,
                    "timestamp": 1597976302.0000000,
                    "trace_id": "ff62a8b040f340bda5d830223def1d81",
                    "data": {
                        "http.method": "GET"
                    }
                },
                {
                    "description": "POST http://domain.tld/hi",
                    "op": "http.client",
                    "parent_span_id": "8f5a2b8768cafb4e",
                    "span_id": "bd429c44b67a3eb4",
                    "start_timestamp": 1597976300.0000000,
                    "timestamp": 1597976302.0000000,
                    "trace_id": "ff62a8b040f340bda5d830223def1d81",
                    "data": {
                        "http.request.method": "POST"
                    }
                },
                {
                    "description": "PUT http://domain.tld/hi",
                    "op": "http.client",
                    "parent_span_id": "8f5a2b8768cafb4e",
                    "span_id": "bd429c44b67a3eb4",
                    "start_timestamp": 1597976300.0000000,
                    "timestamp": 1597976302.0000000,
                    "trace_id": "ff62a8b040f340bda5d830223def1d81",
                    "data": {
                        "method": "PUT"
                    }
                },
                {
                    "description": "GET /hi/this/is/just/the/path",
                    "op": "http.client",
                    "parent_span_id": "8f5a2b8768cafb4e",
                    "span_id": "bd429c44b67a3eb4",
                    "start_timestamp": 1597976300.0000000,
                    "timestamp": 1597976302.0000000,
                    "trace_id": "ff62a8b040f340bda5d830223def1d81",
                    "data": {
                        "http.method": "GET"
                    }
                },
                {
                    "description": "GET /hi/this/is/just/the/path",
                    "op": "http.client",
                    "parent_span_id": "8f5a2b8768cafb4e",
                    "span_id": "bd429c44b67a3eb4",
                    "start_timestamp": 1597976300.0000000,
                    "timestamp": 1597976302.0000000,
                    "trace_id": "ff62a8b040f340bda5d830223def1d81",
                    "data": {
                        "http.method": "GET",
                        "status_code": "500"
                    }
                },
                {
                    "description": "POST http://127.0.0.1:1234/api/hi",
                    "op": "http.client",
                    "parent_span_id": "8f5a2b8768cafb4e",
                    "span_id": "bd2eb23da2beb459",
                    "start_timestamp": 1597976300.0000000,
                    "timestamp": 1597976302.0000000,
                    "trace_id": "ff62a8b040f340bda5d830223def1d81",
                    "status": "ok",
                    "data": {
                        "http.method": "PoSt",
                        "status_code": "200"
                    }
                },
                {
                    "description": "POST http://sth.subdomain.domain.tld:1234/api/hi",
                    "op": "http.client",
                    "parent_span_id": "8f5a2b8768cafb4e",
                    "span_id": "bd2eb23da2beb459",
                    "start_timestamp": 1597976300.0000000,
                    "timestamp": 1597976302.0000000,
                    "trace_id": "ff62a8b040f340bda5d830223def1d81",
                    "status": "ok",
                    "data": {
                        "http.method": "PoSt",
                        "status_code": "200"
                    }
                },
                {
                    "description": "POST http://targetdomain.tld:1234/api/hi",
                    "op": "http.client",
                    "parent_span_id": "8f5a2b8768cafb4e",
                    "span_id": "bd2eb23da2beb459",
                    "start_timestamp": 1597976300.0000000,
                    "timestamp": 1597976302.0000000,
                    "trace_id": "ff62a8b040f340bda5d830223def1d81",
                    "status": "ok",
                    "data": {
                        "http.method": "POST",
                        "status_code": "200"
                    }
                },
                {
                    "description": "POST http://targetdomain:1234/api/id/0987654321",
                    "op": "http.client",
                    "parent_span_id": "8f5a2b8768cafb4e",
                    "span_id": "bd2eb23da2beb459",
                    "start_timestamp": 1597976300.0000000,
                    "timestamp": 1597976302.0000000,
                    "trace_id": "ff62a8b040f340bda5d830223def1d81",
                    "status": "ok",
                    "data": {
                        "http.method": "POST",
                        "status_code": "200"
                    }
                },
                {
                    "description": "POST http://sth.subdomain.domain.tld:1234/api/hi",
                    "op": "http.client",
                    "tags": {
                        "http.status_code": "200"
                    },
                    "parent_span_id": "8f5a2b8768cafb4e",
                    "span_id": "bd2eb23da2beb459",
                    "start_timestamp": 1597976300.0000000,
                    "timestamp": 1597976302.0000000,
                    "trace_id": "ff62a8b040f340bda5d830223def1d81",
                    "status": "ok",
                    "data": {
                        "http.method": "POST"
                    }
                },
                {
                    "description": "POST http://sth.subdomain.domain.tld:1234/api/hi",
                    "op": "http.client",
                    "tags": {
                        "http.status_code": "200"
                    },
                    "parent_span_id": "8f5a2b8768cafb4e",
                    "span_id": "bd2eb23da2beb459",
                    "start_timestamp": 1597976300.0000000,
                    "timestamp": 1597976302.0000000,
                    "trace_id": "ff62a8b040f340bda5d830223def1d81",
                    "status": "ok",
                    "data": {
                        "http.method": "POST",
                        "status_code": "200"
                    }
                },
                {
                    "description": "SeLeCt column FROM tAbLe WHERE id IN (1, 2, 3)",
                    "op": "db.sql.query",
                    "parent_span_id": "8f5a2b8768cafb4e",
                    "span_id": "bb7af8b99e95af5f",
                    "start_timestamp": 1597976300.0000000,
                    "timestamp": 1597976302.0000000,
                    "trace_id": "ff62a8b040f340bda5d830223def1d81",
                    "status": "ok",
                    "data": {
                        "db.system": "postgresql",
                        "db.operation": "SELECT"
                    }
                },
                {
                    "description": "select column FROM table WHERE id IN (1, 2, 3)",
                    "op": "db",
                    "parent_span_id": "8f5a2b8768cafb4e",
                    "span_id": "bb7af8b99e95af5f",
                    "start_timestamp": 1597976300.0000000,
                    "timestamp": 1597976302.0000000,
                    "trace_id": "ff62a8b040f340bda5d830223def1d81",
                    "status": "ok"
                },
                {
                    "description": "INSERT INTO table (col) VALUES (val)",
                    "op": "db.sql.query",
                    "parent_span_id": "8f5a2b8768cafb4e",
                    "span_id": "bb7af8b99e95af5f",
                    "start_timestamp": 1597976300.0000000,
                    "timestamp": 1597976302.0000000,
                    "trace_id": "ff62a8b040f340bda5d830223def1d81",
                    "status": "ok",
                    "data": {
                        "db.system": "postgresql",
                        "db.operation": "INSERT"
                    }
                },
                {
                    "description": "INSERT INTO from_date (col) VALUES (val)",
                    "op": "db.sql.query",
                    "parent_span_id": "8f5a2b8768cafb4e",
                    "span_id": "bb7af8b99e95af5f",
                    "start_timestamp": 1597976300.0000000,
                    "timestamp": 1597976302.0000000,
                    "trace_id": "ff62a8b040f340bda5d830223def1d81",
                    "status": "ok",
                    "data": {
                        "db.system": "postgresql",
                        "db.operation": "INSERT"
                    }
                },
                {
                    "description": "INSERT INTO table (col) VALUES (val)",
                    "op": "db",
                    "parent_span_id": "8f5a2b8768cafb4e",
                    "span_id": "bb7af8b99e95af5f",
                    "start_timestamp": 1597976300.0000000,
                    "timestamp": 1597976302.0000000,
                    "trace_id": "ff62a8b040f340bda5d830223def1d81",
                    "status": "ok"
                },
                {
                    "description": "SELECT\n*\nFROM\ntable\nWHERE\nid\nIN\n(val)",
                    "op": "db.sql.query",
                    "parent_span_id": "8f5a2b8768cafb4e",
                    "span_id": "bb7af8b99e95af5f",
                    "start_timestamp": 1597976300.0000000,
                    "timestamp": 1597976302.0000000,
                    "trace_id": "ff62a8b040f340bda5d830223def1d81",
                    "status": "ok",
                    "data": {
                        "db.system": "postgresql",
                        "db.operation": "SELECT"
                    }
                },
                {
                    "description": "SELECT \"table\".\"col\" FROM \"table\" WHERE \"table\".\"col\" = %s",
                    "op": "db",
                    "parent_span_id": "8f5a2b8768cafb4e",
                    "span_id": "bb7af8b99e95af5f",
                    "start_timestamp": 1597976300.0000000,
                    "timestamp": 1597976302.0000000,
                    "trace_id": "ff62a8b040f340bda5d830223def1d81",
                    "status": "ok",
                    "data": {
                        "db.system": "postgresql",
                        "db.operation": "SELECT"
                    }
                },
                {
                    "description": "DELETE FROM table WHERE conditions",
                    "op": "db",
                    "parent_span_id": "8f5a2b8768cafb4e",
                    "span_id": "bb7af8b99e95af5f",
                    "start_timestamp": 1597976300.0000000,
                    "timestamp": 1597976302.0000000,
                    "trace_id": "ff62a8b040f340bda5d830223def1d81",
                    "status": "ok",
                    "data": {
                        "db.system": "MyDatabase"
                    }
                },
                {
                    "description": "UPDATE table WHERE conditions",
                    "op": "db",
                    "parent_span_id": "8f5a2b8768cafb4e",
                    "span_id": "bb7af8b99e95af5f",
                    "start_timestamp": 1597976300.0000000,
                    "timestamp": 1597976302.0000000,
                    "trace_id": "ff62a8b040f340bda5d830223def1d81",
                    "status": "ok",
                    "data": {
                        "db.system": "MyDatabase"
                    }
                },
                {
                    "description": "SAVEPOINT save_this_one",
                    "op": "db",
                    "parent_span_id": "8f5a2b8768cafb4e",
                    "span_id": "bb7af8b99e95af5f",
                    "start_timestamp": 1597976300.0000000,
                    "timestamp": 1597976302.0000000,
                    "trace_id": "ff62a8b040f340bda5d830223def1d81",
                    "status": "ok",
                    "data": {
                        "db.system": "MyDatabase"
                    }
                },
                {
                    "description": "GET cache:user:{123}",
                    "op": "cache.get_item",
                    "parent_span_id": "8f5a2b8768cafb4e",
                    "span_id": "bb7af8b99e95af5f",
                    "start_timestamp": 1597976300.0000000,
                    "timestamp": 1597976302.0000000,
                    "trace_id": "ff62a8b040f340bda5d830223def1d81",
                    "status": "ok",
                    "data": {
                        "cache.hit": false,
                        "cache.item_size": 8
                    }
                },
                {
                    "description": "GET test:123:def",
                    "op": "db.redis",
                    "parent_span_id": "8f5a2b8768cafb4e",
                    "span_id": "bb7af8b99e95af5f",
                    "start_timestamp": 1597976300.0000000,
                    "timestamp": 1597976302.0000000,
                    "trace_id": "ff62a8b040f340bda5d830223def1d81",
                    "status": "ok",
                    "data": {}
                },
                {
                    "description": "GET lkjasdlkasjdlasjdlkasjdlkasjd",
                    "op": "db.redis",
                    "parent_span_id": "8f5a2b8768cafb4e",
                    "span_id": "bb7af8b99e95af5f",
                    "start_timestamp": 1597976300.0000000,
                    "timestamp": 1597976302.0000000,
                    "trace_id": "ff62a8b040f340bda5d830223def1d81",
                    "status": "ok",
                    "data": {}
                },
                {
                    "description": "SET 'aaa:bbb:123:zzz' '{\"from json\": \"no\"}'",
                    "op": "db.redis",
                    "parent_span_id": "8f5a2b8768cafb4e",
                    "span_id": "bb7af8b99e95af5f",
                    "start_timestamp": 1597976300.0000000,
                    "timestamp": 1597976302.0000000,
                    "trace_id": "ff62a8b040f340bda5d830223def1d81",
                    "status": "ok",
                    "data": {}
                },
                {
                    "description": "http://domain/static/myscript-v1.9.23.js",
                    "op": "resource.script",
                    "parent_span_id": "8f5a2b8768cafb4e",
                    "span_id": "bb7af8b99e95af5f",
                    "start_timestamp": 1597976300.0000000,
                    "timestamp": 1597976302.0000000,
                    "trace_id": "ff62a8b040f340bda5d830223def1d81",
                    "status": "ok"
                },
                {
                    "description": "things.count({\"$and\":[{\"services\":{\"$exists\":true}},{\"test_id\":38}]})",
                    "op": "db.sql.query",
                    "parent_span_id": "8f5a2b8768cafb4e",
                    "span_id": "bb7af8b99e95af5f",
                    "start_timestamp": 1597976300.0000000,
                    "timestamp": 1597976302.0000000,
                    "trace_id": "ff62a8b040f340bda5d830223def1d81",
                    "status": "ok",
                    "data": {
                        "db.system": "mongodb",
                        "db.operation": "count"
                    }
                },
                {
                    "description": "DELETE FROM table WHERE conditions",
                    "op": "db.sql.query",
                    "parent_span_id": "8f5a2b8768cafb4e",
                    "span_id": "bb7af8b99e95af5f",
                    "start_timestamp": 1597976300.0000000,
                    "timestamp": 1597976302.0000000,
                    "trace_id": "ff62a8b040f340bda5d830223def1d81",
                    "status": "ok",
                    "data": {
                        "db.system": "MyDatabase"
                    }
                },
                {
                    "description": "things.count({\"$and\":[{\"services\":{\"$exists\":true}},{\"test_id\":38}]})",
                    "op": "db.mongodb.find",
                    "parent_span_id": "8f5a2b8768cafb4e",
                    "span_id": "bb7af8b99e95af5f",
                    "start_timestamp": 1597976300.0000000,
                    "timestamp": 1597976302.0000000,
                    "trace_id": "ff62a8b040f340bda5d830223def1d81",
                    "status": "ok",
                    "data": {}
                },
                {
                    "description": "DELETE FROM table WHERE conditions",
                    "op": "db.sql.activerecord",
                    "parent_span_id": "8f5a2b8768cafb4e",
                    "span_id": "bb7af8b99e95af5f",
                    "start_timestamp": 1597976300.0000000,
                    "timestamp": 1597976302.0000000,
                    "trace_id": "ff62a8b040f340bda5d830223def1d81",
                    "status": "ok",
                    "data": {
                        "db.system": "MyDatabase"
                    }
                },
                {
                    "description": "SAVEPOINT save_this_one",
                    "op": "db.redis.command",
                    "parent_span_id": "8f5a2b8768cafb4e",
                    "span_id": "bb7af8b99e95af5f",
                    "start_timestamp": 1597976300.0000000,
                    "timestamp": 1597976302.0000000,
                    "trace_id": "ff62a8b040f340bda5d830223def1d81",
                    "status": "ok",
                    "data": {
                        "db.system": "redis"
                    }
                },
                {
                    "data": {
                        "device.class": "2",
                        "environment": "production",
                        "http.response.status_code": "200",
                        "mobile": true,
                        "release": "sentrydemos.ios.EmpowerPlant@0.0.8+1",
                        "span.op": "ui.load",
                        "span.status": "ok",
                        "transaction": "EmpowerPlantViewController",
                        "transaction.op": "ui.load",
                        "user": "id:FADC011D-28AA-40B7-8CA8-839A2AD05168"
                    },
                    "description": "viewDidLoad",
                    "exclusive_time": 15101.696732,
                    "op": "ui.load",
                    "parent_span_id": "6ebd1cdbb9424b88",
                    "span_id": "8cfaf7f29ac345b8",
                    "start_timestamp": 1695255136.239635,
                    "status": "ok",
                    "timestamp": 1695255152.073167,
                    "trace_id": "2dc90ee797b94299ba5ad82b816fc9f8"
                },
                {
                    "data": {
                        "device.class": "2",
                        "environment": "production",
                        "http.response.status_code": "200",
                        "mobile": true,
                        "release": "sentrydemos.ios.EmpowerPlant@0.0.8+1",
                        "span.op": "app.start.cold",
                        "span.status": "ok",
                        "transaction": "EmpowerPlantViewController",
                        "transaction.op": "ui.load",
                        "user": "id:FADC011D-28AA-40B7-8CA8-839A2AD05168"
                    },
                    "description": "Cold Start",
                    "exclusive_time": 0.0,
                    "op": "app.start.cold",
                    "parent_span_id": "6ebd1cdbb9424b88",
                    "span_id": "0e989cd370034c76",
                    "start_timestamp": 1695255134.469436,
                    "timestamp": 1695255136.137952,
                    "trace_id": "2dc90ee797b94299ba5ad82b816fc9f8"
                },
                {
                    "timestamp": 1694732408.3145,
                    "start_timestamp": 1694732407.8367,
                    "exclusive_time": 477.800131,
                    "description": "https://cdn.domain.com/path/to/file-hk2YHeW7Eo2XLCiE38F1Fz22KuljsgCAD6hyWCyOYZM.css",
                    "op": "resource.css",
                    "span_id": "97c0ef9770a02f9d",
                    "parent_span_id": "9756d8d7b2b364ff",
                    "trace_id": "77aeb1c16bb544a4a39b8d42944947a3",
                    "data": {
                        "http.decoded_response_content_length": 128950,
                        "http.response_content_length": 36170,
                        "http.response_transfer_size": 36470,
                        "resource.render_blocking_status": "blocking"
                    },
                    "hash": "e2fae740cccd3789"
                },
                {
                    "timestamp": 1694732408.3145,
                    "start_timestamp": 1694732407.8367,
                    "exclusive_time": 477.800131,
                    "description": "/static/myscript-v1.9.23.js",
                    "op": "resource.script",
                    "span_id": "97c0ef9770a02f9d",
                    "parent_span_id": "9756d8d7b2b364ff",
                    "trace_id": "77aeb1c16bb544a4a39b8d42944947a3",
                    "data": {
                        "http.decoded_response_content_length": 128950,
                        "http.response_content_length": 36170,
                        "http.response_transfer_size": 36470,
                        "resource.render_blocking_status": "blocking",
                        "server.address": "subdomain.example.com:5688",
                        "url.same_origin": true,
                        "url.scheme": "https"
                    },
                    "hash": "e2fae740cccd3789"
                },
                {
                    "description": "<SomeUiRendering>",
                    "op": "UI.React.Render",
                    "parent_span_id": "8f5a2b8768cafb4e",
                    "span_id": "bd429c44b67a3eb4",
                    "start_timestamp": 1597976300.0000000,
                    "timestamp": 1597976302.0000000,
                    "trace_id": "ff62a8b040f340bda5d830223def1d81"
                },
                {
                    "description": "GET http://domain.tld/hi",
                    "op": "http.client",
                    "parent_span_id": "8f5a2b8768cafb4e",
                    "span_id": "bd429c44b67a3eb4",
                    "start_timestamp": 1597976300.0000000,
                    "timestamp": 1597976302.0000000,
                    "trace_id": "ff62a8b040f340bda5d830223def1d81",
                    "data": {
                        "http.method": "GET"
                    }
                },
                {
                    "description": "POST http://domain.tld/hi",
                    "op": "http.client",
                    "parent_span_id": "8f5a2b8768cafb4e",
                    "span_id": "bd429c44b67a3eb4",
                    "start_timestamp": 1597976300.0000000,
                    "timestamp": 1597976302.0000000,
                    "trace_id": "ff62a8b040f340bda5d830223def1d81",
                    "data": {
                        "http.request.method": "POST"
                    }
                },
                {
                    "description": "PUT http://domain.tld/hi",
                    "op": "http.client",
                    "parent_span_id": "8f5a2b8768cafb4e",
                    "span_id": "bd429c44b67a3eb4",
                    "start_timestamp": 1597976300.0000000,
                    "timestamp": 1597976302.0000000,
                    "trace_id": "ff62a8b040f340bda5d830223def1d81",
                    "data": {
                        "method": "PUT"
                    }
                },
                {
                    "description": "GET /hi/this/is/just/the/path",
                    "op": "http.client",
                    "parent_span_id": "8f5a2b8768cafb4e",
                    "span_id": "bd429c44b67a3eb4",
                    "start_timestamp": 1597976300.0000000,
                    "timestamp": 1597976302.0000000,
                    "trace_id": "ff62a8b040f340bda5d830223def1d81",
                    "data": {
                        "http.method": "GET"
                    }
                },
                {
                    "description": "POST http://127.0.0.1:1234/api/hi",
                    "op": "http.client",
                    "parent_span_id": "8f5a2b8768cafb4e",
                    "span_id": "bd2eb23da2beb459",
                    "start_timestamp": 1597976300.0000000,
                    "timestamp": 1597976302.0000000,
                    "trace_id": "ff62a8b040f340bda5d830223def1d81",
                    "status": "ok",
                    "data": {
                        "http.method": "PoSt",
                        "status_code": "200"
                    }
                },
                {
                    "description": "POST http://sth.subdomain.domain.tld:1234/api/hi",
                    "op": "http.client",
                    "parent_span_id": "8f5a2b8768cafb4e",
                    "span_id": "bd2eb23da2beb459",
                    "start_timestamp": 1597976300.0000000,
                    "timestamp": 1597976302.0000000,
                    "trace_id": "ff62a8b040f340bda5d830223def1d81",
                    "status": "ok",
                    "data": {
                        "http.method": "PoSt",
                        "status_code": "200"
                    }
                },
                {
                    "description": "POST http://targetdomain.tld:1234/api/hi",
                    "op": "http.client",
                    "parent_span_id": "8f5a2b8768cafb4e",
                    "span_id": "bd2eb23da2beb459",
                    "start_timestamp": 1597976300.0000000,
                    "timestamp": 1597976302.0000000,
                    "trace_id": "ff62a8b040f340bda5d830223def1d81",
                    "status": "ok",
                    "data": {
                        "http.method": "POST",
                        "status_code": "200"
                    }
                },
                {
                    "description": "POST http://targetdomain:1234/api/id/0987654321",
                    "op": "http.client",
                    "parent_span_id": "8f5a2b8768cafb4e",
                    "span_id": "bd2eb23da2beb459",
                    "start_timestamp": 1597976300.0000000,
                    "timestamp": 1597976302.0000000,
                    "trace_id": "ff62a8b040f340bda5d830223def1d81",
                    "status": "ok",
                    "data": {
                        "http.method": "POST",
                        "status_code": "200"
                    }
                },
                {
                    "description": "POST http://sth.subdomain.domain.tld:1234/api/hi",
                    "op": "http.client",
                    "tags": {
                        "http.status_code": "200"
                    },
                    "parent_span_id": "8f5a2b8768cafb4e",
                    "span_id": "bd2eb23da2beb459",
                    "start_timestamp": 1597976300.0000000,
                    "timestamp": 1597976302.0000000,
                    "trace_id": "ff62a8b040f340bda5d830223def1d81",
                    "status": "ok",
                    "data": {
                        "http.method": "POST"
                    }
                },
                {
                    "description": "POST http://sth.subdomain.domain.tld:1234/api/hi",
                    "op": "http.client",
                    "tags": {
                        "http.status_code": "200"
                    },
                    "parent_span_id": "8f5a2b8768cafb4e",
                    "span_id": "bd2eb23da2beb459",
                    "start_timestamp": 1597976300.0000000,
                    "timestamp": 1597976302.0000000,
                    "trace_id": "ff62a8b040f340bda5d830223def1d81",
                    "status": "ok",
                    "data": {
                        "http.method": "POST",
                        "status_code": "200"
                    }
                },
                {
                    "description": "SeLeCt column FROM tAbLe WHERE id IN (1, 2, 3)",
                    "op": "db.sql.query",
                    "parent_span_id": "8f5a2b8768cafb4e",
                    "span_id": "bb7af8b99e95af5f",
                    "start_timestamp": 1597976300.0000000,
                    "timestamp": 1597976302.0000000,
                    "trace_id": "ff62a8b040f340bda5d830223def1d81",
                    "status": "ok",
                    "data": {
                        "db.system": "postgresql",
                        "db.operation": "SELECT"
                    }
                },
                {
                    "description": "select column FROM table WHERE id IN (1, 2, 3)",
                    "op": "db",
                    "parent_span_id": "8f5a2b8768cafb4e",
                    "span_id": "bb7af8b99e95af5f",
                    "start_timestamp": 1597976300.0000000,
                    "timestamp": 1597976302.0000000,
                    "trace_id": "ff62a8b040f340bda5d830223def1d81",
                    "status": "ok"
                },
                {
                    "description": "INSERT INTO table (col) VALUES (val)",
                    "op": "db.sql.query",
                    "parent_span_id": "8f5a2b8768cafb4e",
                    "span_id": "bb7af8b99e95af5f",
                    "start_timestamp": 1597976300.0000000,
                    "timestamp": 1597976302.0000000,
                    "trace_id": "ff62a8b040f340bda5d830223def1d81",
                    "status": "ok",
                    "data": {
                        "db.system": "postgresql",
                        "db.operation": "INSERT"
                    }
                },
                {
                    "description": "INSERT INTO from_date (col) VALUES (val)",
                    "op": "db.sql.query",
                    "parent_span_id": "8f5a2b8768cafb4e",
                    "span_id": "bb7af8b99e95af5f",
                    "start_timestamp": 1597976300.0000000,
                    "timestamp": 1597976302.0000000,
                    "trace_id": "ff62a8b040f340bda5d830223def1d81",
                    "status": "ok",
                    "data": {
                        "db.system": "postgresql",
                        "db.operation": "INSERT"
                    }
                },
                {
                    "description": "INSERT INTO table (col) VALUES (val)",
                    "op": "db",
                    "parent_span_id": "8f5a2b8768cafb4e",
                    "span_id": "bb7af8b99e95af5f",
                    "start_timestamp": 1597976300.0000000,
                    "timestamp": 1597976302.0000000,
                    "trace_id": "ff62a8b040f340bda5d830223def1d81",
                    "status": "ok"
                },
                {
                    "description": "SELECT\n*\nFROM\ntable\nWHERE\nid\nIN\n(val)",
                    "op": "db.sql.query",
                    "parent_span_id": "8f5a2b8768cafb4e",
                    "span_id": "bb7af8b99e95af5f",
                    "start_timestamp": 1597976300.0000000,
                    "timestamp": 1597976302.0000000,
                    "trace_id": "ff62a8b040f340bda5d830223def1d81",
                    "status": "ok",
                    "data": {
                        "db.system": "postgresql",
                        "db.operation": "SELECT"
                    }
                },
                {
                    "description": "SELECT \"table\".\"col\" FROM \"table\" WHERE \"table\".\"col\" = %s",
                    "op": "db",
                    "parent_span_id": "8f5a2b8768cafb4e",
                    "span_id": "bb7af8b99e95af5f",
                    "start_timestamp": 1597976300.0000000,
                    "timestamp": 1597976302.0000000,
                    "trace_id": "ff62a8b040f340bda5d830223def1d81",
                    "status": "ok",
                    "data": {
                        "db.system": "postgresql",
                        "db.operation": "SELECT"
                    }
                },
                {
                    "description": "DELETE FROM table WHERE conditions",
                    "op": "db",
                    "parent_span_id": "8f5a2b8768cafb4e",
                    "span_id": "bb7af8b99e95af5f",
                    "start_timestamp": 1597976300.0000000,
                    "timestamp": 1597976302.0000000,
                    "trace_id": "ff62a8b040f340bda5d830223def1d81",
                    "status": "ok",
                    "data": {
                        "db.system": "MyDatabase"
                    }
                },
                {
                    "description": "UPDATE table WHERE conditions",
                    "op": "db",
                    "parent_span_id": "8f5a2b8768cafb4e",
                    "span_id": "bb7af8b99e95af5f",
                    "start_timestamp": 1597976300.0000000,
                    "timestamp": 1597976302.0000000,
                    "trace_id": "ff62a8b040f340bda5d830223def1d81",
                    "status": "ok",
                    "data": {
                        "db.system": "MyDatabase"
                    }
                },
                {
                    "description": "SAVEPOINT save_this_one",
                    "op": "db",
                    "parent_span_id": "8f5a2b8768cafb4e",
                    "span_id": "bb7af8b99e95af5f",
                    "start_timestamp": 1597976300.0000000,
                    "timestamp": 1597976302.0000000,
                    "trace_id": "ff62a8b040f340bda5d830223def1d81",
                    "status": "ok",
                    "data": {
                        "db.system": "MyDatabase"
                    }
                },
                {
                    "description": "GET cache:user:{123}",
                    "op": "cache.get_item",
                    "parent_span_id": "8f5a2b8768cafb4e",
                    "span_id": "bb7af8b99e95af5f",
                    "start_timestamp": 1597976300.0000000,
                    "timestamp": 1597976302.0000000,
                    "trace_id": "ff62a8b040f340bda5d830223def1d81",
                    "status": "ok",
                    "data": {
                        "cache.hit": false,
                        "cache.item_size": 10
                    }
                },
                {
                    "description": "GET cache:user:{456}",
                    "op": "cache.get_item",
                    "parent_span_id": "8f5a2b8768cafb4e",
                    "span_id": "bb7af8b99e95af5f",
                    "start_timestamp": 1597976300.0000000,
                    "timestamp": 1597976302.0000000,
                    "trace_id": "ff62a8b040f340bda5d830223def1d81",
                    "status": "ok",
                    "data": {
                        "cache.hit": true
                    }
                },
                {
                    "description": "GET test:123:def",
                    "op": "db.redis",
                    "parent_span_id": "8f5a2b8768cafb4e",
                    "span_id": "bb7af8b99e95af5f",
                    "start_timestamp": 1597976300.0000000,
                    "timestamp": 1597976302.0000000,
                    "trace_id": "ff62a8b040f340bda5d830223def1d81",
                    "status": "ok",
                    "data": {}
                },
                {
                    "description": "GET lkjasdlkasjdlasjdlkasjdlkasjd",
                    "op": "db.redis",
                    "parent_span_id": "8f5a2b8768cafb4e",
                    "span_id": "bb7af8b99e95af5f",
                    "start_timestamp": 1597976300.0000000,
                    "timestamp": 1597976302.0000000,
                    "trace_id": "ff62a8b040f340bda5d830223def1d81",
                    "status": "ok",
                    "data": {}
                },
                {
                    "description": "SET 'aaa:bbb:123:zzz' '{\"from json\": \"no\"}'",
                    "op": "db.redis",
                    "parent_span_id": "8f5a2b8768cafb4e",
                    "span_id": "bb7af8b99e95af5f",
                    "start_timestamp": 1597976300.0000000,
                    "timestamp": 1597976302.0000000,
                    "trace_id": "ff62a8b040f340bda5d830223def1d81",
                    "status": "ok",
                    "data": {}
                },
                {
                    "description": "chrome-extension://begnopegbbhjeeiganiajffnalhlkkjb/img/assets/icon-10k.svg",
                    "op": "resource.script",
                    "parent_span_id": "8f5a2b8768cafb4e",
                    "span_id": "bb7af8b99e95af5f",
                    "start_timestamp": 1597976300.0000000,
                    "timestamp": 1597976302.0000000,
                    "trace_id": "ff62a8b040f340bda5d830223def1d81",
                    "status": "ok"
                },
                {
                    "description": "http://domain/static/myscript-v1.9.23.js",
                    "op": "resource.script",
                    "parent_span_id": "8f5a2b8768cafb4e",
                    "span_id": "bb7af8b99e95af5f",
                    "start_timestamp": 1597976300.0000000,
                    "timestamp": 1597976302.0000000,
                    "trace_id": "ff62a8b040f340bda5d830223def1d81",
                    "status": "ok"
                },
                {
                    "timestamp": 1694732408.3145,
                    "start_timestamp": 1694732407.8367,
                    "exclusive_time": 477.800131,
                    "description": "https://cdn.domain.com/path/to/file-hk2YHeW7Eo2XLCiE38F1Fz22KuljsgCAD6hyWCyOYZM.CSS",
                    "op": "resource.css",
                    "span_id": "97c0ef9770a02f9d",
                    "parent_span_id": "9756d8d7b2b364ff",
                    "trace_id": "77aeb1c16bb544a4a39b8d42944947a3",
                    "data": {
                        "http.decoded_response_content_length": 128950,
                        "http.response_content_length": 36170,
                        "http.response_transfer_size": 36470,
                        "resource.render_blocking_status": "blocking"
                    },
                    "hash": "e2fae740cccd3789"
                },
                {
                    "timestamp": 1694732408.3145,
                    "start_timestamp": 1694732407.8367,
                    "span_id": "97c0ef9770a02f9d",
                    "parent_span_id": "9756d8d7b2b364ff",
                    "trace_id": "77aeb1c16bb544a4a39b8d42944947a3",
                    "op": "resource.script",
                    "description": "domain.com/zero-length-00",
                    "data": {
                        "http.decoded_response_content_length": 0,
                        "http.response_content_length": 0,
                        "http.response_transfer_size": 0
                    }
                },
                {
                    "timestamp": 1702474613.0495,
                    "start_timestamp": 1702474613.0175,
                    "description": "input.app-123.adfasf456[type=\"range\"][name=\"replay-timeline\"]",
                    "op": "ui.interaction.click",
                    "span_id": "9b01bd820a083e63",
                    "parent_span_id": "a1e13f3f06239d69",
                    "trace_id": "922dda2462ea4ac2b6a4b339bee90863",
                    "data": {
                        "ui.component_name": "my-component-name"
                    }
                },
                {
                    "timestamp": 1702474613.0495,
                    "start_timestamp": 1702474613.0175,
                    "description": "sentry.tasks.post_process.post_process_group",
                    "op": "queue.task.celery",
                    "span_id": "9b01bd820a083e63",
                    "parent_span_id": "a1e13f3f06239d69",
                    "trace_id": "922dda2462ea4ac2b6a4b339bee90863",
                    "data": {
                        "messaging.destination.name": "default",
                        "messaging.message.receive.latency": 100,
                        "messaging.message.retry.count": 2,
                        "messaging.message.body.size": 1000
                    }
                },
                {
                    "timestamp": 1702474613.0495,
                    "start_timestamp": 1702474613.0175,
                    "description": "sentry.tasks.post_process.post_process_group",
                    "op": "queue.submit.celery",
                    "span_id": "9b01bd820a083e63",
                    "parent_span_id": "a1e13f3f06239d69",
                    "trace_id": "922dda2462ea4ac2b6a4b339bee90863",
                    "data": {
                        "messaging.destination.name": "default",
                        "messaging.message.receive.latency": 100,
                        "messaging.message.retry.count": 2,
                        "messaging.message.body.size": 1000
                    }
                },
                {
                    "timestamp": 1702474613.0495,
                    "start_timestamp": 1702474613.0175,
                    "description": "sentry.tasks.post_process.post_process_group",
                    "op": "queue.publish",
                    "span_id": "9b01bd820a083e63",
                    "parent_span_id": "a1e13f3f06239d69",
                    "trace_id": "922dda2462ea4ac2b6a4b339bee90863",
                    "data": {
                        "messaging.destination.name": "default",
                        "messaging.message.receive.latency": 100,
                        "messaging.message.retry.count": 2,
                        "messaging.message.body.size": 1000
                    }
                },
                {
                    "timestamp": 1702474613.0495,
                    "start_timestamp": 1702474613.0175,
                    "description": "sentry.tasks.post_process.post_process_group",
                    "op": "queue.process",
                    "span_id": "9b01bd820a083e63",
                    "parent_span_id": "a1e13f3f06239d69",
                    "trace_id": "922dda2462ea4ac2b6a4b339bee90863",
                    "data": {
                        "messaging.destination.name": "default",
                        "messaging.message.receive.latency": 100,
                        "messaging.message.retry.count": 2,
                        "messaging.message.body.size": 1000
                    }
                },
                {
                    "timestamp": 1702474613.0495,
                    "start_timestamp": 1702474613.0175,
                    "description": "ConcurrentStream",
                    "op": "ai.run.langchain",
                    "origin": "auto.langchain",
                    "span_id": "9c01bd820a083e63",
                    "parent_span_id": "a1e13f3f06239d69",
                    "trace_id": "922dda2462ea4ac2b6a4b339bee90863",
                    "measurements": {
                        "ai_total_tokens_used": {
                            "value": 20
                        }
                    },
                    "data": {
                        "ai.pipeline.name": "Autofix Pipeline"
                    }
                },
                {
                    "timestamp": 1702474613.0495,
                    "start_timestamp": 1702474613.0175,
                    "description": "Autofix Pipeline",
                    "op": "ai.pipeline.langchain",
                    "origin": "auto.langchain",
                    "span_id": "9c01bd820a083e63",
                    "parent_span_id": "a1e13f3f06239d69",
                    "trace_id": "922dda2462ea4ac2b6a4b339bee90863",
                    "measurements": {
                        "ai_total_tokens_used": {
                            "value": 30
                        }
                    }
                }
            ]
        }
        "#;

        let mut event = Annotated::from_json(json).unwrap();

        // Normalize first, to make sure that all things are correct as in the real pipeline:
        normalize_event(
            &mut event,
            &NormalizationConfig {
                enrich_spans: true,
                ..Default::default()
            },
        );

<<<<<<< HEAD
        let metrics = extract_metrics(event.value().unwrap(), false, &combined_config(), 200, None);
=======
        // Create a project config with the relevant feature flag. Sanitize to fill defaults.
        let mut project = ProjectConfig {
            features,
            ..ProjectConfig::default()
        };
        project.sanitize();

        let config = project.metric_extraction.ok().unwrap();
        let combined_config = (&config).into();
        let metrics = extract_metrics(event.value().unwrap(), false, &combined_config, 200, None);
>>>>>>> 80cb1103
        insta::assert_debug_snapshot!(metrics);
    }

    const MOBILE_EVENT: &str = r#"
        {
            "type": "transaction",
            "sdk": {"name": "sentry.javascript.react-native"},
            "start_timestamp": "2021-04-26T07:59:01+0100",
            "timestamp": "2021-04-26T08:00:00+0100",
            "release": "1.2.3",
            "transaction": "gEt /api/:version/users/",
            "transaction_info": {"source": "custom"},
            "platform": "cocoa",
            "contexts": {
                "trace": {
                    "trace_id": "ff62a8b040f340bda5d830223def1d81",
                    "span_id": "bd429c44b67a3eb4"
                },
                "device": {
                    "family": "iOS",
                    "model": "iPhone1,1"
                },
                "app": {
                    "app_identifier": "org.reactjs.native.example.RnDiffApp",
                    "app_name": "RnDiffApp"
                },
                "os": {
                    "name": "iOS",
                    "version": "16.2"
                }
            },
            "measurements": {
                "app_start_warm": {
                    "value": 1.0,
                    "unit": "millisecond"
                }
            },
            "spans": [
                {
                    "op": "app.start.cold",
                    "span_id": "bd429c44b67a3eb4",
                    "start_timestamp": 1597976300.0000000,
                    "timestamp": 1597976302.0000000,
                    "trace_id": "ff62a8b040f340bda5d830223def1d81"
                },
                {
                    "op": "ui.load.initial_display",
                    "span_id": "bd429c44b67a3eb2",
                    "start_timestamp": 1597976300.0000000,
                    "timestamp": 1597976303.0000000,
                    "trace_id": "ff62a8b040f340bda5d830223def1d81",
                    "data": {
                        "frames.slow": 1,
                        "frames.frozen": 2,
                        "frames.total": 9,
                        "frames.delay": 0.1
                    }
                },
                {
                    "op": "app.start.cold",
                    "description": "Cold Start",
                    "span_id": "bd429c44b67a3eb2",
                    "start_timestamp": 1597976300.0000000,
                    "timestamp": 1597976303.0000000,
                    "trace_id": "ff62a8b040f340bda5d830223def1d81"
                },
                {
                    "op": "custom.op",
                    "description": "Custom Op",
                    "span_id": "bd429c44b67a3eb2",
                    "start_timestamp": 1597976300.0000000,
                    "timestamp": 1597976303.0000000,
                    "trace_id": "ff62a8b040f340bda5d830223def1d81"
                },
                {
                    "op": "contentprovider.load",
                    "description": "io.sentry.android.core.SentryPerformanceProvider.onCreate",
                    "span_id": "bd429c44b67a3eb2",
                    "start_timestamp": 1597976300.0000000,
                    "timestamp": 1597976303.0000000,
                    "trace_id": "ff62a8b040f340bda5d830223def1d81"
                },
                {
                    "op": "application.load",
                    "description": "io.sentry.samples.android.MyApplication.onCreate",
                    "span_id": "bd429c44b67a3eb2",
                    "start_timestamp": 1597976300.0000000,
                    "timestamp": 1597976303.0000000,
                    "trace_id": "ff62a8b040f340bda5d830223def1d81"
                },
                {
                    "op": "activity.load",
                    "description": "io.sentry.samples.android.MainActivity.onCreate",
                    "span_id": "bd429c44b67a3eb2",
                    "start_timestamp": 1597976300.0000000,
                    "timestamp": 1597976303.0000000,
                    "trace_id": "ff62a8b040f340bda5d830223def1d81",
                    "data": {
                        "app_start_type": "cold"
                    }
                },
                {
                    "op": "process.load",
                    "description": "Process Initialization",
                    "span_id": "bd429c44b67a3eb2",
                    "start_timestamp": 1597976300.0000000,
                    "timestamp": 1597976303.0000000,
                    "trace_id": "ff62a8b040f340bda5d830223def1d81",
                    "data": {
                        "app_start_type": "cold"
                    }
                },
                {
                    "op": "file.read",
                    "description": "somebackup.212321",
                    "span_id": "bd429c44b67a3eb2",
                    "start_timestamp": 1597976300.0000000,
                    "timestamp": 1597976303.0000000,
                    "trace_id": "ff62a8b040f340bda5d830223def1d81"
                },
                {
                    "op": "http.client",
                    "description": "www.example.com",
                    "span_id": "bd429c44b67a3eb2",
                    "start_timestamp": 1597976300.0000000,
                    "timestamp": 1597976303.0000000,
                    "trace_id": "ff62a8b040f340bda5d830223def1d81",
                    "data": {
                        "http.response.status_code": "200"
                    }
                },
                {
                    "op": "http.client",
                    "description": "www.example.com",
                    "span_id": "bd429c44b67a3eb2",
                    "start_timestamp": 1597976300.0000000,
                    "timestamp": 1597976303.0000000,
                    "trace_id": "ff62a8b040f340bda5d830223def1d81",
                    "data": {
                        "http.response.status_code": 200
                    }
                }
            ]
        }
        "#;

    #[test]
    fn test_extract_span_metrics_mobile() {
        let mut event = Annotated::from_json(MOBILE_EVENT).unwrap();

        // Normalize first, to make sure that all things are correct as in the real pipeline:
        normalize_event(
            &mut event,
            &NormalizationConfig {
                enrich_spans: true,
                device_class_synthesis_config: true,
                ..Default::default()
            },
        );

<<<<<<< HEAD
        let metrics = extract_metrics(event.value().unwrap(), false, &combined_config(), 200, None);
=======
        // Create a project config with the relevant feature flag. Sanitize to fill defaults.
        let mut project = ProjectConfig {
            features: [Feature::ExtractSpansAndSpanMetricsFromEvent]
                .into_iter()
                .collect(),
            ..ProjectConfig::default()
        };
        project.sanitize();

        let config = project.metric_extraction.ok().unwrap();
        let combined_config = (&config).into();
        let metrics = extract_metrics(event.value().unwrap(), false, &combined_config, 200, None);
>>>>>>> 80cb1103
        insta::assert_debug_snapshot!((&event.value().unwrap().spans, metrics));
    }

    #[test]
    fn test_extract_span_metrics_mobile_screen() {
        let json = r#"
        {
            "type": "transaction",
            "sdk": {"name": "sentry.javascript.react-native"},
            "start_timestamp": "2021-04-26T07:59:01+0100",
            "timestamp": "2021-04-26T08:00:00+0100",
            "transaction": "gEt /api/:version/users/",
            "contexts": {
                "trace": {
                    "op": "ui.load",
                    "trace_id": "ff62a8b040f340bda5d830223def1d81",
                    "span_id": "bd429c44b67a3eb4"
                }
            },
            "spans": [
                {
                    "description": "GET http://domain.tld/hi",
                    "op": "http.client",
                    "parent_span_id": "8f5a2b8768cafb4e",
                    "span_id": "bd429c44b67a3eb4",
                    "start_timestamp": 1597976300.0000000,
                    "timestamp": 1597976302.0000000,
                    "exclusive_time": 2000.0,
                    "trace_id": "ff62a8b040f340bda5d830223def1d81",
                    "data": {
                        "http.method": "GET"
                    },
                    "sentry_tags": {
                        "action": "GET",
                        "category": "http",
                        "description": "GET http://domain.tld",
                        "domain": "domain.tld",
                        "group": "d9dc18637d441612",
                        "mobile": "true",
                        "op": "http.client",
                        "transaction": "gEt /api/:version/users/",
                        "transaction.method": "GET",
                        "transaction.op": "ui.load"
                    }
                }
            ]
        }
        "#;
        let event = Annotated::from_json(json).unwrap();

<<<<<<< HEAD
        let metrics = extract_metrics(event.value().unwrap(), false, &combined_config(), 200, None);
=======
        // Create a project config with the relevant feature flag. Sanitize to fill defaults.
        let mut project = ProjectConfig {
            features: [Feature::ExtractSpansAndSpanMetricsFromEvent]
                .into_iter()
                .collect(),
            ..ProjectConfig::default()
        };
        project.sanitize();

        let config = project.metric_extraction.ok().unwrap();
        let combined_config = (&config).into();
        let metrics = extract_metrics(event.value().unwrap(), false, &combined_config, 200, None);
>>>>>>> 80cb1103

        // When transaction.op:ui.load and mobile:true, HTTP spans still get both
        // exclusive_time metrics:
        assert!(metrics
            .iter()
            .any(|b| &*b.name == "d:spans/exclusive_time@millisecond"));
        assert!(metrics
            .iter()
            .any(|b| &*b.name == "d:spans/exclusive_time_light@millisecond"));
    }

    #[test]
    fn test_extract_span_metrics_usage() {
        let mut event = Annotated::from_json(MOBILE_EVENT).unwrap();

        // Normalize first, to make sure that all things are correct as in the real pipeline:
        normalize_event(
            &mut event,
            &NormalizationConfig {
                enrich_spans: true,
                device_class_synthesis_config: true,
                ..Default::default()
            },
        );

<<<<<<< HEAD
        let metrics = extract_metrics(event.value().unwrap(), false, &combined_config(), 200, None);
=======
        // Create a project config with the relevant feature flag. Sanitize to fill defaults.
        let mut project = ProjectConfig {
            features: [Feature::ExtractSpansAndSpanMetricsFromEvent]
                .into_iter()
                .collect(),
            ..ProjectConfig::default()
        };
        project.sanitize();

        let config = project.metric_extraction.ok().unwrap();
        let combined_config = (&config).into();
        let metrics = extract_metrics(event.value().unwrap(), false, &combined_config, 200, None);
>>>>>>> 80cb1103

        let usage_metrics = metrics
            .into_iter()
            .filter(|b| &*b.name == "c:spans/usage@none")
            .collect::<Vec<_>>();

        let expected_usage = 12; // We count all spans received by Relay, plus one for the transaction
        assert_eq!(usage_metrics.len(), expected_usage);
        for m in usage_metrics {
            assert!(m.tags.is_empty());
        }
    }

    /// Helper function for span metric extraction tests.
<<<<<<< HEAD
=======
    fn extract_span_metrics(span: &Span) -> Vec<Bucket> {
        let mut config = ProjectConfig::default();
        config
            .features
            .0
            .insert(Feature::ExtractSpansAndSpanMetricsFromEvent);
        config.sanitize(); // apply defaults for span extraction

        let extraction_config = config.metric_extraction.ok().unwrap();
        generic::extract_metrics(
            span,
            &CombinedMetricExtractionConfig::from(&extraction_config),
        )
    }

    /// Helper function for span metric extraction tests.
>>>>>>> 80cb1103
    fn extract_span_metrics_mobile(span_op: &str, duration_millis: f64) -> Vec<Bucket> {
        let mut span = Span::default();
        span.sentry_tags
            .get_or_insert_with(Default::default)
            .insert("mobile".to_owned(), "true".to_owned().into());
        span.timestamp
            .set_value(Some(Timestamp::from(DateTime::<Utc>::MAX_UTC))); // whatever
        span.op.set_value(Some(span_op.into()));
        span.exclusive_time.set_value(Some(duration_millis));

        generic::extract_metrics(&span, &combined_config())
    }

    #[test]
    fn test_app_start_cold_inlier() {
        let metrics = extract_span_metrics_mobile("app.start.cold", 180000.0);
        assert_eq!(
            metrics.iter().map(|m| &*m.name).collect::<Vec<_>>(),
            vec![
                "c:spans/usage@none",
                "d:spans/exclusive_time@millisecond",
                "d:spans/exclusive_time_light@millisecond",
            ]
        );
    }

    #[test]
    fn test_app_start_cold_outlier() {
        let metrics = extract_span_metrics_mobile("app.start.cold", 181000.0);
        assert_eq!(
            metrics.iter().map(|m| &*m.name).collect::<Vec<_>>(),
            vec!["c:spans/usage@none", "d:spans/exclusive_time@millisecond",]
        );
    }

    #[test]
    fn test_app_start_warm_inlier() {
        let metrics = extract_span_metrics_mobile("app.start.warm", 180000.0);
        assert_eq!(
            metrics.iter().map(|m| &*m.name).collect::<Vec<_>>(),
            vec![
                "c:spans/usage@none",
                "d:spans/exclusive_time@millisecond",
                "d:spans/exclusive_time_light@millisecond",
            ]
        );
    }

    #[test]
    fn test_app_start_warm_outlier() {
        let metrics = extract_span_metrics_mobile("app.start.warm", 181000.0);
        assert_eq!(
            metrics.iter().map(|m| &*m.name).collect::<Vec<_>>(),
            vec!["c:spans/usage@none", "d:spans/exclusive_time@millisecond",]
        );
    }

    #[test]
    fn test_ui_load_initial_display_inlier() {
        let metrics = extract_span_metrics_mobile("ui.load.initial_display", 180000.0);
        assert_eq!(
            metrics.iter().map(|m| &*m.name).collect::<Vec<_>>(),
            vec![
                "c:spans/usage@none",
                "d:spans/exclusive_time@millisecond",
                "d:spans/exclusive_time_light@millisecond",
            ]
        );
    }

    #[test]
    fn test_ui_load_initial_display_outlier() {
        let metrics = extract_span_metrics_mobile("ui.load.initial_display", 181000.0);
        assert_eq!(
            metrics.iter().map(|m| &*m.name).collect::<Vec<_>>(),
            vec!["c:spans/usage@none", "d:spans/exclusive_time@millisecond",]
        );
    }

    #[test]
    fn test_ui_load_full_display_inlier() {
        let metrics = extract_span_metrics_mobile("ui.load.full_display", 180000.0);
        assert_eq!(
            metrics.iter().map(|m| &*m.name).collect::<Vec<_>>(),
            vec![
                "c:spans/usage@none",
                "d:spans/exclusive_time@millisecond",
                "d:spans/exclusive_time_light@millisecond",
            ]
        );
    }

    #[test]
    fn test_ui_load_full_display_outlier() {
        let metrics = extract_span_metrics_mobile("ui.load.full_display", 181000.0);
        assert_eq!(
            metrics.iter().map(|m| &*m.name).collect::<Vec<_>>(),
            vec!["c:spans/usage@none", "d:spans/exclusive_time@millisecond",]
        );
    }

    #[test]
    fn test_display_times_extracted() {
        let span = r#"{
            "op": "ui.load",
            "span_id": "bd429c44b67a3eb4",
            "start_timestamp": 1597976300.0000000,
            "timestamp": 1597976302.0000000,
            "exclusive_time": 100,
            "trace_id": "ff62a8b040f340bda5d830223def1d81",
            "sentry_tags": {
                "mobile": "true",
                "ttid": "ttid",
                "ttfd": "ttfd"
            }
        }"#;
        let span: Span = Annotated::from_json(span).unwrap().into_value().unwrap();
        let metrics = generic::extract_metrics(&span, &combined_config());

        assert!(!metrics.is_empty());
        for metric in metrics {
            if &*metric.name == "d:spans/exclusive_time@millisecond" {
                assert_eq!(metric.tag("ttid"), Some("ttid"));
                assert_eq!(metric.tag("ttfd"), Some("ttfd"));
            } else {
                assert!(!metric.tags.contains_key("ttid"));
                assert!(!metric.tags.contains_key("ttfd"));
            }
        }
    }

    #[test]
    fn test_extract_span_metrics_performance_score() {
        let json = r#"
            {
                "op": "ui.interaction.click",
                "parent_span_id": "8f5a2b8768cafb4e",
                "span_id": "bd429c44b67a3eb4",
                "start_timestamp": 1597976300.0000000,
                "timestamp": 1597976302.0000000,
                "exclusive_time": 2000.0,
                "trace_id": "ff62a8b040f340bda5d830223def1d81",
                "sentry_tags": {
                    "browser.name": "Chrome",
                    "op": "ui.interaction.click"
                },
                "measurements": {
                    "score.total": {"value": 1.0},
                    "score.inp": {"value": 1.0},
                    "score.weight.inp": {"value": 1.0},
                    "inp": {"value": 1.0}
                }
            }
        "#;
        let span = Annotated::<Span>::from_json(json).unwrap();
        let metrics = generic::extract_metrics(span.value().unwrap(), &combined_config());

        for mri in [
            "d:spans/webvital.inp@millisecond",
            "d:spans/webvital.score.inp@ratio",
            "d:spans/webvital.score.total@ratio",
            "d:spans/webvital.score.weight.inp@ratio",
        ] {
            assert!(metrics.iter().any(|b| &*b.name == mri));
            assert!(metrics.iter().any(|b| b.tags.contains_key("browser.name")));
            assert!(metrics.iter().any(|b| b.tags.contains_key("span.op")));
        }
    }

    #[test]
    fn extracts_span_metrics_from_transaction() {
        let event = r#"
            {
                "type": "transaction",
                "timestamp": "2021-04-26T08:00:05+0100",
                "start_timestamp": "2021-04-26T08:00:00+0100",
                "transaction": "my_transaction",
                "contexts": {
                    "trace": {
                        "exclusive_time": 5000.0,
                        "op": "db.query",
                        "status": "ok"
                    }
                }
            }
            "#;
        let event = Annotated::<Event>::from_json(event).unwrap();

<<<<<<< HEAD
        let metrics = extract_metrics(event.value().unwrap(), false, &combined_config(), 200, None);
=======
        // Create a project config with the relevant feature flag. Sanitize to fill defaults.
        let mut project = ProjectConfig {
            features: [Feature::ExtractSpansAndSpanMetricsFromEvent]
                .into_iter()
                .collect(),
            ..ProjectConfig::default()
        };
        project.sanitize();

        let config = project.metric_extraction.ok().unwrap();
        let combined_config = (&config).into();
        let metrics = extract_metrics(event.value().unwrap(), false, &combined_config, 200, None);
>>>>>>> 80cb1103

        assert_eq!(metrics.len(), 4);

        assert_eq!(&*metrics[0].name, "c:spans/usage@none");

        assert_eq!(&*metrics[1].name, "d:spans/exclusive_time@millisecond");
        assert_debug_snapshot!(metrics[1].tags, @r###"
        {
            "span.category": "db",
            "span.op": "db.query",
            "transaction": "my_transaction",
            "transaction.op": "db.query",
        }
        "###);
        assert_eq!(
            &*metrics[2].name,
            "d:spans/exclusive_time_light@millisecond"
        );

        assert_eq!(&*metrics[3].name, "d:spans/duration@millisecond");
    }
}<|MERGE_RESOLUTION|>--- conflicted
+++ resolved
@@ -1156,20 +1156,7 @@
             },
         );
 
-<<<<<<< HEAD
         let metrics = extract_metrics(event.value().unwrap(), false, &combined_config(), 200, None);
-=======
-        // Create a project config with the relevant feature flag. Sanitize to fill defaults.
-        let mut project = ProjectConfig {
-            features,
-            ..ProjectConfig::default()
-        };
-        project.sanitize();
-
-        let config = project.metric_extraction.ok().unwrap();
-        let combined_config = (&config).into();
-        let metrics = extract_metrics(event.value().unwrap(), false, &combined_config, 200, None);
->>>>>>> 80cb1103
         insta::assert_debug_snapshot!(metrics);
     }
 
@@ -1330,22 +1317,7 @@
             },
         );
 
-<<<<<<< HEAD
         let metrics = extract_metrics(event.value().unwrap(), false, &combined_config(), 200, None);
-=======
-        // Create a project config with the relevant feature flag. Sanitize to fill defaults.
-        let mut project = ProjectConfig {
-            features: [Feature::ExtractSpansAndSpanMetricsFromEvent]
-                .into_iter()
-                .collect(),
-            ..ProjectConfig::default()
-        };
-        project.sanitize();
-
-        let config = project.metric_extraction.ok().unwrap();
-        let combined_config = (&config).into();
-        let metrics = extract_metrics(event.value().unwrap(), false, &combined_config, 200, None);
->>>>>>> 80cb1103
         insta::assert_debug_snapshot!((&event.value().unwrap().spans, metrics));
     }
 
@@ -1396,22 +1368,7 @@
         "#;
         let event = Annotated::from_json(json).unwrap();
 
-<<<<<<< HEAD
         let metrics = extract_metrics(event.value().unwrap(), false, &combined_config(), 200, None);
-=======
-        // Create a project config with the relevant feature flag. Sanitize to fill defaults.
-        let mut project = ProjectConfig {
-            features: [Feature::ExtractSpansAndSpanMetricsFromEvent]
-                .into_iter()
-                .collect(),
-            ..ProjectConfig::default()
-        };
-        project.sanitize();
-
-        let config = project.metric_extraction.ok().unwrap();
-        let combined_config = (&config).into();
-        let metrics = extract_metrics(event.value().unwrap(), false, &combined_config, 200, None);
->>>>>>> 80cb1103
 
         // When transaction.op:ui.load and mobile:true, HTTP spans still get both
         // exclusive_time metrics:
@@ -1437,22 +1394,7 @@
             },
         );
 
-<<<<<<< HEAD
         let metrics = extract_metrics(event.value().unwrap(), false, &combined_config(), 200, None);
-=======
-        // Create a project config with the relevant feature flag. Sanitize to fill defaults.
-        let mut project = ProjectConfig {
-            features: [Feature::ExtractSpansAndSpanMetricsFromEvent]
-                .into_iter()
-                .collect(),
-            ..ProjectConfig::default()
-        };
-        project.sanitize();
-
-        let config = project.metric_extraction.ok().unwrap();
-        let combined_config = (&config).into();
-        let metrics = extract_metrics(event.value().unwrap(), false, &combined_config, 200, None);
->>>>>>> 80cb1103
 
         let usage_metrics = metrics
             .into_iter()
@@ -1467,25 +1409,6 @@
     }
 
     /// Helper function for span metric extraction tests.
-<<<<<<< HEAD
-=======
-    fn extract_span_metrics(span: &Span) -> Vec<Bucket> {
-        let mut config = ProjectConfig::default();
-        config
-            .features
-            .0
-            .insert(Feature::ExtractSpansAndSpanMetricsFromEvent);
-        config.sanitize(); // apply defaults for span extraction
-
-        let extraction_config = config.metric_extraction.ok().unwrap();
-        generic::extract_metrics(
-            span,
-            &CombinedMetricExtractionConfig::from(&extraction_config),
-        )
-    }
-
-    /// Helper function for span metric extraction tests.
->>>>>>> 80cb1103
     fn extract_span_metrics_mobile(span_op: &str, duration_millis: f64) -> Vec<Bucket> {
         let mut span = Span::default();
         span.sentry_tags
@@ -1674,22 +1597,7 @@
             "#;
         let event = Annotated::<Event>::from_json(event).unwrap();
 
-<<<<<<< HEAD
         let metrics = extract_metrics(event.value().unwrap(), false, &combined_config(), 200, None);
-=======
-        // Create a project config with the relevant feature flag. Sanitize to fill defaults.
-        let mut project = ProjectConfig {
-            features: [Feature::ExtractSpansAndSpanMetricsFromEvent]
-                .into_iter()
-                .collect(),
-            ..ProjectConfig::default()
-        };
-        project.sanitize();
-
-        let config = project.metric_extraction.ok().unwrap();
-        let combined_config = (&config).into();
-        let metrics = extract_metrics(event.value().unwrap(), false, &combined_config, 200, None);
->>>>>>> 80cb1103
 
         assert_eq!(metrics.len(), 4);
 
