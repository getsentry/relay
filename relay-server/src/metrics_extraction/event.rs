--- conflicted
+++ resolved
@@ -1298,13 +1298,8 @@
     fn test_app_start_cold_outlier() {
         let metrics = extract_span_metrics_mobile("app.start.cold", 181000.0);
         assert_eq!(
-<<<<<<< HEAD
-            metrics.iter().map(|m| &m.name).collect::<Vec<_>>(),
+            metrics.iter().map(|m| &*m.name).collect::<Vec<_>>(),
             vec!["c:spans/usage@none", "d:spans/exclusive_time@millisecond"]
-=======
-            metrics.iter().map(|m| &*m.name).collect::<Vec<_>>(),
-            vec!["c:spans/usage@none"]
->>>>>>> 2f49cfeb
         );
     }
 
@@ -1327,13 +1322,8 @@
     fn test_app_start_warm_outlier() {
         let metrics = extract_span_metrics_mobile("app.start.warm", 181000.0);
         assert_eq!(
-<<<<<<< HEAD
-            metrics.iter().map(|m| &m.name).collect::<Vec<_>>(),
+            metrics.iter().map(|m| &*m.name).collect::<Vec<_>>(),
             vec!["c:spans/usage@none", "d:spans/exclusive_time@millisecond"]
-=======
-            metrics.iter().map(|m| &*m.name).collect::<Vec<_>>(),
-            vec!["c:spans/usage@none"]
->>>>>>> 2f49cfeb
         );
     }
 
@@ -1356,13 +1346,8 @@
     fn test_ui_load_initial_display_outlier() {
         let metrics = extract_span_metrics_mobile("ui.load.initial_display", 181000.0);
         assert_eq!(
-<<<<<<< HEAD
-            metrics.iter().map(|m| &m.name).collect::<Vec<_>>(),
+            metrics.iter().map(|m| &*m.name).collect::<Vec<_>>(),
             vec!["c:spans/usage@none", "d:spans/exclusive_time@millisecond"]
-=======
-            metrics.iter().map(|m| &*m.name).collect::<Vec<_>>(),
-            vec!["c:spans/usage@none"]
->>>>>>> 2f49cfeb
         );
     }
 
@@ -1385,13 +1370,8 @@
     fn test_ui_load_full_display_outlier() {
         let metrics = extract_span_metrics_mobile("ui.load.full_display", 181000.0);
         assert_eq!(
-<<<<<<< HEAD
-            metrics.iter().map(|m| &m.name).collect::<Vec<_>>(),
+            metrics.iter().map(|m| &*m.name).collect::<Vec<_>>(),
             vec!["c:spans/usage@none", "d:spans/exclusive_time@millisecond"]
-=======
-            metrics.iter().map(|m| &*m.name).collect::<Vec<_>>(),
-            vec!["c:spans/usage@none"]
->>>>>>> 2f49cfeb
         );
     }
 
