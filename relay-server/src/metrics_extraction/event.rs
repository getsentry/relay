use relay_common::time::UnixTimestamp;
use relay_dynamic_config::MetricExtractionConfig;
use relay_event_schema::protocol::{Event, Span};
use relay_metrics::Bucket;
use relay_quotas::DataCategory;

use crate::metrics_extraction::generic::{self, Extractable};
use crate::services::processor::extract_transaction_span;
use crate::statsd::RelayTimers;
use crate::utils::sample;

impl Extractable for Event {
    fn category(&self) -> DataCategory {
        // Obtain the event's data category, but treat default events as error events for the
        // purpose of metric tagging.
        match DataCategory::from(self.ty.value().copied().unwrap_or_default()) {
            DataCategory::Default => DataCategory::Error,
            category => category,
        }
    }

    fn timestamp(&self) -> Option<UnixTimestamp> {
        self.timestamp
            .value()
            .and_then(|ts| UnixTimestamp::from_datetime(ts.0))
    }
}

impl Extractable for Span {
    fn category(&self) -> DataCategory {
        DataCategory::Span
    }

    fn timestamp(&self) -> Option<UnixTimestamp> {
        self.timestamp
            .value()
            .and_then(|ts| UnixTimestamp::from_datetime(ts.0))
    }
}

/// Extracts metrics from an [`Event`].
///
/// The event must have a valid timestamp; if the timestamp is missing or invalid, no metrics are
/// extracted. Timestamp and clock drift correction should occur before metrics extraction to ensure
/// valid timestamps.
///
/// If this is a transaction event with spans, metrics will also be extracted from the spans.
pub fn extract_metrics(
    event: &Event,
    spans_extracted: bool,
    config: &MetricExtractionConfig,
    max_tag_value_size: usize,
    span_extraction_sample_rate: Option<f32>,
) -> Vec<Bucket> {
    let mut metrics = generic::extract_metrics(event, config);

    // If spans were already extracted for an event,
    // we rely on span processing to extract metrics.
    if !spans_extracted && sample(span_extraction_sample_rate.unwrap_or(1.0)) {
        extract_span_metrics_for_event(event, config, max_tag_value_size, &mut metrics);
    }

    metrics
}

fn extract_span_metrics_for_event(
    event: &Event,
    config: &MetricExtractionConfig,
    max_tag_value_size: usize,
    output: &mut Vec<Bucket>,
) {
    relay_statsd::metric!(timer(RelayTimers::EventProcessingSpanMetricsExtraction), {
        if let Some(transaction_span) = extract_transaction_span(event, max_tag_value_size) {
            output.extend(generic::extract_metrics(&transaction_span, config));
        }

        if let Some(spans) = event.spans.value() {
            for annotated_span in spans {
                if let Some(span) = annotated_span.value() {
                    output.extend(generic::extract_metrics(span, config));
                }
            }
        }
    });
}

#[cfg(test)]
mod tests {
    use chrono::{DateTime, Utc};
    use insta::assert_debug_snapshot;
    use relay_dynamic_config::{Feature, FeatureSet, ProjectConfig};
    use relay_event_normalization::{normalize_event, NormalizationConfig};
    use relay_event_schema::protocol::Timestamp;
    use relay_protocol::Annotated;
    use std::collections::BTreeSet;

    use super::*;

    #[test]
    fn test_extract_span_metrics() {
        let json = r#"
        {
            "type": "transaction",
            "platform": "javascript",
            "start_timestamp": "2021-04-26T07:59:01+0100",
            "timestamp": "2021-04-26T08:00:00+0100",
            "server_name": "myhost",
            "release": "1.2.3",
            "dist": "foo ",
            "environment": "fake_environment",
            "transaction": "gEt /api/:version/users/",
            "transaction_info": {"source": "custom"},
            "user": {
                "id": "user123",
                "geo": {
                    "country_code": "US"
                }
            },
            "tags": {
                "http.status_code": 500
            },
            "contexts": {
                "trace": {
                    "trace_id": "ff62a8b040f340bda5d830223def1d81",
                    "span_id": "bd429c44b67a3eb4",
                    "op": "mYOp",
                    "status": "ok"
                }
            },
            "request": {
                "method": "POST"
            },
            "spans": [
                {
                    "description": "<SomeUiRendering>",
                    "op": "UI.React.Render",
                    "parent_span_id": "8f5a2b8768cafb4e",
                    "span_id": "bd429c44b67a3eb4",
                    "start_timestamp": 1597976300.0000000,
                    "timestamp": 1597976302.0000000,
                    "trace_id": "ff62a8b040f340bda5d830223def1d81"
                },
                {
                    "description": "GET http://domain.tld/hi",
                    "op": "http.client",
                    "parent_span_id": "8f5a2b8768cafb4e",
                    "span_id": "bd429c44b67a3eb4",
                    "start_timestamp": 1597976300.0000000,
                    "timestamp": 1597976302.0000000,
                    "trace_id": "ff62a8b040f340bda5d830223def1d81",
                    "data": {
                        "http.method": "GET"
                    }
                },
                {
                    "description": "POST http://domain.tld/hi",
                    "op": "http.client",
                    "parent_span_id": "8f5a2b8768cafb4e",
                    "span_id": "bd429c44b67a3eb4",
                    "start_timestamp": 1597976300.0000000,
                    "timestamp": 1597976302.0000000,
                    "trace_id": "ff62a8b040f340bda5d830223def1d81",
                    "data": {
                        "http.request.method": "POST"
                    }
                },
                {
                    "description": "PUT http://domain.tld/hi",
                    "op": "http.client",
                    "parent_span_id": "8f5a2b8768cafb4e",
                    "span_id": "bd429c44b67a3eb4",
                    "start_timestamp": 1597976300.0000000,
                    "timestamp": 1597976302.0000000,
                    "trace_id": "ff62a8b040f340bda5d830223def1d81",
                    "data": {
                        "method": "PUT"
                    }
                },
                {
                    "description": "GET /hi/this/is/just/the/path",
                    "op": "http.client",
                    "parent_span_id": "8f5a2b8768cafb4e",
                    "span_id": "bd429c44b67a3eb4",
                    "start_timestamp": 1597976300.0000000,
                    "timestamp": 1597976302.0000000,
                    "trace_id": "ff62a8b040f340bda5d830223def1d81",
                    "data": {
                        "http.method": "GET"
                    }
                },
                {
                    "description": "GET /hi/this/is/just/the/path",
                    "op": "http.client",
                    "parent_span_id": "8f5a2b8768cafb4e",
                    "span_id": "bd429c44b67a3eb4",
                    "start_timestamp": 1597976300.0000000,
                    "timestamp": 1597976302.0000000,
                    "trace_id": "ff62a8b040f340bda5d830223def1d81",
                    "data": {
                        "http.method": "GET",
                        "status_code": "500"
                    }
                },
                {
                    "description": "POST http://127.0.0.1:1234/api/hi",
                    "op": "http.client",
                    "parent_span_id": "8f5a2b8768cafb4e",
                    "span_id": "bd2eb23da2beb459",
                    "start_timestamp": 1597976300.0000000,
                    "timestamp": 1597976302.0000000,
                    "trace_id": "ff62a8b040f340bda5d830223def1d81",
                    "status": "ok",
                    "data": {
                        "http.method": "PoSt",
                        "status_code": "200"
                    }
                },
                {
                    "description": "POST http://sth.subdomain.domain.tld:1234/api/hi",
                    "op": "http.client",
                    "parent_span_id": "8f5a2b8768cafb4e",
                    "span_id": "bd2eb23da2beb459",
                    "start_timestamp": 1597976300.0000000,
                    "timestamp": 1597976302.0000000,
                    "trace_id": "ff62a8b040f340bda5d830223def1d81",
                    "status": "ok",
                    "data": {
                        "http.method": "PoSt",
                        "status_code": "200"
                    }
                },
                {
                    "description": "POST http://targetdomain.tld:1234/api/hi",
                    "op": "http.client",
                    "parent_span_id": "8f5a2b8768cafb4e",
                    "span_id": "bd2eb23da2beb459",
                    "start_timestamp": 1597976300.0000000,
                    "timestamp": 1597976302.0000000,
                    "trace_id": "ff62a8b040f340bda5d830223def1d81",
                    "status": "ok",
                    "data": {
                        "http.method": "POST",
                        "status_code": "200"
                    }
                },
                {
                    "description": "POST http://targetdomain:1234/api/id/0987654321",
                    "op": "http.client",
                    "parent_span_id": "8f5a2b8768cafb4e",
                    "span_id": "bd2eb23da2beb459",
                    "start_timestamp": 1597976300.0000000,
                    "timestamp": 1597976302.0000000,
                    "trace_id": "ff62a8b040f340bda5d830223def1d81",
                    "status": "ok",
                    "data": {
                        "http.method": "POST",
                        "status_code": "200"
                    }
                },
                {
                    "description": "POST http://sth.subdomain.domain.tld:1234/api/hi",
                    "op": "http.client",
                    "tags": {
                        "http.status_code": "200"
                    },
                    "parent_span_id": "8f5a2b8768cafb4e",
                    "span_id": "bd2eb23da2beb459",
                    "start_timestamp": 1597976300.0000000,
                    "timestamp": 1597976302.0000000,
                    "trace_id": "ff62a8b040f340bda5d830223def1d81",
                    "status": "ok",
                    "data": {
                        "http.method": "POST"
                    }
                },
                {
                    "description": "POST http://sth.subdomain.domain.tld:1234/api/hi",
                    "op": "http.client",
                    "tags": {
                        "http.status_code": "200"
                    },
                    "parent_span_id": "8f5a2b8768cafb4e",
                    "span_id": "bd2eb23da2beb459",
                    "start_timestamp": 1597976300.0000000,
                    "timestamp": 1597976302.0000000,
                    "trace_id": "ff62a8b040f340bda5d830223def1d81",
                    "status": "ok",
                    "data": {
                        "http.method": "POST",
                        "status_code": "200"
                    }
                },
                {
                    "description": "SeLeCt column FROM tAbLe WHERE id IN (1, 2, 3)",
                    "op": "db.sql.query",
                    "parent_span_id": "8f5a2b8768cafb4e",
                    "span_id": "bb7af8b99e95af5f",
                    "start_timestamp": 1597976300.0000000,
                    "timestamp": 1597976302.0000000,
                    "trace_id": "ff62a8b040f340bda5d830223def1d81",
                    "status": "ok",
                    "data": {
                        "db.system": "postgresql",
                        "db.operation": "SELECT"
                    }
                },
                {
                    "description": "select column FROM table WHERE id IN (1, 2, 3)",
                    "op": "db",
                    "parent_span_id": "8f5a2b8768cafb4e",
                    "span_id": "bb7af8b99e95af5f",
                    "start_timestamp": 1597976300.0000000,
                    "timestamp": 1597976302.0000000,
                    "trace_id": "ff62a8b040f340bda5d830223def1d81",
                    "status": "ok"
                },
                {
                    "description": "INSERT INTO table (col) VALUES (val)",
                    "op": "db.sql.query",
                    "parent_span_id": "8f5a2b8768cafb4e",
                    "span_id": "bb7af8b99e95af5f",
                    "start_timestamp": 1597976300.0000000,
                    "timestamp": 1597976302.0000000,
                    "trace_id": "ff62a8b040f340bda5d830223def1d81",
                    "status": "ok",
                    "data": {
                        "db.system": "postgresql",
                        "db.operation": "INSERT"
                    }
                },
                {
                    "description": "INSERT INTO from_date (col) VALUES (val)",
                    "op": "db.sql.query",
                    "parent_span_id": "8f5a2b8768cafb4e",
                    "span_id": "bb7af8b99e95af5f",
                    "start_timestamp": 1597976300.0000000,
                    "timestamp": 1597976302.0000000,
                    "trace_id": "ff62a8b040f340bda5d830223def1d81",
                    "status": "ok",
                    "data": {
                        "db.system": "postgresql",
                        "db.operation": "INSERT"
                    }
                },
                {
                    "description": "INSERT INTO table (col) VALUES (val)",
                    "op": "db",
                    "parent_span_id": "8f5a2b8768cafb4e",
                    "span_id": "bb7af8b99e95af5f",
                    "start_timestamp": 1597976300.0000000,
                    "timestamp": 1597976302.0000000,
                    "trace_id": "ff62a8b040f340bda5d830223def1d81",
                    "status": "ok"
                },
                {
                    "description": "SELECT\n*\nFROM\ntable\nWHERE\nid\nIN\n(val)",
                    "op": "db.sql.query",
                    "parent_span_id": "8f5a2b8768cafb4e",
                    "span_id": "bb7af8b99e95af5f",
                    "start_timestamp": 1597976300.0000000,
                    "timestamp": 1597976302.0000000,
                    "trace_id": "ff62a8b040f340bda5d830223def1d81",
                    "status": "ok",
                    "data": {
                        "db.system": "postgresql",
                        "db.operation": "SELECT"
                    }
                },
                {
                    "description": "SELECT \"table\".\"col\" FROM \"table\" WHERE \"table\".\"col\" = %s",
                    "op": "db",
                    "parent_span_id": "8f5a2b8768cafb4e",
                    "span_id": "bb7af8b99e95af5f",
                    "start_timestamp": 1597976300.0000000,
                    "timestamp": 1597976302.0000000,
                    "trace_id": "ff62a8b040f340bda5d830223def1d81",
                    "status": "ok",
                    "data": {
                        "db.system": "postgresql",
                        "db.operation": "SELECT"
                    }
                },
                {
                    "description": "DELETE FROM table WHERE conditions",
                    "op": "db",
                    "parent_span_id": "8f5a2b8768cafb4e",
                    "span_id": "bb7af8b99e95af5f",
                    "start_timestamp": 1597976300.0000000,
                    "timestamp": 1597976302.0000000,
                    "trace_id": "ff62a8b040f340bda5d830223def1d81",
                    "status": "ok",
                    "data": {
                        "db.system": "MyDatabase"
                    }
                },
                {
                    "description": "UPDATE table WHERE conditions",
                    "op": "db",
                    "parent_span_id": "8f5a2b8768cafb4e",
                    "span_id": "bb7af8b99e95af5f",
                    "start_timestamp": 1597976300.0000000,
                    "timestamp": 1597976302.0000000,
                    "trace_id": "ff62a8b040f340bda5d830223def1d81",
                    "status": "ok",
                    "data": {
                        "db.system": "MyDatabase"
                    }
                },
                {
                    "description": "SAVEPOINT save_this_one",
                    "op": "db",
                    "parent_span_id": "8f5a2b8768cafb4e",
                    "span_id": "bb7af8b99e95af5f",
                    "start_timestamp": 1597976300.0000000,
                    "timestamp": 1597976302.0000000,
                    "trace_id": "ff62a8b040f340bda5d830223def1d81",
                    "status": "ok",
                    "data": {
                        "db.system": "MyDatabase"
                    }
                },
                {
                    "description": "GET cache:user:{123}",
                    "op": "cache.get_item",
                    "parent_span_id": "8f5a2b8768cafb4e",
                    "span_id": "bb7af8b99e95af5f",
                    "start_timestamp": 1597976300.0000000,
                    "timestamp": 1597976302.0000000,
                    "trace_id": "ff62a8b040f340bda5d830223def1d81",
                    "status": "ok",
                    "data": {
                        "cache.hit": false,
                        "cache.item_size": 8
                    }
                },
                {
                    "description": "GET test:123:def",
                    "op": "db.redis",
                    "parent_span_id": "8f5a2b8768cafb4e",
                    "span_id": "bb7af8b99e95af5f",
                    "start_timestamp": 1597976300.0000000,
                    "timestamp": 1597976302.0000000,
                    "trace_id": "ff62a8b040f340bda5d830223def1d81",
                    "status": "ok",
                    "data": {}
                },
                {
                    "description": "GET lkjasdlkasjdlasjdlkasjdlkasjd",
                    "op": "db.redis",
                    "parent_span_id": "8f5a2b8768cafb4e",
                    "span_id": "bb7af8b99e95af5f",
                    "start_timestamp": 1597976300.0000000,
                    "timestamp": 1597976302.0000000,
                    "trace_id": "ff62a8b040f340bda5d830223def1d81",
                    "status": "ok",
                    "data": {}
                },
                {
                    "description": "SET 'aaa:bbb:123:zzz' '{\"from json\": \"no\"}'",
                    "op": "db.redis",
                    "parent_span_id": "8f5a2b8768cafb4e",
                    "span_id": "bb7af8b99e95af5f",
                    "start_timestamp": 1597976300.0000000,
                    "timestamp": 1597976302.0000000,
                    "trace_id": "ff62a8b040f340bda5d830223def1d81",
                    "status": "ok",
                    "data": {}
                },
                {
                    "description": "http://domain/static/myscript-v1.9.23.js",
                    "op": "resource.script",
                    "parent_span_id": "8f5a2b8768cafb4e",
                    "span_id": "bb7af8b99e95af5f",
                    "start_timestamp": 1597976300.0000000,
                    "timestamp": 1597976302.0000000,
                    "trace_id": "ff62a8b040f340bda5d830223def1d81",
                    "status": "ok"
                },
                {
                    "description": "things.count({\"$and\":[{\"services\":{\"$exists\":true}},{\"test_id\":38}]})",
                    "op": "db.sql.query",
                    "parent_span_id": "8f5a2b8768cafb4e",
                    "span_id": "bb7af8b99e95af5f",
                    "start_timestamp": 1597976300.0000000,
                    "timestamp": 1597976302.0000000,
                    "trace_id": "ff62a8b040f340bda5d830223def1d81",
                    "status": "ok",
                    "data": {
                        "db.system": "mongodb",
                        "db.operation": "count"
                    }
                },
                {
                    "description": "DELETE FROM table WHERE conditions",
                    "op": "db.sql.query",
                    "parent_span_id": "8f5a2b8768cafb4e",
                    "span_id": "bb7af8b99e95af5f",
                    "start_timestamp": 1597976300.0000000,
                    "timestamp": 1597976302.0000000,
                    "trace_id": "ff62a8b040f340bda5d830223def1d81",
                    "status": "ok",
                    "data": {
                        "db.system": "MyDatabase"
                    }
                },
                {
                    "description": "things.count({\"$and\":[{\"services\":{\"$exists\":true}},{\"test_id\":38}]})",
                    "op": "db.mongodb.find",
                    "parent_span_id": "8f5a2b8768cafb4e",
                    "span_id": "bb7af8b99e95af5f",
                    "start_timestamp": 1597976300.0000000,
                    "timestamp": 1597976302.0000000,
                    "trace_id": "ff62a8b040f340bda5d830223def1d81",
                    "status": "ok",
                    "data": {}
                },
                {
                    "description": "DELETE FROM table WHERE conditions",
                    "op": "db.sql.activerecord",
                    "parent_span_id": "8f5a2b8768cafb4e",
                    "span_id": "bb7af8b99e95af5f",
                    "start_timestamp": 1597976300.0000000,
                    "timestamp": 1597976302.0000000,
                    "trace_id": "ff62a8b040f340bda5d830223def1d81",
                    "status": "ok",
                    "data": {
                        "db.system": "MyDatabase"
                    }
                },
                {
                    "description": "SAVEPOINT save_this_one",
                    "op": "db.redis.command",
                    "parent_span_id": "8f5a2b8768cafb4e",
                    "span_id": "bb7af8b99e95af5f",
                    "start_timestamp": 1597976300.0000000,
                    "timestamp": 1597976302.0000000,
                    "trace_id": "ff62a8b040f340bda5d830223def1d81",
                    "status": "ok",
                    "data": {
                        "db.system": "redis"
                    }
                },
                {
                    "data": {
                        "device.class": "2",
                        "environment": "production",
                        "http.response.status_code": "200",
                        "mobile": true,
                        "release": "sentrydemos.ios.EmpowerPlant@0.0.8+1",
                        "span.op": "ui.load",
                        "span.status": "ok",
                        "transaction": "EmpowerPlantViewController",
                        "transaction.op": "ui.load",
                        "user": "id:FADC011D-28AA-40B7-8CA8-839A2AD05168"
                    },
                    "description": "viewDidLoad",
                    "exclusive_time": 15101.696732,
                    "op": "ui.load",
                    "parent_span_id": "6ebd1cdbb9424b88",
                    "span_id": "8cfaf7f29ac345b8",
                    "start_timestamp": 1695255136.239635,
                    "status": "ok",
                    "timestamp": 1695255152.073167,
                    "trace_id": "2dc90ee797b94299ba5ad82b816fc9f8"
                },
                {
                    "data": {
                        "device.class": "2",
                        "environment": "production",
                        "http.response.status_code": "200",
                        "mobile": true,
                        "release": "sentrydemos.ios.EmpowerPlant@0.0.8+1",
                        "span.op": "app.start.cold",
                        "span.status": "ok",
                        "transaction": "EmpowerPlantViewController",
                        "transaction.op": "ui.load",
                        "user": "id:FADC011D-28AA-40B7-8CA8-839A2AD05168"
                    },
                    "description": "Cold Start",
                    "exclusive_time": 0.0,
                    "op": "app.start.cold",
                    "parent_span_id": "6ebd1cdbb9424b88",
                    "span_id": "0e989cd370034c76",
                    "start_timestamp": 1695255134.469436,
                    "timestamp": 1695255136.137952,
                    "trace_id": "2dc90ee797b94299ba5ad82b816fc9f8"
                },
                {
                    "timestamp": 1694732408.3145,
                    "start_timestamp": 1694732407.8367,
                    "exclusive_time": 477.800131,
                    "description": "https://cdn.domain.com/path/to/file-hk2YHeW7Eo2XLCiE38F1Fz22KuljsgCAD6hyWCyOYZM.css",
                    "op": "resource.css",
                    "span_id": "97c0ef9770a02f9d",
                    "parent_span_id": "9756d8d7b2b364ff",
                    "trace_id": "77aeb1c16bb544a4a39b8d42944947a3",
                    "data": {
                        "http.decoded_response_content_length": 128950,
                        "http.response_content_length": 36170,
                        "http.response_transfer_size": 36470,
                        "resource.render_blocking_status": "blocking"
                    },
                    "hash": "e2fae740cccd3789"
                },
                {
                    "timestamp": 1694732408.3145,
                    "start_timestamp": 1694732407.8367,
                    "exclusive_time": 477.800131,
                    "description": "/static/myscript-v1.9.23.js",
                    "op": "resource.script",
                    "span_id": "97c0ef9770a02f9d",
                    "parent_span_id": "9756d8d7b2b364ff",
                    "trace_id": "77aeb1c16bb544a4a39b8d42944947a3",
                    "data": {
                        "http.decoded_response_content_length": 128950,
                        "http.response_content_length": 36170,
                        "http.response_transfer_size": 36470,
                        "resource.render_blocking_status": "blocking",
                        "server.address": "subdomain.example.com:5688",
                        "url.same_origin": true,
                        "url.scheme": "https"
                    },
                    "hash": "e2fae740cccd3789"
                },
                {
                    "description": "<SomeUiRendering>",
                    "op": "UI.React.Render",
                    "parent_span_id": "8f5a2b8768cafb4e",
                    "span_id": "bd429c44b67a3eb4",
                    "start_timestamp": 1597976300.0000000,
                    "timestamp": 1597976302.0000000,
                    "trace_id": "ff62a8b040f340bda5d830223def1d81"
                },
                {
                    "description": "GET http://domain.tld/hi",
                    "op": "http.client",
                    "parent_span_id": "8f5a2b8768cafb4e",
                    "span_id": "bd429c44b67a3eb4",
                    "start_timestamp": 1597976300.0000000,
                    "timestamp": 1597976302.0000000,
                    "trace_id": "ff62a8b040f340bda5d830223def1d81",
                    "data": {
                        "http.method": "GET"
                    }
                },
                {
                    "description": "POST http://domain.tld/hi",
                    "op": "http.client",
                    "parent_span_id": "8f5a2b8768cafb4e",
                    "span_id": "bd429c44b67a3eb4",
                    "start_timestamp": 1597976300.0000000,
                    "timestamp": 1597976302.0000000,
                    "trace_id": "ff62a8b040f340bda5d830223def1d81",
                    "data": {
                        "http.request.method": "POST"
                    }
                },
                {
                    "description": "PUT http://domain.tld/hi",
                    "op": "http.client",
                    "parent_span_id": "8f5a2b8768cafb4e",
                    "span_id": "bd429c44b67a3eb4",
                    "start_timestamp": 1597976300.0000000,
                    "timestamp": 1597976302.0000000,
                    "trace_id": "ff62a8b040f340bda5d830223def1d81",
                    "data": {
                        "method": "PUT"
                    }
                },
                {
                    "description": "GET /hi/this/is/just/the/path",
                    "op": "http.client",
                    "parent_span_id": "8f5a2b8768cafb4e",
                    "span_id": "bd429c44b67a3eb4",
                    "start_timestamp": 1597976300.0000000,
                    "timestamp": 1597976302.0000000,
                    "trace_id": "ff62a8b040f340bda5d830223def1d81",
                    "data": {
                        "http.method": "GET"
                    }
                },
                {
                    "description": "POST http://127.0.0.1:1234/api/hi",
                    "op": "http.client",
                    "parent_span_id": "8f5a2b8768cafb4e",
                    "span_id": "bd2eb23da2beb459",
                    "start_timestamp": 1597976300.0000000,
                    "timestamp": 1597976302.0000000,
                    "trace_id": "ff62a8b040f340bda5d830223def1d81",
                    "status": "ok",
                    "data": {
                        "http.method": "PoSt",
                        "status_code": "200"
                    }
                },
                {
                    "description": "POST http://sth.subdomain.domain.tld:1234/api/hi",
                    "op": "http.client",
                    "parent_span_id": "8f5a2b8768cafb4e",
                    "span_id": "bd2eb23da2beb459",
                    "start_timestamp": 1597976300.0000000,
                    "timestamp": 1597976302.0000000,
                    "trace_id": "ff62a8b040f340bda5d830223def1d81",
                    "status": "ok",
                    "data": {
                        "http.method": "PoSt",
                        "status_code": "200"
                    }
                },
                {
                    "description": "POST http://targetdomain.tld:1234/api/hi",
                    "op": "http.client",
                    "parent_span_id": "8f5a2b8768cafb4e",
                    "span_id": "bd2eb23da2beb459",
                    "start_timestamp": 1597976300.0000000,
                    "timestamp": 1597976302.0000000,
                    "trace_id": "ff62a8b040f340bda5d830223def1d81",
                    "status": "ok",
                    "data": {
                        "http.method": "POST",
                        "status_code": "200"
                    }
                },
                {
                    "description": "POST http://targetdomain:1234/api/id/0987654321",
                    "op": "http.client",
                    "parent_span_id": "8f5a2b8768cafb4e",
                    "span_id": "bd2eb23da2beb459",
                    "start_timestamp": 1597976300.0000000,
                    "timestamp": 1597976302.0000000,
                    "trace_id": "ff62a8b040f340bda5d830223def1d81",
                    "status": "ok",
                    "data": {
                        "http.method": "POST",
                        "status_code": "200"
                    }
                },
                {
                    "description": "POST http://sth.subdomain.domain.tld:1234/api/hi",
                    "op": "http.client",
                    "tags": {
                        "http.status_code": "200"
                    },
                    "parent_span_id": "8f5a2b8768cafb4e",
                    "span_id": "bd2eb23da2beb459",
                    "start_timestamp": 1597976300.0000000,
                    "timestamp": 1597976302.0000000,
                    "trace_id": "ff62a8b040f340bda5d830223def1d81",
                    "status": "ok",
                    "data": {
                        "http.method": "POST"
                    }
                },
                {
                    "description": "POST http://sth.subdomain.domain.tld:1234/api/hi",
                    "op": "http.client",
                    "tags": {
                        "http.status_code": "200"
                    },
                    "parent_span_id": "8f5a2b8768cafb4e",
                    "span_id": "bd2eb23da2beb459",
                    "start_timestamp": 1597976300.0000000,
                    "timestamp": 1597976302.0000000,
                    "trace_id": "ff62a8b040f340bda5d830223def1d81",
                    "status": "ok",
                    "data": {
                        "http.method": "POST",
                        "status_code": "200"
                    }
                },
                {
                    "description": "SeLeCt column FROM tAbLe WHERE id IN (1, 2, 3)",
                    "op": "db.sql.query",
                    "parent_span_id": "8f5a2b8768cafb4e",
                    "span_id": "bb7af8b99e95af5f",
                    "start_timestamp": 1597976300.0000000,
                    "timestamp": 1597976302.0000000,
                    "trace_id": "ff62a8b040f340bda5d830223def1d81",
                    "status": "ok",
                    "data": {
                        "db.system": "postgresql",
                        "db.operation": "SELECT"
                    }
                },
                {
                    "description": "select column FROM table WHERE id IN (1, 2, 3)",
                    "op": "db",
                    "parent_span_id": "8f5a2b8768cafb4e",
                    "span_id": "bb7af8b99e95af5f",
                    "start_timestamp": 1597976300.0000000,
                    "timestamp": 1597976302.0000000,
                    "trace_id": "ff62a8b040f340bda5d830223def1d81",
                    "status": "ok"
                },
                {
                    "description": "INSERT INTO table (col) VALUES (val)",
                    "op": "db.sql.query",
                    "parent_span_id": "8f5a2b8768cafb4e",
                    "span_id": "bb7af8b99e95af5f",
                    "start_timestamp": 1597976300.0000000,
                    "timestamp": 1597976302.0000000,
                    "trace_id": "ff62a8b040f340bda5d830223def1d81",
                    "status": "ok",
                    "data": {
                        "db.system": "postgresql",
                        "db.operation": "INSERT"
                    }
                },
                {
                    "description": "INSERT INTO from_date (col) VALUES (val)",
                    "op": "db.sql.query",
                    "parent_span_id": "8f5a2b8768cafb4e",
                    "span_id": "bb7af8b99e95af5f",
                    "start_timestamp": 1597976300.0000000,
                    "timestamp": 1597976302.0000000,
                    "trace_id": "ff62a8b040f340bda5d830223def1d81",
                    "status": "ok",
                    "data": {
                        "db.system": "postgresql",
                        "db.operation": "INSERT"
                    }
                },
                {
                    "description": "INSERT INTO table (col) VALUES (val)",
                    "op": "db",
                    "parent_span_id": "8f5a2b8768cafb4e",
                    "span_id": "bb7af8b99e95af5f",
                    "start_timestamp": 1597976300.0000000,
                    "timestamp": 1597976302.0000000,
                    "trace_id": "ff62a8b040f340bda5d830223def1d81",
                    "status": "ok"
                },
                {
                    "description": "SELECT\n*\nFROM\ntable\nWHERE\nid\nIN\n(val)",
                    "op": "db.sql.query",
                    "parent_span_id": "8f5a2b8768cafb4e",
                    "span_id": "bb7af8b99e95af5f",
                    "start_timestamp": 1597976300.0000000,
                    "timestamp": 1597976302.0000000,
                    "trace_id": "ff62a8b040f340bda5d830223def1d81",
                    "status": "ok",
                    "data": {
                        "db.system": "postgresql",
                        "db.operation": "SELECT"
                    }
                },
                {
                    "description": "SELECT \"table\".\"col\" FROM \"table\" WHERE \"table\".\"col\" = %s",
                    "op": "db",
                    "parent_span_id": "8f5a2b8768cafb4e",
                    "span_id": "bb7af8b99e95af5f",
                    "start_timestamp": 1597976300.0000000,
                    "timestamp": 1597976302.0000000,
                    "trace_id": "ff62a8b040f340bda5d830223def1d81",
                    "status": "ok",
                    "data": {
                        "db.system": "postgresql",
                        "db.operation": "SELECT"
                    }
                },
                {
                    "description": "DELETE FROM table WHERE conditions",
                    "op": "db",
                    "parent_span_id": "8f5a2b8768cafb4e",
                    "span_id": "bb7af8b99e95af5f",
                    "start_timestamp": 1597976300.0000000,
                    "timestamp": 1597976302.0000000,
                    "trace_id": "ff62a8b040f340bda5d830223def1d81",
                    "status": "ok",
                    "data": {
                        "db.system": "MyDatabase"
                    }
                },
                {
                    "description": "UPDATE table WHERE conditions",
                    "op": "db",
                    "parent_span_id": "8f5a2b8768cafb4e",
                    "span_id": "bb7af8b99e95af5f",
                    "start_timestamp": 1597976300.0000000,
                    "timestamp": 1597976302.0000000,
                    "trace_id": "ff62a8b040f340bda5d830223def1d81",
                    "status": "ok",
                    "data": {
                        "db.system": "MyDatabase"
                    }
                },
                {
                    "description": "SAVEPOINT save_this_one",
                    "op": "db",
                    "parent_span_id": "8f5a2b8768cafb4e",
                    "span_id": "bb7af8b99e95af5f",
                    "start_timestamp": 1597976300.0000000,
                    "timestamp": 1597976302.0000000,
                    "trace_id": "ff62a8b040f340bda5d830223def1d81",
                    "status": "ok",
                    "data": {
                        "db.system": "MyDatabase"
                    }
                },
                {
                    "description": "GET cache:user:{123}",
                    "op": "cache.get_item",
                    "parent_span_id": "8f5a2b8768cafb4e",
                    "span_id": "bb7af8b99e95af5f",
                    "start_timestamp": 1597976300.0000000,
                    "timestamp": 1597976302.0000000,
                    "trace_id": "ff62a8b040f340bda5d830223def1d81",
                    "status": "ok",
                    "data": {
                        "cache.hit": false,
                        "cache.item_size": 10
                    }
                },
                {
                    "description": "GET cache:user:{456}",
                    "op": "cache.get_item",
                    "parent_span_id": "8f5a2b8768cafb4e",
                    "span_id": "bb7af8b99e95af5f",
                    "start_timestamp": 1597976300.0000000,
                    "timestamp": 1597976302.0000000,
                    "trace_id": "ff62a8b040f340bda5d830223def1d81",
                    "status": "ok",
                    "data": {
                        "cache.hit": true
                    }
                },
                {
                    "description": "GET test:123:def",
                    "op": "db.redis",
                    "parent_span_id": "8f5a2b8768cafb4e",
                    "span_id": "bb7af8b99e95af5f",
                    "start_timestamp": 1597976300.0000000,
                    "timestamp": 1597976302.0000000,
                    "trace_id": "ff62a8b040f340bda5d830223def1d81",
                    "status": "ok",
                    "data": {}
                },
                {
                    "description": "GET lkjasdlkasjdlasjdlkasjdlkasjd",
                    "op": "db.redis",
                    "parent_span_id": "8f5a2b8768cafb4e",
                    "span_id": "bb7af8b99e95af5f",
                    "start_timestamp": 1597976300.0000000,
                    "timestamp": 1597976302.0000000,
                    "trace_id": "ff62a8b040f340bda5d830223def1d81",
                    "status": "ok",
                    "data": {}
                },
                {
                    "description": "SET 'aaa:bbb:123:zzz' '{\"from json\": \"no\"}'",
                    "op": "db.redis",
                    "parent_span_id": "8f5a2b8768cafb4e",
                    "span_id": "bb7af8b99e95af5f",
                    "start_timestamp": 1597976300.0000000,
                    "timestamp": 1597976302.0000000,
                    "trace_id": "ff62a8b040f340bda5d830223def1d81",
                    "status": "ok",
                    "data": {}
                },
                {
                    "description": "chrome-extension://begnopegbbhjeeiganiajffnalhlkkjb/img/assets/icon-10k.svg",
                    "op": "resource.script",
                    "parent_span_id": "8f5a2b8768cafb4e",
                    "span_id": "bb7af8b99e95af5f",
                    "start_timestamp": 1597976300.0000000,
                    "timestamp": 1597976302.0000000,
                    "trace_id": "ff62a8b040f340bda5d830223def1d81",
                    "status": "ok"
                },
                {
                    "description": "http://domain/static/myscript-v1.9.23.js",
                    "op": "resource.script",
                    "parent_span_id": "8f5a2b8768cafb4e",
                    "span_id": "bb7af8b99e95af5f",
                    "start_timestamp": 1597976300.0000000,
                    "timestamp": 1597976302.0000000,
                    "trace_id": "ff62a8b040f340bda5d830223def1d81",
                    "status": "ok"
                },
                {
                    "timestamp": 1694732408.3145,
                    "start_timestamp": 1694732407.8367,
                    "exclusive_time": 477.800131,
                    "description": "https://cdn.domain.com/path/to/file-hk2YHeW7Eo2XLCiE38F1Fz22KuljsgCAD6hyWCyOYZM.CSS",
                    "op": "resource.css",
                    "span_id": "97c0ef9770a02f9d",
                    "parent_span_id": "9756d8d7b2b364ff",
                    "trace_id": "77aeb1c16bb544a4a39b8d42944947a3",
                    "data": {
                        "http.decoded_response_content_length": 128950,
                        "http.response_content_length": 36170,
                        "http.response_transfer_size": 36470,
                        "resource.render_blocking_status": "blocking"
                    },
                    "hash": "e2fae740cccd3789"
                },
                {
                    "timestamp": 1694732408.3145,
                    "start_timestamp": 1694732407.8367,
                    "span_id": "97c0ef9770a02f9d",
                    "parent_span_id": "9756d8d7b2b364ff",
                    "trace_id": "77aeb1c16bb544a4a39b8d42944947a3",
                    "op": "resource.script",
                    "description": "domain.com/zero-length-00",
                    "data": {
                        "http.decoded_response_content_length": 0,
                        "http.response_content_length": 0,
                        "http.response_transfer_size": 0
                    }
                },
                {
                    "timestamp": 1702474613.0495,
                    "start_timestamp": 1702474613.0175,
                    "description": "input.app-123.adfasf456[type=\"range\"][name=\"replay-timeline\"]",
                    "op": "ui.interaction.click",
                    "span_id": "9b01bd820a083e63",
                    "parent_span_id": "a1e13f3f06239d69",
                    "trace_id": "922dda2462ea4ac2b6a4b339bee90863",
                    "data": {
                        "ui.component_name": "my-component-name"
                    }
                },
                {
                    "timestamp": 1702474613.0495,
                    "start_timestamp": 1702474613.0175,
                    "description": "sentry.tasks.post_process.post_process_group",
                    "op": "queue.task.celery",
                    "span_id": "9b01bd820a083e63",
                    "parent_span_id": "a1e13f3f06239d69",
                    "trace_id": "922dda2462ea4ac2b6a4b339bee90863",
                    "data": {}
                },
                {
                    "timestamp": 1702474613.0495,
                    "start_timestamp": 1702474613.0175,
                    "description": "sentry.tasks.post_process.post_process_group",
                    "op": "queue.submit.celery",
                    "span_id": "9b01bd820a083e63",
                    "parent_span_id": "a1e13f3f06239d69",
                    "trace_id": "922dda2462ea4ac2b6a4b339bee90863",
                    "data": {}
                },
                {
                    "timestamp": 1702474613.0495,
                    "start_timestamp": 1702474613.0175,
                    "description": "ConcurrentStream",
                    "op": "ai.run.langchain",
                    "origin": "auto.langchain",
                    "span_id": "9c01bd820a083e63",
                    "parent_span_id": "a1e13f3f06239d69",
                    "trace_id": "922dda2462ea4ac2b6a4b339bee90863",
                    "measurements": {
                        "ai_total_tokens_used": {
                            "value": 20
                        }
                    },
                    "data": {
                        "ai.pipeline.name": "Autofix Pipeline"
                    }
                },
                {
                    "timestamp": 1702474613.0495,
                    "start_timestamp": 1702474613.0175,
                    "description": "Autofix Pipeline",
                    "op": "ai.pipeline.langchain",
                    "origin": "auto.langchain",
                    "span_id": "9c01bd820a083e63",
                    "parent_span_id": "a1e13f3f06239d69",
                    "trace_id": "922dda2462ea4ac2b6a4b339bee90863",
                    "measurements": {
                        "ai_total_tokens_used": {
                            "value": 30
                        }
                    }
                }
            ]
        }
        "#;

        let mut event = Annotated::from_json(json).unwrap();
        let features = FeatureSet(BTreeSet::from([
            Feature::ExtractSpansAndSpanMetricsFromEvent,
            Feature::DoubleWriteSpanDistributionMetricsAsGauges,
        ]));

        // Normalize first, to make sure that all things are correct as in the real pipeline:
        normalize_event(
            &mut event,
            &NormalizationConfig {
                enrich_spans: true,
                ..Default::default()
            },
        );

        // Create a project config with the relevant feature flag. Sanitize to fill defaults.
        let mut project = ProjectConfig {
            features,
            ..ProjectConfig::default()
        };
        project.sanitize();

        let config = project.metric_extraction.ok().unwrap();
        let metrics = extract_metrics(event.value().unwrap(), false, &config, 200, None);
        insta::assert_debug_snapshot!(metrics);
    }

    const MOBILE_EVENT: &str = r#"
        {
            "type": "transaction",
            "sdk": {"name": "sentry.javascript.react-native"},
            "start_timestamp": "2021-04-26T07:59:01+0100",
            "timestamp": "2021-04-26T08:00:00+0100",
            "release": "1.2.3",
            "transaction": "gEt /api/:version/users/",
            "transaction_info": {"source": "custom"},
            "platform": "cocoa",
            "contexts": {
                "trace": {
                    "trace_id": "ff62a8b040f340bda5d830223def1d81",
                    "span_id": "bd429c44b67a3eb4"
                },
                "device": {
                    "family": "iOS",
                    "model": "iPhone1,1"
                },
                "app": {
                    "app_identifier": "org.reactjs.native.example.RnDiffApp",
                    "app_name": "RnDiffApp"
                },
                "os": {
                    "name": "iOS",
                    "version": "16.2"
                }
            },
            "measurements": {
                "app_start_warm": {
                    "value": 1.0,
                    "unit": "millisecond"
                }
            },
            "spans": [
                {
                    "op": "app.start.cold",
                    "span_id": "bd429c44b67a3eb4",
                    "start_timestamp": 1597976300.0000000,
                    "timestamp": 1597976302.0000000,
                    "trace_id": "ff62a8b040f340bda5d830223def1d81"
                },
                {
                    "op": "ui.load.initial_display",
                    "span_id": "bd429c44b67a3eb2",
                    "start_timestamp": 1597976300.0000000,
                    "timestamp": 1597976303.0000000,
                    "trace_id": "ff62a8b040f340bda5d830223def1d81",
                    "data": {
<<<<<<< HEAD
                        "frames.delay": 123
=======
                        "frames.slow": 1,
                        "frames.frozen": 2,
                        "frames.total": 9
>>>>>>> 17e05187
                    }
                },
                {
                    "op": "app.start.cold",
                    "description": "Cold Start",
                    "span_id": "bd429c44b67a3eb2",
                    "start_timestamp": 1597976300.0000000,
                    "timestamp": 1597976303.0000000,
                    "trace_id": "ff62a8b040f340bda5d830223def1d81"
                },
                {
                    "op": "custom.op",
                    "description": "Custom Op",
                    "span_id": "bd429c44b67a3eb2",
                    "start_timestamp": 1597976300.0000000,
                    "timestamp": 1597976303.0000000,
                    "trace_id": "ff62a8b040f340bda5d830223def1d81"
                },
                {
                    "op": "contentprovider.load",
                    "description": "io.sentry.android.core.SentryPerformanceProvider.onCreate",
                    "span_id": "bd429c44b67a3eb2",
                    "start_timestamp": 1597976300.0000000,
                    "timestamp": 1597976303.0000000,
                    "trace_id": "ff62a8b040f340bda5d830223def1d81"
                },
                {
                    "op": "application.load",
                    "description": "io.sentry.samples.android.MyApplication.onCreate",
                    "span_id": "bd429c44b67a3eb2",
                    "start_timestamp": 1597976300.0000000,
                    "timestamp": 1597976303.0000000,
                    "trace_id": "ff62a8b040f340bda5d830223def1d81"
                },
                {
                    "op": "activity.load",
                    "description": "io.sentry.samples.android.MainActivity.onCreate",
                    "span_id": "bd429c44b67a3eb2",
                    "start_timestamp": 1597976300.0000000,
                    "timestamp": 1597976303.0000000,
                    "trace_id": "ff62a8b040f340bda5d830223def1d81",
                    "data": {
                        "app_start_type": "cold"
                    }
                },
                {
                    "op": "process.load",
                    "description": "Process Initialization",
                    "span_id": "bd429c44b67a3eb2",
                    "start_timestamp": 1597976300.0000000,
                    "timestamp": 1597976303.0000000,
                    "trace_id": "ff62a8b040f340bda5d830223def1d81",
                    "data": {
                        "app_start_type": "cold"
                    }
                },
                {
                    "op": "file.read",
                    "description": "somebackup.212321",
                    "span_id": "bd429c44b67a3eb2",
                    "start_timestamp": 1597976300.0000000,
                    "timestamp": 1597976303.0000000,
                    "trace_id": "ff62a8b040f340bda5d830223def1d81"
                }
            ]
        }
        "#;

    #[test]
    fn test_extract_span_metrics_mobile() {
        let mut event = Annotated::from_json(MOBILE_EVENT).unwrap();

        // Normalize first, to make sure that all things are correct as in the real pipeline:
        normalize_event(
            &mut event,
            &NormalizationConfig {
                enrich_spans: true,
                device_class_synthesis_config: true,
                ..Default::default()
            },
        );

        // Create a project config with the relevant feature flag. Sanitize to fill defaults.
        let mut project = ProjectConfig {
            features: [Feature::ExtractSpansAndSpanMetricsFromEvent]
                .into_iter()
                .collect(),
            ..ProjectConfig::default()
        };
        project.sanitize();

        let config = project.metric_extraction.ok().unwrap();
        let metrics = extract_metrics(event.value().unwrap(), false, &config, 200, None);
        insta::assert_debug_snapshot!((&event.value().unwrap().spans, metrics));
    }

    #[test]
    fn test_extract_span_metrics_mobile_screen() {
        let json = r#"
        {
            "type": "transaction",
            "sdk": {"name": "sentry.javascript.react-native"},
            "start_timestamp": "2021-04-26T07:59:01+0100",
            "timestamp": "2021-04-26T08:00:00+0100",
            "transaction": "gEt /api/:version/users/",
            "contexts": {
                "trace": {
                    "op": "ui.load",
                    "trace_id": "ff62a8b040f340bda5d830223def1d81",
                    "span_id": "bd429c44b67a3eb4"
                }
            },
            "spans": [
                {
                    "description": "GET http://domain.tld/hi",
                    "op": "http.client",
                    "parent_span_id": "8f5a2b8768cafb4e",
                    "span_id": "bd429c44b67a3eb4",
                    "start_timestamp": 1597976300.0000000,
                    "timestamp": 1597976302.0000000,
                    "exclusive_time": 2000.0,
                    "trace_id": "ff62a8b040f340bda5d830223def1d81",
                    "data": {
                        "http.method": "GET"
                    },
                    "sentry_tags": {
                        "action": "GET",
                        "category": "http",
                        "description": "GET http://domain.tld",
                        "domain": "domain.tld",
                        "group": "d9dc18637d441612",
                        "mobile": "true",
                        "op": "http.client",
                        "transaction": "gEt /api/:version/users/",
                        "transaction.method": "GET",
                        "transaction.op": "ui.load"
                    }
                }
            ]
        }
        "#;
        let event = Annotated::from_json(json).unwrap();

        // Create a project config with the relevant feature flag. Sanitize to fill defaults.
        let mut project = ProjectConfig {
            features: [Feature::ExtractSpansAndSpanMetricsFromEvent]
                .into_iter()
                .collect(),
            ..ProjectConfig::default()
        };
        project.sanitize();

        let config = project.metric_extraction.ok().unwrap();
        let metrics = extract_metrics(event.value().unwrap(), false, &config, 200, None);

        // When transaction.op:ui.load and mobile:true, HTTP spans still get both
        // exclusive_time metrics:
        assert!(metrics
            .iter()
            .any(|b| &*b.name == "d:spans/exclusive_time@millisecond"));
        assert!(metrics
            .iter()
            .any(|b| &*b.name == "d:spans/exclusive_time_light@millisecond"));
    }

    #[test]
    fn test_extract_span_metrics_usage() {
        let mut event = Annotated::from_json(MOBILE_EVENT).unwrap();

        // Normalize first, to make sure that all things are correct as in the real pipeline:
        normalize_event(
            &mut event,
            &NormalizationConfig {
                enrich_spans: true,
                device_class_synthesis_config: true,
                ..Default::default()
            },
        );

        // Create a project config with the relevant feature flag. Sanitize to fill defaults.
        let mut project = ProjectConfig {
            features: [Feature::ExtractSpansAndSpanMetricsFromEvent]
                .into_iter()
                .collect(),
            ..ProjectConfig::default()
        };
        project.sanitize();

        let config = project.metric_extraction.ok().unwrap();
        let metrics = extract_metrics(event.value().unwrap(), false, &config, 200, None);

        let usage_metrics = metrics
            .into_iter()
            .filter(|b| &*b.name == "c:spans/usage@none")
            .collect::<Vec<_>>();

        let expected_usage = 10; // We count all spans received by Relay, plus one for the transaction
        assert_eq!(usage_metrics.len(), expected_usage);
        for m in usage_metrics {
            assert!(m.tags.is_empty());
        }
    }

    /// Helper function for span metric extraction tests.
    fn extract_span_metrics(span: &Span) -> Vec<Bucket> {
        let mut config = ProjectConfig::default();
        config
            .features
            .0
            .insert(Feature::ExtractSpansAndSpanMetricsFromEvent);
        config.sanitize(); // apply defaults for span extraction

        let extraction_config = config.metric_extraction.ok().unwrap();
        generic::extract_metrics(span, &extraction_config)
    }

    /// Helper function for span metric extraction tests.
    fn extract_span_metrics_mobile(span_op: &str, duration_millis: f64) -> Vec<Bucket> {
        let mut span = Span::default();
        span.sentry_tags
            .get_or_insert_with(Default::default)
            .insert("mobile".to_owned(), "true".to_owned().into());
        span.timestamp
            .set_value(Some(Timestamp::from(DateTime::<Utc>::MAX_UTC))); // whatever
        span.op.set_value(Some(span_op.into()));
        span.exclusive_time.set_value(Some(duration_millis));

        extract_span_metrics(&span)
    }

    #[test]
    fn test_app_start_cold_inlier() {
        let metrics = extract_span_metrics_mobile("app.start.cold", 180000.0);
        assert_eq!(
            metrics.iter().map(|m| &*m.name).collect::<Vec<_>>(),
            vec![
                "c:spans/usage@none",
                "d:spans/exclusive_time@millisecond",
                "d:spans/exclusive_time_light@millisecond",
            ]
        );
    }

    #[test]
    fn test_app_start_cold_outlier() {
        let metrics = extract_span_metrics_mobile("app.start.cold", 181000.0);
        assert_eq!(
            metrics.iter().map(|m| &*m.name).collect::<Vec<_>>(),
            vec!["c:spans/usage@none", "d:spans/exclusive_time@millisecond",]
        );
    }

    #[test]
    fn test_app_start_warm_inlier() {
        let metrics = extract_span_metrics_mobile("app.start.warm", 180000.0);
        assert_eq!(
            metrics.iter().map(|m| &*m.name).collect::<Vec<_>>(),
            vec![
                "c:spans/usage@none",
                "d:spans/exclusive_time@millisecond",
                "d:spans/exclusive_time_light@millisecond",
            ]
        );
    }

    #[test]
    fn test_app_start_warm_outlier() {
        let metrics = extract_span_metrics_mobile("app.start.warm", 181000.0);
        assert_eq!(
            metrics.iter().map(|m| &*m.name).collect::<Vec<_>>(),
            vec!["c:spans/usage@none", "d:spans/exclusive_time@millisecond",]
        );
    }

    #[test]
    fn test_ui_load_initial_display_inlier() {
        let metrics = extract_span_metrics_mobile("ui.load.initial_display", 180000.0);
        assert_eq!(
            metrics.iter().map(|m| &*m.name).collect::<Vec<_>>(),
            vec![
                "c:spans/usage@none",
                "d:spans/exclusive_time@millisecond",
                "d:spans/exclusive_time_light@millisecond",
            ]
        );
    }

    #[test]
    fn test_ui_load_initial_display_outlier() {
        let metrics = extract_span_metrics_mobile("ui.load.initial_display", 181000.0);
        assert_eq!(
            metrics.iter().map(|m| &*m.name).collect::<Vec<_>>(),
            vec!["c:spans/usage@none", "d:spans/exclusive_time@millisecond",]
        );
    }

    #[test]
    fn test_ui_load_full_display_inlier() {
        let metrics = extract_span_metrics_mobile("ui.load.full_display", 180000.0);
        assert_eq!(
            metrics.iter().map(|m| &*m.name).collect::<Vec<_>>(),
            vec![
                "c:spans/usage@none",
                "d:spans/exclusive_time@millisecond",
                "d:spans/exclusive_time_light@millisecond",
            ]
        );
    }

    #[test]
    fn test_ui_load_full_display_outlier() {
        let metrics = extract_span_metrics_mobile("ui.load.full_display", 181000.0);
        assert_eq!(
            metrics.iter().map(|m| &*m.name).collect::<Vec<_>>(),
            vec!["c:spans/usage@none", "d:spans/exclusive_time@millisecond",]
        );
    }

    #[test]
    fn test_display_times_extracted() {
        let span = r#"{
            "op": "ui.load",
            "span_id": "bd429c44b67a3eb4",
            "start_timestamp": 1597976300.0000000,
            "timestamp": 1597976302.0000000,
            "exclusive_time": 100,
            "trace_id": "ff62a8b040f340bda5d830223def1d81",
            "sentry_tags": {
                "mobile": "true",
                "ttid": "ttid",
                "ttfd": "ttfd"
            }
        }"#;
        let span = Annotated::from_json(span).unwrap().into_value().unwrap();
        let metrics = extract_span_metrics(&span);

        assert!(!metrics.is_empty());
        for metric in metrics {
            if &*metric.name == "d:spans/exclusive_time@millisecond" {
                assert_eq!(metric.tag("ttid"), Some("ttid"));
                assert_eq!(metric.tag("ttfd"), Some("ttfd"));
            } else {
                assert!(!metric.tags.contains_key("ttid"));
                assert!(!metric.tags.contains_key("ttfd"));
            }
        }
    }

    #[test]
    fn test_extract_span_metrics_performance_score() {
        let json = r#"
            {
                "op": "ui.interaction.click",
                "parent_span_id": "8f5a2b8768cafb4e",
                "span_id": "bd429c44b67a3eb4",
                "start_timestamp": 1597976300.0000000,
                "timestamp": 1597976302.0000000,
                "exclusive_time": 2000.0,
                "trace_id": "ff62a8b040f340bda5d830223def1d81",
                "sentry_tags": {
                    "browser.name": "Chrome",
                    "op": "ui.interaction.click"
                },
                "measurements": {
                    "score.total": {"value": 1.0},
                    "score.inp": {"value": 1.0},
                    "score.weight.inp": {"value": 1.0},
                    "inp": {"value": 1.0}
                }
            }
        "#;
        let span = Annotated::from_json(json).unwrap();
        let metrics = extract_span_metrics(span.value().unwrap());

        for mri in [
            "d:spans/webvital.inp@millisecond",
            "d:spans/webvital.score.inp@ratio",
            "d:spans/webvital.score.total@ratio",
            "d:spans/webvital.score.weight.inp@ratio",
        ] {
            assert!(metrics.iter().any(|b| &*b.name == mri));
            assert!(metrics.iter().any(|b| b.tags.contains_key("browser.name")));
            assert!(metrics.iter().any(|b| b.tags.contains_key("span.op")));
        }
    }

    #[test]
    fn extracts_span_metrics_from_transaction() {
        let event = r#"
            {
                "type": "transaction",
                "timestamp": "2021-04-26T08:00:05+0100",
                "start_timestamp": "2021-04-26T08:00:00+0100",
                "transaction": "my_transaction",
                "contexts": {
                    "trace": {
                        "exclusive_time": 5000.0,
                        "op": "db.query",
                        "status": "ok"
                    }
                }
            }
            "#;
        let event = Annotated::<Event>::from_json(event).unwrap();

        // Create a project config with the relevant feature flag. Sanitize to fill defaults.
        let mut project = ProjectConfig {
            features: [Feature::ExtractSpansAndSpanMetricsFromEvent]
                .into_iter()
                .collect(),
            ..ProjectConfig::default()
        };
        project.sanitize();

        let config = project.metric_extraction.ok().unwrap();
        let metrics = extract_metrics(event.value().unwrap(), false, &config, 200, None);

        assert_eq!(metrics.len(), 4);

        assert_eq!(&*metrics[0].name, "c:spans/usage@none");

        assert_eq!(&*metrics[1].name, "d:spans/exclusive_time@millisecond");
        assert_debug_snapshot!(metrics[1].tags, @r###"
        {
            "span.category": "db",
            "span.op": "db.query",
            "transaction": "my_transaction",
            "transaction.op": "db.query",
        }
        "###);
        assert_eq!(
            &*metrics[2].name,
            "d:spans/exclusive_time_light@millisecond"
        );

        assert_eq!(&*metrics[3].name, "d:spans/duration@millisecond");
    }
}<|MERGE_RESOLUTION|>--- conflicted
+++ resolved
@@ -1153,13 +1153,9 @@
                     "timestamp": 1597976303.0000000,
                     "trace_id": "ff62a8b040f340bda5d830223def1d81",
                     "data": {
-<<<<<<< HEAD
-                        "frames.delay": 123
-=======
                         "frames.slow": 1,
                         "frames.frozen": 2,
                         "frames.total": 9
->>>>>>> 17e05187
                     }
                 },
                 {
