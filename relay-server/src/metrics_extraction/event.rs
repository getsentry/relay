use relay_common::time::UnixTimestamp;
use relay_dynamic_config::MetricExtractionConfig;
use relay_event_schema::protocol::{Event, Span};
use relay_metrics::Bucket;
use relay_quotas::DataCategory;

use crate::metrics_extraction::generic::{self, Extractable};
use crate::statsd::RelayTimers;

impl Extractable for Event {
    fn category(&self) -> DataCategory {
        // Obtain the event's data category, but treat default events as error events for the
        // purpose of metric tagging.
        match DataCategory::from(self.ty.value().copied().unwrap_or_default()) {
            DataCategory::Default => DataCategory::Error,
            category => category,
        }
    }

    fn timestamp(&self) -> Option<UnixTimestamp> {
        self.timestamp
            .value()
            .and_then(|ts| UnixTimestamp::from_datetime(ts.0))
    }
}

impl Extractable for Span {
    fn category(&self) -> DataCategory {
        DataCategory::Span
    }

    fn timestamp(&self) -> Option<UnixTimestamp> {
        self.timestamp
            .value()
            .and_then(|ts| UnixTimestamp::from_datetime(ts.0))
    }
}

/// Extracts metrics from an [`Event`].
///
/// The event must have a valid timestamp; if the timestamp is missing or invalid, no metrics are
/// extracted. Timestamp and clock drift correction should occur before metrics extraction to ensure
/// valid timestamps.
///
/// If this is a transaction event with spans, metrics will also be extracted from the spans.
pub fn extract_metrics(event: &Event, config: &MetricExtractionConfig) -> Vec<Bucket> {
    let mut metrics = generic::extract_metrics(event, config);

    relay_statsd::metric!(timer(RelayTimers::EventProcessingSpanMetricsExtraction), {
        if let Some(spans) = event.spans.value() {
            for annotated_span in spans {
                if let Some(span) = annotated_span.value() {
                    metrics.extend(generic::extract_metrics(span, config));
                }
            }
        }
    });

    metrics
}

#[cfg(test)]
mod tests {
    use chrono::{DateTime, Utc};
    use relay_dynamic_config::{Feature, FeatureSet, ProjectConfig};
    use relay_event_normalization::{normalize_event, NormalizationConfig};
    use relay_event_schema::protocol::Timestamp;
    use relay_protocol::Annotated;
    use std::collections::BTreeSet;

    use super::*;

    #[test]
    fn test_extract_span_metrics_all_modules() {
        let json = r#"
        {
            "type": "transaction",
            "platform": "javascript",
            "start_timestamp": "2021-04-26T07:59:01+0100",
            "timestamp": "2021-04-26T08:00:00+0100",
            "received": "2021-04-26T08:00:01+0100",
            "server_name": "myhost",
            "release": "1.2.3",
            "dist": "foo ",
            "environment": "fake_environment",
            "transaction": "gEt /api/:version/users/",
            "transaction_info": {"source": "custom"},
            "user": {
                "id": "user123",
                "geo": {
                    "country_code": "US"
                }
            },
            "tags": {
                "http.status_code": 500
            },
            "contexts": {
                "trace": {
                    "trace_id": "ff62a8b040f340bda5d830223def1d81",
                    "span_id": "bd429c44b67a3eb4",
                    "op": "mYOp",
                    "status": "ok"
                }
            },
            "request": {
                "method": "POST"
            },
            "spans": [
                {
                    "description": "<SomeUiRendering>",
                    "op": "UI.React.Render",
                    "parent_span_id": "8f5a2b8768cafb4e",
                    "span_id": "bd429c44b67a3eb4",
                    "start_timestamp": 1597976300.0000000,
                    "timestamp": 1597976302.0000000,
                    "trace_id": "ff62a8b040f340bda5d830223def1d81"
                },
                {
                    "description": "GET http://domain.tld/hi",
                    "op": "http.client",
                    "parent_span_id": "8f5a2b8768cafb4e",
                    "span_id": "bd429c44b67a3eb4",
                    "start_timestamp": 1597976300.0000000,
                    "timestamp": 1597976302.0000000,
                    "trace_id": "ff62a8b040f340bda5d830223def1d81",
                    "data": {
                        "http.method": "GET"
                    }
                },
                {
                    "description": "POST http://domain.tld/hi",
                    "op": "http.client",
                    "parent_span_id": "8f5a2b8768cafb4e",
                    "span_id": "bd429c44b67a3eb4",
                    "start_timestamp": 1597976300.0000000,
                    "timestamp": 1597976302.0000000,
                    "trace_id": "ff62a8b040f340bda5d830223def1d81",
                    "data": {
                        "http.request.method": "POST"
                    }
                },
                {
                    "description": "PUT http://domain.tld/hi",
                    "op": "http.client",
                    "parent_span_id": "8f5a2b8768cafb4e",
                    "span_id": "bd429c44b67a3eb4",
                    "start_timestamp": 1597976300.0000000,
                    "timestamp": 1597976302.0000000,
                    "trace_id": "ff62a8b040f340bda5d830223def1d81",
                    "data": {
                        "method": "PUT"
                    }
                },
                {
                    "description": "GET /hi/this/is/just/the/path",
                    "op": "http.client",
                    "parent_span_id": "8f5a2b8768cafb4e",
                    "span_id": "bd429c44b67a3eb4",
                    "start_timestamp": 1597976300.0000000,
                    "timestamp": 1597976302.0000000,
                    "trace_id": "ff62a8b040f340bda5d830223def1d81",
                    "data": {
                        "http.method": "GET"
                    }
                },
                {
                    "description": "POST http://127.0.0.1:1234/api/hi",
                    "op": "http.client",
                    "parent_span_id": "8f5a2b8768cafb4e",
                    "span_id": "bd2eb23da2beb459",
                    "start_timestamp": 1597976300.0000000,
                    "timestamp": 1597976302.0000000,
                    "trace_id": "ff62a8b040f340bda5d830223def1d81",
                    "status": "ok",
                    "data": {
                        "http.method": "PoSt",
                        "status_code": "200"
                    }
                },
                {
                    "description": "POST http://sth.subdomain.domain.tld:1234/api/hi",
                    "op": "http.client",
                    "parent_span_id": "8f5a2b8768cafb4e",
                    "span_id": "bd2eb23da2beb459",
                    "start_timestamp": 1597976300.0000000,
                    "timestamp": 1597976302.0000000,
                    "trace_id": "ff62a8b040f340bda5d830223def1d81",
                    "status": "ok",
                    "data": {
                        "http.method": "PoSt",
                        "status_code": "200"
                    }
                },
                {
                    "description": "POST http://targetdomain.tld:1234/api/hi",
                    "op": "http.client",
                    "parent_span_id": "8f5a2b8768cafb4e",
                    "span_id": "bd2eb23da2beb459",
                    "start_timestamp": 1597976300.0000000,
                    "timestamp": 1597976302.0000000,
                    "trace_id": "ff62a8b040f340bda5d830223def1d81",
                    "status": "ok",
                    "data": {
                        "http.method": "POST",
                        "status_code": "200"
                    }
                },
                {
                    "description": "POST http://targetdomain:1234/api/id/0987654321",
                    "op": "http.client",
                    "parent_span_id": "8f5a2b8768cafb4e",
                    "span_id": "bd2eb23da2beb459",
                    "start_timestamp": 1597976300.0000000,
                    "timestamp": 1597976302.0000000,
                    "trace_id": "ff62a8b040f340bda5d830223def1d81",
                    "status": "ok",
                    "data": {
                        "http.method": "POST",
                        "status_code": "200"
                    }
                },
                {
                    "description": "POST http://sth.subdomain.domain.tld:1234/api/hi",
                    "op": "http.client",
                    "tags": {
                        "http.status_code": "200"
                    },
                    "parent_span_id": "8f5a2b8768cafb4e",
                    "span_id": "bd2eb23da2beb459",
                    "start_timestamp": 1597976300.0000000,
                    "timestamp": 1597976302.0000000,
                    "trace_id": "ff62a8b040f340bda5d830223def1d81",
                    "status": "ok",
                    "data": {
                        "http.method": "POST"
                    }
                },
                {
                    "description": "POST http://sth.subdomain.domain.tld:1234/api/hi",
                    "op": "http.client",
                    "tags": {
                        "http.status_code": "200"
                    },
                    "parent_span_id": "8f5a2b8768cafb4e",
                    "span_id": "bd2eb23da2beb459",
                    "start_timestamp": 1597976300.0000000,
                    "timestamp": 1597976302.0000000,
                    "trace_id": "ff62a8b040f340bda5d830223def1d81",
                    "status": "ok",
                    "data": {
                        "http.method": "POST",
                        "status_code": "200"
                    }
                },
                {
                    "description": "SeLeCt column FROM tAbLe WHERE id IN (1, 2, 3)",
                    "op": "db.sql.query",
                    "parent_span_id": "8f5a2b8768cafb4e",
                    "span_id": "bb7af8b99e95af5f",
                    "start_timestamp": 1597976300.0000000,
                    "timestamp": 1597976302.0000000,
                    "trace_id": "ff62a8b040f340bda5d830223def1d81",
                    "status": "ok",
                    "data": {
                        "db.system": "postgresql",
                        "db.operation": "SELECT"
                    }
                },
                {
                    "description": "select column FROM table WHERE id IN (1, 2, 3)",
                    "op": "db",
                    "parent_span_id": "8f5a2b8768cafb4e",
                    "span_id": "bb7af8b99e95af5f",
                    "start_timestamp": 1597976300.0000000,
                    "timestamp": 1597976302.0000000,
                    "trace_id": "ff62a8b040f340bda5d830223def1d81",
                    "status": "ok"
                },
                {
                    "description": "INSERT INTO table (col) VALUES (val)",
                    "op": "db.sql.query",
                    "parent_span_id": "8f5a2b8768cafb4e",
                    "span_id": "bb7af8b99e95af5f",
                    "start_timestamp": 1597976300.0000000,
                    "timestamp": 1597976302.0000000,
                    "trace_id": "ff62a8b040f340bda5d830223def1d81",
                    "status": "ok",
                    "data": {
                        "db.system": "postgresql",
                        "db.operation": "INSERT"
                    }
                },
                {
                    "description": "INSERT INTO from_date (col) VALUES (val)",
                    "op": "db.sql.query",
                    "parent_span_id": "8f5a2b8768cafb4e",
                    "span_id": "bb7af8b99e95af5f",
                    "start_timestamp": 1597976300.0000000,
                    "timestamp": 1597976302.0000000,
                    "trace_id": "ff62a8b040f340bda5d830223def1d81",
                    "status": "ok",
                    "data": {
                        "db.system": "postgresql",
                        "db.operation": "INSERT"
                    }
                },
                {
                    "description": "INSERT INTO table (col) VALUES (val)",
                    "op": "db",
                    "parent_span_id": "8f5a2b8768cafb4e",
                    "span_id": "bb7af8b99e95af5f",
                    "start_timestamp": 1597976300.0000000,
                    "timestamp": 1597976302.0000000,
                    "trace_id": "ff62a8b040f340bda5d830223def1d81",
                    "status": "ok"
                },
                {
                    "description": "SELECT\n*\nFROM\ntable\nWHERE\nid\nIN\n(val)",
                    "op": "db.sql.query",
                    "parent_span_id": "8f5a2b8768cafb4e",
                    "span_id": "bb7af8b99e95af5f",
                    "start_timestamp": 1597976300.0000000,
                    "timestamp": 1597976302.0000000,
                    "trace_id": "ff62a8b040f340bda5d830223def1d81",
                    "status": "ok",
                    "data": {
                        "db.system": "postgresql",
                        "db.operation": "SELECT"
                    }
                },
                {
                    "description": "SELECT \"table\".\"col\" FROM \"table\" WHERE \"table\".\"col\" = %s",
                    "op": "db",
                    "parent_span_id": "8f5a2b8768cafb4e",
                    "span_id": "bb7af8b99e95af5f",
                    "start_timestamp": 1597976300.0000000,
                    "timestamp": 1597976302.0000000,
                    "trace_id": "ff62a8b040f340bda5d830223def1d81",
                    "status": "ok",
                    "data": {
                        "db.system": "postgresql",
                        "db.operation": "SELECT"
                    }
                },
                {
                    "description": "DELETE FROM table WHERE conditions",
                    "op": "db",
                    "parent_span_id": "8f5a2b8768cafb4e",
                    "span_id": "bb7af8b99e95af5f",
                    "start_timestamp": 1597976300.0000000,
                    "timestamp": 1597976302.0000000,
                    "trace_id": "ff62a8b040f340bda5d830223def1d81",
                    "status": "ok",
                    "data": {
                        "db.system": "MyDatabase"
                    }
                },
                {
                    "description": "UPDATE table WHERE conditions",
                    "op": "db",
                    "parent_span_id": "8f5a2b8768cafb4e",
                    "span_id": "bb7af8b99e95af5f",
                    "start_timestamp": 1597976300.0000000,
                    "timestamp": 1597976302.0000000,
                    "trace_id": "ff62a8b040f340bda5d830223def1d81",
                    "status": "ok",
                    "data": {
                        "db.system": "MyDatabase"
                    }
                },
                {
                    "description": "SAVEPOINT save_this_one",
                    "op": "db",
                    "parent_span_id": "8f5a2b8768cafb4e",
                    "span_id": "bb7af8b99e95af5f",
                    "start_timestamp": 1597976300.0000000,
                    "timestamp": 1597976302.0000000,
                    "trace_id": "ff62a8b040f340bda5d830223def1d81",
                    "status": "ok",
                    "data": {
                        "db.system": "MyDatabase"
                    }
                },
                {
                    "description": "GET cache:user:{123}",
                    "op": "cache.get_item",
                    "parent_span_id": "8f5a2b8768cafb4e",
                    "span_id": "bb7af8b99e95af5f",
                    "start_timestamp": 1597976300.0000000,
                    "timestamp": 1597976302.0000000,
                    "trace_id": "ff62a8b040f340bda5d830223def1d81",
                    "status": "ok",
                    "data": {
                        "cache.hit": false
                    }
                },
                {
                    "description": "GET test:123:def",
                    "op": "db.redis",
                    "parent_span_id": "8f5a2b8768cafb4e",
                    "span_id": "bb7af8b99e95af5f",
                    "start_timestamp": 1597976300.0000000,
                    "timestamp": 1597976302.0000000,
                    "trace_id": "ff62a8b040f340bda5d830223def1d81",
                    "status": "ok",
                    "data": {}
                },
                {
                    "description": "GET lkjasdlkasjdlasjdlkasjdlkasjd",
                    "op": "db.redis",
                    "parent_span_id": "8f5a2b8768cafb4e",
                    "span_id": "bb7af8b99e95af5f",
                    "start_timestamp": 1597976300.0000000,
                    "timestamp": 1597976302.0000000,
                    "trace_id": "ff62a8b040f340bda5d830223def1d81",
                    "status": "ok",
                    "data": {}
                },
                {
                    "description": "SET 'aaa:bbb:123:zzz' '{\"from json\": \"no\"}'",
                    "op": "db.redis",
                    "parent_span_id": "8f5a2b8768cafb4e",
                    "span_id": "bb7af8b99e95af5f",
                    "start_timestamp": 1597976300.0000000,
                    "timestamp": 1597976302.0000000,
                    "trace_id": "ff62a8b040f340bda5d830223def1d81",
                    "status": "ok",
                    "data": {}
                },
                {
                    "description": "chrome-extension://begnopegbbhjeeiganiajffnalhlkkjb/img/assets/icon-10k.svg",
                    "op": "resource.script",
                    "parent_span_id": "8f5a2b8768cafb4e",
                    "span_id": "bb7af8b99e95af5f",
                    "start_timestamp": 1597976300.0000000,
                    "timestamp": 1597976302.0000000,
                    "trace_id": "ff62a8b040f340bda5d830223def1d81",
                    "status": "ok"
                },
                {
                    "description": "http://domain/static/myscript-v1.9.23.js",
                    "op": "resource.script",
                    "parent_span_id": "8f5a2b8768cafb4e",
                    "span_id": "bb7af8b99e95af5f",
                    "start_timestamp": 1597976300.0000000,
                    "timestamp": 1597976302.0000000,
                    "trace_id": "ff62a8b040f340bda5d830223def1d81",
                    "status": "ok"
                },
                {
                    "timestamp": 1694732408.3145,
                    "start_timestamp": 1694732407.8367,
                    "exclusive_time": 477.800131,
                    "description": "https://cdn.domain.com/path/to/file-hk2YHeW7Eo2XLCiE38F1Fz22KuljsgCAD6hyWCyOYZM.CSS",
                    "op": "resource.css",
                    "span_id": "97c0ef9770a02f9d",
                    "parent_span_id": "9756d8d7b2b364ff",
                    "trace_id": "77aeb1c16bb544a4a39b8d42944947a3",
                    "data": {
                        "http.decoded_response_content_length": 128950,
                        "http.response_content_length": 36170,
                        "http.response_transfer_size": 36470,
                        "resource.render_blocking_status": "blocking"
                    },
                    "hash": "e2fae740cccd3789"
                },
                {
                    "timestamp": 1694732408.3145,
                    "start_timestamp": 1694732407.8367,
                    "span_id": "97c0ef9770a02f9d",
                    "parent_span_id": "9756d8d7b2b364ff",
                    "trace_id": "77aeb1c16bb544a4a39b8d42944947a3",
                    "op": "resource.script",
                    "description": "domain.com/zero-length-00",
                    "data": {
                        "http.decoded_response_content_length": 0,
                        "http.response_content_length": 0,
                        "http.response_transfer_size": 0
                    }
                }
            ]
        }
        "#;

        let mut event = Annotated::from_json(json).unwrap();
        let features = FeatureSet(BTreeSet::from([
            Feature::SpanMetricsExtraction,
            Feature::SpanMetricsExtractionAllModules,
        ]));

        // Normalize first, to make sure that all things are correct as in the real pipeline:
        normalize_event(
            &mut event,
            &NormalizationConfig {
                enrich_spans: true,
                normalize_spans: true,
                ..Default::default()
            },
        )
        .unwrap();

        // Create a project config with the relevant feature flag. Sanitize to fill defaults.
        let mut project = ProjectConfig {
            features,
            ..ProjectConfig::default()
        };
        project.sanitize();

        let config = project.metric_extraction.ok().unwrap();
        let metrics = extract_metrics(event.value().unwrap(), &config);
        insta::assert_debug_snapshot!(metrics);
    }

    #[test]
    fn test_extract_span_metrics() {
        let json = r#"
        {
            "type": "transaction",
            "platform": "javascript",
            "start_timestamp": "2021-04-26T07:59:01+0100",
            "timestamp": "2021-04-26T08:00:00+0100",
            "server_name": "myhost",
            "release": "1.2.3",
            "dist": "foo ",
            "environment": "fake_environment",
            "transaction": "gEt /api/:version/users/",
            "transaction_info": {"source": "custom"},
            "user": {
                "id": "user123",
                "geo": {
                    "country_code": "US"
                }
            },
            "tags": {
                "http.status_code": 500
            },
            "contexts": {
                "trace": {
                    "trace_id": "ff62a8b040f340bda5d830223def1d81",
                    "span_id": "bd429c44b67a3eb4",
                    "op": "mYOp",
                    "status": "ok"
                }
            },
            "request": {
                "method": "POST"
            },
            "spans": [
                {
                    "description": "<SomeUiRendering>",
                    "op": "UI.React.Render",
                    "parent_span_id": "8f5a2b8768cafb4e",
                    "span_id": "bd429c44b67a3eb4",
                    "start_timestamp": 1597976300.0000000,
                    "timestamp": 1597976302.0000000,
                    "trace_id": "ff62a8b040f340bda5d830223def1d81"
                },
                {
                    "description": "GET http://domain.tld/hi",
                    "op": "http.client",
                    "parent_span_id": "8f5a2b8768cafb4e",
                    "span_id": "bd429c44b67a3eb4",
                    "start_timestamp": 1597976300.0000000,
                    "timestamp": 1597976302.0000000,
                    "trace_id": "ff62a8b040f340bda5d830223def1d81",
                    "data": {
                        "http.method": "GET"
                    }
                },
                {
                    "description": "POST http://domain.tld/hi",
                    "op": "http.client",
                    "parent_span_id": "8f5a2b8768cafb4e",
                    "span_id": "bd429c44b67a3eb4",
                    "start_timestamp": 1597976300.0000000,
                    "timestamp": 1597976302.0000000,
                    "trace_id": "ff62a8b040f340bda5d830223def1d81",
                    "data": {
                        "http.request.method": "POST"
                    }
                },
                {
                    "description": "PUT http://domain.tld/hi",
                    "op": "http.client",
                    "parent_span_id": "8f5a2b8768cafb4e",
                    "span_id": "bd429c44b67a3eb4",
                    "start_timestamp": 1597976300.0000000,
                    "timestamp": 1597976302.0000000,
                    "trace_id": "ff62a8b040f340bda5d830223def1d81",
                    "data": {
                        "method": "PUT"
                    }
                },
                {
                    "description": "GET /hi/this/is/just/the/path",
                    "op": "http.client",
                    "parent_span_id": "8f5a2b8768cafb4e",
                    "span_id": "bd429c44b67a3eb4",
                    "start_timestamp": 1597976300.0000000,
                    "timestamp": 1597976302.0000000,
                    "trace_id": "ff62a8b040f340bda5d830223def1d81",
                    "data": {
                        "http.method": "GET"
                    }
                },
                {
                    "description": "POST http://127.0.0.1:1234/api/hi",
                    "op": "http.client",
                    "parent_span_id": "8f5a2b8768cafb4e",
                    "span_id": "bd2eb23da2beb459",
                    "start_timestamp": 1597976300.0000000,
                    "timestamp": 1597976302.0000000,
                    "trace_id": "ff62a8b040f340bda5d830223def1d81",
                    "status": "ok",
                    "data": {
                        "http.method": "PoSt",
                        "status_code": "200"
                    }
                },
                {
                    "description": "POST http://sth.subdomain.domain.tld:1234/api/hi",
                    "op": "http.client",
                    "parent_span_id": "8f5a2b8768cafb4e",
                    "span_id": "bd2eb23da2beb459",
                    "start_timestamp": 1597976300.0000000,
                    "timestamp": 1597976302.0000000,
                    "trace_id": "ff62a8b040f340bda5d830223def1d81",
                    "status": "ok",
                    "data": {
                        "http.method": "PoSt",
                        "status_code": "200"
                    }
                },
                {
                    "description": "POST http://targetdomain.tld:1234/api/hi",
                    "op": "http.client",
                    "parent_span_id": "8f5a2b8768cafb4e",
                    "span_id": "bd2eb23da2beb459",
                    "start_timestamp": 1597976300.0000000,
                    "timestamp": 1597976302.0000000,
                    "trace_id": "ff62a8b040f340bda5d830223def1d81",
                    "status": "ok",
                    "data": {
                        "http.method": "POST",
                        "status_code": "200"
                    }
                },
                {
                    "description": "POST http://targetdomain:1234/api/id/0987654321",
                    "op": "http.client",
                    "parent_span_id": "8f5a2b8768cafb4e",
                    "span_id": "bd2eb23da2beb459",
                    "start_timestamp": 1597976300.0000000,
                    "timestamp": 1597976302.0000000,
                    "trace_id": "ff62a8b040f340bda5d830223def1d81",
                    "status": "ok",
                    "data": {
                        "http.method": "POST",
                        "status_code": "200"
                    }
                },
                {
                    "description": "POST http://sth.subdomain.domain.tld:1234/api/hi",
                    "op": "http.client",
                    "tags": {
                        "http.status_code": "200"
                    },
                    "parent_span_id": "8f5a2b8768cafb4e",
                    "span_id": "bd2eb23da2beb459",
                    "start_timestamp": 1597976300.0000000,
                    "timestamp": 1597976302.0000000,
                    "trace_id": "ff62a8b040f340bda5d830223def1d81",
                    "status": "ok",
                    "data": {
                        "http.method": "POST"
                    }
                },
                {
                    "description": "POST http://sth.subdomain.domain.tld:1234/api/hi",
                    "op": "http.client",
                    "tags": {
                        "http.status_code": "200"
                    },
                    "parent_span_id": "8f5a2b8768cafb4e",
                    "span_id": "bd2eb23da2beb459",
                    "start_timestamp": 1597976300.0000000,
                    "timestamp": 1597976302.0000000,
                    "trace_id": "ff62a8b040f340bda5d830223def1d81",
                    "status": "ok",
                    "data": {
                        "http.method": "POST",
                        "status_code": "200"
                    }
                },
                {
                    "description": "SeLeCt column FROM tAbLe WHERE id IN (1, 2, 3)",
                    "op": "db.sql.query",
                    "parent_span_id": "8f5a2b8768cafb4e",
                    "span_id": "bb7af8b99e95af5f",
                    "start_timestamp": 1597976300.0000000,
                    "timestamp": 1597976302.0000000,
                    "trace_id": "ff62a8b040f340bda5d830223def1d81",
                    "status": "ok",
                    "data": {
                        "db.system": "postgresql",
                        "db.operation": "SELECT"
                    }
                },
                {
                    "description": "select column FROM table WHERE id IN (1, 2, 3)",
                    "op": "db",
                    "parent_span_id": "8f5a2b8768cafb4e",
                    "span_id": "bb7af8b99e95af5f",
                    "start_timestamp": 1597976300.0000000,
                    "timestamp": 1597976302.0000000,
                    "trace_id": "ff62a8b040f340bda5d830223def1d81",
                    "status": "ok"
                },
                {
                    "description": "INSERT INTO table (col) VALUES (val)",
                    "op": "db.sql.query",
                    "parent_span_id": "8f5a2b8768cafb4e",
                    "span_id": "bb7af8b99e95af5f",
                    "start_timestamp": 1597976300.0000000,
                    "timestamp": 1597976302.0000000,
                    "trace_id": "ff62a8b040f340bda5d830223def1d81",
                    "status": "ok",
                    "data": {
                        "db.system": "postgresql",
                        "db.operation": "INSERT"
                    }
                },
                {
                    "description": "INSERT INTO from_date (col) VALUES (val)",
                    "op": "db.sql.query",
                    "parent_span_id": "8f5a2b8768cafb4e",
                    "span_id": "bb7af8b99e95af5f",
                    "start_timestamp": 1597976300.0000000,
                    "timestamp": 1597976302.0000000,
                    "trace_id": "ff62a8b040f340bda5d830223def1d81",
                    "status": "ok",
                    "data": {
                        "db.system": "postgresql",
                        "db.operation": "INSERT"
                    }
                },
                {
                    "description": "INSERT INTO table (col) VALUES (val)",
                    "op": "db",
                    "parent_span_id": "8f5a2b8768cafb4e",
                    "span_id": "bb7af8b99e95af5f",
                    "start_timestamp": 1597976300.0000000,
                    "timestamp": 1597976302.0000000,
                    "trace_id": "ff62a8b040f340bda5d830223def1d81",
                    "status": "ok"
                },
                {
                    "description": "SELECT\n*\nFROM\ntable\nWHERE\nid\nIN\n(val)",
                    "op": "db.sql.query",
                    "parent_span_id": "8f5a2b8768cafb4e",
                    "span_id": "bb7af8b99e95af5f",
                    "start_timestamp": 1597976300.0000000,
                    "timestamp": 1597976302.0000000,
                    "trace_id": "ff62a8b040f340bda5d830223def1d81",
                    "status": "ok",
                    "data": {
                        "db.system": "postgresql",
                        "db.operation": "SELECT"
                    }
                },
                {
                    "description": "SELECT \"table\".\"col\" FROM \"table\" WHERE \"table\".\"col\" = %s",
                    "op": "db",
                    "parent_span_id": "8f5a2b8768cafb4e",
                    "span_id": "bb7af8b99e95af5f",
                    "start_timestamp": 1597976300.0000000,
                    "timestamp": 1597976302.0000000,
                    "trace_id": "ff62a8b040f340bda5d830223def1d81",
                    "status": "ok",
                    "data": {
                        "db.system": "postgresql",
                        "db.operation": "SELECT"
                    }
                },
                {
                    "description": "DELETE FROM table WHERE conditions",
                    "op": "db",
                    "parent_span_id": "8f5a2b8768cafb4e",
                    "span_id": "bb7af8b99e95af5f",
                    "start_timestamp": 1597976300.0000000,
                    "timestamp": 1597976302.0000000,
                    "trace_id": "ff62a8b040f340bda5d830223def1d81",
                    "status": "ok",
                    "data": {
                        "db.system": "MyDatabase"
                    }
                },
                {
                    "description": "UPDATE table WHERE conditions",
                    "op": "db",
                    "parent_span_id": "8f5a2b8768cafb4e",
                    "span_id": "bb7af8b99e95af5f",
                    "start_timestamp": 1597976300.0000000,
                    "timestamp": 1597976302.0000000,
                    "trace_id": "ff62a8b040f340bda5d830223def1d81",
                    "status": "ok",
                    "data": {
                        "db.system": "MyDatabase"
                    }
                },
                {
                    "description": "SAVEPOINT save_this_one",
                    "op": "db",
                    "parent_span_id": "8f5a2b8768cafb4e",
                    "span_id": "bb7af8b99e95af5f",
                    "start_timestamp": 1597976300.0000000,
                    "timestamp": 1597976302.0000000,
                    "trace_id": "ff62a8b040f340bda5d830223def1d81",
                    "status": "ok",
                    "data": {
                        "db.system": "MyDatabase"
                    }
                },
                {
                    "description": "GET cache:user:{123}",
                    "op": "cache.get_item",
                    "parent_span_id": "8f5a2b8768cafb4e",
                    "span_id": "bb7af8b99e95af5f",
                    "start_timestamp": 1597976300.0000000,
                    "timestamp": 1597976302.0000000,
                    "trace_id": "ff62a8b040f340bda5d830223def1d81",
                    "status": "ok",
                    "data": {
                        "cache.hit": false
                    }
                },
                {
                    "description": "GET test:123:def",
                    "op": "db.redis",
                    "parent_span_id": "8f5a2b8768cafb4e",
                    "span_id": "bb7af8b99e95af5f",
                    "start_timestamp": 1597976300.0000000,
                    "timestamp": 1597976302.0000000,
                    "trace_id": "ff62a8b040f340bda5d830223def1d81",
                    "status": "ok",
                    "data": {}
                },
                {
                    "description": "GET lkjasdlkasjdlasjdlkasjdlkasjd",
                    "op": "db.redis",
                    "parent_span_id": "8f5a2b8768cafb4e",
                    "span_id": "bb7af8b99e95af5f",
                    "start_timestamp": 1597976300.0000000,
                    "timestamp": 1597976302.0000000,
                    "trace_id": "ff62a8b040f340bda5d830223def1d81",
                    "status": "ok",
                    "data": {}
                },
                {
                    "description": "SET 'aaa:bbb:123:zzz' '{\"from json\": \"no\"}'",
                    "op": "db.redis",
                    "parent_span_id": "8f5a2b8768cafb4e",
                    "span_id": "bb7af8b99e95af5f",
                    "start_timestamp": 1597976300.0000000,
                    "timestamp": 1597976302.0000000,
                    "trace_id": "ff62a8b040f340bda5d830223def1d81",
                    "status": "ok",
                    "data": {}
                },
                {
                    "description": "http://domain/static/myscript-v1.9.23.js",
                    "op": "resource.script",
                    "parent_span_id": "8f5a2b8768cafb4e",
                    "span_id": "bb7af8b99e95af5f",
                    "start_timestamp": 1597976300.0000000,
                    "timestamp": 1597976302.0000000,
                    "trace_id": "ff62a8b040f340bda5d830223def1d81",
                    "status": "ok"
                },
                {
                    "description": "things.count({\"$and\":[{\"services\":{\"$exists\":true}},{\"test_id\":38}]})",
                    "op": "db.sql.query",
                    "parent_span_id": "8f5a2b8768cafb4e",
                    "span_id": "bb7af8b99e95af5f",
                    "start_timestamp": 1597976300.0000000,
                    "timestamp": 1597976302.0000000,
                    "trace_id": "ff62a8b040f340bda5d830223def1d81",
                    "status": "ok",
                    "data": {
                        "db.system": "mongodb",
                        "db.operation": "count"
                    }
                },
                {
                    "description": "DELETE FROM table WHERE conditions",
                    "op": "db.sql.query",
                    "parent_span_id": "8f5a2b8768cafb4e",
                    "span_id": "bb7af8b99e95af5f",
                    "start_timestamp": 1597976300.0000000,
                    "timestamp": 1597976302.0000000,
                    "trace_id": "ff62a8b040f340bda5d830223def1d81",
                    "status": "ok",
                    "data": {
                        "db.system": "MyDatabase"
                    }
                },
                {
                    "description": "things.count({\"$and\":[{\"services\":{\"$exists\":true}},{\"test_id\":38}]})",
                    "op": "db.mongodb.find",
                    "parent_span_id": "8f5a2b8768cafb4e",
                    "span_id": "bb7af8b99e95af5f",
                    "start_timestamp": 1597976300.0000000,
                    "timestamp": 1597976302.0000000,
                    "trace_id": "ff62a8b040f340bda5d830223def1d81",
                    "status": "ok",
                    "data": {}
                },
                {
                    "description": "DELETE FROM table WHERE conditions",
                    "op": "db.sql.activerecord",
                    "parent_span_id": "8f5a2b8768cafb4e",
                    "span_id": "bb7af8b99e95af5f",
                    "start_timestamp": 1597976300.0000000,
                    "timestamp": 1597976302.0000000,
                    "trace_id": "ff62a8b040f340bda5d830223def1d81",
                    "status": "ok",
                    "data": {
                        "db.system": "MyDatabase"
                    }
                },
                {
                    "description": "SAVEPOINT save_this_one",
                    "op": "db.redis.command",
                    "parent_span_id": "8f5a2b8768cafb4e",
                    "span_id": "bb7af8b99e95af5f",
                    "start_timestamp": 1597976300.0000000,
                    "timestamp": 1597976302.0000000,
                    "trace_id": "ff62a8b040f340bda5d830223def1d81",
                    "status": "ok",
                    "data": {
                        "db.system": "redis"
                    }
                },
                {
                    "data": {
                        "device.class": "2",
                        "environment": "production",
                        "http.response.status_code": "200",
                        "mobile": true,
                        "release": "sentrydemos.ios.EmpowerPlant@0.0.8+1",
                        "span.op": "ui.load",
                        "span.status": "ok",
                        "transaction": "EmpowerPlantViewController",
                        "transaction.op": "ui.load",
                        "user": "id:FADC011D-28AA-40B7-8CA8-839A2AD05168"
                    },
                    "description": "viewDidLoad",
                    "exclusive_time": 15101.696732,
                    "op": "ui.load",
                    "parent_span_id": "6ebd1cdbb9424b88",
                    "span_id": "8cfaf7f29ac345b8",
                    "start_timestamp": 1695255136.239635,
                    "status": "ok",
                    "timestamp": 1695255152.073167,
                    "trace_id": "2dc90ee797b94299ba5ad82b816fc9f8"
                },
                {
                    "data": {
                        "device.class": "2",
                        "environment": "production",
                        "http.response.status_code": "200",
                        "mobile": true,
                        "release": "sentrydemos.ios.EmpowerPlant@0.0.8+1",
                        "span.op": "app.start.cold",
                        "span.status": "ok",
                        "transaction": "EmpowerPlantViewController",
                        "transaction.op": "ui.load",
                        "user": "id:FADC011D-28AA-40B7-8CA8-839A2AD05168"
                    },
                    "description": "Cold Start",
                    "exclusive_time": 0.0,
                    "op": "app.start.cold",
                    "parent_span_id": "6ebd1cdbb9424b88",
                    "span_id": "0e989cd370034c76",
                    "start_timestamp": 1695255134.469436,
                    "timestamp": 1695255136.137952,
                    "trace_id": "2dc90ee797b94299ba5ad82b816fc9f8"
                },
                {
                    "timestamp": 1694732408.3145,
                    "start_timestamp": 1694732407.8367,
                    "exclusive_time": 477.800131,
                    "description": "https://cdn.domain.com/path/to/file-hk2YHeW7Eo2XLCiE38F1Fz22KuljsgCAD6hyWCyOYZM.css",
                    "op": "resource.css",
                    "span_id": "97c0ef9770a02f9d",
                    "parent_span_id": "9756d8d7b2b364ff",
                    "trace_id": "77aeb1c16bb544a4a39b8d42944947a3",
                    "data": {
                        "http.decoded_response_content_length": 128950,
                        "http.response_content_length": 36170,
                        "http.response_transfer_size": 36470,
                        "resource.render_blocking_status": "blocking"
                    },
                    "hash": "e2fae740cccd3789"
                }
            ]
        }
        "#;

        let mut event = Annotated::from_json(json).unwrap();
        let features = FeatureSet(BTreeSet::from([Feature::SpanMetricsExtraction]));

        // Normalize first, to make sure that all things are correct as in the real pipeline:
        normalize_event(
            &mut event,
            &NormalizationConfig {
                enrich_spans: true,
                normalize_spans: true,
                ..Default::default()
            },
        )
        .unwrap();

        // Create a project config with the relevant feature flag. Sanitize to fill defaults.
        let mut project = ProjectConfig {
            features,
            ..ProjectConfig::default()
        };
        project.sanitize();

        let config = project.metric_extraction.ok().unwrap();
        let metrics = extract_metrics(event.value().unwrap(), &config);
        insta::assert_debug_snapshot!(metrics);
    }

    #[test]
    fn test_extract_span_metrics_mobile() {
        let json = r#"
        {
            "type": "transaction",
            "sdk": {"name": "sentry.javascript.react-native"},
            "start_timestamp": "2021-04-26T07:59:01+0100",
            "timestamp": "2021-04-26T08:00:00+0100",
            "release": "1.2.3",
            "transaction": "gEt /api/:version/users/",
            "transaction_info": {"source": "custom"},
            "contexts": {
                "trace": {
                    "trace_id": "ff62a8b040f340bda5d830223def1d81",
                    "span_id": "bd429c44b67a3eb4"
                },
                "device": {
                    "family": "iOS",
                    "model": "iPhone1,1"
                },
                "app": {
                    "app_identifier": "org.reactjs.native.example.RnDiffApp",
                    "app_name": "RnDiffApp"
                },
                "os": {
                    "name": "iOS",
                    "version": "16.2"
                }
            },
            "spans": [
                {
                    "op": "app.start.cold",
                    "span_id": "bd429c44b67a3eb4",
                    "start_timestamp": 1597976300.0000000,
                    "timestamp": 1597976302.0000000,
                    "trace_id": "ff62a8b040f340bda5d830223def1d81"
                },
                {
                    "op": "ui.load.initial_display",
                    "span_id": "bd429c44b67a3eb2",
                    "start_timestamp": 1597976300.0000000,
                    "timestamp": 1597976303.0000000,
                    "trace_id": "ff62a8b040f340bda5d830223def1d81"
                },
                {
                    "op": "app.start.cold",
                    "description": "Cold Start",
                    "span_id": "bd429c44b67a3eb2",
                    "start_timestamp": 1597976300.0000000,
                    "timestamp": 1597976303.0000000,
                    "trace_id": "ff62a8b040f340bda5d830223def1d81"
                },
                {
<<<<<<< HEAD
                    "op": "contentprovider.load",
                    "description": "io.sentry.android.core.SentryPerformanceProvider.onCreate",
                    "span_id": "bd429c44b67a3eb2",
                    "start_timestamp": 1597976300.0000000,
                    "timestamp": 1597976303.0000000,
                    "trace_id": "ff62a8b040f340bda5d830223def1d81"
                },
                {
                    "op": "application.load",
                    "description": "io.sentry.samples.android.MyApplication.onCreate",
                    "span_id": "bd429c44b67a3eb2",
                    "start_timestamp": 1597976300.0000000,
                    "timestamp": 1597976303.0000000,
                    "trace_id": "ff62a8b040f340bda5d830223def1d81"
                },
                {
                    "op": "activity.load",
                    "description": "io.sentry.samples.android.MainActivity.onCreate",
=======
                    "op": "custom.op",
                    "description": "Custom Op",
>>>>>>> 270986ae
                    "span_id": "bd429c44b67a3eb2",
                    "start_timestamp": 1597976300.0000000,
                    "timestamp": 1597976303.0000000,
                    "trace_id": "ff62a8b040f340bda5d830223def1d81"
                }
            ]
        }
        "#;

        let mut event = Annotated::from_json(json).unwrap();

        // Normalize first, to make sure that all things are correct as in the real pipeline:
        normalize_event(
            &mut event,
            &NormalizationConfig {
                enrich_spans: true,
                normalize_spans: true,
                device_class_synthesis_config: true,
                ..Default::default()
            },
        )
        .unwrap();

        // Create a project config with the relevant feature flag. Sanitize to fill defaults.
        let mut project = ProjectConfig {
            features: [
                Feature::SpanMetricsExtraction,
                Feature::SpanMetricsExtractionAllModules,
            ]
            .into_iter()
            .collect(),
            ..ProjectConfig::default()
        };
        project.sanitize();

        let config = project.metric_extraction.ok().unwrap();
        let metrics = extract_metrics(event.value().unwrap(), &config);
        insta::assert_debug_snapshot!((&event.value().unwrap().spans, metrics));
    }

    #[test]
    fn test_extract_span_metrics_mobile_screen() {
        let json = r#"
        {
            "type": "transaction",
            "sdk": {"name": "sentry.javascript.react-native"},
            "start_timestamp": "2021-04-26T07:59:01+0100",
            "timestamp": "2021-04-26T08:00:00+0100",
            "transaction": "gEt /api/:version/users/",
            "contexts": {
                "trace": {
                    "op": "ui.load",
                    "trace_id": "ff62a8b040f340bda5d830223def1d81",
                    "span_id": "bd429c44b67a3eb4"
                }
            },
            "spans": [
                {
                    "description": "GET http://domain.tld/hi",
                    "op": "http.client",
                    "parent_span_id": "8f5a2b8768cafb4e",
                    "span_id": "bd429c44b67a3eb4",
                    "start_timestamp": 1597976300.0000000,
                    "timestamp": 1597976302.0000000,
                    "exclusive_time": 2000.0,
                    "trace_id": "ff62a8b040f340bda5d830223def1d81",
                    "data": {
                        "http.method": "GET"
                    },
                    "sentry_tags": {
                        "action": "GET",
                        "category": "http",
                        "description": "GET http://domain.tld",
                        "domain": "domain.tld",
                        "group": "d9dc18637d441612",
                        "mobile": "true",
                        "op": "http.client",
                        "transaction": "gEt /api/:version/users/",
                        "transaction.method": "GET",
                        "transaction.op": "ui.load"
                    }
                }
            ]
        }
        "#;

        let event = Annotated::from_json(json).unwrap();

        // Create a project config with the relevant feature flag. Sanitize to fill defaults.
        let mut project = ProjectConfig {
            features: [
                Feature::SpanMetricsExtraction,
                Feature::SpanMetricsExtractionAllModules,
            ]
            .into_iter()
            .collect(),
            ..ProjectConfig::default()
        };
        project.sanitize();

        let config = project.metric_extraction.ok().unwrap();
        let metrics = extract_metrics(event.value().unwrap(), &config);

        // When transaction.op:ui.load and mobile:true, HTTP spans still get both
        // exclusive_time metrics:
        assert!(metrics
            .iter()
            .any(|b| b.name == "d:spans/exclusive_time@millisecond"));
        assert!(metrics
            .iter()
            .any(|b| b.name == "d:spans/exclusive_time_light@millisecond"));
    }

    /// Helper function for span metric extraction tests.
    fn extract_span_metrics(span: &Span) -> Vec<Bucket> {
        let mut config = ProjectConfig::default();
        config.features.0.insert(Feature::SpanMetricsExtraction);
        config.sanitize(); // apply defaults for span extraction

        let extraction_config = config.metric_extraction.ok().unwrap();
        generic::extract_metrics(span, &extraction_config)
    }

    /// Helper function for span metric extraction tests.
    fn extract_span_metrics_mobile(span_op: &str, duration_millis: f64) -> Vec<Bucket> {
        let mut span = Span::default();
        span.sentry_tags
            .get_or_insert_with(Default::default)
            .insert("mobile".to_owned(), "true".to_owned().into());
        span.timestamp
            .set_value(Some(Timestamp::from(DateTime::<Utc>::MAX_UTC))); // whatever
        span.op.set_value(Some(span_op.into()));
        span.exclusive_time.set_value(Some(duration_millis));

        extract_span_metrics(&span)
    }

    #[test]
    fn test_app_start_cold_inlier() {
        let metrics = extract_span_metrics_mobile("app.start.cold", 180000.0);
        assert_eq!(
            metrics.iter().map(|m| &m.name).collect::<Vec<_>>(),
            vec![
                "d:spans/exclusive_time@millisecond",
                "d:spans/exclusive_time_light@millisecond",
                "c:spans/count_per_op@none",
                "c:spans/count_per_segment@none"
            ]
        );
    }

    #[test]
    fn test_app_start_cold_outlier() {
        let metrics = extract_span_metrics_mobile("app.start.cold", 181000.0);
        assert!(metrics.is_empty());
    }

    #[test]
    fn test_app_start_warm_inlier() {
        let metrics = extract_span_metrics_mobile("app.start.warm", 180000.0);
        assert_eq!(
            metrics.iter().map(|m| &m.name).collect::<Vec<_>>(),
            vec![
                "d:spans/exclusive_time@millisecond",
                "d:spans/exclusive_time_light@millisecond",
                "c:spans/count_per_op@none",
                "c:spans/count_per_segment@none"
            ]
        );
    }

    #[test]
    fn test_app_start_warm_outlier() {
        let metrics = extract_span_metrics_mobile("app.start.warm", 181000.0);
        assert!(metrics.is_empty());
    }

    #[test]
    fn test_ui_load_initial_display_inlier() {
        let metrics = extract_span_metrics_mobile("ui.load.initial_display", 180000.0);
        assert_eq!(
            metrics.iter().map(|m| &m.name).collect::<Vec<_>>(),
            vec![
                "d:spans/exclusive_time@millisecond",
                "d:spans/exclusive_time_light@millisecond",
                "c:spans/count_per_op@none",
                "c:spans/count_per_segment@none"
            ]
        );
    }

    #[test]
    fn test_ui_load_initial_display_outlier() {
        let metrics = extract_span_metrics_mobile("ui.load.initial_display", 181000.0);
        assert!(metrics.is_empty());
    }

    #[test]
    fn test_ui_load_full_display_inlier() {
        let metrics = extract_span_metrics_mobile("ui.load.full_display", 180000.0);
        assert_eq!(
            metrics.iter().map(|m| &m.name).collect::<Vec<_>>(),
            vec![
                "d:spans/exclusive_time@millisecond",
                "d:spans/exclusive_time_light@millisecond",
                "c:spans/count_per_op@none",
                "c:spans/count_per_segment@none"
            ]
        );
    }

    #[test]
    fn test_ui_load_full_display_outlier() {
        let metrics = extract_span_metrics_mobile("ui.load.full_display", 181000.0);
        assert!(metrics.is_empty());
    }

    #[test]
    fn test_display_times_extracted() {
        let span = r#"{
            "op": "ui.load",
            "span_id": "bd429c44b67a3eb4",
            "start_timestamp": 1597976300.0000000,
            "timestamp": 1597976302.0000000,
            "exclusive_time": 100,
            "trace_id": "ff62a8b040f340bda5d830223def1d81",
            "sentry_tags": {
                "mobile": "true",
                "ttid": "ttid",
                "ttfd": "ttfd"
            }
        }"#;
        let span = Annotated::from_json(span).unwrap().into_value().unwrap();
        let metrics = extract_span_metrics(&span);

        assert!(!metrics.is_empty());
        for metric in metrics {
            if metric.name == "c:spans/count_per_op@none"
                || metric.name == "c:spans/count_per_segment@none"
            {
                continue;
            }
            if metric.name == "d:spans/exclusive_time_light@millisecond" {
                assert!(!metric.tags.contains_key("ttid"));
                assert!(!metric.tags.contains_key("ttfd"));
                continue;
            }
            assert_eq!(metric.tag("ttid"), Some("ttid"));
            assert_eq!(metric.tag("ttfd"), Some("ttfd"));
        }
    }
}<|MERGE_RESOLUTION|>--- conflicted
+++ resolved
@@ -1086,7 +1086,14 @@
                     "trace_id": "ff62a8b040f340bda5d830223def1d81"
                 },
                 {
-<<<<<<< HEAD
+                    "op": "custom.op",
+                    "description": "Custom Op",
+                    "span_id": "bd429c44b67a3eb2",
+                    "start_timestamp": 1597976300.0000000,
+                    "timestamp": 1597976303.0000000,
+                    "trace_id": "ff62a8b040f340bda5d830223def1d81"
+                },
+                {
                     "op": "contentprovider.load",
                     "description": "io.sentry.android.core.SentryPerformanceProvider.onCreate",
                     "span_id": "bd429c44b67a3eb2",
@@ -1105,10 +1112,6 @@
                 {
                     "op": "activity.load",
                     "description": "io.sentry.samples.android.MainActivity.onCreate",
-=======
-                    "op": "custom.op",
-                    "description": "Custom Op",
->>>>>>> 270986ae
                     "span_id": "bd429c44b67a3eb2",
                     "start_timestamp": 1597976300.0000000,
                     "timestamp": 1597976303.0000000,
