--- conflicted
+++ resolved
@@ -1029,13 +1029,10 @@
                     "parent_span_id": "a1e13f3f06239d69",
                     "trace_id": "922dda2462ea4ac2b6a4b339bee90863",
                     "data": {
-<<<<<<< HEAD
-                        "messaging.destination.name": "default"
-=======
+                        "messaging.destination.name": "default",
                         "messaging.message.receive.latency": 100,
                         "messaging.message.retry.count": 2,
                         "messaging.message.body.size": 1000
->>>>>>> 11383134
                     }
                 },
                 {
@@ -1047,9 +1044,7 @@
                     "parent_span_id": "a1e13f3f06239d69",
                     "trace_id": "922dda2462ea4ac2b6a4b339bee90863",
                     "data": {
-<<<<<<< HEAD
-                        "messaging.destination.name": "default"
-=======
+                        "messaging.destination.name": "default",
                         "messaging.message.receive.latency": 100,
                         "messaging.message.retry.count": 2,
                         "messaging.message.body.size": 1000
@@ -1064,6 +1059,7 @@
                     "parent_span_id": "a1e13f3f06239d69",
                     "trace_id": "922dda2462ea4ac2b6a4b339bee90863",
                     "data": {
+                        "messaging.destination.name": "default",
                         "messaging.message.receive.latency": 100,
                         "messaging.message.retry.count": 2,
                         "messaging.message.body.size": 1000
@@ -1078,34 +1074,10 @@
                     "parent_span_id": "a1e13f3f06239d69",
                     "trace_id": "922dda2462ea4ac2b6a4b339bee90863",
                     "data": {
+                        "messaging.destination.name": "default",
                         "messaging.message.receive.latency": 100,
                         "messaging.message.retry.count": 2,
                         "messaging.message.body.size": 1000
->>>>>>> 11383134
-                    }
-                },
-                {
-                    "timestamp": 1702474613.0495,
-                    "start_timestamp": 1702474613.0175,
-                    "description": "sentry.tasks.post_process.post_process_group",
-                    "op": "queue.publish",
-                    "span_id": "9b01bd820a083e63",
-                    "parent_span_id": "a1e13f3f06239d69",
-                    "trace_id": "922dda2462ea4ac2b6a4b339bee90863",
-                    "data": {
-                        "messaging.destination.name": "default"
-                    }
-                },
-                {
-                    "timestamp": 1702474613.0495,
-                    "start_timestamp": 1702474613.0175,
-                    "description": "sentry.tasks.post_process.post_process_group",
-                    "op": "queue.process",
-                    "span_id": "9b01bd820a083e63",
-                    "parent_span_id": "a1e13f3f06239d69",
-                    "trace_id": "922dda2462ea4ac2b6a4b339bee90863",
-                    "data": {
-                        "messaging.destination.name": "default"
                     }
                 },
                 {
