---
source: relay-server/src/metrics_extraction/event.rs
expression: "(&event.value().unwrap().spans, metrics)"
---
(
    [
        Span {
            timestamp: Timestamp(
                2020-08-21T02:18:22Z,
            ),
            start_timestamp: Timestamp(
                2020-08-21T02:18:20Z,
            ),
            exclusive_time: 2000.0,
            description: ~,
            op: "app.start.cold",
            span_id: SpanId(
                "bd429c44b67a3eb4",
            ),
            parent_span_id: ~,
            trace_id: TraceId(
                "ff62a8b040f340bda5d830223def1d81",
            ),
            segment_id: ~,
            is_segment: ~,
            status: ~,
            tags: ~,
            origin: ~,
            profile_id: ~,
            data: ~,
            sentry_tags: {
                "app_start_type": "warm",
                "category": "app",
                "device.class": "1",
                "mobile": "true",
                "op": "app.start.cold",
                "os.name": "iOS",
                "platform": "cocoa",
                "release": "1.2.3",
                "sdk.name": "sentry.javascript.react-native",
                "sdk.version": "unknown",
                "transaction": "gEt /api/:version/users/",
                "transaction.method": "GET",
                "ttid": "ttid",
            },
            received: ~,
            measurements: ~,
            _metrics_summary: ~,
            platform: ~,
            other: {},
        },
        Span {
            timestamp: Timestamp(
                2020-08-21T02:18:23Z,
            ),
            start_timestamp: Timestamp(
                2020-08-21T02:18:20Z,
            ),
            exclusive_time: 3000.0,
            description: ~,
            op: "ui.load.initial_display",
            span_id: SpanId(
                "bd429c44b67a3eb2",
            ),
            parent_span_id: ~,
            trace_id: TraceId(
                "ff62a8b040f340bda5d830223def1d81",
            ),
            segment_id: ~,
            is_segment: ~,
            status: ~,
            tags: ~,
            origin: ~,
            profile_id: ~,
            data: ~,
            sentry_tags: {
                "app_start_type": "warm",
                "device.class": "1",
                "mobile": "true",
                "op": "ui.load.initial_display",
                "os.name": "iOS",
                "platform": "cocoa",
                "release": "1.2.3",
                "sdk.name": "sentry.javascript.react-native",
                "sdk.version": "unknown",
                "transaction": "gEt /api/:version/users/",
                "transaction.method": "GET",
                "ttid": "ttid",
            },
            received: ~,
            measurements: ~,
            _metrics_summary: ~,
            platform: ~,
            other: {},
        },
        Span {
            timestamp: Timestamp(
                2020-08-21T02:18:23Z,
            ),
            start_timestamp: Timestamp(
                2020-08-21T02:18:20Z,
            ),
            exclusive_time: 3000.0,
            description: "Cold Start",
            op: "app.start.cold",
            span_id: SpanId(
                "bd429c44b67a3eb2",
            ),
            parent_span_id: ~,
            trace_id: TraceId(
                "ff62a8b040f340bda5d830223def1d81",
            ),
            segment_id: ~,
            is_segment: ~,
            status: ~,
            tags: ~,
            origin: ~,
            profile_id: ~,
            data: ~,
            sentry_tags: {
                "app_start_type": "warm",
                "category": "app",
                "description": "Cold Start",
                "device.class": "1",
                "group": "2d675185edfeb30c",
                "mobile": "true",
                "op": "app.start.cold",
                "os.name": "iOS",
                "platform": "cocoa",
                "release": "1.2.3",
                "sdk.name": "sentry.javascript.react-native",
                "sdk.version": "unknown",
                "transaction": "gEt /api/:version/users/",
                "transaction.method": "GET",
                "ttid": "ttid",
            },
            received: ~,
            measurements: ~,
            _metrics_summary: ~,
            platform: ~,
            other: {},
        },
        Span {
            timestamp: Timestamp(
                2020-08-21T02:18:23Z,
            ),
            start_timestamp: Timestamp(
                2020-08-21T02:18:20Z,
            ),
            exclusive_time: 3000.0,
            description: "Custom Op",
            op: "custom.op",
            span_id: SpanId(
                "bd429c44b67a3eb2",
            ),
            parent_span_id: ~,
            trace_id: TraceId(
                "ff62a8b040f340bda5d830223def1d81",
            ),
            segment_id: ~,
            is_segment: ~,
            status: ~,
            tags: ~,
            origin: ~,
            profile_id: ~,
            data: ~,
            sentry_tags: {
                "app_start_type": "warm",
                "device.class": "1",
                "mobile": "true",
                "op": "custom.op",
                "os.name": "iOS",
                "platform": "cocoa",
                "release": "1.2.3",
                "sdk.name": "sentry.javascript.react-native",
                "sdk.version": "unknown",
                "transaction": "gEt /api/:version/users/",
                "transaction.method": "GET",
                "ttid": "ttid",
            },
            received: ~,
            measurements: ~,
            _metrics_summary: ~,
            platform: ~,
            other: {},
        },
        Span {
            timestamp: Timestamp(
                2020-08-21T02:18:23Z,
            ),
            start_timestamp: Timestamp(
                2020-08-21T02:18:20Z,
            ),
            exclusive_time: 3000.0,
            description: "io.sentry.android.core.SentryPerformanceProvider.onCreate",
            op: "contentprovider.load",
            span_id: SpanId(
                "bd429c44b67a3eb2",
            ),
            parent_span_id: ~,
            trace_id: TraceId(
                "ff62a8b040f340bda5d830223def1d81",
            ),
            segment_id: ~,
            is_segment: ~,
            status: ~,
            tags: ~,
            origin: ~,
            profile_id: ~,
            data: ~,
            sentry_tags: {
                "app_start_type": "warm",
                "description": "io.sentry.android.core.SentryPerformanceProvider.onCreate",
                "device.class": "1",
                "group": "cfb484dec50a18c9",
                "mobile": "true",
                "op": "contentprovider.load",
                "os.name": "iOS",
                "platform": "cocoa",
                "release": "1.2.3",
                "sdk.name": "sentry.javascript.react-native",
                "sdk.version": "unknown",
                "transaction": "gEt /api/:version/users/",
                "transaction.method": "GET",
                "ttid": "ttid",
            },
            received: ~,
            measurements: ~,
            _metrics_summary: ~,
            platform: ~,
            other: {},
        },
        Span {
            timestamp: Timestamp(
                2020-08-21T02:18:23Z,
            ),
            start_timestamp: Timestamp(
                2020-08-21T02:18:20Z,
            ),
            exclusive_time: 3000.0,
            description: "io.sentry.samples.android.MyApplication.onCreate",
            op: "application.load",
            span_id: SpanId(
                "bd429c44b67a3eb2",
            ),
            parent_span_id: ~,
            trace_id: TraceId(
                "ff62a8b040f340bda5d830223def1d81",
            ),
            segment_id: ~,
            is_segment: ~,
            status: ~,
            tags: ~,
            origin: ~,
            profile_id: ~,
            data: ~,
            sentry_tags: {
                "app_start_type": "warm",
                "description": "io.sentry.samples.android.MyApplication.onCreate",
                "device.class": "1",
                "group": "a928f42bab6aff5b",
                "mobile": "true",
                "op": "application.load",
                "os.name": "iOS",
                "platform": "cocoa",
                "release": "1.2.3",
                "sdk.name": "sentry.javascript.react-native",
                "sdk.version": "unknown",
                "transaction": "gEt /api/:version/users/",
                "transaction.method": "GET",
                "ttid": "ttid",
            },
            received: ~,
            measurements: ~,
            _metrics_summary: ~,
            platform: ~,
            other: {},
        },
        Span {
            timestamp: Timestamp(
                2020-08-21T02:18:23Z,
            ),
            start_timestamp: Timestamp(
                2020-08-21T02:18:20Z,
            ),
            exclusive_time: 3000.0,
            description: "io.sentry.samples.android.MainActivity.onCreate",
            op: "activity.load",
            span_id: SpanId(
                "bd429c44b67a3eb2",
            ),
            parent_span_id: ~,
            trace_id: TraceId(
                "ff62a8b040f340bda5d830223def1d81",
            ),
            segment_id: ~,
            is_segment: ~,
            status: ~,
            tags: ~,
            origin: ~,
            profile_id: ~,
            data: SpanData {
                app_start_type: String(
                    "cold",
                ),
                browser_name: ~,
                code_filepath: ~,
                code_lineno: ~,
                code_function: ~,
                code_namespace: ~,
                db_operation: ~,
                db_system: ~,
                environment: ~,
                http_decoded_response_content_length: ~,
                http_request_method: ~,
                http_response_content_length: ~,
                http_response_transfer_size: ~,
                resource_render_blocking_status: ~,
                server_address: ~,
                http_response_status_code: ~,
                thread_name: ~,
                transaction: ~,
                ui_component_name: ~,
                url_scheme: ~,
                user: ~,
                replay_id: ~,
                other: {},
            },
            sentry_tags: {
                "app_start_type": "cold",
                "description": "io.sentry.samples.android.MainActivity.onCreate",
                "device.class": "1",
                "group": "6d931be5b5897006",
                "mobile": "true",
                "op": "activity.load",
                "os.name": "iOS",
                "platform": "cocoa",
                "release": "1.2.3",
                "sdk.name": "sentry.javascript.react-native",
                "sdk.version": "unknown",
                "transaction": "gEt /api/:version/users/",
                "transaction.method": "GET",
                "ttid": "ttid",
            },
            received: ~,
            measurements: ~,
            _metrics_summary: ~,
            platform: ~,
            other: {},
        },
        Span {
            timestamp: Timestamp(
                2020-08-21T02:18:23Z,
            ),
            start_timestamp: Timestamp(
                2020-08-21T02:18:20Z,
            ),
            exclusive_time: 3000.0,
            description: "Process Initialization",
            op: "process.load",
            span_id: SpanId(
                "bd429c44b67a3eb2",
            ),
            parent_span_id: ~,
            trace_id: TraceId(
                "ff62a8b040f340bda5d830223def1d81",
            ),
            segment_id: ~,
            is_segment: ~,
            status: ~,
            tags: ~,
            origin: ~,
            profile_id: ~,
            data: SpanData {
                app_start_type: String(
                    "cold",
                ),
                browser_name: ~,
                code_filepath: ~,
                code_lineno: ~,
                code_function: ~,
                code_namespace: ~,
                db_operation: ~,
                db_system: ~,
                environment: ~,
                http_decoded_response_content_length: ~,
                http_request_method: ~,
                http_response_content_length: ~,
                http_response_transfer_size: ~,
                resource_render_blocking_status: ~,
                server_address: ~,
                http_response_status_code: ~,
                thread_name: ~,
                transaction: ~,
                ui_component_name: ~,
                url_scheme: ~,
                user: ~,
                replay_id: ~,
                other: {},
            },
            sentry_tags: {
                "app_start_type": "cold",
                "device.class": "1",
                "mobile": "true",
                "op": "process.load",
                "os.name": "iOS",
                "platform": "cocoa",
                "release": "1.2.3",
                "sdk.name": "sentry.javascript.react-native",
                "sdk.version": "unknown",
                "transaction": "gEt /api/:version/users/",
                "transaction.method": "GET",
                "ttid": "ttid",
            },
            received: ~,
            measurements: ~,
            _metrics_summary: ~,
            platform: ~,
            other: {},
        },
    ],
    [
        Bucket {
            timestamp: UnixTimestamp(1597976302),
            width: 0,
            name: "c:spans/usage@none",
            value: Counter(
                1.0,
            ),
            tags: {},
            metadata: BucketMetadata {
                merges: 1,
            },
        },
        Bucket {
            timestamp: UnixTimestamp(1597976302),
            width: 0,
            name: "d:spans/exclusive_time@millisecond",
            value: Distribution(
                [
                    2000.0,
                ],
            ),
            tags: {
                "app_start_type": "warm",
                "device.class": "1",
                "os.name": "iOS",
                "release": "1.2.3",
                "span.category": "app",
                "span.op": "app.start.cold",
                "transaction": "gEt /api/:version/users/",
                "transaction.method": "GET",
                "ttid": "ttid",
            },
            metadata: BucketMetadata {
                merges: 1,
            },
        },
        Bucket {
            timestamp: UnixTimestamp(1597976302),
            width: 0,
            name: "d:spans/exclusive_time_light@millisecond",
            value: Distribution(
                [
                    2000.0,
                ],
            ),
            tags: {
                "device.class": "1",
                "os.name": "iOS",
                "release": "1.2.3",
                "span.category": "app",
                "span.op": "app.start.cold",
            },
            metadata: BucketMetadata {
                merges: 1,
            },
        },
        Bucket {
            timestamp: UnixTimestamp(1597976302),
            width: 0,
            name: "c:spans/count_per_op@none",
            value: Counter(
                1.0,
            ),
            tags: {
                "span.category": "app",
                "span.op": "app.start.cold",
            },
            metadata: BucketMetadata {
                merges: 1,
            },
        },
        Bucket {
            timestamp: UnixTimestamp(1597976302),
            width: 0,
            name: "c:spans/count_per_segment@none",
            value: Counter(
                1.0,
            ),
            tags: {
                "release": "1.2.3",
                "transaction": "gEt /api/:version/users/",
            },
            metadata: BucketMetadata {
                merges: 1,
            },
        },
        Bucket {
            timestamp: UnixTimestamp(1597976303),
            width: 0,
            name: "c:spans/usage@none",
            value: Counter(
                1.0,
            ),
            tags: {},
            metadata: BucketMetadata {
                merges: 1,
            },
        },
        Bucket {
            timestamp: UnixTimestamp(1597976303),
            width: 0,
            name: "d:spans/exclusive_time@millisecond",
            value: Distribution(
                [
                    3000.0,
                ],
            ),
            tags: {
                "app_start_type": "warm",
                "device.class": "1",
                "os.name": "iOS",
                "release": "1.2.3",
                "span.op": "ui.load.initial_display",
                "transaction": "gEt /api/:version/users/",
                "transaction.method": "GET",
                "ttid": "ttid",
            },
            metadata: BucketMetadata {
                merges: 1,
            },
        },
        Bucket {
            timestamp: UnixTimestamp(1597976303),
            width: 0,
            name: "d:spans/exclusive_time_light@millisecond",
            value: Distribution(
                [
                    3000.0,
                ],
            ),
            tags: {
                "device.class": "1",
                "os.name": "iOS",
                "release": "1.2.3",
                "span.op": "ui.load.initial_display",
            },
            metadata: BucketMetadata {
                merges: 1,
            },
        },
        Bucket {
            timestamp: UnixTimestamp(1597976303),
            width: 0,
            name: "c:spans/count_per_op@none",
            value: Counter(
                1.0,
            ),
            tags: {
                "span.op": "ui.load.initial_display",
            },
            metadata: BucketMetadata {
                merges: 1,
            },
        },
        Bucket {
            timestamp: UnixTimestamp(1597976303),
            width: 0,
            name: "c:spans/count_per_segment@none",
            value: Counter(
                1.0,
            ),
            tags: {
                "release": "1.2.3",
                "transaction": "gEt /api/:version/users/",
            },
            metadata: BucketMetadata {
                merges: 1,
            },
        },
        Bucket {
            timestamp: UnixTimestamp(1597976303),
            width: 0,
            name: "c:spans/usage@none",
            value: Counter(
                1.0,
            ),
            tags: {},
            metadata: BucketMetadata {
                merges: 1,
            },
        },
        Bucket {
            timestamp: UnixTimestamp(1597976303),
            width: 0,
            name: "d:spans/exclusive_time@millisecond",
            value: Distribution(
                [
                    3000.0,
                ],
            ),
            tags: {
                "app_start_type": "warm",
                "device.class": "1",
                "os.name": "iOS",
                "release": "1.2.3",
                "span.category": "app",
                "span.description": "Cold Start",
                "span.group": "2d675185edfeb30c",
                "span.op": "app.start.cold",
                "transaction": "gEt /api/:version/users/",
                "transaction.method": "GET",
                "ttid": "ttid",
            },
            metadata: BucketMetadata {
                merges: 1,
            },
        },
        Bucket {
            timestamp: UnixTimestamp(1597976303),
            width: 0,
            name: "d:spans/exclusive_time_light@millisecond",
            value: Distribution(
                [
                    3000.0,
                ],
            ),
            tags: {
                "device.class": "1",
                "os.name": "iOS",
                "release": "1.2.3",
                "span.category": "app",
                "span.description": "Cold Start",
                "span.group": "2d675185edfeb30c",
                "span.op": "app.start.cold",
            },
            metadata: BucketMetadata {
                merges: 1,
            },
        },
        Bucket {
            timestamp: UnixTimestamp(1597976303),
            width: 0,
            name: "c:spans/count_per_op@none",
            value: Counter(
                1.0,
            ),
            tags: {
                "span.category": "app",
                "span.op": "app.start.cold",
            },
            metadata: BucketMetadata {
                merges: 1,
            },
        },
        Bucket {
            timestamp: UnixTimestamp(1597976303),
            width: 0,
            name: "c:spans/count_per_segment@none",
            value: Counter(
                1.0,
            ),
            tags: {
                "release": "1.2.3",
                "transaction": "gEt /api/:version/users/",
            },
            metadata: BucketMetadata {
                merges: 1,
            },
        },
        Bucket {
            timestamp: UnixTimestamp(1597976303),
            width: 0,
            name: "d:spans/duration@millisecond",
            value: Distribution(
                [
                    3000.0,
                ],
            ),
            tags: {
                "app_start_type": "warm",
                "device.class": "1",
                "os.name": "iOS",
                "release": "1.2.3",
                "span.description": "Cold Start",
                "span.group": "2d675185edfeb30c",
                "span.op": "app.start.cold",
                "transaction": "gEt /api/:version/users/",
            },
            metadata: BucketMetadata {
                merges: 1,
            },
        },
        Bucket {
            timestamp: UnixTimestamp(1597976303),
            width: 0,
<<<<<<< HEAD
            name: "d:spans/exclusive_time@millisecond",
            value: Distribution(
                [
                    3000.0,
                ],
            ),
            tags: {
                "span.op": "custom.op",
                "transaction": "gEt /api/:version/users/",
            },
=======
            name: "c:spans/usage@none",
            value: Counter(
                1.0,
            ),
            tags: {},
>>>>>>> d991a13c
            metadata: BucketMetadata {
                merges: 1,
            },
        },
        Bucket {
            timestamp: UnixTimestamp(1597976303),
            width: 0,
            name: "c:spans/count_per_op@none",
            value: Counter(
                1.0,
            ),
            tags: {
                "span.op": "custom.op",
            },
            metadata: BucketMetadata {
                merges: 1,
            },
        },
        Bucket {
            timestamp: UnixTimestamp(1597976303),
            width: 0,
            name: "c:spans/count_per_segment@none",
            value: Counter(
                1.0,
            ),
            tags: {
                "release": "1.2.3",
                "transaction": "gEt /api/:version/users/",
            },
            metadata: BucketMetadata {
                merges: 1,
            },
        },
        Bucket {
            timestamp: UnixTimestamp(1597976303),
            width: 0,
            name: "c:spans/usage@none",
            value: Counter(
                1.0,
            ),
            tags: {},
            metadata: BucketMetadata {
                merges: 1,
            },
        },
        Bucket {
            timestamp: UnixTimestamp(1597976303),
            width: 0,
            name: "d:spans/exclusive_time@millisecond",
            value: Distribution(
                [
                    3000.0,
                ],
            ),
            tags: {
                "app_start_type": "warm",
                "device.class": "1",
                "os.name": "iOS",
                "release": "1.2.3",
                "span.description": "io.sentry.android.core.SentryPerformanceProvider.onCreate",
                "span.group": "cfb484dec50a18c9",
                "span.op": "contentprovider.load",
                "transaction": "gEt /api/:version/users/",
                "transaction.method": "GET",
                "ttid": "ttid",
            },
            metadata: BucketMetadata {
                merges: 1,
            },
        },
        Bucket {
            timestamp: UnixTimestamp(1597976303),
            width: 0,
            name: "d:spans/exclusive_time_light@millisecond",
            value: Distribution(
                [
                    3000.0,
                ],
            ),
            tags: {
                "device.class": "1",
                "os.name": "iOS",
                "release": "1.2.3",
                "span.description": "io.sentry.android.core.SentryPerformanceProvider.onCreate",
                "span.group": "cfb484dec50a18c9",
                "span.op": "contentprovider.load",
            },
            metadata: BucketMetadata {
                merges: 1,
            },
        },
        Bucket {
            timestamp: UnixTimestamp(1597976303),
            width: 0,
            name: "c:spans/count_per_op@none",
            value: Counter(
                1.0,
            ),
            tags: {
                "span.op": "contentprovider.load",
            },
            metadata: BucketMetadata {
                merges: 1,
            },
        },
        Bucket {
            timestamp: UnixTimestamp(1597976303),
            width: 0,
            name: "c:spans/count_per_segment@none",
            value: Counter(
                1.0,
            ),
            tags: {
                "release": "1.2.3",
                "transaction": "gEt /api/:version/users/",
            },
            metadata: BucketMetadata {
                merges: 1,
            },
        },
        Bucket {
            timestamp: UnixTimestamp(1597976303),
            width: 0,
            name: "c:spans/usage@none",
            value: Counter(
                1.0,
            ),
            tags: {},
            metadata: BucketMetadata {
                merges: 1,
            },
        },
        Bucket {
            timestamp: UnixTimestamp(1597976303),
            width: 0,
            name: "d:spans/exclusive_time@millisecond",
            value: Distribution(
                [
                    3000.0,
                ],
            ),
            tags: {
                "app_start_type": "warm",
                "device.class": "1",
                "os.name": "iOS",
                "release": "1.2.3",
                "span.description": "io.sentry.samples.android.MyApplication.onCreate",
                "span.group": "a928f42bab6aff5b",
                "span.op": "application.load",
                "transaction": "gEt /api/:version/users/",
                "transaction.method": "GET",
                "ttid": "ttid",
            },
            metadata: BucketMetadata {
                merges: 1,
            },
        },
        Bucket {
            timestamp: UnixTimestamp(1597976303),
            width: 0,
            name: "d:spans/exclusive_time_light@millisecond",
            value: Distribution(
                [
                    3000.0,
                ],
            ),
            tags: {
                "device.class": "1",
                "os.name": "iOS",
                "release": "1.2.3",
                "span.description": "io.sentry.samples.android.MyApplication.onCreate",
                "span.group": "a928f42bab6aff5b",
                "span.op": "application.load",
            },
            metadata: BucketMetadata {
                merges: 1,
            },
        },
        Bucket {
            timestamp: UnixTimestamp(1597976303),
            width: 0,
            name: "c:spans/count_per_op@none",
            value: Counter(
                1.0,
            ),
            tags: {
                "span.op": "application.load",
            },
            metadata: BucketMetadata {
                merges: 1,
            },
        },
        Bucket {
            timestamp: UnixTimestamp(1597976303),
            width: 0,
            name: "c:spans/count_per_segment@none",
            value: Counter(
                1.0,
            ),
            tags: {
                "release": "1.2.3",
                "transaction": "gEt /api/:version/users/",
            },
            metadata: BucketMetadata {
                merges: 1,
            },
        },
        Bucket {
            timestamp: UnixTimestamp(1597976303),
            width: 0,
            name: "c:spans/usage@none",
            value: Counter(
                1.0,
            ),
            tags: {},
            metadata: BucketMetadata {
                merges: 1,
            },
        },
        Bucket {
            timestamp: UnixTimestamp(1597976303),
            width: 0,
            name: "d:spans/exclusive_time@millisecond",
            value: Distribution(
                [
                    3000.0,
                ],
            ),
            tags: {
                "app_start_type": "cold",
                "device.class": "1",
                "os.name": "iOS",
                "release": "1.2.3",
                "span.description": "io.sentry.samples.android.MainActivity.onCreate",
                "span.group": "6d931be5b5897006",
                "span.op": "activity.load",
                "transaction": "gEt /api/:version/users/",
                "transaction.method": "GET",
                "ttid": "ttid",
            },
            metadata: BucketMetadata {
                merges: 1,
            },
        },
        Bucket {
            timestamp: UnixTimestamp(1597976303),
            width: 0,
            name: "d:spans/exclusive_time_light@millisecond",
            value: Distribution(
                [
                    3000.0,
                ],
            ),
            tags: {
                "device.class": "1",
                "os.name": "iOS",
                "release": "1.2.3",
                "span.description": "io.sentry.samples.android.MainActivity.onCreate",
                "span.group": "6d931be5b5897006",
                "span.op": "activity.load",
            },
            metadata: BucketMetadata {
                merges: 1,
            },
        },
        Bucket {
            timestamp: UnixTimestamp(1597976303),
            width: 0,
            name: "c:spans/count_per_op@none",
            value: Counter(
                1.0,
            ),
            tags: {
                "span.op": "activity.load",
            },
            metadata: BucketMetadata {
                merges: 1,
            },
        },
        Bucket {
            timestamp: UnixTimestamp(1597976303),
            width: 0,
            name: "c:spans/count_per_segment@none",
            value: Counter(
                1.0,
            ),
            tags: {
                "release": "1.2.3",
                "transaction": "gEt /api/:version/users/",
            },
            metadata: BucketMetadata {
                merges: 1,
            },
        },
        Bucket {
            timestamp: UnixTimestamp(1597976303),
            width: 0,
            name: "c:spans/usage@none",
            value: Counter(
                1.0,
            ),
            tags: {},
            metadata: BucketMetadata {
                merges: 1,
            },
        },
        Bucket {
            timestamp: UnixTimestamp(1597976303),
            width: 0,
            name: "d:spans/exclusive_time@millisecond",
            value: Distribution(
                [
                    3000.0,
                ],
            ),
            tags: {
                "app_start_type": "cold",
                "device.class": "1",
                "os.name": "iOS",
                "release": "1.2.3",
                "span.op": "process.load",
                "transaction": "gEt /api/:version/users/",
                "transaction.method": "GET",
                "ttid": "ttid",
            },
            metadata: BucketMetadata {
                merges: 1,
            },
        },
        Bucket {
            timestamp: UnixTimestamp(1597976303),
            width: 0,
            name: "d:spans/exclusive_time_light@millisecond",
            value: Distribution(
                [
                    3000.0,
                ],
            ),
            tags: {
                "device.class": "1",
                "os.name": "iOS",
                "release": "1.2.3",
                "span.op": "process.load",
            },
            metadata: BucketMetadata {
                merges: 1,
            },
        },
        Bucket {
            timestamp: UnixTimestamp(1597976303),
            width: 0,
            name: "c:spans/count_per_op@none",
            value: Counter(
                1.0,
            ),
            tags: {
                "span.op": "process.load",
            },
            metadata: BucketMetadata {
                merges: 1,
            },
        },
        Bucket {
            timestamp: UnixTimestamp(1597976303),
            width: 0,
            name: "c:spans/count_per_segment@none",
            value: Counter(
                1.0,
            ),
            tags: {
                "release": "1.2.3",
                "transaction": "gEt /api/:version/users/",
            },
            metadata: BucketMetadata {
                merges: 1,
            },
        },
    ],
)<|MERGE_RESOLUTION|>--- conflicted
+++ resolved
@@ -705,7 +705,18 @@
         Bucket {
             timestamp: UnixTimestamp(1597976303),
             width: 0,
-<<<<<<< HEAD
+            name: "c:spans/usage@none",
+            value: Counter(
+                1.0,
+            ),
+            tags: {},
+            metadata: BucketMetadata {
+                merges: 1,
+            },
+        },
+        Bucket {
+            timestamp: UnixTimestamp(1597976303),
+            width: 0,
             name: "d:spans/exclusive_time@millisecond",
             value: Distribution(
                 [
@@ -716,13 +727,6 @@
                 "span.op": "custom.op",
                 "transaction": "gEt /api/:version/users/",
             },
-=======
-            name: "c:spans/usage@none",
-            value: Counter(
-                1.0,
-            ),
-            tags: {},
->>>>>>> d991a13c
             metadata: BucketMetadata {
                 merges: 1,
             },
