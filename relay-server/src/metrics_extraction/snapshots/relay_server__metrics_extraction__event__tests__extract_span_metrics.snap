---
source: relay-server/src/metrics_extraction/event.rs
expression: metrics
---
[
    Bucket {
        timestamp: UnixTimestamp(1597976302),
        width: 0,
        name: "c:spans/usage@none",
        value: Counter(
            1.0,
        ),
        tags: {},
        metadata: BucketMetadata {
            merges: 1,
        },
    },
    Bucket {
        timestamp: UnixTimestamp(1597976302),
        width: 0,
        name: "d:spans/exclusive_time@millisecond",
        value: Distribution(
            [
                2000.0,
            ],
        ),
        tags: {
            "environment": "fake_environment",
            "span.op": "ui.react.render",
            "transaction": "gEt /api/:version/users/",
            "transaction.op": "myop",
        },
        metadata: BucketMetadata {
            merges: 1,
        },
    },
    Bucket {
        timestamp: UnixTimestamp(1597976302),
        width: 0,
        name: "c:spans/count_per_op@none",
        value: Counter(
            1.0,
        ),
        tags: {
            "span.category": "ui.react",
            "span.op": "ui.react.render",
        },
        metadata: BucketMetadata {
            merges: 1,
        },
    },
    Bucket {
        timestamp: UnixTimestamp(1597976302),
        width: 0,
        name: "c:spans/usage@none",
        value: Counter(
            1.0,
        ),
        tags: {},
        metadata: BucketMetadata {
            merges: 1,
        },
    },
    Bucket {
        timestamp: UnixTimestamp(1597976302),
        width: 0,
        name: "d:spans/exclusive_time@millisecond",
        value: Distribution(
            [
                2000.0,
            ],
        ),
        tags: {
            "environment": "fake_environment",
            "span.category": "http",
            "span.description": "GET http://domain.tld",
            "span.domain": "domain.tld",
            "span.group": "d9dc18637d441612",
            "span.op": "http.client",
            "transaction": "gEt /api/:version/users/",
            "transaction.method": "POST",
            "transaction.op": "myop",
        },
        metadata: BucketMetadata {
            merges: 1,
        },
    },
    Bucket {
        timestamp: UnixTimestamp(1597976302),
        width: 0,
        name: "d:spans/exclusive_time_light@millisecond",
        value: Distribution(
            [
                2000.0,
            ],
        ),
        tags: {
            "environment": "fake_environment",
            "span.category": "http",
            "span.description": "GET http://domain.tld",
            "span.domain": "domain.tld",
            "span.group": "d9dc18637d441612",
            "span.op": "http.client",
        },
        metadata: BucketMetadata {
            merges: 1,
        },
    },
    Bucket {
        timestamp: UnixTimestamp(1597976302),
        width: 0,
        name: "c:spans/count_per_op@none",
        value: Counter(
            1.0,
        ),
        tags: {
            "span.category": "http",
            "span.op": "http.client",
        },
        metadata: BucketMetadata {
            merges: 1,
        },
    },
    Bucket {
        timestamp: UnixTimestamp(1597976302),
        width: 0,
        name: "c:spans/usage@none",
        value: Counter(
            1.0,
        ),
        tags: {},
        metadata: BucketMetadata {
            merges: 1,
        },
    },
    Bucket {
        timestamp: UnixTimestamp(1597976302),
        width: 0,
        name: "d:spans/exclusive_time@millisecond",
        value: Distribution(
            [
                2000.0,
            ],
        ),
        tags: {
            "environment": "fake_environment",
            "span.category": "http",
            "span.description": "POST http://domain.tld",
            "span.domain": "domain.tld",
            "span.group": "25faf23529f71d3e",
            "span.op": "http.client",
            "transaction": "gEt /api/:version/users/",
            "transaction.method": "POST",
            "transaction.op": "myop",
        },
        metadata: BucketMetadata {
            merges: 1,
        },
    },
    Bucket {
        timestamp: UnixTimestamp(1597976302),
        width: 0,
        name: "d:spans/exclusive_time_light@millisecond",
        value: Distribution(
            [
                2000.0,
            ],
        ),
        tags: {
            "environment": "fake_environment",
            "span.category": "http",
            "span.description": "POST http://domain.tld",
            "span.domain": "domain.tld",
            "span.group": "25faf23529f71d3e",
            "span.op": "http.client",
        },
        metadata: BucketMetadata {
            merges: 1,
        },
    },
    Bucket {
        timestamp: UnixTimestamp(1597976302),
        width: 0,
        name: "c:spans/count_per_op@none",
        value: Counter(
            1.0,
        ),
        tags: {
            "span.category": "http",
            "span.op": "http.client",
        },
        metadata: BucketMetadata {
            merges: 1,
        },
    },
    Bucket {
        timestamp: UnixTimestamp(1597976302),
        width: 0,
        name: "c:spans/usage@none",
        value: Counter(
            1.0,
        ),
        tags: {},
        metadata: BucketMetadata {
            merges: 1,
        },
    },
    Bucket {
        timestamp: UnixTimestamp(1597976302),
        width: 0,
        name: "d:spans/exclusive_time@millisecond",
        value: Distribution(
            [
                2000.0,
            ],
        ),
        tags: {
            "environment": "fake_environment",
            "span.category": "http",
            "span.description": "PUT http://domain.tld",
            "span.domain": "domain.tld",
            "span.group": "488f09b46e5978be",
            "span.op": "http.client",
            "transaction": "gEt /api/:version/users/",
            "transaction.method": "POST",
            "transaction.op": "myop",
        },
        metadata: BucketMetadata {
            merges: 1,
        },
    },
    Bucket {
        timestamp: UnixTimestamp(1597976302),
        width: 0,
        name: "d:spans/exclusive_time_light@millisecond",
        value: Distribution(
            [
                2000.0,
            ],
        ),
        tags: {
            "environment": "fake_environment",
            "span.category": "http",
            "span.description": "PUT http://domain.tld",
            "span.domain": "domain.tld",
            "span.group": "488f09b46e5978be",
            "span.op": "http.client",
        },
        metadata: BucketMetadata {
            merges: 1,
        },
    },
    Bucket {
        timestamp: UnixTimestamp(1597976302),
        width: 0,
        name: "c:spans/count_per_op@none",
        value: Counter(
            1.0,
        ),
        tags: {
            "span.category": "http",
            "span.op": "http.client",
        },
        metadata: BucketMetadata {
            merges: 1,
        },
    },
    Bucket {
        timestamp: UnixTimestamp(1597976302),
        width: 0,
        name: "c:spans/usage@none",
        value: Counter(
            1.0,
        ),
        tags: {},
        metadata: BucketMetadata {
            merges: 1,
        },
    },
    Bucket {
        timestamp: UnixTimestamp(1597976302),
        width: 0,
        name: "d:spans/exclusive_time@millisecond",
        value: Distribution(
            [
                2000.0,
            ],
        ),
        tags: {
            "environment": "fake_environment",
            "span.category": "http",
            "span.description": "GET *",
            "span.group": "37e3d9fab1ae9162",
            "span.op": "http.client",
            "transaction": "gEt /api/:version/users/",
            "transaction.method": "POST",
            "transaction.op": "myop",
        },
        metadata: BucketMetadata {
            merges: 1,
        },
    },
    Bucket {
        timestamp: UnixTimestamp(1597976302),
        width: 0,
        name: "d:spans/exclusive_time_light@millisecond",
        value: Distribution(
            [
                2000.0,
            ],
        ),
        tags: {
            "environment": "fake_environment",
            "span.category": "http",
            "span.description": "GET *",
            "span.group": "37e3d9fab1ae9162",
            "span.op": "http.client",
        },
        metadata: BucketMetadata {
            merges: 1,
        },
    },
    Bucket {
        timestamp: UnixTimestamp(1597976302),
        width: 0,
        name: "c:spans/count_per_op@none",
        value: Counter(
            1.0,
        ),
        tags: {
            "span.category": "http",
            "span.op": "http.client",
        },
        metadata: BucketMetadata {
            merges: 1,
        },
    },
    Bucket {
        timestamp: UnixTimestamp(1597976302),
        width: 0,
        name: "c:spans/usage@none",
        value: Counter(
            1.0,
        ),
        tags: {},
        metadata: BucketMetadata {
            merges: 1,
        },
    },
    Bucket {
        timestamp: UnixTimestamp(1597976302),
        width: 0,
        name: "d:spans/exclusive_time@millisecond",
        value: Distribution(
            [
                2000.0,
            ],
        ),
        tags: {
            "environment": "fake_environment",
            "span.category": "http",
            "span.description": "GET *",
            "span.group": "37e3d9fab1ae9162",
            "span.op": "http.client",
            "span.status_code": "500",
            "transaction": "gEt /api/:version/users/",
            "transaction.method": "POST",
            "transaction.op": "myop",
        },
        metadata: BucketMetadata {
            merges: 1,
        },
    },
    Bucket {
        timestamp: UnixTimestamp(1597976302),
        width: 0,
        name: "d:spans/exclusive_time_light@millisecond",
        value: Distribution(
            [
                2000.0,
            ],
        ),
        tags: {
            "environment": "fake_environment",
            "span.category": "http",
            "span.description": "GET *",
            "span.group": "37e3d9fab1ae9162",
            "span.op": "http.client",
            "span.status_code": "500",
        },
        metadata: BucketMetadata {
            merges: 1,
        },
    },
    Bucket {
        timestamp: UnixTimestamp(1597976302),
        width: 0,
        name: "c:spans/count_per_op@none",
        value: Counter(
            1.0,
        ),
        tags: {
            "span.category": "http",
            "span.op": "http.client",
        },
        metadata: BucketMetadata {
            merges: 1,
        },
    },
    Bucket {
        timestamp: UnixTimestamp(1597976302),
        width: 0,
        name: "c:spans/usage@none",
        value: Counter(
            1.0,
        ),
        tags: {},
        metadata: BucketMetadata {
            merges: 1,
        },
    },
    Bucket {
        timestamp: UnixTimestamp(1597976302),
        width: 0,
        name: "d:spans/exclusive_time@millisecond",
        value: Distribution(
            [
                2000.0,
            ],
        ),
        tags: {
            "environment": "fake_environment",
            "span.category": "http",
            "span.description": "POST http://127.0.0.1:1234",
            "span.group": "464fe695f9cf639c",
            "span.op": "http.client",
            "span.status_code": "200",
            "transaction": "gEt /api/:version/users/",
            "transaction.method": "POST",
            "transaction.op": "myop",
        },
        metadata: BucketMetadata {
            merges: 1,
        },
    },
    Bucket {
        timestamp: UnixTimestamp(1597976302),
        width: 0,
        name: "d:spans/exclusive_time_light@millisecond",
        value: Distribution(
            [
                2000.0,
            ],
        ),
        tags: {
            "environment": "fake_environment",
            "span.category": "http",
            "span.description": "POST http://127.0.0.1:1234",
            "span.group": "464fe695f9cf639c",
            "span.op": "http.client",
            "span.status_code": "200",
        },
        metadata: BucketMetadata {
            merges: 1,
        },
    },
    Bucket {
        timestamp: UnixTimestamp(1597976302),
        width: 0,
        name: "c:spans/count_per_op@none",
        value: Counter(
            1.0,
        ),
        tags: {
            "span.category": "http",
            "span.op": "http.client",
        },
        metadata: BucketMetadata {
            merges: 1,
        },
    },
    Bucket {
        timestamp: UnixTimestamp(1597976302),
        width: 0,
        name: "c:spans/usage@none",
        value: Counter(
            1.0,
        ),
        tags: {},
        metadata: BucketMetadata {
            merges: 1,
        },
    },
    Bucket {
        timestamp: UnixTimestamp(1597976302),
        width: 0,
        name: "d:spans/exclusive_time@millisecond",
        value: Distribution(
            [
                2000.0,
            ],
        ),
        tags: {
            "environment": "fake_environment",
            "span.category": "http",
            "span.description": "POST http://*.domain.tld:1234",
            "span.domain": "*.domain.tld:1234",
            "span.group": "86818d1c74ecfc66",
            "span.op": "http.client",
            "span.status_code": "200",
            "transaction": "gEt /api/:version/users/",
            "transaction.method": "POST",
            "transaction.op": "myop",
        },
        metadata: BucketMetadata {
            merges: 1,
        },
    },
    Bucket {
        timestamp: UnixTimestamp(1597976302),
        width: 0,
        name: "d:spans/exclusive_time_light@millisecond",
        value: Distribution(
            [
                2000.0,
            ],
        ),
        tags: {
            "environment": "fake_environment",
            "span.category": "http",
            "span.description": "POST http://*.domain.tld:1234",
            "span.domain": "*.domain.tld:1234",
            "span.group": "86818d1c74ecfc66",
            "span.op": "http.client",
            "span.status_code": "200",
        },
        metadata: BucketMetadata {
            merges: 1,
        },
    },
    Bucket {
        timestamp: UnixTimestamp(1597976302),
        width: 0,
        name: "c:spans/count_per_op@none",
        value: Counter(
            1.0,
        ),
        tags: {
            "span.category": "http",
            "span.op": "http.client",
        },
        metadata: BucketMetadata {
            merges: 1,
        },
    },
    Bucket {
        timestamp: UnixTimestamp(1597976302),
        width: 0,
        name: "c:spans/usage@none",
        value: Counter(
            1.0,
        ),
        tags: {},
        metadata: BucketMetadata {
            merges: 1,
        },
    },
    Bucket {
        timestamp: UnixTimestamp(1597976302),
        width: 0,
        name: "d:spans/exclusive_time@millisecond",
        value: Distribution(
            [
                2000.0,
            ],
        ),
        tags: {
            "environment": "fake_environment",
            "span.category": "http",
            "span.description": "POST http://targetdomain.tld:1234",
            "span.domain": "targetdomain.tld:1234",
            "span.group": "72ab88b506cb04b2",
            "span.op": "http.client",
            "span.status_code": "200",
            "transaction": "gEt /api/:version/users/",
            "transaction.method": "POST",
            "transaction.op": "myop",
        },
        metadata: BucketMetadata {
            merges: 1,
        },
    },
    Bucket {
        timestamp: UnixTimestamp(1597976302),
        width: 0,
        name: "d:spans/exclusive_time_light@millisecond",
        value: Distribution(
            [
                2000.0,
            ],
        ),
        tags: {
            "environment": "fake_environment",
            "span.category": "http",
            "span.description": "POST http://targetdomain.tld:1234",
            "span.domain": "targetdomain.tld:1234",
            "span.group": "72ab88b506cb04b2",
            "span.op": "http.client",
            "span.status_code": "200",
        },
        metadata: BucketMetadata {
            merges: 1,
        },
    },
    Bucket {
        timestamp: UnixTimestamp(1597976302),
        width: 0,
        name: "c:spans/count_per_op@none",
        value: Counter(
            1.0,
        ),
        tags: {
            "span.category": "http",
            "span.op": "http.client",
        },
        metadata: BucketMetadata {
            merges: 1,
        },
    },
    Bucket {
        timestamp: UnixTimestamp(1597976302),
        width: 0,
        name: "c:spans/usage@none",
        value: Counter(
            1.0,
        ),
        tags: {},
        metadata: BucketMetadata {
            merges: 1,
        },
    },
    Bucket {
        timestamp: UnixTimestamp(1597976302),
        width: 0,
        name: "d:spans/exclusive_time@millisecond",
        value: Distribution(
            [
                2000.0,
            ],
        ),
        tags: {
            "environment": "fake_environment",
            "span.category": "http",
            "span.description": "POST http://targetdomain:1234",
            "span.domain": "targetdomain:1234",
            "span.group": "c8e531abe96ff360",
            "span.op": "http.client",
            "span.status_code": "200",
            "transaction": "gEt /api/:version/users/",
            "transaction.method": "POST",
            "transaction.op": "myop",
        },
        metadata: BucketMetadata {
            merges: 1,
        },
    },
    Bucket {
        timestamp: UnixTimestamp(1597976302),
        width: 0,
        name: "d:spans/exclusive_time_light@millisecond",
        value: Distribution(
            [
                2000.0,
            ],
        ),
        tags: {
            "environment": "fake_environment",
            "span.category": "http",
            "span.description": "POST http://targetdomain:1234",
            "span.domain": "targetdomain:1234",
            "span.group": "c8e531abe96ff360",
            "span.op": "http.client",
            "span.status_code": "200",
        },
        metadata: BucketMetadata {
            merges: 1,
        },
    },
    Bucket {
        timestamp: UnixTimestamp(1597976302),
        width: 0,
        name: "c:spans/count_per_op@none",
        value: Counter(
            1.0,
        ),
        tags: {
            "span.category": "http",
            "span.op": "http.client",
        },
        metadata: BucketMetadata {
            merges: 1,
        },
    },
    Bucket {
        timestamp: UnixTimestamp(1597976302),
        width: 0,
        name: "c:spans/usage@none",
        value: Counter(
            1.0,
        ),
        tags: {},
        metadata: BucketMetadata {
            merges: 1,
        },
    },
    Bucket {
        timestamp: UnixTimestamp(1597976302),
        width: 0,
        name: "d:spans/exclusive_time@millisecond",
        value: Distribution(
            [
                2000.0,
            ],
        ),
        tags: {
            "environment": "fake_environment",
            "span.category": "http",
            "span.description": "POST http://*.domain.tld:1234",
            "span.domain": "*.domain.tld:1234",
            "span.group": "86818d1c74ecfc66",
            "span.op": "http.client",
            "span.status_code": "200",
            "transaction": "gEt /api/:version/users/",
            "transaction.method": "POST",
            "transaction.op": "myop",
        },
        metadata: BucketMetadata {
            merges: 1,
        },
    },
    Bucket {
        timestamp: UnixTimestamp(1597976302),
        width: 0,
        name: "d:spans/exclusive_time_light@millisecond",
        value: Distribution(
            [
                2000.0,
            ],
        ),
        tags: {
            "environment": "fake_environment",
            "span.category": "http",
            "span.description": "POST http://*.domain.tld:1234",
            "span.domain": "*.domain.tld:1234",
            "span.group": "86818d1c74ecfc66",
            "span.op": "http.client",
            "span.status_code": "200",
        },
        metadata: BucketMetadata {
            merges: 1,
        },
    },
    Bucket {
        timestamp: UnixTimestamp(1597976302),
        width: 0,
        name: "c:spans/count_per_op@none",
        value: Counter(
            1.0,
        ),
        tags: {
            "span.category": "http",
            "span.op": "http.client",
        },
        metadata: BucketMetadata {
            merges: 1,
        },
    },
    Bucket {
        timestamp: UnixTimestamp(1597976302),
        width: 0,
        name: "c:spans/usage@none",
        value: Counter(
            1.0,
        ),
        tags: {},
        metadata: BucketMetadata {
            merges: 1,
        },
    },
    Bucket {
        timestamp: UnixTimestamp(1597976302),
        width: 0,
        name: "d:spans/exclusive_time@millisecond",
        value: Distribution(
            [
                2000.0,
            ],
        ),
        tags: {
            "environment": "fake_environment",
            "span.category": "http",
            "span.description": "POST http://*.domain.tld:1234",
            "span.domain": "*.domain.tld:1234",
            "span.group": "86818d1c74ecfc66",
            "span.op": "http.client",
            "span.status_code": "200",
            "transaction": "gEt /api/:version/users/",
            "transaction.method": "POST",
            "transaction.op": "myop",
        },
        metadata: BucketMetadata {
            merges: 1,
        },
    },
    Bucket {
        timestamp: UnixTimestamp(1597976302),
        width: 0,
        name: "d:spans/exclusive_time_light@millisecond",
        value: Distribution(
            [
                2000.0,
            ],
        ),
        tags: {
            "environment": "fake_environment",
            "span.category": "http",
            "span.description": "POST http://*.domain.tld:1234",
            "span.domain": "*.domain.tld:1234",
            "span.group": "86818d1c74ecfc66",
            "span.op": "http.client",
            "span.status_code": "200",
        },
        metadata: BucketMetadata {
            merges: 1,
        },
    },
    Bucket {
        timestamp: UnixTimestamp(1597976302),
        width: 0,
        name: "c:spans/count_per_op@none",
        value: Counter(
            1.0,
        ),
        tags: {
            "span.category": "http",
            "span.op": "http.client",
        },
        metadata: BucketMetadata {
            merges: 1,
        },
    },
    Bucket {
        timestamp: UnixTimestamp(1597976302),
        width: 0,
        name: "c:spans/usage@none",
        value: Counter(
            1.0,
        ),
        tags: {},
        metadata: BucketMetadata {
            merges: 1,
        },
    },
    Bucket {
        timestamp: UnixTimestamp(1597976302),
        width: 0,
        name: "d:spans/exclusive_time@millisecond",
        value: Distribution(
            [
                2000.0,
            ],
        ),
        tags: {
            "environment": "fake_environment",
            "span.action": "SELECT",
            "span.category": "db",
            "span.description": "SeLeCt column FROM tAbLe WHERE id IN (%s)",
            "span.domain": "table",
            "span.group": "f4a7fef06db3d88e",
            "span.op": "db.sql.query",
            "transaction": "gEt /api/:version/users/",
            "transaction.method": "POST",
            "transaction.op": "myop",
        },
        metadata: BucketMetadata {
            merges: 1,
        },
    },
    Bucket {
        timestamp: UnixTimestamp(1597976302),
        width: 0,
        name: "d:spans/exclusive_time_light@millisecond",
        value: Distribution(
            [
                2000.0,
            ],
        ),
        tags: {
            "environment": "fake_environment",
            "span.action": "SELECT",
            "span.category": "db",
            "span.description": "SeLeCt column FROM tAbLe WHERE id IN (%s)",
            "span.domain": "table",
            "span.group": "f4a7fef06db3d88e",
            "span.op": "db.sql.query",
        },
        metadata: BucketMetadata {
            merges: 1,
        },
    },
    Bucket {
        timestamp: UnixTimestamp(1597976302),
        width: 0,
        name: "c:spans/count_per_op@none",
        value: Counter(
            1.0,
        ),
        tags: {
            "span.category": "db",
            "span.op": "db.sql.query",
            "span.system": "postgresql",
        },
        metadata: BucketMetadata {
            merges: 1,
        },
    },
    Bucket {
        timestamp: UnixTimestamp(1597976302),
        width: 0,
        name: "c:spans/usage@none",
        value: Counter(
            1.0,
        ),
        tags: {},
        metadata: BucketMetadata {
            merges: 1,
        },
    },
    Bucket {
        timestamp: UnixTimestamp(1597976302),
        width: 0,
        name: "d:spans/exclusive_time@millisecond",
        value: Distribution(
            [
                2000.0,
            ],
        ),
        tags: {
            "environment": "fake_environment",
            "span.action": "SELECT",
            "span.category": "db",
            "span.description": "select column FROM table WHERE id IN (%s)",
            "span.domain": "table",
            "span.group": "4f9711d2d09963b9",
            "span.op": "db",
            "transaction": "gEt /api/:version/users/",
            "transaction.method": "POST",
            "transaction.op": "myop",
        },
        metadata: BucketMetadata {
            merges: 1,
        },
    },
    Bucket {
        timestamp: UnixTimestamp(1597976302),
        width: 0,
        name: "d:spans/exclusive_time_light@millisecond",
        value: Distribution(
            [
                2000.0,
            ],
        ),
        tags: {
            "environment": "fake_environment",
            "span.action": "SELECT",
            "span.category": "db",
            "span.description": "select column FROM table WHERE id IN (%s)",
            "span.domain": "table",
            "span.group": "4f9711d2d09963b9",
            "span.op": "db",
        },
        metadata: BucketMetadata {
            merges: 1,
        },
    },
    Bucket {
        timestamp: UnixTimestamp(1597976302),
        width: 0,
        name: "c:spans/count_per_op@none",
        value: Counter(
            1.0,
        ),
        tags: {
            "span.category": "db",
            "span.op": "db",
        },
        metadata: BucketMetadata {
            merges: 1,
        },
    },
    Bucket {
        timestamp: UnixTimestamp(1597976302),
        width: 0,
        name: "c:spans/usage@none",
        value: Counter(
            1.0,
        ),
        tags: {},
        metadata: BucketMetadata {
            merges: 1,
        },
    },
    Bucket {
        timestamp: UnixTimestamp(1597976302),
        width: 0,
        name: "d:spans/exclusive_time@millisecond",
        value: Distribution(
            [
                2000.0,
            ],
        ),
        tags: {
            "environment": "fake_environment",
            "span.action": "INSERT",
            "span.category": "db",
            "span.domain": "table",
            "span.op": "db.sql.query",
            "transaction": "gEt /api/:version/users/",
            "transaction.method": "POST",
            "transaction.op": "myop",
        },
        metadata: BucketMetadata {
            merges: 1,
        },
    },
    Bucket {
        timestamp: UnixTimestamp(1597976302),
        width: 0,
        name: "d:spans/exclusive_time_light@millisecond",
        value: Distribution(
            [
                2000.0,
            ],
        ),
        tags: {
            "environment": "fake_environment",
            "span.action": "INSERT",
            "span.category": "db",
            "span.domain": "table",
            "span.op": "db.sql.query",
        },
        metadata: BucketMetadata {
            merges: 1,
        },
    },
    Bucket {
        timestamp: UnixTimestamp(1597976302),
        width: 0,
        name: "c:spans/count_per_op@none",
        value: Counter(
            1.0,
        ),
        tags: {
            "span.category": "db",
            "span.op": "db.sql.query",
            "span.system": "postgresql",
        },
        metadata: BucketMetadata {
            merges: 1,
        },
    },
    Bucket {
        timestamp: UnixTimestamp(1597976302),
        width: 0,
        name: "c:spans/usage@none",
        value: Counter(
            1.0,
        ),
        tags: {},
        metadata: BucketMetadata {
            merges: 1,
        },
    },
    Bucket {
        timestamp: UnixTimestamp(1597976302),
        width: 0,
        name: "d:spans/exclusive_time@millisecond",
        value: Distribution(
            [
                2000.0,
            ],
        ),
        tags: {
            "environment": "fake_environment",
            "span.action": "INSERT",
            "span.category": "db",
            "span.description": "INSERT INTO from_date (..) VALUES (%s)",
            "span.domain": ",from_date,",
            "span.group": "e4ea457c8e7e4109",
            "span.op": "db.sql.query",
            "transaction": "gEt /api/:version/users/",
            "transaction.method": "POST",
            "transaction.op": "myop",
        },
        metadata: BucketMetadata {
            merges: 1,
        },
    },
    Bucket {
        timestamp: UnixTimestamp(1597976302),
        width: 0,
        name: "d:spans/exclusive_time_light@millisecond",
        value: Distribution(
            [
                2000.0,
            ],
        ),
        tags: {
            "environment": "fake_environment",
            "span.action": "INSERT",
            "span.category": "db",
            "span.description": "INSERT INTO from_date (..) VALUES (%s)",
            "span.domain": ",from_date,",
            "span.group": "e4ea457c8e7e4109",
            "span.op": "db.sql.query",
        },
        metadata: BucketMetadata {
            merges: 1,
        },
    },
    Bucket {
        timestamp: UnixTimestamp(1597976302),
        width: 0,
        name: "c:spans/count_per_op@none",
        value: Counter(
            1.0,
        ),
        tags: {
            "span.category": "db",
            "span.op": "db.sql.query",
            "span.system": "postgresql",
        },
        metadata: BucketMetadata {
            merges: 1,
        },
    },
    Bucket {
        timestamp: UnixTimestamp(1597976302),
        width: 0,
        name: "c:spans/usage@none",
        value: Counter(
            1.0,
        ),
        tags: {},
        metadata: BucketMetadata {
            merges: 1,
        },
    },
    Bucket {
        timestamp: UnixTimestamp(1597976302),
        width: 0,
        name: "d:spans/exclusive_time@millisecond",
        value: Distribution(
            [
                2000.0,
            ],
        ),
        tags: {
            "environment": "fake_environment",
            "span.action": "INSERT",
            "span.category": "db",
            "span.domain": "table",
            "span.op": "db",
            "transaction": "gEt /api/:version/users/",
            "transaction.method": "POST",
            "transaction.op": "myop",
        },
        metadata: BucketMetadata {
            merges: 1,
        },
    },
    Bucket {
        timestamp: UnixTimestamp(1597976302),
        width: 0,
        name: "d:spans/exclusive_time_light@millisecond",
        value: Distribution(
            [
                2000.0,
            ],
        ),
        tags: {
            "environment": "fake_environment",
            "span.action": "INSERT",
            "span.category": "db",
            "span.domain": "table",
            "span.op": "db",
        },
        metadata: BucketMetadata {
            merges: 1,
        },
    },
    Bucket {
        timestamp: UnixTimestamp(1597976302),
        width: 0,
        name: "c:spans/count_per_op@none",
        value: Counter(
            1.0,
        ),
        tags: {
            "span.category": "db",
            "span.op": "db",
        },
        metadata: BucketMetadata {
            merges: 1,
        },
    },
    Bucket {
        timestamp: UnixTimestamp(1597976302),
        width: 0,
        name: "c:spans/usage@none",
        value: Counter(
            1.0,
        ),
        tags: {},
        metadata: BucketMetadata {
            merges: 1,
        },
    },
    Bucket {
        timestamp: UnixTimestamp(1597976302),
        width: 0,
        name: "d:spans/exclusive_time@millisecond",
        value: Distribution(
            [
                2000.0,
            ],
        ),
        tags: {
            "environment": "fake_environment",
            "span.action": "SELECT",
            "span.category": "db",
            "span.description": "SELECT * FROM table WHERE id IN (val)",
            "span.domain": "table",
            "span.group": "03cb381cee3f1463",
            "span.op": "db.sql.query",
            "transaction": "gEt /api/:version/users/",
            "transaction.method": "POST",
            "transaction.op": "myop",
        },
        metadata: BucketMetadata {
            merges: 1,
        },
    },
    Bucket {
        timestamp: UnixTimestamp(1597976302),
        width: 0,
        name: "d:spans/exclusive_time_light@millisecond",
        value: Distribution(
            [
                2000.0,
            ],
        ),
        tags: {
            "environment": "fake_environment",
            "span.action": "SELECT",
            "span.category": "db",
            "span.description": "SELECT * FROM table WHERE id IN (val)",
            "span.domain": "table",
            "span.group": "03cb381cee3f1463",
            "span.op": "db.sql.query",
        },
        metadata: BucketMetadata {
            merges: 1,
        },
    },
    Bucket {
        timestamp: UnixTimestamp(1597976302),
        width: 0,
        name: "c:spans/count_per_op@none",
        value: Counter(
            1.0,
        ),
        tags: {
            "span.category": "db",
            "span.op": "db.sql.query",
            "span.system": "postgresql",
        },
        metadata: BucketMetadata {
            merges: 1,
        },
    },
    Bucket {
        timestamp: UnixTimestamp(1597976302),
        width: 0,
        name: "c:spans/usage@none",
        value: Counter(
            1.0,
        ),
        tags: {},
        metadata: BucketMetadata {
            merges: 1,
        },
    },
    Bucket {
        timestamp: UnixTimestamp(1597976302),
        width: 0,
        name: "d:spans/exclusive_time@millisecond",
        value: Distribution(
            [
                2000.0,
            ],
        ),
        tags: {
            "environment": "fake_environment",
            "span.action": "SELECT",
            "span.category": "db",
            "span.description": "SELECT col FROM table WHERE col = %s",
            "span.domain": ",table,",
            "span.group": "e0f7e81a59b030ba",
            "span.op": "db",
            "transaction": "gEt /api/:version/users/",
            "transaction.method": "POST",
            "transaction.op": "myop",
        },
        metadata: BucketMetadata {
            merges: 1,
        },
    },
    Bucket {
        timestamp: UnixTimestamp(1597976302),
        width: 0,
        name: "d:spans/exclusive_time_light@millisecond",
        value: Distribution(
            [
                2000.0,
            ],
        ),
        tags: {
            "environment": "fake_environment",
            "span.action": "SELECT",
            "span.category": "db",
            "span.description": "SELECT col FROM table WHERE col = %s",
            "span.domain": ",table,",
            "span.group": "e0f7e81a59b030ba",
            "span.op": "db",
        },
        metadata: BucketMetadata {
            merges: 1,
        },
    },
    Bucket {
        timestamp: UnixTimestamp(1597976302),
        width: 0,
        name: "c:spans/count_per_op@none",
        value: Counter(
            1.0,
        ),
        tags: {
            "span.category": "db",
            "span.op": "db",
            "span.system": "postgresql",
        },
        metadata: BucketMetadata {
            merges: 1,
        },
    },
    Bucket {
        timestamp: UnixTimestamp(1597976302),
        width: 0,
        name: "c:spans/usage@none",
        value: Counter(
            1.0,
        ),
        tags: {},
        metadata: BucketMetadata {
            merges: 1,
        },
    },
    Bucket {
        timestamp: UnixTimestamp(1597976302),
        width: 0,
        name: "d:spans/exclusive_time@millisecond",
        value: Distribution(
            [
                2000.0,
            ],
        ),
        tags: {
            "environment": "fake_environment",
            "span.action": "DELETE",
            "span.category": "db",
            "span.domain": "table",
            "span.op": "db",
            "transaction": "gEt /api/:version/users/",
            "transaction.method": "POST",
            "transaction.op": "myop",
        },
        metadata: BucketMetadata {
            merges: 1,
        },
    },
    Bucket {
        timestamp: UnixTimestamp(1597976302),
        width: 0,
        name: "d:spans/exclusive_time_light@millisecond",
        value: Distribution(
            [
                2000.0,
            ],
        ),
        tags: {
            "environment": "fake_environment",
            "span.action": "DELETE",
            "span.category": "db",
            "span.domain": "table",
            "span.op": "db",
        },
        metadata: BucketMetadata {
            merges: 1,
        },
    },
    Bucket {
        timestamp: UnixTimestamp(1597976302),
        width: 0,
        name: "c:spans/count_per_op@none",
        value: Counter(
            1.0,
        ),
        tags: {
            "span.category": "db",
            "span.op": "db",
            "span.system": "mydatabase",
        },
        metadata: BucketMetadata {
            merges: 1,
        },
    },
    Bucket {
        timestamp: UnixTimestamp(1597976302),
        width: 0,
        name: "c:spans/usage@none",
        value: Counter(
            1.0,
        ),
        tags: {},
        metadata: BucketMetadata {
            merges: 1,
        },
    },
    Bucket {
        timestamp: UnixTimestamp(1597976302),
        width: 0,
        name: "d:spans/exclusive_time@millisecond",
        value: Distribution(
            [
                2000.0,
            ],
        ),
        tags: {
            "environment": "fake_environment",
            "span.action": "UPDATE",
            "span.category": "db",
            "span.domain": "table",
            "span.op": "db",
            "transaction": "gEt /api/:version/users/",
            "transaction.method": "POST",
            "transaction.op": "myop",
        },
        metadata: BucketMetadata {
            merges: 1,
        },
    },
    Bucket {
        timestamp: UnixTimestamp(1597976302),
        width: 0,
        name: "d:spans/exclusive_time_light@millisecond",
        value: Distribution(
            [
                2000.0,
            ],
        ),
        tags: {
            "environment": "fake_environment",
            "span.action": "UPDATE",
            "span.category": "db",
            "span.domain": "table",
            "span.op": "db",
        },
        metadata: BucketMetadata {
            merges: 1,
        },
    },
    Bucket {
        timestamp: UnixTimestamp(1597976302),
        width: 0,
        name: "c:spans/count_per_op@none",
        value: Counter(
            1.0,
        ),
        tags: {
            "span.category": "db",
            "span.op": "db",
            "span.system": "mydatabase",
        },
        metadata: BucketMetadata {
            merges: 1,
        },
    },
    Bucket {
        timestamp: UnixTimestamp(1597976302),
        width: 0,
        name: "c:spans/usage@none",
        value: Counter(
            1.0,
        ),
        tags: {},
        metadata: BucketMetadata {
            merges: 1,
        },
    },
    Bucket {
        timestamp: UnixTimestamp(1597976302),
        width: 0,
        name: "d:spans/exclusive_time@millisecond",
        value: Distribution(
            [
                2000.0,
            ],
        ),
        tags: {
            "environment": "fake_environment",
            "span.action": "SAVEPOINT",
            "span.category": "db",
            "span.description": "SAVEPOINT %s",
            "span.group": "3f955cbde39e04b9",
            "span.op": "db",
            "transaction": "gEt /api/:version/users/",
            "transaction.method": "POST",
            "transaction.op": "myop",
        },
        metadata: BucketMetadata {
            merges: 1,
        },
    },
    Bucket {
        timestamp: UnixTimestamp(1597976302),
        width: 0,
        name: "d:spans/exclusive_time_light@millisecond",
        value: Distribution(
            [
                2000.0,
            ],
        ),
        tags: {
            "environment": "fake_environment",
            "span.action": "SAVEPOINT",
            "span.category": "db",
            "span.description": "SAVEPOINT %s",
            "span.group": "3f955cbde39e04b9",
            "span.op": "db",
        },
        metadata: BucketMetadata {
            merges: 1,
        },
    },
    Bucket {
        timestamp: UnixTimestamp(1597976302),
        width: 0,
        name: "c:spans/count_per_op@none",
        value: Counter(
            1.0,
        ),
        tags: {
            "span.category": "db",
            "span.op": "db",
            "span.system": "mydatabase",
        },
        metadata: BucketMetadata {
            merges: 1,
        },
    },
    Bucket {
        timestamp: UnixTimestamp(1597976302),
        width: 0,
        name: "c:spans/usage@none",
        value: Counter(
            1.0,
        ),
        tags: {},
        metadata: BucketMetadata {
            merges: 1,
        },
    },
    Bucket {
        timestamp: UnixTimestamp(1597976302),
        width: 0,
        name: "d:spans/exclusive_time@millisecond",
        value: Distribution(
            [
                2000.0,
            ],
        ),
        tags: {
            "environment": "fake_environment",
            "span.op": "cache.get_item",
            "transaction": "gEt /api/:version/users/",
            "transaction.op": "myop",
        },
        metadata: BucketMetadata {
            merges: 1,
        },
    },
    Bucket {
        timestamp: UnixTimestamp(1597976302),
        width: 0,
        name: "c:spans/count_per_op@none",
        value: Counter(
            1.0,
        ),
        tags: {
            "span.category": "cache",
            "span.op": "cache.get_item",
        },
        metadata: BucketMetadata {
            merges: 1,
        },
    },
    Bucket {
        timestamp: UnixTimestamp(1597976302),
        width: 0,
        name: "c:spans/usage@none",
        value: Counter(
            1.0,
        ),
        tags: {},
        metadata: BucketMetadata {
            merges: 1,
        },
    },
    Bucket {
        timestamp: UnixTimestamp(1597976302),
        width: 0,
        name: "d:spans/exclusive_time@millisecond",
        value: Distribution(
            [
                2000.0,
            ],
        ),
        tags: {
            "environment": "fake_environment",
<<<<<<< HEAD
            "span.action": "GET",
            "span.category": "db",
            "span.description": "GET *",
            "span.group": "37e3d9fab1ae9162",
            "span.op": "db.redis",
            "transaction": "gEt /api/:version/users/",
            "transaction.method": "POST",
        },
        metadata: BucketMetadata {
            merges: 1,
        },
    },
    Bucket {
        timestamp: UnixTimestamp(1597976302),
        width: 0,
        name: "d:spans/exclusive_time_light@millisecond",
        value: Distribution(
            [
                2000.0,
            ],
        ),
        tags: {
            "environment": "fake_environment",
            "span.action": "GET",
            "span.category": "db",
            "span.description": "GET *",
            "span.group": "37e3d9fab1ae9162",
            "span.op": "db.redis",
=======
            "span.op": "db.redis",
            "transaction": "gEt /api/:version/users/",
            "transaction.op": "myop",
>>>>>>> 80817640
        },
        metadata: BucketMetadata {
            merges: 1,
        },
    },
    Bucket {
        timestamp: UnixTimestamp(1597976302),
        width: 0,
        name: "c:spans/count_per_op@none",
        value: Counter(
            1.0,
        ),
        tags: {
            "span.category": "db",
            "span.op": "db.redis",
        },
        metadata: BucketMetadata {
            merges: 1,
        },
    },
    Bucket {
        timestamp: UnixTimestamp(1597976302),
        width: 0,
        name: "c:spans/usage@none",
        value: Counter(
            1.0,
        ),
        tags: {},
        metadata: BucketMetadata {
            merges: 1,
        },
    },
    Bucket {
        timestamp: UnixTimestamp(1597976302),
        width: 0,
        name: "d:spans/exclusive_time@millisecond",
        value: Distribution(
            [
                2000.0,
            ],
        ),
        tags: {
            "environment": "fake_environment",
<<<<<<< HEAD
            "span.action": "GET",
            "span.category": "db",
            "span.description": "GET *",
            "span.group": "37e3d9fab1ae9162",
            "span.op": "db.redis",
            "transaction": "gEt /api/:version/users/",
            "transaction.method": "POST",
        },
        metadata: BucketMetadata {
            merges: 1,
        },
    },
    Bucket {
        timestamp: UnixTimestamp(1597976302),
        width: 0,
        name: "d:spans/exclusive_time_light@millisecond",
        value: Distribution(
            [
                2000.0,
            ],
        ),
        tags: {
            "environment": "fake_environment",
            "span.action": "GET",
            "span.category": "db",
            "span.description": "GET *",
            "span.group": "37e3d9fab1ae9162",
            "span.op": "db.redis",
=======
            "span.op": "db.redis",
            "transaction": "gEt /api/:version/users/",
            "transaction.op": "myop",
>>>>>>> 80817640
        },
        metadata: BucketMetadata {
            merges: 1,
        },
    },
    Bucket {
        timestamp: UnixTimestamp(1597976302),
        width: 0,
        name: "c:spans/count_per_op@none",
        value: Counter(
            1.0,
        ),
        tags: {
            "span.category": "db",
            "span.op": "db.redis",
        },
        metadata: BucketMetadata {
            merges: 1,
        },
    },
    Bucket {
        timestamp: UnixTimestamp(1597976302),
        width: 0,
        name: "c:spans/usage@none",
        value: Counter(
            1.0,
        ),
        tags: {},
        metadata: BucketMetadata {
            merges: 1,
        },
    },
    Bucket {
        timestamp: UnixTimestamp(1597976302),
        width: 0,
        name: "d:spans/exclusive_time@millisecond",
        value: Distribution(
            [
                2000.0,
            ],
        ),
        tags: {
            "environment": "fake_environment",
<<<<<<< HEAD
            "span.action": "SET",
            "span.category": "db",
            "span.description": "SET *",
            "span.group": "46b2cac4b418f556",
            "span.op": "db.redis",
            "transaction": "gEt /api/:version/users/",
            "transaction.method": "POST",
        },
        metadata: BucketMetadata {
            merges: 1,
        },
    },
    Bucket {
        timestamp: UnixTimestamp(1597976302),
        width: 0,
        name: "d:spans/exclusive_time_light@millisecond",
        value: Distribution(
            [
                2000.0,
            ],
        ),
        tags: {
            "environment": "fake_environment",
            "span.action": "SET",
            "span.category": "db",
            "span.description": "SET *",
            "span.group": "46b2cac4b418f556",
            "span.op": "db.redis",
=======
            "span.op": "db.redis",
            "transaction": "gEt /api/:version/users/",
            "transaction.op": "myop",
>>>>>>> 80817640
        },
        metadata: BucketMetadata {
            merges: 1,
        },
    },
    Bucket {
        timestamp: UnixTimestamp(1597976302),
        width: 0,
        name: "c:spans/count_per_op@none",
        value: Counter(
            1.0,
        ),
        tags: {
            "span.category": "db",
            "span.op": "db.redis",
        },
        metadata: BucketMetadata {
            merges: 1,
        },
    },
    Bucket {
        timestamp: UnixTimestamp(1597976302),
        width: 0,
        name: "c:spans/usage@none",
        value: Counter(
            1.0,
        ),
        tags: {},
        metadata: BucketMetadata {
            merges: 1,
        },
    },
    Bucket {
        timestamp: UnixTimestamp(1597976302),
        width: 0,
        name: "d:spans/exclusive_time@millisecond",
        value: Distribution(
            [
                2000.0,
            ],
        ),
        tags: {
            "environment": "fake_environment",
            "file_extension": "js",
            "span.category": "resource",
            "span.description": "http://domain/static/myscript-*.js",
            "span.domain": "domain",
            "span.group": "022f81fdf31228bf",
            "span.op": "resource.script",
            "transaction": "gEt /api/:version/users/",
            "transaction.op": "myop",
        },
        metadata: BucketMetadata {
            merges: 1,
        },
    },
    Bucket {
        timestamp: UnixTimestamp(1597976302),
        width: 0,
        name: "d:spans/exclusive_time_light@millisecond",
        value: Distribution(
            [
                2000.0,
            ],
        ),
        tags: {
            "environment": "fake_environment",
            "file_extension": "js",
            "span.category": "resource",
            "span.description": "http://domain/static/myscript-*.js",
            "span.domain": "domain",
            "span.group": "022f81fdf31228bf",
            "span.op": "resource.script",
        },
        metadata: BucketMetadata {
            merges: 1,
        },
    },
    Bucket {
        timestamp: UnixTimestamp(1597976302),
        width: 0,
        name: "c:spans/count_per_op@none",
        value: Counter(
            1.0,
        ),
        tags: {
            "span.category": "resource",
            "span.op": "resource.script",
        },
        metadata: BucketMetadata {
            merges: 1,
        },
    },
    Bucket {
        timestamp: UnixTimestamp(1597976302),
        width: 0,
        name: "c:spans/usage@none",
        value: Counter(
            1.0,
        ),
        tags: {},
        metadata: BucketMetadata {
            merges: 1,
        },
    },
    Bucket {
        timestamp: UnixTimestamp(1597976302),
        width: 0,
        name: "d:spans/exclusive_time@millisecond",
        value: Distribution(
            [
                2000.0,
            ],
        ),
        tags: {
            "environment": "fake_environment",
            "span.op": "db.sql.query",
            "transaction": "gEt /api/:version/users/",
            "transaction.op": "myop",
        },
        metadata: BucketMetadata {
            merges: 1,
        },
    },
    Bucket {
        timestamp: UnixTimestamp(1597976302),
        width: 0,
        name: "c:spans/count_per_op@none",
        value: Counter(
            1.0,
        ),
        tags: {
            "span.category": "db",
            "span.op": "db.sql.query",
            "span.system": "mongodb",
        },
        metadata: BucketMetadata {
            merges: 1,
        },
    },
    Bucket {
        timestamp: UnixTimestamp(1597976302),
        width: 0,
        name: "c:spans/usage@none",
        value: Counter(
            1.0,
        ),
        tags: {},
        metadata: BucketMetadata {
            merges: 1,
        },
    },
    Bucket {
        timestamp: UnixTimestamp(1597976302),
        width: 0,
        name: "d:spans/exclusive_time@millisecond",
        value: Distribution(
            [
                2000.0,
            ],
        ),
        tags: {
            "environment": "fake_environment",
            "span.action": "DELETE",
            "span.category": "db",
            "span.domain": "table",
            "span.op": "db.sql.query",
            "transaction": "gEt /api/:version/users/",
            "transaction.method": "POST",
            "transaction.op": "myop",
        },
        metadata: BucketMetadata {
            merges: 1,
        },
    },
    Bucket {
        timestamp: UnixTimestamp(1597976302),
        width: 0,
        name: "d:spans/exclusive_time_light@millisecond",
        value: Distribution(
            [
                2000.0,
            ],
        ),
        tags: {
            "environment": "fake_environment",
            "span.action": "DELETE",
            "span.category": "db",
            "span.domain": "table",
            "span.op": "db.sql.query",
        },
        metadata: BucketMetadata {
            merges: 1,
        },
    },
    Bucket {
        timestamp: UnixTimestamp(1597976302),
        width: 0,
        name: "c:spans/count_per_op@none",
        value: Counter(
            1.0,
        ),
        tags: {
            "span.category": "db",
            "span.op": "db.sql.query",
            "span.system": "mydatabase",
        },
        metadata: BucketMetadata {
            merges: 1,
        },
    },
    Bucket {
        timestamp: UnixTimestamp(1597976302),
        width: 0,
        name: "c:spans/usage@none",
        value: Counter(
            1.0,
        ),
        tags: {},
        metadata: BucketMetadata {
            merges: 1,
        },
    },
    Bucket {
        timestamp: UnixTimestamp(1597976302),
        width: 0,
        name: "d:spans/exclusive_time@millisecond",
        value: Distribution(
            [
                2000.0,
            ],
        ),
        tags: {
            "environment": "fake_environment",
            "span.op": "db.mongodb.find",
            "transaction": "gEt /api/:version/users/",
            "transaction.op": "myop",
        },
        metadata: BucketMetadata {
            merges: 1,
        },
    },
    Bucket {
        timestamp: UnixTimestamp(1597976302),
        width: 0,
        name: "c:spans/count_per_op@none",
        value: Counter(
            1.0,
        ),
        tags: {
            "span.category": "db",
            "span.op": "db.mongodb.find",
        },
        metadata: BucketMetadata {
            merges: 1,
        },
    },
    Bucket {
        timestamp: UnixTimestamp(1597976302),
        width: 0,
        name: "c:spans/usage@none",
        value: Counter(
            1.0,
        ),
        tags: {},
        metadata: BucketMetadata {
            merges: 1,
        },
    },
    Bucket {
        timestamp: UnixTimestamp(1597976302),
        width: 0,
        name: "d:spans/exclusive_time@millisecond",
        value: Distribution(
            [
                2000.0,
            ],
        ),
        tags: {
            "environment": "fake_environment",
            "span.action": "DELETE",
            "span.category": "db",
            "span.domain": "table",
            "span.op": "db.sql.activerecord",
            "transaction": "gEt /api/:version/users/",
            "transaction.method": "POST",
            "transaction.op": "myop",
        },
        metadata: BucketMetadata {
            merges: 1,
        },
    },
    Bucket {
        timestamp: UnixTimestamp(1597976302),
        width: 0,
        name: "d:spans/exclusive_time_light@millisecond",
        value: Distribution(
            [
                2000.0,
            ],
        ),
        tags: {
            "environment": "fake_environment",
            "span.action": "DELETE",
            "span.category": "db",
            "span.domain": "table",
            "span.op": "db.sql.activerecord",
        },
        metadata: BucketMetadata {
            merges: 1,
        },
    },
    Bucket {
        timestamp: UnixTimestamp(1597976302),
        width: 0,
        name: "c:spans/count_per_op@none",
        value: Counter(
            1.0,
        ),
        tags: {
            "span.category": "db",
            "span.op": "db.sql.activerecord",
            "span.system": "mydatabase",
        },
        metadata: BucketMetadata {
            merges: 1,
        },
    },
    Bucket {
        timestamp: UnixTimestamp(1597976302),
        width: 0,
        name: "c:spans/usage@none",
        value: Counter(
            1.0,
        ),
        tags: {},
        metadata: BucketMetadata {
            merges: 1,
        },
    },
    Bucket {
        timestamp: UnixTimestamp(1597976302),
        width: 0,
        name: "d:spans/exclusive_time@millisecond",
        value: Distribution(
            [
                2000.0,
            ],
        ),
        tags: {
            "environment": "fake_environment",
<<<<<<< HEAD
            "span.action": "SAVEPOINT",
            "span.category": "db",
            "span.op": "db.redis.command",
            "transaction": "gEt /api/:version/users/",
            "transaction.method": "POST",
        },
        metadata: BucketMetadata {
            merges: 1,
        },
    },
    Bucket {
        timestamp: UnixTimestamp(1597976302),
        width: 0,
        name: "d:spans/exclusive_time_light@millisecond",
        value: Distribution(
            [
                2000.0,
            ],
        ),
        tags: {
            "environment": "fake_environment",
            "span.action": "SAVEPOINT",
            "span.category": "db",
            "span.op": "db.redis.command",
=======
            "span.op": "db.redis.command",
            "transaction": "gEt /api/:version/users/",
            "transaction.op": "myop",
>>>>>>> 80817640
        },
        metadata: BucketMetadata {
            merges: 1,
        },
    },
    Bucket {
        timestamp: UnixTimestamp(1597976302),
        width: 0,
        name: "c:spans/count_per_op@none",
        value: Counter(
            1.0,
        ),
        tags: {
            "span.category": "db",
            "span.op": "db.redis.command",
            "span.system": "redis",
        },
        metadata: BucketMetadata {
            merges: 1,
        },
    },
    Bucket {
        timestamp: UnixTimestamp(1695255152),
        width: 0,
        name: "c:spans/usage@none",
        value: Counter(
            1.0,
        ),
        tags: {},
        metadata: BucketMetadata {
            merges: 1,
        },
    },
    Bucket {
        timestamp: UnixTimestamp(1695255152),
        width: 0,
        name: "d:spans/exclusive_time@millisecond",
        value: Distribution(
            [
                15833.532095,
            ],
        ),
        tags: {
            "environment": "fake_environment",
            "span.op": "ui.load",
            "transaction": "gEt /api/:version/users/",
            "transaction.op": "myop",
        },
        metadata: BucketMetadata {
            merges: 1,
        },
    },
    Bucket {
        timestamp: UnixTimestamp(1695255152),
        width: 0,
        name: "c:spans/count_per_op@none",
        value: Counter(
            1.0,
        ),
        tags: {
            "span.op": "ui.load",
        },
        metadata: BucketMetadata {
            merges: 1,
        },
    },
    Bucket {
        timestamp: UnixTimestamp(1695255136),
        width: 0,
        name: "c:spans/usage@none",
        value: Counter(
            1.0,
        ),
        tags: {},
        metadata: BucketMetadata {
            merges: 1,
        },
    },
    Bucket {
        timestamp: UnixTimestamp(1695255136),
        width: 0,
        name: "d:spans/exclusive_time@millisecond",
        value: Distribution(
            [
                1668.516159,
            ],
        ),
        tags: {
            "environment": "fake_environment",
            "span.op": "app.start.cold",
            "transaction": "gEt /api/:version/users/",
            "transaction.op": "myop",
        },
        metadata: BucketMetadata {
            merges: 1,
        },
    },
    Bucket {
        timestamp: UnixTimestamp(1695255136),
        width: 0,
        name: "c:spans/count_per_op@none",
        value: Counter(
            1.0,
        ),
        tags: {
            "span.category": "app",
            "span.op": "app.start.cold",
        },
        metadata: BucketMetadata {
            merges: 1,
        },
    },
    Bucket {
        timestamp: UnixTimestamp(1694732408),
        width: 0,
        name: "c:spans/usage@none",
        value: Counter(
            1.0,
        ),
        tags: {},
        metadata: BucketMetadata {
            merges: 1,
        },
    },
    Bucket {
        timestamp: UnixTimestamp(1694732408),
        width: 0,
        name: "d:spans/exclusive_time@millisecond",
        value: Distribution(
            [
                477.800131,
            ],
        ),
        tags: {
            "environment": "fake_environment",
            "file_extension": "css",
            "resource.render_blocking_status": "blocking",
            "span.category": "resource",
            "span.description": "https://*.domain.com/*/*.css",
            "span.domain": "*.domain.com",
            "span.group": "d744fa0716ef1142",
            "span.op": "resource.css",
            "transaction": "gEt /api/:version/users/",
            "transaction.op": "myop",
        },
        metadata: BucketMetadata {
            merges: 1,
        },
    },
    Bucket {
        timestamp: UnixTimestamp(1694732408),
        width: 0,
        name: "d:spans/exclusive_time_light@millisecond",
        value: Distribution(
            [
                477.800131,
            ],
        ),
        tags: {
            "environment": "fake_environment",
            "file_extension": "css",
            "resource.render_blocking_status": "blocking",
            "span.category": "resource",
            "span.description": "https://*.domain.com/*/*.css",
            "span.domain": "*.domain.com",
            "span.group": "d744fa0716ef1142",
            "span.op": "resource.css",
        },
        metadata: BucketMetadata {
            merges: 1,
        },
    },
    Bucket {
        timestamp: UnixTimestamp(1694732408),
        width: 0,
        name: "d:spans/http.response_content_length@byte",
        value: Distribution(
            [
                36170.0,
            ],
        ),
        tags: {
            "environment": "fake_environment",
            "file_extension": "css",
            "resource.render_blocking_status": "blocking",
            "span.description": "https://*.domain.com/*/*.css",
            "span.domain": "*.domain.com",
            "span.group": "d744fa0716ef1142",
            "span.op": "resource.css",
            "transaction": "gEt /api/:version/users/",
        },
        metadata: BucketMetadata {
            merges: 1,
        },
    },
    Bucket {
        timestamp: UnixTimestamp(1694732408),
        width: 0,
        name: "d:spans/http.decoded_response_content_length@byte",
        value: Distribution(
            [
                128950.0,
            ],
        ),
        tags: {
            "environment": "fake_environment",
            "file_extension": "css",
            "resource.render_blocking_status": "blocking",
            "span.description": "https://*.domain.com/*/*.css",
            "span.domain": "*.domain.com",
            "span.group": "d744fa0716ef1142",
            "span.op": "resource.css",
        },
        metadata: BucketMetadata {
            merges: 1,
        },
    },
    Bucket {
        timestamp: UnixTimestamp(1694732408),
        width: 0,
        name: "d:spans/http.response_transfer_size@byte",
        value: Distribution(
            [
                36470.0,
            ],
        ),
        tags: {
            "environment": "fake_environment",
            "file_extension": "css",
            "resource.render_blocking_status": "blocking",
            "span.description": "https://*.domain.com/*/*.css",
            "span.domain": "*.domain.com",
            "span.group": "d744fa0716ef1142",
            "span.op": "resource.css",
        },
        metadata: BucketMetadata {
            merges: 1,
        },
    },
    Bucket {
        timestamp: UnixTimestamp(1694732408),
        width: 0,
        name: "c:spans/count_per_op@none",
        value: Counter(
            1.0,
        ),
        tags: {
            "span.category": "resource",
            "span.op": "resource.css",
        },
        metadata: BucketMetadata {
            merges: 1,
        },
    },
    Bucket {
        timestamp: UnixTimestamp(1694732408),
        width: 0,
        name: "c:spans/usage@none",
        value: Counter(
            1.0,
        ),
        tags: {},
        metadata: BucketMetadata {
            merges: 1,
        },
    },
    Bucket {
        timestamp: UnixTimestamp(1694732408),
        width: 0,
        name: "d:spans/exclusive_time@millisecond",
        value: Distribution(
            [
                477.800131,
            ],
        ),
        tags: {
            "environment": "fake_environment",
            "file_extension": "js",
            "resource.render_blocking_status": "blocking",
            "span.category": "resource",
            "span.description": "/static/myscript-*.js",
            "span.domain": "*.example.com:5688",
            "span.group": "89bda2e660f6236c",
            "span.op": "resource.script",
            "transaction": "gEt /api/:version/users/",
            "transaction.op": "myop",
        },
        metadata: BucketMetadata {
            merges: 1,
        },
    },
    Bucket {
        timestamp: UnixTimestamp(1694732408),
        width: 0,
        name: "d:spans/exclusive_time_light@millisecond",
        value: Distribution(
            [
                477.800131,
            ],
        ),
        tags: {
            "environment": "fake_environment",
            "file_extension": "js",
            "resource.render_blocking_status": "blocking",
            "span.category": "resource",
            "span.description": "/static/myscript-*.js",
            "span.domain": "*.example.com:5688",
            "span.group": "89bda2e660f6236c",
            "span.op": "resource.script",
        },
        metadata: BucketMetadata {
            merges: 1,
        },
    },
    Bucket {
        timestamp: UnixTimestamp(1694732408),
        width: 0,
        name: "d:spans/http.response_content_length@byte",
        value: Distribution(
            [
                36170.0,
            ],
        ),
        tags: {
            "environment": "fake_environment",
            "file_extension": "js",
            "resource.render_blocking_status": "blocking",
            "span.description": "/static/myscript-*.js",
            "span.domain": "*.example.com:5688",
            "span.group": "89bda2e660f6236c",
            "span.op": "resource.script",
            "transaction": "gEt /api/:version/users/",
        },
        metadata: BucketMetadata {
            merges: 1,
        },
    },
    Bucket {
        timestamp: UnixTimestamp(1694732408),
        width: 0,
        name: "d:spans/http.decoded_response_content_length@byte",
        value: Distribution(
            [
                128950.0,
            ],
        ),
        tags: {
            "environment": "fake_environment",
            "file_extension": "js",
            "resource.render_blocking_status": "blocking",
            "span.description": "/static/myscript-*.js",
            "span.domain": "*.example.com:5688",
            "span.group": "89bda2e660f6236c",
            "span.op": "resource.script",
        },
        metadata: BucketMetadata {
            merges: 1,
        },
    },
    Bucket {
        timestamp: UnixTimestamp(1694732408),
        width: 0,
        name: "d:spans/http.response_transfer_size@byte",
        value: Distribution(
            [
                36470.0,
            ],
        ),
        tags: {
            "environment": "fake_environment",
            "file_extension": "js",
            "resource.render_blocking_status": "blocking",
            "span.description": "/static/myscript-*.js",
            "span.domain": "*.example.com:5688",
            "span.group": "89bda2e660f6236c",
            "span.op": "resource.script",
        },
        metadata: BucketMetadata {
            merges: 1,
        },
    },
    Bucket {
        timestamp: UnixTimestamp(1694732408),
        width: 0,
        name: "c:spans/count_per_op@none",
        value: Counter(
            1.0,
        ),
        tags: {
            "span.category": "resource",
            "span.op": "resource.script",
        },
        metadata: BucketMetadata {
            merges: 1,
        },
    },
    Bucket {
        timestamp: UnixTimestamp(1597976302),
        width: 0,
        name: "c:spans/usage@none",
        value: Counter(
            1.0,
        ),
        tags: {},
        metadata: BucketMetadata {
            merges: 1,
        },
    },
    Bucket {
        timestamp: UnixTimestamp(1597976302),
        width: 0,
        name: "d:spans/exclusive_time@millisecond",
        value: Distribution(
            [
                2000.0,
            ],
        ),
        tags: {
            "environment": "fake_environment",
            "span.op": "ui.react.render",
            "transaction": "gEt /api/:version/users/",
            "transaction.op": "myop",
        },
        metadata: BucketMetadata {
            merges: 1,
        },
    },
    Bucket {
        timestamp: UnixTimestamp(1597976302),
        width: 0,
        name: "c:spans/count_per_op@none",
        value: Counter(
            1.0,
        ),
        tags: {
            "span.category": "ui.react",
            "span.op": "ui.react.render",
        },
        metadata: BucketMetadata {
            merges: 1,
        },
    },
    Bucket {
        timestamp: UnixTimestamp(1597976302),
        width: 0,
        name: "c:spans/usage@none",
        value: Counter(
            1.0,
        ),
        tags: {},
        metadata: BucketMetadata {
            merges: 1,
        },
    },
    Bucket {
        timestamp: UnixTimestamp(1597976302),
        width: 0,
        name: "d:spans/exclusive_time@millisecond",
        value: Distribution(
            [
                2000.0,
            ],
        ),
        tags: {
            "environment": "fake_environment",
            "span.category": "http",
            "span.description": "GET http://domain.tld",
            "span.domain": "domain.tld",
            "span.group": "d9dc18637d441612",
            "span.op": "http.client",
            "transaction": "gEt /api/:version/users/",
            "transaction.method": "POST",
            "transaction.op": "myop",
        },
        metadata: BucketMetadata {
            merges: 1,
        },
    },
    Bucket {
        timestamp: UnixTimestamp(1597976302),
        width: 0,
        name: "d:spans/exclusive_time_light@millisecond",
        value: Distribution(
            [
                2000.0,
            ],
        ),
        tags: {
            "environment": "fake_environment",
            "span.category": "http",
            "span.description": "GET http://domain.tld",
            "span.domain": "domain.tld",
            "span.group": "d9dc18637d441612",
            "span.op": "http.client",
        },
        metadata: BucketMetadata {
            merges: 1,
        },
    },
    Bucket {
        timestamp: UnixTimestamp(1597976302),
        width: 0,
        name: "c:spans/count_per_op@none",
        value: Counter(
            1.0,
        ),
        tags: {
            "span.category": "http",
            "span.op": "http.client",
        },
        metadata: BucketMetadata {
            merges: 1,
        },
    },
    Bucket {
        timestamp: UnixTimestamp(1597976302),
        width: 0,
        name: "c:spans/usage@none",
        value: Counter(
            1.0,
        ),
        tags: {},
        metadata: BucketMetadata {
            merges: 1,
        },
    },
    Bucket {
        timestamp: UnixTimestamp(1597976302),
        width: 0,
        name: "d:spans/exclusive_time@millisecond",
        value: Distribution(
            [
                2000.0,
            ],
        ),
        tags: {
            "environment": "fake_environment",
            "span.category": "http",
            "span.description": "POST http://domain.tld",
            "span.domain": "domain.tld",
            "span.group": "25faf23529f71d3e",
            "span.op": "http.client",
            "transaction": "gEt /api/:version/users/",
            "transaction.method": "POST",
            "transaction.op": "myop",
        },
        metadata: BucketMetadata {
            merges: 1,
        },
    },
    Bucket {
        timestamp: UnixTimestamp(1597976302),
        width: 0,
        name: "d:spans/exclusive_time_light@millisecond",
        value: Distribution(
            [
                2000.0,
            ],
        ),
        tags: {
            "environment": "fake_environment",
            "span.category": "http",
            "span.description": "POST http://domain.tld",
            "span.domain": "domain.tld",
            "span.group": "25faf23529f71d3e",
            "span.op": "http.client",
        },
        metadata: BucketMetadata {
            merges: 1,
        },
    },
    Bucket {
        timestamp: UnixTimestamp(1597976302),
        width: 0,
        name: "c:spans/count_per_op@none",
        value: Counter(
            1.0,
        ),
        tags: {
            "span.category": "http",
            "span.op": "http.client",
        },
        metadata: BucketMetadata {
            merges: 1,
        },
    },
    Bucket {
        timestamp: UnixTimestamp(1597976302),
        width: 0,
        name: "c:spans/usage@none",
        value: Counter(
            1.0,
        ),
        tags: {},
        metadata: BucketMetadata {
            merges: 1,
        },
    },
    Bucket {
        timestamp: UnixTimestamp(1597976302),
        width: 0,
        name: "d:spans/exclusive_time@millisecond",
        value: Distribution(
            [
                2000.0,
            ],
        ),
        tags: {
            "environment": "fake_environment",
            "span.category": "http",
            "span.description": "PUT http://domain.tld",
            "span.domain": "domain.tld",
            "span.group": "488f09b46e5978be",
            "span.op": "http.client",
            "transaction": "gEt /api/:version/users/",
            "transaction.method": "POST",
            "transaction.op": "myop",
        },
        metadata: BucketMetadata {
            merges: 1,
        },
    },
    Bucket {
        timestamp: UnixTimestamp(1597976302),
        width: 0,
        name: "d:spans/exclusive_time_light@millisecond",
        value: Distribution(
            [
                2000.0,
            ],
        ),
        tags: {
            "environment": "fake_environment",
            "span.category": "http",
            "span.description": "PUT http://domain.tld",
            "span.domain": "domain.tld",
            "span.group": "488f09b46e5978be",
            "span.op": "http.client",
        },
        metadata: BucketMetadata {
            merges: 1,
        },
    },
    Bucket {
        timestamp: UnixTimestamp(1597976302),
        width: 0,
        name: "c:spans/count_per_op@none",
        value: Counter(
            1.0,
        ),
        tags: {
            "span.category": "http",
            "span.op": "http.client",
        },
        metadata: BucketMetadata {
            merges: 1,
        },
    },
    Bucket {
        timestamp: UnixTimestamp(1597976302),
        width: 0,
        name: "c:spans/usage@none",
        value: Counter(
            1.0,
        ),
        tags: {},
        metadata: BucketMetadata {
            merges: 1,
        },
    },
    Bucket {
        timestamp: UnixTimestamp(1597976302),
        width: 0,
        name: "d:spans/exclusive_time@millisecond",
        value: Distribution(
            [
                2000.0,
            ],
        ),
        tags: {
            "environment": "fake_environment",
            "span.category": "http",
            "span.description": "GET *",
            "span.group": "37e3d9fab1ae9162",
            "span.op": "http.client",
            "transaction": "gEt /api/:version/users/",
            "transaction.method": "POST",
            "transaction.op": "myop",
        },
        metadata: BucketMetadata {
            merges: 1,
        },
    },
    Bucket {
        timestamp: UnixTimestamp(1597976302),
        width: 0,
        name: "d:spans/exclusive_time_light@millisecond",
        value: Distribution(
            [
                2000.0,
            ],
        ),
        tags: {
            "environment": "fake_environment",
            "span.category": "http",
            "span.description": "GET *",
            "span.group": "37e3d9fab1ae9162",
            "span.op": "http.client",
        },
        metadata: BucketMetadata {
            merges: 1,
        },
    },
    Bucket {
        timestamp: UnixTimestamp(1597976302),
        width: 0,
        name: "c:spans/count_per_op@none",
        value: Counter(
            1.0,
        ),
        tags: {
            "span.category": "http",
            "span.op": "http.client",
        },
        metadata: BucketMetadata {
            merges: 1,
        },
    },
    Bucket {
        timestamp: UnixTimestamp(1597976302),
        width: 0,
        name: "c:spans/usage@none",
        value: Counter(
            1.0,
        ),
        tags: {},
        metadata: BucketMetadata {
            merges: 1,
        },
    },
    Bucket {
        timestamp: UnixTimestamp(1597976302),
        width: 0,
        name: "d:spans/exclusive_time@millisecond",
        value: Distribution(
            [
                2000.0,
            ],
        ),
        tags: {
            "environment": "fake_environment",
            "span.category": "http",
            "span.description": "POST http://127.0.0.1:1234",
            "span.group": "464fe695f9cf639c",
            "span.op": "http.client",
            "span.status_code": "200",
            "transaction": "gEt /api/:version/users/",
            "transaction.method": "POST",
            "transaction.op": "myop",
        },
        metadata: BucketMetadata {
            merges: 1,
        },
    },
    Bucket {
        timestamp: UnixTimestamp(1597976302),
        width: 0,
        name: "d:spans/exclusive_time_light@millisecond",
        value: Distribution(
            [
                2000.0,
            ],
        ),
        tags: {
            "environment": "fake_environment",
            "span.category": "http",
            "span.description": "POST http://127.0.0.1:1234",
            "span.group": "464fe695f9cf639c",
            "span.op": "http.client",
            "span.status_code": "200",
        },
        metadata: BucketMetadata {
            merges: 1,
        },
    },
    Bucket {
        timestamp: UnixTimestamp(1597976302),
        width: 0,
        name: "c:spans/count_per_op@none",
        value: Counter(
            1.0,
        ),
        tags: {
            "span.category": "http",
            "span.op": "http.client",
        },
        metadata: BucketMetadata {
            merges: 1,
        },
    },
    Bucket {
        timestamp: UnixTimestamp(1597976302),
        width: 0,
        name: "c:spans/usage@none",
        value: Counter(
            1.0,
        ),
        tags: {},
        metadata: BucketMetadata {
            merges: 1,
        },
    },
    Bucket {
        timestamp: UnixTimestamp(1597976302),
        width: 0,
        name: "d:spans/exclusive_time@millisecond",
        value: Distribution(
            [
                2000.0,
            ],
        ),
        tags: {
            "environment": "fake_environment",
            "span.category": "http",
            "span.description": "POST http://*.domain.tld:1234",
            "span.domain": "*.domain.tld:1234",
            "span.group": "86818d1c74ecfc66",
            "span.op": "http.client",
            "span.status_code": "200",
            "transaction": "gEt /api/:version/users/",
            "transaction.method": "POST",
            "transaction.op": "myop",
        },
        metadata: BucketMetadata {
            merges: 1,
        },
    },
    Bucket {
        timestamp: UnixTimestamp(1597976302),
        width: 0,
        name: "d:spans/exclusive_time_light@millisecond",
        value: Distribution(
            [
                2000.0,
            ],
        ),
        tags: {
            "environment": "fake_environment",
            "span.category": "http",
            "span.description": "POST http://*.domain.tld:1234",
            "span.domain": "*.domain.tld:1234",
            "span.group": "86818d1c74ecfc66",
            "span.op": "http.client",
            "span.status_code": "200",
        },
        metadata: BucketMetadata {
            merges: 1,
        },
    },
    Bucket {
        timestamp: UnixTimestamp(1597976302),
        width: 0,
        name: "c:spans/count_per_op@none",
        value: Counter(
            1.0,
        ),
        tags: {
            "span.category": "http",
            "span.op": "http.client",
        },
        metadata: BucketMetadata {
            merges: 1,
        },
    },
    Bucket {
        timestamp: UnixTimestamp(1597976302),
        width: 0,
        name: "c:spans/usage@none",
        value: Counter(
            1.0,
        ),
        tags: {},
        metadata: BucketMetadata {
            merges: 1,
        },
    },
    Bucket {
        timestamp: UnixTimestamp(1597976302),
        width: 0,
        name: "d:spans/exclusive_time@millisecond",
        value: Distribution(
            [
                2000.0,
            ],
        ),
        tags: {
            "environment": "fake_environment",
            "span.category": "http",
            "span.description": "POST http://targetdomain.tld:1234",
            "span.domain": "targetdomain.tld:1234",
            "span.group": "72ab88b506cb04b2",
            "span.op": "http.client",
            "span.status_code": "200",
            "transaction": "gEt /api/:version/users/",
            "transaction.method": "POST",
            "transaction.op": "myop",
        },
        metadata: BucketMetadata {
            merges: 1,
        },
    },
    Bucket {
        timestamp: UnixTimestamp(1597976302),
        width: 0,
        name: "d:spans/exclusive_time_light@millisecond",
        value: Distribution(
            [
                2000.0,
            ],
        ),
        tags: {
            "environment": "fake_environment",
            "span.category": "http",
            "span.description": "POST http://targetdomain.tld:1234",
            "span.domain": "targetdomain.tld:1234",
            "span.group": "72ab88b506cb04b2",
            "span.op": "http.client",
            "span.status_code": "200",
        },
        metadata: BucketMetadata {
            merges: 1,
        },
    },
    Bucket {
        timestamp: UnixTimestamp(1597976302),
        width: 0,
        name: "c:spans/count_per_op@none",
        value: Counter(
            1.0,
        ),
        tags: {
            "span.category": "http",
            "span.op": "http.client",
        },
        metadata: BucketMetadata {
            merges: 1,
        },
    },
    Bucket {
        timestamp: UnixTimestamp(1597976302),
        width: 0,
        name: "c:spans/usage@none",
        value: Counter(
            1.0,
        ),
        tags: {},
        metadata: BucketMetadata {
            merges: 1,
        },
    },
    Bucket {
        timestamp: UnixTimestamp(1597976302),
        width: 0,
        name: "d:spans/exclusive_time@millisecond",
        value: Distribution(
            [
                2000.0,
            ],
        ),
        tags: {
            "environment": "fake_environment",
            "span.category": "http",
            "span.description": "POST http://targetdomain:1234",
            "span.domain": "targetdomain:1234",
            "span.group": "c8e531abe96ff360",
            "span.op": "http.client",
            "span.status_code": "200",
            "transaction": "gEt /api/:version/users/",
            "transaction.method": "POST",
            "transaction.op": "myop",
        },
        metadata: BucketMetadata {
            merges: 1,
        },
    },
    Bucket {
        timestamp: UnixTimestamp(1597976302),
        width: 0,
        name: "d:spans/exclusive_time_light@millisecond",
        value: Distribution(
            [
                2000.0,
            ],
        ),
        tags: {
            "environment": "fake_environment",
            "span.category": "http",
            "span.description": "POST http://targetdomain:1234",
            "span.domain": "targetdomain:1234",
            "span.group": "c8e531abe96ff360",
            "span.op": "http.client",
            "span.status_code": "200",
        },
        metadata: BucketMetadata {
            merges: 1,
        },
    },
    Bucket {
        timestamp: UnixTimestamp(1597976302),
        width: 0,
        name: "c:spans/count_per_op@none",
        value: Counter(
            1.0,
        ),
        tags: {
            "span.category": "http",
            "span.op": "http.client",
        },
        metadata: BucketMetadata {
            merges: 1,
        },
    },
    Bucket {
        timestamp: UnixTimestamp(1597976302),
        width: 0,
        name: "c:spans/usage@none",
        value: Counter(
            1.0,
        ),
        tags: {},
        metadata: BucketMetadata {
            merges: 1,
        },
    },
    Bucket {
        timestamp: UnixTimestamp(1597976302),
        width: 0,
        name: "d:spans/exclusive_time@millisecond",
        value: Distribution(
            [
                2000.0,
            ],
        ),
        tags: {
            "environment": "fake_environment",
            "span.category": "http",
            "span.description": "POST http://*.domain.tld:1234",
            "span.domain": "*.domain.tld:1234",
            "span.group": "86818d1c74ecfc66",
            "span.op": "http.client",
            "span.status_code": "200",
            "transaction": "gEt /api/:version/users/",
            "transaction.method": "POST",
            "transaction.op": "myop",
        },
        metadata: BucketMetadata {
            merges: 1,
        },
    },
    Bucket {
        timestamp: UnixTimestamp(1597976302),
        width: 0,
        name: "d:spans/exclusive_time_light@millisecond",
        value: Distribution(
            [
                2000.0,
            ],
        ),
        tags: {
            "environment": "fake_environment",
            "span.category": "http",
            "span.description": "POST http://*.domain.tld:1234",
            "span.domain": "*.domain.tld:1234",
            "span.group": "86818d1c74ecfc66",
            "span.op": "http.client",
            "span.status_code": "200",
        },
        metadata: BucketMetadata {
            merges: 1,
        },
    },
    Bucket {
        timestamp: UnixTimestamp(1597976302),
        width: 0,
        name: "c:spans/count_per_op@none",
        value: Counter(
            1.0,
        ),
        tags: {
            "span.category": "http",
            "span.op": "http.client",
        },
        metadata: BucketMetadata {
            merges: 1,
        },
    },
    Bucket {
        timestamp: UnixTimestamp(1597976302),
        width: 0,
        name: "c:spans/usage@none",
        value: Counter(
            1.0,
        ),
        tags: {},
        metadata: BucketMetadata {
            merges: 1,
        },
    },
    Bucket {
        timestamp: UnixTimestamp(1597976302),
        width: 0,
        name: "d:spans/exclusive_time@millisecond",
        value: Distribution(
            [
                2000.0,
            ],
        ),
        tags: {
            "environment": "fake_environment",
            "span.category": "http",
            "span.description": "POST http://*.domain.tld:1234",
            "span.domain": "*.domain.tld:1234",
            "span.group": "86818d1c74ecfc66",
            "span.op": "http.client",
            "span.status_code": "200",
            "transaction": "gEt /api/:version/users/",
            "transaction.method": "POST",
            "transaction.op": "myop",
        },
        metadata: BucketMetadata {
            merges: 1,
        },
    },
    Bucket {
        timestamp: UnixTimestamp(1597976302),
        width: 0,
        name: "d:spans/exclusive_time_light@millisecond",
        value: Distribution(
            [
                2000.0,
            ],
        ),
        tags: {
            "environment": "fake_environment",
            "span.category": "http",
            "span.description": "POST http://*.domain.tld:1234",
            "span.domain": "*.domain.tld:1234",
            "span.group": "86818d1c74ecfc66",
            "span.op": "http.client",
            "span.status_code": "200",
        },
        metadata: BucketMetadata {
            merges: 1,
        },
    },
    Bucket {
        timestamp: UnixTimestamp(1597976302),
        width: 0,
        name: "c:spans/count_per_op@none",
        value: Counter(
            1.0,
        ),
        tags: {
            "span.category": "http",
            "span.op": "http.client",
        },
        metadata: BucketMetadata {
            merges: 1,
        },
    },
    Bucket {
        timestamp: UnixTimestamp(1597976302),
        width: 0,
        name: "c:spans/usage@none",
        value: Counter(
            1.0,
        ),
        tags: {},
        metadata: BucketMetadata {
            merges: 1,
        },
    },
    Bucket {
        timestamp: UnixTimestamp(1597976302),
        width: 0,
        name: "d:spans/exclusive_time@millisecond",
        value: Distribution(
            [
                2000.0,
            ],
        ),
        tags: {
            "environment": "fake_environment",
            "span.action": "SELECT",
            "span.category": "db",
            "span.description": "SeLeCt column FROM tAbLe WHERE id IN (%s)",
            "span.domain": "table",
            "span.group": "f4a7fef06db3d88e",
            "span.op": "db.sql.query",
            "transaction": "gEt /api/:version/users/",
            "transaction.method": "POST",
            "transaction.op": "myop",
        },
        metadata: BucketMetadata {
            merges: 1,
        },
    },
    Bucket {
        timestamp: UnixTimestamp(1597976302),
        width: 0,
        name: "d:spans/exclusive_time_light@millisecond",
        value: Distribution(
            [
                2000.0,
            ],
        ),
        tags: {
            "environment": "fake_environment",
            "span.action": "SELECT",
            "span.category": "db",
            "span.description": "SeLeCt column FROM tAbLe WHERE id IN (%s)",
            "span.domain": "table",
            "span.group": "f4a7fef06db3d88e",
            "span.op": "db.sql.query",
        },
        metadata: BucketMetadata {
            merges: 1,
        },
    },
    Bucket {
        timestamp: UnixTimestamp(1597976302),
        width: 0,
        name: "c:spans/count_per_op@none",
        value: Counter(
            1.0,
        ),
        tags: {
            "span.category": "db",
            "span.op": "db.sql.query",
            "span.system": "postgresql",
        },
        metadata: BucketMetadata {
            merges: 1,
        },
    },
    Bucket {
        timestamp: UnixTimestamp(1597976302),
        width: 0,
        name: "c:spans/usage@none",
        value: Counter(
            1.0,
        ),
        tags: {},
        metadata: BucketMetadata {
            merges: 1,
        },
    },
    Bucket {
        timestamp: UnixTimestamp(1597976302),
        width: 0,
        name: "d:spans/exclusive_time@millisecond",
        value: Distribution(
            [
                2000.0,
            ],
        ),
        tags: {
            "environment": "fake_environment",
            "span.action": "SELECT",
            "span.category": "db",
            "span.description": "select column FROM table WHERE id IN (%s)",
            "span.domain": "table",
            "span.group": "4f9711d2d09963b9",
            "span.op": "db",
            "transaction": "gEt /api/:version/users/",
            "transaction.method": "POST",
            "transaction.op": "myop",
        },
        metadata: BucketMetadata {
            merges: 1,
        },
    },
    Bucket {
        timestamp: UnixTimestamp(1597976302),
        width: 0,
        name: "d:spans/exclusive_time_light@millisecond",
        value: Distribution(
            [
                2000.0,
            ],
        ),
        tags: {
            "environment": "fake_environment",
            "span.action": "SELECT",
            "span.category": "db",
            "span.description": "select column FROM table WHERE id IN (%s)",
            "span.domain": "table",
            "span.group": "4f9711d2d09963b9",
            "span.op": "db",
        },
        metadata: BucketMetadata {
            merges: 1,
        },
    },
    Bucket {
        timestamp: UnixTimestamp(1597976302),
        width: 0,
        name: "c:spans/count_per_op@none",
        value: Counter(
            1.0,
        ),
        tags: {
            "span.category": "db",
            "span.op": "db",
        },
        metadata: BucketMetadata {
            merges: 1,
        },
    },
    Bucket {
        timestamp: UnixTimestamp(1597976302),
        width: 0,
        name: "c:spans/usage@none",
        value: Counter(
            1.0,
        ),
        tags: {},
        metadata: BucketMetadata {
            merges: 1,
        },
    },
    Bucket {
        timestamp: UnixTimestamp(1597976302),
        width: 0,
        name: "d:spans/exclusive_time@millisecond",
        value: Distribution(
            [
                2000.0,
            ],
        ),
        tags: {
            "environment": "fake_environment",
            "span.action": "INSERT",
            "span.category": "db",
            "span.domain": "table",
            "span.op": "db.sql.query",
            "transaction": "gEt /api/:version/users/",
            "transaction.method": "POST",
            "transaction.op": "myop",
        },
        metadata: BucketMetadata {
            merges: 1,
        },
    },
    Bucket {
        timestamp: UnixTimestamp(1597976302),
        width: 0,
        name: "d:spans/exclusive_time_light@millisecond",
        value: Distribution(
            [
                2000.0,
            ],
        ),
        tags: {
            "environment": "fake_environment",
            "span.action": "INSERT",
            "span.category": "db",
            "span.domain": "table",
            "span.op": "db.sql.query",
        },
        metadata: BucketMetadata {
            merges: 1,
        },
    },
    Bucket {
        timestamp: UnixTimestamp(1597976302),
        width: 0,
        name: "c:spans/count_per_op@none",
        value: Counter(
            1.0,
        ),
        tags: {
            "span.category": "db",
            "span.op": "db.sql.query",
            "span.system": "postgresql",
        },
        metadata: BucketMetadata {
            merges: 1,
        },
    },
    Bucket {
        timestamp: UnixTimestamp(1597976302),
        width: 0,
        name: "c:spans/usage@none",
        value: Counter(
            1.0,
        ),
        tags: {},
        metadata: BucketMetadata {
            merges: 1,
        },
    },
    Bucket {
        timestamp: UnixTimestamp(1597976302),
        width: 0,
        name: "d:spans/exclusive_time@millisecond",
        value: Distribution(
            [
                2000.0,
            ],
        ),
        tags: {
            "environment": "fake_environment",
            "span.action": "INSERT",
            "span.category": "db",
            "span.description": "INSERT INTO from_date (..) VALUES (%s)",
            "span.domain": ",from_date,",
            "span.group": "e4ea457c8e7e4109",
            "span.op": "db.sql.query",
            "transaction": "gEt /api/:version/users/",
            "transaction.method": "POST",
            "transaction.op": "myop",
        },
        metadata: BucketMetadata {
            merges: 1,
        },
    },
    Bucket {
        timestamp: UnixTimestamp(1597976302),
        width: 0,
        name: "d:spans/exclusive_time_light@millisecond",
        value: Distribution(
            [
                2000.0,
            ],
        ),
        tags: {
            "environment": "fake_environment",
            "span.action": "INSERT",
            "span.category": "db",
            "span.description": "INSERT INTO from_date (..) VALUES (%s)",
            "span.domain": ",from_date,",
            "span.group": "e4ea457c8e7e4109",
            "span.op": "db.sql.query",
        },
        metadata: BucketMetadata {
            merges: 1,
        },
    },
    Bucket {
        timestamp: UnixTimestamp(1597976302),
        width: 0,
        name: "c:spans/count_per_op@none",
        value: Counter(
            1.0,
        ),
        tags: {
            "span.category": "db",
            "span.op": "db.sql.query",
            "span.system": "postgresql",
        },
        metadata: BucketMetadata {
            merges: 1,
        },
    },
    Bucket {
        timestamp: UnixTimestamp(1597976302),
        width: 0,
        name: "c:spans/usage@none",
        value: Counter(
            1.0,
        ),
        tags: {},
        metadata: BucketMetadata {
            merges: 1,
        },
    },
    Bucket {
        timestamp: UnixTimestamp(1597976302),
        width: 0,
        name: "d:spans/exclusive_time@millisecond",
        value: Distribution(
            [
                2000.0,
            ],
        ),
        tags: {
            "environment": "fake_environment",
            "span.action": "INSERT",
            "span.category": "db",
            "span.domain": "table",
            "span.op": "db",
            "transaction": "gEt /api/:version/users/",
            "transaction.method": "POST",
            "transaction.op": "myop",
        },
        metadata: BucketMetadata {
            merges: 1,
        },
    },
    Bucket {
        timestamp: UnixTimestamp(1597976302),
        width: 0,
        name: "d:spans/exclusive_time_light@millisecond",
        value: Distribution(
            [
                2000.0,
            ],
        ),
        tags: {
            "environment": "fake_environment",
            "span.action": "INSERT",
            "span.category": "db",
            "span.domain": "table",
            "span.op": "db",
        },
        metadata: BucketMetadata {
            merges: 1,
        },
    },
    Bucket {
        timestamp: UnixTimestamp(1597976302),
        width: 0,
        name: "c:spans/count_per_op@none",
        value: Counter(
            1.0,
        ),
        tags: {
            "span.category": "db",
            "span.op": "db",
        },
        metadata: BucketMetadata {
            merges: 1,
        },
    },
    Bucket {
        timestamp: UnixTimestamp(1597976302),
        width: 0,
        name: "c:spans/usage@none",
        value: Counter(
            1.0,
        ),
        tags: {},
        metadata: BucketMetadata {
            merges: 1,
        },
    },
    Bucket {
        timestamp: UnixTimestamp(1597976302),
        width: 0,
        name: "d:spans/exclusive_time@millisecond",
        value: Distribution(
            [
                2000.0,
            ],
        ),
        tags: {
            "environment": "fake_environment",
            "span.action": "SELECT",
            "span.category": "db",
            "span.description": "SELECT * FROM table WHERE id IN (val)",
            "span.domain": "table",
            "span.group": "03cb381cee3f1463",
            "span.op": "db.sql.query",
            "transaction": "gEt /api/:version/users/",
            "transaction.method": "POST",
            "transaction.op": "myop",
        },
        metadata: BucketMetadata {
            merges: 1,
        },
    },
    Bucket {
        timestamp: UnixTimestamp(1597976302),
        width: 0,
        name: "d:spans/exclusive_time_light@millisecond",
        value: Distribution(
            [
                2000.0,
            ],
        ),
        tags: {
            "environment": "fake_environment",
            "span.action": "SELECT",
            "span.category": "db",
            "span.description": "SELECT * FROM table WHERE id IN (val)",
            "span.domain": "table",
            "span.group": "03cb381cee3f1463",
            "span.op": "db.sql.query",
        },
        metadata: BucketMetadata {
            merges: 1,
        },
    },
    Bucket {
        timestamp: UnixTimestamp(1597976302),
        width: 0,
        name: "c:spans/count_per_op@none",
        value: Counter(
            1.0,
        ),
        tags: {
            "span.category": "db",
            "span.op": "db.sql.query",
            "span.system": "postgresql",
        },
        metadata: BucketMetadata {
            merges: 1,
        },
    },
    Bucket {
        timestamp: UnixTimestamp(1597976302),
        width: 0,
        name: "c:spans/usage@none",
        value: Counter(
            1.0,
        ),
        tags: {},
        metadata: BucketMetadata {
            merges: 1,
        },
    },
    Bucket {
        timestamp: UnixTimestamp(1597976302),
        width: 0,
        name: "d:spans/exclusive_time@millisecond",
        value: Distribution(
            [
                2000.0,
            ],
        ),
        tags: {
            "environment": "fake_environment",
            "span.action": "SELECT",
            "span.category": "db",
            "span.description": "SELECT col FROM table WHERE col = %s",
            "span.domain": ",table,",
            "span.group": "e0f7e81a59b030ba",
            "span.op": "db",
            "transaction": "gEt /api/:version/users/",
            "transaction.method": "POST",
            "transaction.op": "myop",
        },
        metadata: BucketMetadata {
            merges: 1,
        },
    },
    Bucket {
        timestamp: UnixTimestamp(1597976302),
        width: 0,
        name: "d:spans/exclusive_time_light@millisecond",
        value: Distribution(
            [
                2000.0,
            ],
        ),
        tags: {
            "environment": "fake_environment",
            "span.action": "SELECT",
            "span.category": "db",
            "span.description": "SELECT col FROM table WHERE col = %s",
            "span.domain": ",table,",
            "span.group": "e0f7e81a59b030ba",
            "span.op": "db",
        },
        metadata: BucketMetadata {
            merges: 1,
        },
    },
    Bucket {
        timestamp: UnixTimestamp(1597976302),
        width: 0,
        name: "c:spans/count_per_op@none",
        value: Counter(
            1.0,
        ),
        tags: {
            "span.category": "db",
            "span.op": "db",
            "span.system": "postgresql",
        },
        metadata: BucketMetadata {
            merges: 1,
        },
    },
    Bucket {
        timestamp: UnixTimestamp(1597976302),
        width: 0,
        name: "c:spans/usage@none",
        value: Counter(
            1.0,
        ),
        tags: {},
        metadata: BucketMetadata {
            merges: 1,
        },
    },
    Bucket {
        timestamp: UnixTimestamp(1597976302),
        width: 0,
        name: "d:spans/exclusive_time@millisecond",
        value: Distribution(
            [
                2000.0,
            ],
        ),
        tags: {
            "environment": "fake_environment",
            "span.action": "DELETE",
            "span.category": "db",
            "span.domain": "table",
            "span.op": "db",
            "transaction": "gEt /api/:version/users/",
            "transaction.method": "POST",
            "transaction.op": "myop",
        },
        metadata: BucketMetadata {
            merges: 1,
        },
    },
    Bucket {
        timestamp: UnixTimestamp(1597976302),
        width: 0,
        name: "d:spans/exclusive_time_light@millisecond",
        value: Distribution(
            [
                2000.0,
            ],
        ),
        tags: {
            "environment": "fake_environment",
            "span.action": "DELETE",
            "span.category": "db",
            "span.domain": "table",
            "span.op": "db",
        },
        metadata: BucketMetadata {
            merges: 1,
        },
    },
    Bucket {
        timestamp: UnixTimestamp(1597976302),
        width: 0,
        name: "c:spans/count_per_op@none",
        value: Counter(
            1.0,
        ),
        tags: {
            "span.category": "db",
            "span.op": "db",
            "span.system": "mydatabase",
        },
        metadata: BucketMetadata {
            merges: 1,
        },
    },
    Bucket {
        timestamp: UnixTimestamp(1597976302),
        width: 0,
        name: "c:spans/usage@none",
        value: Counter(
            1.0,
        ),
        tags: {},
        metadata: BucketMetadata {
            merges: 1,
        },
    },
    Bucket {
        timestamp: UnixTimestamp(1597976302),
        width: 0,
        name: "d:spans/exclusive_time@millisecond",
        value: Distribution(
            [
                2000.0,
            ],
        ),
        tags: {
            "environment": "fake_environment",
            "span.action": "UPDATE",
            "span.category": "db",
            "span.domain": "table",
            "span.op": "db",
            "transaction": "gEt /api/:version/users/",
            "transaction.method": "POST",
            "transaction.op": "myop",
        },
        metadata: BucketMetadata {
            merges: 1,
        },
    },
    Bucket {
        timestamp: UnixTimestamp(1597976302),
        width: 0,
        name: "d:spans/exclusive_time_light@millisecond",
        value: Distribution(
            [
                2000.0,
            ],
        ),
        tags: {
            "environment": "fake_environment",
            "span.action": "UPDATE",
            "span.category": "db",
            "span.domain": "table",
            "span.op": "db",
        },
        metadata: BucketMetadata {
            merges: 1,
        },
    },
    Bucket {
        timestamp: UnixTimestamp(1597976302),
        width: 0,
        name: "c:spans/count_per_op@none",
        value: Counter(
            1.0,
        ),
        tags: {
            "span.category": "db",
            "span.op": "db",
            "span.system": "mydatabase",
        },
        metadata: BucketMetadata {
            merges: 1,
        },
    },
    Bucket {
        timestamp: UnixTimestamp(1597976302),
        width: 0,
        name: "c:spans/usage@none",
        value: Counter(
            1.0,
        ),
        tags: {},
        metadata: BucketMetadata {
            merges: 1,
        },
    },
    Bucket {
        timestamp: UnixTimestamp(1597976302),
        width: 0,
        name: "d:spans/exclusive_time@millisecond",
        value: Distribution(
            [
                2000.0,
            ],
        ),
        tags: {
            "environment": "fake_environment",
            "span.action": "SAVEPOINT",
            "span.category": "db",
            "span.description": "SAVEPOINT %s",
            "span.group": "3f955cbde39e04b9",
            "span.op": "db",
            "transaction": "gEt /api/:version/users/",
            "transaction.method": "POST",
            "transaction.op": "myop",
        },
        metadata: BucketMetadata {
            merges: 1,
        },
    },
    Bucket {
        timestamp: UnixTimestamp(1597976302),
        width: 0,
        name: "d:spans/exclusive_time_light@millisecond",
        value: Distribution(
            [
                2000.0,
            ],
        ),
        tags: {
            "environment": "fake_environment",
            "span.action": "SAVEPOINT",
            "span.category": "db",
            "span.description": "SAVEPOINT %s",
            "span.group": "3f955cbde39e04b9",
            "span.op": "db",
        },
        metadata: BucketMetadata {
            merges: 1,
        },
    },
    Bucket {
        timestamp: UnixTimestamp(1597976302),
        width: 0,
        name: "c:spans/count_per_op@none",
        value: Counter(
            1.0,
        ),
        tags: {
            "span.category": "db",
            "span.op": "db",
            "span.system": "mydatabase",
        },
        metadata: BucketMetadata {
            merges: 1,
        },
    },
    Bucket {
        timestamp: UnixTimestamp(1597976302),
        width: 0,
        name: "c:spans/usage@none",
        value: Counter(
            1.0,
        ),
        tags: {},
        metadata: BucketMetadata {
            merges: 1,
        },
    },
    Bucket {
        timestamp: UnixTimestamp(1597976302),
        width: 0,
        name: "d:spans/exclusive_time@millisecond",
        value: Distribution(
            [
                2000.0,
            ],
        ),
        tags: {
            "environment": "fake_environment",
            "span.op": "cache.get_item",
            "transaction": "gEt /api/:version/users/",
            "transaction.op": "myop",
        },
        metadata: BucketMetadata {
            merges: 1,
        },
    },
    Bucket {
        timestamp: UnixTimestamp(1597976302),
        width: 0,
        name: "c:spans/count_per_op@none",
        value: Counter(
            1.0,
        ),
        tags: {
            "span.category": "cache",
            "span.op": "cache.get_item",
        },
        metadata: BucketMetadata {
            merges: 1,
        },
    },
    Bucket {
        timestamp: UnixTimestamp(1597976302),
        width: 0,
        name: "c:spans/usage@none",
        value: Counter(
            1.0,
        ),
        tags: {},
        metadata: BucketMetadata {
            merges: 1,
        },
    },
    Bucket {
        timestamp: UnixTimestamp(1597976302),
        width: 0,
        name: "d:spans/exclusive_time@millisecond",
        value: Distribution(
            [
                2000.0,
            ],
        ),
        tags: {
            "environment": "fake_environment",
<<<<<<< HEAD
            "span.action": "GET",
            "span.category": "db",
            "span.description": "GET *",
            "span.group": "37e3d9fab1ae9162",
            "span.op": "db.redis",
            "transaction": "gEt /api/:version/users/",
            "transaction.method": "POST",
        },
        metadata: BucketMetadata {
            merges: 1,
        },
    },
    Bucket {
        timestamp: UnixTimestamp(1597976302),
        width: 0,
        name: "d:spans/exclusive_time_light@millisecond",
        value: Distribution(
            [
                2000.0,
            ],
        ),
        tags: {
            "environment": "fake_environment",
            "span.action": "GET",
            "span.category": "db",
            "span.description": "GET *",
            "span.group": "37e3d9fab1ae9162",
            "span.op": "db.redis",
=======
            "span.op": "db.redis",
            "transaction": "gEt /api/:version/users/",
            "transaction.op": "myop",
>>>>>>> 80817640
        },
        metadata: BucketMetadata {
            merges: 1,
        },
    },
    Bucket {
        timestamp: UnixTimestamp(1597976302),
        width: 0,
        name: "c:spans/count_per_op@none",
        value: Counter(
            1.0,
        ),
        tags: {
            "span.category": "db",
            "span.op": "db.redis",
        },
        metadata: BucketMetadata {
            merges: 1,
        },
    },
    Bucket {
        timestamp: UnixTimestamp(1597976302),
        width: 0,
        name: "c:spans/usage@none",
        value: Counter(
            1.0,
        ),
        tags: {},
        metadata: BucketMetadata {
            merges: 1,
        },
    },
    Bucket {
        timestamp: UnixTimestamp(1597976302),
        width: 0,
        name: "d:spans/exclusive_time@millisecond",
        value: Distribution(
            [
                2000.0,
            ],
        ),
        tags: {
            "environment": "fake_environment",
<<<<<<< HEAD
            "span.action": "GET",
            "span.category": "db",
            "span.description": "GET *",
            "span.group": "37e3d9fab1ae9162",
            "span.op": "db.redis",
            "transaction": "gEt /api/:version/users/",
            "transaction.method": "POST",
        },
        metadata: BucketMetadata {
            merges: 1,
        },
    },
    Bucket {
        timestamp: UnixTimestamp(1597976302),
        width: 0,
        name: "d:spans/exclusive_time_light@millisecond",
        value: Distribution(
            [
                2000.0,
            ],
        ),
        tags: {
            "environment": "fake_environment",
            "span.action": "GET",
            "span.category": "db",
            "span.description": "GET *",
            "span.group": "37e3d9fab1ae9162",
            "span.op": "db.redis",
=======
            "span.op": "db.redis",
            "transaction": "gEt /api/:version/users/",
            "transaction.op": "myop",
>>>>>>> 80817640
        },
        metadata: BucketMetadata {
            merges: 1,
        },
    },
    Bucket {
        timestamp: UnixTimestamp(1597976302),
        width: 0,
        name: "c:spans/count_per_op@none",
        value: Counter(
            1.0,
        ),
        tags: {
            "span.category": "db",
            "span.op": "db.redis",
        },
        metadata: BucketMetadata {
            merges: 1,
        },
    },
    Bucket {
        timestamp: UnixTimestamp(1597976302),
        width: 0,
        name: "c:spans/usage@none",
        value: Counter(
            1.0,
        ),
        tags: {},
        metadata: BucketMetadata {
            merges: 1,
        },
    },
    Bucket {
        timestamp: UnixTimestamp(1597976302),
        width: 0,
        name: "d:spans/exclusive_time@millisecond",
        value: Distribution(
            [
                2000.0,
            ],
        ),
        tags: {
            "environment": "fake_environment",
<<<<<<< HEAD
            "span.action": "SET",
            "span.category": "db",
            "span.description": "SET *",
            "span.group": "46b2cac4b418f556",
            "span.op": "db.redis",
            "transaction": "gEt /api/:version/users/",
            "transaction.method": "POST",
        },
        metadata: BucketMetadata {
            merges: 1,
        },
    },
    Bucket {
        timestamp: UnixTimestamp(1597976302),
        width: 0,
        name: "d:spans/exclusive_time_light@millisecond",
        value: Distribution(
            [
                2000.0,
            ],
        ),
        tags: {
            "environment": "fake_environment",
            "span.action": "SET",
            "span.category": "db",
            "span.description": "SET *",
            "span.group": "46b2cac4b418f556",
            "span.op": "db.redis",
=======
            "span.op": "db.redis",
            "transaction": "gEt /api/:version/users/",
            "transaction.op": "myop",
>>>>>>> 80817640
        },
        metadata: BucketMetadata {
            merges: 1,
        },
    },
    Bucket {
        timestamp: UnixTimestamp(1597976302),
        width: 0,
        name: "c:spans/count_per_op@none",
        value: Counter(
            1.0,
        ),
        tags: {
            "span.category": "db",
            "span.op": "db.redis",
        },
        metadata: BucketMetadata {
            merges: 1,
        },
    },
    Bucket {
        timestamp: UnixTimestamp(1597976302),
        width: 0,
        name: "c:spans/usage@none",
        value: Counter(
            1.0,
        ),
        tags: {},
        metadata: BucketMetadata {
            merges: 1,
        },
    },
    Bucket {
        timestamp: UnixTimestamp(1597976302),
        width: 0,
        name: "d:spans/exclusive_time@millisecond",
        value: Distribution(
            [
                2000.0,
            ],
        ),
        tags: {
            "environment": "fake_environment",
            "span.category": "resource",
            "span.description": "browser-extension://*",
            "span.domain": "*",
            "span.group": "3e92c536f98104b2",
            "span.op": "resource.script",
            "transaction": "gEt /api/:version/users/",
            "transaction.op": "myop",
        },
        metadata: BucketMetadata {
            merges: 1,
        },
    },
    Bucket {
        timestamp: UnixTimestamp(1597976302),
        width: 0,
        name: "d:spans/exclusive_time_light@millisecond",
        value: Distribution(
            [
                2000.0,
            ],
        ),
        tags: {
            "environment": "fake_environment",
            "span.category": "resource",
            "span.description": "browser-extension://*",
            "span.domain": "*",
            "span.group": "3e92c536f98104b2",
            "span.op": "resource.script",
        },
        metadata: BucketMetadata {
            merges: 1,
        },
    },
    Bucket {
        timestamp: UnixTimestamp(1597976302),
        width: 0,
        name: "c:spans/count_per_op@none",
        value: Counter(
            1.0,
        ),
        tags: {
            "span.category": "resource",
            "span.op": "resource.script",
        },
        metadata: BucketMetadata {
            merges: 1,
        },
    },
    Bucket {
        timestamp: UnixTimestamp(1597976302),
        width: 0,
        name: "c:spans/usage@none",
        value: Counter(
            1.0,
        ),
        tags: {},
        metadata: BucketMetadata {
            merges: 1,
        },
    },
    Bucket {
        timestamp: UnixTimestamp(1597976302),
        width: 0,
        name: "d:spans/exclusive_time@millisecond",
        value: Distribution(
            [
                2000.0,
            ],
        ),
        tags: {
            "environment": "fake_environment",
            "file_extension": "js",
            "span.category": "resource",
            "span.description": "http://domain/static/myscript-*.js",
            "span.domain": "domain",
            "span.group": "022f81fdf31228bf",
            "span.op": "resource.script",
            "transaction": "gEt /api/:version/users/",
            "transaction.op": "myop",
        },
        metadata: BucketMetadata {
            merges: 1,
        },
    },
    Bucket {
        timestamp: UnixTimestamp(1597976302),
        width: 0,
        name: "d:spans/exclusive_time_light@millisecond",
        value: Distribution(
            [
                2000.0,
            ],
        ),
        tags: {
            "environment": "fake_environment",
            "file_extension": "js",
            "span.category": "resource",
            "span.description": "http://domain/static/myscript-*.js",
            "span.domain": "domain",
            "span.group": "022f81fdf31228bf",
            "span.op": "resource.script",
        },
        metadata: BucketMetadata {
            merges: 1,
        },
    },
    Bucket {
        timestamp: UnixTimestamp(1597976302),
        width: 0,
        name: "c:spans/count_per_op@none",
        value: Counter(
            1.0,
        ),
        tags: {
            "span.category": "resource",
            "span.op": "resource.script",
        },
        metadata: BucketMetadata {
            merges: 1,
        },
    },
    Bucket {
        timestamp: UnixTimestamp(1694732408),
        width: 0,
        name: "c:spans/usage@none",
        value: Counter(
            1.0,
        ),
        tags: {},
        metadata: BucketMetadata {
            merges: 1,
        },
    },
    Bucket {
        timestamp: UnixTimestamp(1694732408),
        width: 0,
        name: "d:spans/exclusive_time@millisecond",
        value: Distribution(
            [
                477.800131,
            ],
        ),
        tags: {
            "environment": "fake_environment",
            "file_extension": "css",
            "resource.render_blocking_status": "blocking",
            "span.category": "resource",
            "span.description": "https://*.domain.com/*/*.CSS",
            "span.domain": "*.domain.com",
            "span.group": "7f402250846262be",
            "span.op": "resource.css",
            "transaction": "gEt /api/:version/users/",
            "transaction.op": "myop",
        },
        metadata: BucketMetadata {
            merges: 1,
        },
    },
    Bucket {
        timestamp: UnixTimestamp(1694732408),
        width: 0,
        name: "d:spans/exclusive_time_light@millisecond",
        value: Distribution(
            [
                477.800131,
            ],
        ),
        tags: {
            "environment": "fake_environment",
            "file_extension": "css",
            "resource.render_blocking_status": "blocking",
            "span.category": "resource",
            "span.description": "https://*.domain.com/*/*.CSS",
            "span.domain": "*.domain.com",
            "span.group": "7f402250846262be",
            "span.op": "resource.css",
        },
        metadata: BucketMetadata {
            merges: 1,
        },
    },
    Bucket {
        timestamp: UnixTimestamp(1694732408),
        width: 0,
        name: "d:spans/http.response_content_length@byte",
        value: Distribution(
            [
                36170.0,
            ],
        ),
        tags: {
            "environment": "fake_environment",
            "file_extension": "css",
            "resource.render_blocking_status": "blocking",
            "span.description": "https://*.domain.com/*/*.CSS",
            "span.domain": "*.domain.com",
            "span.group": "7f402250846262be",
            "span.op": "resource.css",
            "transaction": "gEt /api/:version/users/",
        },
        metadata: BucketMetadata {
            merges: 1,
        },
    },
    Bucket {
        timestamp: UnixTimestamp(1694732408),
        width: 0,
        name: "d:spans/http.decoded_response_content_length@byte",
        value: Distribution(
            [
                128950.0,
            ],
        ),
        tags: {
            "environment": "fake_environment",
            "file_extension": "css",
            "resource.render_blocking_status": "blocking",
            "span.description": "https://*.domain.com/*/*.CSS",
            "span.domain": "*.domain.com",
            "span.group": "7f402250846262be",
            "span.op": "resource.css",
        },
        metadata: BucketMetadata {
            merges: 1,
        },
    },
    Bucket {
        timestamp: UnixTimestamp(1694732408),
        width: 0,
        name: "d:spans/http.response_transfer_size@byte",
        value: Distribution(
            [
                36470.0,
            ],
        ),
        tags: {
            "environment": "fake_environment",
            "file_extension": "css",
            "resource.render_blocking_status": "blocking",
            "span.description": "https://*.domain.com/*/*.CSS",
            "span.domain": "*.domain.com",
            "span.group": "7f402250846262be",
            "span.op": "resource.css",
        },
        metadata: BucketMetadata {
            merges: 1,
        },
    },
    Bucket {
        timestamp: UnixTimestamp(1694732408),
        width: 0,
        name: "c:spans/count_per_op@none",
        value: Counter(
            1.0,
        ),
        tags: {
            "span.category": "resource",
            "span.op": "resource.css",
        },
        metadata: BucketMetadata {
            merges: 1,
        },
    },
    Bucket {
        timestamp: UnixTimestamp(1694732408),
        width: 0,
        name: "c:spans/usage@none",
        value: Counter(
            1.0,
        ),
        tags: {},
        metadata: BucketMetadata {
            merges: 1,
        },
    },
    Bucket {
        timestamp: UnixTimestamp(1694732408),
        width: 0,
        name: "d:spans/exclusive_time@millisecond",
        value: Distribution(
            [
                477.800131,
            ],
        ),
        tags: {
            "environment": "fake_environment",
            "span.category": "resource",
            "span.description": "*/zero-length-*",
            "span.group": "c7d3c9d83f92123a",
            "span.op": "resource.script",
            "transaction": "gEt /api/:version/users/",
            "transaction.op": "myop",
        },
        metadata: BucketMetadata {
            merges: 1,
        },
    },
    Bucket {
        timestamp: UnixTimestamp(1694732408),
        width: 0,
        name: "d:spans/exclusive_time_light@millisecond",
        value: Distribution(
            [
                477.800131,
            ],
        ),
        tags: {
            "environment": "fake_environment",
            "span.category": "resource",
            "span.description": "*/zero-length-*",
            "span.group": "c7d3c9d83f92123a",
            "span.op": "resource.script",
        },
        metadata: BucketMetadata {
            merges: 1,
        },
    },
    Bucket {
        timestamp: UnixTimestamp(1694732408),
        width: 0,
        name: "c:spans/count_per_op@none",
        value: Counter(
            1.0,
        ),
        tags: {
            "span.category": "resource",
            "span.op": "resource.script",
        },
        metadata: BucketMetadata {
            merges: 1,
        },
    },
    Bucket {
        timestamp: UnixTimestamp(1702474613),
        width: 0,
        name: "c:spans/usage@none",
        value: Counter(
            1.0,
        ),
        tags: {},
        metadata: BucketMetadata {
            merges: 1,
        },
    },
    Bucket {
        timestamp: UnixTimestamp(1702474613),
        width: 0,
        name: "d:spans/exclusive_time@millisecond",
        value: Distribution(
            [
                32.000065,
            ],
        ),
        tags: {
            "environment": "fake_environment",
            "span.op": "ui.interaction.click",
            "transaction": "gEt /api/:version/users/",
            "transaction.op": "myop",
        },
        metadata: BucketMetadata {
            merges: 1,
        },
    },
    Bucket {
        timestamp: UnixTimestamp(1702474613),
        width: 0,
        name: "d:spans/exclusive_time_light@millisecond",
        value: Distribution(
            [
                32.000065,
            ],
        ),
        tags: {
            "span.description": "my-component-name",
            "span.group": "e674f9eca1d88a4d",
            "span.op": "ui.interaction.click",
        },
        metadata: BucketMetadata {
            merges: 1,
        },
    },
    Bucket {
        timestamp: UnixTimestamp(1702474613),
        width: 0,
        name: "c:spans/count_per_op@none",
        value: Counter(
            1.0,
        ),
        tags: {
            "span.op": "ui.interaction.click",
        },
        metadata: BucketMetadata {
            merges: 1,
        },
    },
]<|MERGE_RESOLUTION|>--- conflicted
+++ resolved
@@ -1648,7 +1648,6 @@
         ),
         tags: {
             "environment": "fake_environment",
-<<<<<<< HEAD
             "span.action": "GET",
             "span.category": "db",
             "span.description": "GET *",
@@ -1656,6 +1655,7 @@
             "span.op": "db.redis",
             "transaction": "gEt /api/:version/users/",
             "transaction.method": "POST",
+            "transaction.op": "myop",
         },
         metadata: BucketMetadata {
             merges: 1,
@@ -1677,55 +1677,49 @@
             "span.description": "GET *",
             "span.group": "37e3d9fab1ae9162",
             "span.op": "db.redis",
-=======
+        },
+        metadata: BucketMetadata {
+            merges: 1,
+        },
+    },
+    Bucket {
+        timestamp: UnixTimestamp(1597976302),
+        width: 0,
+        name: "c:spans/count_per_op@none",
+        value: Counter(
+            1.0,
+        ),
+        tags: {
+            "span.category": "db",
             "span.op": "db.redis",
-            "transaction": "gEt /api/:version/users/",
-            "transaction.op": "myop",
->>>>>>> 80817640
-        },
-        metadata: BucketMetadata {
-            merges: 1,
-        },
-    },
-    Bucket {
-        timestamp: UnixTimestamp(1597976302),
-        width: 0,
-        name: "c:spans/count_per_op@none",
-        value: Counter(
-            1.0,
-        ),
-        tags: {
-            "span.category": "db",
-            "span.op": "db.redis",
-        },
-        metadata: BucketMetadata {
-            merges: 1,
-        },
-    },
-    Bucket {
-        timestamp: UnixTimestamp(1597976302),
-        width: 0,
-        name: "c:spans/usage@none",
-        value: Counter(
-            1.0,
-        ),
-        tags: {},
-        metadata: BucketMetadata {
-            merges: 1,
-        },
-    },
-    Bucket {
-        timestamp: UnixTimestamp(1597976302),
-        width: 0,
-        name: "d:spans/exclusive_time@millisecond",
-        value: Distribution(
-            [
-                2000.0,
-            ],
-        ),
-        tags: {
-            "environment": "fake_environment",
-<<<<<<< HEAD
+        },
+        metadata: BucketMetadata {
+            merges: 1,
+        },
+    },
+    Bucket {
+        timestamp: UnixTimestamp(1597976302),
+        width: 0,
+        name: "c:spans/usage@none",
+        value: Counter(
+            1.0,
+        ),
+        tags: {},
+        metadata: BucketMetadata {
+            merges: 1,
+        },
+    },
+    Bucket {
+        timestamp: UnixTimestamp(1597976302),
+        width: 0,
+        name: "d:spans/exclusive_time@millisecond",
+        value: Distribution(
+            [
+                2000.0,
+            ],
+        ),
+        tags: {
+            "environment": "fake_environment",
             "span.action": "GET",
             "span.category": "db",
             "span.description": "GET *",
@@ -1733,6 +1727,7 @@
             "span.op": "db.redis",
             "transaction": "gEt /api/:version/users/",
             "transaction.method": "POST",
+            "transaction.op": "myop",
         },
         metadata: BucketMetadata {
             merges: 1,
@@ -1754,55 +1749,49 @@
             "span.description": "GET *",
             "span.group": "37e3d9fab1ae9162",
             "span.op": "db.redis",
-=======
+        },
+        metadata: BucketMetadata {
+            merges: 1,
+        },
+    },
+    Bucket {
+        timestamp: UnixTimestamp(1597976302),
+        width: 0,
+        name: "c:spans/count_per_op@none",
+        value: Counter(
+            1.0,
+        ),
+        tags: {
+            "span.category": "db",
             "span.op": "db.redis",
-            "transaction": "gEt /api/:version/users/",
-            "transaction.op": "myop",
->>>>>>> 80817640
-        },
-        metadata: BucketMetadata {
-            merges: 1,
-        },
-    },
-    Bucket {
-        timestamp: UnixTimestamp(1597976302),
-        width: 0,
-        name: "c:spans/count_per_op@none",
-        value: Counter(
-            1.0,
-        ),
-        tags: {
-            "span.category": "db",
-            "span.op": "db.redis",
-        },
-        metadata: BucketMetadata {
-            merges: 1,
-        },
-    },
-    Bucket {
-        timestamp: UnixTimestamp(1597976302),
-        width: 0,
-        name: "c:spans/usage@none",
-        value: Counter(
-            1.0,
-        ),
-        tags: {},
-        metadata: BucketMetadata {
-            merges: 1,
-        },
-    },
-    Bucket {
-        timestamp: UnixTimestamp(1597976302),
-        width: 0,
-        name: "d:spans/exclusive_time@millisecond",
-        value: Distribution(
-            [
-                2000.0,
-            ],
-        ),
-        tags: {
-            "environment": "fake_environment",
-<<<<<<< HEAD
+        },
+        metadata: BucketMetadata {
+            merges: 1,
+        },
+    },
+    Bucket {
+        timestamp: UnixTimestamp(1597976302),
+        width: 0,
+        name: "c:spans/usage@none",
+        value: Counter(
+            1.0,
+        ),
+        tags: {},
+        metadata: BucketMetadata {
+            merges: 1,
+        },
+    },
+    Bucket {
+        timestamp: UnixTimestamp(1597976302),
+        width: 0,
+        name: "d:spans/exclusive_time@millisecond",
+        value: Distribution(
+            [
+                2000.0,
+            ],
+        ),
+        tags: {
+            "environment": "fake_environment",
             "span.action": "SET",
             "span.category": "db",
             "span.description": "SET *",
@@ -1810,6 +1799,7 @@
             "span.op": "db.redis",
             "transaction": "gEt /api/:version/users/",
             "transaction.method": "POST",
+            "transaction.op": "myop",
         },
         metadata: BucketMetadata {
             merges: 1,
@@ -1831,11 +1821,6 @@
             "span.description": "SET *",
             "span.group": "46b2cac4b418f556",
             "span.op": "db.redis",
-=======
-            "span.op": "db.redis",
-            "transaction": "gEt /api/:version/users/",
-            "transaction.op": "myop",
->>>>>>> 80817640
         },
         metadata: BucketMetadata {
             merges: 1,
@@ -2187,12 +2172,12 @@
         ),
         tags: {
             "environment": "fake_environment",
-<<<<<<< HEAD
             "span.action": "SAVEPOINT",
             "span.category": "db",
             "span.op": "db.redis.command",
             "transaction": "gEt /api/:version/users/",
             "transaction.method": "POST",
+            "transaction.op": "myop",
         },
         metadata: BucketMetadata {
             merges: 1,
@@ -2212,11 +2197,6 @@
             "span.action": "SAVEPOINT",
             "span.category": "db",
             "span.op": "db.redis.command",
-=======
-            "span.op": "db.redis.command",
-            "transaction": "gEt /api/:version/users/",
-            "transaction.op": "myop",
->>>>>>> 80817640
         },
         metadata: BucketMetadata {
             merges: 1,
@@ -4186,7 +4166,6 @@
         ),
         tags: {
             "environment": "fake_environment",
-<<<<<<< HEAD
             "span.action": "GET",
             "span.category": "db",
             "span.description": "GET *",
@@ -4194,6 +4173,7 @@
             "span.op": "db.redis",
             "transaction": "gEt /api/:version/users/",
             "transaction.method": "POST",
+            "transaction.op": "myop",
         },
         metadata: BucketMetadata {
             merges: 1,
@@ -4215,55 +4195,49 @@
             "span.description": "GET *",
             "span.group": "37e3d9fab1ae9162",
             "span.op": "db.redis",
-=======
+        },
+        metadata: BucketMetadata {
+            merges: 1,
+        },
+    },
+    Bucket {
+        timestamp: UnixTimestamp(1597976302),
+        width: 0,
+        name: "c:spans/count_per_op@none",
+        value: Counter(
+            1.0,
+        ),
+        tags: {
+            "span.category": "db",
             "span.op": "db.redis",
-            "transaction": "gEt /api/:version/users/",
-            "transaction.op": "myop",
->>>>>>> 80817640
-        },
-        metadata: BucketMetadata {
-            merges: 1,
-        },
-    },
-    Bucket {
-        timestamp: UnixTimestamp(1597976302),
-        width: 0,
-        name: "c:spans/count_per_op@none",
-        value: Counter(
-            1.0,
-        ),
-        tags: {
-            "span.category": "db",
-            "span.op": "db.redis",
-        },
-        metadata: BucketMetadata {
-            merges: 1,
-        },
-    },
-    Bucket {
-        timestamp: UnixTimestamp(1597976302),
-        width: 0,
-        name: "c:spans/usage@none",
-        value: Counter(
-            1.0,
-        ),
-        tags: {},
-        metadata: BucketMetadata {
-            merges: 1,
-        },
-    },
-    Bucket {
-        timestamp: UnixTimestamp(1597976302),
-        width: 0,
-        name: "d:spans/exclusive_time@millisecond",
-        value: Distribution(
-            [
-                2000.0,
-            ],
-        ),
-        tags: {
-            "environment": "fake_environment",
-<<<<<<< HEAD
+        },
+        metadata: BucketMetadata {
+            merges: 1,
+        },
+    },
+    Bucket {
+        timestamp: UnixTimestamp(1597976302),
+        width: 0,
+        name: "c:spans/usage@none",
+        value: Counter(
+            1.0,
+        ),
+        tags: {},
+        metadata: BucketMetadata {
+            merges: 1,
+        },
+    },
+    Bucket {
+        timestamp: UnixTimestamp(1597976302),
+        width: 0,
+        name: "d:spans/exclusive_time@millisecond",
+        value: Distribution(
+            [
+                2000.0,
+            ],
+        ),
+        tags: {
+            "environment": "fake_environment",
             "span.action": "GET",
             "span.category": "db",
             "span.description": "GET *",
@@ -4271,6 +4245,7 @@
             "span.op": "db.redis",
             "transaction": "gEt /api/:version/users/",
             "transaction.method": "POST",
+            "transaction.op": "myop",
         },
         metadata: BucketMetadata {
             merges: 1,
@@ -4292,55 +4267,49 @@
             "span.description": "GET *",
             "span.group": "37e3d9fab1ae9162",
             "span.op": "db.redis",
-=======
+        },
+        metadata: BucketMetadata {
+            merges: 1,
+        },
+    },
+    Bucket {
+        timestamp: UnixTimestamp(1597976302),
+        width: 0,
+        name: "c:spans/count_per_op@none",
+        value: Counter(
+            1.0,
+        ),
+        tags: {
+            "span.category": "db",
             "span.op": "db.redis",
-            "transaction": "gEt /api/:version/users/",
-            "transaction.op": "myop",
->>>>>>> 80817640
-        },
-        metadata: BucketMetadata {
-            merges: 1,
-        },
-    },
-    Bucket {
-        timestamp: UnixTimestamp(1597976302),
-        width: 0,
-        name: "c:spans/count_per_op@none",
-        value: Counter(
-            1.0,
-        ),
-        tags: {
-            "span.category": "db",
-            "span.op": "db.redis",
-        },
-        metadata: BucketMetadata {
-            merges: 1,
-        },
-    },
-    Bucket {
-        timestamp: UnixTimestamp(1597976302),
-        width: 0,
-        name: "c:spans/usage@none",
-        value: Counter(
-            1.0,
-        ),
-        tags: {},
-        metadata: BucketMetadata {
-            merges: 1,
-        },
-    },
-    Bucket {
-        timestamp: UnixTimestamp(1597976302),
-        width: 0,
-        name: "d:spans/exclusive_time@millisecond",
-        value: Distribution(
-            [
-                2000.0,
-            ],
-        ),
-        tags: {
-            "environment": "fake_environment",
-<<<<<<< HEAD
+        },
+        metadata: BucketMetadata {
+            merges: 1,
+        },
+    },
+    Bucket {
+        timestamp: UnixTimestamp(1597976302),
+        width: 0,
+        name: "c:spans/usage@none",
+        value: Counter(
+            1.0,
+        ),
+        tags: {},
+        metadata: BucketMetadata {
+            merges: 1,
+        },
+    },
+    Bucket {
+        timestamp: UnixTimestamp(1597976302),
+        width: 0,
+        name: "d:spans/exclusive_time@millisecond",
+        value: Distribution(
+            [
+                2000.0,
+            ],
+        ),
+        tags: {
+            "environment": "fake_environment",
             "span.action": "SET",
             "span.category": "db",
             "span.description": "SET *",
@@ -4348,6 +4317,7 @@
             "span.op": "db.redis",
             "transaction": "gEt /api/:version/users/",
             "transaction.method": "POST",
+            "transaction.op": "myop",
         },
         metadata: BucketMetadata {
             merges: 1,
@@ -4369,11 +4339,6 @@
             "span.description": "SET *",
             "span.group": "46b2cac4b418f556",
             "span.op": "db.redis",
-=======
-            "span.op": "db.redis",
-            "transaction": "gEt /api/:version/users/",
-            "transaction.op": "myop",
->>>>>>> 80817640
         },
         metadata: BucketMetadata {
             merges: 1,
