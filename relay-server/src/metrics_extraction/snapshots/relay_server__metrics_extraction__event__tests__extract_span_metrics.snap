--- conflicted
+++ resolved
@@ -5748,11 +5748,7 @@
         ),
         tags: {
             "environment": "fake_environment",
-<<<<<<< HEAD
             "span.op": "queue.task.celery",
-=======
-            "span.op": "ai.run.langchain",
->>>>>>> 24e2e27c
             "transaction": "gEt /api/:version/users/",
             "transaction.op": "myop",
         },
@@ -5772,14 +5768,159 @@
             ],
         ),
         tags: {
-<<<<<<< HEAD
             "span.category": "queue",
             "span.op": "queue.task.celery",
-=======
+        },
+        metadata: BucketMetadata {
+            merges: 1,
+        },
+    },
+    Bucket {
+        timestamp: UnixTimestamp(1702474613),
+        width: 0,
+        name: MetricName(
+            "d:spans/duration@millisecond",
+        ),
+        value: Distribution(
+            [
+                32.000065,
+            ],
+        ),
+        tags: {
+            "environment": "fake_environment",
+            "span.op": "queue.task.celery",
+            "transaction": "gEt /api/:version/users/",
+            "transaction.op": "myop",
+        },
+        metadata: BucketMetadata {
+            merges: 1,
+        },
+    },
+    Bucket {
+        timestamp: UnixTimestamp(1702474613),
+        width: 0,
+        name: MetricName(
+            "c:spans/usage@none",
+        ),
+        value: Counter(
+            1.0,
+        ),
+        tags: {},
+        metadata: BucketMetadata {
+            merges: 1,
+        },
+    },
+    Bucket {
+        timestamp: UnixTimestamp(1702474613),
+        width: 0,
+        name: MetricName(
+            "d:spans/exclusive_time@millisecond",
+        ),
+        value: Distribution(
+            [
+                32.000065,
+            ],
+        ),
+        tags: {
+            "environment": "fake_environment",
+            "span.op": "queue.submit.celery",
+            "transaction": "gEt /api/:version/users/",
+            "transaction.op": "myop",
+        },
+        metadata: BucketMetadata {
+            merges: 1,
+        },
+    },
+    Bucket {
+        timestamp: UnixTimestamp(1702474613),
+        width: 0,
+        name: MetricName(
+            "d:spans/exclusive_time_light@millisecond",
+        ),
+        value: Distribution(
+            [
+                32.000065,
+            ],
+        ),
+        tags: {
+            "span.category": "queue",
+            "span.op": "queue.submit.celery",
+        },
+        metadata: BucketMetadata {
+            merges: 1,
+        },
+    },
+    Bucket {
+        timestamp: UnixTimestamp(1702474613),
+        width: 0,
+        name: MetricName(
+            "d:spans/duration@millisecond",
+        ),
+        value: Distribution(
+            [
+                32.000065,
+            ],
+        ),
+        tags: {
+            "environment": "fake_environment",
+            "span.op": "queue.submit.celery",
+            "transaction": "gEt /api/:version/users/",
+            "transaction.op": "myop",
+        },
+        metadata: BucketMetadata {
+            merges: 1,
+        },
+    },
+    Bucket {
+        timestamp: UnixTimestamp(1702474613),
+        width: 0,
+        name: MetricName(
+            "c:spans/usage@none",
+        ),
+        value: Counter(
+            1.0,
+        ),
+        tags: {},
+        metadata: BucketMetadata {
+            merges: 1,
+        },
+    },
+    Bucket {
+        timestamp: UnixTimestamp(1702474613),
+        width: 0,
+        name: MetricName(
+            "d:spans/exclusive_time@millisecond",
+        ),
+        value: Distribution(
+            [
+                32.000065,
+            ],
+        ),
+        tags: {
+            "environment": "fake_environment",
+            "span.op": "ai.run.langchain",
+            "transaction": "gEt /api/:version/users/",
+            "transaction.op": "myop",
+        },
+        metadata: BucketMetadata {
+            merges: 1,
+        },
+    },
+    Bucket {
+        timestamp: UnixTimestamp(1702474613),
+        width: 0,
+        name: MetricName(
+            "d:spans/exclusive_time_light@millisecond",
+        ),
+        value: Distribution(
+            [
+                32.000065,
+            ],
+        ),
+        tags: {
             "span.description": "Autofix Pipeline",
             "span.group": "86148ae2d6c09430",
             "span.op": "ai.run.langchain",
->>>>>>> 24e2e27c
         },
         metadata: BucketMetadata {
             merges: 1,
@@ -5798,11 +5939,7 @@
         ),
         tags: {
             "environment": "fake_environment",
-<<<<<<< HEAD
-            "span.op": "queue.task.celery",
-=======
             "span.op": "ai.run.langchain",
->>>>>>> 24e2e27c
             "transaction": "gEt /api/:version/users/",
             "transaction.op": "myop",
         },
@@ -5814,74 +5951,6 @@
         timestamp: UnixTimestamp(1702474613),
         width: 0,
         name: MetricName(
-<<<<<<< HEAD
-            "c:spans/usage@none",
-        ),
-        value: Counter(
-            1.0,
-        ),
-        tags: {},
-        metadata: BucketMetadata {
-            merges: 1,
-        },
-    },
-    Bucket {
-        timestamp: UnixTimestamp(1702474613),
-        width: 0,
-        name: MetricName(
-            "d:spans/exclusive_time@millisecond",
-        ),
-        value: Distribution(
-            [
-                32.000065,
-            ],
-        ),
-        tags: {
-            "environment": "fake_environment",
-            "span.op": "queue.submit.celery",
-            "transaction": "gEt /api/:version/users/",
-            "transaction.op": "myop",
-        },
-        metadata: BucketMetadata {
-            merges: 1,
-        },
-    },
-    Bucket {
-        timestamp: UnixTimestamp(1702474613),
-        width: 0,
-        name: MetricName(
-            "d:spans/exclusive_time_light@millisecond",
-        ),
-        value: Distribution(
-            [
-                32.000065,
-            ],
-        ),
-        tags: {
-            "span.category": "queue",
-            "span.op": "queue.submit.celery",
-        },
-        metadata: BucketMetadata {
-            merges: 1,
-        },
-    },
-    Bucket {
-        timestamp: UnixTimestamp(1702474613),
-        width: 0,
-        name: MetricName(
-            "d:spans/duration@millisecond",
-        ),
-        value: Distribution(
-            [
-                32.000065,
-            ],
-        ),
-        tags: {
-            "environment": "fake_environment",
-            "span.op": "queue.submit.celery",
-            "transaction": "gEt /api/:version/users/",
-            "transaction.op": "myop",
-=======
             "c:spans/ai.total_tokens.used@none",
         ),
         value: Counter(
@@ -5894,7 +5963,6 @@
             "span.group": "86148ae2d6c09430",
             "span.op": "ai.run.langchain",
             "span.origin": "auto.langchain",
->>>>>>> 24e2e27c
         },
         metadata: BucketMetadata {
             merges: 1,
