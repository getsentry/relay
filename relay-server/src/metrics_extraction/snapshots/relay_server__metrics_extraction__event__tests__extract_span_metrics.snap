---
source: relay-server/src/metrics_extraction/event.rs
expression: metrics
---
[
    Bucket {
        timestamp: UnixTimestamp(1597976302),
        width: 0,
        name: "c:spans/count_per_op@none",
        value: Counter(
            1.0,
        ),
        tags: {
            "span.op": "UI.React.Render",
        },
    },
    Bucket {
        timestamp: UnixTimestamp(1597976302),
        width: 0,
        name: "d:spans/exclusive_time@millisecond",
        value: Distribution(
            [
                2000.0,
            ],
        ),
        tags: {
            "environment": "fake_environment",
            "http.status_code": "500",
            "span.action": "GET",
            "span.category": "http",
            "span.description": "GET http://domain.tld",
            "span.domain": "domain.tld",
            "span.group": "d9dc18637d441612",
            "span.op": "http.client",
            "transaction": "gEt /api/:version/users/",
            "transaction.method": "POST",
            "transaction.op": "myop",
        },
    },
    Bucket {
        timestamp: UnixTimestamp(1597976302),
        width: 0,
        name: "d:spans/exclusive_time_light@millisecond",
        value: Distribution(
            [
                2000.0,
            ],
        ),
        tags: {
            "environment": "fake_environment",
            "http.status_code": "500",
            "span.action": "GET",
            "span.category": "http",
            "span.description": "GET http://domain.tld",
            "span.domain": "domain.tld",
            "span.group": "d9dc18637d441612",
            "span.op": "http.client",
            "transaction.method": "POST",
            "transaction.op": "myop",
        },
    },
    Bucket {
        timestamp: UnixTimestamp(1597976302),
        width: 0,
        name: "c:spans/count_per_op@none",
        value: Counter(
            1.0,
        ),
        tags: {
            "span.op": "http.client",
        },
    },
    Bucket {
        timestamp: UnixTimestamp(1597976302),
        width: 0,
        name: "d:spans/exclusive_time@millisecond",
        value: Distribution(
            [
                2000.0,
            ],
        ),
        tags: {
            "environment": "fake_environment",
            "http.status_code": "500",
            "span.action": "POST",
            "span.category": "http",
            "span.description": "POST http://domain.tld",
            "span.domain": "domain.tld",
            "span.group": "25faf23529f71d3e",
            "span.op": "http.client",
            "transaction": "gEt /api/:version/users/",
            "transaction.method": "POST",
            "transaction.op": "myop",
        },
    },
    Bucket {
        timestamp: UnixTimestamp(1597976302),
        width: 0,
        name: "d:spans/exclusive_time_light@millisecond",
        value: Distribution(
            [
                2000.0,
            ],
        ),
        tags: {
            "environment": "fake_environment",
            "http.status_code": "500",
            "span.action": "POST",
            "span.category": "http",
            "span.description": "POST http://domain.tld",
            "span.domain": "domain.tld",
            "span.group": "25faf23529f71d3e",
            "span.op": "http.client",
            "transaction.method": "POST",
            "transaction.op": "myop",
        },
    },
    Bucket {
        timestamp: UnixTimestamp(1597976302),
        width: 0,
        name: "c:spans/count_per_op@none",
        value: Counter(
            1.0,
        ),
        tags: {
            "span.op": "http.client",
        },
    },
    Bucket {
        timestamp: UnixTimestamp(1597976302),
        width: 0,
        name: "d:spans/exclusive_time@millisecond",
        value: Distribution(
            [
                2000.0,
            ],
        ),
        tags: {
            "environment": "fake_environment",
            "http.status_code": "500",
            "span.action": "PUT",
            "span.category": "http",
            "span.description": "PUT http://domain.tld",
            "span.domain": "domain.tld",
            "span.group": "488f09b46e5978be",
            "span.op": "http.client",
            "transaction": "gEt /api/:version/users/",
            "transaction.method": "POST",
            "transaction.op": "myop",
        },
    },
    Bucket {
        timestamp: UnixTimestamp(1597976302),
        width: 0,
        name: "d:spans/exclusive_time_light@millisecond",
        value: Distribution(
            [
                2000.0,
            ],
        ),
        tags: {
            "environment": "fake_environment",
            "http.status_code": "500",
            "span.action": "PUT",
            "span.category": "http",
            "span.description": "PUT http://domain.tld",
            "span.domain": "domain.tld",
            "span.group": "488f09b46e5978be",
            "span.op": "http.client",
            "transaction.method": "POST",
            "transaction.op": "myop",
        },
    },
    Bucket {
        timestamp: UnixTimestamp(1597976302),
        width: 0,
        name: "c:spans/count_per_op@none",
        value: Counter(
            1.0,
        ),
        tags: {
            "span.op": "http.client",
        },
    },
    Bucket {
        timestamp: UnixTimestamp(1597976302),
        width: 0,
        name: "d:spans/exclusive_time@millisecond",
        value: Distribution(
            [
                2000.0,
            ],
        ),
        tags: {
            "environment": "fake_environment",
            "http.status_code": "500",
            "span.action": "GET",
            "span.category": "http",
            "span.description": "GET *",
            "span.group": "37e3d9fab1ae9162",
            "span.op": "http.client",
            "transaction": "gEt /api/:version/users/",
            "transaction.method": "POST",
            "transaction.op": "myop",
        },
    },
    Bucket {
        timestamp: UnixTimestamp(1597976302),
        width: 0,
        name: "d:spans/exclusive_time_light@millisecond",
        value: Distribution(
            [
                2000.0,
            ],
        ),
        tags: {
            "environment": "fake_environment",
            "http.status_code": "500",
            "span.action": "GET",
            "span.category": "http",
            "span.description": "GET *",
            "span.group": "37e3d9fab1ae9162",
            "span.op": "http.client",
            "transaction.method": "POST",
            "transaction.op": "myop",
        },
    },
    Bucket {
        timestamp: UnixTimestamp(1597976302),
        width: 0,
        name: "c:spans/count_per_op@none",
        value: Counter(
            1.0,
        ),
        tags: {
            "span.op": "http.client",
        },
    },
    Bucket {
        timestamp: UnixTimestamp(1597976302),
        width: 0,
        name: "d:spans/exclusive_time@millisecond",
        value: Distribution(
            [
                2000.0,
            ],
        ),
        tags: {
            "environment": "fake_environment",
            "http.status_code": "500",
            "span.action": "POST",
            "span.category": "http",
            "span.description": "POST http://127.0.0.1:1234",
            "span.group": "464fe695f9cf639c",
            "span.op": "http.client",
            "span.status": "ok",
            "span.status_code": "200",
            "transaction": "gEt /api/:version/users/",
            "transaction.method": "POST",
            "transaction.op": "myop",
        },
    },
    Bucket {
        timestamp: UnixTimestamp(1597976302),
        width: 0,
        name: "d:spans/exclusive_time_light@millisecond",
        value: Distribution(
            [
                2000.0,
            ],
        ),
        tags: {
            "environment": "fake_environment",
            "http.status_code": "500",
            "span.action": "POST",
            "span.category": "http",
            "span.description": "POST http://127.0.0.1:1234",
            "span.group": "464fe695f9cf639c",
            "span.op": "http.client",
            "span.status": "ok",
            "span.status_code": "200",
            "transaction.method": "POST",
            "transaction.op": "myop",
        },
    },
    Bucket {
        timestamp: UnixTimestamp(1597976302),
        width: 0,
        name: "c:spans/count_per_op@none",
        value: Counter(
            1.0,
        ),
        tags: {
            "span.op": "http.client",
        },
    },
    Bucket {
        timestamp: UnixTimestamp(1597976302),
        width: 0,
        name: "d:spans/exclusive_time@millisecond",
        value: Distribution(
            [
                2000.0,
            ],
        ),
        tags: {
            "environment": "fake_environment",
            "http.status_code": "500",
            "span.action": "POST",
            "span.category": "http",
            "span.description": "POST http://*.domain.tld:1234",
            "span.domain": "*.domain.tld:1234",
            "span.group": "86818d1c74ecfc66",
            "span.op": "http.client",
            "span.status": "ok",
            "span.status_code": "200",
            "transaction": "gEt /api/:version/users/",
            "transaction.method": "POST",
            "transaction.op": "myop",
        },
    },
    Bucket {
        timestamp: UnixTimestamp(1597976302),
        width: 0,
        name: "d:spans/exclusive_time_light@millisecond",
        value: Distribution(
            [
                2000.0,
            ],
        ),
        tags: {
            "environment": "fake_environment",
            "http.status_code": "500",
            "span.action": "POST",
            "span.category": "http",
            "span.description": "POST http://*.domain.tld:1234",
            "span.domain": "*.domain.tld:1234",
            "span.group": "86818d1c74ecfc66",
            "span.op": "http.client",
            "span.status": "ok",
            "span.status_code": "200",
            "transaction.method": "POST",
            "transaction.op": "myop",
        },
    },
    Bucket {
        timestamp: UnixTimestamp(1597976302),
        width: 0,
        name: "c:spans/count_per_op@none",
        value: Counter(
            1.0,
        ),
        tags: {
            "span.op": "http.client",
        },
    },
    Bucket {
        timestamp: UnixTimestamp(1597976302),
        width: 0,
        name: "d:spans/exclusive_time@millisecond",
        value: Distribution(
            [
                2000.0,
            ],
        ),
        tags: {
            "environment": "fake_environment",
            "http.status_code": "500",
            "span.action": "POST",
            "span.category": "http",
            "span.description": "POST http://targetdomain.tld:1234",
            "span.domain": "targetdomain.tld:1234",
            "span.group": "72ab88b506cb04b2",
            "span.op": "http.client",
            "span.status": "ok",
            "span.status_code": "200",
            "transaction": "gEt /api/:version/users/",
            "transaction.method": "POST",
            "transaction.op": "myop",
        },
    },
    Bucket {
        timestamp: UnixTimestamp(1597976302),
        width: 0,
        name: "d:spans/exclusive_time_light@millisecond",
        value: Distribution(
            [
                2000.0,
            ],
        ),
        tags: {
            "environment": "fake_environment",
            "http.status_code": "500",
            "span.action": "POST",
            "span.category": "http",
            "span.description": "POST http://targetdomain.tld:1234",
            "span.domain": "targetdomain.tld:1234",
            "span.group": "72ab88b506cb04b2",
            "span.op": "http.client",
            "span.status": "ok",
            "span.status_code": "200",
            "transaction.method": "POST",
            "transaction.op": "myop",
        },
    },
    Bucket {
        timestamp: UnixTimestamp(1597976302),
        width: 0,
        name: "c:spans/count_per_op@none",
        value: Counter(
            1.0,
        ),
        tags: {
            "span.op": "http.client",
        },
    },
    Bucket {
        timestamp: UnixTimestamp(1597976302),
        width: 0,
        name: "d:spans/exclusive_time@millisecond",
        value: Distribution(
            [
                2000.0,
            ],
        ),
        tags: {
            "environment": "fake_environment",
            "http.status_code": "500",
            "span.action": "POST",
            "span.category": "http",
            "span.description": "POST http://targetdomain:1234",
            "span.domain": "targetdomain:1234",
            "span.group": "c8e531abe96ff360",
            "span.op": "http.client",
            "span.status": "ok",
            "span.status_code": "200",
            "transaction": "gEt /api/:version/users/",
            "transaction.method": "POST",
            "transaction.op": "myop",
        },
    },
    Bucket {
        timestamp: UnixTimestamp(1597976302),
        width: 0,
        name: "d:spans/exclusive_time_light@millisecond",
        value: Distribution(
            [
                2000.0,
            ],
        ),
        tags: {
            "environment": "fake_environment",
            "http.status_code": "500",
            "span.action": "POST",
            "span.category": "http",
            "span.description": "POST http://targetdomain:1234",
            "span.domain": "targetdomain:1234",
            "span.group": "c8e531abe96ff360",
            "span.op": "http.client",
            "span.status": "ok",
            "span.status_code": "200",
            "transaction.method": "POST",
            "transaction.op": "myop",
        },
    },
    Bucket {
        timestamp: UnixTimestamp(1597976302),
        width: 0,
        name: "c:spans/count_per_op@none",
        value: Counter(
            1.0,
        ),
        tags: {
            "span.op": "http.client",
        },
    },
    Bucket {
        timestamp: UnixTimestamp(1597976302),
        width: 0,
        name: "d:spans/exclusive_time@millisecond",
        value: Distribution(
            [
                2000.0,
            ],
        ),
        tags: {
            "environment": "fake_environment",
            "http.status_code": "500",
            "span.action": "POST",
            "span.category": "http",
            "span.description": "POST http://*.domain.tld:1234",
            "span.domain": "*.domain.tld:1234",
            "span.group": "86818d1c74ecfc66",
            "span.op": "http.client",
            "span.status": "ok",
            "span.status_code": "200",
            "transaction": "gEt /api/:version/users/",
            "transaction.method": "POST",
            "transaction.op": "myop",
        },
    },
    Bucket {
        timestamp: UnixTimestamp(1597976302),
        width: 0,
        name: "d:spans/exclusive_time_light@millisecond",
        value: Distribution(
            [
                2000.0,
            ],
        ),
        tags: {
            "environment": "fake_environment",
            "http.status_code": "500",
            "span.action": "POST",
            "span.category": "http",
            "span.description": "POST http://*.domain.tld:1234",
            "span.domain": "*.domain.tld:1234",
            "span.group": "86818d1c74ecfc66",
            "span.op": "http.client",
            "span.status": "ok",
            "span.status_code": "200",
            "transaction.method": "POST",
            "transaction.op": "myop",
        },
    },
    Bucket {
        timestamp: UnixTimestamp(1597976302),
        width: 0,
        name: "c:spans/count_per_op@none",
        value: Counter(
            1.0,
        ),
        tags: {
            "span.op": "http.client",
        },
    },
    Bucket {
        timestamp: UnixTimestamp(1597976302),
        width: 0,
        name: "d:spans/exclusive_time@millisecond",
        value: Distribution(
            [
                2000.0,
            ],
        ),
        tags: {
            "environment": "fake_environment",
            "http.status_code": "500",
            "span.action": "POST",
            "span.category": "http",
            "span.description": "POST http://*.domain.tld:1234",
            "span.domain": "*.domain.tld:1234",
            "span.group": "86818d1c74ecfc66",
            "span.op": "http.client",
            "span.status": "ok",
            "span.status_code": "200",
            "transaction": "gEt /api/:version/users/",
            "transaction.method": "POST",
            "transaction.op": "myop",
        },
    },
    Bucket {
        timestamp: UnixTimestamp(1597976302),
        width: 0,
        name: "d:spans/exclusive_time_light@millisecond",
        value: Distribution(
            [
                2000.0,
            ],
        ),
        tags: {
            "environment": "fake_environment",
            "http.status_code": "500",
            "span.action": "POST",
            "span.category": "http",
            "span.description": "POST http://*.domain.tld:1234",
            "span.domain": "*.domain.tld:1234",
            "span.group": "86818d1c74ecfc66",
            "span.op": "http.client",
            "span.status": "ok",
            "span.status_code": "200",
            "transaction.method": "POST",
            "transaction.op": "myop",
        },
    },
    Bucket {
        timestamp: UnixTimestamp(1597976302),
        width: 0,
        name: "c:spans/count_per_op@none",
        value: Counter(
            1.0,
        ),
        tags: {
            "span.op": "http.client",
        },
    },
    Bucket {
        timestamp: UnixTimestamp(1597976302),
        width: 0,
        name: "d:spans/exclusive_time@millisecond",
        value: Distribution(
            [
                2000.0,
            ],
        ),
        tags: {
            "environment": "fake_environment",
            "http.status_code": "500",
            "span.action": "SELECT",
            "span.category": "db",
            "span.description": "SeLeCt column FROM tAbLe WHERE id IN (%s)",
            "span.domain": "table",
            "span.group": "f4a7fef06db3d88e",
            "span.op": "db.sql.query",
            "span.status": "ok",
            "span.system": "postgresql",
            "transaction": "gEt /api/:version/users/",
            "transaction.method": "POST",
            "transaction.op": "myop",
        },
    },
    Bucket {
        timestamp: UnixTimestamp(1597976302),
        width: 0,
        name: "d:spans/exclusive_time_light@millisecond",
        value: Distribution(
            [
                2000.0,
            ],
        ),
        tags: {
            "environment": "fake_environment",
            "http.status_code": "500",
            "span.action": "SELECT",
            "span.category": "db",
            "span.description": "SeLeCt column FROM tAbLe WHERE id IN (%s)",
            "span.domain": "table",
            "span.group": "f4a7fef06db3d88e",
            "span.op": "db.sql.query",
            "span.status": "ok",
            "span.system": "postgresql",
            "transaction.method": "POST",
            "transaction.op": "myop",
        },
    },
    Bucket {
        timestamp: UnixTimestamp(1597976302),
        width: 0,
        name: "c:spans/count_per_op@none",
        value: Counter(
            1.0,
        ),
        tags: {
            "span.op": "db.sql.query",
        },
    },
    Bucket {
        timestamp: UnixTimestamp(1597976302),
        width: 0,
        name: "d:spans/exclusive_time@millisecond",
        value: Distribution(
            [
                2000.0,
            ],
        ),
        tags: {
            "environment": "fake_environment",
            "http.status_code": "500",
            "span.action": "SELECT",
            "span.category": "db",
            "span.description": "select column FROM table WHERE id IN (%s)",
            "span.domain": "table",
            "span.group": "4f9711d2d09963b9",
            "span.op": "db",
            "span.status": "ok",
            "transaction": "gEt /api/:version/users/",
            "transaction.method": "POST",
            "transaction.op": "myop",
        },
    },
    Bucket {
        timestamp: UnixTimestamp(1597976302),
        width: 0,
        name: "d:spans/exclusive_time_light@millisecond",
        value: Distribution(
            [
                2000.0,
            ],
        ),
        tags: {
            "environment": "fake_environment",
            "http.status_code": "500",
            "span.action": "SELECT",
            "span.category": "db",
            "span.description": "select column FROM table WHERE id IN (%s)",
            "span.domain": "table",
            "span.group": "4f9711d2d09963b9",
            "span.op": "db",
            "span.status": "ok",
            "transaction.method": "POST",
            "transaction.op": "myop",
        },
    },
    Bucket {
        timestamp: UnixTimestamp(1597976302),
        width: 0,
        name: "c:spans/count_per_op@none",
        value: Counter(
            1.0,
        ),
        tags: {
            "span.op": "db",
        },
    },
    Bucket {
        timestamp: UnixTimestamp(1597976302),
        width: 0,
        name: "d:spans/exclusive_time@millisecond",
        value: Distribution(
            [
                2000.0,
            ],
        ),
        tags: {
            "environment": "fake_environment",
            "http.status_code": "500",
            "span.action": "INSERT",
            "span.category": "db",
            "span.domain": "table",
            "span.op": "db.sql.query",
            "span.status": "ok",
            "span.system": "postgresql",
            "transaction": "gEt /api/:version/users/",
            "transaction.method": "POST",
            "transaction.op": "myop",
        },
    },
    Bucket {
        timestamp: UnixTimestamp(1597976302),
        width: 0,
        name: "d:spans/exclusive_time_light@millisecond",
        value: Distribution(
            [
                2000.0,
            ],
        ),
        tags: {
            "environment": "fake_environment",
            "http.status_code": "500",
            "span.action": "INSERT",
            "span.category": "db",
            "span.domain": "table",
            "span.op": "db.sql.query",
            "span.status": "ok",
            "span.system": "postgresql",
            "transaction.method": "POST",
            "transaction.op": "myop",
        },
    },
    Bucket {
        timestamp: UnixTimestamp(1597976302),
        width: 0,
        name: "c:spans/count_per_op@none",
        value: Counter(
            1.0,
        ),
        tags: {
            "span.op": "db.sql.query",
        },
    },
    Bucket {
        timestamp: UnixTimestamp(1597976302),
        width: 0,
        name: "d:spans/exclusive_time@millisecond",
        value: Distribution(
            [
                2000.0,
            ],
        ),
        tags: {
            "environment": "fake_environment",
            "http.status_code": "500",
            "span.action": "INSERT",
            "span.category": "db",
            "span.description": "INSERT INTO from_date (..) VALUES (%s)",
            "span.domain": ",from_date,",
            "span.group": "e4ea457c8e7e4109",
            "span.op": "db.sql.query",
            "span.status": "ok",
            "span.system": "postgresql",
            "transaction": "gEt /api/:version/users/",
            "transaction.method": "POST",
            "transaction.op": "myop",
        },
    },
    Bucket {
        timestamp: UnixTimestamp(1597976302),
        width: 0,
        name: "d:spans/exclusive_time_light@millisecond",
        value: Distribution(
            [
                2000.0,
            ],
        ),
        tags: {
            "environment": "fake_environment",
            "http.status_code": "500",
            "span.action": "INSERT",
            "span.category": "db",
            "span.description": "INSERT INTO from_date (..) VALUES (%s)",
            "span.domain": ",from_date,",
            "span.group": "e4ea457c8e7e4109",
            "span.op": "db.sql.query",
            "span.status": "ok",
            "span.system": "postgresql",
            "transaction.method": "POST",
            "transaction.op": "myop",
        },
    },
    Bucket {
        timestamp: UnixTimestamp(1597976302),
        width: 0,
        name: "c:spans/count_per_op@none",
        value: Counter(
            1.0,
        ),
        tags: {
            "span.op": "db.sql.query",
        },
    },
    Bucket {
        timestamp: UnixTimestamp(1597976302),
        width: 0,
        name: "d:spans/exclusive_time@millisecond",
        value: Distribution(
            [
                2000.0,
            ],
        ),
        tags: {
            "environment": "fake_environment",
            "http.status_code": "500",
            "span.action": "INSERT",
            "span.category": "db",
            "span.domain": "table",
            "span.op": "db",
            "span.status": "ok",
            "transaction": "gEt /api/:version/users/",
            "transaction.method": "POST",
            "transaction.op": "myop",
        },
    },
    Bucket {
        timestamp: UnixTimestamp(1597976302),
        width: 0,
        name: "d:spans/exclusive_time_light@millisecond",
        value: Distribution(
            [
                2000.0,
            ],
        ),
        tags: {
            "environment": "fake_environment",
            "http.status_code": "500",
            "span.action": "INSERT",
            "span.category": "db",
            "span.domain": "table",
            "span.op": "db",
            "span.status": "ok",
            "transaction.method": "POST",
            "transaction.op": "myop",
        },
    },
    Bucket {
        timestamp: UnixTimestamp(1597976302),
        width: 0,
        name: "c:spans/count_per_op@none",
        value: Counter(
            1.0,
        ),
        tags: {
            "span.op": "db",
        },
    },
    Bucket {
        timestamp: UnixTimestamp(1597976302),
        width: 0,
        name: "d:spans/exclusive_time@millisecond",
        value: Distribution(
            [
                2000.0,
            ],
        ),
        tags: {
            "environment": "fake_environment",
            "http.status_code": "500",
            "span.action": "SELECT",
            "span.category": "db",
            "span.description": "SELECT * FROM table WHERE id IN (val)",
            "span.domain": "table",
            "span.group": "03cb381cee3f1463",
            "span.op": "db.sql.query",
            "span.status": "ok",
            "span.system": "postgresql",
            "transaction": "gEt /api/:version/users/",
            "transaction.method": "POST",
            "transaction.op": "myop",
        },
    },
    Bucket {
        timestamp: UnixTimestamp(1597976302),
        width: 0,
        name: "d:spans/exclusive_time_light@millisecond",
        value: Distribution(
            [
                2000.0,
            ],
        ),
        tags: {
            "environment": "fake_environment",
            "http.status_code": "500",
            "span.action": "SELECT",
            "span.category": "db",
            "span.description": "SELECT * FROM table WHERE id IN (val)",
            "span.domain": "table",
            "span.group": "03cb381cee3f1463",
            "span.op": "db.sql.query",
            "span.status": "ok",
            "span.system": "postgresql",
            "transaction.method": "POST",
            "transaction.op": "myop",
        },
    },
    Bucket {
        timestamp: UnixTimestamp(1597976302),
        width: 0,
        name: "c:spans/count_per_op@none",
        value: Counter(
            1.0,
        ),
        tags: {
            "span.op": "db.sql.query",
        },
    },
    Bucket {
        timestamp: UnixTimestamp(1597976302),
        width: 0,
        name: "d:spans/exclusive_time@millisecond",
        value: Distribution(
            [
                2000.0,
            ],
        ),
        tags: {
            "environment": "fake_environment",
            "http.status_code": "500",
            "span.action": "SELECT",
            "span.category": "db",
            "span.description": "SELECT col FROM table WHERE col = %s",
            "span.domain": ",table,",
            "span.group": "e0f7e81a59b030ba",
            "span.op": "db",
            "span.status": "ok",
            "span.system": "postgresql",
            "transaction": "gEt /api/:version/users/",
            "transaction.method": "POST",
            "transaction.op": "myop",
        },
    },
    Bucket {
        timestamp: UnixTimestamp(1597976302),
        width: 0,
        name: "d:spans/exclusive_time_light@millisecond",
        value: Distribution(
            [
                2000.0,
            ],
        ),
        tags: {
            "environment": "fake_environment",
            "http.status_code": "500",
            "span.action": "SELECT",
            "span.category": "db",
            "span.description": "SELECT col FROM table WHERE col = %s",
            "span.domain": ",table,",
            "span.group": "e0f7e81a59b030ba",
            "span.op": "db",
            "span.status": "ok",
            "span.system": "postgresql",
            "transaction.method": "POST",
            "transaction.op": "myop",
        },
    },
    Bucket {
        timestamp: UnixTimestamp(1597976302),
        width: 0,
        name: "c:spans/count_per_op@none",
        value: Counter(
            1.0,
        ),
        tags: {
            "span.op": "db",
        },
    },
    Bucket {
        timestamp: UnixTimestamp(1597976302),
        width: 0,
        name: "d:spans/exclusive_time@millisecond",
        value: Distribution(
            [
                2000.0,
            ],
        ),
        tags: {
            "environment": "fake_environment",
            "http.status_code": "500",
            "span.action": "DELETE",
            "span.category": "db",
            "span.domain": "table",
            "span.op": "db",
            "span.status": "ok",
            "span.system": "mydatabase",
            "transaction": "gEt /api/:version/users/",
            "transaction.method": "POST",
            "transaction.op": "myop",
        },
    },
    Bucket {
        timestamp: UnixTimestamp(1597976302),
        width: 0,
        name: "d:spans/exclusive_time_light@millisecond",
        value: Distribution(
            [
                2000.0,
            ],
        ),
        tags: {
            "environment": "fake_environment",
            "http.status_code": "500",
            "span.action": "DELETE",
            "span.category": "db",
            "span.domain": "table",
            "span.op": "db",
            "span.status": "ok",
            "span.system": "mydatabase",
            "transaction.method": "POST",
            "transaction.op": "myop",
        },
    },
    Bucket {
        timestamp: UnixTimestamp(1597976302),
        width: 0,
        name: "c:spans/count_per_op@none",
        value: Counter(
            1.0,
        ),
        tags: {
            "span.op": "db",
        },
    },
    Bucket {
        timestamp: UnixTimestamp(1597976302),
        width: 0,
        name: "d:spans/exclusive_time@millisecond",
        value: Distribution(
            [
                2000.0,
            ],
        ),
        tags: {
            "environment": "fake_environment",
            "http.status_code": "500",
            "span.action": "UPDATE",
            "span.category": "db",
            "span.domain": "table",
            "span.op": "db",
            "span.status": "ok",
            "span.system": "mydatabase",
            "transaction": "gEt /api/:version/users/",
            "transaction.method": "POST",
            "transaction.op": "myop",
        },
    },
    Bucket {
        timestamp: UnixTimestamp(1597976302),
        width: 0,
        name: "d:spans/exclusive_time_light@millisecond",
        value: Distribution(
            [
                2000.0,
            ],
        ),
        tags: {
            "environment": "fake_environment",
            "http.status_code": "500",
            "span.action": "UPDATE",
            "span.category": "db",
            "span.domain": "table",
            "span.op": "db",
            "span.status": "ok",
            "span.system": "mydatabase",
            "transaction.method": "POST",
            "transaction.op": "myop",
        },
    },
    Bucket {
        timestamp: UnixTimestamp(1597976302),
        width: 0,
        name: "c:spans/count_per_op@none",
        value: Counter(
            1.0,
        ),
        tags: {
            "span.op": "db",
        },
    },
    Bucket {
        timestamp: UnixTimestamp(1597976302),
        width: 0,
        name: "d:spans/exclusive_time@millisecond",
        value: Distribution(
            [
                2000.0,
            ],
        ),
        tags: {
            "environment": "fake_environment",
            "http.status_code": "500",
            "span.action": "SAVEPOINT",
            "span.category": "db",
            "span.description": "SAVEPOINT %s",
            "span.group": "3f955cbde39e04b9",
            "span.op": "db",
            "span.status": "ok",
            "span.system": "mydatabase",
            "transaction": "gEt /api/:version/users/",
            "transaction.method": "POST",
            "transaction.op": "myop",
        },
    },
    Bucket {
        timestamp: UnixTimestamp(1597976302),
        width: 0,
        name: "d:spans/exclusive_time_light@millisecond",
        value: Distribution(
            [
                2000.0,
            ],
        ),
        tags: {
            "environment": "fake_environment",
            "http.status_code": "500",
            "span.action": "SAVEPOINT",
            "span.category": "db",
            "span.description": "SAVEPOINT %s",
            "span.group": "3f955cbde39e04b9",
            "span.op": "db",
            "span.status": "ok",
            "span.system": "mydatabase",
            "transaction.method": "POST",
            "transaction.op": "myop",
        },
    },
    Bucket {
        timestamp: UnixTimestamp(1597976302),
        width: 0,
        name: "c:spans/count_per_op@none",
        value: Counter(
            1.0,
        ),
        tags: {
            "span.op": "db",
        },
    },
    Bucket {
        timestamp: UnixTimestamp(1597976302),
        width: 0,
        name: "c:spans/count_per_op@none",
        value: Counter(
            1.0,
        ),
        tags: {
            "span.op": "cache.get_item",
        },
    },
    Bucket {
        timestamp: UnixTimestamp(1597976302),
        width: 0,
        name: "c:spans/count_per_op@none",
        value: Counter(
            1.0,
        ),
        tags: {
            "span.op": "db.redis",
        },
    },
    Bucket {
        timestamp: UnixTimestamp(1597976302),
        width: 0,
        name: "c:spans/count_per_op@none",
        value: Counter(
            1.0,
        ),
        tags: {
            "span.op": "db.redis",
        },
    },
    Bucket {
        timestamp: UnixTimestamp(1597976302),
        width: 0,
        name: "c:spans/count_per_op@none",
        value: Counter(
            1.0,
        ),
        tags: {
            "span.op": "db.redis",
        },
    },
    Bucket {
        timestamp: UnixTimestamp(1597976302),
        width: 0,
        name: "c:spans/count_per_op@none",
        value: Counter(
            1.0,
        ),
        tags: {
            "span.op": "resource.script",
        },
    },
    Bucket {
        timestamp: UnixTimestamp(1597976302),
        width: 0,
        name: "c:spans/count_per_op@none",
        value: Counter(
            1.0,
        ),
        tags: {
            "span.op": "db.sql.query",
        },
    },
    Bucket {
        timestamp: UnixTimestamp(1597976302),
        width: 0,
        name: "d:spans/exclusive_time@millisecond",
        value: Distribution(
            [
                2000.0,
            ],
        ),
        tags: {
            "environment": "fake_environment",
            "http.status_code": "500",
            "span.category": "resource",
            "span.description": "http://domain/*/myscript-*.js",
            "span.domain": "domain",
            "span.group": "ea1af0b8d5f734c5",
            "span.op": "resource.script",
            "span.status": "ok",
            "transaction": "gEt /api/:version/users/",
            "transaction.method": "POST",
            "transaction.op": "myop",
        },
    },
    Bucket {
        timestamp: UnixTimestamp(1597976302),
        width: 0,
        name: "d:spans/exclusive_time_light@millisecond",
        value: Distribution(
            [
                2000.0,
            ],
        ),
        tags: {
            "environment": "fake_environment",
            "http.status_code": "500",
            "span.category": "resource",
            "span.description": "http://domain/*/myscript-*.js",
            "span.domain": "domain",
            "span.group": "ea1af0b8d5f734c5",
            "span.op": "resource.script",
            "span.status": "ok",
            "transaction.method": "POST",
            "transaction.op": "myop",
        },
    },
    Bucket {
        timestamp: UnixTimestamp(1597976302),
        width: 0,
        name: "d:spans/exclusive_time@millisecond",
        value: Distribution(
            [
                2000.0,
            ],
        ),
        tags: {
            "environment": "fake_environment",
            "http.status_code": "500",
            "span.action": "DELETE",
            "span.category": "db",
            "span.domain": "table",
            "span.op": "db.sql.query",
            "span.status": "ok",
            "span.system": "mydatabase",
            "transaction": "gEt /api/:version/users/",
            "transaction.method": "POST",
            "transaction.op": "myop",
        },
    },
    Bucket {
        timestamp: UnixTimestamp(1597976302),
        width: 0,
        name: "d:spans/exclusive_time_light@millisecond",
        value: Distribution(
            [
                2000.0,
            ],
        ),
        tags: {
            "environment": "fake_environment",
            "http.status_code": "500",
            "span.action": "DELETE",
            "span.category": "db",
            "span.domain": "table",
            "span.op": "db.sql.query",
            "span.status": "ok",
            "span.system": "mydatabase",
            "transaction.method": "POST",
            "transaction.op": "myop",
        },
    },
    Bucket {
        timestamp: UnixTimestamp(1597976302),
        width: 0,
        name: "c:spans/count_per_op@none",
        value: Counter(
            1.0,
        ),
        tags: {
            "span.op": "db.sql.query",
        },
    },
    Bucket {
        timestamp: UnixTimestamp(1597976302),
        width: 0,
        name: "c:spans/count_per_op@none",
        value: Counter(
            1.0,
        ),
        tags: {
            "span.op": "db.mongodb.find",
        },
    },
    Bucket {
        timestamp: UnixTimestamp(1597976302),
        width: 0,
        name: "d:spans/exclusive_time@millisecond",
        value: Distribution(
            [
                2000.0,
            ],
        ),
        tags: {
            "environment": "fake_environment",
            "http.status_code": "500",
            "span.action": "DELETE",
            "span.category": "db",
            "span.domain": "table",
            "span.op": "db.sql.activerecord",
            "span.status": "ok",
            "span.system": "mydatabase",
            "transaction": "gEt /api/:version/users/",
            "transaction.method": "POST",
            "transaction.op": "myop",
        },
    },
    Bucket {
        timestamp: UnixTimestamp(1597976302),
        width: 0,
        name: "d:spans/exclusive_time_light@millisecond",
        value: Distribution(
            [
                2000.0,
            ],
        ),
        tags: {
            "environment": "fake_environment",
            "http.status_code": "500",
            "span.action": "DELETE",
            "span.category": "db",
            "span.domain": "table",
            "span.op": "db.sql.activerecord",
            "span.status": "ok",
            "span.system": "mydatabase",
            "transaction.method": "POST",
            "transaction.op": "myop",
        },
    },
    Bucket {
        timestamp: UnixTimestamp(1597976302),
        width: 0,
        name: "c:spans/count_per_op@none",
        value: Counter(
            1.0,
        ),
        tags: {
            "span.op": "db.sql.activerecord",
        },
    },
    Bucket {
        timestamp: UnixTimestamp(1597976302),
        width: 0,
        name: "c:spans/count_per_op@none",
        value: Counter(
            1.0,
        ),
        tags: {
            "span.op": "db.redis.command",
        },
    },
    Bucket {
        timestamp: UnixTimestamp(1695255152),
        width: 0,
        name: "d:spans/exclusive_time@millisecond",
        value: Distribution(
            [
                15833.532095,
            ],
        ),
        tags: {
            "environment": "fake_environment",
            "http.status_code": "500",
            "span.description": "viewDidLoad",
            "span.group": "247104252ec2b753",
            "span.op": "ui.load",
            "span.status": "ok",
            "span.status_code": "200",
            "transaction": "gEt /api/:version/users/",
            "transaction.method": "POST",
            "transaction.op": "myop",
        },
    },
    Bucket {
        timestamp: UnixTimestamp(1695255152),
        width: 0,
        name: "d:spans/exclusive_time_light@millisecond",
        value: Distribution(
            [
                15833.532095,
            ],
        ),
        tags: {
            "environment": "fake_environment",
            "http.status_code": "500",
            "span.description": "viewDidLoad",
            "span.group": "247104252ec2b753",
            "span.op": "ui.load",
            "span.status": "ok",
            "span.status_code": "200",
            "transaction.method": "POST",
            "transaction.op": "myop",
        },
    },
    Bucket {
        timestamp: UnixTimestamp(1695255152),
        width: 0,
        name: "c:spans/count_per_op@none",
        value: Counter(
            1.0,
        ),
        tags: {
            "span.op": "ui.load",
        },
    },
    Bucket {
        timestamp: UnixTimestamp(1695255136),
        width: 0,
        name: "d:spans/exclusive_time@millisecond",
        value: Distribution(
            [
                1668.516159,
            ],
        ),
        tags: {
            "environment": "fake_environment",
            "http.status_code": "500",
            "span.category": "app",
            "span.description": "Cold Start",
            "span.group": "2d675185edfeb30c",
            "span.op": "app.start.cold",
            "span.status_code": "200",
            "transaction": "gEt /api/:version/users/",
            "transaction.method": "POST",
            "transaction.op": "myop",
        },
    },
    Bucket {
        timestamp: UnixTimestamp(1695255136),
        width: 0,
        name: "d:spans/exclusive_time_light@millisecond",
        value: Distribution(
            [
                1668.516159,
            ],
        ),
        tags: {
            "environment": "fake_environment",
            "http.status_code": "500",
            "span.category": "app",
            "span.description": "Cold Start",
            "span.group": "2d675185edfeb30c",
            "span.op": "app.start.cold",
            "span.status_code": "200",
            "transaction.method": "POST",
            "transaction.op": "myop",
        },
    },
    Bucket {
<<<<<<< HEAD
        timestamp: UnixTimestamp(1695255136),
        width: 0,
        name: "c:spans/count_per_op@none",
        value: Counter(
            1.0,
        ),
        tags: {
            "span.op": "app.start.cold",
=======
        timestamp: UnixTimestamp(1694732408),
        width: 0,
        name: "d:spans/exclusive_time@millisecond",
        value: Distribution(
            [
                477.800131,
            ],
        ),
        tags: {
            "environment": "fake_environment",
            "http.status_code": "500",
            "resource.render_blocking_status": "blocking",
            "span.category": "resource",
            "span.description": "https://*.domain.com/*/*.css",
            "span.domain": "*.domain.com",
            "span.group": "d744fa0716ef1142",
            "span.op": "resource.css",
            "transaction": "gEt /api/:version/users/",
            "transaction.method": "POST",
            "transaction.op": "myop",
        },
    },
    Bucket {
        timestamp: UnixTimestamp(1694732408),
        width: 0,
        name: "d:spans/exclusive_time_light@millisecond",
        value: Distribution(
            [
                477.800131,
            ],
        ),
        tags: {
            "environment": "fake_environment",
            "http.status_code": "500",
            "resource.render_blocking_status": "blocking",
            "span.category": "resource",
            "span.description": "https://*.domain.com/*/*.css",
            "span.domain": "*.domain.com",
            "span.group": "d744fa0716ef1142",
            "span.op": "resource.css",
            "transaction.method": "POST",
            "transaction.op": "myop",
        },
    },
    Bucket {
        timestamp: UnixTimestamp(1694732408),
        width: 0,
        name: "d:spans/http.response_content_length@byte",
        value: Distribution(
            [
                36170.0,
            ],
        ),
        tags: {
            "environment": "fake_environment",
            "resource.render_blocking_status": "blocking",
            "span.description": "https://*.domain.com/*/*.css",
            "span.domain": "*.domain.com",
            "span.group": "d744fa0716ef1142",
            "span.op": "resource.css",
            "transaction": "gEt /api/:version/users/",
        },
    },
    Bucket {
        timestamp: UnixTimestamp(1694732408),
        width: 0,
        name: "d:spans/http.decoded_response_content_length@byte",
        value: Distribution(
            [
                128950.0,
            ],
        ),
        tags: {
            "environment": "fake_environment",
            "resource.render_blocking_status": "blocking",
            "span.description": "https://*.domain.com/*/*.css",
            "span.domain": "*.domain.com",
            "span.group": "d744fa0716ef1142",
            "span.op": "resource.css",
            "transaction": "gEt /api/:version/users/",
>>>>>>> a46cd213
        },
    },
    Bucket {
        timestamp: UnixTimestamp(1694732408),
        width: 0,
<<<<<<< HEAD
        name: "c:spans/count_per_op@none",
        value: Counter(
            1.0,
        ),
        tags: {
            "span.op": "resource.css",
=======
        name: "d:spans/http.response_transfer_size@byte",
        value: Distribution(
            [
                36470.0,
            ],
        ),
        tags: {
            "environment": "fake_environment",
            "resource.render_blocking_status": "blocking",
            "span.description": "https://*.domain.com/*/*.css",
            "span.domain": "*.domain.com",
            "span.group": "d744fa0716ef1142",
            "span.op": "resource.css",
            "transaction": "gEt /api/:version/users/",
>>>>>>> a46cd213
        },
    },
]<|MERGE_RESOLUTION|>--- conflicted
+++ resolved
@@ -1219,28 +1219,6 @@
     Bucket {
         timestamp: UnixTimestamp(1597976302),
         width: 0,
-        name: "c:spans/count_per_op@none",
-        value: Counter(
-            1.0,
-        ),
-        tags: {
-            "span.op": "resource.script",
-        },
-    },
-    Bucket {
-        timestamp: UnixTimestamp(1597976302),
-        width: 0,
-        name: "c:spans/count_per_op@none",
-        value: Counter(
-            1.0,
-        ),
-        tags: {
-            "span.op": "db.sql.query",
-        },
-    },
-    Bucket {
-        timestamp: UnixTimestamp(1597976302),
-        width: 0,
         name: "d:spans/exclusive_time@millisecond",
         value: Distribution(
             [
@@ -1286,6 +1264,28 @@
     Bucket {
         timestamp: UnixTimestamp(1597976302),
         width: 0,
+        name: "c:spans/count_per_op@none",
+        value: Counter(
+            1.0,
+        ),
+        tags: {
+            "span.op": "resource.script",
+        },
+    },
+    Bucket {
+        timestamp: UnixTimestamp(1597976302),
+        width: 0,
+        name: "c:spans/count_per_op@none",
+        value: Counter(
+            1.0,
+        ),
+        tags: {
+            "span.op": "db.sql.query",
+        },
+    },
+    Bucket {
+        timestamp: UnixTimestamp(1597976302),
+        width: 0,
         name: "d:spans/exclusive_time@millisecond",
         value: Distribution(
             [
@@ -1515,7 +1515,6 @@
         },
     },
     Bucket {
-<<<<<<< HEAD
         timestamp: UnixTimestamp(1695255136),
         width: 0,
         name: "c:spans/count_per_op@none",
@@ -1524,7 +1523,9 @@
         ),
         tags: {
             "span.op": "app.start.cold",
-=======
+        },
+    },
+    Bucket {
         timestamp: UnixTimestamp(1694732408),
         width: 0,
         name: "d:spans/exclusive_time@millisecond",
@@ -1605,20 +1606,11 @@
             "span.group": "d744fa0716ef1142",
             "span.op": "resource.css",
             "transaction": "gEt /api/:version/users/",
->>>>>>> a46cd213
         },
     },
     Bucket {
         timestamp: UnixTimestamp(1694732408),
         width: 0,
-<<<<<<< HEAD
-        name: "c:spans/count_per_op@none",
-        value: Counter(
-            1.0,
-        ),
-        tags: {
-            "span.op": "resource.css",
-=======
         name: "d:spans/http.response_transfer_size@byte",
         value: Distribution(
             [
@@ -1633,7 +1625,17 @@
             "span.group": "d744fa0716ef1142",
             "span.op": "resource.css",
             "transaction": "gEt /api/:version/users/",
->>>>>>> a46cd213
+        },
+    },
+    Bucket {
+        timestamp: UnixTimestamp(1694732408),
+        width: 0,
+        name: "c:spans/count_per_op@none",
+        value: Counter(
+            1.0,
+        ),
+        tags: {
+            "span.op": "resource.css",
         },
     },
 ]