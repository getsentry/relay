--- conflicted
+++ resolved
@@ -29,13 +29,10 @@
             "environment": String(
                 "fake_environment",
             ),
-<<<<<<< HEAD
-            "http.status_code": String(
-                "200",
-=======
-            "release": String(
-                "1.2.3",
->>>>>>> c4b0791b
+            "http.status_code": String(
+                "200",
+            "release": String(
+                "1.2.3",
             ),
             "span.op": String(
                 "react.mount",
@@ -81,13 +78,10 @@
             "environment": String(
                 "fake_environment",
             ),
-<<<<<<< HEAD
-            "http.status_code": String(
-                "200",
-=======
-            "release": String(
-                "1.2.3",
->>>>>>> c4b0791b
+            "http.status_code": String(
+                "200",
+            "release": String(
+                "1.2.3",
             ),
             "span.category": String(
                 "ui.react",
@@ -139,13 +133,10 @@
             "http.method": String(
                 "PoSt",
             ),
-<<<<<<< HEAD
-            "http.status_code": String(
-                "200",
-=======
-            "release": String(
-                "1.2.3",
->>>>>>> c4b0791b
+            "http.status_code": String(
+                "200",
+            "release": String(
+                "1.2.3",
             ),
             "span.action": String(
                 "POST",
@@ -215,13 +206,10 @@
             "http.method": String(
                 "POST",
             ),
-<<<<<<< HEAD
-            "http.status_code": String(
-                "200",
-=======
-            "release": String(
-                "1.2.3",
->>>>>>> c4b0791b
+            "http.status_code": String(
+                "200",
+            "release": String(
+                "1.2.3",
             ),
             "span.action": String(
                 "POST",
@@ -294,13 +282,10 @@
             "http.method": String(
                 "POST",
             ),
-<<<<<<< HEAD
-            "http.status_code": String(
-                "200",
-=======
-            "release": String(
-                "1.2.3",
->>>>>>> c4b0791b
+            "http.status_code": String(
+                "200",
+            "release": String(
+                "1.2.3",
             ),
             "span.action": String(
                 "POST",
@@ -529,13 +514,10 @@
             "environment": String(
                 "fake_environment",
             ),
-<<<<<<< HEAD
-            "http.status_code": String(
-                "200",
-=======
-            "release": String(
-                "1.2.3",
->>>>>>> c4b0791b
+            "http.status_code": String(
+                "200",
+            "release": String(
+                "1.2.3",
             ),
             "span.action": String(
                 "SELECT",
@@ -608,13 +590,10 @@
             "environment": String(
                 "fake_environment",
             ),
-<<<<<<< HEAD
-            "http.status_code": String(
-                "200",
-=======
-            "release": String(
-                "1.2.3",
->>>>>>> c4b0791b
+            "http.status_code": String(
+                "200",
+            "release": String(
+                "1.2.3",
             ),
             "span.action": String(
                 "SELECT",
@@ -687,13 +666,10 @@
             "environment": String(
                 "fake_environment",
             ),
-<<<<<<< HEAD
-            "http.status_code": String(
-                "200",
-=======
-            "release": String(
-                "1.2.3",
->>>>>>> c4b0791b
+            "http.status_code": String(
+                "200",
+            "release": String(
+                "1.2.3",
             ),
             "span.action": String(
                 "INSERT",
@@ -763,13 +739,10 @@
             "environment": String(
                 "fake_environment",
             ),
-<<<<<<< HEAD
-            "http.status_code": String(
-                "200",
-=======
-            "release": String(
-                "1.2.3",
->>>>>>> c4b0791b
+            "http.status_code": String(
+                "200",
+            "release": String(
+                "1.2.3",
             ),
             "span.action": String(
                 "INSERT",
@@ -833,13 +806,10 @@
             "environment": String(
                 "fake_environment",
             ),
-<<<<<<< HEAD
-            "http.status_code": String(
-                "200",
-=======
-            "release": String(
-                "1.2.3",
->>>>>>> c4b0791b
+            "http.status_code": String(
+                "200",
+            "release": String(
+                "1.2.3",
             ),
             "span.action": String(
                 "INSERT",
@@ -906,13 +876,10 @@
             "environment": String(
                 "fake_environment",
             ),
-<<<<<<< HEAD
-            "http.status_code": String(
-                "200",
-=======
-            "release": String(
-                "1.2.3",
->>>>>>> c4b0791b
+            "http.status_code": String(
+                "200",
+            "release": String(
+                "1.2.3",
             ),
             "span.action": String(
                 "SELECT",
@@ -985,13 +952,10 @@
             "environment": String(
                 "fake_environment",
             ),
-<<<<<<< HEAD
-            "http.status_code": String(
-                "200",
-=======
-            "release": String(
-                "1.2.3",
->>>>>>> c4b0791b
+            "http.status_code": String(
+                "200",
+            "release": String(
+                "1.2.3",
             ),
             "span.action": String(
                 "SELECT",
@@ -1070,13 +1034,10 @@
             "environment": String(
                 "fake_environment",
             ),
-<<<<<<< HEAD
-            "http.status_code": String(
-                "200",
-=======
-            "release": String(
-                "1.2.3",
->>>>>>> c4b0791b
+            "http.status_code": String(
+                "200",
+            "release": String(
+                "1.2.3",
             ),
             "span.action": String(
                 "SELECT",
@@ -1152,13 +1113,10 @@
             "environment": String(
                 "fake_environment",
             ),
-<<<<<<< HEAD
-            "http.status_code": String(
-                "200",
-=======
-            "release": String(
-                "1.2.3",
->>>>>>> c4b0791b
+            "http.status_code": String(
+                "200",
+            "release": String(
+                "1.2.3",
             ),
             "span.category": String(
                 "db",
@@ -1228,13 +1186,10 @@
             "environment": String(
                 "fake_environment",
             ),
-<<<<<<< HEAD
-            "http.status_code": String(
-                "200",
-=======
-            "release": String(
-                "1.2.3",
->>>>>>> c4b0791b
+            "http.status_code": String(
+                "200",
+            "release": String(
+                "1.2.3",
             ),
             "span.category": String(
                 "cache",
@@ -1298,13 +1253,10 @@
             "environment": String(
                 "fake_environment",
             ),
-<<<<<<< HEAD
-            "http.status_code": String(
-                "200",
-=======
-            "release": String(
-                "1.2.3",
->>>>>>> c4b0791b
+            "http.status_code": String(
+                "200",
+            "release": String(
+                "1.2.3",
             ),
             "span.category": String(
                 "resource",
