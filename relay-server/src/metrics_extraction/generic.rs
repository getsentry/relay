--- conflicted
+++ resolved
@@ -37,7 +37,6 @@
         return metrics;
     };
 
-<<<<<<< HEAD
     // For extracted metrics we assume the `received_at` timestamp is equivalent to the time
     // in which the metric is extracted.
     let received_at = if cfg!(not(test)) {
@@ -46,10 +45,7 @@
         UnixTimestamp::from_secs(0)
     };
 
-    for metric_spec in &config.metrics {
-=======
     for metric_spec in config.metrics() {
->>>>>>> 6c51a004
         if metric_spec.category != instance.category() {
             continue;
         }
