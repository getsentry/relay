use crate::metrics_extraction::conditional_tagging::run_conditional_tagging;
use crate::metrics_extraction::utils;
use crate::metrics_extraction::TaggingRule;
use crate::statsd::RelayCounters;
use relay_common::{SpanStatus, UnixTimestamp};
use relay_general::protocol::{
    AsPair, Context, ContextInner, Event, EventType, Timestamp, TraceContext, TransactionSource,
    User,
};
use relay_general::store;
use relay_general::types::Annotated;
use relay_metrics::{DurationUnit, Metric, MetricNamespace, MetricUnit, MetricValue};
use serde::{Deserialize, Serialize};
use std::collections::{BTreeMap, BTreeSet};
use std::fmt;

/// The metric on which the user satisfaction threshold is applied.
#[derive(Debug, Clone, Serialize, Deserialize)]
#[serde(rename_all = "lowercase")]
enum SatisfactionMetric {
    Duration,
    Lcp,
    #[serde(other)]
    Unknown,
}

/// Configuration for a single threshold.
#[derive(Debug, Clone, Serialize, Deserialize)]
struct SatisfactionThreshold {
    metric: SatisfactionMetric,
    threshold: f64,
}

/// Configuration for applying the user satisfaction threshold.
#[derive(Debug, Clone, Serialize, Deserialize)]
#[serde(rename_all = "camelCase")]
struct SatisfactionConfig {
    /// The project-wide threshold to apply.
    project_threshold: SatisfactionThreshold,
    /// Transaction-specific overrides of the project-wide threshold.
    #[serde(default, skip_serializing_if = "BTreeMap::is_empty")]
    transaction_thresholds: BTreeMap<String, SatisfactionThreshold>,
}

/// Configuration for extracting custom measurements from transaction payloads.
#[derive(Default, Debug, Clone, Serialize, Deserialize)]
#[serde(default, rename_all = "camelCase")]
pub struct CustomMeasurementConfig {
    /// The maximum number of custom measurements to extract. Defaults to zero.
    limit: usize,
}

/// Maximum supported version of metrics extraction from transactions.
///
/// The version is an integer scalar, incremented by one on each new version.
const EXTRACT_MAX_VERSION: u16 = 1;

#[derive(Debug, Clone, Copy, Serialize, Deserialize, PartialEq)]
#[serde(rename_all = "camelCase")]
pub enum AcceptTransactionNames {
    /// For some SDKs, accept all transaction names, while for others, apply strict rules.
    ClientBased,

    /// Only accept transaction names with a low-cardinality source.
    /// Any value other than "clientBased" will be interpreted as "strict".
    #[serde(other)]
    Strict,
}

impl Default for AcceptTransactionNames {
    fn default() -> Self {
        Self::Strict
    }
}

/// Configuration for extracting metrics from transaction payloads.
#[derive(Default, Debug, Clone, Serialize, Deserialize)]
#[serde(default, rename_all = "camelCase")]
pub struct TransactionMetricsConfig {
    /// The required version to extract transaction metrics.
    version: u16,
    extract_metrics: BTreeSet<String>,
    extract_custom_tags: BTreeSet<String>,
    satisfaction_thresholds: Option<SatisfactionConfig>,
    custom_measurements: CustomMeasurementConfig,
    accept_transaction_names: AcceptTransactionNames,
}

impl TransactionMetricsConfig {
    pub fn is_enabled(&self) -> bool {
        self.version > 0 && self.version <= EXTRACT_MAX_VERSION
    }
}

const METRIC_NAMESPACE: MetricNamespace = MetricNamespace::Transactions;

fn get_trace_context(event: &Event) -> Option<&TraceContext> {
    let contexts = event.contexts.value()?;
    let trace = contexts.get("trace").map(Annotated::value);
    if let Some(Some(ContextInner(Context::Trace(trace_context)))) = trace {
        return Some(trace_context.as_ref());
    }

    None
}

/// Extract transaction status, defaulting to [`SpanStatus::Unknown`].
/// Must be consistent with `process_trace_context` in [`relay_general::store`].
fn extract_transaction_status(trace_context: &TraceContext) -> SpanStatus {
    *trace_context.status.value().unwrap_or(&SpanStatus::Unknown)
}

fn extract_transaction_op(trace_context: &TraceContext) -> Option<String> {
    let op = trace_context.op.value()?;
    Some(op.to_string())
}

fn extract_dist(transaction: &Event) -> Option<String> {
    let mut dist = transaction.dist.0.clone();
    store::normalize_dist(&mut dist);
    dist
}

/// Extract HTTP method
/// See <https://github.com/getsentry/snuba/blob/2e038c13a50735d58cc9397a29155ab5422a62e5/snuba/datasets/errors_processor.py#L64-L67>.
fn extract_http_method(transaction: &Event) -> Option<String> {
    let request = transaction.request.value()?;
    let method = request.method.value()?;
    Some(method.to_owned())
}

/// Satisfaction value used for Apdex and User Misery
/// <https://docs.sentry.io/product/performance/metrics/#apdex>
enum UserSatisfaction {
    Satisfied,
    Tolerated,
    Frustrated,
}

impl fmt::Display for UserSatisfaction {
    fn fmt(&self, f: &mut fmt::Formatter) -> fmt::Result {
        match self {
            UserSatisfaction::Satisfied => write!(f, "satisfied"),
            UserSatisfaction::Tolerated => write!(f, "tolerated"),
            UserSatisfaction::Frustrated => write!(f, "frustrated"),
        }
    }
}

impl UserSatisfaction {
    /// The frustration threshold is always four times the threshold
    /// (see <https://docs.sentry.io/product/performance/metrics/#apdex>)
    const FRUSTRATION_FACTOR: f64 = 4.0;

    fn from_value(value: f64, threshold: f64) -> Self {
        if value <= threshold {
            Self::Satisfied
        } else if value <= Self::FRUSTRATION_FACTOR * threshold {
            Self::Tolerated
        } else {
            Self::Frustrated
        }
    }
}

/// Extract the the satisfaction value depending on the actual measurement/duration value
/// and the configured threshold.
fn extract_user_satisfaction(
    config: &Option<SatisfactionConfig>,
    transaction: &Event,
    start_timestamp: Timestamp,
    end_timestamp: Timestamp,
) -> Option<UserSatisfaction> {
    if let Some(config) = config {
        let threshold = transaction
            .transaction
            .value()
            .and_then(|name| config.transaction_thresholds.get(name))
            .unwrap_or(&config.project_threshold);
        if let Some(value) = match threshold.metric {
            SatisfactionMetric::Duration => Some(relay_common::chrono_to_positive_millis(
                end_timestamp - start_timestamp,
            )),
            SatisfactionMetric::Lcp => store::get_measurement(transaction, "lcp"),
            SatisfactionMetric::Unknown => None,
        } {
            return Some(UserSatisfaction::from_value(value, threshold.threshold));
        }
    }
    None
}

fn is_low_cardinality(source: &TransactionSource, treat_unknown_as_low_cardinality: bool) -> bool {
    match source {
        // For now, we hope that custom transaction names set by users are low-cardinality.
        TransactionSource::Custom => true,

        // "url" are raw URLs, potentially containing identifiers.
        TransactionSource::Url => false,

        // These four are names of software components, which we assume to be low-cardinality.
        TransactionSource::Route => true,
        TransactionSource::View => true,
        TransactionSource::Component => true,
        TransactionSource::Task => true,

        // "unknown" is the value for old SDKs that do not send a transaction source yet.
        // Caller decides how to treat this.
        TransactionSource::Unknown => treat_unknown_as_low_cardinality,

        // Any other value would be an SDK bug, assume high-cardinality and drop.
        TransactionSource::Other(source) => {
            relay_log::error!("Invalid transaction source: '{}'", source);
            false
        }
    }
}

/// Decide whether we want to keep the transaction name.
/// High-cardinality sources are excluded to protect our metrics infrastructure.
/// Note that this will produce a discrepancy between metrics and raw transaction data.
fn get_transaction_name(
    event: &Event,
    accept_transaction_names: &AcceptTransactionNames,
) -> Option<String> {
    let original_transaction_name = match event.transaction.value() {
        Some(name) => name,
        None => {
            return None;
        }
    };

    // In client-based mode, handling of "unknown" sources depends on the SDK name.
    // In strict mode, treat "unknown" as high cardinality.
    let treat_unknown_as_low_cardinality = matches!(
        accept_transaction_names,
        AcceptTransactionNames::ClientBased
    ) && !store::is_high_cardinality_sdk(event);

    let source = event.get_transaction_source();
    let use_original_name = is_low_cardinality(source, treat_unknown_as_low_cardinality);

    let name_used;
    let name = if use_original_name {
        name_used = "original";
        Some(original_transaction_name.clone())
    } else {
        // Pick a sentinel based on the transaction source:
        match source {
            TransactionSource::Unknown | TransactionSource::Other(_) => {
                name_used = "none";
                None
            }
            _ => {
                name_used = "placeholder";
                Some("<< unparameterized >>".to_owned())
            }
        }
    };

    relay_statsd::metric!(
        counter(RelayCounters::MetricsTransactionNameExtracted) += 1,
        strategy = match &accept_transaction_names {
            AcceptTransactionNames::ClientBased => "client-based",
            AcceptTransactionNames::Strict => "strict",
        },
        source = &source.to_string(),
        sdk_name = event
            .client_sdk
            .value()
            .and_then(|c| c.name.value())
            .map(|s| s.as_str())
            .unwrap_or_default(),
        name_used = name_used,
    );

    name
}

/// These are the tags that are added to all extracted metrics.
fn extract_universal_tags(
    event: &Event,
    config: &TransactionMetricsConfig,
) -> BTreeMap<String, String> {
    let mut tags = BTreeMap::new();
    if let Some(release) = event.release.as_str() {
        tags.insert("release".to_owned(), release.to_owned());
    }
    if let Some(dist) = extract_dist(event) {
        tags.insert("dist".to_owned(), dist);
    }
    if let Some(environment) = event.environment.as_str() {
        tags.insert("environment".to_owned(), environment.to_owned());
    }
    if let Some(transaction_name) = get_transaction_name(event, &config.accept_transaction_names) {
        tags.insert("transaction".to_owned(), transaction_name);
    }

    // The platform tag should not increase dimensionality in most cases, because most
    // transactions are specific to one platform
    let platform = match event.platform.as_str() {
        Some(platform) if store::is_valid_platform(platform) => platform,
        _ => "other",
    };
    tags.insert("platform".to_owned(), platform.to_owned());

    if let Some(trace_context) = get_trace_context(event) {
        let status = extract_transaction_status(trace_context);
        tags.insert("transaction.status".to_owned(), status.to_string());

        if let Some(op) = extract_transaction_op(trace_context) {
            tags.insert("transaction.op".to_owned(), op);
        }
    }

    if let Some(http_method) = extract_http_method(event) {
        tags.insert("http.method".to_owned(), http_method);
    }

    let custom_tags = &config.extract_custom_tags;
    if !custom_tags.is_empty() {
        // XXX(slow): event tags are a flat array
        if let Some(event_tags) = event.tags.value() {
            for tag_entry in &**event_tags {
                if let Some(entry) = tag_entry.value() {
                    let (key, value) = entry.as_pair();
                    if let (Some(key), Some(value)) = (key.as_str(), value.as_str()) {
                        if custom_tags.contains(key) {
                            tags.insert(key.to_owned(), value.to_owned());
                        }
                    }
                }
            }
        }
    }

    tags
}

/// Returns the unit of the provided metric.
///
/// For known measurements, this returns `Some(MetricUnit)`, which can also include
/// `Some(MetricUnit::None)`. For unknown measurement names, this returns `None`.
fn get_metric_measurement_unit(metric: &str) -> Option<MetricUnit> {
    match metric {
        // Web
        "fcp" => Some(MetricUnit::Duration(DurationUnit::MilliSecond)),
        "lcp" => Some(MetricUnit::Duration(DurationUnit::MilliSecond)),
        "fid" => Some(MetricUnit::Duration(DurationUnit::MilliSecond)),
        "fp" => Some(MetricUnit::Duration(DurationUnit::MilliSecond)),
        "ttfb" => Some(MetricUnit::Duration(DurationUnit::MilliSecond)),
        "ttfb.requesttime" => Some(MetricUnit::Duration(DurationUnit::MilliSecond)),
        "cls" => Some(MetricUnit::None),

        // Mobile
        "app_start_cold" => Some(MetricUnit::Duration(DurationUnit::MilliSecond)),
        "app_start_warm" => Some(MetricUnit::Duration(DurationUnit::MilliSecond)),
        "frames_total" => Some(MetricUnit::None),
        "frames_slow" => Some(MetricUnit::None),
        "frames_frozen" => Some(MetricUnit::None),

        // React-Native
        "stall_count" => Some(MetricUnit::None),
        "stall_total_time" => Some(MetricUnit::Duration(DurationUnit::MilliSecond)),
        "stall_longest_time" => Some(MetricUnit::Duration(DurationUnit::MilliSecond)),

        // Default
        _ => None,
    }
}

pub fn extract_transaction_metrics(
    config: &TransactionMetricsConfig,
    breakdowns_config: Option<&store::BreakdownsConfig>,
    conditional_tagging_config: &[TaggingRule],
    event: &Event,
    target: &mut Vec<Metric>,
) -> bool {
    if config.extract_metrics.is_empty() {
        relay_log::trace!("dropping all transaction metrics because of empty allow-list");
        return false;
    }

    let before_len = target.len();

    let mut custom_measurement_budget = config.custom_measurements.limit;
    let push_metric = |metric: Metric| {
        if config.extract_metrics.contains(&metric.name) {
            // Anything in config.extract_metrics is considered a known / builtin metric,
            // as opposed to custom measurements.
            target.push(metric);
        } else if custom_measurement_budget > 0
            && metric.name.starts_with("d:transactions/measurements.")
        {
            // We allow a fixed amount of custom measurements in addition to
            // the known / builtin metrics.
            target.push(metric);
            custom_measurement_budget -= 1;
        } else {
            relay_log::trace!("dropping metric {} because of allow-list", metric.name);
        }
    };

    extract_transaction_metrics_inner(config, breakdowns_config, event, push_metric);

    let added_slice = &mut target[before_len..];
    run_conditional_tagging(event, conditional_tagging_config, added_slice);
    !added_slice.is_empty()
}

fn extract_transaction_metrics_inner(
    config: &TransactionMetricsConfig,
    breakdowns_config: Option<&store::BreakdownsConfig>,
    event: &Event,
    mut push_metric: impl FnMut(Metric),
) {
    if event.ty.value() != Some(&EventType::Transaction) {
        return;
    }

    let (start_timestamp, end_timestamp) = match store::validate_timestamps(event) {
        Ok(pair) => pair,
        Err(_) => {
            return; // invalid transaction
        }
    };

    let unix_timestamp = match UnixTimestamp::from_datetime(end_timestamp.into_inner()) {
        Some(ts) => ts,
        None => return,
    };

    let tags = extract_universal_tags(event, config);

    // Measurements
    if let Some(measurements) = event.measurements.value() {
        for (name, annotated) in measurements.iter() {
            let measurement = match annotated.value() {
                Some(m) => m,
                None => continue,
            };

            let value = match measurement.value.value() {
                Some(value) => *value,
                None => continue,
            };

            let mut tags_for_measurement = tags.clone();
            if let Some(rating) = get_measurement_rating(name, value) {
                tags_for_measurement.insert("measurement_rating".to_owned(), rating);
            }

            let stated_unit = measurement.unit.value().copied();
            let default_unit = get_metric_measurement_unit(name);
            if let (Some(default), Some(stated)) = (default_unit, stated_unit) {
                if default != stated {
                    relay_log::error!("unit mismatch on measurements.{}: {}", name, stated);
                }
            }

            push_metric(Metric::new_mri(
                METRIC_NAMESPACE,
                format!("measurements.{}", name),
                stated_unit.or(default_unit).unwrap_or_default(),
                MetricValue::Distribution(value),
                unix_timestamp,
                tags_for_measurement,
            ));
        }
    }

    // Breakdowns
    if let Some(breakdowns_config) = breakdowns_config {
        for (breakdown, measurements) in store::get_breakdown_measurements(event, breakdowns_config)
        {
            for (measurement_name, annotated) in measurements.iter() {
                let measurement = match annotated.value() {
                    Some(m) => m,
                    None => continue,
                };

                let value = match measurement.value.value() {
                    Some(value) => *value,
                    None => continue,
                };

                let unit = measurement.unit.value();

                push_metric(Metric::new_mri(
                    METRIC_NAMESPACE,
                    format!("breakdowns.{}.{}", breakdown, measurement_name),
                    unit.copied().unwrap_or(MetricUnit::None),
                    MetricValue::Distribution(value),
                    unix_timestamp,
                    tags.clone(),
                ));
            }
        }
    }

    let user_satisfaction = extract_user_satisfaction(
        &config.satisfaction_thresholds,
        event,
        start_timestamp,
        end_timestamp,
    );
    let tags_with_satisfaction = match user_satisfaction {
        Some(satisfaction) => utils::with_tag(&tags, "satisfaction", satisfaction),
        None => tags,
    };

    // Duration
    let duration_millis = relay_common::chrono_to_positive_millis(end_timestamp - start_timestamp);

    push_metric(Metric::new_mri(
        METRIC_NAMESPACE,
        "duration",
        MetricUnit::Duration(DurationUnit::MilliSecond),
        MetricValue::Distribution(duration_millis),
        unix_timestamp,
        tags_with_satisfaction.clone(),
    ));

    // User
    if let Some(user) = event.user.value() {
        if let Some(value) = get_eventuser_tag(user) {
            push_metric(Metric::new_mri(
                METRIC_NAMESPACE,
                "user",
                MetricUnit::None,
                MetricValue::set_from_str(&value),
                unix_timestamp,
                // A single user might end up in multiple satisfaction buckets when they have
                // some satisfying transactions and some frustrating transactions.
                // This is OK as long as we do not add these numbers *after* aggregation:
                //     <WRONG>total_users = uniqIf(user, satisfied) + uniqIf(user, tolerated) + uniqIf(user, frustrated)</WRONG>
                //     <RIGHT>total_users = uniq(user)</RIGHT>
                tags_with_satisfaction,
            ));
        }
    }
}

/// Compute the transaction event's "user" as close as possible to how users are determined in
/// the transactions dataset in Snuba. This should produce the exact same user counts as the `user`
/// column in Discover for Transactions, barring:
///
/// * imprecision caused by HLL sketching in Snuba, which we don't have in events
/// * hash collisions in [`MetricValue::set_from_display`], which we don't have in events
/// * MD5-collisions caused by `EventUser.hash_from_tag`, which we don't have in metrics
///
///   MD5 is used to efficiently look up the current event user for an event, and if there is a
///   collision it seems that this code will fetch an event user with potentially different values
///   for everything that is in `defaults`:
///   https://github.com/getsentry/sentry/blob/f621cd76da3a39836f34802ba9b35133bdfbe38b/src/sentry/event_manager.py#L1058-L1060
///
/// The performance product runs a discover query such as `count_unique(user)`, which maps to two
/// things:
///
/// * `user` metric for the metrics dataset
/// * the "promoted tag" column `user` in the transactions clickhouse table
///
/// A promoted tag is a tag that snuba pulls out into its own column. In this case it pulls out the
/// `sentry:user` tag from the event payload:
/// https://github.com/getsentry/snuba/blob/430763e67e30957c89126e62127e34051eb52fd6/snuba/datasets/transactions_processor.py#L151
///
/// Sentry's processing pipeline defers to `sentry.models.EventUser` to produce the `sentry:user` tag
/// here: https://github.com/getsentry/sentry/blob/f621cd76da3a39836f34802ba9b35133bdfbe38b/src/sentry/event_manager.py#L790-L794
///
/// `sentry.models.eventuser.KEYWORD_MAP` determines which attributes are looked up in which order.
/// If its order is changed, this function needs to be changed.
fn get_eventuser_tag<'a>(user: &'a User) -> Option<String> {
    if let Some(id) = user.id.as_str() {
        return Some(format!("id:{id}"));
    }

    if let Some(username) = user.username.as_str() {
        return Some(format!("username:{username}"));
    }

    if let Some(email) = user.email.as_str() {
        return Some(format!("email:{email}"));
    }

    if let Some(ip_address) = user.ip_address.as_str() {
        return Some(format!("ip:{ip_address}"));
    }

    None
}

fn get_measurement_rating(name: &str, value: f64) -> Option<String> {
    let rate_range = |meh_ceiling: f64, poor_ceiling: f64| {
        debug_assert!(meh_ceiling < poor_ceiling);
        if value < meh_ceiling {
            Some("good".to_owned())
        } else if value < poor_ceiling {
            Some("meh".to_owned())
        } else {
            Some("poor".to_owned())
        }
    };

    match name {
        "lcp" => rate_range(2500.0, 4000.0),
        "fcp" => rate_range(1000.0, 3000.0),
        "fid" => rate_range(100.0, 300.0),
        "cls" => rate_range(0.1, 0.25),
        _ => None,
    }
}

#[cfg(test)]
#[cfg(feature = "processing")]
mod tests {

    use super::*;

    use crate::metrics_extraction::TaggingRule;
    use insta::assert_debug_snapshot;
<<<<<<< HEAD
    use relay_general::protocol::{ClientSdkInfo, TransactionInfo, User};
=======
>>>>>>> 1ae6c2a9
    use relay_general::store::BreakdownsConfig;
    use relay_general::types::Annotated;
    use relay_metrics::DurationUnit;

    #[test]
    fn test_extract_transaction_metrics() {
        let json = r#"
        {
            "type": "transaction",
            "platform": "javascript",
            "timestamp": "2021-04-26T08:00:00+0100",
            "start_timestamp": "2021-04-26T07:59:01+0100",
            "release": "1.2.3",
            "dist": "foo ",
            "environment": "fake_environment",
            "transaction": "mytransaction",
            "transaction_info": {"source": "custom"},
            "user": {
                "id": "user123"
            },
            "tags": {
                "fOO": "bar",
                "bogus": "absolutely"
            },
            "measurements": {
                "foo": {"value": 420.69},
                "lcp": {"value": 3000.0}
            },
            "contexts": {
                "trace": {
                    "op": "myop",
                    "status": "ok"
                }
            },
            "spans": [
                {
                    "description": "<OrganizationContext>",
                    "op": "react.mount",
                    "parent_span_id": "8f5a2b8768cafb4e",
                    "span_id": "bd429c44b67a3eb4",
                    "start_timestamp": 1597976393.4619668,
                    "timestamp": 1597976393.4718769,
                    "trace_id": "ff62a8b040f340bda5d830223def1d81"
                }
            ],
            "request": {
                "method": "POST"
            }
        }
        "#;

        let breakdowns_config: BreakdownsConfig = serde_json::from_str(
            r#"
            {
                "span_ops": {
                    "type": "spanOperations",
                    "matches": ["react.mount"]
                }
            }
        "#,
        )
        .unwrap();

        let event = Annotated::from_json(json).unwrap();

        let mut metrics = vec![];
        extract_transaction_metrics(
            &TransactionMetricsConfig::default(),
            Some(&breakdowns_config),
            &[],
            event.value().unwrap(),
            &mut metrics,
        );
        assert_eq!(metrics, &[]);

        let config: TransactionMetricsConfig = serde_json::from_str(
            r#"
        {
            "extractMetrics": [
                "d:transactions/measurements.foo@none",
                "d:transactions/measurements.lcp@millisecond",
                "d:transactions/breakdowns.span_ops.ops.react.mount@millisecond",
                "d:transactions/duration@millisecond",
                "s:transactions/user@none"
            ],
            "extractCustomTags": ["fOO"]
        }
        "#,
        )
        .unwrap();

        let mut metrics = vec![];
        extract_transaction_metrics(
            &config,
            Some(&breakdowns_config),
            &[],
            event.value().unwrap(),
            &mut metrics,
        );

        assert_eq!(metrics.len(), 5, "{:?}", metrics);

        assert_eq!(metrics[0].name, "d:transactions/measurements.foo@none");
        assert_eq!(
            metrics[1].name,
            "d:transactions/measurements.lcp@millisecond"
        );
        assert_eq!(
            metrics[2].name,
            "d:transactions/breakdowns.span_ops.ops.react.mount@millisecond"
        );

        let duration_metric = &metrics[3];
        assert_eq!(duration_metric.name, "d:transactions/duration@millisecond");
        if let MetricValue::Distribution(value) = duration_metric.value {
            assert_eq!(value, 59000.0);
        } else {
            panic!(); // Duration must be set
        }

        let user_metric = &metrics[4];
        assert_eq!(user_metric.name, "s:transactions/user@none");
        assert!(matches!(user_metric.value, MetricValue::Set(_)));

        assert_eq!(metrics[1].tags["measurement_rating"], "meh");

        for metric in &metrics[0..4] {
            assert!(matches!(metric.value, MetricValue::Distribution(_)));
        }

        for metric in metrics {
            assert_eq!(metric.tags["release"], "1.2.3");
            assert_eq!(metric.tags["dist"], "foo");
            assert_eq!(metric.tags["environment"], "fake_environment");
            assert_eq!(metric.tags["transaction"], "mytransaction");
            assert_eq!(metric.tags["fOO"], "bar");
            assert_eq!(metric.tags["http.method"], "POST");
            assert_eq!(metric.tags["transaction.status"], "ok");
            assert_eq!(metric.tags["transaction.op"], "myop");
            assert_eq!(metric.tags["platform"], "javascript");
            assert!(!metric.tags.contains_key("bogus"));
        }
    }

    #[test]
    fn test_metric_measurement_units() {
        let json = r#"
        {
            "type": "transaction",
            "timestamp": "2021-04-26T08:00:00+0100",
            "start_timestamp": "2021-04-26T07:59:01+0100",
            "measurements": {
                "fcp": {"value": 1.1},
                "stall_count": {"value": 3.3},
                "foo": {"value": 8.8}
            }
        }
        "#;

        let config: TransactionMetricsConfig = serde_json::from_str(
            r#"
        {
            "extractMetrics": [
                "d:transactions/measurements.fcp@millisecond",
                "d:transactions/measurements.stall_count@none",
                "d:transactions/measurements.foo@none"
            ]
        }
        "#,
        )
        .unwrap();

        let event = Annotated::from_json(json).unwrap();

        let mut metrics = vec![];
        extract_transaction_metrics(&config, None, &[], event.value().unwrap(), &mut metrics);

        assert_eq!(metrics.len(), 3, "{:?}", metrics);

        assert_eq!(
            metrics[0].name, "d:transactions/measurements.fcp@millisecond",
            "{:?}",
            metrics[0]
        );

        assert_eq!(
            metrics[1].name, "d:transactions/measurements.foo@none",
            "{:?}",
            metrics[1]
        );

        assert_eq!(
            metrics[2].name, "d:transactions/measurements.stall_count@none",
            "{:?}",
            metrics[2]
        );
    }

    #[test]
    fn test_metric_measurement_unit_overrides() {
        let json = r#"{
            "type": "transaction",
            "timestamp": "2021-04-26T08:00:00+0100",
            "start_timestamp": "2021-04-26T07:59:01+0100",
            "measurements": {
                "fcp": {"value": 1.1, "unit": "second"},
                "lcp": {"value": 2.2, "unit": "none"}
            }
        }"#;

        let config: TransactionMetricsConfig = serde_json::from_str(
            r#"{
                "extractMetrics": [
                    "d:transactions/measurements.fcp@second",
                    "d:transactions/measurements.lcp@none"
                ]
            }"#,
        )
        .unwrap();

        let event = Annotated::from_json(json).unwrap();

        let mut metrics = vec![];
        extract_transaction_metrics(&config, None, &[], event.value().unwrap(), &mut metrics);

        assert_eq!(metrics.len(), 2);

        assert_eq!(metrics[0].name, "d:transactions/measurements.fcp@second");

        // None is an override, too.
        assert_eq!(metrics[1].name, "d:transactions/measurements.lcp@none");
    }

    #[test]
    fn test_transaction_duration() {
        let json = r#"
        {
            "type": "transaction",
            "platform": "bogus",
            "timestamp": "2021-04-26T08:00:00+0100",
            "start_timestamp": "2021-04-26T07:59:01+0100",
            "release": "1.2.3",
            "environment": "fake_environment",
            "transaction": "mytransaction",
            "contexts": {
                "trace": {
                    "status": "ok"
                }
            }
        }
        "#;

        let event = Annotated::from_json(json).unwrap();

        let config: TransactionMetricsConfig = serde_json::from_str(
            r#"
        {
            "extractMetrics": [
                "d:transactions/duration@millisecond"
            ]
        }
        "#,
        )
        .unwrap();
        let mut metrics = vec![];
        extract_transaction_metrics(&config, None, &[], event.value().unwrap(), &mut metrics);

        assert_eq!(metrics.len(), 1);

        let duration_metric = &metrics[0];
        assert_eq!(duration_metric.name, "d:transactions/duration@millisecond");
        if let MetricValue::Distribution(value) = duration_metric.value {
            assert_eq!(value, 59000.0); // millis
        } else {
            panic!(); // Duration must be set
        }

        assert_eq!(duration_metric.tags.len(), 4);
        assert_eq!(duration_metric.tags["release"], "1.2.3");
        assert_eq!(duration_metric.tags["transaction.status"], "ok");
        assert_eq!(duration_metric.tags["environment"], "fake_environment");
        assert_eq!(duration_metric.tags["platform"], "other");
    }

    #[test]
    fn test_user_satisfaction() {
        let json = r#"
        {
            "type": "transaction",
            "transaction": "foo",
            "start_timestamp": "2021-04-26T08:00:00+0100",
            "timestamp": "2021-04-26T08:00:01+0100",
            "user": {
                "id": "user123"
            },
            "contexts": {
                "trace": {
                    "status": "ok"
                }
            }
        }
        "#;

        let event = Annotated::from_json(json).unwrap();

        let config: TransactionMetricsConfig = serde_json::from_str(
            r#"
        {
            "extractMetrics": [
                "d:transactions/duration@millisecond",
                "s:transactions/user@none"
            ],
            "satisfactionThresholds": {
                "projectThreshold": {
                    "metric": "duration",
                    "threshold": 300
                },
                "extra_key": "should_be_ignored"
            }
        }
        "#,
        )
        .unwrap();
        let mut metrics = vec![];
        extract_transaction_metrics(&config, None, &[], event.value().unwrap(), &mut metrics);
        assert_eq!(metrics.len(), 2);

        let duration_metric = &metrics[0];
        assert_eq!(duration_metric.tags.len(), 3);
        assert_eq!(duration_metric.tags["satisfaction"], "tolerated");
        assert_eq!(duration_metric.tags["transaction.status"], "ok");

        let user_metric = &metrics[1];
        assert_eq!(user_metric.tags.len(), 3);
        assert_eq!(user_metric.tags["satisfaction"], "tolerated");
    }

    #[test]
    fn test_user_satisfaction_override() {
        let json = r#"
        {
            "type": "transaction",
            "transaction": "foo",
            "start_timestamp": "2021-04-26T08:00:00+0100",
            "timestamp": "2021-04-26T08:00:02+0100",
            "measurements": {
                "lcp": {"value": 41}
            }
        }
        "#;

        let event = Annotated::from_json(json).unwrap();

        let config: TransactionMetricsConfig = serde_json::from_str(
            r#"
        {
            "extractMetrics": [
                "d:transactions/duration@millisecond"
            ],
            "satisfactionThresholds": {
                "projectThreshold": {
                    "metric": "duration",
                    "threshold": 300
                },
                "transactionThresholds": {
                    "foo": {
                        "metric": "lcp",
                        "threshold": 42
                    }
                }
            }
        }
        "#,
        )
        .unwrap();
        let mut metrics = vec![];
        extract_transaction_metrics(&config, None, &[], event.value().unwrap(), &mut metrics);
        assert_eq!(metrics.len(), 1);

        for metric in metrics {
            assert_eq!(metric.tags.len(), 2);
            assert_eq!(metric.tags["satisfaction"], "satisfied");
        }
    }

    #[test]
    fn test_user_satisfaction_catch_new_metric() {
        let json = r#"
        {
            "type": "transaction",
            "transaction": "foo",
            "start_timestamp": "2021-04-26T08:00:00+0100",
            "timestamp": "2021-04-26T08:00:02+0100",
            "measurements": {
                "lcp": {"value": 41}
            }
        }
        "#;

        let event = Annotated::from_json(json).unwrap();

        let config: TransactionMetricsConfig = serde_json::from_str(
            r#"
        {
            "extractMetrics": [
                "d:transactions/duration@millisecond"
            ],
            "satisfactionThresholds": {
                "projectThreshold": {
                    "metric": "unknown_metric",
                    "threshold": 300
                }
            }
        }
        "#,
        )
        .unwrap();
        let mut metrics = vec![];
        extract_transaction_metrics(&config, None, &[], event.value().unwrap(), &mut metrics);
        assert_eq!(metrics.len(), 1);

        for metric in metrics {
            assert_eq!(metric.tags.len(), 1);
            assert!(!metric.tags.contains_key("satisfaction"));
        }
    }

    #[test]
    fn test_custom_measurements() {
        let json = r#"
        {
            "type": "transaction",
            "transaction": "foo",
            "start_timestamp": "2021-04-26T08:00:00+0100",
            "timestamp": "2021-04-26T08:00:02+0100",
            "measurements": {
                "a_custom1": {"value": 41},
                "fcp": {"value": 0.123},
                "g_custom2": {"value": 42, "unit": "second"},
                "h_custom3": {"value": 43}
            }
        }
        "#;

        let event = Annotated::from_json(json).unwrap();

        let config: TransactionMetricsConfig = serde_json::from_str(
            r#"
        {
            "extractMetrics": [
                "d:transactions/measurements.fcp@millisecond"
            ],
            "customMeasurements": {
                "limit": 2
            }
        }
        "#,
        )
        .unwrap();
        let mut metrics = vec![];
        extract_transaction_metrics(&config, None, &[], event.value().unwrap(), &mut metrics);

        assert_debug_snapshot!(metrics, @r###"
            [
                Metric {
                    name: "d:transactions/measurements.a_custom1@none",
                    value: Distribution(
                        41.0,
                    ),
                    timestamp: UnixTimestamp(1619420402),
                    tags: {
                        "platform": "other",
                    },
                },
                Metric {
                    name: "d:transactions/measurements.fcp@millisecond",
                    value: Distribution(
                        0.123,
                    ),
                    timestamp: UnixTimestamp(1619420402),
                    tags: {
                        "measurement_rating": "good",
                        "platform": "other",
                    },
                },
                Metric {
                    name: "d:transactions/measurements.g_custom2@second",
                    value: Distribution(
                        42.0,
                    ),
                    timestamp: UnixTimestamp(1619420402),
                    tags: {
                        "platform": "other",
                    },
                },
            ]
        "###);
    }

    #[test]
    fn test_conditional_tagging() {
        let json = r#"
        {
            "type": "transaction",
            "transaction": "foo",
            "start_timestamp": "2021-04-26T08:00:00+0100",
            "timestamp": "2021-04-26T08:00:02+0100",
            "measurements": {
                "lcp": {"value": 41}
            }
        }
        "#;

        let event = Annotated::from_json(json).unwrap();

        let config: TransactionMetricsConfig = serde_json::from_str(
            r#"
        {
            "extractMetrics": [
                "d:transactions/duration@millisecond"
            ]
        }
        "#,
        )
        .unwrap();

        let tagging_config: Vec<TaggingRule> = serde_json::from_str(
            r#"
        [
            {
                "condition": {"op": "gte", "name": "event.duration", "value": 9001},
                "targetMetrics": ["d:transactions/duration@millisecond"],
                "targetTag": "satisfaction",
                "tagValue": "frustrated"
            },
            {
                "condition": {"op": "gte", "name": "event.duration", "value": 666},
                "targetMetrics": ["d:transactions/duration@millisecond"],
                "targetTag": "satisfaction",
                "tagValue": "tolerated"
            },
            {
                "condition": {"op": "and", "inner": []},
                "targetMetrics": ["d:transactions/duration@millisecond"],
                "targetTag": "satisfaction",
                "tagValue": "satisfied"
            }
        ]
        "#,
        )
        .unwrap();

        let mut metrics = vec![];
        extract_transaction_metrics(
            &config,
            None,
            &tagging_config,
            event.value().unwrap(),
            &mut metrics,
        );
        assert_eq!(
            metrics,
            &[Metric::new_mri(
                METRIC_NAMESPACE,
                "duration",
                MetricUnit::Duration(DurationUnit::MilliSecond),
                MetricValue::Distribution(2000.0),
                UnixTimestamp::from_secs(1619420402),
                {
                    let mut tags = BTreeMap::new();
                    tags.insert("satisfaction".to_owned(), "tolerated".to_owned());
                    tags.insert("platform".to_owned(), "other".to_owned());
                    tags
                }
            )]
        );
    }

    #[test]
    fn test_conditional_tagging_lcp() {
        let json = r#"
        {
            "type": "transaction",
            "transaction": "foo",
            "start_timestamp": "2021-04-26T08:00:00+0100",
            "timestamp": "2021-04-26T08:00:02+0100",
            "measurements": {
                "lcp": {"value": 41}
            }
        }
        "#;

        let event = Annotated::from_json(json).unwrap();

        let config: TransactionMetricsConfig = serde_json::from_str(
            r#"
        {
            "extractMetrics": [
                "d:transactions/measurements.lcp@millisecond"
            ]
        }
        "#,
        )
        .unwrap();

        let tagging_config: Vec<TaggingRule> = serde_json::from_str(
            r#"
        [
            {
                "condition": {"op": "gte", "name": "event.measurements.lcp.value", "value": 41},
                "targetMetrics": ["d:transactions/measurements.lcp@millisecond"],
                "targetTag": "satisfaction",
                "tagValue": "frustrated"
            },
            {
                "condition": {"op": "gte", "name": "event.measurements.lcp.value", "value": 20},
                "targetMetrics": ["d:transactions/measurements.lcp@millisecond"],
                "targetTag": "satisfaction",
                "tagValue": "tolerated"
            },
            {
                "condition": {"op": "and", "inner": []},
                "targetMetrics": ["d:transactions/measurements.lcp@millisecond"],
                "targetTag": "satisfaction",
                "tagValue": "satisfied"
            }
        ]
        "#,
        )
        .unwrap();

        let mut metrics = vec![];
        extract_transaction_metrics(
            &config,
            None,
            &tagging_config,
            event.value().unwrap(),
            &mut metrics,
        );
        assert_eq!(
            metrics,
            &[Metric::new_mri(
                METRIC_NAMESPACE,
                "measurements.lcp",
                MetricUnit::Duration(DurationUnit::MilliSecond),
                MetricValue::Distribution(41.0),
                UnixTimestamp::from_secs(1619420402),
                {
                    let mut tags = BTreeMap::new();
                    tags.insert("satisfaction".to_owned(), "frustrated".to_owned());
                    tags.insert("measurement_rating".to_owned(), "good".to_owned());
                    tags.insert("platform".to_owned(), "other".to_owned());
                    tags
                }
            )]
        );
    }

    #[test]
    fn test_unknown_transaction_status_no_trace_context() {
        let json = r#"
        {
            "type": "transaction",
            "timestamp": "2021-04-26T08:00:00+0100",
            "start_timestamp": "2021-04-26T07:59:01+0100"
        }
        "#;

        let config: TransactionMetricsConfig = serde_json::from_str(
            r#"
        {
            "extractMetrics": [
                "d:transactions/duration@millisecond"
            ]
        }
        "#,
        )
        .unwrap();

        let event = Annotated::from_json(json).unwrap();

        let mut metrics = vec![];
        extract_transaction_metrics(&config, None, &[], event.value().unwrap(), &mut metrics);

        assert_eq!(metrics.len(), 1, "{:?}", metrics);

        assert_eq!(metrics[0].name, "d:transactions/duration@millisecond");
        assert_eq!(
            metrics[0].tags,
            BTreeMap::from([("platform".to_string(), "other".to_string())])
        );
    }

    #[test]
    fn test_unknown_transaction_status() {
        let json = r#"
        {
            "type": "transaction",
            "timestamp": "2021-04-26T08:00:00+0100",
            "start_timestamp": "2021-04-26T07:59:01+0100",
            "contexts": {"trace": {}}
        }
        "#;

        let config: TransactionMetricsConfig = serde_json::from_str(
            r#"
        {
            "extractMetrics": [
                "d:transactions/duration@millisecond"
            ]
        }
        "#,
        )
        .unwrap();

        let event = Annotated::from_json(json).unwrap();

        let mut metrics = vec![];
        extract_transaction_metrics(&config, None, &[], event.value().unwrap(), &mut metrics);

        assert_eq!(metrics.len(), 1, "{:?}", metrics);

        assert_eq!(metrics[0].name, "d:transactions/duration@millisecond");
        assert_eq!(
            metrics[0].tags,
            BTreeMap::from([
                ("transaction.status".to_string(), "unknown".to_string()),
                ("platform".to_string(), "other".to_string())
            ])
        );
    }

    /// Helper function to check if the transaction name is set correctly
    fn extract_transaction_name(json: &str, strategy: AcceptTransactionNames) -> Option<String> {
        let mut config: TransactionMetricsConfig = serde_json::from_str(
            r#"
        {
            "extractMetrics": [
                "d:transactions/duration@millisecond"
            ]
        }
        "#,
        )
        .unwrap();

        let event = Annotated::<Event>::from_json(json).unwrap();
        config.accept_transaction_names = strategy;

        let mut metrics = vec![];
        extract_transaction_metrics(&config, None, &[], event.value().unwrap(), &mut metrics);

        assert_eq!(metrics.len(), 1);
        metrics[0].tags.get("transaction").cloned()
    }

    #[test]
    fn test_js_unknown_strict() {
        let json = r#"
        {
            "type": "transaction",
            "transaction": "foo",
            "timestamp": "2021-04-26T08:00:00+0100",
            "start_timestamp": "2021-04-26T07:59:01+0100",
            "contexts": {"trace": {}},
            "sdk": {"name": "sentry.javascript.browser"}
        }
        "#;

        let name = extract_transaction_name(json, AcceptTransactionNames::Strict);
        assert!(name.is_none());
    }

    #[test]
    fn test_js_unknown_client_based() {
        let json = r#"
        {
            "type": "transaction",
            "transaction": "foo",
            "timestamp": "2021-04-26T08:00:00+0100",
            "start_timestamp": "2021-04-26T07:59:01+0100",
            "contexts": {"trace": {}},
            "sdk": {"name": "sentry.javascript.browser"}
        }
        "#;

        let name = extract_transaction_name(json, AcceptTransactionNames::ClientBased);
        assert!(name.is_none());
    }

    #[test]
    fn test_js_url_strict() {
        let json = r#"
        {
            "type": "transaction",
            "transaction": "foo",
            "timestamp": "2021-04-26T08:00:00+0100",
            "start_timestamp": "2021-04-26T07:59:01+0100",
            "contexts": {"trace": {}},
            "sdk": {"name": "sentry.javascript.browser"},
            "transaction_info": {"source": "url"}
        }
        "#;

        let name = extract_transaction_name(json, AcceptTransactionNames::Strict);
        assert_eq!(name, Some("<< unparameterized >>".to_owned()));
    }

    #[test]
    fn test_js_url_client_based() {
        let json = r#"
        {
            "type": "transaction",
            "transaction": "foo",
            "timestamp": "2021-04-26T08:00:00+0100",
            "start_timestamp": "2021-04-26T07:59:01+0100",
            "contexts": {"trace": {}},
            "sdk": {"name": "sentry.javascript.browser"},
            "transaction_info": {"source": "url"}
        }
        "#;

        let name = extract_transaction_name(json, AcceptTransactionNames::ClientBased);
        assert_eq!(name, Some("<< unparameterized >>".to_owned()));
    }

    #[test]
    fn test_python_404_strict() {
        let json = r#"
        {
            "type": "transaction",
            "transaction": "foo",
            "timestamp": "2021-04-26T08:00:00+0100",
            "start_timestamp": "2021-04-26T07:59:01+0100",
            "contexts": {"trace": {}},
            "sdk": {"name": "sentry.python", "integrations":["django"]},
            "tags": {"http.status": "404"}
        }
        "#;

        let name = extract_transaction_name(json, AcceptTransactionNames::Strict);
        assert!(name.is_none());
    }

    #[test]
    fn test_python_404_client_based() {
        let json = r#"
        {
            "type": "transaction",
            "transaction": "foo",
            "timestamp": "2021-04-26T08:00:00+0100",
            "start_timestamp": "2021-04-26T07:59:01+0100",
            "contexts": {"trace": {}},
            "sdk": {"name": "sentry.python", "integrations":["django"]},
            "tags": {"http.status_code": "404"}
        }
        "#;

        let name = extract_transaction_name(json, AcceptTransactionNames::ClientBased);
        assert!(name.is_none());
    }

    #[test]
    fn test_python_200_client_based() {
        let json = r#"
        {
            "type": "transaction",
            "transaction": "foo",
            "timestamp": "2021-04-26T08:00:00+0100",
            "start_timestamp": "2021-04-26T07:59:01+0100",
            "contexts": {"trace": {}},
            "sdk": {"name": "sentry.python", "integrations":["django"]},
            "tags": {"http.status_code": "200"}
        }
        "#;

        let name = extract_transaction_name(json, AcceptTransactionNames::ClientBased);
        assert_eq!(name, Some("foo".to_owned()));
    }

    #[test]
    fn test_express_options_strict() {
        let json = r#"
        {
            "type": "transaction",
            "transaction": "foo",
            "timestamp": "2021-04-26T08:00:00+0100",
            "start_timestamp": "2021-04-26T07:59:01+0100",
            "contexts": {"trace": {}},
            "sdk": {"name": "sentry.javascript.node", "integrations":["Express"]},
            "request": {"method": "OPTIONS"}
        }
        "#;

        let name = extract_transaction_name(json, AcceptTransactionNames::Strict);
        assert!(name.is_none());
    }

    #[test]
    fn test_express_options_client_based() {
        let json = r#"
        {
            "type": "transaction",
            "transaction": "foo",
            "timestamp": "2021-04-26T08:00:00+0100",
            "start_timestamp": "2021-04-26T07:59:01+0100",
            "contexts": {"trace": {}},
            "sdk": {"name": "sentry.javascript.node", "integrations":["Express"]},
            "request": {"method": "OPTIONS"}
        }
        "#;

        let name = extract_transaction_name(json, AcceptTransactionNames::ClientBased);
        assert!(name.is_none());
    }

    #[test]
    fn test_express_get_client_based() {
        let json = r#"
        {
            "type": "transaction",
            "transaction": "foo",
            "timestamp": "2021-04-26T08:00:00+0100",
            "start_timestamp": "2021-04-26T07:59:01+0100",
            "contexts": {"trace": {}},
            "sdk": {"name": "sentry.javascript.node", "integrations":["Express"]},
            "request": {"method": "GET"}
        }
        "#;

        let name = extract_transaction_name(json, AcceptTransactionNames::ClientBased);
        assert_eq!(name, Some("foo".to_owned()));
    }

    #[test]
    fn test_other_client_unknown_strict() {
        let json = r#"
        {
            "type": "transaction",
            "transaction": "foo",
            "timestamp": "2021-04-26T08:00:00+0100",
            "start_timestamp": "2021-04-26T07:59:01+0100",
            "contexts": {"trace": {}},
            "sdk": {"name": "some_client"}
        }
        "#;

        let name = extract_transaction_name(json, AcceptTransactionNames::Strict);
        assert!(name.is_none());
    }

    #[test]
    fn test_other_client_unknown_client_based() {
        let json = r#"
        {
            "type": "transaction",
            "transaction": "foo",
            "timestamp": "2021-04-26T08:00:00+0100",
            "start_timestamp": "2021-04-26T07:59:01+0100",
            "contexts": {"trace": {}},
            "sdk": {"name": "some_client"}
        }
        "#;

        let name = extract_transaction_name(json, AcceptTransactionNames::ClientBased);
        assert_eq!(name, Some("foo".to_owned()));
    }

    #[test]
    fn test_other_client_url_strict() {
        let json = r#"
        {
            "type": "transaction",
            "transaction": "foo",
            "timestamp": "2021-04-26T08:00:00+0100",
            "start_timestamp": "2021-04-26T07:59:01+0100",
            "contexts": {"trace": {}},
            "sdk": {"name": "some_client"},
            "transaction_info": {"source": "url"}
        }
        "#;

        let name = extract_transaction_name(json, AcceptTransactionNames::Strict);
        assert_eq!(name, Some("<< unparameterized >>".to_owned()));
    }

    #[test]
    fn test_other_client_url_client_based() {
        let json = r#"
        {
            "type": "transaction",
            "transaction": "foo",
            "timestamp": "2021-04-26T08:00:00+0100",
            "start_timestamp": "2021-04-26T07:59:01+0100",
            "contexts": {"trace": {}},
            "sdk": {"name": "some_client"},
            "transaction_info": {"source": "url"}
        }
        "#;

        let name = extract_transaction_name(json, AcceptTransactionNames::ClientBased);
        assert_eq!(name, Some("<< unparameterized >>".to_owned()));
    }

    #[test]
    fn test_any_client_route_strict() {
        let json = r#"
        {
            "type": "transaction",
            "transaction": "foo",
            "timestamp": "2021-04-26T08:00:00+0100",
            "start_timestamp": "2021-04-26T07:59:01+0100",
            "contexts": {"trace": {}},
            "sdk": {"name": "some_client"},
            "transaction_info": {"source": "route"}
        }
        "#;

        let name = extract_transaction_name(json, AcceptTransactionNames::Strict);
        assert_eq!(name, Some("foo".to_owned()));
    }

    #[test]
    fn test_any_client_route_client_based() {
        let json = r#"
        {
            "type": "transaction",
            "transaction": "foo",
            "timestamp": "2021-04-26T08:00:00+0100",
            "start_timestamp": "2021-04-26T07:59:01+0100",
            "contexts": {"trace": {}},
            "sdk": {"name": "some_client"},
            "transaction_info": {"source": "route"}
        }
        "#;

        let name = extract_transaction_name(json, AcceptTransactionNames::ClientBased);
        assert_eq!(name, Some("foo".to_owned()));
    }

    #[test]
    fn test_parse_transaction_name_strategy() {
        for (config, expected_strategy) in [
            (r#"{}"#, AcceptTransactionNames::Strict),
            (
                r#"{"acceptTransactionNames": "unknown-strategy"}"#,
                AcceptTransactionNames::Strict,
            ),
            (
                r#"{"acceptTransactionNames": "strict"}"#,
                AcceptTransactionNames::Strict,
            ),
            (
                r#"{"acceptTransactionNames": "clientBased"}"#,
                AcceptTransactionNames::ClientBased,
            ),
        ] {
            let config: TransactionMetricsConfig = serde_json::from_str(config).unwrap();
            assert_eq!(config.accept_transaction_names, expected_strategy);
        }
    }

    #[test]
    fn test_get_eventuser() {
        // Note: If this order changes,
        // https://github.com/getsentry/sentry/blob/f621cd76da3a39836f34802ba9b35133bdfbe38b/src/sentry/models/eventuser.py#L18
        // has to be changed. Though it is probably not a good idea!
        let user = User {
            id: Annotated::new("ident".to_owned().into()),
            username: Annotated::new("username".to_owned()),
            email: Annotated::new("email".to_owned()),
            ip_address: Annotated::new("127.0.0.1".parse().unwrap()),
            ..User::default()
        };

        assert_eq!(get_eventuser_tag(&user).unwrap().to_string(), "id:ident");

        let user = User {
            username: Annotated::new("username".to_owned()),
            email: Annotated::new("email".to_owned()),
            ip_address: Annotated::new("127.0.0.1".parse().unwrap()),
            ..User::default()
        };

        assert_eq!(
            get_eventuser_tag(&user).unwrap().to_string(),
            "username:username"
        );

        let user = User {
            email: Annotated::new("email".to_owned()),
            ip_address: Annotated::new("127.0.0.1".parse().unwrap()),
            ..User::default()
        };

        assert_eq!(get_eventuser_tag(&user).unwrap().to_string(), "email:email");

        let user = User {
            ip_address: Annotated::new("127.0.0.1".parse().unwrap()),
            ..User::default()
        };

        assert_eq!(
            get_eventuser_tag(&user).unwrap().to_string(),
            "ip:127.0.0.1"
        );

        let user = User::default();

        assert!(get_eventuser_tag(&user).is_none());
    }
}<|MERGE_RESOLUTION|>--- conflicted
+++ resolved
@@ -618,10 +618,7 @@
 
     use crate::metrics_extraction::TaggingRule;
     use insta::assert_debug_snapshot;
-<<<<<<< HEAD
     use relay_general::protocol::{ClientSdkInfo, TransactionInfo, User};
-=======
->>>>>>> 1ae6c2a9
     use relay_general::store::BreakdownsConfig;
     use relay_general::types::Annotated;
     use relay_metrics::DurationUnit;
