--- conflicted
+++ resolved
@@ -396,19 +396,7 @@
                 tags_for_measurement.insert("measurement_rating".to_owned(), rating);
             }
 
-<<<<<<< HEAD
-            let stated_unit = measurement.unit.value().copied();
-            let default_unit = get_metric_measurement_unit(name);
-            if let (Some(default), Some(stated)) = (default_unit, stated_unit) {
-                if default != stated {
-                    relay_log::error!("unit mismatch on measurements.{}: {}", name, stated);
-                }
-            }
-
             metrics.push(Metric::new_mri(
-=======
-            push_metric(Metric::new_mri(
->>>>>>> 9ccd3391
                 METRIC_NAMESPACE,
                 format!("measurements.{}", name),
                 measurement.unit.value().copied().unwrap_or_default(),
@@ -563,19 +551,10 @@
 #[cfg(test)]
 mod tests {
 
-    use std::iter::FromIterator;
-
     use super::*;
 
     use relay_general::protocol::User;
-<<<<<<< HEAD
-    use relay_general::store::{
-        light_normalize_event, BreakdownsConfig, LightNormalizationConfig, MeasurementsConfig,
-    };
-=======
-    use relay_general::store::BreakdownsConfig;
-    use relay_general::store::LightNormalizationConfig;
->>>>>>> 9ccd3391
+    use relay_general::store::{BreakdownsConfig, LightNormalizationConfig};
     use relay_general::types::Annotated;
     use relay_metrics::DurationUnit;
 
@@ -1164,21 +1143,7 @@
         }
         "#;
 
-        let mut event = Annotated::from_json(json).unwrap();
-
-        let res = light_normalize_event(
-            &mut event,
-            &LightNormalizationConfig {
-                measurements_config: Some(&MeasurementsConfig {
-                    known_measurements: BTreeSet::from_iter(["fcp".to_owned()]),
-                    max_custom_measurements: 2,
-                }),
-                ..Default::default()
-            },
-        );
-        assert!(res.is_ok(), "{:?}", res);
-
-        dbg!(event.value().map(|e| &e.measurements));
+        let event = Annotated::from_json(json).unwrap();
 
         let config = TransactionMetricsConfig::default();
         let mut metrics = vec![];
