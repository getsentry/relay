use serde::{Deserialize, Serialize};
use std::collections::{BTreeMap, BTreeSet};

#[cfg(feature = "processing")]
use {
    crate::metrics_extraction::conditional_tagging::run_conditional_tagging,
    crate::metrics_extraction::{utils, TaggingRule},
    relay_common::UnixTimestamp,
    relay_general::protocol::TraceContext,
    relay_general::protocol::{AsPair, Event, EventType, Timestamp},
    relay_general::protocol::{Context, ContextInner},
    relay_general::store,
    relay_general::types::Annotated,
    relay_metrics::{DurationUnit, Metric, MetricUnit, MetricValue},
    std::fmt,
};

/// The metric on which the user satisfaction threshold is applied.
#[derive(Debug, Clone, Serialize, Deserialize)]
#[serde(rename_all = "lowercase")]
enum SatisfactionMetric {
    Duration,
    Lcp,
    #[serde(other)]
    Unknown,
}

/// Configuration for a single threshold.
#[derive(Debug, Clone, Serialize, Deserialize)]
struct SatisfactionThreshold {
    metric: SatisfactionMetric,
    threshold: f64,
}

/// Configuration for applying the user satisfaction threshold.
#[derive(Debug, Clone, Serialize, Deserialize)]
#[serde(rename_all = "camelCase")]
struct SatisfactionConfig {
    /// The project-wide threshold to apply.
    project_threshold: SatisfactionThreshold,
    /// Transaction-specific overrides of the project-wide threshold.
    #[serde(default, skip_serializing_if = "BTreeMap::is_empty")]
    transaction_thresholds: BTreeMap<String, SatisfactionThreshold>,
}

/// Configuration for extracting metrics from transaction payloads.
#[derive(Default, Debug, Clone, Serialize, Deserialize)]
#[serde(default, rename_all = "camelCase")]
pub struct TransactionMetricsConfig {
    extract_metrics: BTreeSet<String>,
    extract_custom_tags: BTreeSet<String>,
    satisfaction_thresholds: Option<SatisfactionConfig>,
}

#[cfg(feature = "processing")]
const METRIC_NAMESPACE: &str = "transactions";

#[cfg(feature = "processing")]
fn get_trace_context(event: &Event) -> Option<&TraceContext> {
    let contexts = event.contexts.value()?;
    let trace = contexts.get("trace").map(Annotated::value);
    if let Some(Some(ContextInner(Context::Trace(trace_context)))) = trace {
        return Some(trace_context.as_ref());
    }

    None
}

#[cfg(feature = "processing")]
fn extract_transaction_status(trace_context: &TraceContext) -> Option<String> {
    let span_status = trace_context.status.value()?;
    Some(span_status.to_string())
}

#[cfg(feature = "processing")]
fn extract_transaction_op(trace_context: &TraceContext) -> Option<String> {
    let op = trace_context.op.value()?;
    Some(op.to_string())
}

#[cfg(feature = "processing")]
fn extract_dist(transaction: &Event) -> Option<String> {
    let mut dist = transaction.dist.0.clone();
    store::normalize_dist(&mut dist);
    dist
}

/// Extract HTTP method
/// See https://github.com/getsentry/snuba/blob/2e038c13a50735d58cc9397a29155ab5422a62e5/snuba/datasets/errors_processor.py#L64-L67
#[cfg(feature = "processing")]
fn extract_http_method(transaction: &Event) -> Option<String> {
    let request = transaction.request.value()?;
    let method = request.method.value()?;
    Some(method.to_owned())
}

/// Satisfaction value used for Apdex and User Misery
/// https://docs.sentry.io/product/performance/metrics/#apdex
#[cfg(feature = "processing")]
enum UserSatisfaction {
    Satisfied,
    Tolerated,
    Frustrated,
}

#[cfg(feature = "processing")]
impl fmt::Display for UserSatisfaction {
    fn fmt(&self, f: &mut fmt::Formatter) -> fmt::Result {
        match self {
            UserSatisfaction::Satisfied => write!(f, "satisfied"),
            UserSatisfaction::Tolerated => write!(f, "tolerated"),
            UserSatisfaction::Frustrated => write!(f, "frustrated"),
        }
    }
}

#[cfg(feature = "processing")]
impl UserSatisfaction {
    /// The frustration threshold is always four times the threshold
    /// (see https://docs.sentry.io/product/performance/metrics/#apdex)
    const FRUSTRATION_FACTOR: f64 = 4.0;

    fn from_value(value: f64, threshold: f64) -> Self {
        if value <= threshold {
            Self::Satisfied
        } else if value <= Self::FRUSTRATION_FACTOR * threshold {
            Self::Tolerated
        } else {
            Self::Frustrated
        }
    }
}

/// Get duration from timestamp and `start_timestamp`.
#[cfg(feature = "processing")]
fn get_duration_millis(start: &Timestamp, end: &Timestamp) -> f64 {
    let start = start.timestamp_millis();
    let end = end.timestamp_millis();

    end.saturating_sub(start) as f64
}

/// Extract the the satisfaction value depending on the actual measurement/duration value
/// and the configured threshold.
#[cfg(feature = "processing")]
fn extract_user_satisfaction(
    config: &Option<SatisfactionConfig>,
    transaction: &Event,
    start_timestamp: &Timestamp,
    end_timestamp: &Timestamp,
) -> Option<UserSatisfaction> {
    if let Some(config) = config {
        let threshold = transaction
            .transaction
            .value()
            .and_then(|name| config.transaction_thresholds.get(name))
            .unwrap_or(&config.project_threshold);
        if let Some(value) = match threshold.metric {
            SatisfactionMetric::Duration => {
                Some(get_duration_millis(start_timestamp, end_timestamp))
            }
            SatisfactionMetric::Lcp => store::get_measurement(transaction, "lcp"),
            SatisfactionMetric::Unknown => None,
        } {
            return Some(UserSatisfaction::from_value(value, threshold.threshold));
        }
    }
    None
}

<<<<<<< HEAD
/// These are the tags that are added to all extracted metrics.
#[cfg(feature = "processing")]
fn extract_universal_tags(
    event: &Event,
    custom_tags: &BTreeSet<String>,
) -> BTreeMap<String, String> {
    let mut tags = BTreeMap::new();
    if let Some(release) = event.release.as_str() {
        tags.insert("release".to_owned(), release.to_owned());
    }
    if let Some(dist) = extract_dist(event) {
        tags.insert("dist".to_owned(), dist);
    }
    if let Some(environment) = event.environment.as_str() {
        tags.insert("environment".to_owned(), environment.to_owned());
    }
    if let Some(transaction) = event.transaction.as_str() {
        tags.insert("transaction".to_owned(), transaction.to_owned());
    }

    // The platform tag should not increase dimensionality in most cases, because most
    // transactions are specific to one platform
    let platform = event.platform.as_str().unwrap_or("other");
    let platform = if store::is_valid_platform(platform) {
        platform
    } else {
        "other"
    };
    tags.insert("platform".to_owned(), platform.to_owned());

    if let Some(trace_context) = get_trace_context(event) {
        if let Some(status) = extract_transaction_status(trace_context) {
            tags.insert("transaction.status".to_owned(), status);
        }

        if let Some(status) = extract_transaction_op(trace_context) {
            tags.insert("transaction.op".to_owned(), status);
        }
    }

    if let Some(http_method) = extract_http_method(event) {
        tags.insert("http.method".to_owned(), http_method);
    }

    if !custom_tags.is_empty() {
        // XXX(slow): event tags are a flat array
        if let Some(event_tags) = event.tags.value() {
            for tag_entry in &**event_tags {
                if let Some(entry) = tag_entry.value() {
                    let (key, value) = entry.as_pair();
                    if let (Some(key), Some(value)) = (key.as_str(), value.as_str()) {
                        if custom_tags.contains(key) {
                            tags.insert(key.to_owned(), value.to_owned());
                        }
                    }
                }
            }
        }
    }

    tags
=======
/// Returns the unit of the provided metric. Defaults to None.
#[cfg(feature = "processing")]
fn get_metric_measurement_unit(metric: &str) -> MetricUnit {
    match metric {
        // Web
        "fcp" => MetricUnit::Duration(DurationUnit::MilliSecond),
        "lcp" => MetricUnit::Duration(DurationUnit::MilliSecond),
        "fid" => MetricUnit::Duration(DurationUnit::MilliSecond),
        "fp" => MetricUnit::Duration(DurationUnit::MilliSecond),
        "ttfb" => MetricUnit::Duration(DurationUnit::MilliSecond),
        "ttfb.requesttime" => MetricUnit::Duration(DurationUnit::MilliSecond),
        "cls" => MetricUnit::None,

        // Mobile
        "app_start_cold" => MetricUnit::Duration(DurationUnit::MilliSecond),
        "app_start_warm" => MetricUnit::Duration(DurationUnit::MilliSecond),
        "frames_total" => MetricUnit::None,
        "frames_slow" => MetricUnit::None,
        "frames_frozen" => MetricUnit::None,

        // React-Native
        "stall_count" => MetricUnit::None,
        "stall_total_time" => MetricUnit::Duration(DurationUnit::MilliSecond),
        "stall_longest_time" => MetricUnit::Duration(DurationUnit::MilliSecond),

        // Default
        _ => MetricUnit::None,
    }
>>>>>>> 4142307a
}

#[cfg(feature = "processing")]
pub fn extract_transaction_metrics(
    config: &TransactionMetricsConfig,
    breakdowns_config: Option<&store::BreakdownsConfig>,
    conditional_tagging_config: &[TaggingRule],
    event: &Event,
    target: &mut Vec<Metric>,
) -> bool {
    if config.extract_metrics.is_empty() {
        relay_log::trace!("dropping all transaction metrics because of empty allow-list");
        return false;
    }

    let before_len = target.len();

    let push_metric = |metric: Metric| {
        if config.extract_metrics.contains(&metric.name) {
            target.push(metric);
        } else {
            relay_log::trace!("dropping metric {} because of allow-list", metric.name);
        }
    };

    extract_transaction_metrics_inner(config, breakdowns_config, event, push_metric);

    let added_slice = &mut target[before_len..];
    run_conditional_tagging(event, conditional_tagging_config, added_slice);
    !added_slice.is_empty()
}

#[cfg(feature = "processing")]
fn extract_transaction_metrics_inner(
    config: &TransactionMetricsConfig,
    breakdowns_config: Option<&store::BreakdownsConfig>,
    event: &Event,
    mut push_metric: impl FnMut(Metric),
) {
    if event.ty.value() != Some(&EventType::Transaction) {
        return;
    }

    let (start_timestamp, end_timestamp) = match store::validate_timestamps(event) {
        Ok(pair) => pair,
        Err(_) => {
            return; // invalid transaction
        }
    };

    let unix_timestamp = match UnixTimestamp::from_datetime(end_timestamp.into_inner()) {
        Some(ts) => ts,
        None => return,
    };

    let tags = extract_universal_tags(event, &config.extract_custom_tags);

    // Measurements
    if let Some(measurements) = event.measurements.value() {
        for (measurement_name, annotated) in measurements.iter() {
            let measurement = match annotated.value().and_then(|m| m.value.value()) {
                Some(measurement) => *measurement,
                None => continue,
            };

            let mut tags_for_measurement = tags.clone();
            if let Some(rating) = get_measurement_rating(measurement_name, measurement) {
                tags_for_measurement.insert("measurement_rating".to_owned(), rating);
            }

            push_metric(Metric::new_mri(
                METRIC_NAMESPACE,
                format_args!("measurements.{}", measurement_name),
                get_metric_measurement_unit(measurement_name),
                MetricValue::Distribution(measurement),
                unix_timestamp,
                tags_for_measurement,
            ));
        }
    }

    // Breakdowns
    if let Some(breakdowns_config) = breakdowns_config {
        for (breakdown, measurements) in store::get_breakdown_measurements(event, breakdowns_config)
        {
            for (measurement_name, annotated) in measurements.iter() {
                let measurement = match annotated.value().and_then(|m| m.value.value()) {
                    Some(measurement) => *measurement,
                    None => continue,
                };

                push_metric(Metric::new_mri(
                    METRIC_NAMESPACE,
                    format_args!("breakdowns.{}.{}", breakdown, measurement_name),
                    MetricUnit::None,
                    MetricValue::Distribution(measurement),
                    unix_timestamp,
                    tags.clone(),
                ));
            }
        }
    }

    let user_satisfaction = extract_user_satisfaction(
        &config.satisfaction_thresholds,
        event,
        start_timestamp,
        end_timestamp,
    );
    let tags_with_satisfaction = match user_satisfaction {
        Some(satisfaction) => utils::with_tag(&tags, "satisfaction", satisfaction),
        None => tags,
    };

    // Duration
    let duration_millis = get_duration_millis(start_timestamp, end_timestamp);

    push_metric(Metric::new_mri(
        METRIC_NAMESPACE,
        "duration",
        MetricUnit::Duration(DurationUnit::MilliSecond),
        MetricValue::Distribution(duration_millis),
        unix_timestamp,
        tags_with_satisfaction.clone(),
    ));

    // User
    if let Some(user) = event.user.value() {
        if let Some(user_id) = user.id.as_str() {
            push_metric(Metric::new_mri(
                METRIC_NAMESPACE,
                "user",
                MetricUnit::None,
                MetricValue::set_from_str(user_id),
                unix_timestamp,
                // A single user might end up in multiple satisfaction buckets when they have
                // some satisfying transactions and some frustrating transactions.
                // This is OK as long as we do not add these numbers *after* aggregation:
                //     <WRONG>total_users = uniqIf(user, satisfied) + uniqIf(user, tolerated) + uniqIf(user, frustrated)</WRONG>
                //     <RIGHT>total_users = uniq(user)</RIGHT>
                tags_with_satisfaction,
            ));
        }
    }
}

#[cfg(feature = "processing")]
fn get_measurement_rating(name: &str, value: f64) -> Option<String> {
    let rate_range = |meh_ceiling: f64, poor_ceiling: f64| {
        debug_assert!(meh_ceiling < poor_ceiling);
        if value < meh_ceiling {
            Some("good".to_owned())
        } else if value < poor_ceiling {
            Some("meh".to_owned())
        } else {
            Some("poor".to_owned())
        }
    };

    match name {
        "lcp" => rate_range(2500.0, 4000.0),
        "fcp" => rate_range(1000.0, 3000.0),
        "fid" => rate_range(100.0, 300.0),
        "cls" => rate_range(0.1, 0.25),
        _ => None,
    }
}

#[cfg(test)]
#[cfg(feature = "processing")]
mod tests {
    use super::*;

    use crate::metrics_extraction::TaggingRule;
    use relay_general::store::BreakdownsConfig;
    use relay_general::types::Annotated;
    use relay_metrics::DurationUnit;

    #[test]
    fn test_extract_transaction_metrics() {
        let json = r#"
        {
            "type": "transaction",
            "platform": "javascript",
            "timestamp": "2021-04-26T08:00:00+0100",
            "start_timestamp": "2021-04-26T07:59:01+0100",
            "release": "1.2.3",
            "dist": "foo ",
            "environment": "fake_environment",
            "transaction": "mytransaction",
            "user": {
                "id": "user123"
            },
            "tags": {
                "fOO": "bar",
                "bogus": "absolutely"
            },
            "measurements": {
                "foo": {"value": 420.69},
                "lcp": {"value": 3000.0}
            },
            "contexts": {
                "trace": {
                    "op": "myop",
                    "status": "ok"
                }
            },
            "spans": [
                {
                    "description": "<OrganizationContext>",
                    "op": "react.mount",
                    "parent_span_id": "8f5a2b8768cafb4e",
                    "span_id": "bd429c44b67a3eb4",
                    "start_timestamp": 1597976393.4619668,
                    "timestamp": 1597976393.4718769,
                    "trace_id": "ff62a8b040f340bda5d830223def1d81"
                }
            ],
            "request": {
                "method": "POST"
            }
        }
        "#;

        let breakdowns_config: BreakdownsConfig = serde_json::from_str(
            r#"
            {
                "span_ops": {
                    "type": "spanOperations",
                    "matches": ["react.mount"]
                }
            }
        "#,
        )
        .unwrap();

        let event = Annotated::from_json(json).unwrap();

        let mut metrics = vec![];
        extract_transaction_metrics(
            &TransactionMetricsConfig::default(),
            Some(&breakdowns_config),
            &[],
            event.value().unwrap(),
            &mut metrics,
        );
        assert_eq!(metrics, &[]);

        let config: TransactionMetricsConfig = serde_json::from_str(
            r#"
        {
            "extractMetrics": [
                "d:transactions/measurements.foo@none",
                "d:transactions/measurements.lcp@millisecond",
                "d:transactions/breakdowns.span_ops.ops.react.mount@none",
                "d:transactions/duration@millisecond",
                "s:transactions/user@none"
            ],
            "extractCustomTags": ["fOO"]
        }
        "#,
        )
        .unwrap();

        let mut metrics = vec![];
        extract_transaction_metrics(
            &config,
            Some(&breakdowns_config),
            &[],
            event.value().unwrap(),
            &mut metrics,
        );

        assert_eq!(metrics.len(), 5, "{:?}", metrics);

        assert_eq!(metrics[0].name, "d:transactions/measurements.foo@none");
        assert_eq!(
            metrics[1].name,
            "d:transactions/measurements.lcp@millisecond"
        );
        assert_eq!(
            metrics[2].name,
            "d:transactions/breakdowns.span_ops.ops.react.mount@none"
        );

        let duration_metric = &metrics[3];
        assert_eq!(duration_metric.name, "d:transactions/duration@millisecond");
        if let MetricValue::Distribution(value) = duration_metric.value {
            assert_eq!(value, 59000.0);
        } else {
            panic!(); // Duration must be set
        }

        let user_metric = &metrics[4];
        assert_eq!(user_metric.name, "s:transactions/user@none");
        assert!(matches!(user_metric.value, MetricValue::Set(_)));

        assert_eq!(metrics[1].tags["measurement_rating"], "meh");

        for metric in &metrics[0..4] {
            assert!(matches!(metric.value, MetricValue::Distribution(_)));
        }

        for metric in metrics {
            assert_eq!(metric.tags["release"], "1.2.3");
            assert_eq!(metric.tags["dist"], "foo");
            assert_eq!(metric.tags["environment"], "fake_environment");
            assert_eq!(metric.tags["transaction"], "mytransaction");
            assert_eq!(metric.tags["fOO"], "bar");
            assert_eq!(metric.tags["http.method"], "POST");
            assert_eq!(metric.tags["transaction.status"], "ok");
            assert_eq!(metric.tags["transaction.op"], "myop");
            assert_eq!(metric.tags["platform"], "javascript");
            assert!(!metric.tags.contains_key("bogus"));
        }
    }

    #[test]
    fn test_metric_measurement_units() {
        let json = r#"
        {
            "type": "transaction",
            "timestamp": "2021-04-26T08:00:00+0100",
            "start_timestamp": "2021-04-26T07:59:01+0100",
            "measurements": {
                "fcp": {"value": 1.1},
                "stall_count": {"value": 3.3},
                "foo": {"value": 8.8}
            }
        }
        "#;

        let config: TransactionMetricsConfig = serde_json::from_str(
            r#"
        {
            "extractMetrics": [
                "d:transactions/measurements.fcp@millisecond",
                "d:transactions/measurements.stall_count@none",
                "d:transactions/measurements.foo@none"
            ]
        }
        "#,
        )
        .unwrap();

        let event = Annotated::from_json(json).unwrap();

        let mut metrics = vec![];
        extract_transaction_metrics(&config, None, &[], event.value().unwrap(), &mut metrics);

        assert_eq!(metrics.len(), 3, "{:?}", metrics);

        assert_eq!(
            metrics[0].name, "d:transactions/measurements.fcp@millisecond",
            "{:?}",
            metrics[0]
        );
        assert_eq!(
            metrics[0].unit,
            MetricUnit::Duration(DurationUnit::MilliSecond),
            "{:?}",
            metrics[0]
        );

        assert_eq!(
            metrics[1].name, "d:transactions/measurements.foo@none",
            "{:?}",
            metrics[1]
        );
        assert_eq!(metrics[1].unit, MetricUnit::None, "{:?}", metrics[1]);

        assert_eq!(
            metrics[2].name, "d:transactions/measurements.stall_count@none",
            "{:?}",
            metrics[2]
        );
        assert_eq!(metrics[2].unit, MetricUnit::None, "{:?}", metrics[2]);
    }

    #[test]
    fn test_transaction_duration() {
        let json = r#"
        {
            "type": "transaction",
            "timestamp": "2021-04-26T08:00:00+0100",
            "start_timestamp": "2021-04-26T07:59:01+0100",
            "release": "1.2.3",
            "environment": "fake_environment",
            "transaction": "mytransaction",
            "contexts": {
                "trace": {
                    "status": "ok"
                }
            }
        }
        "#;

        let event = Annotated::from_json(json).unwrap();

        let config: TransactionMetricsConfig = serde_json::from_str(
            r#"
        {
            "extractMetrics": [
                "d:transactions/duration@millisecond"
            ]
        }
        "#,
        )
        .unwrap();
        let mut metrics = vec![];
        extract_transaction_metrics(&config, None, &[], event.value().unwrap(), &mut metrics);

        assert_eq!(metrics.len(), 1);

        let duration_metric = &metrics[0];
        assert_eq!(duration_metric.name, "d:transactions/duration@millisecond");
        assert_eq!(
            duration_metric.unit,
            MetricUnit::Duration(DurationUnit::MilliSecond)
        );
        if let MetricValue::Distribution(value) = duration_metric.value {
            assert_eq!(value, 59000.0); // millis
        } else {
            panic!(); // Duration must be set
        }

        assert_eq!(duration_metric.tags.len(), 5);
        assert_eq!(duration_metric.tags["release"], "1.2.3");
        assert_eq!(duration_metric.tags["transaction.status"], "ok");
        assert_eq!(duration_metric.tags["environment"], "fake_environment");
        assert_eq!(duration_metric.tags["transaction"], "mytransaction");
        assert_eq!(duration_metric.tags["platform"], "other");
    }

    #[test]
    fn test_user_satisfaction() {
        let json = r#"
        {
            "type": "transaction",
            "transaction": "foo",
            "start_timestamp": "2021-04-26T08:00:00+0100",
            "timestamp": "2021-04-26T08:00:01+0100",
            "user": {
                "id": "user123"
            },
            "contexts": {
                "trace": {
                    "status": "ok"
                }
            }
        }
        "#;

        let event = Annotated::from_json(json).unwrap();

        let config: TransactionMetricsConfig = serde_json::from_str(
            r#"
        {
            "extractMetrics": [
                "d:transactions/duration@millisecond",
                "s:transactions/user@none"
            ],
            "satisfactionThresholds": {
                "projectThreshold": {
                    "metric": "duration",
                    "threshold": 300
                },
                "extra_key": "should_be_ignored"
            }
        }
        "#,
        )
        .unwrap();
        let mut metrics = vec![];
        extract_transaction_metrics(&config, None, &[], event.value().unwrap(), &mut metrics);
        assert_eq!(metrics.len(), 2);

        let duration_metric = &metrics[0];
        assert_eq!(duration_metric.tags.len(), 4);
        assert_eq!(duration_metric.tags["satisfaction"], "tolerated");
        assert_eq!(duration_metric.tags["transaction.status"], "ok");

        let user_metric = &metrics[1];
        assert_eq!(user_metric.tags.len(), 4);
        assert_eq!(user_metric.tags["satisfaction"], "tolerated");
    }

    #[test]
    fn test_user_satisfaction_override() {
        let json = r#"
        {
            "type": "transaction",
            "transaction": "foo",
            "start_timestamp": "2021-04-26T08:00:00+0100",
            "timestamp": "2021-04-26T08:00:02+0100",
            "measurements": {
                "lcp": {"value": 41}
            }
        }
        "#;

        let event = Annotated::from_json(json).unwrap();

        let config: TransactionMetricsConfig = serde_json::from_str(
            r#"
        {
            "extractMetrics": [
                "d:transactions/duration@millisecond"
            ],
            "satisfactionThresholds": {
                "projectThreshold": {
                    "metric": "duration",
                    "threshold": 300
                },
                "transactionThresholds": {
                    "foo": {
                        "metric": "lcp",
                        "threshold": 42
                    }
                }
            }
        }
        "#,
        )
        .unwrap();
        let mut metrics = vec![];
        extract_transaction_metrics(&config, None, &[], event.value().unwrap(), &mut metrics);
        assert_eq!(metrics.len(), 1);

        for metric in metrics {
            assert_eq!(metric.tags.len(), 3);
            assert_eq!(metric.tags["satisfaction"], "satisfied");
        }
    }

    #[test]
    fn test_user_satisfaction_catch_new_metric() {
        let json = r#"
        {
            "type": "transaction",
            "transaction": "foo",
            "start_timestamp": "2021-04-26T08:00:00+0100",
            "timestamp": "2021-04-26T08:00:02+0100",
            "measurements": {
                "lcp": {"value": 41}
            }
        }
        "#;

        let event = Annotated::from_json(json).unwrap();

        let config: TransactionMetricsConfig = serde_json::from_str(
            r#"
        {
            "extractMetrics": [
                "d:transactions/duration@millisecond"
            ],
            "satisfactionThresholds": {
                "projectThreshold": {
                    "metric": "unknown_metric",
                    "threshold": 300
                }
            }
        }
        "#,
        )
        .unwrap();
        let mut metrics = vec![];
        extract_transaction_metrics(&config, None, &[], event.value().unwrap(), &mut metrics);
        assert_eq!(metrics.len(), 1);

        for metric in metrics {
            assert_eq!(metric.tags.len(), 2);
            assert!(!metric.tags.contains_key("satisfaction"));
        }
    }

    #[test]
    fn test_conditional_tagging() {
        let json = r#"
        {
            "type": "transaction",
            "transaction": "foo",
            "start_timestamp": "2021-04-26T08:00:00+0100",
            "timestamp": "2021-04-26T08:00:02+0100",
            "measurements": {
                "lcp": {"value": 41}
            }
        }
        "#;

        let event = Annotated::from_json(json).unwrap();

        let config: TransactionMetricsConfig = serde_json::from_str(
            r#"
        {
            "extractMetrics": [
                "d:transactions/duration@millisecond"
            ]
        }
        "#,
        )
        .unwrap();

        let tagging_config: Vec<TaggingRule> = serde_json::from_str(
            r#"
        [
            {
                "condition": {"op": "gte", "name": "transaction.duration", "value": 9001},
                "targetMetrics": ["d:transactions/duration@millisecond"],
                "targetTag": "satisfaction",
                "tagValue": "frustrated"
            },
            {
                "condition": {"op": "gte", "name": "transaction.duration", "value": 666},
                "targetMetrics": ["d:transactions/duration@millisecond"],
                "targetTag": "satisfaction",
                "tagValue": "tolerated"
            },
            {
                "condition": {"op": "and", "inner": []},
                "targetMetrics": ["d:transactions/duration@millisecond"],
                "targetTag": "satisfaction",
                "tagValue": "satisfied"
            }
        ]
        "#,
        )
        .unwrap();

        let mut metrics = vec![];
        extract_transaction_metrics(
            &config,
            None,
            &tagging_config,
            event.value().unwrap(),
            &mut metrics,
        );
        assert_eq!(
            metrics,
            &[Metric::new_mri(
                METRIC_NAMESPACE,
                "duration",
                MetricUnit::Duration(DurationUnit::MilliSecond),
                MetricValue::Distribution(2000.0),
                UnixTimestamp::from_secs(1619420402),
                {
                    let mut tags = BTreeMap::new();
                    tags.insert("satisfaction".to_owned(), "tolerated".to_owned());
                    tags.insert("transaction".to_owned(), "foo".to_owned());
                    tags.insert("platform".to_owned(), "other".to_owned());
                    tags
                }
            )]
        );
    }

    #[test]
    fn test_conditional_tagging_lcp() {
        let json = r#"
        {
            "type": "transaction",
            "transaction": "foo",
            "start_timestamp": "2021-04-26T08:00:00+0100",
            "timestamp": "2021-04-26T08:00:02+0100",
            "measurements": {
                "lcp": {"value": 41}
            }
        }
        "#;

        let event = Annotated::from_json(json).unwrap();

        let config: TransactionMetricsConfig = serde_json::from_str(
            r#"
        {
            "extractMetrics": [
                "d:transactions/measurements.lcp@millisecond"
            ]
        }
        "#,
        )
        .unwrap();

        let tagging_config: Vec<TaggingRule> = serde_json::from_str(
            r#"
        [
            {
                "condition": {"op": "gte", "name": "transaction.measurements.lcp", "value": 41},
                "targetMetrics": ["d:transactions/measurements.lcp@millisecond"],
                "targetTag": "satisfaction",
                "tagValue": "frustrated"
            },
            {
                "condition": {"op": "gte", "name": "transaction.measurements.lcp", "value": 20},
                "targetMetrics": ["d:transactions/measurements.lcp@millisecond"],
                "targetTag": "satisfaction",
                "tagValue": "tolerated"
            },
            {
                "condition": {"op": "and", "inner": []},
                "targetMetrics": ["d:transactions/measurements.lcp@millisecond"],
                "targetTag": "satisfaction",
                "tagValue": "satisfied"
            }
        ]
        "#,
        )
        .unwrap();

        let mut metrics = vec![];
        extract_transaction_metrics(
            &config,
            None,
            &tagging_config,
            event.value().unwrap(),
            &mut metrics,
        );
        assert_eq!(
            metrics,
            &[Metric::new_mri(
                METRIC_NAMESPACE,
                "measurements.lcp",
                MetricUnit::Duration(DurationUnit::MilliSecond),
                MetricValue::Distribution(41.0),
                UnixTimestamp::from_secs(1619420402),
                {
                    let mut tags = BTreeMap::new();
                    tags.insert("satisfaction".to_owned(), "frustrated".to_owned());
                    tags.insert("measurement_rating".to_owned(), "good".to_owned());
                    tags.insert("transaction".to_owned(), "foo".to_owned());
                    tags.insert("platform".to_owned(), "other".to_owned());
                    tags
                }
            )]
        );
    }
}<|MERGE_RESOLUTION|>--- conflicted
+++ resolved
@@ -168,7 +168,6 @@
     None
 }
 
-<<<<<<< HEAD
 /// These are the tags that are added to all extracted metrics.
 #[cfg(feature = "processing")]
 fn extract_universal_tags(
@@ -230,7 +229,8 @@
     }
 
     tags
-=======
+}
+
 /// Returns the unit of the provided metric. Defaults to None.
 #[cfg(feature = "processing")]
 fn get_metric_measurement_unit(metric: &str) -> MetricUnit {
@@ -259,7 +259,6 @@
         // Default
         _ => MetricUnit::None,
     }
->>>>>>> 4142307a
 }
 
 #[cfg(feature = "processing")]
