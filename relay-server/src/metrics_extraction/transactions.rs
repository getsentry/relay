use crate::metrics_extraction::conditional_tagging::run_conditional_tagging;
use crate::metrics_extraction::utils;
use crate::metrics_extraction::TaggingRule;
use crate::statsd::RelayCounters;
use relay_common::{SpanStatus, UnixTimestamp};
use relay_general::protocol::{
    AsPair, Context, ContextInner, Event, EventType, Timestamp, TraceContext, TransactionSource,
    User,
};
use relay_general::store;
use relay_general::types::Annotated;
use relay_metrics::{DurationUnit, Metric, MetricNamespace, MetricUnit, MetricValue};
use serde::{Deserialize, Serialize};
use std::collections::{BTreeMap, BTreeSet};
use std::fmt;

/// The metric on which the user satisfaction threshold is applied.
#[derive(Debug, Clone, Serialize, Deserialize)]
#[serde(rename_all = "lowercase")]
enum SatisfactionMetric {
    Duration,
    Lcp,
    #[serde(other)]
    Unknown,
}

/// Configuration for a single threshold.
#[derive(Debug, Clone, Serialize, Deserialize)]
struct SatisfactionThreshold {
    metric: SatisfactionMetric,
    threshold: f64,
}

/// Configuration for applying the user satisfaction threshold.
#[derive(Debug, Clone, Serialize, Deserialize)]
#[serde(rename_all = "camelCase")]
struct SatisfactionConfig {
    /// The project-wide threshold to apply.
    project_threshold: SatisfactionThreshold,
    /// Transaction-specific overrides of the project-wide threshold.
    #[serde(default, skip_serializing_if = "BTreeMap::is_empty")]
    transaction_thresholds: BTreeMap<String, SatisfactionThreshold>,
}

/// Configuration for extracting custom measurements from transaction payloads.
#[derive(Default, Debug, Clone, Serialize, Deserialize)]
#[serde(default, rename_all = "camelCase")]
pub struct CustomMeasurementConfig {
    /// The maximum number of custom measurements to extract. Defaults to zero.
    limit: usize,
}

/// Maximum supported version of metrics extraction from transactions.
///
/// The version is an integer scalar, incremented by one on each new version.
const EXTRACT_MAX_VERSION: u16 = 1;

#[derive(Debug, Clone, Copy, Serialize, Deserialize, PartialEq)]
#[serde(rename_all = "camelCase")]
pub enum AcceptTransactionNames {
    /// For some SDKs, accept all transaction names, while for others, apply strict rules.
    ClientBased,

    /// Only accept transaction names with a low-cardinality source.
    /// Any value other than "clientBased" will be interpreted as "strict".
    #[serde(other)]
    Strict,
}

impl Default for AcceptTransactionNames {
    fn default() -> Self {
        Self::Strict
    }
}

/// Configuration for extracting metrics from transaction payloads.
#[derive(Default, Debug, Clone, Serialize, Deserialize)]
#[serde(default, rename_all = "camelCase")]
pub struct TransactionMetricsConfig {
    /// The required version to extract transaction metrics.
    version: u16,
    extract_metrics: BTreeSet<String>,
    extract_custom_tags: BTreeSet<String>,
    satisfaction_thresholds: Option<SatisfactionConfig>,
    custom_measurements: CustomMeasurementConfig,
    accept_transaction_names: AcceptTransactionNames,
}

impl TransactionMetricsConfig {
    pub fn is_enabled(&self) -> bool {
        self.version > 0 && self.version <= EXTRACT_MAX_VERSION
    }
}

const METRIC_NAMESPACE: MetricNamespace = MetricNamespace::Transactions;

fn get_trace_context(event: &Event) -> Option<&TraceContext> {
    let contexts = event.contexts.value()?;
    let trace = contexts.get("trace").and_then(Annotated::value);
    if let Some(ContextInner(Context::Trace(trace_context))) = trace {
        return Some(trace_context.as_ref());
    }

    None
}

/// Extract transaction status, defaulting to [`SpanStatus::Unknown`].
/// Must be consistent with `process_trace_context` in [`relay_general::store`].
fn extract_transaction_status(trace_context: &TraceContext) -> SpanStatus {
    *trace_context.status.value().unwrap_or(&SpanStatus::Unknown)
}

fn extract_transaction_op(trace_context: &TraceContext) -> Option<String> {
    let op = trace_context.op.value()?;
    if op == "default" {
        // This was likely set by normalization, so let's treat it as None
        // See https://github.com/getsentry/relay/blob/bb2ac4ee82c25faa07a6d078f93d22d799cfc5d1/relay-general/src/store/transactions.rs#L96

        // Note that this is the opposite behavior of what we do for transaction.status, where
        // we coalesce None to "unknown".
        return None;
    }
    Some(op.to_string())
}

fn extract_dist(transaction: &Event) -> Option<String> {
    let mut dist = transaction.dist.0.clone();
    store::normalize_dist(&mut dist);
    dist
}

/// Extract HTTP method
/// See <https://github.com/getsentry/snuba/blob/2e038c13a50735d58cc9397a29155ab5422a62e5/snuba/datasets/errors_processor.py#L64-L67>.
fn extract_http_method(transaction: &Event) -> Option<String> {
    let request = transaction.request.value()?;
    let method = request.method.value()?;
    Some(method.to_owned())
}

/// Satisfaction value used for Apdex and User Misery
/// <https://docs.sentry.io/product/performance/metrics/#apdex>
enum UserSatisfaction {
    Satisfied,
    Tolerated,
    Frustrated,
}

impl fmt::Display for UserSatisfaction {
    fn fmt(&self, f: &mut fmt::Formatter) -> fmt::Result {
        match self {
            UserSatisfaction::Satisfied => write!(f, "satisfied"),
            UserSatisfaction::Tolerated => write!(f, "tolerated"),
            UserSatisfaction::Frustrated => write!(f, "frustrated"),
        }
    }
}

impl UserSatisfaction {
    /// The frustration threshold is always four times the threshold
    /// (see <https://docs.sentry.io/product/performance/metrics/#apdex>)
    const FRUSTRATION_FACTOR: f64 = 4.0;

    fn from_value(value: f64, threshold: f64) -> Self {
        if value <= threshold {
            Self::Satisfied
        } else if value <= Self::FRUSTRATION_FACTOR * threshold {
            Self::Tolerated
        } else {
            Self::Frustrated
        }
    }
}

/// Extract the the satisfaction value depending on the actual measurement/duration value
/// and the configured threshold.
fn extract_user_satisfaction(
    config: &Option<SatisfactionConfig>,
    transaction: &Event,
    start_timestamp: Timestamp,
    end_timestamp: Timestamp,
) -> Option<UserSatisfaction> {
    if let Some(config) = config {
        let threshold = transaction
            .transaction
            .value()
            .and_then(|name| config.transaction_thresholds.get(name))
            .unwrap_or(&config.project_threshold);
        if let Some(value) = match threshold.metric {
            SatisfactionMetric::Duration => Some(relay_common::chrono_to_positive_millis(
                end_timestamp - start_timestamp,
            )),
            SatisfactionMetric::Lcp => store::get_measurement(transaction, "lcp"),
            SatisfactionMetric::Unknown => None,
        } {
            return Some(UserSatisfaction::from_value(value, threshold.threshold));
        }
    }
    None
}

fn is_low_cardinality(source: &TransactionSource, treat_unknown_as_low_cardinality: bool) -> bool {
    match source {
        // For now, we hope that custom transaction names set by users are low-cardinality.
        TransactionSource::Custom => true,

        // "url" are raw URLs, potentially containing identifiers.
        TransactionSource::Url => false,

        // These four are names of software components, which we assume to be low-cardinality.
        TransactionSource::Route => true,
        TransactionSource::View => true,
        TransactionSource::Component => true,
        TransactionSource::Task => true,

        // "unknown" is the value for old SDKs that do not send a transaction source yet.
        // Caller decides how to treat this.
        TransactionSource::Unknown => treat_unknown_as_low_cardinality,

        // Any other value would be an SDK bug, assume high-cardinality and drop.
        TransactionSource::Other(source) => {
            relay_log::error!("Invalid transaction source: '{}'", source);
            false
        }
    }
}

/// Decide whether we want to keep the transaction name.
/// High-cardinality sources are excluded to protect our metrics infrastructure.
/// Note that this will produce a discrepancy between metrics and raw transaction data.
fn get_transaction_name(
    event: &Event,
    accept_transaction_names: &AcceptTransactionNames,
) -> Option<String> {
    let original_transaction_name = match event.transaction.value() {
        Some(name) => name,
        None => {
            return None;
        }
    };

    // In client-based mode, handling of "unknown" sources depends on the SDK name.
    // In strict mode, treat "unknown" as high cardinality.
    let treat_unknown_as_low_cardinality = matches!(
        accept_transaction_names,
        AcceptTransactionNames::ClientBased
    ) && !store::is_high_cardinality_sdk(event);

    let source = event.get_transaction_source();
    let use_original_name = is_low_cardinality(source, treat_unknown_as_low_cardinality);

    let name_used;
    let name = if use_original_name {
        name_used = "original";
        Some(original_transaction_name.clone())
    } else {
        // Pick a sentinel based on the transaction source:
        match source {
            TransactionSource::Unknown | TransactionSource::Other(_) => {
                name_used = "none";
                None
            }
            _ => {
                name_used = "placeholder";
                Some("<< unparameterized >>".to_owned())
            }
        }
    };

    relay_statsd::metric!(
        counter(RelayCounters::MetricsTransactionNameExtracted) += 1,
        strategy = match &accept_transaction_names {
            AcceptTransactionNames::ClientBased => "client-based",
            AcceptTransactionNames::Strict => "strict",
        },
        source = &source.to_string(),
        sdk_name = event
            .client_sdk
            .value()
            .and_then(|c| c.name.value())
            .map(|s| s.as_str())
            .unwrap_or_default(),
        name_used = name_used,
    );

    name
}

/// These are the tags that are added to all extracted metrics.
fn extract_universal_tags(
    event: &Event,
    config: &TransactionMetricsConfig,
) -> BTreeMap<String, String> {
    let mut tags = BTreeMap::new();
    if let Some(release) = event.release.as_str() {
        tags.insert("release".to_owned(), release.to_owned());
    }
    if let Some(dist) = extract_dist(event) {
        tags.insert("dist".to_owned(), dist);
    }
    if let Some(environment) = event.environment.as_str() {
        tags.insert("environment".to_owned(), environment.to_owned());
    }
    if let Some(transaction_name) = get_transaction_name(event, &config.accept_transaction_names) {
        tags.insert("transaction".to_owned(), transaction_name);
    }

    // The platform tag should not increase dimensionality in most cases, because most
    // transactions are specific to one platform
    let platform = match event.platform.as_str() {
        Some(platform) if store::is_valid_platform(platform) => platform,
        _ => "other",
    };
    tags.insert("platform".to_owned(), platform.to_owned());

    if let Some(trace_context) = get_trace_context(event) {
        let status = extract_transaction_status(trace_context);
        tags.insert("transaction.status".to_owned(), status.to_string());

        if let Some(op) = extract_transaction_op(trace_context) {
            tags.insert("transaction.op".to_owned(), op);
        }
    }

    if let Some(http_method) = extract_http_method(event) {
        tags.insert("http.method".to_owned(), http_method);
    }

    let custom_tags = &config.extract_custom_tags;
    if !custom_tags.is_empty() {
        // XXX(slow): event tags are a flat array
        if let Some(event_tags) = event.tags.value() {
            for tag_entry in &**event_tags {
                if let Some(entry) = tag_entry.value() {
                    let (key, value) = entry.as_pair();
                    if let (Some(key), Some(value)) = (key.as_str(), value.as_str()) {
                        if custom_tags.contains(key) {
                            tags.insert(key.to_owned(), value.to_owned());
                        }
                    }
                }
            }
        }
    }

    tags
}

<<<<<<< HEAD
=======
/// Returns the unit of the provided metric.
///
/// For known measurements, this returns `Some(MetricUnit)`, which can also include
/// `Some(MetricUnit::None)`. For unknown measurement names, this returns `None`.
fn get_metric_measurement_unit(metric: &str) -> Option<MetricUnit> {
    match metric {
        // Web
        "fcp" => Some(MetricUnit::Duration(DurationUnit::MilliSecond)),
        "lcp" => Some(MetricUnit::Duration(DurationUnit::MilliSecond)),
        "fid" => Some(MetricUnit::Duration(DurationUnit::MilliSecond)),
        "inp" => Some(MetricUnit::Duration(DurationUnit::MilliSecond)),
        "fp" => Some(MetricUnit::Duration(DurationUnit::MilliSecond)),
        "ttfb" => Some(MetricUnit::Duration(DurationUnit::MilliSecond)),
        "ttfb.requesttime" => Some(MetricUnit::Duration(DurationUnit::MilliSecond)),
        "cls" => Some(MetricUnit::None),

        // Mobile
        "app_start_cold" => Some(MetricUnit::Duration(DurationUnit::MilliSecond)),
        "app_start_warm" => Some(MetricUnit::Duration(DurationUnit::MilliSecond)),
        "frames_total" => Some(MetricUnit::None),
        "frames_slow" => Some(MetricUnit::None),
        "frames_slow_rate" => Some(MetricUnit::Fraction(FractionUnit::Ratio)),
        "frames_frozen" => Some(MetricUnit::None),
        "frames_frozen_rate" => Some(MetricUnit::Fraction(FractionUnit::Ratio)),

        // React-Native
        "stall_count" => Some(MetricUnit::None),
        "stall_total_time" => Some(MetricUnit::Duration(DurationUnit::MilliSecond)),
        "stall_longest_time" => Some(MetricUnit::Duration(DurationUnit::MilliSecond)),
        "stall_percentage" => Some(MetricUnit::Fraction(FractionUnit::Ratio)),

        // Default
        _ => None,
    }
}

>>>>>>> 0b3eb1b7
pub fn extract_transaction_metrics(
    config: &TransactionMetricsConfig,
    breakdowns_config: Option<&store::BreakdownsConfig>,
    conditional_tagging_config: &[TaggingRule],
    event: &Event,
    target: &mut Vec<Metric>,
) -> bool {
    if config.extract_metrics.is_empty() {
        relay_log::trace!("dropping all transaction metrics because of empty allow-list");
        return false;
    }

    let before_len = target.len();

    let mut custom_measurement_budget = config.custom_measurements.limit;
    let push_metric = |metric: Metric| {
        if config.extract_metrics.contains(&metric.name) {
            // Anything in config.extract_metrics is considered a known / builtin metric,
            // as opposed to custom measurements.
            target.push(metric);
        } else if custom_measurement_budget > 0
            && metric.name.starts_with("d:transactions/measurements.")
        {
            // We allow a fixed amount of custom measurements in addition to
            // the known / builtin metrics.
            target.push(metric);
            custom_measurement_budget -= 1;
        } else {
            relay_log::trace!("dropping metric {} because of allow-list", metric.name);
        }
    };

    extract_transaction_metrics_inner(config, breakdowns_config, event, push_metric);

    let added_slice = &mut target[before_len..];
    run_conditional_tagging(event, conditional_tagging_config, added_slice);
    !added_slice.is_empty()
}

fn extract_transaction_metrics_inner(
    config: &TransactionMetricsConfig,
    breakdowns_config: Option<&store::BreakdownsConfig>,
    event: &Event,
    mut push_metric: impl FnMut(Metric),
) {
    if event.ty.value() != Some(&EventType::Transaction) {
        return;
    }

    let (start_timestamp, end_timestamp) = match store::validate_timestamps(event) {
        Ok(pair) => pair,
        Err(_) => {
            return; // invalid transaction
        }
    };
    let duration_millis = relay_common::chrono_to_positive_millis(end_timestamp - start_timestamp);

    let unix_timestamp = match UnixTimestamp::from_datetime(end_timestamp.into_inner()) {
        Some(ts) => ts,
        None => return,
    };

    let tags = extract_universal_tags(event, config);

    // Measurements
    if let Some(measurements) = event.measurements.value() {
        let mut measurements = measurements.clone();
        store::compute_measurements(duration_millis, &mut measurements);
        for (name, annotated) in measurements.iter() {
            let measurement = match annotated.value() {
                Some(m) => m,
                None => continue,
            };

            let value = match measurement.value.value() {
                Some(value) => *value,
                None => continue,
            };

            let mut tags_for_measurement = tags.clone();
            if let Some(rating) = get_measurement_rating(name, value) {
                tags_for_measurement.insert("measurement_rating".to_owned(), rating);
            }

            push_metric(Metric::new_mri(
                METRIC_NAMESPACE,
                format!("measurements.{}", name),
                measurement.unit.value().copied().unwrap_or_default(),
                MetricValue::Distribution(value),
                unix_timestamp,
                tags_for_measurement,
            ));
        }
    }

    // Breakdowns
    if let Some(breakdowns_config) = breakdowns_config {
        for (breakdown, measurements) in store::get_breakdown_measurements(event, breakdowns_config)
        {
            for (measurement_name, annotated) in measurements.iter() {
                let measurement = match annotated.value() {
                    Some(m) => m,
                    None => continue,
                };

                let value = match measurement.value.value() {
                    Some(value) => *value,
                    None => continue,
                };

                let unit = measurement.unit.value();

                push_metric(Metric::new_mri(
                    METRIC_NAMESPACE,
                    format!("breakdowns.{}.{}", breakdown, measurement_name),
                    unit.copied().unwrap_or(MetricUnit::None),
                    MetricValue::Distribution(value),
                    unix_timestamp,
                    tags.clone(),
                ));
            }
        }
    }

    let user_satisfaction = extract_user_satisfaction(
        &config.satisfaction_thresholds,
        event,
        start_timestamp,
        end_timestamp,
    );
    let tags_with_satisfaction = match user_satisfaction {
        Some(satisfaction) => utils::with_tag(&tags, "satisfaction", satisfaction),
        None => tags,
    };

    // Duration
    push_metric(Metric::new_mri(
        METRIC_NAMESPACE,
        "duration",
        MetricUnit::Duration(DurationUnit::MilliSecond),
        MetricValue::Distribution(duration_millis),
        unix_timestamp,
        tags_with_satisfaction.clone(),
    ));

    // User
    if let Some(user) = event.user.value() {
        if let Some(value) = get_eventuser_tag(user) {
            push_metric(Metric::new_mri(
                METRIC_NAMESPACE,
                "user",
                MetricUnit::None,
                MetricValue::set_from_str(&value),
                unix_timestamp,
                // A single user might end up in multiple satisfaction buckets when they have
                // some satisfying transactions and some frustrating transactions.
                // This is OK as long as we do not add these numbers *after* aggregation:
                //     <WRONG>total_users = uniqIf(user, satisfied) + uniqIf(user, tolerated) + uniqIf(user, frustrated)</WRONG>
                //     <RIGHT>total_users = uniq(user)</RIGHT>
                tags_with_satisfaction,
            ));
        }
    }
}

/// Compute the transaction event's "user" tag as close as possible to how users are determined in
/// the transactions dataset in Snuba. This should produce the exact same user counts as the `user`
/// column in Discover for Transactions, barring:
///
/// * imprecision caused by HLL sketching in Snuba, which we don't have in events
/// * hash collisions in [`MetricValue::set_from_display`], which we don't have in events
/// * MD5-collisions caused by `EventUser.hash_from_tag`, which we don't have in metrics
///
///   MD5 is used to efficiently look up the current event user for an event, and if there is a
///   collision it seems that this code will fetch an event user with potentially different values
///   for everything that is in `defaults`:
///   <https://github.com/getsentry/sentry/blob/f621cd76da3a39836f34802ba9b35133bdfbe38b/src/sentry/event_manager.py#L1058-L1060>
///
/// The performance product runs a discover query such as `count_unique(user)`, which maps to two
/// things:
///
/// * `user` metric for the metrics dataset
/// * the "promoted tag" column `user` in the transactions clickhouse table
///
/// A promoted tag is a tag that snuba pulls out into its own column. In this case it pulls out the
/// `sentry:user` tag from the event payload:
/// <https://github.com/getsentry/snuba/blob/430763e67e30957c89126e62127e34051eb52fd6/snuba/datasets/transactions_processor.py#L151>
///
/// Sentry's processing pipeline defers to `sentry.models.EventUser` to produce the `sentry:user` tag
/// here: <https://github.com/getsentry/sentry/blob/f621cd76da3a39836f34802ba9b35133bdfbe38b/src/sentry/event_manager.py#L790-L794>
///
/// `sentry.models.eventuser.KEYWORD_MAP` determines which attributes are looked up in which order, here:
/// <https://github.com/getsentry/sentry/blob/f621cd76da3a39836f34802ba9b35133bdfbe38b/src/sentry/models/eventuser.py#L18>
/// If its order is changed, this function needs to be changed.
fn get_eventuser_tag(user: &User) -> Option<String> {
    if let Some(id) = user.id.as_str() {
        return Some(format!("id:{id}"));
    }

    if let Some(username) = user.username.as_str() {
        return Some(format!("username:{username}"));
    }

    if let Some(email) = user.email.as_str() {
        return Some(format!("email:{email}"));
    }

    if let Some(ip_address) = user.ip_address.as_str() {
        return Some(format!("ip:{ip_address}"));
    }

    None
}

fn get_measurement_rating(name: &str, value: f64) -> Option<String> {
    let rate_range = |meh_ceiling: f64, poor_ceiling: f64| {
        debug_assert!(meh_ceiling < poor_ceiling);
        if value < meh_ceiling {
            Some("good".to_owned())
        } else if value < poor_ceiling {
            Some("meh".to_owned())
        } else {
            Some("poor".to_owned())
        }
    };

    match name {
        "lcp" => rate_range(2500.0, 4000.0),
        "fcp" => rate_range(1000.0, 3000.0),
        "fid" => rate_range(100.0, 300.0),
        "inp" => rate_range(200.0, 500.0),
        "cls" => rate_range(0.1, 0.25),
        _ => None,
    }
}

#[cfg(test)]
#[cfg(feature = "processing")]
mod tests {

    use super::*;

    use relay_general::protocol::User;
    use relay_general::store::BreakdownsConfig;
    use relay_general::store::LightNormalizationConfig;
    use relay_general::types::Annotated;
    use relay_metrics::DurationUnit;

    use crate::metrics_extraction::TaggingRule;

    #[test]
    fn test_extract_transaction_metrics() {
        let json = r#"
        {
            "type": "transaction",
            "platform": "javascript",
            "timestamp": "2021-04-26T08:00:00+0100",
            "start_timestamp": "2021-04-26T07:59:01+0100",
            "release": "1.2.3",
            "dist": "foo ",
            "environment": "fake_environment",
            "transaction": "mytransaction",
            "transaction_info": {"source": "custom"},
            "user": {
                "id": "user123"
            },
            "tags": {
                "fOO": "bar",
                "bogus": "absolutely"
            },
            "measurements": {
                "foo": {"value": 420.69},
                "lcp": {"value": 3000.0, "unit": "millisecond"}
            },
            "contexts": {
                "trace": {
                    "op": "myop",
                    "status": "ok"
                }
            },
            "spans": [
                {
                    "description": "<OrganizationContext>",
                    "op": "react.mount",
                    "parent_span_id": "8f5a2b8768cafb4e",
                    "span_id": "bd429c44b67a3eb4",
                    "start_timestamp": 1597976393.4619668,
                    "timestamp": 1597976393.4718769,
                    "trace_id": "ff62a8b040f340bda5d830223def1d81"
                }
            ],
            "request": {
                "method": "POST"
            }
        }
        "#;

        let breakdowns_config: BreakdownsConfig = serde_json::from_str(
            r#"
            {
                "span_ops": {
                    "type": "spanOperations",
                    "matches": ["react.mount"]
                }
            }
        "#,
        )
        .unwrap();

        let event = Annotated::from_json(json).unwrap();

        let mut metrics = vec![];
        extract_transaction_metrics(
            &TransactionMetricsConfig::default(),
            Some(&breakdowns_config),
            &[],
            event.value().unwrap(),
            &mut metrics,
        );
        assert_eq!(metrics, &[]);

        let config: TransactionMetricsConfig = serde_json::from_str(
            r#"
        {
            "extractMetrics": [
                "d:transactions/measurements.foo@none",
                "d:transactions/measurements.lcp@millisecond",
                "d:transactions/breakdowns.span_ops.ops.react.mount@millisecond",
                "d:transactions/duration@millisecond",
                "s:transactions/user@none"
            ],
            "extractCustomTags": ["fOO"]
        }
        "#,
        )
        .unwrap();

        let mut metrics = vec![];
        extract_transaction_metrics(
            &config,
            Some(&breakdowns_config),
            &[],
            event.value().unwrap(),
            &mut metrics,
        );

        assert_eq!(metrics.len(), 5, "{:?}", metrics);

        assert_eq!(metrics[0].name, "d:transactions/measurements.foo@none");
        assert_eq!(
            metrics[1].name,
            "d:transactions/measurements.lcp@millisecond"
        );
        assert_eq!(
            metrics[2].name,
            "d:transactions/breakdowns.span_ops.ops.react.mount@millisecond"
        );

        let duration_metric = &metrics[3];
        assert_eq!(duration_metric.name, "d:transactions/duration@millisecond");
        if let MetricValue::Distribution(value) = duration_metric.value {
            assert_eq!(value, 59000.0);
        } else {
            panic!(); // Duration must be set
        }

        let user_metric = &metrics[4];
        assert_eq!(user_metric.name, "s:transactions/user@none");
        assert!(matches!(user_metric.value, MetricValue::Set(_)));

        assert_eq!(metrics[1].tags["measurement_rating"], "meh");

        for metric in &metrics[0..4] {
            assert!(matches!(metric.value, MetricValue::Distribution(_)));
        }

        for metric in metrics {
            assert_eq!(metric.tags["release"], "1.2.3");
            assert_eq!(metric.tags["dist"], "foo");
            assert_eq!(metric.tags["environment"], "fake_environment");
            assert_eq!(metric.tags["transaction"], "mytransaction");
            assert_eq!(metric.tags["fOO"], "bar");
            assert_eq!(metric.tags["http.method"], "POST");
            assert_eq!(metric.tags["transaction.status"], "ok");
            assert_eq!(metric.tags["transaction.op"], "myop");
            assert_eq!(metric.tags["platform"], "javascript");
            assert!(!metric.tags.contains_key("bogus"));
        }
    }

    #[test]
    fn test_metric_measurement_units() {
        let json = r#"
        {
            "type": "transaction",
            "timestamp": "2021-04-26T08:00:00+0100",
            "start_timestamp": "2021-04-26T07:59:01+0100",
            "measurements": {
                "fcp": {"value": 1.1},
                "stall_count": {"value": 3.3},
                "foo": {"value": 8.8}
            },
            "contexts": {
                "trace": {
                    "trace_id": "4c79f60c11214eb38604f4ae0781bfb2",
                    "span_id": "fa90fdead5f74053"
                }
            }
        }
        "#;

        let config: TransactionMetricsConfig = serde_json::from_str(
            r#"
        {
            "extractMetrics": [
                "d:transactions/measurements.fcp@millisecond",
                "d:transactions/measurements.stall_count@none",
                "d:transactions/measurements.foo@none"
            ]
        }
        "#,
        )
        .unwrap();

        let mut event = Annotated::from_json(json).unwrap();

        // Normalize first, to make sure the units are correct:
        let res = store::light_normalize_event(&mut event, &LightNormalizationConfig::default());
        assert!(res.is_ok(), "{:?}", res);

        let mut metrics = vec![];
        extract_transaction_metrics(&config, None, &[], event.value().unwrap(), &mut metrics);

        assert_eq!(metrics.len(), 3, "{:?}", metrics);

        assert_eq!(
            metrics[0].name, "d:transactions/measurements.fcp@millisecond",
            "{:?}",
            metrics[0]
        );

        assert_eq!(
            metrics[1].name, "d:transactions/measurements.foo@none",
            "{:?}",
            metrics[1]
        );

        assert_eq!(
            metrics[2].name, "d:transactions/measurements.stall_count@none",
            "{:?}",
            metrics[2]
        );
    }

    #[test]
    fn test_metric_measurement_unit_overrides() {
        let json = r#"{
            "type": "transaction",
            "timestamp": "2021-04-26T08:00:00+0100",
            "start_timestamp": "2021-04-26T07:59:01+0100",
            "measurements": {
                "fcp": {"value": 1.1, "unit": "second"},
                "lcp": {"value": 2.2, "unit": "none"}
            },
            "contexts": {
                "trace": {
                    "trace_id": "4c79f60c11214eb38604f4ae0781bfb2",
                    "span_id": "fa90fdead5f74053"
                }
            }
        }"#;

        let config: TransactionMetricsConfig = serde_json::from_str(
            r#"{
                "extractMetrics": [
                    "d:transactions/measurements.fcp@second",
                    "d:transactions/measurements.lcp@none"
                ]
            }"#,
        )
        .unwrap();

        let mut event = Annotated::from_json(json).unwrap();

        // Normalize first, to make sure the units are correct:
        let res = store::light_normalize_event(&mut event, &LightNormalizationConfig::default());
        assert!(res.is_ok(), "{:?}", res);

        let mut metrics = vec![];
        extract_transaction_metrics(&config, None, &[], event.value().unwrap(), &mut metrics);

        assert_eq!(metrics.len(), 2);

        assert_eq!(metrics[0].name, "d:transactions/measurements.fcp@second");

        // None is an override, too.
        assert_eq!(metrics[1].name, "d:transactions/measurements.lcp@none");
    }

    #[test]
    fn test_transaction_duration() {
        let json = r#"
        {
            "type": "transaction",
            "platform": "bogus",
            "timestamp": "2021-04-26T08:00:00+0100",
            "start_timestamp": "2021-04-26T07:59:01+0100",
            "release": "1.2.3",
            "environment": "fake_environment",
            "transaction": "mytransaction",
            "contexts": {
                "trace": {
                    "status": "ok"
                }
            }
        }
        "#;

        let event = Annotated::from_json(json).unwrap();

        let config: TransactionMetricsConfig = serde_json::from_str(
            r#"
        {
            "extractMetrics": [
                "d:transactions/duration@millisecond"
            ]
        }
        "#,
        )
        .unwrap();
        let mut metrics = vec![];
        extract_transaction_metrics(&config, None, &[], event.value().unwrap(), &mut metrics);

        assert_eq!(metrics.len(), 1);

        let duration_metric = &metrics[0];
        assert_eq!(duration_metric.name, "d:transactions/duration@millisecond");
        if let MetricValue::Distribution(value) = duration_metric.value {
            assert_eq!(value, 59000.0); // millis
        } else {
            panic!(); // Duration must be set
        }

        assert_eq!(duration_metric.tags.len(), 4);
        assert_eq!(duration_metric.tags["release"], "1.2.3");
        assert_eq!(duration_metric.tags["transaction.status"], "ok");
        assert_eq!(duration_metric.tags["environment"], "fake_environment");
        assert_eq!(duration_metric.tags["platform"], "other");
    }

    #[test]
    fn test_user_satisfaction() {
        let json = r#"
        {
            "type": "transaction",
            "transaction": "foo",
            "start_timestamp": "2021-04-26T08:00:00+0100",
            "timestamp": "2021-04-26T08:00:01+0100",
            "user": {
                "id": "user123"
            },
            "contexts": {
                "trace": {
                    "status": "ok"
                }
            }
        }
        "#;

        let event = Annotated::from_json(json).unwrap();

        let config: TransactionMetricsConfig = serde_json::from_str(
            r#"
        {
            "extractMetrics": [
                "d:transactions/duration@millisecond",
                "s:transactions/user@none"
            ],
            "satisfactionThresholds": {
                "projectThreshold": {
                    "metric": "duration",
                    "threshold": 300
                },
                "extra_key": "should_be_ignored"
            }
        }
        "#,
        )
        .unwrap();
        let mut metrics = vec![];
        extract_transaction_metrics(&config, None, &[], event.value().unwrap(), &mut metrics);
        assert_eq!(metrics.len(), 2);

        let duration_metric = &metrics[0];
        assert_eq!(duration_metric.tags.len(), 3);
        assert_eq!(duration_metric.tags["satisfaction"], "tolerated");
        assert_eq!(duration_metric.tags["transaction.status"], "ok");

        let user_metric = &metrics[1];
        assert_eq!(user_metric.tags.len(), 3);
        assert_eq!(user_metric.tags["satisfaction"], "tolerated");
    }

    #[test]
    fn test_user_satisfaction_override() {
        let json = r#"
        {
            "type": "transaction",
            "transaction": "foo",
            "start_timestamp": "2021-04-26T08:00:00+0100",
            "timestamp": "2021-04-26T08:00:02+0100",
            "measurements": {
                "lcp": {"value": 41}
            }
        }
        "#;

        let event = Annotated::from_json(json).unwrap();

        let config: TransactionMetricsConfig = serde_json::from_str(
            r#"
        {
            "extractMetrics": [
                "d:transactions/duration@millisecond"
            ],
            "satisfactionThresholds": {
                "projectThreshold": {
                    "metric": "duration",
                    "threshold": 300
                },
                "transactionThresholds": {
                    "foo": {
                        "metric": "lcp",
                        "threshold": 42
                    }
                }
            }
        }
        "#,
        )
        .unwrap();
        let mut metrics = vec![];
        extract_transaction_metrics(&config, None, &[], event.value().unwrap(), &mut metrics);
        assert_eq!(metrics.len(), 1);

        for metric in metrics {
            assert_eq!(metric.tags.len(), 2);
            assert_eq!(metric.tags["satisfaction"], "satisfied");
        }
    }

    #[test]
    fn test_user_satisfaction_catch_new_metric() {
        let json = r#"
        {
            "type": "transaction",
            "transaction": "foo",
            "start_timestamp": "2021-04-26T08:00:00+0100",
            "timestamp": "2021-04-26T08:00:02+0100",
            "measurements": {
                "lcp": {"value": 41}
            }
        }
        "#;

        let event = Annotated::from_json(json).unwrap();

        let config: TransactionMetricsConfig = serde_json::from_str(
            r#"
        {
            "extractMetrics": [
                "d:transactions/duration@millisecond"
            ],
            "satisfactionThresholds": {
                "projectThreshold": {
                    "metric": "unknown_metric",
                    "threshold": 300
                }
            }
        }
        "#,
        )
        .unwrap();
        let mut metrics = vec![];
        extract_transaction_metrics(&config, None, &[], event.value().unwrap(), &mut metrics);
        assert_eq!(metrics.len(), 1);

        for metric in metrics {
            assert_eq!(metric.tags.len(), 1);
            assert!(!metric.tags.contains_key("satisfaction"));
        }
    }

    #[test]
    fn test_custom_measurements() {
        let json = r#"
        {
            "type": "transaction",
            "transaction": "foo",
            "start_timestamp": "2021-04-26T08:00:00+0100",
            "timestamp": "2021-04-26T08:00:02+0100",
            "measurements": {
                "a_custom1": {"value": 41},
                "fcp": {"value": 0.123, "unit": "millisecond"},
                "g_custom2": {"value": 42, "unit": "second"},
                "h_custom3": {"value": 43}
            }
        }
        "#;

        let event = Annotated::from_json(json).unwrap();

        let config: TransactionMetricsConfig = serde_json::from_str(
            r#"
        {
            "extractMetrics": [
                "d:transactions/measurements.fcp@millisecond"
            ],
            "customMeasurements": {
                "limit": 2
            }
        }
        "#,
        )
        .unwrap();
        let mut metrics = vec![];
        extract_transaction_metrics(&config, None, &[], event.value().unwrap(), &mut metrics);

        insta::assert_debug_snapshot!(metrics, @r###"
            [
                Metric {
                    name: "d:transactions/measurements.a_custom1@none",
                    value: Distribution(
                        41.0,
                    ),
                    timestamp: UnixTimestamp(1619420402),
                    tags: {
                        "platform": "other",
                    },
                },
                Metric {
                    name: "d:transactions/measurements.fcp@millisecond",
                    value: Distribution(
                        0.123,
                    ),
                    timestamp: UnixTimestamp(1619420402),
                    tags: {
                        "measurement_rating": "good",
                        "platform": "other",
                    },
                },
                Metric {
                    name: "d:transactions/measurements.g_custom2@second",
                    value: Distribution(
                        42.0,
                    ),
                    timestamp: UnixTimestamp(1619420402),
                    tags: {
                        "platform": "other",
                    },
                },
            ]
        "###);
    }

    #[test]
    fn test_conditional_tagging() {
        let json = r#"
        {
            "type": "transaction",
            "transaction": "foo",
            "start_timestamp": "2021-04-26T08:00:00+0100",
            "timestamp": "2021-04-26T08:00:02+0100",
            "measurements": {
                "lcp": {"value": 41}
            }
        }
        "#;

        let event = Annotated::from_json(json).unwrap();

        let config: TransactionMetricsConfig = serde_json::from_str(
            r#"
        {
            "extractMetrics": [
                "d:transactions/duration@millisecond"
            ]
        }
        "#,
        )
        .unwrap();

        let tagging_config: Vec<TaggingRule> = serde_json::from_str(
            r#"
        [
            {
                "condition": {"op": "gte", "name": "event.duration", "value": 9001},
                "targetMetrics": ["d:transactions/duration@millisecond"],
                "targetTag": "satisfaction",
                "tagValue": "frustrated"
            },
            {
                "condition": {"op": "gte", "name": "event.duration", "value": 666},
                "targetMetrics": ["d:transactions/duration@millisecond"],
                "targetTag": "satisfaction",
                "tagValue": "tolerated"
            },
            {
                "condition": {"op": "and", "inner": []},
                "targetMetrics": ["d:transactions/duration@millisecond"],
                "targetTag": "satisfaction",
                "tagValue": "satisfied"
            }
        ]
        "#,
        )
        .unwrap();

        let mut metrics = vec![];
        extract_transaction_metrics(
            &config,
            None,
            &tagging_config,
            event.value().unwrap(),
            &mut metrics,
        );
        assert_eq!(
            metrics,
            &[Metric::new_mri(
                METRIC_NAMESPACE,
                "duration",
                MetricUnit::Duration(DurationUnit::MilliSecond),
                MetricValue::Distribution(2000.0),
                UnixTimestamp::from_secs(1619420402),
                {
                    let mut tags = BTreeMap::new();
                    tags.insert("satisfaction".to_owned(), "tolerated".to_owned());
                    tags.insert("platform".to_owned(), "other".to_owned());
                    tags
                }
            )]
        );
    }

    #[test]
    fn test_conditional_tagging_lcp() {
        let json = r#"
        {
            "type": "transaction",
            "transaction": "foo",
            "start_timestamp": "2021-04-26T08:00:00+0100",
            "timestamp": "2021-04-26T08:00:02+0100",
            "measurements": {
                "lcp": {"value": 41, "unit": "millisecond"}
            }
        }
        "#;

        let event = Annotated::from_json(json).unwrap();

        let config: TransactionMetricsConfig = serde_json::from_str(
            r#"
        {
            "extractMetrics": [
                "d:transactions/measurements.lcp@millisecond"
            ]
        }
        "#,
        )
        .unwrap();

        let tagging_config: Vec<TaggingRule> = serde_json::from_str(
            r#"
        [
            {
                "condition": {"op": "gte", "name": "event.measurements.lcp.value", "value": 41},
                "targetMetrics": ["d:transactions/measurements.lcp@millisecond"],
                "targetTag": "satisfaction",
                "tagValue": "frustrated"
            },
            {
                "condition": {"op": "gte", "name": "event.measurements.lcp.value", "value": 20},
                "targetMetrics": ["d:transactions/measurements.lcp@millisecond"],
                "targetTag": "satisfaction",
                "tagValue": "tolerated"
            },
            {
                "condition": {"op": "and", "inner": []},
                "targetMetrics": ["d:transactions/measurements.lcp@millisecond"],
                "targetTag": "satisfaction",
                "tagValue": "satisfied"
            }
        ]
        "#,
        )
        .unwrap();

        let mut metrics = vec![];
        extract_transaction_metrics(
            &config,
            None,
            &tagging_config,
            event.value().unwrap(),
            &mut metrics,
        );
        assert_eq!(
            metrics,
            &[Metric::new_mri(
                METRIC_NAMESPACE,
                "measurements.lcp",
                MetricUnit::Duration(DurationUnit::MilliSecond),
                MetricValue::Distribution(41.0),
                UnixTimestamp::from_secs(1619420402),
                {
                    let mut tags = BTreeMap::new();
                    tags.insert("satisfaction".to_owned(), "frustrated".to_owned());
                    tags.insert("measurement_rating".to_owned(), "good".to_owned());
                    tags.insert("platform".to_owned(), "other".to_owned());
                    tags
                }
            )]
        );
    }

    #[test]
    fn test_unknown_transaction_status_no_trace_context() {
        let json = r#"
        {
            "type": "transaction",
            "timestamp": "2021-04-26T08:00:00+0100",
            "start_timestamp": "2021-04-26T07:59:01+0100"
        }
        "#;

        let config: TransactionMetricsConfig = serde_json::from_str(
            r#"
        {
            "extractMetrics": [
                "d:transactions/duration@millisecond"
            ]
        }
        "#,
        )
        .unwrap();

        let event = Annotated::from_json(json).unwrap();

        let mut metrics = vec![];
        extract_transaction_metrics(&config, None, &[], event.value().unwrap(), &mut metrics);

        assert_eq!(metrics.len(), 1, "{:?}", metrics);

        assert_eq!(metrics[0].name, "d:transactions/duration@millisecond");
        assert_eq!(
            metrics[0].tags,
            BTreeMap::from([("platform".to_string(), "other".to_string())])
        );
    }

    #[test]
    fn test_unknown_transaction_status() {
        let json = r#"
        {
            "type": "transaction",
            "timestamp": "2021-04-26T08:00:00+0100",
            "start_timestamp": "2021-04-26T07:59:01+0100",
            "contexts": {"trace": {}}
        }
        "#;

        let config: TransactionMetricsConfig = serde_json::from_str(
            r#"
        {
            "extractMetrics": [
                "d:transactions/duration@millisecond"
            ]
        }
        "#,
        )
        .unwrap();

        let event = Annotated::from_json(json).unwrap();

        let mut metrics = vec![];
        extract_transaction_metrics(&config, None, &[], event.value().unwrap(), &mut metrics);

        assert_eq!(metrics.len(), 1, "{:?}", metrics);

        assert_eq!(metrics[0].name, "d:transactions/duration@millisecond");
        assert_eq!(
            metrics[0].tags,
            BTreeMap::from([
                ("transaction.status".to_string(), "unknown".to_string()),
                ("platform".to_string(), "other".to_string())
            ])
        );
    }

    /// Helper function to check if the transaction name is set correctly
    fn extract_transaction_name(json: &str, strategy: AcceptTransactionNames) -> Option<String> {
        let mut config: TransactionMetricsConfig = serde_json::from_str(
            r#"
        {
            "extractMetrics": [
                "d:transactions/duration@millisecond"
            ]
        }
        "#,
        )
        .unwrap();

        let event = Annotated::<Event>::from_json(json).unwrap();
        config.accept_transaction_names = strategy;

        let mut metrics = vec![];
        extract_transaction_metrics(&config, None, &[], event.value().unwrap(), &mut metrics);

        assert_eq!(metrics.len(), 1);
        metrics[0].tags.get("transaction").cloned()
    }

    #[test]
    fn test_js_unknown_strict() {
        let json = r#"
        {
            "type": "transaction",
            "transaction": "foo",
            "timestamp": "2021-04-26T08:00:00+0100",
            "start_timestamp": "2021-04-26T07:59:01+0100",
            "contexts": {"trace": {}},
            "sdk": {"name": "sentry.javascript.browser"}
        }
        "#;

        let name = extract_transaction_name(json, AcceptTransactionNames::Strict);
        assert!(name.is_none());
    }

    #[test]
    fn test_js_unknown_client_based() {
        let json = r#"
        {
            "type": "transaction",
            "transaction": "foo",
            "timestamp": "2021-04-26T08:00:00+0100",
            "start_timestamp": "2021-04-26T07:59:01+0100",
            "contexts": {"trace": {}},
            "sdk": {"name": "sentry.javascript.browser"}
        }
        "#;

        let name = extract_transaction_name(json, AcceptTransactionNames::ClientBased);
        assert!(name.is_none());
    }

    #[test]
    fn test_js_url_strict() {
        let json = r#"
        {
            "type": "transaction",
            "transaction": "foo",
            "timestamp": "2021-04-26T08:00:00+0100",
            "start_timestamp": "2021-04-26T07:59:01+0100",
            "contexts": {"trace": {}},
            "sdk": {"name": "sentry.javascript.browser"},
            "transaction_info": {"source": "url"}
        }
        "#;

        let name = extract_transaction_name(json, AcceptTransactionNames::Strict);
        assert_eq!(name, Some("<< unparameterized >>".to_owned()));
    }

    #[test]
    fn test_js_url_client_based() {
        let json = r#"
        {
            "type": "transaction",
            "transaction": "foo",
            "timestamp": "2021-04-26T08:00:00+0100",
            "start_timestamp": "2021-04-26T07:59:01+0100",
            "contexts": {"trace": {}},
            "sdk": {"name": "sentry.javascript.browser"},
            "transaction_info": {"source": "url"}
        }
        "#;

        let name = extract_transaction_name(json, AcceptTransactionNames::ClientBased);
        assert_eq!(name, Some("<< unparameterized >>".to_owned()));
    }

    #[test]
    fn test_python_404_strict() {
        let json = r#"
        {
            "type": "transaction",
            "transaction": "foo",
            "timestamp": "2021-04-26T08:00:00+0100",
            "start_timestamp": "2021-04-26T07:59:01+0100",
            "contexts": {"trace": {}},
            "sdk": {"name": "sentry.python", "integrations":["django"]},
            "tags": {"http.status": "404"}
        }
        "#;

        let name = extract_transaction_name(json, AcceptTransactionNames::Strict);
        assert!(name.is_none());
    }

    #[test]
    fn test_python_404_client_based() {
        let json = r#"
        {
            "type": "transaction",
            "transaction": "foo",
            "timestamp": "2021-04-26T08:00:00+0100",
            "start_timestamp": "2021-04-26T07:59:01+0100",
            "contexts": {"trace": {}},
            "sdk": {"name": "sentry.python", "integrations":["django"]},
            "tags": {"http.status_code": "404"}
        }
        "#;

        let name = extract_transaction_name(json, AcceptTransactionNames::ClientBased);
        assert!(name.is_none());
    }

    #[test]
    fn test_python_200_client_based() {
        let json = r#"
        {
            "type": "transaction",
            "transaction": "foo",
            "timestamp": "2021-04-26T08:00:00+0100",
            "start_timestamp": "2021-04-26T07:59:01+0100",
            "contexts": {"trace": {}},
            "sdk": {"name": "sentry.python", "integrations":["django"]},
            "tags": {"http.status_code": "200"}
        }
        "#;

        let name = extract_transaction_name(json, AcceptTransactionNames::ClientBased);
        assert_eq!(name, Some("foo".to_owned()));
    }

    #[test]
    fn test_express_options_strict() {
        let json = r#"
        {
            "type": "transaction",
            "transaction": "foo",
            "timestamp": "2021-04-26T08:00:00+0100",
            "start_timestamp": "2021-04-26T07:59:01+0100",
            "contexts": {"trace": {}},
            "sdk": {"name": "sentry.javascript.node", "integrations":["Express"]},
            "request": {"method": "OPTIONS"}
        }
        "#;

        let name = extract_transaction_name(json, AcceptTransactionNames::Strict);
        assert!(name.is_none());
    }

    #[test]
    fn test_express_options_client_based() {
        let json = r#"
        {
            "type": "transaction",
            "transaction": "foo",
            "timestamp": "2021-04-26T08:00:00+0100",
            "start_timestamp": "2021-04-26T07:59:01+0100",
            "contexts": {"trace": {}},
            "sdk": {"name": "sentry.javascript.node", "integrations":["Express"]},
            "request": {"method": "OPTIONS"}
        }
        "#;

        let name = extract_transaction_name(json, AcceptTransactionNames::ClientBased);
        assert!(name.is_none());
    }

    #[test]
    fn test_express_get_client_based() {
        let json = r#"
        {
            "type": "transaction",
            "transaction": "foo",
            "timestamp": "2021-04-26T08:00:00+0100",
            "start_timestamp": "2021-04-26T07:59:01+0100",
            "contexts": {"trace": {}},
            "sdk": {"name": "sentry.javascript.node", "integrations":["Express"]},
            "request": {"method": "GET"}
        }
        "#;

        let name = extract_transaction_name(json, AcceptTransactionNames::ClientBased);
        assert_eq!(name, Some("foo".to_owned()));
    }

    #[test]
    fn test_other_client_unknown_strict() {
        let json = r#"
        {
            "type": "transaction",
            "transaction": "foo",
            "timestamp": "2021-04-26T08:00:00+0100",
            "start_timestamp": "2021-04-26T07:59:01+0100",
            "contexts": {"trace": {}},
            "sdk": {"name": "some_client"}
        }
        "#;

        let name = extract_transaction_name(json, AcceptTransactionNames::Strict);
        assert!(name.is_none());
    }

    #[test]
    fn test_other_client_unknown_client_based() {
        let json = r#"
        {
            "type": "transaction",
            "transaction": "foo",
            "timestamp": "2021-04-26T08:00:00+0100",
            "start_timestamp": "2021-04-26T07:59:01+0100",
            "contexts": {"trace": {}},
            "sdk": {"name": "some_client"}
        }
        "#;

        let name = extract_transaction_name(json, AcceptTransactionNames::ClientBased);
        assert_eq!(name, Some("foo".to_owned()));
    }

    #[test]
    fn test_other_client_url_strict() {
        let json = r#"
        {
            "type": "transaction",
            "transaction": "foo",
            "timestamp": "2021-04-26T08:00:00+0100",
            "start_timestamp": "2021-04-26T07:59:01+0100",
            "contexts": {"trace": {}},
            "sdk": {"name": "some_client"},
            "transaction_info": {"source": "url"}
        }
        "#;

        let name = extract_transaction_name(json, AcceptTransactionNames::Strict);
        assert_eq!(name, Some("<< unparameterized >>".to_owned()));
    }

    #[test]
    fn test_other_client_url_client_based() {
        let json = r#"
        {
            "type": "transaction",
            "transaction": "foo",
            "timestamp": "2021-04-26T08:00:00+0100",
            "start_timestamp": "2021-04-26T07:59:01+0100",
            "contexts": {"trace": {}},
            "sdk": {"name": "some_client"},
            "transaction_info": {"source": "url"}
        }
        "#;

        let name = extract_transaction_name(json, AcceptTransactionNames::ClientBased);
        assert_eq!(name, Some("<< unparameterized >>".to_owned()));
    }

    #[test]
    fn test_any_client_route_strict() {
        let json = r#"
        {
            "type": "transaction",
            "transaction": "foo",
            "timestamp": "2021-04-26T08:00:00+0100",
            "start_timestamp": "2021-04-26T07:59:01+0100",
            "contexts": {"trace": {}},
            "sdk": {"name": "some_client"},
            "transaction_info": {"source": "route"}
        }
        "#;

        let name = extract_transaction_name(json, AcceptTransactionNames::Strict);
        assert_eq!(name, Some("foo".to_owned()));
    }

    #[test]
    fn test_any_client_route_client_based() {
        let json = r#"
        {
            "type": "transaction",
            "transaction": "foo",
            "timestamp": "2021-04-26T08:00:00+0100",
            "start_timestamp": "2021-04-26T07:59:01+0100",
            "contexts": {"trace": {}},
            "sdk": {"name": "some_client"},
            "transaction_info": {"source": "route"}
        }
        "#;

        let name = extract_transaction_name(json, AcceptTransactionNames::ClientBased);
        assert_eq!(name, Some("foo".to_owned()));
    }

    #[test]
    fn test_parse_transaction_name_strategy() {
        for (config, expected_strategy) in [
            (r#"{}"#, AcceptTransactionNames::Strict),
            (
                r#"{"acceptTransactionNames": "unknown-strategy"}"#,
                AcceptTransactionNames::Strict,
            ),
            (
                r#"{"acceptTransactionNames": "strict"}"#,
                AcceptTransactionNames::Strict,
            ),
            (
                r#"{"acceptTransactionNames": "clientBased"}"#,
                AcceptTransactionNames::ClientBased,
            ),
        ] {
            let config: TransactionMetricsConfig = serde_json::from_str(config).unwrap();
            assert_eq!(config.accept_transaction_names, expected_strategy);
        }
    }

    #[test]
    fn test_computed_metrics() {
        let json = r#"{
            "type": "transaction",
            "timestamp": 1619420520,
            "start_timestamp": 1619420400,
            "measurements": {
                "frames_frozen": {
                    "value": 2
                },
                "frames_slow": {
                    "value": 1
                },
                "frames_total": {
                    "value": 4
                },
                "stall_total_time": {
                    "value": 4
                }
            }
        }"#;

        let config: TransactionMetricsConfig = serde_json::from_str(
            r#"
        {
            "extractMetrics": [
                "d:transactions/measurements.frames_frozen_rate@ratio",
                "d:transactions/measurements.frames_slow_rate@ratio",
                "d:transactions/measurements.stall_percentage@ratio"
            ]
        }
        "#,
        )
        .unwrap();

        let event = Annotated::from_json(json).unwrap();

        let mut metrics = vec![];
        extract_transaction_metrics(&config, None, &[], event.value().unwrap(), &mut metrics);

        assert_eq!(metrics.len(), 3, "{:?}", metrics);

        assert_eq!(
            metrics[0].name, "d:transactions/measurements.frames_frozen_rate@ratio",
            "{:?}",
            metrics[0]
        );

        assert_eq!(
            metrics[1].name, "d:transactions/measurements.frames_slow_rate@ratio",
            "{:?}",
            metrics[1]
        );

        assert_eq!(
            metrics[2].name, "d:transactions/measurements.stall_percentage@ratio",
            "{:?}",
            metrics[2]
        );
    }

    #[test]
    fn test_get_eventuser_tag() {
        // Note: If this order changes,
        // https://github.com/getsentry/sentry/blob/f621cd76da3a39836f34802ba9b35133bdfbe38b/src/sentry/models/eventuser.py#L18
        // has to be changed. Though it is probably not a good idea!
        let user = User {
            id: Annotated::new("ident".to_owned().into()),
            username: Annotated::new("username".to_owned()),
            email: Annotated::new("email".to_owned()),
            ip_address: Annotated::new("127.0.0.1".parse().unwrap()),
            ..User::default()
        };

        assert_eq!(get_eventuser_tag(&user).unwrap(), "id:ident");

        let user = User {
            username: Annotated::new("username".to_owned()),
            email: Annotated::new("email".to_owned()),
            ip_address: Annotated::new("127.0.0.1".parse().unwrap()),
            ..User::default()
        };

        assert_eq!(get_eventuser_tag(&user).unwrap(), "username:username");

        let user = User {
            email: Annotated::new("email".to_owned()),
            ip_address: Annotated::new("127.0.0.1".parse().unwrap()),
            ..User::default()
        };

        assert_eq!(get_eventuser_tag(&user).unwrap(), "email:email");

        let user = User {
            ip_address: Annotated::new("127.0.0.1".parse().unwrap()),
            ..User::default()
        };

        assert_eq!(get_eventuser_tag(&user).unwrap(), "ip:127.0.0.1");

        let user = User::default();

        assert!(get_eventuser_tag(&user).is_none());
    }
}<|MERGE_RESOLUTION|>--- conflicted
+++ resolved
@@ -345,45 +345,6 @@
     tags
 }
 
-<<<<<<< HEAD
-=======
-/// Returns the unit of the provided metric.
-///
-/// For known measurements, this returns `Some(MetricUnit)`, which can also include
-/// `Some(MetricUnit::None)`. For unknown measurement names, this returns `None`.
-fn get_metric_measurement_unit(metric: &str) -> Option<MetricUnit> {
-    match metric {
-        // Web
-        "fcp" => Some(MetricUnit::Duration(DurationUnit::MilliSecond)),
-        "lcp" => Some(MetricUnit::Duration(DurationUnit::MilliSecond)),
-        "fid" => Some(MetricUnit::Duration(DurationUnit::MilliSecond)),
-        "inp" => Some(MetricUnit::Duration(DurationUnit::MilliSecond)),
-        "fp" => Some(MetricUnit::Duration(DurationUnit::MilliSecond)),
-        "ttfb" => Some(MetricUnit::Duration(DurationUnit::MilliSecond)),
-        "ttfb.requesttime" => Some(MetricUnit::Duration(DurationUnit::MilliSecond)),
-        "cls" => Some(MetricUnit::None),
-
-        // Mobile
-        "app_start_cold" => Some(MetricUnit::Duration(DurationUnit::MilliSecond)),
-        "app_start_warm" => Some(MetricUnit::Duration(DurationUnit::MilliSecond)),
-        "frames_total" => Some(MetricUnit::None),
-        "frames_slow" => Some(MetricUnit::None),
-        "frames_slow_rate" => Some(MetricUnit::Fraction(FractionUnit::Ratio)),
-        "frames_frozen" => Some(MetricUnit::None),
-        "frames_frozen_rate" => Some(MetricUnit::Fraction(FractionUnit::Ratio)),
-
-        // React-Native
-        "stall_count" => Some(MetricUnit::None),
-        "stall_total_time" => Some(MetricUnit::Duration(DurationUnit::MilliSecond)),
-        "stall_longest_time" => Some(MetricUnit::Duration(DurationUnit::MilliSecond)),
-        "stall_percentage" => Some(MetricUnit::Fraction(FractionUnit::Ratio)),
-
-        // Default
-        _ => None,
-    }
-}
-
->>>>>>> 0b3eb1b7
 pub fn extract_transaction_metrics(
     config: &TransactionMetricsConfig,
     breakdowns_config: Option<&store::BreakdownsConfig>,
