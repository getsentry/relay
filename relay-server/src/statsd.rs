--- conflicted
+++ resolved
@@ -684,18 +684,15 @@
     /// - `resource_id`: The COGS resource id.
     /// - `app_feature`: The COGS app feature.
     CogsUsage,
-<<<<<<< HEAD
     /// The amount of times metrics of a project have been flushed without the project being
     /// fetched/available.
     ProjectStateFlushMetricsNoProject,
-=======
     /// The decision on whether normalization should run for an event.
     ///
     /// This metric is tagged with:
     /// - `decision`: the decision relay makes on the event.
     /// - `attachment_type`: the type of the attachment in the envelope.
     NormalizationDecision,
->>>>>>> cf3e3b1b
 }
 
 impl CounterMetric for RelayCounters {
@@ -740,11 +737,8 @@
             RelayCounters::FeedbackAttachments => "processing.feedback_attachments",
             RelayCounters::CogsRaw => "cogs.raw",
             RelayCounters::CogsUsage => "cogs.usage",
-<<<<<<< HEAD
             RelayCounters::ProjectStateFlushMetricsNoProject => "project_state.metrics.no_project",
-=======
             RelayCounters::NormalizationDecision => "normalization.decision",
->>>>>>> cf3e3b1b
         }
     }
 }
