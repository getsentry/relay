--- conflicted
+++ resolved
@@ -524,17 +524,14 @@
     BufferSpool,
     /// Timing in milliseconds for the time it takes for the buffer to unspool data from disk.
     BufferUnspool,
-<<<<<<< HEAD
-    /// Timing in milliseconds for the time it takes for the buffer to drain its envelopes.
-    BufferDrain,
-=======
     /// Timing in milliseconds for the time it takes for the buffer to push.
     BufferPush,
     /// Timing in milliseconds for the time it takes for the buffer to peek.
     BufferPeek,
     /// Timing in milliseconds for the time it takes for the buffer to pop.
     BufferPop,
->>>>>>> 2c2e6c4e
+    /// Timing in milliseconds for the time it takes for the buffer to drain its envelopes.
+    BufferDrain,
 }
 
 impl TimerMetric for RelayTimers {
@@ -579,13 +576,10 @@
             RelayTimers::BufferInitialization => "buffer.initialization.duration",
             RelayTimers::BufferSpool => "buffer.spool.duration",
             RelayTimers::BufferUnspool => "buffer.unspool.duration",
-<<<<<<< HEAD
-            RelayTimers::BufferDrain => "buffer.drain.duration",
-=======
             RelayTimers::BufferPush => "buffer.push.duration",
             RelayTimers::BufferPeek => "buffer.peek.duration",
             RelayTimers::BufferPop => "buffer.pop.duration",
->>>>>>> 2c2e6c4e
+            RelayTimers::BufferDrain => "buffer.drain.duration",
         }
     }
 }
