use relay_statsd::{CounterMetric, GaugeMetric, HistogramMetric, TimerMetric};
#[cfg(doc)]
use tokio::runtime::RuntimeMetrics;

/// Gauge metrics used by Relay
pub enum RelayGauges {
    /// The state of Relay with respect to the upstream connection.
    /// Possible values are `0` for normal operations and `1` for a network outage.
    NetworkOutage,
    /// The number of envelopes waiting for project states in memory.
    ///
    /// This number is always <= `EnvelopeQueueSize`.
    ///
    /// The memory buffer size can be configured with `spool.envelopes.max_memory_size`.
    BufferEnvelopesMemoryCount,
    /// The number of envelopes waiting for project states on disk.
    ///
    /// Note this metric *will not be logged* when we encounter envelopes in the database on startup,
    /// because counting those envelopes reliably would risk locking the db for multiple seconds.
    ///
    /// The disk buffer size can be configured with `spool.envelopes.max_disk_size`.
    BufferEnvelopesDiskCount,
    /// Number of queue keys (project key pairs) unspooled during proactive unspool.
    /// This metric is tagged with:
    /// - `reason`: Why keys are / are not unspooled.
    BufferPeriodicUnspool,
    /// The number of individual stacks in the priority queue.
    ///
    /// Per combination of `(own_key, sampling_key)`, a new stack is created.
    BufferStackCount,
    /// The used disk for the buffer.
    BufferDiskUsed,
    /// The currently used memory by the entire system.
    ///
    /// Relay uses the same value for its memory health check.
    SystemMemoryUsed,
    /// The total system memory.
    ///
    /// Relay uses the same value for its memory health check.
    SystemMemoryTotal,
    /// The number of connections currently being managed by the Redis Pool.
    #[cfg(feature = "processing")]
    RedisPoolConnections,
    /// The number of idle connections in the Redis Pool.
    #[cfg(feature = "processing")]
    RedisPoolIdleConnections,
    /// The number of notifications in the broadcast channel of the project cache.
    ProjectCacheNotificationChannel,
}

impl GaugeMetric for RelayGauges {
    fn name(&self) -> &'static str {
        match self {
            RelayGauges::NetworkOutage => "upstream.network_outage",
            RelayGauges::BufferEnvelopesMemoryCount => "buffer.envelopes_mem_count",
            RelayGauges::BufferEnvelopesDiskCount => "buffer.envelopes_disk_count",
            RelayGauges::BufferPeriodicUnspool => "buffer.unspool.periodic",
            RelayGauges::BufferStackCount => "buffer.stack_count",
            RelayGauges::BufferDiskUsed => "buffer.disk_used",
            RelayGauges::SystemMemoryUsed => "health.system_memory.used",
            RelayGauges::SystemMemoryTotal => "health.system_memory.total",
            #[cfg(feature = "processing")]
            RelayGauges::RedisPoolConnections => "redis.pool.connections",
            #[cfg(feature = "processing")]
            RelayGauges::RedisPoolIdleConnections => "redis.pool.idle_connections",
            RelayGauges::ProjectCacheNotificationChannel => {
                "project_cache.notification_channel.size"
            }
        }
    }
}

/// Gauge metrics collected from the Tokio Runtime.
pub enum TokioGauges {
    /// Exposes [`RuntimeMetrics::active_tasks_count`].
    ActiveTasksCount,
    /// Exposes [`RuntimeMetrics::blocking_queue_depth`].
    BlockingQueueDepth,
    /// Exposes [`RuntimeMetrics::budget_forced_yield_count`].
    BudgetForcedYieldCount,
    /// Exposes [`RuntimeMetrics::num_blocking_threads`].
    NumBlockingThreads,
    /// Exposes [`RuntimeMetrics::num_idle_blocking_threads`].
    NumIdleBlockingThreads,
    /// Exposes [`RuntimeMetrics::num_workers`].
    NumWorkers,
    /// Exposes [`RuntimeMetrics::worker_local_queue_depth`].
    ///
    /// This metric is tagged with:
    /// - `worker`: the worker id.
    WorkerLocalQueueDepth,
    /// Exposes [`RuntimeMetrics::worker_local_schedule_count`].
    ///
    /// This metric is tagged with:
    /// - `worker`: the worker id.
    WorkerLocalScheduleCount,
    /// Exposes [`RuntimeMetrics::worker_mean_poll_time`].
    ///
    /// This metric is tagged with:
    /// - `worker`: the worker id.
    WorkerMeanPollTime,
    /// Exposes [`RuntimeMetrics::worker_noop_count`].
    ///
    /// This metric is tagged with:
    /// - `worker`: the worker id.
    WorkerNoopCount,
    /// Exposes [`RuntimeMetrics::worker_overflow_count`].
    ///
    /// This metric is tagged with:
    /// - `worker`: the worker id.
    WorkerOverflowCount,
    /// Exposes [`RuntimeMetrics::worker_park_count`].
    ///
    /// This metric is tagged with:
    /// - `worker`: the worker id.
    WorkerParkCount,
    /// Exposes [`RuntimeMetrics::worker_poll_count`].
    ///
    /// This metric is tagged with:
    /// - `worker`: the worker id.
    WorkerPollCount,
    /// Exposes [`RuntimeMetrics::worker_steal_count`].
    ///
    /// This metric is tagged with:
    /// - `worker`: the worker id.
    WorkerStealCount,
    /// Exposes [`RuntimeMetrics::worker_steal_operations`].
    ///
    /// This metric is tagged with:
    /// - `worker`: the worker id.
    WorkerStealOperations,
    /// Exposes [`RuntimeMetrics::worker_total_busy_duration`].
    ///
    /// This metric is tagged with:
    /// - `worker`: the worker id.
    WorkerTotalBusyDuration,
}

impl GaugeMetric for TokioGauges {
    fn name(&self) -> &'static str {
        match self {
            TokioGauges::ActiveTasksCount => "tokio.active_task_count",
            TokioGauges::BlockingQueueDepth => "tokio.blocking_queue_depth",
            TokioGauges::BudgetForcedYieldCount => "tokio.budget_forced_yield_count",
            TokioGauges::NumBlockingThreads => "tokio.num_blocking_threads",
            TokioGauges::NumIdleBlockingThreads => "tokio.num_idle_blocking_threads",
            TokioGauges::NumWorkers => "tokio.num_workers",
            TokioGauges::WorkerLocalQueueDepth => "tokio.worker_local_queue_depth",
            TokioGauges::WorkerLocalScheduleCount => "tokio.worker_local_schedule_count",
            TokioGauges::WorkerMeanPollTime => "tokio.worker_mean_poll_time",
            TokioGauges::WorkerNoopCount => "tokio.worker_noop_count",
            TokioGauges::WorkerOverflowCount => "tokio.worker_overflow_count",
            TokioGauges::WorkerParkCount => "tokio.worker_park_count",
            TokioGauges::WorkerPollCount => "tokio.worker_poll_count",
            TokioGauges::WorkerStealCount => "tokio.worker_steal_count",
            TokioGauges::WorkerStealOperations => "tokio.worker_steal_operations",
            TokioGauges::WorkerTotalBusyDuration => "tokio.worker_total_busy_duration",
        }
    }
}

/// Histogram metrics used by Relay.
pub enum RelayHistograms {
    /// The number of bytes received by Relay for each individual envelope item type.
    ///
    /// Metric is tagged by the item type.
    EnvelopeItemSize,
    /// The estimated number of envelope bytes buffered in memory.
    ///
    /// The memory buffer size can be configured with `spool.envelopes.max_memory_size`.
    BufferEnvelopesMemoryBytes,
    /// The file size of the buffer db on disk, in bytes.
    ///
    /// This metric is computed by multiplying `page_count * page_size`.
    BufferDiskSize,
    /// Number of attempts needed to dequeue spooled envelopes from disk.
    BufferDequeueAttempts,
    /// Number of elements in the envelope buffer across all the stacks.
    ///
    /// This metric is tagged with:
    /// - `storage_type`: The type of storage used in the envelope buffer.
    BufferEnvelopesCount,
    /// Number of envelopes in the backpressure buffer between the envelope buffer
    /// and the project cache.
    BufferBackpressureEnvelopesCount,
    /// The amount of bytes in the item payloads of an envelope pushed to the envelope buffer.
    ///
    /// This is not quite the same as the actual size of a serialized envelope, because it ignores
    /// the envelope header and item headers.
    BufferEnvelopeBodySize,
    /// Size of a serialized envelope pushed to the envelope buffer.
    BufferEnvelopeSize,
    /// Size of a compressed envelope pushed to the envelope buffer.
    BufferEnvelopeSizeCompressed,
    /// The number of batches emitted per partition.
    BatchesPerPartition,
    /// The number of buckets in a batch emitted.
    ///
    /// This corresponds to the number of buckets that will end up in an envelope.
    BucketsPerBatch,
    /// The number of spans per processed transaction event.
    ///
    /// This metric is tagged with:
    ///  - `platform`: The event's platform, such as `"javascript"`.
    ///  - `sdk`: The name of the Sentry SDK sending the transaction. This tag is only set for
    ///    Sentry's SDKs and defaults to "proprietary".
    EventSpans,
    /// Number of projects in the in-memory project cache that are waiting for their state to be
    /// updated.
    ///
    /// See `project_cache.size` for more description of the project cache.
    ProjectStatePending,
    /// Number of project states **requested** from the upstream for each batch request.
    ///
    /// If multiple batches are updated concurrently, this metric is reported multiple times.
    ///
    /// The batch size can be configured with `cache.batch_size`. See `project_cache.size` for more
    /// description of the project cache.
    ProjectStateRequestBatchSize,
    /// Number of project states **returned** from the upstream for each batch request.
    ///
    /// If multiple batches are updated concurrently, this metric is reported multiple times.
    ///
    /// See `project_cache.size` for more description of the project cache.
    ProjectStateReceived,
    /// Number of attempts required to fetch the config for a given project key.
    ProjectStateAttempts,
    /// Number of project states currently held in the in-memory project cache.
    ///
    /// The cache duration for project states can be configured with the following options:
    ///
    ///  - `cache.project_expiry`: The time after which a project state counts as expired. It is
    ///    automatically refreshed if a request references the project after it has expired.
    ///  - `cache.project_grace_period`: The time after expiry at which the project state will still
    ///    be used to ingest events. Once the grace period expires, the cache is evicted and new
    ///    requests wait for an update.
    ///
    /// There is no limit to the number of cached projects.
    ProjectStateCacheSize,
    /// The size of the compressed project config in the redis cache, in bytes.
    #[cfg(feature = "processing")]
    ProjectStateSizeBytesCompressed,
    /// The size of the uncompressed project config in the redis cache, in bytes.
    #[cfg(feature = "processing")]
    ProjectStateSizeBytesDecompressed,
    /// The number of upstream requests queued up for sending.
    ///
    /// Relay employs connection keep-alive whenever possible. Connections are kept open for _15_
    /// seconds of inactivity or _75_ seconds of activity. If all connections are busy, they are
    /// queued, which is reflected in this metric.
    ///
    /// This metric is tagged with:
    ///  - `priority`: The queueing priority of the request, either `"high"` or `"low"`. The
    ///    priority determines precedence in executing requests.
    ///
    /// The number of concurrent connections can be configured with:
    ///  - `limits.max_concurrent_requests` for the overall number of connections
    ///  - `limits.max_concurrent_queries` for the number of concurrent high-priority requests
    UpstreamMessageQueueSize,
    /// Counts the number of retries for each upstream http request.
    ///
    /// This metric is tagged with:
    ///
    ///   - `result`: What happened to the request, an enumeration with the following values:
    ///     * `success`: The request was sent and returned a success code `HTTP 2xx`
    ///     * `response_error`: The request was sent and it returned an HTTP error.
    ///     * `payload_failed`: The request was sent but there was an error in interpreting the response.
    ///     * `send_failed`: Failed to send the request due to a network error.
    ///     * `rate_limited`: The request was rate limited.
    ///     * `invalid_json`: The response could not be parsed back into JSON.
    ///   - `route`: The endpoint that was called on the upstream.
    ///   - `status-code`: The status code of the request when available, otherwise "-".
    UpstreamRetries,
    /// Size of envelopes sent over HTTP in bytes.
    UpstreamQueryBodySize,
    /// Size of queries (projectconfig queries, i.e. the request payload, not the response) sent by
    /// Relay over HTTP in bytes.
    UpstreamEnvelopeBodySize,
    /// Size of batched global metrics requests sent by Relay over HTTP in bytes.
    UpstreamMetricsBodySize,
    /// Distribution of flush buckets over partition keys.
    ///
    /// The distribution of buckets should be even.
    /// If it is not, this metric should expose it.
    PartitionKeys,
    /// Measures how many splits were performed when sending out a partition.
    PartitionSplits,
    /// The total number of metric buckets flushed in a cycle across all projects.
    ///
    /// This metric is tagged with:
    ///  - `aggregator`: The name of the metrics aggregator (usually `"default"`).
    BucketsFlushed,
    /// The number of metric buckets flushed in a cycle for each project.
    ///
    /// Relay scans metric buckets in regular intervals and flushes expired buckets. This histogram
    /// is logged for each project that is being flushed. The count of the histogram values is
    /// equivalent to the number of projects being flushed.
    ///
    /// This metric is tagged with:
    ///  - `aggregator`: The name of the metrics aggregator (usually `"default"`).
    BucketsFlushedPerProject,
    /// The number of metric partitions flushed in a cycle.
    ///
    /// This metric is tagged with:
    ///  - `aggregator`: The name of the metrics aggregator (usually `"default"`).
    PartitionsFlushed,
}

impl HistogramMetric for RelayHistograms {
    fn name(&self) -> &'static str {
        match self {
            RelayHistograms::EnvelopeItemSize => "event.item_size",
            RelayHistograms::EventSpans => "event.spans",
            RelayHistograms::BatchesPerPartition => "metrics.buckets.batches_per_partition",
            RelayHistograms::BucketsPerBatch => "metrics.buckets.per_batch",
            RelayHistograms::BufferEnvelopesMemoryBytes => "buffer.envelopes_mem",
            RelayHistograms::BufferDiskSize => "buffer.disk_size",
            RelayHistograms::BufferDequeueAttempts => "buffer.dequeue_attempts",
            RelayHistograms::BufferEnvelopesCount => "buffer.envelopes_count",
            RelayHistograms::BufferBackpressureEnvelopesCount => {
                "buffer.backpressure_envelopes_count"
            }
            RelayHistograms::BufferEnvelopeBodySize => "buffer.envelope_body_size",
            RelayHistograms::BufferEnvelopeSize => "buffer.envelope_size",
            RelayHistograms::BufferEnvelopeSizeCompressed => "buffer.envelope_size.compressed",
            RelayHistograms::ProjectStatePending => "project_state.pending",
            RelayHistograms::ProjectStateAttempts => "project_state.attempts",
            RelayHistograms::ProjectStateRequestBatchSize => "project_state.request.batch_size",
            RelayHistograms::ProjectStateReceived => "project_state.received",
            RelayHistograms::ProjectStateCacheSize => "project_cache.size",
            #[cfg(feature = "processing")]
            RelayHistograms::ProjectStateSizeBytesCompressed => {
                "project_state.size_bytes.compressed"
            }
            #[cfg(feature = "processing")]
            RelayHistograms::ProjectStateSizeBytesDecompressed => {
                "project_state.size_bytes.decompressed"
            }
            RelayHistograms::UpstreamMessageQueueSize => "http_queue.size",
            RelayHistograms::UpstreamRetries => "upstream.retries",
            RelayHistograms::UpstreamQueryBodySize => "upstream.query.body_size",
            RelayHistograms::UpstreamEnvelopeBodySize => "upstream.envelope.body_size",
            RelayHistograms::UpstreamMetricsBodySize => "upstream.metrics.body_size",
            RelayHistograms::PartitionKeys => "metrics.buckets.partition_keys",
            RelayHistograms::PartitionSplits => "partition_splits",
            RelayHistograms::BucketsFlushed => "metrics.buckets.flushed",
            RelayHistograms::BucketsFlushedPerProject => "metrics.buckets.flushed_per_project",
            RelayHistograms::PartitionsFlushed => "metrics.partitions.flushed",
        }
    }
}

/// Timer metrics used by Relay
pub enum RelayTimers {
    /// Time in milliseconds spent deserializing an event from JSON bytes into the native data
    /// structure on which Relay operates.
    EventProcessingDeserialize,
    /// Time in milliseconds spent running normalization on an event. Normalization
    /// happens before envelope filtering and metric extraction.
    EventProcessingNormalization,
    /// Time in milliseconds spent running inbound data filters on an event.
    EventProcessingFiltering,
    /// Time in milliseconds spent checking for organization, project, and DSN rate limits.
    ///
    /// Not all events reach this point. After an event is rate limited for the first time, the rate
    /// limit is cached. Events coming in after this will be discarded earlier in the request queue
    /// and do not reach the processing queue.
    #[cfg(feature = "processing")]
    EventProcessingRateLimiting,
    /// Time in milliseconds spent in data scrubbing for the current event. Data scrubbing happens
    /// last before serializing the event back to JSON.
    EventProcessingPii,
    /// Time spent converting the event from its in-memory reprsentation into a JSON string.
    EventProcessingSerialization,
    /// Time used to extract span metrics from an event.
    EventProcessingSpanMetricsExtraction,
    /// Time spent between the start of request handling and processing of the envelope.
    ///
    /// This includes streaming the request body, scheduling overheads, project config fetching,
    /// batched requests and congestions in the internal processor. This does not include delays in
    /// the incoming request (body upload) and skips all envelopes that are fast-rejected.
    EnvelopeWaitTime,
    /// Time in milliseconds spent in synchronous processing of envelopes.
    ///
    /// This timing covers the end-to-end processing in the CPU pool and comprises:
    ///
    ///  - `event_processing.deserialize`
    ///  - `event_processing.pii`
    ///  - `event_processing.serialization`
    ///
    /// With Relay in processing mode, this also includes the following timings:
    ///
    ///  - `event_processing.process`
    ///  - `event_processing.filtering`
    ///  - `event_processing.rate_limiting`
    EnvelopeProcessingTime,
    /// Total time in milliseconds an envelope spends in Relay from the time it is received until it
    /// finishes processing and has been submitted to the upstream.
    EnvelopeTotalTime,
    /// Total time in milliseconds spent fetching queued project configuration updates requests to
    /// resolve.
    ///
    /// Relay updates projects in batches. Every update cycle, Relay requests
    /// `limits.max_concurrent_queries * cache.batch_size` projects from the upstream. This metric
    /// measures the wall clock time for all concurrent requests in this loop.
    ///
    /// Note that after an update loop has completed, there may be more projects pending updates.
    /// This is indicated by `project_state.pending`.
    ProjectStateRequestDuration,
    /// Time in milliseconds required to decompress a project config from redis.
    ///
    /// Note that this also times the cases where project config is uncompressed,
    /// in which case the timer should be very close to zero.
    #[cfg(feature = "processing")]
    ProjectStateDecompression,
    /// Total duration in milliseconds for handling inbound web requests until the HTTP response is
    /// returned to the client.
    ///
    /// This does **not** correspond to the full event ingestion time. Requests for events that are
    /// not immediately rejected due to bad data or cached rate limits always return `200 OK`. Full
    /// validation and normalization occur asynchronously, which is reported by
    /// `event.processing_time`.
    ///
    /// This metric is tagged with:
    ///  - `method`: The HTTP method of the request.
    ///  - `route`: Unique dashed identifier of the endpoint.
    RequestsDuration,
    /// Time spent on minidump scrubbing.
    ///
    /// This is the total time spent on parsing and scrubbing the minidump.  Even if no PII
    /// scrubbing rules applied the minidump will still be parsed and the rules evaluated on
    /// the parsed minidump, this duration is reported here with status of "n/a".
    ///
    /// This metric is tagged with:
    ///
    /// - `status`: Scrubbing status: "ok" means successful scrubbed, "error" means there
    ///       was an error during scrubbing and finally "n/a" means scrubbing was successful
    ///       but no scurbbing rules applied.
    MinidumpScrubbing,
    /// Time spend on attachment scrubbing.
    ///
    /// This represents the total time spent on evaluating the scrubbing rules for an
    /// attachment and the attachment scrubbing itself, regardless of whether any rules were
    /// applied.  Note that minidumps which failed to be parsed (status="error" in
    /// scrubbing.minidumps.duration) will be scrubbed as plain attachments and count
    /// towards this.
    AttachmentScrubbing,
    /// Total time spent to send request to upstream Relay and handle the response.
    ///
    /// This metric is tagged with:
    ///
    ///   - `result`: What happened to the request, an enumeration with the following values:
    ///     * `success`: The request was sent and returned a success code `HTTP 2xx`
    ///     * `response_error`: The request was sent and it returned an HTTP error.
    ///     * `payload_failed`: The request was sent but there was an error in interpreting the response.
    ///     * `send_failed`: Failed to send the request due to a network error.
    ///     * `rate_limited`: The request was rate limited.
    ///     * `invalid_json`: The response could not be parsed back into JSON.
    ///   - `route`: The endpoint that was called on the upstream.
    ///   - `status-code`: The status code of the request when available, otherwise "-".
    ///   - `retries`: Number of retries bucket 0, 1, 2, few (3 - 10), many (more than 10).
    UpstreamRequestsDuration,
    /// The delay between the timestamp stated in a payload and the receive time.
    ///
    /// SDKs cannot transmit payloads immediately in all cases. Sometimes, crashes require that
    /// events are sent after restarting the application. Similarly, SDKs buffer events during
    /// network downtimes for later transmission. This metric measures the delay between the time of
    /// the event and the time it arrives in Relay. The delay is measured after clock drift
    /// correction is applied.
    ///
    /// Only payloads with a delay of more than 1 minute are captured.
    ///
    /// This metric is tagged with:
    ///
    ///  - `category`: The data category of the payload. Can be one of: `event`, `transaction`,
    ///    `security`, or `session`.
    TimestampDelay,
    /// The time it takes the outcome aggregator to flush aggregated outcomes.
    OutcomeAggregatorFlushTime,
    /// Time in milliseconds spent on parsing, normalizing and scrubbing replay recordings.
    ReplayRecordingProcessing,
    /// Total time spent to send a request and receive the response from upstream.
    GlobalConfigRequestDuration,
    /// Timing in milliseconds for processing a message in the internal CPU pool.
    ///
    /// This metric is tagged with:
    ///
    ///  - `message`: The type of message that was processed.
    ProcessMessageDuration,
    /// Timing in milliseconds for processing a task in the project cache service.
    ///
    /// This metric is tagged with:
    /// - `task`: The type of the task the project cache does.
    ProjectCacheTaskDuration,
    /// Timing in milliseconds for handling a legacy project cache message.
    ///
    /// This metric is tagged with:
    ///  - `message`: The type of message that was processed.
    LegacyProjectCacheMessageDuration,
    /// Timing in milliseconds for processing a task in the legacy project cache service.
    ///
    /// A task is a unit of work the service does. Each branch of the
    /// `tokio::select` is a different task type.
    ///
    /// This metric is tagged with:
    /// - `task`: The type of the task the project cache does.
    LegacyProjectCacheTaskDuration,
    /// Timing in milliseconds for processing a message in the buffer service.
    ///
    /// This metric is tagged with:
    ///
    ///  - `message`: The type of message that was processed.
    BufferMessageProcessDuration,
    /// Timing in milliseconds for handling and responding to a health check request.
    ///
    /// This metric is tagged with:
    ///  - `type`: The type of the health check, `liveness` or `readiness`.
    HealthCheckDuration,
    /// Temporary timing metric for how much time was spent evaluating span and transaction
    /// rate limits using the `RateLimitBuckets` message in the processor.
    ///
    /// This metric is tagged with:
    ///  - `category`: The data category evaluated.
    ///  - `limited`: Whether the batch is rate limited.
    ///  - `count`: How many items matching the data category are contained in the batch.
    #[cfg(feature = "processing")]
    RateLimitBucketsDuration,
    /// Timing in milliseconds for processing a message in the aggregator service.
    ///
    /// This metric is tagged with:
    ///  - `message`: The type of message that was processed.
    AggregatorServiceDuration,
    /// Timing in milliseconds for processing a message in the metric router service.
    ///
    /// This metric is tagged with:
    ///  - `message`: The type of message that was processed.
    MetricRouterServiceDuration,
    /// Timing in milliseconds for processing a message in the metric store service.
    ///
    /// This metric is tagged with:
    ///  - `message`: The type of message that was processed.
    #[cfg(feature = "processing")]
    StoreServiceDuration,
    /// Timing in milliseconds for the time it takes for initialize the buffer.
    BufferInitialization,
    /// Timing in milliseconds for the time it takes for the buffer to spool data to disk.
    BufferSpool,
    /// Timing in milliseconds for the time it takes for the buffer to unspool data from disk.
    BufferUnspool,
    /// Timing in milliseconds for the time it takes for the buffer to push.
    BufferPush,
    /// Timing in milliseconds for the time it takes for the buffer to peek.
    BufferPeek,
    /// Timing in milliseconds for the time it takes for the buffer to pop.
    BufferPop,
    /// Timing in milliseconds for the time it takes for the buffer to drain its envelopes.
    BufferDrain,
    /// Timing in milliseconds for the time it takes for an envelope to be serialized.
    BufferEnvelopesSerialization,
    /// Timing in milliseconds for the time it takes for an envelope to be compressed.
    BufferEnvelopeCompression,
    /// Timing in milliseconds for the time it takes for an envelope to be decompressed.
    BufferEnvelopeDecompression,
    /// Timing in milliseconds to the time it takes to read an HTTP body.
    BodyReadDuration,
}

impl TimerMetric for RelayTimers {
    fn name(&self) -> &'static str {
        match self {
            RelayTimers::EventProcessingDeserialize => "event_processing.deserialize",
            RelayTimers::EventProcessingNormalization => "event_processing.normalization",
            RelayTimers::EventProcessingFiltering => "event_processing.filtering",
            #[cfg(feature = "processing")]
            RelayTimers::EventProcessingRateLimiting => "event_processing.rate_limiting",
            RelayTimers::EventProcessingPii => "event_processing.pii",
            RelayTimers::EventProcessingSpanMetricsExtraction => {
                "event_processing.span_metrics_extraction"
            }
            RelayTimers::EventProcessingSerialization => "event_processing.serialization",
            RelayTimers::EnvelopeWaitTime => "event.wait_time",
            RelayTimers::EnvelopeProcessingTime => "event.processing_time",
            RelayTimers::EnvelopeTotalTime => "event.total_time",
            RelayTimers::ProjectStateRequestDuration => "project_state.request.duration",
            #[cfg(feature = "processing")]
            RelayTimers::ProjectStateDecompression => "project_state.decompression",
            RelayTimers::RequestsDuration => "requests.duration",
            RelayTimers::MinidumpScrubbing => "scrubbing.minidumps.duration",
            RelayTimers::AttachmentScrubbing => "scrubbing.attachments.duration",
            RelayTimers::UpstreamRequestsDuration => "upstream.requests.duration",
            RelayTimers::TimestampDelay => "requests.timestamp_delay",
            RelayTimers::OutcomeAggregatorFlushTime => "outcomes.aggregator.flush_time",
            RelayTimers::ReplayRecordingProcessing => "replay.recording.process",
            RelayTimers::GlobalConfigRequestDuration => "global_config.requests.duration",
            RelayTimers::ProcessMessageDuration => "processor.message.duration",
            RelayTimers::BufferMessageProcessDuration => "buffer.message.duration",
            RelayTimers::ProjectCacheTaskDuration => "project_cache.task.duration",
            RelayTimers::LegacyProjectCacheMessageDuration => {
                "legacy_project_cache.message.duration"
            }
            RelayTimers::LegacyProjectCacheTaskDuration => "legacy_project_cache.task.duration",
            RelayTimers::HealthCheckDuration => "health.message.duration",
            #[cfg(feature = "processing")]
            RelayTimers::RateLimitBucketsDuration => "processor.rate_limit_buckets",
            RelayTimers::AggregatorServiceDuration => "metrics.aggregator.message.duration",
            RelayTimers::MetricRouterServiceDuration => "metrics.router.message.duration",
            #[cfg(feature = "processing")]
            RelayTimers::StoreServiceDuration => "store.message.duration",
            RelayTimers::BufferInitialization => "buffer.initialization.duration",
            RelayTimers::BufferSpool => "buffer.spool.duration",
            RelayTimers::BufferUnspool => "buffer.unspool.duration",
            RelayTimers::BufferPush => "buffer.push.duration",
            RelayTimers::BufferPeek => "buffer.peek.duration",
            RelayTimers::BufferPop => "buffer.pop.duration",
            RelayTimers::BufferDrain => "buffer.drain.duration",
            RelayTimers::BufferEnvelopesSerialization => "buffer.envelopes_serialization",
<<<<<<< HEAD
            RelayTimers::BufferEnvelopeCompression => "buffer.envelopes_compression",
            RelayTimers::BufferEnvelopeDecompression => "buffer.envelopes_decompression",
            RelayTimers::BodyReading => "body.reading.duration",
=======
            RelayTimers::BodyReadDuration => "requests.body_read.duration",
>>>>>>> 4bdad171
        }
    }
}

/// Counter metrics used by Relay
pub enum RelayCounters {
    /// Number of Events that had corrupted (unprintable) event attributes.
    ///
    /// This currently checks for `environment` and `release`, for which we know that
    /// some SDKs may send corrupted values.
    EventCorrupted,
    /// Number of envelopes accepted in the current time slot.
    ///
    /// This represents requests that have successfully passed rate limits and filters, and have
    /// been sent to the upstream.
    ///
    /// This metric is tagged with:
    ///  - `handling`: Either `"success"` if the envelope was handled correctly, or `"failure"` if
    ///    there was an error or bug.
    EnvelopeAccepted,
    /// Number of envelopes rejected in the current time slot.
    ///
    /// This includes envelopes being rejected because they are malformed or any other errors during
    /// processing (including filtered events, invalid payloads, and rate limits).
    ///
    /// To check the rejection reason, check `events.outcomes`, instead.
    ///
    /// This metric is tagged with:
    ///  - `handling`: Either `"success"` if the envelope was handled correctly, or `"failure"` if
    ///    there was an error or bug.
    EnvelopeRejected,
    /// Number of times the envelope buffer spools to disk.
    BufferWritesDisk,
    /// Number of times the envelope buffer reads back from disk.
    BufferReadsDisk,
    /// Number of _envelopes_ the envelope buffer ingests.
    BufferEnvelopesWritten,
    /// Number of _envelopes_ the envelope buffer produces.
    BufferEnvelopesRead,
    /// Number of state changes in the envelope buffer.
    /// This metric is tagged with:
    ///  - `state_in`: The previous state. `memory`, `memory_file_standby`, or `disk`.
    ///  - `state_out`: The new state. `memory`, `memory_file_standby`, or `disk`.
    ///  - `reason`: Why a transition was made (or not made).
    BufferStateTransition,
    /// Number of envelopes that were returned to the envelope buffer by the project cache.
    ///
    /// This happens when the envelope buffer falsely assumes that the envelope's projects are loaded
    /// in the cache and sends the envelope onward, even though the project cache cannot handle it.
    BufferEnvelopesReturned,
    /// Number of times an envelope stack is popped from the priority queue of stacks in the
    /// envelope buffer.
    BufferEnvelopeStacksPopped,
    /// Number of times an envelope from the buffer is trying to be popped.
    BufferTryPop,
    /// Number of times the readiness check of the buffer is polled.
    BufferReadyToPop,
    /// Number of envelopes spool to disk.
    BufferSpooledEnvelopes,
    /// Number of envelopes unspooled from disk.
    BufferUnspooledEnvelopes,
    ///
    /// Number of outcomes and reasons for rejected Envelopes.
    ///
    /// This metric is tagged with:
    ///  - `outcome`: The basic cause for rejecting the event.
    ///  - `reason`: A more detailed identifier describing the rule or mechanism leading to the
    ///    outcome.
    ///  - `to`: Describes the destination of the outcome. Can be either 'kafka' (when in
    ///    processing mode) or 'http' (when outcomes are enabled in an external relay).
    ///
    /// Possible outcomes are:
    ///  - `filtered`: Dropped by inbound data filters. The reason specifies the filter that
    ///    matched.
    ///  - `rate_limited`: Dropped by organization, project, or DSN rate limit, as well as exceeding
    ///    the Sentry plan quota. The reason contains the rate limit or quota that was exceeded.
    ///  - `invalid`: Data was considered invalid and could not be recovered. The reason indicates
    ///    the validation that failed.
    Outcomes,
    /// Number of project state HTTP requests.
    ///
    /// Relay updates projects in batches. Every update cycle, Relay requests
    /// `limits.max_concurrent_queries` batches of `cache.batch_size` projects from the upstream.
    /// The duration of these requests is reported via `project_state.request.duration`.
    ///
    /// Note that after an update loop has completed, there may be more projects pending updates.
    /// This is indicated by `project_state.pending`.
    ProjectStateRequest,
    /// Number of times a project state is requested from the central Redis cache.
    ///
    /// This metric is tagged with:
    ///  - `hit`: One of:
    ///     - `revision`: the cached version was validated to be up to date using its revision.
    ///     - `project_config`: the request was handled by the cache.
    ///     - `project_config_revision`: the request was handled by the cache and the revision did
    ///        not change.
    ///     - `false`: the request will be sent to the sentry endpoint.
    #[cfg(feature = "processing")]
    ProjectStateRedis,
    /// Number of times a project is looked up from the cache.
    ///
    /// The cache may contain and outdated or expired project state. In that case, the project state
    /// is updated even after a cache hit.
    ProjectCacheHit,
    /// Number of times a project lookup failed.
    ///
    /// A cache entry is created immediately and the project state requested from the upstream.
    ProjectCacheMiss,
    /// Number of times an upstream request for a project config is completed.
    ///
    /// Completion can be because a result was returned or because the config request was
    /// dropped after there still was no response after a timeout.  This metrics has tags
    /// for `result` and `attempts` indicating whether it was succesful or a timeout and how
    /// many attempts were made respectively.
    ProjectUpstreamCompleted,
    /// Number of times an upstream request for a project config failed.
    ///
    /// Failure can happen, for example, when there's a network error. Refer to
    /// [`UpstreamRequestError`](crate::services::upstream::UpstreamRequestError) for all cases.
    ProjectUpstreamFailed,
    /// Number of Relay server starts.
    ///
    /// This can be used to track unwanted restarts due to crashes or termination.
    ServerStarting,
    /// Number of messages placed on the Kafka queues.
    ///
    /// When Relay operates as Sentry service and an Envelope item is successfully processed, each
    /// Envelope item results in a dedicated message on one of the ingestion topics on Kafka.
    ///
    /// This metric is tagged with:
    ///  - `event_type`: The kind of message produced to Kafka.
    ///  - `namespace` (only for metrics): The namespace that the metric belongs to.
    ///  - `is_segment` (only for event_type span): `true` the span is the root of a segment.
    ///  - `has_parent` (only for event_type span): `false` if the span is the root of a trace.
    ///  - `platform` (only for event_type span): The platform from which the span was spent.
    ///  - `metric_type` (only for event_type metric): The metric type, counter, distribution,
    ///    gauge or set.
    ///  - `metric_encoding` (only for event_type metric): The encoding used for distribution and
    ///    set metrics.
    ///
    /// The message types can be:
    ///
    ///  - `event`: An error or transaction event. Error events are sent to `ingest-events`,
    ///    transactions to `ingest-transactions`, and errors with attachments are sent to
    ///    `ingest-attachments`.
    ///  - `attachment`: An attachment file associated with an error event, sent to
    ///    `ingest-attachments`.
    ///  - `user_report`: A message from the user feedback dialog, sent to `ingest-events`.
    ///  - `session`: A release health session update, sent to `ingest-sessions`.
    #[cfg(feature = "processing")]
    ProcessingMessageProduced,
    /// Number of events that hit any of the store-like endpoints: Envelope, Store, Security,
    /// Minidump, Unreal.
    ///
    /// The events are counted before they are rate limited, filtered, or processed in any way.
    ///
    /// This metric is tagged with:
    ///  - `version`: The event protocol version number defaulting to `7`.
    EventProtocol,
    /// The number of transaction events processed by the source of the transaction name.
    ///
    /// This metric is tagged with:
    ///  - `platform`: The event's platform, such as `"javascript"`.
    ///  - `source`: The source of the transaction name on the client. See the [transaction source
    ///    documentation](https://develop.sentry.dev/sdk/event-payloads/properties/transaction_info/)
    ///    for all valid values.
    ///  - `contains_slashes`: Whether the transaction name contains `/`. We use this as a heuristic
    ///    to represent URL transactions.
    EventTransaction,
    /// The number of transaction events processed grouped by transaction name modifications.
    /// This metric is tagged with:
    ///  - `source_in`: The source of the transaction name before normalization.
    ///    See the [transaction source
    ///    documentation](https://develop.sentry.dev/sdk/event-payloads/properties/transaction_info/)
    ///    for all valid values.
    ///  - `change`: The mechanism that changed the transaction name.
    ///    Either `"none"`, `"pattern"`, `"rule"`, or `"both"`.
    ///  - `source_out`: The source of the transaction name after normalization.
    TransactionNameChanges,
    /// Number of HTTP requests reaching Relay.
    Requests,
    /// Number of completed HTTP requests.
    ///
    /// This metric is tagged with:
    ///
    ///  - `status_code`: The HTTP status code number.
    ///  - `method`: The HTTP method used in the request in uppercase.
    ///  - `route`: Unique dashed identifier of the endpoint.
    ResponsesStatusCodes,
    /// Number of evicted stale projects from the cache.
    ///
    /// Relay scans the in-memory project cache for stale entries in a regular interval configured
    /// by `cache.eviction_interval`.
    ///
    /// The cache duration for project states can be configured with the following options:
    ///
    ///  - `cache.project_expiry`: The time after which a project state counts as expired. It is
    ///    automatically refreshed if a request references the project after it has expired.
    ///  - `cache.project_grace_period`: The time after expiry at which the project state will still
    ///    be used to ingest events. Once the grace period expires, the cache is evicted and new
    ///    requests wait for an update.
    EvictingStaleProjectCaches,
    /// Number of times that parsing a metrics bucket item from an envelope failed.
    MetricBucketsParsingFailed,
    /// Count extraction of transaction names. Tag with the decision to drop / replace / use original.
    MetricsTransactionNameExtracted,
    /// Number of Events with an OpenTelemetry Context
    ///
    /// This metric is tagged with:
    ///  - `platform`: The event's platform, such as `"javascript"`.
    ///  - `sdk`: The name of the Sentry SDK sending the transaction. This tag is only set for
    ///    Sentry's SDKs and defaults to "proprietary".
    OpenTelemetryEvent,
    /// Number of global config fetches from upstream. Only 2XX responses are
    /// considered and ignores send errors (e.g. auth or network errors).
    ///
    /// This metric is tagged with:
    ///  - `success`: whether deserializing the global config succeeded.
    GlobalConfigFetched,
    /// The number of attachments processed in the same envelope as a user_report_v2 event.
    FeedbackAttachments,
    /// All COGS tracked values.
    ///
    /// This metric is tagged with:
    /// - `resource_id`: The COGS resource id.
    /// - `app_feature`: The COGS app feature.
    CogsUsage,
    /// The amount of times metrics of a project have been flushed without the project being
    /// fetched/available.
    ProjectStateFlushMetricsNoProject,
    /// Incremented every time a bucket is dropped.
    ///
    /// This should only happen when a project state is invalid during graceful shutdown.
    ///
    /// This metric is tagged with:
    ///  - `aggregator`: The name of the metrics aggregator (usually `"default"`).
    BucketsDropped,
    /// Incremented every time a segment exceeds the expected limit.
    ReplayExceededSegmentLimit,
}

impl CounterMetric for RelayCounters {
    fn name(&self) -> &'static str {
        match self {
            RelayCounters::EventCorrupted => "event.corrupted",
            RelayCounters::EnvelopeAccepted => "event.accepted",
            RelayCounters::EnvelopeRejected => "event.rejected",
            RelayCounters::BufferWritesDisk => "buffer.writes",
            RelayCounters::BufferReadsDisk => "buffer.reads",
            RelayCounters::BufferEnvelopesWritten => "buffer.envelopes_written",
            RelayCounters::BufferEnvelopesRead => "buffer.envelopes_read",
            RelayCounters::BufferEnvelopesReturned => "buffer.envelopes_returned",
            RelayCounters::BufferStateTransition => "buffer.state.transition",
            RelayCounters::BufferEnvelopeStacksPopped => "buffer.envelope_stacks_popped",
            RelayCounters::BufferTryPop => "buffer.try_pop",
            RelayCounters::BufferReadyToPop => "buffer.ready_to_pop",
            RelayCounters::BufferSpooledEnvelopes => "buffer.spooled_envelopes",
            RelayCounters::BufferUnspooledEnvelopes => "buffer.unspooled_envelopes",
            RelayCounters::Outcomes => "events.outcomes",
            RelayCounters::ProjectStateRequest => "project_state.request",
            #[cfg(feature = "processing")]
            RelayCounters::ProjectStateRedis => "project_state.redis.requests",
            RelayCounters::ProjectUpstreamCompleted => "project_upstream.completed",
            RelayCounters::ProjectUpstreamFailed => "project_upstream.failed",
            RelayCounters::ProjectCacheHit => "project_cache.hit",
            RelayCounters::ProjectCacheMiss => "project_cache.miss",
            RelayCounters::ServerStarting => "server.starting",
            #[cfg(feature = "processing")]
            RelayCounters::ProcessingMessageProduced => "processing.event.produced",
            RelayCounters::EventProtocol => "event.protocol",
            RelayCounters::EventTransaction => "event.transaction",
            RelayCounters::TransactionNameChanges => "event.transaction_name_changes",
            RelayCounters::Requests => "requests",
            RelayCounters::ResponsesStatusCodes => "responses.status_codes",
            RelayCounters::EvictingStaleProjectCaches => "project_cache.eviction",
            RelayCounters::MetricBucketsParsingFailed => "metrics.buckets.parsing_failed",
            RelayCounters::MetricsTransactionNameExtracted => "metrics.transaction_name",
            RelayCounters::OpenTelemetryEvent => "event.opentelemetry",
            RelayCounters::GlobalConfigFetched => "global_config.fetch",
            RelayCounters::FeedbackAttachments => "processing.feedback_attachments",
            RelayCounters::CogsUsage => "cogs.usage",
            RelayCounters::ProjectStateFlushMetricsNoProject => "project_state.metrics.no_project",
            RelayCounters::BucketsDropped => "metrics.buckets.dropped",
            RelayCounters::ReplayExceededSegmentLimit => "replay.segment_limit_exceeded",
        }
    }
}

/// Low-cardinality platform that can be used as a statsd tag.
pub enum PlatformTag {
    Cocoa,
    Csharp,
    Edge,
    Go,
    Java,
    Javascript,
    Julia,
    Native,
    Node,
    Objc,
    Other,
    Perl,
    Php,
    Python,
    Ruby,
    Swift,
}

impl PlatformTag {
    pub fn as_str(&self) -> &str {
        match self {
            Self::Cocoa => "cocoa",
            Self::Csharp => "csharp",
            Self::Edge => "edge",
            Self::Go => "go",
            Self::Java => "java",
            Self::Javascript => "javascript",
            Self::Julia => "julia",
            Self::Native => "native",
            Self::Node => "node",
            Self::Objc => "objc",
            Self::Other => "other",
            Self::Perl => "perl",
            Self::Php => "php",
            Self::Python => "python",
            Self::Ruby => "ruby",
            Self::Swift => "swift",
        }
    }
}

impl<S: AsRef<str>> From<S> for PlatformTag {
    fn from(value: S) -> Self {
        match value.as_ref() {
            "cocoa" => Self::Cocoa,
            "csharp" => Self::Csharp,
            "edge" => Self::Edge,
            "go" => Self::Go,
            "java" => Self::Java,
            "javascript" => Self::Javascript,
            "julia" => Self::Julia,
            "native" => Self::Native,
            "node" => Self::Node,
            "objc" => Self::Objc,
            "perl" => Self::Perl,
            "php" => Self::Php,
            "python" => Self::Python,
            "ruby" => Self::Ruby,
            "swift" => Self::Swift,
            _ => Self::Other,
        }
    }
}<|MERGE_RESOLUTION|>--- conflicted
+++ resolved
@@ -614,13 +614,10 @@
             RelayTimers::BufferPop => "buffer.pop.duration",
             RelayTimers::BufferDrain => "buffer.drain.duration",
             RelayTimers::BufferEnvelopesSerialization => "buffer.envelopes_serialization",
-<<<<<<< HEAD
             RelayTimers::BufferEnvelopeCompression => "buffer.envelopes_compression",
             RelayTimers::BufferEnvelopeDecompression => "buffer.envelopes_decompression",
             RelayTimers::BodyReading => "body.reading.duration",
-=======
             RelayTimers::BodyReadDuration => "requests.body_read.duration",
->>>>>>> 4bdad171
         }
     }
 }
