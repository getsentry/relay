use relay_statsd::{CounterMetric, GaugeMetric, HistogramMetric, TimerMetric};
#[cfg(doc)]
use relay_system::RuntimeMetrics;

/// Gauge metrics used by Relay
pub enum RelayGauges {
    /// The state of Relay with respect to the upstream connection.
    /// Possible values are `0` for normal operations and `1` for a network outage.
    NetworkOutage,
    /// The number of individual stacks in the priority queue.
    ///
    /// Per combination of `(own_key, sampling_key)`, a new stack is created.
    BufferStackCount,
    /// The used disk for the buffer.
    BufferDiskUsed,
    /// The currently used memory by the entire system.
    ///
    /// Relay uses the same value for its memory health check.
    SystemMemoryUsed,
    /// The total system memory.
    ///
    /// Relay uses the same value for its memory health check.
    SystemMemoryTotal,
    /// The number of connections currently being managed by the Redis Pool.
    #[cfg(feature = "processing")]
    RedisPoolConnections,
    /// The number of idle connections in the Redis Pool.
    #[cfg(feature = "processing")]
    RedisPoolIdleConnections,
    /// The number of notifications in the broadcast channel of the project cache.
    ProjectCacheNotificationChannel,
    /// The number of scheduled and in progress fetches in the project cache.
    ProjectCacheScheduledFetches,
    /// Exposes the amount of currently open and handled connections by the server.
    ServerActiveConnections,
}

impl GaugeMetric for RelayGauges {
    fn name(&self) -> &'static str {
        match self {
            RelayGauges::NetworkOutage => "upstream.network_outage",
            RelayGauges::BufferStackCount => "buffer.stack_count",
            RelayGauges::BufferDiskUsed => "buffer.disk_used",
            RelayGauges::SystemMemoryUsed => "health.system_memory.used",
            RelayGauges::SystemMemoryTotal => "health.system_memory.total",
            #[cfg(feature = "processing")]
            RelayGauges::RedisPoolConnections => "redis.pool.connections",
            #[cfg(feature = "processing")]
            RelayGauges::RedisPoolIdleConnections => "redis.pool.idle_connections",
            RelayGauges::ProjectCacheNotificationChannel => {
                "project_cache.notification_channel.size"
            }
            RelayGauges::ProjectCacheScheduledFetches => "project_cache.fetches.size",
            RelayGauges::ServerActiveConnections => "server.http.connections",
        }
    }
}

/// Gauge metrics collected from the Runtime.
pub enum RuntimeGauges {
    /// Exposes [`RuntimeMetrics::num_idle_threads`].
    NumIdleThreads,
    /// Exposes [`RuntimeMetrics::num_alive_tasks`].
    NumAliveTasks,
    /// Exposes [`RuntimeMetrics::blocking_queue_depth`].
    BlockingQueueDepth,
    /// Exposes [`RuntimeMetrics::num_blocking_threads`].
    NumBlockingThreads,
    /// Exposes [`RuntimeMetrics::num_idle_blocking_threads`].
    NumIdleBlockingThreads,
    /// Exposes [`RuntimeMetrics::num_workers`].
    NumWorkers,
    /// Exposes [`RuntimeMetrics::worker_local_queue_depth`].
    ///
    /// This metric is tagged with:
    /// - `worker`: the worker id.
    WorkerLocalQueueDepth,
    /// Exposes [`RuntimeMetrics::worker_mean_poll_time`].
    ///
    /// This metric is tagged with:
    /// - `worker`: the worker id.
    WorkerMeanPollTime,
}

impl GaugeMetric for RuntimeGauges {
    fn name(&self) -> &'static str {
        match self {
            RuntimeGauges::NumIdleThreads => "runtime.idle_threads",
            RuntimeGauges::NumAliveTasks => "runtime.alive_tasks",
            RuntimeGauges::BlockingQueueDepth => "runtime.blocking_queue_depth",
            RuntimeGauges::NumBlockingThreads => "runtime.num_blocking_threads",
            RuntimeGauges::NumIdleBlockingThreads => "runtime.num_idle_blocking_threads",
            RuntimeGauges::NumWorkers => "runtime.num_workers",
            RuntimeGauges::WorkerLocalQueueDepth => "runtime.worker_local_queue_depth",
            RuntimeGauges::WorkerMeanPollTime => "runtime.worker_mean_poll_time",
        }
    }
}

/// Counter metrics collected from the Runtime.
pub enum RuntimeCounters {
    /// Exposes [`RuntimeMetrics::budget_forced_yield_count`].
    BudgetForcedYieldCount,
    /// Exposes [`RuntimeMetrics::worker_local_schedule_count`].
    ///
    /// This metric is tagged with:
    /// - `worker`: the worker id.
    WorkerLocalScheduleCount,
    /// Exposes [`RuntimeMetrics::worker_noop_count`].
    ///
    /// This metric is tagged with:
    /// - `worker`: the worker id.
    WorkerNoopCount,
    /// Exposes [`RuntimeMetrics::worker_overflow_count`].
    ///
    /// This metric is tagged with:
    /// - `worker`: the worker id.
    WorkerOverflowCount,
    /// Exposes [`RuntimeMetrics::worker_park_count`].
    ///
    /// This metric is tagged with:
    /// - `worker`: the worker id.
    WorkerParkCount,
    /// Exposes [`RuntimeMetrics::worker_poll_count`].
    ///
    /// This metric is tagged with:
    /// - `worker`: the worker id.
    WorkerPollCount,
    /// Exposes [`RuntimeMetrics::worker_steal_count`].
    ///
    /// This metric is tagged with:
    /// - `worker`: the worker id.
    WorkerStealCount,
    /// Exposes [`RuntimeMetrics::worker_steal_operations`].
    ///
    /// This metric is tagged with:
    /// - `worker`: the worker id.
    WorkerStealOperations,
    /// Exposes [`RuntimeMetrics::worker_total_busy_duration`].
    ///
    /// This metric is tagged with:
    /// - `worker`: the worker id.
    WorkerTotalBusyDuration,
}

impl CounterMetric for RuntimeCounters {
    fn name(&self) -> &'static str {
        match self {
            RuntimeCounters::BudgetForcedYieldCount => "runtime.budget_forced_yield_count",
            RuntimeCounters::WorkerLocalScheduleCount => "runtime.worker_local_schedule_count",
            RuntimeCounters::WorkerNoopCount => "runtime.worker_noop_count",
            RuntimeCounters::WorkerOverflowCount => "runtime.worker_overflow_count",
            RuntimeCounters::WorkerParkCount => "runtime.worker_park_count",
            RuntimeCounters::WorkerPollCount => "runtime.worker_poll_count",
            RuntimeCounters::WorkerStealCount => "runtime.worker_steal_count",
            RuntimeCounters::WorkerStealOperations => "runtime.worker_steal_operations",
            RuntimeCounters::WorkerTotalBusyDuration => "runtime.worker_total_busy_duration",
        }
    }
}

/// Histogram metrics used by Relay.
pub enum RelayHistograms {
    /// The number of bytes received by Relay for each individual envelope item type.
    ///
    /// Metric is tagged by the item type.
    EnvelopeItemSize,

    /// Number of elements in the envelope buffer across all the stacks.
    ///
    /// This metric is tagged with:
    /// - `storage_type`: The type of storage used in the envelope buffer.
    BufferEnvelopesCount,
    /// Number of envelopes in the backpressure buffer between the envelope buffer
    /// and the project cache.
    BufferBackpressureEnvelopesCount,
    /// The amount of bytes in the item payloads of an envelope pushed to the envelope buffer.
    ///
    /// This is not quite the same as the actual size of a serialized envelope, because it ignores
    /// the envelope header and item headers.
    BufferEnvelopeBodySize,
    /// Size of a serialized envelope pushed to the envelope buffer.
    BufferEnvelopeSize,
    /// Size of a compressed envelope pushed to the envelope buffer.
    BufferEnvelopeSizeCompressed,
    /// The number of batches emitted per partition.
    BatchesPerPartition,
    /// The number of buckets in a batch emitted.
    ///
    /// This corresponds to the number of buckets that will end up in an envelope.
    BucketsPerBatch,
    /// The number of spans per processed transaction event.
    ///
    /// This metric is tagged with:
    ///  - `platform`: The event's platform, such as `"javascript"`.
    ///  - `sdk`: The name of the Sentry SDK sending the transaction. This tag is only set for
    ///    Sentry's SDKs and defaults to "proprietary".
    EventSpans,
    /// Number of projects in the in-memory project cache that are waiting for their state to be
    /// updated.
    ///
    /// See `project_cache.size` for more description of the project cache.
    ProjectStatePending,
    /// Number of project states **requested** from the upstream for each batch request.
    ///
    /// If multiple batches are updated concurrently, this metric is reported multiple times.
    ///
    /// The batch size can be configured with `cache.batch_size`. See `project_cache.size` for more
    /// description of the project cache.
    ProjectStateRequestBatchSize,
    /// Number of project states **returned** from the upstream for each batch request.
    ///
    /// If multiple batches are updated concurrently, this metric is reported multiple times.
    ///
    /// See `project_cache.size` for more description of the project cache.
    ProjectStateReceived,
    /// Number of attempts required to fetch the config for a given project key.
    ProjectStateAttempts,
    /// Number of project states currently held in the in-memory project cache.
    ///
    /// The cache duration for project states can be configured with the following options:
    ///
    ///  - `cache.project_expiry`: The time after which a project state counts as expired. It is
    ///    automatically refreshed if a request references the project after it has expired.
    ///  - `cache.project_grace_period`: The time after expiry at which the project state will still
    ///    be used to ingest events. Once the grace period expires, the cache is evicted and new
    ///    requests wait for an update.
    ///
    /// There is no limit to the number of cached projects.
    ProjectStateCacheSize,
    /// The size of the compressed project config in the redis cache, in bytes.
    #[cfg(feature = "processing")]
    ProjectStateSizeBytesCompressed,
    /// The size of the uncompressed project config in the redis cache, in bytes.
    #[cfg(feature = "processing")]
    ProjectStateSizeBytesDecompressed,
    /// The number of upstream requests queued up for sending.
    ///
    /// Relay employs connection keep-alive whenever possible. Connections are kept open for _15_
    /// seconds of inactivity or _75_ seconds of activity. If all connections are busy, they are
    /// queued, which is reflected in this metric.
    ///
    /// This metric is tagged with:
    ///  - `priority`: The queueing priority of the request, either `"high"` or `"low"`. The
    ///    priority determines precedence in executing requests.
    ///
    /// The number of concurrent connections can be configured with:
    ///  - `limits.max_concurrent_requests` for the overall number of connections
    ///  - `limits.max_concurrent_queries` for the number of concurrent high-priority requests
    UpstreamMessageQueueSize,
    /// Counts the number of retries for each upstream http request.
    ///
    /// This metric is tagged with:
    ///
    ///   - `result`: What happened to the request, an enumeration with the following values:
    ///     * `success`: The request was sent and returned a success code `HTTP 2xx`
    ///     * `response_error`: The request was sent and it returned an HTTP error.
    ///     * `payload_failed`: The request was sent but there was an error in interpreting the response.
    ///     * `send_failed`: Failed to send the request due to a network error.
    ///     * `rate_limited`: The request was rate limited.
    ///     * `invalid_json`: The response could not be parsed back into JSON.
    ///   - `route`: The endpoint that was called on the upstream.
    ///   - `status-code`: The status code of the request when available, otherwise "-".
    UpstreamRetries,
    /// Size of envelopes sent over HTTP in bytes.
    UpstreamQueryBodySize,
    /// Size of queries (projectconfig queries, i.e. the request payload, not the response) sent by
    /// Relay over HTTP in bytes.
    UpstreamEnvelopeBodySize,
    /// Size of batched global metrics requests sent by Relay over HTTP in bytes.
    UpstreamMetricsBodySize,
    /// Distribution of flush buckets over partition keys.
    ///
    /// The distribution of buckets should be even.
    /// If it is not, this metric should expose it.
    PartitionKeys,
    /// Measures how many splits were performed when sending out a partition.
    PartitionSplits,
    /// The total number of metric buckets flushed in a cycle across all projects.
    ///
    /// This metric is tagged with:
    ///  - `aggregator`: The name of the metrics aggregator (usually `"default"`).
    BucketsFlushed,
    /// The number of metric buckets flushed in a cycle for each project.
    ///
    /// Relay scans metric buckets in regular intervals and flushes expired buckets. This histogram
    /// is logged for each project that is being flushed. The count of the histogram values is
    /// equivalent to the number of projects being flushed.
    ///
    /// This metric is tagged with:
    ///  - `aggregator`: The name of the metrics aggregator (usually `"default"`).
    BucketsFlushedPerProject,
    /// The number of metric partitions flushed in a cycle.
    ///
    /// This metric is tagged with:
    ///  - `aggregator`: The name of the metrics aggregator (usually `"default"`).
    PartitionsFlushed,
}

impl HistogramMetric for RelayHistograms {
    fn name(&self) -> &'static str {
        match self {
            RelayHistograms::EnvelopeItemSize => "event.item_size",
            RelayHistograms::EventSpans => "event.spans",
            RelayHistograms::BatchesPerPartition => "metrics.buckets.batches_per_partition",
            RelayHistograms::BucketsPerBatch => "metrics.buckets.per_batch",
            RelayHistograms::BufferEnvelopesCount => "buffer.envelopes_count",
            RelayHistograms::BufferBackpressureEnvelopesCount => {
                "buffer.backpressure_envelopes_count"
            }
            RelayHistograms::BufferEnvelopeBodySize => "buffer.envelope_body_size",
            RelayHistograms::BufferEnvelopeSize => "buffer.envelope_size",
            RelayHistograms::BufferEnvelopeSizeCompressed => "buffer.envelope_size.compressed",
            RelayHistograms::ProjectStatePending => "project_state.pending",
            RelayHistograms::ProjectStateAttempts => "project_state.attempts",
            RelayHistograms::ProjectStateRequestBatchSize => "project_state.request.batch_size",
            RelayHistograms::ProjectStateReceived => "project_state.received",
            RelayHistograms::ProjectStateCacheSize => "project_cache.size",
            #[cfg(feature = "processing")]
            RelayHistograms::ProjectStateSizeBytesCompressed => {
                "project_state.size_bytes.compressed"
            }
            #[cfg(feature = "processing")]
            RelayHistograms::ProjectStateSizeBytesDecompressed => {
                "project_state.size_bytes.decompressed"
            }
            RelayHistograms::UpstreamMessageQueueSize => "http_queue.size",
            RelayHistograms::UpstreamRetries => "upstream.retries",
            RelayHistograms::UpstreamQueryBodySize => "upstream.query.body_size",
            RelayHistograms::UpstreamEnvelopeBodySize => "upstream.envelope.body_size",
            RelayHistograms::UpstreamMetricsBodySize => "upstream.metrics.body_size",
            RelayHistograms::PartitionKeys => "metrics.buckets.partition_keys",
            RelayHistograms::PartitionSplits => "partition_splits",
            RelayHistograms::BucketsFlushed => "metrics.buckets.flushed",
            RelayHistograms::BucketsFlushedPerProject => "metrics.buckets.flushed_per_project",
            RelayHistograms::PartitionsFlushed => "metrics.partitions.flushed",
        }
    }
}

/// Timer metrics used by Relay
pub enum RelayTimers {
    /// Time in milliseconds spent deserializing an event from JSON bytes into the native data
    /// structure on which Relay operates.
    EventProcessingDeserialize,
    /// Time in milliseconds spent running normalization on an event. Normalization
    /// happens before envelope filtering and metric extraction.
    EventProcessingNormalization,
    /// Time in milliseconds spent running inbound data filters on an event.
    EventProcessingFiltering,
    /// Time in milliseconds spent checking for organization, project, and DSN rate limits.
    ///
    /// Not all events reach this point. After an event is rate limited for the first time, the rate
    /// limit is cached. Events coming in after this will be discarded earlier in the request queue
    /// and do not reach the processing queue.
    #[cfg(feature = "processing")]
    EventProcessingRateLimiting,
    /// Time in milliseconds spent in data scrubbing for the current event. Data scrubbing happens
    /// last before serializing the event back to JSON.
    EventProcessingPii,
    /// Time spent converting the event from its in-memory reprsentation into a JSON string.
    EventProcessingSerialization,
    /// Time used to extract span metrics from an event.
    EventProcessingSpanMetricsExtraction,
    /// Time spent between the start of request handling and processing of the envelope.
    ///
    /// This includes streaming the request body, scheduling overheads, project config fetching,
    /// batched requests and congestions in the internal processor. This does not include delays in
    /// the incoming request (body upload) and skips all envelopes that are fast-rejected.
    EnvelopeWaitTime,
    /// Time in milliseconds spent in synchronous processing of envelopes.
    ///
    /// This timing covers the end-to-end processing in the CPU pool and comprises:
    ///
    ///  - `event_processing.deserialize`
    ///  - `event_processing.pii`
    ///  - `event_processing.serialization`
    ///
    /// With Relay in processing mode, this also includes the following timings:
    ///
    ///  - `event_processing.process`
    ///  - `event_processing.filtering`
    ///  - `event_processing.rate_limiting`
    EnvelopeProcessingTime,
    /// Total time in milliseconds an envelope spends in Relay from the time it is received until it
    /// finishes processing and has been submitted to the upstream.
    EnvelopeTotalTime,
    /// Total time in milliseconds spent fetching queued project configuration updates requests to
    /// resolve.
    ///
    /// Relay updates projects in batches. Every update cycle, Relay requests
    /// `limits.max_concurrent_queries * cache.batch_size` projects from the upstream. This metric
    /// measures the wall clock time for all concurrent requests in this loop.
    ///
    /// Note that after an update loop has completed, there may be more projects pending updates.
    /// This is indicated by `project_state.pending`.
    ProjectStateRequestDuration,
    /// Time in milliseconds required to decompress a project config from redis.
    ///
    /// Note that this also times the cases where project config is uncompressed,
    /// in which case the timer should be very close to zero.
    #[cfg(feature = "processing")]
    ProjectStateDecompression,
    /// Total duration in milliseconds for handling inbound web requests until the HTTP response is
    /// returned to the client.
    ///
    /// This does **not** correspond to the full event ingestion time. Requests for events that are
    /// not immediately rejected due to bad data or cached rate limits always return `200 OK`. Full
    /// validation and normalization occur asynchronously, which is reported by
    /// `event.processing_time`.
    ///
    /// This metric is tagged with:
    ///  - `method`: The HTTP method of the request.
    ///  - `route`: Unique dashed identifier of the endpoint.
    RequestsDuration,
    /// Time spent on minidump scrubbing.
    ///
    /// This is the total time spent on parsing and scrubbing the minidump.  Even if no PII
    /// scrubbing rules applied the minidump will still be parsed and the rules evaluated on
    /// the parsed minidump, this duration is reported here with status of "n/a".
    ///
    /// This metric is tagged with:
    ///
    /// - `status`: Scrubbing status: "ok" means successful scrubbed, "error" means there
    ///       was an error during scrubbing and finally "n/a" means scrubbing was successful
    ///       but no scurbbing rules applied.
    MinidumpScrubbing,
    /// Time spend on attachment scrubbing.
    ///
    /// This represents the total time spent on evaluating the scrubbing rules for an
    /// attachment and the attachment scrubbing itself, regardless of whether any rules were
    /// applied.  Note that minidumps which failed to be parsed (status="error" in
    /// scrubbing.minidumps.duration) will be scrubbed as plain attachments and count
    /// towards this.
    AttachmentScrubbing,
    /// Total time spent to send request to upstream Relay and handle the response.
    ///
    /// This metric is tagged with:
    ///
    ///   - `result`: What happened to the request, an enumeration with the following values:
    ///     * `success`: The request was sent and returned a success code `HTTP 2xx`
    ///     * `response_error`: The request was sent and it returned an HTTP error.
    ///     * `payload_failed`: The request was sent but there was an error in interpreting the response.
    ///     * `send_failed`: Failed to send the request due to a network error.
    ///     * `rate_limited`: The request was rate limited.
    ///     * `invalid_json`: The response could not be parsed back into JSON.
    ///   - `route`: The endpoint that was called on the upstream.
    ///   - `status-code`: The status code of the request when available, otherwise "-".
    ///   - `retries`: Number of retries bucket 0, 1, 2, few (3 - 10), many (more than 10).
    UpstreamRequestsDuration,
    /// The delay between the timestamp stated in a payload and the receive time.
    ///
    /// SDKs cannot transmit payloads immediately in all cases. Sometimes, crashes require that
    /// events are sent after restarting the application. Similarly, SDKs buffer events during
    /// network downtimes for later transmission. This metric measures the delay between the time of
    /// the event and the time it arrives in Relay. The delay is measured after clock drift
    /// correction is applied.
    ///
    /// Only payloads with a delay of more than 1 minute are captured.
    ///
    /// This metric is tagged with:
    ///
    ///  - `category`: The data category of the payload. Can be one of: `event`, `transaction`,
    ///    `security`, or `session`.
    TimestampDelay,
    /// The time it takes the outcome aggregator to flush aggregated outcomes.
    OutcomeAggregatorFlushTime,
    /// Time in milliseconds spent on parsing, normalizing and scrubbing replay recordings.
    ReplayRecordingProcessing,
    /// Total time spent to send a request and receive the response from upstream.
    GlobalConfigRequestDuration,
    /// Timing in milliseconds for processing a message in the internal CPU pool.
    ///
    /// This metric is tagged with:
    ///
    ///  - `message`: The type of message that was processed.
    ProcessMessageDuration,
    /// Timing in milliseconds for processing a task in the project cache service.
    ///
    /// This metric is tagged with:
    /// - `task`: The type of the task the project cache does.
    ProjectCacheTaskDuration,
    /// Timing in milliseconds for handling a legacy project cache message.
    ///
    /// This metric is tagged with:
    ///  - `message`: The type of message that was processed.
    LegacyProjectCacheMessageDuration,
    /// Timing in milliseconds for processing a task in the legacy project cache service.
    ///
    /// A task is a unit of work the service does. Each branch of the
    /// `tokio::select` is a different task type.
    ///
    /// This metric is tagged with:
    /// - `task`: The type of the task the project cache does.
    LegacyProjectCacheTaskDuration,
    /// Timing in milliseconds for handling and responding to a health check request.
    ///
    /// This metric is tagged with:
    ///  - `type`: The type of the health check, `liveness` or `readiness`.
    HealthCheckDuration,
    /// Temporary timing metric for how much time was spent evaluating span and transaction
    /// rate limits using the `RateLimitBuckets` message in the processor.
    ///
    /// This metric is tagged with:
    ///  - `category`: The data category evaluated.
    ///  - `limited`: Whether the batch is rate limited.
    ///  - `count`: How many items matching the data category are contained in the batch.
    #[cfg(feature = "processing")]
    RateLimitBucketsDuration,
    /// Timing in milliseconds for processing a message in the aggregator service.
    ///
    /// This metric is tagged with:
    ///  - `message`: The type of message that was processed.
    AggregatorServiceDuration,
    /// Timing in milliseconds for processing a message in the metric router service.
    ///
    /// This metric is tagged with:
    ///  - `message`: The type of message that was processed.
    MetricRouterServiceDuration,
    /// Timing in milliseconds for processing a message in the metric store service.
    ///
    /// This metric is tagged with:
    ///  - `message`: The type of message that was processed.
    #[cfg(feature = "processing")]
    StoreServiceDuration,
    /// Timing in milliseconds for the time it takes for initialize the buffer.
    BufferInitialization,
    /// Timing in milliseconds for the time the buffer service is waiting for input.
    ///
    /// This metric is tagged with:
    /// - `input`: The type of input that broke the idling.
    BufferIdle,
    /// Timing in milliseconds for the time the buffer service spends handling input.
    ///
    /// This metric is tagged with:
    /// - `input`: The type of input that the service is handling.
    BufferBusy,
    /// Timing in milliseconds for the time it takes for the buffer to pack & spool a batch.
    ///
    /// Contains the time it takes to pack multiple envelopes into a single memory blob.
    BufferSpool,
    /// Timing in milliseconds for the time it takes for the buffer to spool data to SQLite.
    BufferSqlWrite,
    /// Timing in milliseconds for the time it takes for the buffer to unspool data from disk.
    BufferUnspool,
    /// Timing in milliseconds for the time it takes for the buffer to push.
    BufferPush,
    /// Timing in milliseconds for the time it takes for the buffer to peek.
    BufferPeek,
    /// Timing in milliseconds for the time it takes for the buffer to pop.
    BufferPop,
    /// Timing in milliseconds for the time it takes for the buffer to drain its envelopes.
    BufferDrain,
    /// Timing in milliseconds for the time it takes for an envelope to be serialized.
    BufferEnvelopesSerialization,
    /// Timing in milliseconds for the time it takes for an envelope to be compressed.
    BufferEnvelopeCompression,
    /// Timing in milliseconds for the time it takes for an envelope to be decompressed.
    BufferEnvelopeDecompression,
    /// Timing in milliseconds to the time it takes to read an HTTP body.
    BodyReadDuration,
    /// Timing in milliseconds to count spans in a serialized transaction payload.
    CheckNestedSpans,
}

impl TimerMetric for RelayTimers {
    fn name(&self) -> &'static str {
        match self {
            RelayTimers::EventProcessingDeserialize => "event_processing.deserialize",
            RelayTimers::EventProcessingNormalization => "event_processing.normalization",
            RelayTimers::EventProcessingFiltering => "event_processing.filtering",
            #[cfg(feature = "processing")]
            RelayTimers::EventProcessingRateLimiting => "event_processing.rate_limiting",
            RelayTimers::EventProcessingPii => "event_processing.pii",
            RelayTimers::EventProcessingSpanMetricsExtraction => {
                "event_processing.span_metrics_extraction"
            }
            RelayTimers::EventProcessingSerialization => "event_processing.serialization",
            RelayTimers::EnvelopeWaitTime => "event.wait_time",
            RelayTimers::EnvelopeProcessingTime => "event.processing_time",
            RelayTimers::EnvelopeTotalTime => "event.total_time",
            RelayTimers::ProjectStateRequestDuration => "project_state.request.duration",
            #[cfg(feature = "processing")]
            RelayTimers::ProjectStateDecompression => "project_state.decompression",
            RelayTimers::RequestsDuration => "requests.duration",
            RelayTimers::MinidumpScrubbing => "scrubbing.minidumps.duration",
            RelayTimers::AttachmentScrubbing => "scrubbing.attachments.duration",
            RelayTimers::UpstreamRequestsDuration => "upstream.requests.duration",
            RelayTimers::TimestampDelay => "requests.timestamp_delay",
            RelayTimers::OutcomeAggregatorFlushTime => "outcomes.aggregator.flush_time",
            RelayTimers::ReplayRecordingProcessing => "replay.recording.process",
            RelayTimers::GlobalConfigRequestDuration => "global_config.requests.duration",
            RelayTimers::ProcessMessageDuration => "processor.message.duration",
            RelayTimers::ProjectCacheTaskDuration => "project_cache.task.duration",
            RelayTimers::LegacyProjectCacheMessageDuration => {
                "legacy_project_cache.message.duration"
            }
            RelayTimers::LegacyProjectCacheTaskDuration => "legacy_project_cache.task.duration",
            RelayTimers::HealthCheckDuration => "health.message.duration",
            #[cfg(feature = "processing")]
            RelayTimers::RateLimitBucketsDuration => "processor.rate_limit_buckets",
            RelayTimers::AggregatorServiceDuration => "metrics.aggregator.message.duration",
            RelayTimers::MetricRouterServiceDuration => "metrics.router.message.duration",
            #[cfg(feature = "processing")]
            RelayTimers::StoreServiceDuration => "store.message.duration",
            RelayTimers::BufferInitialization => "buffer.initialization.duration",
            RelayTimers::BufferIdle => "buffer.idle",
            RelayTimers::BufferBusy => "buffer.busy",
            RelayTimers::BufferSpool => "buffer.spool.duration",
            RelayTimers::BufferSqlWrite => "buffer.write.duration",
            RelayTimers::BufferUnspool => "buffer.unspool.duration",
            RelayTimers::BufferPush => "buffer.push.duration",
            RelayTimers::BufferPeek => "buffer.peek.duration",
            RelayTimers::BufferPop => "buffer.pop.duration",
            RelayTimers::BufferDrain => "buffer.drain.duration",
            RelayTimers::BufferEnvelopesSerialization => "buffer.envelopes_serialization",
            RelayTimers::BufferEnvelopeCompression => "buffer.envelopes_compression",
            RelayTimers::BufferEnvelopeDecompression => "buffer.envelopes_decompression",
            RelayTimers::BodyReadDuration => "requests.body_read.duration",
            RelayTimers::CheckNestedSpans => "envelope.check_nested_spans",
        }
    }
}

/// Counter metrics used by Relay
pub enum RelayCounters {
    /// Number of Events that had corrupted (unprintable) event attributes.
    ///
    /// This currently checks for `environment` and `release`, for which we know that
    /// some SDKs may send corrupted values.
    EventCorrupted,
    /// Number of envelopes accepted in the current time slot.
    ///
    /// This represents requests that have successfully passed rate limits and filters, and have
    /// been sent to the upstream.
    ///
    /// This metric is tagged with:
    ///  - `handling`: Either `"success"` if the envelope was handled correctly, or `"failure"` if
    ///    there was an error or bug.
    EnvelopeAccepted,
    /// Number of envelopes rejected in the current time slot.
    ///
    /// This includes envelopes being rejected because they are malformed or any other errors during
    /// processing (including filtered events, invalid payloads, and rate limits).
    ///
    /// To check the rejection reason, check `events.outcomes`, instead.
    ///
    /// This metric is tagged with:
    ///  - `handling`: Either `"success"` if the envelope was handled correctly, or `"failure"` if
    ///    there was an error or bug.
    EnvelopeRejected,
<<<<<<< HEAD
    /// Number of items we processed per envelope.
    EnvelopeItems,
    /// Number of bytes we processed per envelope item.
    EnvelopeItemBytes,
    /// Number of _envelopes_ the envelope buffer ingests.
    BufferEnvelopesWritten,
    /// Number of _envelopes_ the envelope buffer produces.
    BufferEnvelopesRead,
=======
>>>>>>> 23735b34
    /// Number of envelopes that were returned to the envelope buffer by the project cache.
    ///
    /// This happens when the envelope buffer falsely assumes that the envelope's projects are loaded
    /// in the cache and sends the envelope onward, even though the project cache cannot handle it.
    BufferEnvelopesReturned,
    /// Number of times an envelope from the buffer is trying to be popped.
    BufferTryPop,
    /// Number of envelopes spool to disk.
    BufferSpooledEnvelopes,
    /// Number of envelopes unspooled from disk.
    BufferUnspooledEnvelopes,
    ///
    /// Number of outcomes and reasons for rejected Envelopes.
    ///
    /// This metric is tagged with:
    ///  - `outcome`: The basic cause for rejecting the event.
    ///  - `reason`: A more detailed identifier describing the rule or mechanism leading to the
    ///    outcome.
    ///  - `to`: Describes the destination of the outcome. Can be either 'kafka' (when in
    ///    processing mode) or 'http' (when outcomes are enabled in an external relay).
    ///
    /// Possible outcomes are:
    ///  - `filtered`: Dropped by inbound data filters. The reason specifies the filter that
    ///    matched.
    ///  - `rate_limited`: Dropped by organization, project, or DSN rate limit, as well as exceeding
    ///    the Sentry plan quota. The reason contains the rate limit or quota that was exceeded.
    ///  - `invalid`: Data was considered invalid and could not be recovered. The reason indicates
    ///    the validation that failed.
    Outcomes,
    /// Number of project state HTTP requests.
    ///
    /// Relay updates projects in batches. Every update cycle, Relay requests
    /// `limits.max_concurrent_queries` batches of `cache.batch_size` projects from the upstream.
    /// The duration of these requests is reported via `project_state.request.duration`.
    ///
    /// Note that after an update loop has completed, there may be more projects pending updates.
    /// This is indicated by `project_state.pending`.
    ProjectStateRequest,
    /// Number of times a project state is requested from the central Redis cache.
    ///
    /// This metric is tagged with:
    ///  - `hit`: One of:
    ///     - `revision`: the cached version was validated to be up to date using its revision.
    ///     - `project_config`: the request was handled by the cache.
    ///     - `project_config_revision`: the request was handled by the cache and the revision did
    ///        not change.
    ///     - `false`: the request will be sent to the sentry endpoint.
    #[cfg(feature = "processing")]
    ProjectStateRedis,
    /// Number of times a project had a fetch scheduled.
    ProjectCacheSchedule,
    /// Number of times an upstream request for a project config is completed.
    ///
    /// Completion can be because a result was returned or because the config request was
    /// dropped after there still was no response after a timeout.  This metrics has tags
    /// for `result` and `attempts` indicating whether it was succesful or a timeout and how
    /// many attempts were made respectively.
    ProjectUpstreamCompleted,
    /// Number of times an upstream request for a project config failed.
    ///
    /// Failure can happen, for example, when there's a network error. Refer to
    /// [`UpstreamRequestError`](crate::services::upstream::UpstreamRequestError) for all cases.
    ProjectUpstreamFailed,
    /// Number of Relay server starts.
    ///
    /// This can be used to track unwanted restarts due to crashes or termination.
    ServerStarting,
    /// Number of messages placed on the Kafka queues.
    ///
    /// When Relay operates as Sentry service and an Envelope item is successfully processed, each
    /// Envelope item results in a dedicated message on one of the ingestion topics on Kafka.
    ///
    /// This metric is tagged with:
    ///  - `event_type`: The kind of message produced to Kafka.
    ///  - `namespace` (only for metrics): The namespace that the metric belongs to.
    ///  - `is_segment` (only for event_type span): `true` the span is the root of a segment.
    ///  - `has_parent` (only for event_type span): `false` if the span is the root of a trace.
    ///  - `platform` (only for event_type span): The platform from which the span was spent.
    ///  - `metric_type` (only for event_type metric): The metric type, counter, distribution,
    ///    gauge or set.
    ///  - `metric_encoding` (only for event_type metric): The encoding used for distribution and
    ///    set metrics.
    ///
    /// The message types can be:
    ///
    ///  - `event`: An error or transaction event. Error events are sent to `ingest-events`,
    ///    transactions to `ingest-transactions`, and errors with attachments are sent to
    ///    `ingest-attachments`.
    ///  - `attachment`: An attachment file associated with an error event, sent to
    ///    `ingest-attachments`.
    ///  - `user_report`: A message from the user feedback dialog, sent to `ingest-events`.
    ///  - `session`: A release health session update, sent to `ingest-sessions`.
    #[cfg(feature = "processing")]
    ProcessingMessageProduced,
    /// Number of events that hit any of the store-like endpoints: Envelope, Store, Security,
    /// Minidump, Unreal.
    ///
    /// The events are counted before they are rate limited, filtered, or processed in any way.
    ///
    /// This metric is tagged with:
    ///  - `version`: The event protocol version number defaulting to `7`.
    EventProtocol,
    /// The number of transaction events processed by the source of the transaction name.
    ///
    /// This metric is tagged with:
    ///  - `platform`: The event's platform, such as `"javascript"`.
    ///  - `source`: The source of the transaction name on the client. See the [transaction source
    ///    documentation](https://develop.sentry.dev/sdk/event-payloads/properties/transaction_info/)
    ///    for all valid values.
    ///  - `contains_slashes`: Whether the transaction name contains `/`. We use this as a heuristic
    ///    to represent URL transactions.
    EventTransaction,
    /// The number of transaction events processed grouped by transaction name modifications.
    /// This metric is tagged with:
    ///  - `source_in`: The source of the transaction name before normalization.
    ///    See the [transaction source
    ///    documentation](https://develop.sentry.dev/sdk/event-payloads/properties/transaction_info/)
    ///    for all valid values.
    ///  - `change`: The mechanism that changed the transaction name.
    ///    Either `"none"`, `"pattern"`, `"rule"`, or `"both"`.
    ///  - `source_out`: The source of the transaction name after normalization.
    TransactionNameChanges,
    /// Number of HTTP requests reaching Relay.
    Requests,
    /// Number of completed HTTP requests.
    ///
    /// This metric is tagged with:
    ///
    ///  - `status_code`: The HTTP status code number.
    ///  - `method`: The HTTP method used in the request in uppercase.
    ///  - `route`: Unique dashed identifier of the endpoint.
    ResponsesStatusCodes,
    /// Number of evicted stale projects from the cache.
    ///
    /// Relay scans the in-memory project cache for stale entries in a regular interval configured
    /// by `cache.eviction_interval`.
    ///
    /// The cache duration for project states can be configured with the following options:
    ///
    ///  - `cache.project_expiry`: The time after which a project state counts as expired. It is
    ///    automatically refreshed if a request references the project after it has expired.
    ///  - `cache.project_grace_period`: The time after expiry at which the project state will still
    ///    be used to ingest events. Once the grace period expires, the cache is evicted and new
    ///    requests wait for an update.
    EvictingStaleProjectCaches,
    /// Number of times that parsing a metrics bucket item from an envelope failed.
    MetricBucketsParsingFailed,
    /// Count extraction of transaction names. Tag with the decision to drop / replace / use original.
    MetricsTransactionNameExtracted,
    /// Number of Events with an OpenTelemetry Context
    ///
    /// This metric is tagged with:
    ///  - `platform`: The event's platform, such as `"javascript"`.
    ///  - `sdk`: The name of the Sentry SDK sending the transaction. This tag is only set for
    ///    Sentry's SDKs and defaults to "proprietary".
    OpenTelemetryEvent,
    /// Number of global config fetches from upstream. Only 2XX responses are
    /// considered and ignores send errors (e.g. auth or network errors).
    ///
    /// This metric is tagged with:
    ///  - `success`: whether deserializing the global config succeeded.
    GlobalConfigFetched,
    /// The number of attachments processed in the same envelope as a user_report_v2 event.
    FeedbackAttachments,
    /// All COGS tracked values.
    ///
    /// This metric is tagged with:
    /// - `resource_id`: The COGS resource id.
    /// - `app_feature`: The COGS app feature.
    CogsUsage,
    /// The amount of times metrics of a project have been flushed without the project being
    /// fetched/available.
    ProjectStateFlushMetricsNoProject,
    /// Incremented every time a bucket is dropped.
    ///
    /// This should only happen when a project state is invalid during graceful shutdown.
    ///
    /// This metric is tagged with:
    ///  - `aggregator`: The name of the metrics aggregator (usually `"default"`).
    BucketsDropped,
    /// Incremented every time a segment exceeds the expected limit.
    ReplayExceededSegmentLimit,
    /// Incremented every time the server accepts a new connection.
    ServerSocketAccept,
    /// Incremented every time the server aborts a connection because of an idle timeout.
    ServerConnectionIdleTimeout,
}

impl CounterMetric for RelayCounters {
    fn name(&self) -> &'static str {
        match self {
            RelayCounters::EventCorrupted => "event.corrupted",
            RelayCounters::EnvelopeAccepted => "event.accepted",
            RelayCounters::EnvelopeRejected => "event.rejected",
<<<<<<< HEAD
            RelayCounters::EnvelopeItems => "event.items",
            RelayCounters::EnvelopeItemBytes => "event.item_bytes",
            RelayCounters::BufferEnvelopesWritten => "buffer.envelopes_written",
            RelayCounters::BufferEnvelopesRead => "buffer.envelopes_read",
=======
>>>>>>> 23735b34
            RelayCounters::BufferEnvelopesReturned => "buffer.envelopes_returned",
            RelayCounters::BufferTryPop => "buffer.try_pop",
            RelayCounters::BufferSpooledEnvelopes => "buffer.spooled_envelopes",
            RelayCounters::BufferUnspooledEnvelopes => "buffer.unspooled_envelopes",
            RelayCounters::Outcomes => "events.outcomes",
            RelayCounters::ProjectStateRequest => "project_state.request",
            #[cfg(feature = "processing")]
            RelayCounters::ProjectStateRedis => "project_state.redis.requests",
            RelayCounters::ProjectUpstreamCompleted => "project_upstream.completed",
            RelayCounters::ProjectUpstreamFailed => "project_upstream.failed",
            RelayCounters::ProjectCacheSchedule => "project_cache.schedule",
            RelayCounters::ServerStarting => "server.starting",
            #[cfg(feature = "processing")]
            RelayCounters::ProcessingMessageProduced => "processing.event.produced",
            RelayCounters::EventProtocol => "event.protocol",
            RelayCounters::EventTransaction => "event.transaction",
            RelayCounters::TransactionNameChanges => "event.transaction_name_changes",
            RelayCounters::Requests => "requests",
            RelayCounters::ResponsesStatusCodes => "responses.status_codes",
            RelayCounters::EvictingStaleProjectCaches => "project_cache.eviction",
            RelayCounters::MetricBucketsParsingFailed => "metrics.buckets.parsing_failed",
            RelayCounters::MetricsTransactionNameExtracted => "metrics.transaction_name",
            RelayCounters::OpenTelemetryEvent => "event.opentelemetry",
            RelayCounters::GlobalConfigFetched => "global_config.fetch",
            RelayCounters::FeedbackAttachments => "processing.feedback_attachments",
            RelayCounters::CogsUsage => "cogs.usage",
            RelayCounters::ProjectStateFlushMetricsNoProject => "project_state.metrics.no_project",
            RelayCounters::BucketsDropped => "metrics.buckets.dropped",
            RelayCounters::ReplayExceededSegmentLimit => "replay.segment_limit_exceeded",
            RelayCounters::ServerSocketAccept => "server.http.accepted",
            RelayCounters::ServerConnectionIdleTimeout => "server.http.idle_timeout",
        }
    }
}

/// Low-cardinality platform that can be used as a statsd tag.
pub enum PlatformTag {
    Cocoa,
    Csharp,
    Edge,
    Go,
    Java,
    Javascript,
    Julia,
    Native,
    Node,
    Objc,
    Other,
    Perl,
    Php,
    Python,
    Ruby,
    Swift,
}

impl PlatformTag {
    pub fn name(&self) -> &str {
        match self {
            Self::Cocoa => "cocoa",
            Self::Csharp => "csharp",
            Self::Edge => "edge",
            Self::Go => "go",
            Self::Java => "java",
            Self::Javascript => "javascript",
            Self::Julia => "julia",
            Self::Native => "native",
            Self::Node => "node",
            Self::Objc => "objc",
            Self::Other => "other",
            Self::Perl => "perl",
            Self::Php => "php",
            Self::Python => "python",
            Self::Ruby => "ruby",
            Self::Swift => "swift",
        }
    }
}

impl<S: AsRef<str>> From<S> for PlatformTag {
    fn from(value: S) -> Self {
        match value.as_ref() {
            "cocoa" => Self::Cocoa,
            "csharp" => Self::Csharp,
            "edge" => Self::Edge,
            "go" => Self::Go,
            "java" => Self::Java,
            "javascript" => Self::Javascript,
            "julia" => Self::Julia,
            "native" => Self::Native,
            "node" => Self::Node,
            "objc" => Self::Objc,
            "perl" => Self::Perl,
            "php" => Self::Php,
            "python" => Self::Python,
            "ruby" => Self::Ruby,
            "swift" => Self::Swift,
            _ => Self::Other,
        }
    }
}

/// Low-cardinality SDK name that can be used as a statsd tag.
pub enum ClientName<'a> {
    Ruby,
    CocoaFlutter,
    CocoaReactNative,
    Cocoa,
    Dotnet,
    AndroidReactNative,
    AndroidJava,
    SpringBoot,
    JavascriptBrowser,
    Electron,
    NestJs,
    NextJs,
    Node,
    React,
    Vue,
    Native,
    Laravel,
    Symfony,
    Php,
    Python,
    Other(&'a str),
}

impl ClientName<'_> {
    pub fn name(&self) -> &'static str {
        match self {
            Self::Ruby => "sentry-ruby",
            Self::CocoaFlutter => "sentry.cocoa.flutter",
            Self::CocoaReactNative => "sentry.cocoa.react-native",
            Self::Cocoa => "sentry.cocoa",
            Self::Dotnet => "sentry.dotnet",
            Self::AndroidReactNative => "sentry.java.android.react-native",
            Self::AndroidJava => "sentry.java.android",
            Self::SpringBoot => "sentry.java.spring-boot.jakarta",
            Self::JavascriptBrowser => "sentry.javascript.browser",
            Self::Electron => "sentry.javascript.electron",
            Self::NestJs => "sentry.javascript.nestjs",
            Self::NextJs => "sentry.javascript.nextjs",
            Self::Node => "sentry.javascript.node",
            Self::React => "sentry.javascript.react",
            Self::Vue => "sentry.javascript.vue",
            Self::Native => "sentry.native",
            Self::Laravel => "sentry.php.laravel",
            Self::Symfony => "sentry.php.symfony",
            Self::Php => "sentry.php",
            Self::Python => "sentry.python",
            Self::Other(_) => "other",
        }
    }
}

impl<'a> From<&'a str> for ClientName<'a> {
    fn from(value: &'a str) -> Self {
        match value {
            "sentry-ruby" => Self::Ruby,
            "sentry.cocoa.flutter" => Self::CocoaFlutter,
            "sentry.cocoa.react-native" => Self::CocoaReactNative,
            "sentry.cocoa" => Self::Cocoa,
            "sentry.dotnet" => Self::Dotnet,
            "sentry.java.android.react-native" => Self::AndroidReactNative,
            "sentry.java.android" => Self::AndroidJava,
            "sentry.java.spring-boot.jakarta" => Self::SpringBoot,
            "sentry.javascript.browser" => Self::JavascriptBrowser,
            "sentry.javascript.electron" => Self::Electron,
            "sentry.javascript.nestjs" => Self::NestJs,
            "sentry.javascript.nextjs" => Self::NextJs,
            "sentry.javascript.node" => Self::Node,
            "sentry.javascript.react" => Self::React,
            "sentry.javascript.vue" => Self::Vue,
            "sentry.native" => Self::Native,
            "sentry.php.laravel" => Self::Laravel,
            "sentry.php.symfony" => Self::Symfony,
            "sentry.php" => Self::Php,
            "sentry.python" => Self::Python,
            other => Self::Other(other),
        }
    }
}<|MERGE_RESOLUTION|>--- conflicted
+++ resolved
@@ -649,7 +649,6 @@
     ///  - `handling`: Either `"success"` if the envelope was handled correctly, or `"failure"` if
     ///    there was an error or bug.
     EnvelopeRejected,
-<<<<<<< HEAD
     /// Number of items we processed per envelope.
     EnvelopeItems,
     /// Number of bytes we processed per envelope item.
@@ -658,8 +657,6 @@
     BufferEnvelopesWritten,
     /// Number of _envelopes_ the envelope buffer produces.
     BufferEnvelopesRead,
-=======
->>>>>>> 23735b34
     /// Number of envelopes that were returned to the envelope buffer by the project cache.
     ///
     /// This happens when the envelope buffer falsely assumes that the envelope's projects are loaded
@@ -854,13 +851,10 @@
             RelayCounters::EventCorrupted => "event.corrupted",
             RelayCounters::EnvelopeAccepted => "event.accepted",
             RelayCounters::EnvelopeRejected => "event.rejected",
-<<<<<<< HEAD
             RelayCounters::EnvelopeItems => "event.items",
             RelayCounters::EnvelopeItemBytes => "event.item_bytes",
             RelayCounters::BufferEnvelopesWritten => "buffer.envelopes_written",
             RelayCounters::BufferEnvelopesRead => "buffer.envelopes_read",
-=======
->>>>>>> 23735b34
             RelayCounters::BufferEnvelopesReturned => "buffer.envelopes_returned",
             RelayCounters::BufferTryPop => "buffer.try_pop",
             RelayCounters::BufferSpooledEnvelopes => "buffer.spooled_envelopes",
