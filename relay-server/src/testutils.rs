--- conflicted
+++ resolved
@@ -135,10 +135,7 @@
         #[cfg(feature = "processing")]
         redis,
         processor::Addrs {
-<<<<<<< HEAD
-            envelope_processor: Addr::custom().0,
-=======
->>>>>>> 70e62fb9
+            envelope_processor: Addr::dummy(),
             outcome_aggregator,
             project_cache,
             upstream_relay,
