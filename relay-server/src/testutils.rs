--- conflicted
+++ resolved
@@ -125,12 +125,7 @@
     EnvelopeProcessorService::new(
         Arc::new(config),
         #[cfg(feature = "processing")]
-<<<<<<< HEAD
         Some(redis),
-        envelope_manager,
-=======
-        None,
->>>>>>> 0af0a8c2
         outcome_aggregator,
         project_cache,
         upstream_relay,
