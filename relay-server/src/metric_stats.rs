--- conflicted
+++ resolved
@@ -215,12 +215,8 @@
     #[cfg(feature = "processing")]
     use relay_cardinality::{CardinalityScope, SlidingWindow};
     use relay_dynamic_config::GlobalConfig;
-<<<<<<< HEAD
-    #[cfg(feature = "processing")]
-    use relay_metrics::MetricType;
-=======
+    #[cfg(feature = "processing")]
     use relay_metrics::{MetricNamespace, MetricType};
->>>>>>> 554a10c2
     use relay_quotas::ReasonCode;
     use tokio::sync::mpsc::UnboundedReceiver;
 
