//! Implementation of event envelopes.
//!
//! Envelopes are containers for payloads related to Sentry events. Similar to multipart form data
//! requests, each envelope has global headers and a set of items, such as the event payload, an
//! attachment, or intermediate payloads.
//!
//! During event ingestion, envelope items are normalized. While incoming envelopes may contain
//! items like security reports or raw form data, outgoing envelopes can only contain events and
//! attachments. All other items have to be transformed into one or the other (usually merged into
//! the event).
//!
//! Envelopes have a well-defined serialization format. It is roughly:
//!
//! ```plain
//! <json headers>\n
//! <item headers>\n
//! payload\n
//! ...
//! ```
//!
//! JSON headers and item headers must not contain line breaks. Payloads can be any binary encoding.
//! This is enabled by declaring an explicit length in the item headers. Example:
//!
//! ```plain
//! {"event_id":"9ec79c33ec9942ab8353589fcb2e04dc","dsn": "https://e12d836b15bb49d7bbf99e64295d995b:@sentry.io/42"}
//! {"type":"event","length":41,"content_type":"application/json"}
//! {"message":"hello world","level":"error"}
//! {"type":"attachment","length":7,"content_type":"text/plain","filename":"application.log"}
//! Hello
//!
//! ```

use std::borrow::Borrow;
use std::collections::BTreeMap;
use std::fmt;
use std::io::{self, Write};
use std::ops::AddAssign;
use std::time::Instant;
use uuid::Uuid;

use bytes::Bytes;
use chrono::{DateTime, Utc};
use relay_dynamic_config::ErrorBoundary;
use relay_event_schema::protocol::{EventId, EventType};
use relay_protocol::Value;
use relay_quotas::DataCategory;
use relay_sampling::DynamicSamplingContext;
use serde::de::DeserializeOwned;
use serde::{Deserialize, Serialize};
use smallvec::SmallVec;

use crate::constants::DEFAULT_EVENT_RETENTION;
use crate::extractors::{PartialMeta, RequestMeta};

pub const CONTENT_TYPE: &str = "application/x-sentry-envelope";

#[derive(Debug, thiserror::Error)]
pub enum EnvelopeError {
    #[error("unexpected end of file")]
    UnexpectedEof,
    #[error("missing envelope header")]
    MissingHeader,
    #[error("missing newline after header or payload")]
    MissingNewline,
    #[error("invalid envelope header")]
    InvalidHeader(#[source] serde_json::Error),
    #[error("{0} header mismatch between envelope and request")]
    HeaderMismatch(&'static str),
    #[error("invalid item header")]
    InvalidItemHeader(#[source] serde_json::Error),
    #[error("failed to write header")]
    HeaderIoFailed(#[source] serde_json::Error),
    #[error("failed to write payload")]
    PayloadIoFailed(#[source] io::Error),
}

/// The type of an envelope item.
#[derive(Clone, Debug, Eq, Hash, Ord, PartialEq, PartialOrd)]
pub enum ItemType {
    /// Event payload encoded in JSON.
    Event,
    /// Transaction event payload encoded in JSON.
    Transaction,
    /// Security report event payload encoded in JSON.
    Security,
    /// Raw payload of an arbitrary attachment.
    Attachment,
    /// Multipart form data collected into a stream of JSON tuples.
    FormData,
    /// Security report as sent by the browser in JSON.
    RawSecurity,
    /// NEL report as sent by the browser.
    Nel,
    /// Raw compressed UE4 crash report.
    UnrealReport,
    /// User feedback encoded as JSON.
    UserReport,
    /// Session update data.
    Session,
    /// Aggregated session data.
    Sessions,
    /// Individual metrics in text encoding.
    Statsd,
    /// Buckets of preaggregated metrics encoded as JSON.
    MetricBuckets,
    /// Additional metadata for metrics
    MetricMeta,
    /// Client internal report (eg: outcomes).
    ClientReport,
    /// Profile event payload encoded as JSON.
    Profile,
    /// Replay metadata and breadcrumb payload.
    ReplayEvent,
    /// Replay Recording data.
    ReplayRecording,
    /// Combined Replay metadata and Recording Payload
    CombinedReplayEventAndRecording,
    /// Monitor check-in encoded as JSON.
    CheckIn,
    /// A standalone span.
    Span,
    /// A standalone OpenTelemetry span.
    OtelSpan,
    /// UserReport as an Event
    UserReportV2,
    /// A new item type that is yet unknown by this version of Relay.
    ///
    /// By default, items of this type are forwarded without modification. Processing Relays and
    /// Relays explicitly configured to do so will instead drop those items. This allows
    /// forward-compatibility with new item types where we expect outdated Relays.
    Unknown(String),
    // Keep `Unknown` last in the list. Add new items above `Unknown`.
}

impl ItemType {
    /// Returns the event item type corresponding to the given `EventType`.
    pub fn from_event_type(event_type: EventType) -> Self {
        match event_type {
            EventType::Default | EventType::Error | EventType::Nel => ItemType::Event,
            EventType::Transaction => ItemType::Transaction,
            EventType::UserReportV2 => ItemType::UserReportV2,
            EventType::Csp | EventType::Hpkp | EventType::ExpectCt | EventType::ExpectStaple => {
                ItemType::Security
            }
        }
    }
}

impl fmt::Display for ItemType {
    fn fmt(&self, f: &mut fmt::Formatter<'_>) -> fmt::Result {
        match self {
            Self::Event => write!(f, "event"),
            Self::Transaction => write!(f, "transaction"),
            Self::Security => write!(f, "security"),
            Self::Attachment => write!(f, "attachment"),
            Self::FormData => write!(f, "form_data"),
            Self::RawSecurity => write!(f, "raw_security"),
            Self::Nel => write!(f, "nel"),
            Self::UnrealReport => write!(f, "unreal_report"),
            Self::UserReport => write!(f, "user_report"),
            Self::UserReportV2 => write!(f, "feedback"),
            Self::Session => write!(f, "session"),
            Self::Sessions => write!(f, "sessions"),
            Self::Statsd => write!(f, "statsd"),
            Self::MetricBuckets => write!(f, "metric_buckets"),
            Self::MetricMeta => write!(f, "metric_meta"),
            Self::ClientReport => write!(f, "client_report"),
            Self::Profile => write!(f, "profile"),
            Self::ReplayEvent => write!(f, "replay_event"),
            Self::ReplayRecording => write!(f, "replay_recording"),
            Self::CombinedReplayEventAndRecording => {
                write!(f, "combined_replay_event_and_recording")
            }
            Self::CheckIn => write!(f, "check_in"),
            Self::Span => write!(f, "span"),
            Self::OtelSpan => write!(f, "otel_span"),
            Self::Unknown(s) => s.fmt(f),
        }
    }
}

impl std::str::FromStr for ItemType {
    type Err = std::convert::Infallible;

    fn from_str(s: &str) -> Result<Self, Self::Err> {
        Ok(match s {
            "event" => Self::Event,
            "transaction" => Self::Transaction,
            "security" => Self::Security,
            "attachment" => Self::Attachment,
            "form_data" => Self::FormData,
            "raw_security" => Self::RawSecurity,
            "nel" => Self::Nel,
            "unreal_report" => Self::UnrealReport,
            "user_report" => Self::UserReport,
            "feedback" => Self::UserReportV2,
            "session" => Self::Session,
            "sessions" => Self::Sessions,
            "statsd" => Self::Statsd,
            "metric_buckets" => Self::MetricBuckets,
            "metric_meta" => Self::MetricMeta,
            "client_report" => Self::ClientReport,
            "profile" => Self::Profile,
            "replay_event" => Self::ReplayEvent,
            "replay_recording" => Self::ReplayRecording,
            "check_in" => Self::CheckIn,
            "span" => Self::Span,
            "otel_span" => Self::OtelSpan,
            other => Self::Unknown(other.to_owned()),
        })
    }
}

relay_common::impl_str_serde!(ItemType, "an envelope item type (see sentry develop docs)");

/// Payload content types.
///
/// This is an optimized enum intended to reduce allocations for common content types.
#[derive(Clone, Debug, Eq, Hash, Ord, PartialEq, PartialOrd)]
pub enum ContentType {
    /// text/plain
    Text,
    /// application/json
    Json,
    /// application/x-msgpack
    MsgPack,
    /// application/octet-stream
    OctetStream,
    /// application/x-dmp
    Minidump,
    /// text/xml and application/xml
    Xml,
    /// application/x-sentry-envelope
    Envelope,
    /// Any arbitrary content type not listed explicitly.
    Other(String),
}

impl ContentType {
    #[inline]
    pub fn as_str(&self) -> &str {
        match *self {
            Self::Text => "text/plain",
            Self::Json => "application/json",
            Self::MsgPack => "application/x-msgpack",
            Self::OctetStream => "application/octet-stream",
            Self::Minidump => "application/x-dmp",
            Self::Xml => "text/xml",
            Self::Envelope => self::CONTENT_TYPE,
            Self::Other(ref other) => other,
        }
    }

    fn from_str(ct: &str) -> Option<Self> {
        if ct.eq_ignore_ascii_case(Self::Text.as_str()) {
            Some(Self::Text)
        } else if ct.eq_ignore_ascii_case(Self::Json.as_str()) {
            Some(Self::Json)
        } else if ct.eq_ignore_ascii_case(Self::MsgPack.as_str()) {
            Some(Self::MsgPack)
        } else if ct.eq_ignore_ascii_case(Self::OctetStream.as_str()) {
            Some(Self::OctetStream)
        } else if ct.eq_ignore_ascii_case(Self::Minidump.as_str()) {
            Some(Self::Minidump)
        } else if ct.eq_ignore_ascii_case(Self::Xml.as_str())
            || ct.eq_ignore_ascii_case("application/xml")
        {
            Some(Self::Xml)
        } else if ct.eq_ignore_ascii_case(Self::Envelope.as_str()) {
            Some(Self::Envelope)
        } else {
            None
        }
    }
}

impl From<String> for ContentType {
    fn from(mut content_type: String) -> Self {
        Self::from_str(&content_type).unwrap_or_else(|| {
            content_type.make_ascii_lowercase();
            ContentType::Other(content_type)
        })
    }
}

impl From<&'_ str> for ContentType {
    fn from(content_type: &str) -> Self {
        Self::from_str(content_type)
            .unwrap_or_else(|| ContentType::Other(content_type.to_ascii_lowercase()))
    }
}

impl std::str::FromStr for ContentType {
    type Err = std::convert::Infallible;

    fn from_str(s: &str) -> Result<Self, Self::Err> {
        Ok(s.into())
    }
}

impl PartialEq<str> for ContentType {
    fn eq(&self, other: &str) -> bool {
        // Take an indirection via ContentType::from_str to also check aliases. Do not allocate in
        // case there is no mapping.
        match ContentType::from_str(other) {
            Some(ct) => ct == *self,
            None => other.eq_ignore_ascii_case(self.as_str()),
        }
    }
}

impl PartialEq<&'_ str> for ContentType {
    fn eq(&self, other: &&'_ str) -> bool {
        *self == **other
    }
}

impl PartialEq<String> for ContentType {
    fn eq(&self, other: &String) -> bool {
        *self == other.as_str()
    }
}

impl PartialEq<ContentType> for &'_ str {
    fn eq(&self, other: &ContentType) -> bool {
        *other == *self
    }
}

impl PartialEq<ContentType> for str {
    fn eq(&self, other: &ContentType) -> bool {
        *other == *self
    }
}

impl PartialEq<ContentType> for String {
    fn eq(&self, other: &ContentType) -> bool {
        *other == *self
    }
}

impl Serialize for ContentType {
    fn serialize<S>(&self, serializer: S) -> Result<S::Ok, S::Error>
    where
        S: serde::Serializer,
    {
        serializer.serialize_str(self.as_str())
    }
}

relay_common::impl_str_de!(ContentType, "a content type string");

/// The type of an event attachment.
///
/// These item types must align with the Sentry processing pipeline.
#[derive(Clone, Debug, Eq, PartialEq)]
pub enum AttachmentType {
    /// A regular attachment without special meaning.
    Attachment,

    /// A minidump crash report (binary data).
    Minidump,

    /// An apple crash report (text data).
    AppleCrashReport,

    /// A msgpack-encoded event payload submitted as part of multipart uploads.
    ///
    /// This attachment is processed by Relay immediately and never forwarded or persisted.
    EventPayload,

    /// A msgpack-encoded list of payloads.
    ///
    /// There can be two attachments that the SDK may use as swappable buffers. Both attachments
    /// will be merged and truncated to the maxmimum number of allowed attachments.
    ///
    /// This attachment is processed by Relay immediately and never forwarded or persisted.
    Breadcrumbs,

    /// This is a binary attachment present in Unreal 4 events containing event context information.
    ///
    /// This can be deserialized using the `symbolic` crate see
    /// [`symbolic_unreal::Unreal4Context`].
    ///
    /// [`symbolic_unreal::Unreal4Context`]: https://docs.rs/symbolic/*/symbolic/unreal/struct.Unreal4Context.html
    UnrealContext,

    /// This is a binary attachment present in Unreal 4 events containing event Logs.
    ///
    /// This can be deserialized using the `symbolic` crate see
    /// [`symbolic_unreal::Unreal4LogEntry`].
    ///
    /// [`symbolic_unreal::Unreal4LogEntry`]: https://docs.rs/symbolic/*/symbolic/unreal/struct.Unreal4LogEntry.html
    UnrealLogs,

    /// An application UI view hierarchy (json payload).
    ViewHierarchy,

    /// Unknown attachment type, forwarded for compatibility.
    /// Attachments with this type will be dropped if `accept_unknown_items` is set to false.
    Unknown(String),
}

impl Default for AttachmentType {
    fn default() -> Self {
        Self::Attachment
    }
}

impl fmt::Display for AttachmentType {
    fn fmt(&self, f: &mut fmt::Formatter<'_>) -> fmt::Result {
        match self {
            AttachmentType::Attachment => write!(f, "event.attachment"),
            AttachmentType::Minidump => write!(f, "event.minidump"),
            AttachmentType::AppleCrashReport => write!(f, "event.applecrashreport"),
            AttachmentType::EventPayload => write!(f, "event.payload"),
            AttachmentType::Breadcrumbs => write!(f, "event.breadcrumbs"),
            AttachmentType::UnrealContext => write!(f, "unreal.context"),
            AttachmentType::UnrealLogs => write!(f, "unreal.logs"),
            AttachmentType::ViewHierarchy => write!(f, "event.view_hierarchy"),
            AttachmentType::Unknown(s) => s.fmt(f),
        }
    }
}

impl std::str::FromStr for AttachmentType {
    type Err = std::convert::Infallible;

    fn from_str(s: &str) -> Result<Self, Self::Err> {
        Ok(match s {
            "event.attachment" => AttachmentType::Attachment,
            "event.minidump" => AttachmentType::Minidump,
            "event.applecrashreport" => AttachmentType::AppleCrashReport,
            "event.payload" => AttachmentType::EventPayload,
            "event.breadcrumbs" => AttachmentType::Breadcrumbs,
            "event.view_hierarchy" => AttachmentType::ViewHierarchy,
            "unreal.context" => AttachmentType::UnrealContext,
            "unreal.logs" => AttachmentType::UnrealLogs,
            other => AttachmentType::Unknown(other.to_owned()),
        })
    }
}

relay_common::impl_str_serde!(
    AttachmentType,
    "an attachment type (see sentry develop docs)"
);

fn is_false(val: &bool) -> bool {
    !*val
}

#[derive(Clone, Debug, Deserialize, Serialize)]
pub struct ItemHeaders {
    /// The type of the item.
    #[serde(rename = "type")]
    ty: ItemType,

    /// Content length of the item.
    ///
    /// Can be omitted if the item does not contain new lines. In this case, the item payload is
    /// parsed until the first newline is encountered.
    #[serde(default, skip_serializing_if = "Option::is_none")]
    length: Option<u32>,

    /// If this is an attachment item, this may contain the attachment type.
    #[serde(default, skip_serializing_if = "Option::is_none")]
    attachment_type: Option<AttachmentType>,

    /// Content type of the payload.
    #[serde(default, skip_serializing_if = "Option::is_none")]
    content_type: Option<ContentType>,

    /// If this is an attachment item, this may contain the original file name.
    #[serde(default, skip_serializing_if = "Option::is_none")]
    filename: Option<String>,

    /// The routing_hint may be used to specify how the envelpope should be routed in when
    /// published to kafka.
    ///
    /// XXX(epurkhiser): This is currently ONLY used for [`ItemType::CheckIn`]'s when publishing
    /// the envelope into kafka.
    #[serde(default, skip_serializing_if = "Option::is_none")]
    routing_hint: Option<Uuid>,

    /// Indicates that this item is being rate limited.
    ///
    /// By default, rate limited items are immediately removed from Envelopes. For processing,
    /// native crash reports still need to be retained. These attachments are marked with the
    /// `rate_limited` header, which signals to the processing pipeline that the attachment should
    /// not be persisted after processing.
    ///
    /// NOTE: This is internal-only and not exposed into the Envelope.
    #[serde(default, skip)]
    rate_limited: bool,

    /// Contains the amount of events this item was generated and aggregated from.
    ///
    /// A [metrics buckets](`ItemType::MetricBuckets`) item contains metrics extracted and
    /// aggregated from (currently) transactions and profiles.
    ///
    /// This information can not be directly inferred from the item itself anymore.
    /// The amount of events this item/metric represents is instead stored here.
    ///
    /// NOTE: This is internal-only and not exposed into the Envelope.
    #[serde(default, skip)]
    source_quantities: Option<SourceQuantities>,

    /// A list of cumulative sample rates applied to this event.
    ///
    /// Multiple entries in `sample_rates` mean that the event was sampled multiple times. The
    /// effective sample rate is multiplied.
    #[serde(default, skip_serializing_if = "Option::is_none")]
    sample_rates: Option<Value>,

    /// Flag indicating if metrics have already been extracted from the item.
    ///
    /// In order to only extract metrics once from an item while through a
    /// chain of Relays, a Relay that extracts metrics from an item (typically
    /// the first Relay) MUST set this flat to true so that upstream Relays do
    /// not extract the metric again causing double counting of the metric.
    #[serde(default, skip_serializing_if = "is_false")]
    metrics_extracted: bool,

    /// `false` if the sampling decision is "drop".
    ///
    /// In the most common use case, the item is dropped when the sampling decision is "drop".
    /// For profiles with the feature enabled, however, we keep all profile items and mark the ones
    /// for which the transaction was dropped as `sampled: false`.
    #[serde(default = "default_true", skip_serializing_if = "is_true")]
    sampled: bool,

    /// Other attributes for forward compatibility.
    #[serde(flatten)]
    other: BTreeMap<String, Value>,
}

fn default_true() -> bool {
    true
}

fn is_true(value: &bool) -> bool {
    *value
}

/// Container for item quantities that the item was derived from.
///
/// For example a metric bucket may be derived and aggregated from multiple transactions.
#[derive(Copy, Clone, Debug, Default, PartialEq, Eq)]
pub struct SourceQuantities {
    /// Transaction quantity.
    pub transactions: usize,
    /// Profile quantity.
    pub profiles: usize,
    /// Total number of buckets.
    pub buckets: usize,
}

impl AddAssign for SourceQuantities {
    fn add_assign(&mut self, other: Self) {
        self.transactions += other.transactions;
        self.profiles += other.profiles;
    }
}

#[derive(Clone, Debug)]
pub struct Item {
    headers: ItemHeaders,
    payload: Bytes,
}

impl Item {
    /// Creates a new item with the given type.
    pub fn new(ty: ItemType) -> Self {
        Self {
            headers: ItemHeaders {
                ty,
                length: Some(0),
                attachment_type: None,
                content_type: None,
                filename: None,
                routing_hint: None,
                rate_limited: false,
                source_quantities: None,
                sample_rates: None,
                other: BTreeMap::new(),
                metrics_extracted: false,
                sampled: true,
            },
            payload: Bytes::new(),
        }
    }

    /// Returns the `ItemType` of this item.
    pub fn ty(&self) -> &ItemType {
        &self.headers.ty
    }

    /// Returns the length of this item's payload.
    pub fn len(&self) -> usize {
        self.payload.len()
    }

    /// Returns the number used for counting towards rate limits and producing outcomes.
    ///
    /// For attachments, we count the number of bytes. Other items are counted as 1.
    pub fn quantity(&self) -> usize {
        match self.ty() {
            ItemType::Attachment => self.len().max(1),
            _ => 1,
        }
    }

    /// Returns the data category used for generating outcomes.
    ///
    /// Returns `None` if outcomes are not generated for this type (e.g. sessions).
    pub fn outcome_category(&self, indexed: bool) -> Option<DataCategory> {
        match self.ty() {
            ItemType::Event => Some(DataCategory::Error),
            ItemType::Transaction => Some(if indexed {
                DataCategory::TransactionIndexed
            } else {
                DataCategory::Transaction
            }),
            ItemType::Security | ItemType::RawSecurity => Some(DataCategory::Security),
            ItemType::Nel => None,
            ItemType::UnrealReport => Some(DataCategory::Error),
            ItemType::Attachment => Some(DataCategory::Attachment),
            ItemType::Session | ItemType::Sessions => None,
            ItemType::Statsd | ItemType::MetricBuckets | ItemType::MetricMeta => None,
            ItemType::FormData => None,
            ItemType::UserReport => None,
            ItemType::UserReportV2 => None,
            ItemType::Profile => Some(if indexed {
                DataCategory::ProfileIndexed
            } else {
                DataCategory::Profile
            }),
            ItemType::ReplayEvent
            | ItemType::ReplayRecording
            | ItemType::CombinedReplayEventAndRecording => Some(DataCategory::Replay),

            ItemType::ClientReport => None,
            ItemType::CheckIn => Some(DataCategory::Monitor),
            ItemType::Span | ItemType::OtelSpan => Some(if indexed {
                DataCategory::SpanIndexed
            } else {
                DataCategory::Span
            }),
            ItemType::Unknown(_) => None,
        }
    }

    /// Returns `true` if this item's payload is empty.
    pub fn is_empty(&self) -> bool {
        self.payload.is_empty()
    }

    /// Returns the content type of this item's payload.
    #[cfg_attr(not(feature = "processing"), allow(dead_code))]
    pub fn content_type(&self) -> Option<&ContentType> {
        self.headers.content_type.as_ref()
    }

    /// Returns the attachment type if this item is an attachment.
    pub fn attachment_type(&self) -> Option<&AttachmentType> {
        // TODO: consider to replace this with an ItemType?
        self.headers.attachment_type.as_ref()
    }

    /// Sets the attachment type of this item.
    pub fn set_attachment_type(&mut self, attachment_type: AttachmentType) {
        self.headers.attachment_type = Some(attachment_type);
    }

    /// Returns the payload of this item.
    ///
    /// Envelope payloads are ref-counted. The bytes object is a reference to the original data, but
    /// cannot be used to mutate data in this envelope. In order to change data, use `set_payload`.
    pub fn payload(&self) -> Bytes {
        self.payload.clone()
    }

    /// Sets the payload and content-type of this envelope.
    pub fn set_payload<B>(&mut self, content_type: ContentType, payload: B)
    where
        B: Into<Bytes>,
    {
        let mut payload = payload.into();

        let length = std::cmp::min(u32::max_value() as usize, payload.len());
        payload.truncate(length);

        self.headers.length = Some(length as u32);
        self.headers.content_type = Some(content_type);
        self.payload = payload;
    }

    /// Returns the file name of this item, if it is an attachment.
    #[cfg_attr(not(feature = "processing"), allow(dead_code))]
    pub fn filename(&self) -> Option<&str> {
        self.headers.filename.as_deref()
    }

    /// Sets the file name of this item.
    pub fn set_filename<S>(&mut self, filename: S)
    where
        S: Into<String>,
    {
        self.headers.filename = Some(filename.into());
    }

    /// Returns the routing_hint of this item.
    #[cfg(feature = "processing")]
    pub fn routing_hint(&self) -> Option<Uuid> {
        self.headers.routing_hint
    }

    /// Set the routing_hint of this item.
    #[cfg(feature = "processing")]
    pub fn set_routing_hint(&mut self, routing_hint: Uuid) {
        self.headers.routing_hint = Some(routing_hint);
    }

    /// Returns whether this item should be rate limited.
    pub fn rate_limited(&self) -> bool {
        self.headers.rate_limited
    }

    /// Sets whether this item should be rate limited.
    pub fn set_rate_limited(&mut self, rate_limited: bool) {
        self.headers.rate_limited = rate_limited;
    }

    /// Removes sample rates from the headers, if any.
    pub fn take_sample_rates(&mut self) -> Option<Value> {
        self.headers.sample_rates.take()
    }

    /// Returns the contained source quantities.
    pub fn source_quantities(&self) -> Option<SourceQuantities> {
        self.headers.source_quantities
    }

    /// Sets new source quantities.
    pub fn set_source_quantities(&mut self, source_quantities: SourceQuantities) {
        self.headers.source_quantities = Some(source_quantities);
    }

    /// Sets sample rates for this item.
    pub fn set_sample_rates(&mut self, sample_rates: Value) {
        if matches!(sample_rates, Value::Array(ref a) if !a.is_empty()) {
            self.headers.sample_rates = Some(sample_rates);
        }
    }

    /// Returns the metrics extracted flag.
    pub fn metrics_extracted(&self) -> bool {
        self.headers.metrics_extracted
    }

    /// Sets the metrics extracted flag.
    pub fn set_metrics_extracted(&mut self, metrics_extracted: bool) {
        self.headers.metrics_extracted = metrics_extracted;
    }

    /// Gets the `sampled` flag.
    pub fn sampled(&self) -> bool {
        self.headers.sampled
    }

    /// Sets the `sampled` flag.
    pub fn set_sampled(&mut self, sampled: bool) {
        self.headers.sampled = sampled;
    }

    /// Returns the specified header value, if present.
    pub fn get_header<K>(&self, name: &K) -> Option<&Value>
    where
        String: Borrow<K>,
        K: Ord + ?Sized,
    {
        self.headers.other.get(name)
    }

    /// Sets the specified header value, returning the previous one if present.
    pub fn set_header<S, V>(&mut self, name: S, value: V) -> Option<Value>
    where
        S: Into<String>,
        V: Into<Value>,
    {
        self.headers.other.insert(name.into(), value.into())
    }

    /// Determines whether the given item creates an event.
    ///
    /// This is only true for literal events and crash report attachments.
    pub fn creates_event(&self) -> bool {
        match self.ty() {
            // These items are direct event types.
            ItemType::Event
            | ItemType::Transaction
            | ItemType::Security
            | ItemType::RawSecurity
            | ItemType::Nel
            | ItemType::UnrealReport
            | ItemType::UserReportV2 => true,

            // Attachments are only event items if they are crash reports or if they carry partial
            // event payloads. Plain attachments never create event payloads.
            ItemType::Attachment => {
                match self.attachment_type().unwrap_or(&AttachmentType::default()) {
                    AttachmentType::AppleCrashReport
                    | AttachmentType::Minidump
                    | AttachmentType::EventPayload
                    | AttachmentType::Breadcrumbs => true,
                    AttachmentType::Attachment
                    | AttachmentType::UnrealContext
                    | AttachmentType::UnrealLogs
                    | AttachmentType::ViewHierarchy => false,
                    // When an outdated Relay instance forwards an unknown attachment type for compatibility,
                    // we assume that the attachment does not create a new event. This will make it hard
                    // to introduce new attachment types which _do_ create a new event.
                    AttachmentType::Unknown(_) => false,
                }
            }

            // Form data items may contain partial event payloads, but those are only ever valid if
            // they occur together with an explicit event item, such as a minidump or apple crash
            // report. For this reason, FormData alone does not constitute an event item.
            ItemType::FormData => false,

            // The remaining item types cannot carry event payloads.
            ItemType::UserReport
            | ItemType::Session
            | ItemType::Sessions
            | ItemType::Statsd
            | ItemType::MetricBuckets
            | ItemType::MetricMeta
            | ItemType::ClientReport
            | ItemType::ReplayEvent
            | ItemType::ReplayRecording
            | ItemType::CombinedReplayEventAndRecording
            | ItemType::Profile
            | ItemType::CheckIn
            | ItemType::Span
            | ItemType::OtelSpan => false,

            // The unknown item type can observe any behavior, most likely there are going to be no
            // item types added that create events.
            ItemType::Unknown(_) => false,
        }
    }

    /// Determines whether the given item requires an event with identifier.
    ///
    /// This is true for all items except session health events.
    pub fn requires_event(&self) -> bool {
        match self.ty() {
            ItemType::Event => true,
            ItemType::Transaction => true,
            ItemType::Security => true,
            ItemType::Attachment => true,
            ItemType::FormData => true,
            ItemType::RawSecurity => true,
            ItemType::Nel => false,
            ItemType::UnrealReport => true,
            ItemType::UserReport => true,
<<<<<<< HEAD
            ItemType::ReplayEvent => false,
=======
            ItemType::UserReportV2 => true,

            ItemType::ReplayEvent => true,
>>>>>>> 8796838a
            ItemType::Session => false,
            ItemType::Sessions => false,
            ItemType::Statsd => false,
            ItemType::MetricBuckets => false,
            ItemType::MetricMeta => false,
            ItemType::ClientReport => false,
            ItemType::ReplayRecording => false,
            ItemType::CombinedReplayEventAndRecording => false,
            ItemType::Profile => true,
            ItemType::CheckIn => false,
            ItemType::Span => false,
            ItemType::OtelSpan => false,

            // Since this Relay cannot interpret the semantics of this item, it does not know
            // whether it requires an event or not. Depending on the strategy, this can cause two
            // wrong actions here:
            //  1. return false, but the item requires an event. It is split off by Relay and
            //     handled separately. If the event is rate limited or filtered, the item still gets
            //     ingested and needs to be pruned at a later point in the pipeline. This also
            //     happens with standalone attachments.
            //  2. return true, but the item does not require an event. It is kept in the same
            //     envelope and dropped along with the event, even though it should be ingested.
            // Realistically, most new item types should be ingested largely independent of events,
            // and the ingest pipeline needs to assume split submission from clients. This makes
            // returning `false` the safer option.
            ItemType::Unknown(_) => false,
        }
    }
}

pub type Items = SmallVec<[Item; 3]>;
pub type ItemIter<'a> = std::slice::Iter<'a, Item>;
pub type ItemIterMut<'a> = std::slice::IterMut<'a, Item>;

#[derive(Clone, Debug, Deserialize, Serialize)]
pub struct EnvelopeHeaders<M = RequestMeta> {
    /// Unique identifier of the event associated to this envelope.
    ///
    /// Envelopes without contained events do not contain an event id.  This is for instance
    /// the case for session metrics.
    #[serde(skip_serializing_if = "Option::is_none")]
    event_id: Option<EventId>,

    /// Further event information derived from a store request.
    #[serde(flatten)]
    meta: M,

    /// Data retention in days for the items of this envelope.
    ///
    /// This value is always overwritten in processing mode by the value specified in the project
    /// configuration.
    #[serde(default, skip_serializing_if = "Option::is_none")]
    retention: Option<u16>,

    /// Timestamp when the event has been sent, according to the SDK.
    ///
    /// This can be used to perform drift correction.
    #[serde(default, skip_serializing_if = "Option::is_none")]
    sent_at: Option<DateTime<Utc>>,

    /// Trace context associated with the request
    #[serde(default, skip_serializing_if = "Option::is_none")]
    trace: Option<ErrorBoundary<DynamicSamplingContext>>,

    /// Other attributes for forward compatibility.
    #[serde(flatten)]
    other: BTreeMap<String, Value>,
}

impl EnvelopeHeaders<PartialMeta> {
    /// Validate and apply request meta into partial envelope headers.
    ///
    /// If there is a mismatch, `EnvelopeError::HeaderMismatch` is returned.
    ///
    /// This method validates the following headers:
    ///  - DSN project (required)
    ///  - DSN public key (required)
    ///  - Origin (if present)
    fn complete(self, request_meta: RequestMeta) -> Result<EnvelopeHeaders, EnvelopeError> {
        let meta = self.meta;

        // Relay does not read the envelope's headers before running initial validation and fully
        // relies on request headers at the moment. Technically, the envelope's meta is checked
        // again once the event goes through validation, but we want to be as accurate as possible
        // in the endpoint already.
        if meta.origin().is_some() && meta.origin() != request_meta.origin() {
            return Err(EnvelopeError::HeaderMismatch("origin"));
        }

        if let Some(dsn) = meta.dsn() {
            if dsn.project_id() != request_meta.dsn().project_id() {
                return Err(EnvelopeError::HeaderMismatch("project id"));
            }
            if dsn.public_key() != request_meta.dsn().public_key() {
                return Err(EnvelopeError::HeaderMismatch("public key"));
            }
        }

        Ok(EnvelopeHeaders {
            event_id: self.event_id,
            meta: meta.copy_to(request_meta),
            retention: self.retention,
            sent_at: self.sent_at,
            trace: self.trace,
            other: self.other,
        })
    }
}

#[derive(Clone, Debug)]
pub struct Envelope {
    headers: EnvelopeHeaders,
    items: Items,
}

impl Envelope {
    /// Creates an envelope from the provided parts.
    pub fn from_parts(headers: EnvelopeHeaders, items: Items) -> Box<Self> {
        Box::new(Self { items, headers })
    }

    /// Creates an envelope from request information.
    pub fn from_request(event_id: Option<EventId>, meta: RequestMeta) -> Box<Self> {
        Box::new(Self {
            headers: EnvelopeHeaders {
                event_id,
                meta,
                retention: None,
                sent_at: None,
                other: BTreeMap::new(),
                trace: None,
            },
            items: Items::new(),
        })
    }

    /// Parses an envelope from bytes.
    #[allow(dead_code)]
    pub fn parse_bytes(bytes: Bytes) -> Result<Box<Self>, EnvelopeError> {
        let (headers, offset) = Self::parse_headers(&bytes)?;
        let items = Self::parse_items(&bytes, offset)?;

        Ok(Box::new(Envelope { headers, items }))
    }

    /// Parses an envelope taking into account a request.
    ///
    /// This method is intended to be used when parsing an envelope that was sent as part of a web
    /// request. It validates that request headers are in line with the envelope's headers.
    ///
    /// If no event id is provided explicitly, one is created on the fly.
    pub fn parse_request(
        bytes: Bytes,
        request_meta: RequestMeta,
    ) -> Result<Box<Self>, EnvelopeError> {
        let (partial_headers, offset) = Self::parse_headers::<PartialMeta>(&bytes)?;
        let mut headers = partial_headers.complete(request_meta)?;

        // Event-related envelopes *must* contain an event id.
        let items = Self::parse_items(&bytes, offset)?;
        if items.iter().any(Item::requires_event) {
            headers.event_id.get_or_insert_with(EventId::new);
        }

        Ok(Box::new(Envelope { headers, items }))
    }

    /// Move the envelope's items into an envelope with the same headers.
    pub fn take_items(&mut self) -> Envelope {
        let Self { headers, items } = self;
        Self {
            headers: headers.clone(),
            items: std::mem::take(items),
        }
    }

    /// Returns reference to the [`EnvelopeHeaders`].
    pub fn headers(&self) -> &EnvelopeHeaders {
        &self.headers
    }

    /// Returns the number of items in this envelope.
    #[allow(dead_code)]
    pub fn len(&self) -> usize {
        self.items.len()
    }

    /// Returns `true` if this envelope does not contain any items.
    #[allow(dead_code)]
    pub fn is_empty(&self) -> bool {
        self.items.is_empty()
    }

    /// Unique identifier of the event associated to this envelope.
    ///
    /// The envelope may directly contain an event which has this id. Alternatively, it can contain
    /// payloads that can be transformed into events (such as security reports). Lastly, there can
    /// be additional information to an event, such as attachments.
    ///
    /// It's permissible for envelopes to not contain event bound information such as session data
    /// in which case this returns None.
    pub fn event_id(&self) -> Option<EventId> {
        self.headers.event_id
    }

    /// Returns event metadata information.
    pub fn meta(&self) -> &RequestMeta {
        &self.headers.meta
    }

    /// Returns a mutable reference to event metadata information.
    pub fn meta_mut(&mut self) -> &mut RequestMeta {
        &mut self.headers.meta
    }

    /// Returns the data retention in days for items in this envelope.
    #[cfg_attr(not(feature = "processing"), allow(dead_code))]
    pub fn retention(&self) -> u16 {
        self.headers.retention.unwrap_or(DEFAULT_EVENT_RETENTION)
    }

    /// When the event has been sent, according to the SDK.
    pub fn sent_at(&self) -> Option<DateTime<Utc>> {
        self.headers.sent_at
    }

    /// Sets the event id on the envelope.
    pub fn set_event_id(&mut self, event_id: EventId) {
        self.headers.event_id = Some(event_id);
    }

    /// Sets the timestamp at which an envelope is sent to the upstream.
    pub fn set_sent_at(&mut self, sent_at: DateTime<Utc>) {
        self.headers.sent_at = Some(sent_at);
    }

    /// Sets the start time to the provided `Instant`.
    pub fn set_start_time(&mut self, start_time: Instant) {
        self.headers.meta.set_start_time(start_time)
    }

    /// Sets the data retention in days for items in this envelope.
    pub fn set_retention(&mut self, retention: u16) {
        self.headers.retention = Some(retention);
    }

    /// Returns the dynamic sampling context from envelope headers, if present.
    pub fn dsc(&self) -> Option<&DynamicSamplingContext> {
        match &self.headers.trace {
            None => None,
            Some(ErrorBoundary::Err(e)) => {
                relay_log::debug!(error = e.as_ref(), "failed to parse sampling context");
                None
            }
            Some(ErrorBoundary::Ok(t)) => Some(t),
        }
    }

    /// Overrides the dynamic sampling context in envelope headers.
    pub fn set_dsc(&mut self, dsc: DynamicSamplingContext) {
        self.headers.trace = Some(ErrorBoundary::Ok(dsc));
    }

    /// Returns the specified header value, if present.
    #[cfg_attr(not(feature = "processing"), allow(dead_code))]
    pub fn get_header<K>(&self, name: &K) -> Option<&Value>
    where
        String: Borrow<K>,
        K: Ord + ?Sized,
    {
        self.headers.other.get(name)
    }

    /// Sets the specified header value, returning the previous one if present.
    pub fn set_header<S, V>(&mut self, name: S, value: V) -> Option<Value>
    where
        S: Into<String>,
        V: Into<Value>,
    {
        self.headers.other.insert(name.into(), value.into())
    }

    /// Returns an iterator over items in this envelope.
    ///
    /// Note that iteration order may change when using `take_item`.
    pub fn items(&self) -> ItemIter<'_> {
        self.items.iter()
    }

    /// Returns a mutable iterator over items in this envelope.
    ///
    /// Note that iteration order may change when using `take_item`.
    pub fn items_mut(&mut self) -> ItemIterMut<'_> {
        self.items.iter_mut()
    }

    /// Returns an option with a reference to the first item that matches
    /// the predicate, or None if the predicate is not matched by any item.
    pub fn get_item_by<F>(&self, mut pred: F) -> Option<&Item>
    where
        F: FnMut(&Item) -> bool,
    {
        self.items().find(|item| pred(item))
    }

    /// Returns an option with a mutable reference to the first item that matches
    /// the predicate, or None if the predicate is not matched by any item.
    pub fn get_item_by_mut<F>(&mut self, mut pred: F) -> Option<&mut Item>
    where
        F: FnMut(&Item) -> bool,
    {
        self.items_mut().find(|item| pred(item))
    }

    /// Removes and returns the first item that matches the given condition.
    pub fn take_item_by<F>(&mut self, cond: F) -> Option<Item>
    where
        F: FnMut(&Item) -> bool,
    {
        let index = self.items.iter().position(cond);
        index.map(|index| self.items.swap_remove(index))
    }

    /// Removes and returns the all items that match the given condition.
    pub fn take_items_by<F>(&mut self, mut cond: F) -> SmallVec<[Item; 3]>
    where
        F: FnMut(&Item) -> bool,
    {
        self.items.drain_filter(|item| cond(item)).collect()
    }

    /// Adds a new item to this envelope.
    pub fn add_item(&mut self, item: Item) {
        self.items.push(item)
    }

    /// Splits off the items from the envelope using provided predicates.
    ///
    /// First predicate is the additional condition on the count of found items by second
    /// predicate.
    #[cfg(test)]
    fn split_off_items<C, F>(&mut self, cond: C, mut f: F) -> Option<SmallVec<[Item; 3]>>
    where
        C: Fn(usize) -> bool,
        F: FnMut(&Item) -> bool,
    {
        let split_count = self.items().filter(|item| f(item)).count();
        if cond(split_count) {
            return None;
        }

        let old_items = std::mem::take(&mut self.items);
        let (split_items, own_items) = old_items.into_iter().partition(f);
        self.items = own_items;

        Some(split_items)
    }

    /// Splits the envelope by the given predicate.
    ///
    /// The predicate passed to `split_by()` can return `true`, or `false`. If it returns `true` or
    /// `false` for all items, then this returns `None`. Otherwise, a new envelope is constructed
    /// with all items that return `true`. Items that return `false` remain in this envelope.
    ///
    /// The returned envelope assumes the same headers.
    #[cfg(test)]
    pub fn split_by<F>(&mut self, f: F) -> Option<Box<Self>>
    where
        F: FnMut(&Item) -> bool,
    {
        let items_count = self.len();
        let split_items = self.split_off_items(|count| count == 0 || count == items_count, f)?;
        Some(Box::new(Envelope {
            headers: self.headers.clone(),
            items: split_items,
        }))
    }

    /// Retains only the items specified by the predicate.
    ///
    /// In other words, remove all elements where `f(&item)` returns `false`. This method operates
    /// in place and preserves the order of the retained items.
    pub fn retain_items<F>(&mut self, f: F)
    where
        F: FnMut(&mut Item) -> bool,
    {
        self.items.retain(f)
    }

    /// Serializes this envelope into the given writer.
    pub fn serialize<W>(&self, mut writer: W) -> Result<(), EnvelopeError>
    where
        W: Write,
    {
        serde_json::to_writer(&mut writer, &self.headers).map_err(EnvelopeError::HeaderIoFailed)?;
        self.write(&mut writer, b"\n")?;

        for item in &self.items {
            serde_json::to_writer(&mut writer, &item.headers)
                .map_err(EnvelopeError::HeaderIoFailed)?;
            self.write(&mut writer, b"\n")?;

            self.write(&mut writer, &item.payload)?;
            self.write(&mut writer, b"\n")?;
        }

        Ok(())
    }

    /// Serializes this envelope into a buffer.
    pub fn to_vec(&self) -> Result<Vec<u8>, EnvelopeError> {
        let mut vec = Vec::new(); // TODO: Preallocate?
        self.serialize(&mut vec)?;
        Ok(vec)
    }

    fn parse_headers<M>(slice: &[u8]) -> Result<(EnvelopeHeaders<M>, usize), EnvelopeError>
    where
        M: DeserializeOwned,
    {
        let mut stream = serde_json::Deserializer::from_slice(slice).into_iter();

        let headers = match stream.next() {
            None => return Err(EnvelopeError::MissingHeader),
            Some(Err(error)) => return Err(EnvelopeError::InvalidHeader(error)),
            Some(Ok(headers)) => headers,
        };

        // Each header is terminated by a UNIX newline.
        Self::require_termination(slice, stream.byte_offset())?;

        Ok((headers, stream.byte_offset() + 1))
    }

    fn parse_items(bytes: &Bytes, mut offset: usize) -> Result<Items, EnvelopeError> {
        let mut items = Items::new();

        while offset < bytes.len() {
            let (item, item_size) = Self::parse_item(bytes.slice(offset..))?;
            offset += item_size;
            items.push(item);
        }

        Ok(items)
    }

    fn parse_item(bytes: Bytes) -> Result<(Item, usize), EnvelopeError> {
        let slice = bytes.as_ref();
        let mut stream = serde_json::Deserializer::from_slice(slice).into_iter();

        let headers: ItemHeaders = match stream.next() {
            None => return Err(EnvelopeError::UnexpectedEof),
            Some(Err(error)) => return Err(EnvelopeError::InvalidItemHeader(error)),
            Some(Ok(headers)) => headers,
        };

        // Each header is terminated by a UNIX newline.
        let headers_end = stream.byte_offset();
        Self::require_termination(slice, headers_end)?;

        // The last header does not require a trailing newline, so `payload_start` may point
        // past the end of the buffer.
        let payload_start = std::cmp::min(headers_end + 1, bytes.len());
        let payload_end = match headers.length {
            Some(len) => {
                let payload_end = payload_start + len as usize;
                if bytes.len() < payload_end {
                    // NB: `Bytes::slice` panics if the indices are out of range.
                    return Err(EnvelopeError::UnexpectedEof);
                }

                // Each payload is terminated by a UNIX newline.
                Self::require_termination(slice, payload_end)?;
                payload_end
            }
            None => match bytes[payload_start..].iter().position(|b| *b == b'\n') {
                Some(relative_end) => payload_start + relative_end,
                None => bytes.len(),
            },
        };

        let payload = bytes.slice(payload_start..payload_end);
        let item = Item { headers, payload };

        Ok((item, payload_end + 1))
    }

    fn require_termination(slice: &[u8], offset: usize) -> Result<(), EnvelopeError> {
        match slice.get(offset) {
            Some(&b'\n') | None => Ok(()),
            Some(_) => Err(EnvelopeError::MissingNewline),
        }
    }

    fn write<W>(&self, mut writer: W, buf: &[u8]) -> Result<(), EnvelopeError>
    where
        W: Write,
    {
        writer
            .write_all(buf)
            .map_err(EnvelopeError::PayloadIoFailed)
    }
}

#[cfg(test)]
mod tests {
    use relay_base_schema::project::ProjectId;

    use super::*;

    fn request_meta() -> RequestMeta {
        let dsn = "https://e12d836b15bb49d7bbf99e64295d995b:@sentry.io/42"
            .parse()
            .unwrap();

        RequestMeta::new(dsn)
    }

    #[test]
    fn test_item_empty() {
        let item = Item::new(ItemType::Attachment);

        assert_eq!(item.payload(), Bytes::new());
        assert_eq!(item.len(), 0);
        assert!(item.is_empty());

        assert_eq!(item.content_type(), None);
    }

    #[test]
    fn test_item_set_payload() {
        let mut item = Item::new(ItemType::Event);

        let payload = Bytes::from(&br#"{"event_id":"3adcb99a1be84a5d8057f2eb9a0161ce"}"#[..]);
        item.set_payload(ContentType::Json, payload.clone());

        // Payload
        assert_eq!(item.payload(), payload);
        assert_eq!(item.len(), payload.len());
        assert!(!item.is_empty());

        // Meta data
        assert_eq!(item.content_type(), Some(&ContentType::Json));
    }

    #[test]
    fn test_item_set_header() {
        let mut item = Item::new(ItemType::Event);
        item.set_header("custom", 42u64);

        assert_eq!(item.get_header("custom"), Some(&Value::from(42u64)));
        assert_eq!(item.get_header("anything"), None);
    }

    #[test]
    #[cfg(feature = "processing")]
    fn test_item_set_routing_hint() {
        let uuid = Uuid::parse_str("8a4ab00f-fba2-4f7b-a164-b58199d55c95").unwrap();

        let mut item = Item::new(ItemType::Event);
        item.set_routing_hint(uuid);

        assert_eq!(item.routing_hint(), Some(uuid));
    }

    #[test]
    fn test_item_source_quantities() {
        let mut item = Item::new(ItemType::MetricBuckets);
        assert!(item.source_quantities().is_none());

        let source_quantities = SourceQuantities {
            transactions: 12,
            ..Default::default()
        };
        item.set_source_quantities(source_quantities);

        assert_eq!(item.source_quantities(), Some(source_quantities));
    }

    #[test]
    fn test_envelope_empty() {
        let event_id = EventId::new();
        let envelope = Envelope::from_request(Some(event_id), request_meta());

        assert_eq!(envelope.event_id(), Some(event_id));
        assert_eq!(envelope.len(), 0);
        assert!(envelope.is_empty());

        assert!(envelope.items().next().is_none());
    }

    #[test]
    fn test_envelope_add_item() {
        let event_id = EventId::new();
        let mut envelope = Envelope::from_request(Some(event_id), request_meta());
        envelope.add_item(Item::new(ItemType::Attachment));

        assert_eq!(envelope.len(), 1);
        assert!(!envelope.is_empty());

        let items: Vec<_> = envelope.items().collect();
        assert_eq!(items.len(), 1);
        assert_eq!(items[0].ty(), &ItemType::Attachment);
    }

    #[test]
    fn test_envelope_take_item() {
        let event_id = EventId::new();
        let mut envelope = Envelope::from_request(Some(event_id), request_meta());

        let mut item1 = Item::new(ItemType::Attachment);
        item1.set_filename("item1");
        envelope.add_item(item1);

        let mut item2 = Item::new(ItemType::Attachment);
        item2.set_filename("item2");
        envelope.add_item(item2);

        let taken = envelope
            .take_item_by(|item| item.ty() == &ItemType::Attachment)
            .expect("should return some item");

        assert_eq!(taken.filename(), Some("item1"));

        assert!(envelope
            .take_item_by(|item| item.ty() == &ItemType::Event)
            .is_none());
    }

    #[test]
    fn test_deserialize_envelope_empty() {
        // Without terminating newline after header
        let bytes = Bytes::from("{\"event_id\":\"9ec79c33ec9942ab8353589fcb2e04dc\",\"dsn\":\"https://e12d836b15bb49d7bbf99e64295d995b:@sentry.io/42\"}");
        let envelope = Envelope::parse_bytes(bytes).unwrap();

        let event_id = EventId("9ec79c33ec9942ab8353589fcb2e04dc".parse().unwrap());
        assert_eq!(envelope.event_id(), Some(event_id));
        assert_eq!(envelope.len(), 0);
    }

    #[test]
    fn test_deserialize_request_meta() {
        let bytes = Bytes::from("{\"event_id\":\"9ec79c33ec9942ab8353589fcb2e04dc\",\"dsn\":\"https://e12d836b15bb49d7bbf99e64295d995b:@other.sentry.io/42\",\"client\":\"sentry/javascript\",\"version\":6,\"origin\":\"http://localhost/\",\"remote_addr\":\"127.0.0.1\",\"forwarded_for\":\"8.8.8.8\",\"user_agent\":\"sentry-cli/1.0\"}");
        let envelope = Envelope::parse_bytes(bytes).unwrap();
        let meta = envelope.meta();

        let dsn = "https://e12d836b15bb49d7bbf99e64295d995b:@other.sentry.io/42"
            .parse()
            .unwrap();
        assert_eq!(*meta.dsn(), dsn);
        assert_eq!(meta.project_id(), Some(ProjectId::new(42)));
        assert_eq!(
            meta.public_key().as_str(),
            "e12d836b15bb49d7bbf99e64295d995b"
        );
        assert_eq!(meta.client(), Some("sentry/javascript"));
        assert_eq!(meta.version(), 6);
        assert_eq!(meta.origin(), Some(&"http://localhost/".parse().unwrap()));
        assert_eq!(meta.remote_addr(), Some("127.0.0.1".parse().unwrap()));
        assert_eq!(meta.forwarded_for(), "8.8.8.8");
        assert_eq!(meta.user_agent(), Some("sentry-cli/1.0"));
    }

    #[test]
    fn test_deserialize_envelope_empty_newline() {
        // With terminating newline after header
        let bytes = Bytes::from("{\"event_id\":\"9ec79c33ec9942ab8353589fcb2e04dc\",\"dsn\":\"https://e12d836b15bb49d7bbf99e64295d995b:@sentry.io/42\"}\n");
        let envelope = Envelope::parse_bytes(bytes).unwrap();
        assert_eq!(envelope.len(), 0);
    }

    #[test]
    fn test_deserialize_envelope_empty_item_newline() {
        // With terminating newline after item payload
        let bytes = Bytes::from(
            "\
             {\"event_id\":\"9ec79c33ec9942ab8353589fcb2e04dc\",\"dsn\":\"https://e12d836b15bb49d7bbf99e64295d995b:@sentry.io/42\"}\n\
             {\"type\":\"attachment\",\"length\":0}\n\
             \n\
             {\"type\":\"attachment\",\"length\":0}\n\
             ",
        );

        let envelope = Envelope::parse_bytes(bytes).unwrap();
        assert_eq!(envelope.len(), 2);

        let items: Vec<_> = envelope.items().collect();
        assert_eq!(items[0].len(), 0);
        assert_eq!(items[1].len(), 0);
    }

    #[test]
    fn test_deserialize_envelope_empty_item_eof() {
        // Without terminating newline after item payload
        let bytes = Bytes::from(
            "\
             {\"event_id\":\"9ec79c33ec9942ab8353589fcb2e04dc\",\"dsn\":\"https://e12d836b15bb49d7bbf99e64295d995b:@sentry.io/42\"}\n\
             {\"type\":\"attachment\",\"length\":0}\n\
             \n\
             {\"type\":\"attachment\",\"length\":0}\
             ",
        );

        let envelope = Envelope::parse_bytes(bytes).unwrap();
        assert_eq!(envelope.len(), 2);

        let items: Vec<_> = envelope.items().collect();
        assert_eq!(items[0].len(), 0);
        assert_eq!(items[1].len(), 0);
    }

    #[test]
    fn test_deserialize_envelope_implicit_length() {
        // With terminating newline after item payload
        let bytes = Bytes::from(
            "\
             {\"event_id\":\"9ec79c33ec9942ab8353589fcb2e04dc\",\"dsn\":\"https://e12d836b15bb49d7bbf99e64295d995b:@sentry.io/42\"}\n\
             {\"type\":\"attachment\"}\n\
             helloworld\n\
             ",
        );

        let envelope = Envelope::parse_bytes(bytes).unwrap();
        assert_eq!(envelope.len(), 1);

        let items: Vec<_> = envelope.items().collect();
        assert_eq!(items[0].len(), 10);
    }

    #[test]
    fn test_deserialize_envelope_implicit_length_eof() {
        // With item ending the envelope
        let bytes = Bytes::from(
            "\
             {\"event_id\":\"9ec79c33ec9942ab8353589fcb2e04dc\",\"dsn\":\"https://e12d836b15bb49d7bbf99e64295d995b:@sentry.io/42\"}\n\
             {\"type\":\"attachment\"}\n\
             helloworld\
             ",
        );

        let envelope = Envelope::parse_bytes(bytes).unwrap();
        assert_eq!(envelope.len(), 1);

        let items: Vec<_> = envelope.items().collect();
        assert_eq!(items[0].len(), 10);
    }

    #[test]
    fn test_deserialize_envelope_implicit_length_empty_eof() {
        // Empty item with implicit length ending the envelope
        // Panic regression test.
        let bytes = Bytes::from(
            "\
             {\"event_id\":\"9ec79c33ec9942ab8353589fcb2e04dc\",\"dsn\":\"https://e12d836b15bb49d7bbf99e64295d995b:@sentry.io/42\"}\n\
             {\"type\":\"attachment\"}\
             ",
        );

        let envelope = Envelope::parse_bytes(bytes).unwrap();
        assert_eq!(envelope.len(), 1);

        let items: Vec<_> = envelope.items().collect();
        assert_eq!(items[0].len(), 0);
    }

    #[test]
    fn test_deserialize_envelope_multiple_items() {
        // With terminating newline
        let bytes = Bytes::from(&b"\
            {\"event_id\":\"9ec79c33ec9942ab8353589fcb2e04dc\",\"dsn\":\"https://e12d836b15bb49d7bbf99e64295d995b:@sentry.io/42\"}\n\
            {\"type\":\"attachment\",\"length\":10,\"content_type\":\"text/plain\",\"filename\":\"hello.txt\"}\n\
            \xef\xbb\xbfHello\r\n\n\
            {\"type\":\"event\",\"length\":41,\"content_type\":\"application/json\",\"filename\":\"application.log\"}\n\
            {\"message\":\"hello world\",\"level\":\"error\"}\n\
        "[..]);

        let envelope = Envelope::parse_bytes(bytes).unwrap();

        assert_eq!(envelope.len(), 2);
        let items: Vec<_> = envelope.items().collect();

        assert_eq!(items[0].ty(), &ItemType::Attachment);
        assert_eq!(items[0].len(), 10);
        assert_eq!(
            items[0].payload(),
            Bytes::from(&b"\xef\xbb\xbfHello\r\n"[..])
        );
        assert_eq!(items[0].content_type(), Some(&ContentType::Text));

        assert_eq!(items[1].ty(), &ItemType::Event);
        assert_eq!(items[1].len(), 41);
        assert_eq!(
            items[1].payload(),
            Bytes::from("{\"message\":\"hello world\",\"level\":\"error\"}")
        );
        assert_eq!(items[1].content_type(), Some(&ContentType::Json));
        assert_eq!(items[1].filename(), Some("application.log"));
    }

    #[test]
    fn test_deserialize_envelope_unknown_item() {
        // With terminating newline after item payload
        let bytes = Bytes::from(
            "\
             {\"event_id\":\"9ec79c33ec9942ab8353589fcb2e04dc\",\"dsn\":\"https://e12d836b15bb49d7bbf99e64295d995b:@sentry.io/42\"}\n\
             {\"type\":\"invalid_unknown\"}\n\
             helloworld\n\
             ",
        );

        let envelope = Envelope::parse_bytes(bytes).unwrap();
        assert_eq!(envelope.len(), 1);

        let items: Vec<_> = envelope.items().collect();
        assert_eq!(items[0].len(), 10);
    }

    #[test]
    fn test_deserialize_envelope_replay_recording() {
        let bytes = Bytes::from(
            "\
             {\"event_id\":\"9ec79c33ec9942ab8353589fcb2e04dc\",\"dsn\":\"https://e12d836b15bb49d7bbf99e64295d995b:@sentry.io/42\"}\n\
             {\"type\":\"replay_recording\"}\n\
             helloworld\n\
             ",
        );

        let envelope = Envelope::parse_bytes(bytes).unwrap();
        assert_eq!(envelope.len(), 1);
        let items: Vec<_> = envelope.items().collect();
        assert_eq!(items[0].ty(), &ItemType::ReplayRecording);
    }

    #[test]
    fn test_deserialize_envelope_view_hierarchy() {
        let bytes = Bytes::from(
            "\
             {\"event_id\":\"9ec79c33ec9942ab8353589fcb2e04dc\",\"dsn\":\"https://e12d836b15bb49d7bbf99e64295d995b:@sentry.io/42\"}\n\
             {\"type\":\"attachment\",\"length\":44,\"content_type\":\"application/json\",\"attachment_type\":\"event.view_hierarchy\"}\n\
             {\"rendering_system\":\"compose\",\"windows\":[]}\n\
             ",
        );

        let envelope = Envelope::parse_bytes(bytes).unwrap();
        assert_eq!(envelope.len(), 1);
        let items: Vec<_> = envelope.items().collect();
        assert_eq!(items[0].ty(), &ItemType::Attachment);
        assert_eq!(
            items[0].attachment_type(),
            Some(&AttachmentType::ViewHierarchy)
        );
    }

    #[test]
    fn test_parse_request_envelope() {
        let bytes = Bytes::from("{\"event_id\":\"9ec79c33ec9942ab8353589fcb2e04dc\"}");
        let envelope = Envelope::parse_request(bytes, request_meta()).unwrap();
        let meta = envelope.meta();

        // This test asserts that all information from the envelope is overwritten with request
        // information. Note that the envelope's DSN points to "other.sentry.io", but all other
        // information matches the DSN.

        let dsn = "https://e12d836b15bb49d7bbf99e64295d995b:@sentry.io/42"
            .parse()
            .unwrap();
        assert_eq!(*meta.dsn(), dsn);
        assert_eq!(meta.project_id(), Some(ProjectId::new(42)));
        assert_eq!(
            meta.public_key().as_str(),
            "e12d836b15bb49d7bbf99e64295d995b"
        );
        assert_eq!(meta.client(), Some("sentry/client"));
        assert_eq!(meta.version(), 7);
        assert_eq!(meta.origin(), Some(&"http://origin/".parse().unwrap()));
        assert_eq!(meta.remote_addr(), Some("192.168.0.1".parse().unwrap()));
        assert_eq!(meta.forwarded_for(), "");
        assert_eq!(meta.user_agent(), Some("sentry/agent"));
    }

    #[test]
    fn test_parse_request_no_dsn() {
        let bytes = Bytes::from("{\"event_id\":\"9ec79c33ec9942ab8353589fcb2e04dc\"}");
        let envelope = Envelope::parse_request(bytes, request_meta()).unwrap();
        let meta = envelope.meta();

        // DSN should be assumed from the request.
        assert_eq!(meta.dsn(), request_meta().dsn());
    }

    #[test]
    fn test_parse_request_sent_at() {
        let bytes = Bytes::from("{\"event_id\":\"9ec79c33ec9942ab8353589fcb2e04dc\", \"sent_at\": \"1970-01-01T00:02:03Z\"}");
        let envelope = Envelope::parse_request(bytes, request_meta()).unwrap();
        let sent_at = envelope.sent_at().unwrap();

        // DSN should be assumed from the request.
        assert_eq!(sent_at.timestamp(), 123);
    }

    #[test]
    fn test_parse_request_sent_at_null() {
        let bytes =
            Bytes::from("{\"event_id\":\"9ec79c33ec9942ab8353589fcb2e04dc\", \"sent_at\": null}");
        let envelope = Envelope::parse_request(bytes, request_meta()).unwrap();
        assert!(envelope.sent_at().is_none());
    }

    #[test]
    fn test_parse_request_no_origin() {
        let bytes = Bytes::from("{\"event_id\":\"9ec79c33ec9942ab8353589fcb2e04dc\",\"dsn\":\"https://e12d836b15bb49d7bbf99e64295d995b:@sentry.io/42\"}");
        let envelope = Envelope::parse_request(bytes, request_meta()).unwrap();
        let meta = envelope.meta();

        // Origin validation should skip a missing origin.
        assert_eq!(meta.origin(), Some(&"http://origin/".parse().unwrap()));
    }

    #[test]
    #[should_panic(expected = "project id")]
    fn test_parse_request_validate_project() {
        let bytes = Bytes::from("{\"event_id\":\"9ec79c33ec9942ab8353589fcb2e04dc\",\"dsn\":\"https://e12d836b15bb49d7bbf99e64295d995b:@sentry.io/99\"}");
        Envelope::parse_request(bytes, request_meta()).unwrap();
    }

    #[test]
    #[should_panic(expected = "public key")]
    fn test_parse_request_validate_key() {
        let bytes = Bytes::from("{\"event_id\":\"9ec79c33ec9942ab8353589fcb2e04dc\",\"dsn\":\"https://aaaaaaaaaaaaaaaaaaaaaaaaaaaaaaaa:@sentry.io/42\"}");
        Envelope::parse_request(bytes, request_meta()).unwrap();
    }

    #[test]
    #[should_panic(expected = "origin")]
    fn test_parse_request_validate_origin() {
        let bytes = Bytes::from("{\"event_id\":\"9ec79c33ec9942ab8353589fcb2e04dc\",\"dsn\":\"https://e12d836b15bb49d7bbf99e64295d995b:@sentry.io/42\",\"origin\":\"http://localhost/\"}");
        Envelope::parse_request(bytes, request_meta()).unwrap();
    }

    #[test]
    fn test_serialize_envelope_empty() {
        let event_id = EventId("9ec79c33ec9942ab8353589fcb2e04dc".parse().unwrap());
        let envelope = Envelope::from_request(Some(event_id), request_meta());

        let mut buffer = Vec::new();
        envelope.serialize(&mut buffer).unwrap();

        let stringified = String::from_utf8_lossy(&buffer);
        insta::assert_snapshot!(stringified, @r#"{"event_id":"9ec79c33ec9942ab8353589fcb2e04dc","dsn":"https://e12d836b15bb49d7bbf99e64295d995b:@sentry.io/42","client":"sentry/client","version":7,"origin":"http://origin/","remote_addr":"192.168.0.1","user_agent":"sentry/agent"}
"#);
    }

    #[test]
    fn test_serialize_envelope_attachments() {
        let event_id = EventId("9ec79c33ec9942ab8353589fcb2e04dc".parse().unwrap());
        let mut envelope = Envelope::from_request(Some(event_id), request_meta());

        let mut item = Item::new(ItemType::Event);
        item.set_payload(
            ContentType::Json,
            "{\"message\":\"hello world\",\"level\":\"error\"}",
        );
        envelope.add_item(item);

        let mut item = Item::new(ItemType::Attachment);
        item.set_payload(ContentType::Text, &b"Hello\r\n"[..]);
        item.set_filename("application.log");
        envelope.add_item(item);

        let mut buffer = Vec::new();
        envelope.serialize(&mut buffer).unwrap();

        let stringified = String::from_utf8_lossy(&buffer);
        insta::assert_snapshot!(stringified, @r#"
        {"event_id":"9ec79c33ec9942ab8353589fcb2e04dc","dsn":"https://e12d836b15bb49d7bbf99e64295d995b:@sentry.io/42","client":"sentry/client","version":7,"origin":"http://origin/","remote_addr":"192.168.0.1","user_agent":"sentry/agent"}
        {"type":"event","length":41,"content_type":"application/json"}
        {"message":"hello world","level":"error"}
        {"type":"attachment","length":7,"content_type":"text/plain","filename":"application.log"}
        Hello

        "#);
    }

    #[test]
    fn test_split_envelope_none() {
        let mut envelope = Envelope::from_request(Some(EventId::new()), request_meta());
        envelope.add_item(Item::new(ItemType::Attachment));
        envelope.add_item(Item::new(ItemType::Attachment));

        // Does not split when no item matches.
        let split_opt = envelope.split_by(|item| item.ty() == &ItemType::Session);
        assert!(split_opt.is_none());
    }

    #[test]
    fn test_split_envelope_all() {
        let mut envelope = Envelope::from_request(Some(EventId::new()), request_meta());
        envelope.add_item(Item::new(ItemType::Session));
        envelope.add_item(Item::new(ItemType::Session));

        // Does not split when all items match.
        let split_opt = envelope.split_by(|item| item.ty() == &ItemType::Session);
        assert!(split_opt.is_none());
    }

    #[test]
    fn test_split_envelope_some() {
        let mut envelope = Envelope::from_request(Some(EventId::new()), request_meta());
        envelope.add_item(Item::new(ItemType::Session));
        envelope.add_item(Item::new(ItemType::Attachment));

        let split_opt = envelope.split_by(|item| item.ty() == &ItemType::Session);
        let split_envelope = split_opt.expect("split_by returns an Envelope");

        assert_eq!(split_envelope.len(), 1);
        assert_eq!(split_envelope.event_id(), envelope.event_id());

        // Matching items have moved into the split envelope.
        for item in split_envelope.items() {
            assert_eq!(item.ty(), &ItemType::Session);
        }

        for item in envelope.items() {
            assert_eq!(item.ty(), &ItemType::Attachment);
        }
    }
}<|MERGE_RESOLUTION|>--- conflicted
+++ resolved
@@ -866,13 +866,8 @@
             ItemType::Nel => false,
             ItemType::UnrealReport => true,
             ItemType::UserReport => true,
-<<<<<<< HEAD
-            ItemType::ReplayEvent => false,
-=======
             ItemType::UserReportV2 => true,
-
             ItemType::ReplayEvent => true,
->>>>>>> 8796838a
             ItemType::Session => false,
             ItemType::Sessions => false,
             ItemType::Statsd => false,
