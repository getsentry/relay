//! Implementation of event envelopes.
//!
//! Envelopes are containers for payloads related to Sentry events. Similar to multipart form data
//! requests, each envelope has global headers and a set of items, such as the event payload, an
//! attachment, or intermediate payloads.
//!
//! During event ingestion, envelope items are normalized. While incoming envelopes may contain
//! items like security reports or raw form data, outgoing envelopes can only contain events and
//! attachments. All other items have to be transformed into one or the other (usually merged into
//! the event).
//!
//! Envelopes have a well-defined serialization format. It is roughly:
//!
//! ```plain
//! <json headers>\n
//! <item headers>\n
//! payload\n
//! ...
//! ```
//!
//! JSON headers and item headers must not contain line breaks. Payloads can be any binary encoding.
//! This is enabled by declaring an explicit length in the item headers. Example:
//!
//! ```plain
//! {"event_id":"9ec79c33ec9942ab8353589fcb2e04dc","dsn": "https://e12d836b15bb49d7bbf99e64295d995b:@sentry.io/42"}
//! {"type":"event","length":41,"content_type":"application/json"}
//! {"message":"hello world","level":"error"}
//! {"type":"attachment","length":7,"content_type":"text/plain","filename":"application.log"}
//! Hello
//!
//! ```

use std::borrow::Borrow;
use std::collections::BTreeMap;
use std::fmt;
use std::io::{self, Write};

use bytes::Bytes;
use chrono::{DateTime, Utc};
use failure::Fail;
use relay_common::UnixTimestamp;
use serde::{de::DeserializeOwned, Deserialize, Serialize};
use smallvec::SmallVec;

use relay_general::protocol::{EventId, EventType};
use relay_general::types::Value;
use relay_sampling::TraceContext;

use crate::constants::DEFAULT_EVENT_RETENTION;
use crate::extractors::{PartialMeta, RequestMeta};
use crate::utils::ErrorBoundary;

pub const CONTENT_TYPE: &str = "application/x-sentry-envelope";

#[derive(Debug, Fail)]
pub enum EnvelopeError {
    #[fail(display = "unexpected end of file")]
    UnexpectedEof,
    #[fail(display = "missing envelope header")]
    MissingHeader,
    #[fail(display = "missing newline after header or payload")]
    MissingNewline,
    #[fail(display = "invalid envelope header")]
    InvalidHeader(#[cause] serde_json::Error),
    #[fail(display = "{} header mismatch between envelope and request", _0)]
    HeaderMismatch(&'static str),
    #[fail(display = "invalid item header")]
    InvalidItemHeader(#[cause] serde_json::Error),
    #[fail(display = "failed to write header")]
    HeaderIoFailed(#[cause] serde_json::Error),
    #[fail(display = "failed to write payload")]
    PayloadIoFailed(#[cause] io::Error),
}

/// The type of an envelope item.
#[derive(Clone, Debug, Eq, Hash, Ord, PartialEq, PartialOrd)]
pub enum ItemType {
    /// Event payload encoded in JSON.
    Event,
    /// Transaction event payload encoded in JSON.
    Transaction,
    /// Security report event payload encoded in JSON.
    Security,
    /// Raw payload of an arbitrary attachment.
    Attachment,
    /// Multipart form data collected into a stream of JSON tuples.
    FormData,
    /// Security report as sent by the browser in JSON.
    RawSecurity,
    /// Raw compressed UE4 crash report.
    UnrealReport,
    /// User feedback encoded as JSON.
    UserReport,
    /// Session update data.
    Session,
    /// Aggregated session data.
    Sessions,
    /// Individual metrics in text encoding.
    Metrics,
    /// Buckets of preaggregated metrics encoded as JSON.
    MetricBuckets,
    /// Client internal report (eg: outcomes).
    ClientReport,
    /// Profile event payload encoded in JSON
    Profile,
<<<<<<< HEAD
    /// Replay Payload blob payload
    ReplayPayload,
    /// Replay metadata and breadcrumb payload
    ReplayEvent,
=======
    /// Replay Recording data
    ReplayRecording,
>>>>>>> 3e3882c9
    /// A new item type that is yet unknown by this version of Relay.
    ///
    /// By default, items of this type are forwarded without modification. Processing Relays and
    /// Relays explicitly configured to do so will instead drop those items. This allows
    /// forward-compatibility with new item types where we expect outdated Relays.
    Unknown(String),
    // Keep `Unknown` last in the list. Add new items above `Unknown`.
}

impl ItemType {
    /// Returns the event item type corresponding to the given `EventType`.
    pub fn from_event_type(event_type: EventType) -> Self {
        match event_type {
            EventType::Default | EventType::Error => ItemType::Event,
            EventType::Transaction => ItemType::Transaction,
            EventType::Csp | EventType::Hpkp | EventType::ExpectCt | EventType::ExpectStaple => {
                ItemType::Security
            }
        }
    }
}

impl fmt::Display for ItemType {
    fn fmt(&self, f: &mut fmt::Formatter<'_>) -> fmt::Result {
        match self {
            Self::Event => write!(f, "event"),
            Self::Transaction => write!(f, "transaction"),
            Self::Security => write!(f, "security"),
            Self::Attachment => write!(f, "attachment"),
            Self::FormData => write!(f, "form_data"),
            Self::RawSecurity => write!(f, "raw_security"),
            Self::UnrealReport => write!(f, "unreal_report"),
            Self::UserReport => write!(f, "user_report"),
            Self::Session => write!(f, "session"),
            Self::Sessions => write!(f, "sessions"),
            Self::Metrics => write!(f, "metrics"),
            Self::MetricBuckets => write!(f, "metric_buckets"),
            Self::ClientReport => write!(f, "client_report"),
            Self::Profile => write!(f, "profile"),
<<<<<<< HEAD
            Self::ReplayPayload => write!(f, "replay_payload"),
            Self::ReplayEvent => write!(f, "replay_event"),
=======
            Self::ReplayRecording => write!(f, "replay_recording"),
>>>>>>> 3e3882c9
            Self::Unknown(s) => s.fmt(f),
        }
    }
}

impl std::str::FromStr for ItemType {
    type Err = std::convert::Infallible;

    fn from_str(s: &str) -> Result<Self, Self::Err> {
        Ok(match s {
            "event" => Self::Event,
            "transaction" => Self::Transaction,
            "security" => Self::Security,
            "attachment" => Self::Attachment,
            "form_data" => Self::FormData,
            "raw_security" => Self::RawSecurity,
            "unreal_report" => Self::UnrealReport,
            "user_report" => Self::UserReport,
            "session" => Self::Session,
            "sessions" => Self::Sessions,
            "metrics" => Self::Metrics,
            "metric_buckets" => Self::MetricBuckets,
            "client_report" => Self::ClientReport,
            "profile" => Self::Profile,
<<<<<<< HEAD
            "replay_payload" => Self::ReplayPayload,
            "replay_event" => Self::ReplayEvent,
=======
            "replay_recording" => Self::ReplayRecording,
>>>>>>> 3e3882c9
            other => Self::Unknown(other.to_owned()),
        })
    }
}

relay_common::impl_str_serde!(ItemType, "an envelope item type (see sentry develop docs)");

/// Payload content types.
///
/// This is an optimized enum intended to reduce allocations for common content types.
#[derive(Clone, Debug, Eq, Hash, Ord, PartialEq, PartialOrd)]
pub enum ContentType {
    /// text/plain
    Text,
    /// application/json
    Json,
    /// application/x-msgpack
    MsgPack,
    /// application/octet-stream
    OctetStream,
    /// application/x-dmp
    Minidump,
    /// text/xml and application/xml
    Xml,
    /// application/x-sentry-envelope
    Envelope,
    /// Any arbitrary content type not listed explicitly.
    Other(String),
}

impl ContentType {
    #[inline]
    pub fn as_str(&self) -> &str {
        match *self {
            Self::Text => "text/plain",
            Self::Json => "application/json",
            Self::MsgPack => "application/x-msgpack",
            Self::OctetStream => "application/octet-stream",
            Self::Minidump => "application/x-dmp",
            Self::Xml => "text/xml",
            Self::Envelope => self::CONTENT_TYPE,
            Self::Other(ref other) => other,
        }
    }

    fn from_str(ct: &str) -> Option<Self> {
        if ct.eq_ignore_ascii_case(Self::Text.as_str()) {
            Some(Self::Text)
        } else if ct.eq_ignore_ascii_case(Self::Json.as_str()) {
            Some(Self::Json)
        } else if ct.eq_ignore_ascii_case(Self::MsgPack.as_str()) {
            Some(Self::MsgPack)
        } else if ct.eq_ignore_ascii_case(Self::OctetStream.as_str()) {
            Some(Self::OctetStream)
        } else if ct.eq_ignore_ascii_case(Self::Minidump.as_str()) {
            Some(Self::Minidump)
        } else if ct.eq_ignore_ascii_case(Self::Xml.as_str())
            || ct.eq_ignore_ascii_case("application/xml")
        {
            Some(Self::Xml)
        } else if ct.eq_ignore_ascii_case(Self::Envelope.as_str()) {
            Some(Self::Envelope)
        } else {
            None
        }
    }
}

impl From<String> for ContentType {
    fn from(mut content_type: String) -> Self {
        Self::from_str(&content_type).unwrap_or_else(|| {
            content_type.make_ascii_lowercase();
            ContentType::Other(content_type)
        })
    }
}

impl From<&'_ str> for ContentType {
    fn from(content_type: &str) -> Self {
        Self::from_str(content_type)
            .unwrap_or_else(|| ContentType::Other(content_type.to_ascii_lowercase()))
    }
}

impl std::str::FromStr for ContentType {
    type Err = std::convert::Infallible;

    fn from_str(s: &str) -> Result<Self, Self::Err> {
        Ok(s.into())
    }
}

impl PartialEq<str> for ContentType {
    fn eq(&self, other: &str) -> bool {
        // Take an indirection via ContentType::from_str to also check aliases. Do not allocate in
        // case there is no mapping.
        match ContentType::from_str(other) {
            Some(ct) => ct == *self,
            None => other.eq_ignore_ascii_case(self.as_str()),
        }
    }
}

impl PartialEq<&'_ str> for ContentType {
    fn eq(&self, other: &&'_ str) -> bool {
        *self == **other
    }
}

impl PartialEq<String> for ContentType {
    fn eq(&self, other: &String) -> bool {
        *self == other.as_str()
    }
}

impl PartialEq<ContentType> for &'_ str {
    fn eq(&self, other: &ContentType) -> bool {
        *other == *self
    }
}

impl PartialEq<ContentType> for str {
    fn eq(&self, other: &ContentType) -> bool {
        *other == *self
    }
}

impl PartialEq<ContentType> for String {
    fn eq(&self, other: &ContentType) -> bool {
        *other == *self
    }
}

impl Serialize for ContentType {
    fn serialize<S>(&self, serializer: S) -> Result<S::Ok, S::Error>
    where
        S: serde::Serializer,
    {
        serializer.serialize_str(self.as_str())
    }
}

relay_common::impl_str_de!(ContentType, "a content type string");

/// The type of an event attachment.
///
/// These item types must align with the Sentry processing pipeline.
#[derive(Clone, Copy, Debug, Eq, PartialEq, Deserialize, Serialize)]
pub enum AttachmentType {
    /// A regular attachment without special meaning.
    #[serde(rename = "event.attachment")]
    Attachment,

    /// A minidump crash report (binary data).
    #[serde(rename = "event.minidump")]
    Minidump,

    /// An apple crash report (text data).
    #[serde(rename = "event.applecrashreport")]
    AppleCrashReport,

    /// A msgpack-encoded event payload submitted as part of multipart uploads.
    ///
    /// This attachment is processed by Relay immediately and never forwarded or persisted.
    #[serde(rename = "event.payload")]
    EventPayload,

    /// A msgpack-encoded list of payloads.
    ///
    /// There can be two attachments that the SDK may use as swappable buffers. Both attachments
    /// will be merged and truncated to the maxmimum number of allowed attachments.
    ///
    /// This attachment is processed by Relay immediately and never forwarded or persisted.
    #[serde(rename = "event.breadcrumbs")]
    Breadcrumbs,

    /// This is a binary attachment present in Unreal 4 events containing event context information.
    ///
    /// This can be deserialized using the `symbolic` crate see
    /// [`symbolic_unreal::Unreal4Context`].
    ///
    /// [`symbolic_unreal::Unreal4Context`]: https://docs.rs/symbolic/*/symbolic/unreal/struct.Unreal4Context.html
    #[serde(rename = "unreal.context")]
    UnrealContext,

    /// This is a binary attachment present in Unreal 4 events containing event Logs.
    ///
    /// This can be deserialized using the `symbolic` crate see
    /// [`symbolic_unreal::Unreal4LogEntry`].
    ///
    /// [`symbolic_unreal::Unreal4LogEntry`]: https://docs.rs/symbolic/*/symbolic/unreal/struct.Unreal4LogEntry.html
    #[serde(rename = "unreal.logs")]
    UnrealLogs,
}

impl Default for AttachmentType {
    fn default() -> Self {
        Self::Attachment
    }
}

fn is_false(val: &bool) -> bool {
    !*val
}

#[derive(Clone, Debug, Deserialize, Serialize)]
pub struct ItemHeaders {
    /// The type of the item.
    #[serde(rename = "type")]
    ty: ItemType,

    /// Content length of the item.
    ///
    /// Can be omitted if the item does not contain new lines. In this case, the item payload is
    /// parsed until the first newline is encountered.
    #[serde(default, skip_serializing_if = "Option::is_none")]
    length: Option<u32>,

    /// If this is an attachment item, this may contain the attachment type.
    #[serde(default, skip_serializing_if = "Option::is_none")]
    attachment_type: Option<AttachmentType>,

    /// Content type of the payload.
    #[serde(default, skip_serializing_if = "Option::is_none")]
    content_type: Option<ContentType>,

    /// If this is an attachment item, this may contain the original file name.
    #[serde(default, skip_serializing_if = "Option::is_none")]
    filename: Option<String>,

    /// Indicates that this item is being rate limited.
    ///
    /// By default, rate limited items are immediately removed from Envelopes. For processing,
    /// native crash reports still need to be retained. These attachments are marked with the
    /// `rate_limited` header, which signals to the processing pipeline that the attachment should
    /// not be persisted after processing.
    ///
    /// NOTE: This is internal-only and not exposed into the Envelope.
    #[serde(default, skip)]
    rate_limited: bool,

    /// A list of cumulative sample rates applied to this event.
    ///
    /// Multiple entries in `sample_rates` mean that the event was sampled multiple times. The
    /// effective sample rate is multiplied.
    #[serde(default, skip_serializing_if = "Option::is_none")]
    sample_rates: Option<Value>,

    /// A custom timestamp associated with the item.
    ///
    /// For metrics, this field can be used to backdate a submission.
    /// The given timestamp determines the bucket into which the metric will be aggregated.
    #[serde(default, skip_serializing_if = "Option::is_none")]
    timestamp: Option<UnixTimestamp>,

    /// Flag indicating if metrics have already been extracted from the item
    ///
    /// In order to only extract metrics once from an item while through a
    /// chain of Relays, a Relay that extracts metrics from an item (typically
    /// the first Relay) MUST set this flat to true so that downstream Relays do
    /// not extract the metric again causing double counting of the metric.
    #[serde(default, skip_serializing_if = "is_false")]
    metrics_extracted: bool,

    /// Other attributes for forward compatibility.
    #[serde(flatten)]
    other: BTreeMap<String, Value>,
}

#[derive(Clone, Debug)]
pub struct Item {
    headers: ItemHeaders,
    payload: Bytes,
}

impl Item {
    /// Creates a new item with the given type.
    pub fn new(ty: ItemType) -> Self {
        Self {
            headers: ItemHeaders {
                ty,
                length: Some(0),
                attachment_type: None,
                content_type: None,
                filename: None,
                rate_limited: false,
                sample_rates: None,
                timestamp: None,
                other: BTreeMap::new(),
                metrics_extracted: false,
            },
            payload: Bytes::new(),
        }
    }

    /// Returns the `ItemType` of this item.
    pub fn ty(&self) -> &ItemType {
        &self.headers.ty
    }

    /// Returns the length of this item's payload.
    pub fn len(&self) -> usize {
        self.payload.len()
    }

    /// Returns `true` if this item's payload is empty.
    pub fn is_empty(&self) -> bool {
        self.payload.is_empty()
    }

    /// Returns the content type of this item's payload.
    #[cfg_attr(not(feature = "processing"), allow(dead_code))]
    pub fn content_type(&self) -> Option<&ContentType> {
        self.headers.content_type.as_ref()
    }

    /// Returns the attachment type if this item is an attachment.
    pub fn attachment_type(&self) -> Option<AttachmentType> {
        // TODO: consider to replace this with an ItemType?
        self.headers.attachment_type
    }

    /// Sets the attachment type of this item.
    pub fn set_attachment_type(&mut self, attachment_type: AttachmentType) {
        self.headers.attachment_type = Some(attachment_type);
    }

    /// Returns the payload of this item.
    ///
    /// Envelope payloads are ref-counted. The bytes object is a reference to the original data, but
    /// cannot be used to mutate data in this envelope. In order to change data, use `set_payload`.
    pub fn payload(&self) -> Bytes {
        self.payload.clone()
    }

    /// Sets the payload and content-type of this envelope.
    pub fn set_payload<B>(&mut self, content_type: ContentType, payload: B)
    where
        B: Into<Bytes>,
    {
        let mut payload = payload.into();

        let length = std::cmp::min(u32::max_value() as usize, payload.len());
        payload.truncate(length);

        self.headers.length = Some(length as u32);
        self.headers.content_type = Some(content_type);
        self.payload = payload;
    }

    /// Returns the file name of this item, if it is an attachment.
    #[cfg_attr(not(feature = "processing"), allow(dead_code))]
    pub fn filename(&self) -> Option<&str> {
        self.headers.filename.as_deref()
    }

    /// Sets the file name of this item.
    pub fn set_filename<S>(&mut self, filename: S)
    where
        S: Into<String>,
    {
        self.headers.filename = Some(filename.into());
    }

    /// Returns whether this item should be rate limited.
    pub fn rate_limited(&self) -> bool {
        self.headers.rate_limited
    }

    /// Sets whether this item should be rate limited.
    pub fn set_rate_limited(&mut self, rate_limited: bool) {
        self.headers.rate_limited = rate_limited;
    }

    /// Removes sample rates from the headers, if any.
    pub fn take_sample_rates(&mut self) -> Option<Value> {
        self.headers.sample_rates.take()
    }

    /// Sets sample rates for this item.
    pub fn set_sample_rates(&mut self, sample_rates: Value) {
        if matches!(sample_rates, Value::Array(ref a) if !a.is_empty()) {
            self.headers.sample_rates = Some(sample_rates);
        }
    }

    /// Get custom timestamp for this item. Currently used to backdate metrics.
    pub fn timestamp(&self) -> Option<UnixTimestamp> {
        self.headers.timestamp
    }

    /// Returns the metrics extracted flag.
    pub fn metrics_extracted(&self) -> bool {
        self.headers.metrics_extracted
    }

    /// Sets the metrics extracted flag.
    pub fn set_metrics_extracted(&mut self, metrics_extracted: bool) {
        self.headers.metrics_extracted = metrics_extracted;
    }

    /// Returns the specified header value, if present.
    pub fn get_header<K>(&self, name: &K) -> Option<&Value>
    where
        String: Borrow<K>,
        K: Ord + ?Sized,
    {
        self.headers.other.get(name)
    }

    /// Sets the specified header value, returning the previous one if present.
    pub fn set_header<S, V>(&mut self, name: S, value: V) -> Option<Value>
    where
        S: Into<String>,
        V: Into<Value>,
    {
        self.headers.other.insert(name.into(), value.into())
    }

    /// Determines whether the given item creates an event.
    ///
    /// This is only true for literal events and crash report attachments.
    pub fn creates_event(&self) -> bool {
        match self.ty() {
            // These items are direct event types.
            ItemType::Event
            | ItemType::Transaction
            | ItemType::Security
            | ItemType::RawSecurity
            | ItemType::UnrealReport => true,

            // Attachments are only event items if they are crash reports or if they carry partial
            // event payloads. Plain attachments never create event payloads.
            ItemType::Attachment => match self.attachment_type().unwrap_or_default() {
                AttachmentType::AppleCrashReport
                | AttachmentType::Minidump
                | AttachmentType::EventPayload
                | AttachmentType::Breadcrumbs => true,
                AttachmentType::Attachment
                | AttachmentType::UnrealContext
                | AttachmentType::UnrealLogs => false,
            },

            // Form data items may contain partial event payloads, but those are only ever valid if
            // they occur together with an explicit event item, such as a minidump or apple crash
            // report. For this reason, FormData alone does not constitute an event item.
            ItemType::FormData => false,

            // The remaining item types cannot carry event payloads.
            ItemType::UserReport
            | ItemType::Session
            | ItemType::Sessions
            | ItemType::Metrics
            | ItemType::MetricBuckets
            | ItemType::ClientReport
<<<<<<< HEAD
            | ItemType::ReplayPayload
            | ItemType::ReplayEvent
=======
            | ItemType::ReplayRecording
>>>>>>> 3e3882c9
            | ItemType::Profile => false,

            // The unknown item type can observe any behavior, most likely there are going to be no
            // item types added that create events.
            ItemType::Unknown(_) => false,
        }
    }

    /// Determines whether the given item requires an event with identifier.
    ///
    /// This is true for all items except session health events.
    pub fn requires_event(&self) -> bool {
        match self.ty() {
            ItemType::Event => true,
            ItemType::Transaction => true,
            ItemType::Security => true,
            ItemType::Attachment => true,
            ItemType::FormData => true,
            ItemType::RawSecurity => true,
            ItemType::UnrealReport => true,
            ItemType::UserReport => true,
            ItemType::ReplayEvent => true,
            ItemType::Session => false,
            ItemType::Sessions => false,
            ItemType::Metrics => false,
            ItemType::MetricBuckets => false,
            ItemType::ClientReport => false,
            ItemType::ReplayRecording => false,
            ItemType::Profile => true,

            // Since this Relay cannot interpret the semantics of this item, it does not know
            // whether it requires an event or not. Depending on the strategy, this can cause two
            // wrong actions here:
            //  1. return false, but the item requires an event. It is split off by Relay and
            //     handled separately. If the event is rate limited or filtered, the item still gets
            //     ingested and needs to be pruned at a later point in the pipeline. This also
            //     happens with standalone attachments.
            //  2. return true, but the item does not require an event. It is kept in the same
            //     envelope and dropped along with the event, even though it should be ingested.
            // Realistically, most new item types should be ingested largely independent of events,
            // and the ingest pipeline needs to assume split submission from clients. This makes
            // returning `false` the safer option.
            ItemType::Unknown(_) => false,
        }
    }
}

pub type Items = SmallVec<[Item; 3]>;
pub type ItemIter<'a> = std::slice::Iter<'a, Item>;
pub type ItemIterMut<'a> = std::slice::IterMut<'a, Item>;

#[derive(Clone, Debug, Deserialize, Serialize)]
pub struct EnvelopeHeaders<M = RequestMeta> {
    /// Unique identifier of the event associated to this envelope.
    ///
    /// Envelopes without contained events do not contain an event id.  This is for instance
    /// the case for session metrics.
    #[serde(skip_serializing_if = "Option::is_none")]
    event_id: Option<EventId>,

    /// Further event information derived from a store request.
    #[serde(flatten)]
    meta: M,

    /// Data retention in days for the items of this envelope.
    ///
    /// This value is always overwritten in processing mode by the value specified in the project
    /// configuration.
    #[serde(default, skip_serializing_if = "Option::is_none")]
    retention: Option<u16>,

    /// Timestamp when the event has been sent, according to the SDK.
    ///
    /// This can be used to perform drift correction.
    #[serde(default, skip_serializing_if = "Option::is_none")]
    sent_at: Option<DateTime<Utc>>,

    /// Trace context associated with the request
    #[serde(default, skip_serializing_if = "Option::is_none")]
    trace: Option<ErrorBoundary<TraceContext>>,

    /// Other attributes for forward compatibility.
    #[serde(flatten)]
    other: BTreeMap<String, Value>,
}

impl EnvelopeHeaders<PartialMeta> {
    /// Validate and apply request meta into partial envelope headers.
    ///
    /// If there is a mismatch, `EnvelopeError::HeaderMismatch` is returned.
    ///
    /// This method validates the following headers:
    ///  - DSN project (required)
    ///  - DSN public key (required)
    ///  - Origin (if present)
    fn complete(self, request_meta: RequestMeta) -> Result<EnvelopeHeaders, EnvelopeError> {
        let meta = self.meta;

        // Relay does not read the envelope's headers before running initial validation and fully
        // relies on request headers at the moment. Technically, the envelope's meta is checked
        // again once the event goes into the EnvelopeManager, but we want to be as accurate as
        // possible in the endpoint already.
        if meta.origin().is_some() && meta.origin() != request_meta.origin() {
            return Err(EnvelopeError::HeaderMismatch("origin"));
        }

        if let Some(dsn) = meta.dsn() {
            if dsn.project_id() != request_meta.dsn().project_id() {
                return Err(EnvelopeError::HeaderMismatch("project id"));
            }
            if dsn.public_key() != request_meta.dsn().public_key() {
                return Err(EnvelopeError::HeaderMismatch("public key"));
            }
        }

        Ok(EnvelopeHeaders {
            event_id: self.event_id,
            meta: meta.copy_to(request_meta),
            retention: self.retention,
            sent_at: self.sent_at,
            trace: self.trace,
            other: self.other,
        })
    }
}

#[derive(Clone, Debug)]
pub struct Envelope {
    headers: EnvelopeHeaders,
    items: Items,
}

impl Envelope {
    /// Creates an envelope from request information.
    pub fn from_request(event_id: Option<EventId>, meta: RequestMeta) -> Self {
        Self {
            headers: EnvelopeHeaders {
                event_id,
                meta,
                retention: None,
                sent_at: None,
                other: BTreeMap::new(),
                trace: None,
            },
            items: Items::new(),
        }
    }

    /// Parses an envelope from bytes.
    #[allow(dead_code)]
    pub fn parse_bytes(bytes: Bytes) -> Result<Self, EnvelopeError> {
        let (headers, offset) = Self::parse_headers(&bytes)?;
        let items = Self::parse_items(&bytes, offset)?;

        Ok(Envelope { headers, items })
    }

    /// Parses an envelope taking into account a request.
    ///
    /// This method is intended to be used when parsing an envelope that was sent as part of a web
    /// request. It validates that request headers are in line with the envelope's headers.
    ///
    /// If no event id is provided explicitly, one is created on the fly.
    pub fn parse_request(bytes: Bytes, request_meta: RequestMeta) -> Result<Self, EnvelopeError> {
        let (partial_headers, offset) = Self::parse_headers::<PartialMeta>(&bytes)?;
        let mut headers = partial_headers.complete(request_meta)?;

        // Event-related envelopes *must* contain an event id.
        let items = Self::parse_items(&bytes, offset)?;
        if items.iter().any(Item::requires_event) {
            headers.event_id.get_or_insert_with(EventId::new);
        }

        Ok(Envelope { headers, items })
    }

    /// Returns the number of items in this envelope.
    #[allow(dead_code)]
    pub fn len(&self) -> usize {
        self.items.len()
    }

    /// Returns `true` if this envelope does not contain any items.
    #[allow(dead_code)]
    pub fn is_empty(&self) -> bool {
        self.items.is_empty()
    }

    /// Unique identifier of the event associated to this envelope.
    ///
    /// The envelope may directly contain an event which has this id. Alternatively, it can contain
    /// payloads that can be transformed into events (such as security reports). Lastly, there can
    /// be additional information to an event, such as attachments.
    ///
    /// It's permissible for envelopes to not contain event bound information such as session data
    /// in which case this returns None.
    pub fn event_id(&self) -> Option<EventId> {
        self.headers.event_id
    }

    /// Returns event metadata information.
    pub fn meta(&self) -> &RequestMeta {
        &self.headers.meta
    }

    /// Returns a mutable reference to event metadata information.
    pub fn meta_mut(&mut self) -> &mut RequestMeta {
        &mut self.headers.meta
    }

    /// Returns the data retention in days for items in this envelope.
    #[cfg_attr(not(feature = "processing"), allow(dead_code))]
    pub fn retention(&self) -> u16 {
        self.headers.retention.unwrap_or(DEFAULT_EVENT_RETENTION)
    }

    /// When the event has been sent, according to the SDK.
    pub fn sent_at(&self) -> Option<DateTime<Utc>> {
        self.headers.sent_at
    }

    /// Sets the timestamp at which an envelope is sent to the upstream.
    pub fn set_sent_at(&mut self, sent_at: DateTime<Utc>) {
        self.headers.sent_at = Some(sent_at);
    }

    /// Sets the data retention in days for items in this envelope.
    pub fn set_retention(&mut self, retention: u16) {
        self.headers.retention = Some(retention);
    }

    /// Returns the specified header value, if present.
    #[cfg_attr(not(feature = "processing"), allow(dead_code))]
    pub fn get_header<K>(&self, name: &K) -> Option<&Value>
    where
        String: Borrow<K>,
        K: Ord + ?Sized,
    {
        self.headers.other.get(name)
    }

    /// Sets the specified header value, returning the previous one if present.
    pub fn set_header<S, V>(&mut self, name: S, value: V) -> Option<Value>
    where
        S: Into<String>,
        V: Into<Value>,
    {
        self.headers.other.insert(name.into(), value.into())
    }

    /// Returns an iterator over items in this envelope.
    ///
    /// Note that iteration order may change when using `take_item`.
    pub fn items(&self) -> ItemIter<'_> {
        self.items.iter()
    }

    /// Returns a mutable iterator over items in this envelope.
    ///
    /// Note that iteration order may change when using `take_item`.
    pub fn items_mut(&mut self) -> ItemIterMut<'_> {
        self.items.iter_mut()
    }

    /// Returns the an option with a reference to the first item that matches
    /// the predicate, or None if the predicate is not matched by any item.
    pub fn get_item_by<F>(&self, mut pred: F) -> Option<&Item>
    where
        F: FnMut(&Item) -> bool,
    {
        self.items().find(|item| pred(item))
    }

    /// Returns the an option with a mutable reference to the first item that matches
    /// the predicate, or None if the predicate is not matched by any item.
    pub fn get_item_by_mut<F>(&mut self, mut pred: F) -> Option<&mut Item>
    where
        F: FnMut(&Item) -> bool,
    {
        self.items_mut().find(|item| pred(item))
    }

    /// Removes and returns the first item that matches the given condition.
    pub fn take_item_by<F>(&mut self, cond: F) -> Option<Item>
    where
        F: FnMut(&Item) -> bool,
    {
        let index = self.items.iter().position(cond);
        index.map(|index| self.items.swap_remove(index))
    }

    /// Adds a new item to this envelope.
    pub fn add_item(&mut self, item: Item) {
        self.items.push(item)
    }

    /// Splits the envelope by the given predicate.
    ///
    /// The predicate passed to `split_by()` can return `true`, or `false`. If it returns `true` or
    /// `false` for all items, then this returns `None`. Otherwise, a new envelope is constructed
    /// with all items that return `true`. Items that return `false` remain in this envelope.
    ///
    /// The returned envelope assumes the same headers.
    pub fn split_by<F>(&mut self, mut f: F) -> Option<Self>
    where
        F: FnMut(&Item) -> bool,
    {
        let split_count = self.items().filter(|item| f(item)).count();
        if split_count == self.len() || split_count == 0 {
            return None;
        }

        let old_items = std::mem::take(&mut self.items);
        let (split_items, own_items) = old_items.into_iter().partition(f);
        self.items = own_items;

        Some(Envelope {
            headers: self.headers.clone(),
            items: split_items,
        })
    }

    pub fn trace_context(&self) -> Option<&TraceContext> {
        match &self.headers.trace {
            Option::None => None,
            Option::Some(ErrorBoundary::Err(_)) => None,
            Option::Some(ErrorBoundary::Ok(t)) => Some(t),
        }
    }

    /// Retains only the items specified by the predicate.
    ///
    /// In other words, remove all elements where `f(&item)` returns `false`. This method operates
    /// in place and preserves the order of the retained items.
    pub fn retain_items<F>(&mut self, f: F)
    where
        F: FnMut(&mut Item) -> bool,
    {
        self.items.retain(f)
    }

    /// Serializes this envelope into the given writer.
    pub fn serialize<W>(&self, mut writer: W) -> Result<(), EnvelopeError>
    where
        W: Write,
    {
        serde_json::to_writer(&mut writer, &self.headers).map_err(EnvelopeError::HeaderIoFailed)?;
        self.write(&mut writer, b"\n")?;

        for item in &self.items {
            serde_json::to_writer(&mut writer, &item.headers)
                .map_err(EnvelopeError::HeaderIoFailed)?;
            self.write(&mut writer, b"\n")?;

            self.write(&mut writer, &item.payload)?;
            self.write(&mut writer, b"\n")?;
        }

        Ok(())
    }

    /// Serializes this envelope into a buffer.
    pub fn to_vec(&self) -> Result<Vec<u8>, EnvelopeError> {
        let mut vec = Vec::new(); // TODO: Preallocate?
        self.serialize(&mut vec)?;
        Ok(vec)
    }

    fn parse_headers<M>(slice: &[u8]) -> Result<(EnvelopeHeaders<M>, usize), EnvelopeError>
    where
        M: DeserializeOwned,
    {
        let mut stream = serde_json::Deserializer::from_slice(slice).into_iter();

        let headers = match stream.next() {
            None => return Err(EnvelopeError::MissingHeader),
            Some(Err(error)) => return Err(EnvelopeError::InvalidHeader(error)),
            Some(Ok(headers)) => headers,
        };

        // Each header is terminated by a UNIX newline.
        Self::require_termination(slice, stream.byte_offset())?;

        Ok((headers, stream.byte_offset() + 1))
    }

    fn parse_items(bytes: &Bytes, mut offset: usize) -> Result<Items, EnvelopeError> {
        let mut items = Items::new();

        while offset < bytes.len() {
            let (item, item_size) = Self::parse_item(bytes.slice_from(offset))?;
            offset += item_size;
            items.push(item);
        }

        Ok(items)
    }

    fn parse_item(bytes: Bytes) -> Result<(Item, usize), EnvelopeError> {
        let slice = bytes.as_ref();
        let mut stream = serde_json::Deserializer::from_slice(slice).into_iter();

        let headers: ItemHeaders = match stream.next() {
            None => return Err(EnvelopeError::UnexpectedEof),
            Some(Err(error)) => return Err(EnvelopeError::InvalidItemHeader(error)),
            Some(Ok(headers)) => headers,
        };

        // Each header is terminated by a UNIX newline.
        let headers_end = stream.byte_offset();
        Self::require_termination(slice, headers_end)?;

        // The last header does not require a trailing newline, so `payload_start` may point
        // past the end of the buffer.
        let payload_start = std::cmp::min(headers_end + 1, bytes.len());
        let payload_end = match headers.length {
            Some(len) => {
                let payload_end = payload_start + len as usize;
                if bytes.len() < payload_end {
                    // NB: `Bytes::slice` panics if the indices are out of range.
                    return Err(EnvelopeError::UnexpectedEof);
                }

                // Each payload is terminated by a UNIX newline.
                Self::require_termination(slice, payload_end)?;
                payload_end
            }
            None => match bytes[payload_start..].iter().position(|b| *b == b'\n') {
                Some(relative_end) => payload_start + relative_end,
                None => bytes.len(),
            },
        };

        let payload = bytes.slice(payload_start, payload_end);
        let item = Item { headers, payload };

        Ok((item, payload_end + 1))
    }

    fn require_termination(slice: &[u8], offset: usize) -> Result<(), EnvelopeError> {
        match slice.get(offset) {
            Some(&b'\n') | None => Ok(()),
            Some(_) => Err(EnvelopeError::MissingNewline),
        }
    }

    fn write<W>(&self, mut writer: W, buf: &[u8]) -> Result<(), EnvelopeError>
    where
        W: Write,
    {
        writer
            .write_all(buf)
            .map_err(EnvelopeError::PayloadIoFailed)
    }
}

#[cfg(test)]
mod tests {
    use super::*;

    use relay_common::ProjectId;

    fn request_meta() -> RequestMeta {
        let dsn = "https://e12d836b15bb49d7bbf99e64295d995b:@sentry.io/42"
            .parse()
            .unwrap();

        RequestMeta::new(dsn)
    }

    #[test]
    fn test_item_empty() {
        let item = Item::new(ItemType::Attachment);

        assert_eq!(item.payload(), Bytes::new());
        assert_eq!(item.len(), 0);
        assert!(item.is_empty());

        assert_eq!(item.content_type(), None);
    }

    #[test]
    fn test_item_set_payload() {
        let mut item = Item::new(ItemType::Event);

        let payload = Bytes::from(&br#"{"event_id":"3adcb99a1be84a5d8057f2eb9a0161ce"}"#[..]);
        item.set_payload(ContentType::Json, payload.clone());

        // Payload
        assert_eq!(item.payload(), payload);
        assert_eq!(item.len(), payload.len());
        assert!(!item.is_empty());

        // Meta data
        assert_eq!(item.content_type(), Some(&ContentType::Json));
    }

    #[test]
    fn test_item_set_header() {
        let mut item = Item::new(ItemType::Event);
        item.set_header("custom", 42u64);

        assert_eq!(item.get_header("custom"), Some(&Value::from(42u64)));
        assert_eq!(item.get_header("anything"), None);
    }

    #[test]
    fn test_envelope_empty() {
        let event_id = EventId::new();
        let envelope = Envelope::from_request(Some(event_id), request_meta());

        assert_eq!(envelope.event_id(), Some(event_id));
        assert_eq!(envelope.len(), 0);
        assert!(envelope.is_empty());

        assert!(envelope.items().next().is_none());
    }

    #[test]
    fn test_envelope_add_item() {
        let event_id = EventId::new();
        let mut envelope = Envelope::from_request(Some(event_id), request_meta());
        envelope.add_item(Item::new(ItemType::Attachment));

        assert_eq!(envelope.len(), 1);
        assert!(!envelope.is_empty());

        let items: Vec<_> = envelope.items().collect();
        assert_eq!(items.len(), 1);
        assert_eq!(items[0].ty(), &ItemType::Attachment);
    }

    #[test]
    fn test_envelope_take_item() {
        let event_id = EventId::new();
        let mut envelope = Envelope::from_request(Some(event_id), request_meta());

        let mut item1 = Item::new(ItemType::Attachment);
        item1.set_filename("item1");
        envelope.add_item(item1);

        let mut item2 = Item::new(ItemType::Attachment);
        item2.set_filename("item2");
        envelope.add_item(item2);

        let taken = envelope
            .take_item_by(|item| item.ty() == &ItemType::Attachment)
            .expect("should return some item");

        assert_eq!(taken.filename(), Some("item1"));

        assert!(envelope
            .take_item_by(|item| item.ty() == &ItemType::Event)
            .is_none());
    }

    #[test]
    fn test_deserialize_envelope_empty() {
        // Without terminating newline after header
        let bytes = Bytes::from("{\"event_id\":\"9ec79c33ec9942ab8353589fcb2e04dc\",\"dsn\":\"https://e12d836b15bb49d7bbf99e64295d995b:@sentry.io/42\"}");
        let envelope = Envelope::parse_bytes(bytes).unwrap();

        let event_id = EventId("9ec79c33ec9942ab8353589fcb2e04dc".parse().unwrap());
        assert_eq!(envelope.event_id(), Some(event_id));
        assert_eq!(envelope.len(), 0);
    }

    #[test]
    fn test_deserialize_request_meta() {
        let bytes = Bytes::from("{\"event_id\":\"9ec79c33ec9942ab8353589fcb2e04dc\",\"dsn\":\"https://e12d836b15bb49d7bbf99e64295d995b:@other.sentry.io/42\",\"client\":\"sentry/javascript\",\"version\":6,\"origin\":\"http://localhost/\",\"remote_addr\":\"127.0.0.1\",\"forwarded_for\":\"8.8.8.8\",\"user_agent\":\"sentry-cli/1.0\"}");
        let envelope = Envelope::parse_bytes(bytes).unwrap();
        let meta = envelope.meta();

        let dsn = "https://e12d836b15bb49d7bbf99e64295d995b:@other.sentry.io/42"
            .parse()
            .unwrap();
        assert_eq!(*meta.dsn(), dsn);
        assert_eq!(meta.project_id(), Some(ProjectId::new(42)));
        assert_eq!(
            meta.public_key().as_str(),
            "e12d836b15bb49d7bbf99e64295d995b"
        );
        assert_eq!(meta.client(), Some("sentry/javascript"));
        assert_eq!(meta.version(), 6);
        assert_eq!(meta.origin(), Some(&"http://localhost/".parse().unwrap()));
        assert_eq!(meta.remote_addr(), Some("127.0.0.1".parse().unwrap()));
        assert_eq!(meta.forwarded_for(), "8.8.8.8");
        assert_eq!(meta.user_agent(), Some("sentry-cli/1.0"));
    }

    #[test]
    fn test_deserialize_envelope_empty_newline() {
        // With terminating newline after header
        let bytes = Bytes::from("{\"event_id\":\"9ec79c33ec9942ab8353589fcb2e04dc\",\"dsn\":\"https://e12d836b15bb49d7bbf99e64295d995b:@sentry.io/42\"}\n");
        let envelope = Envelope::parse_bytes(bytes).unwrap();
        assert_eq!(envelope.len(), 0);
    }

    #[test]
    fn test_deserialize_envelope_empty_item_newline() {
        // With terminating newline after item payload
        let bytes = Bytes::from(
            "\
             {\"event_id\":\"9ec79c33ec9942ab8353589fcb2e04dc\",\"dsn\":\"https://e12d836b15bb49d7bbf99e64295d995b:@sentry.io/42\"}\n\
             {\"type\":\"attachment\",\"length\":0}\n\
             \n\
             {\"type\":\"attachment\",\"length\":0}\n\
             ",
        );

        let envelope = Envelope::parse_bytes(bytes).unwrap();
        assert_eq!(envelope.len(), 2);

        let items: Vec<_> = envelope.items().collect();
        assert_eq!(items[0].len(), 0);
        assert_eq!(items[1].len(), 0);
    }

    #[test]
    fn test_deserialize_envelope_empty_item_eof() {
        // With terminating newline after item payload
        let bytes = Bytes::from(
            "\
             {\"event_id\":\"9ec79c33ec9942ab8353589fcb2e04dc\",\"dsn\":\"https://e12d836b15bb49d7bbf99e64295d995b:@sentry.io/42\"}\n\
             {\"type\":\"attachment\",\"length\":0}\n\
             \n\
             {\"type\":\"attachment\",\"length\":0}\
             ",
        );

        let envelope = Envelope::parse_bytes(bytes).unwrap();
        assert_eq!(envelope.len(), 2);

        let items: Vec<_> = envelope.items().collect();
        assert_eq!(items[0].len(), 0);
        assert_eq!(items[1].len(), 0);
    }

    #[test]
    fn test_deserialize_envelope_implicit_length() {
        // With terminating newline after item payload
        let bytes = Bytes::from(
            "\
             {\"event_id\":\"9ec79c33ec9942ab8353589fcb2e04dc\",\"dsn\":\"https://e12d836b15bb49d7bbf99e64295d995b:@sentry.io/42\"}\n\
             {\"type\":\"attachment\"}\n\
             helloworld\n\
             ",
        );

        let envelope = Envelope::parse_bytes(bytes).unwrap();
        assert_eq!(envelope.len(), 1);

        let items: Vec<_> = envelope.items().collect();
        assert_eq!(items[0].len(), 10);
    }

    #[test]
    fn test_deserialize_envelope_implicit_length_eof() {
        // With item ending the envelope
        let bytes = Bytes::from(
            "\
             {\"event_id\":\"9ec79c33ec9942ab8353589fcb2e04dc\",\"dsn\":\"https://e12d836b15bb49d7bbf99e64295d995b:@sentry.io/42\"}\n\
             {\"type\":\"attachment\"}\n\
             helloworld\
             ",
        );

        let envelope = Envelope::parse_bytes(bytes).unwrap();
        assert_eq!(envelope.len(), 1);

        let items: Vec<_> = envelope.items().collect();
        assert_eq!(items[0].len(), 10);
    }

    #[test]
    fn test_deserialize_envelope_implicit_length_empty_eof() {
        // Empty item with implicit length ending the envelope
        // Panic regression test.
        let bytes = Bytes::from(
            "\
             {\"event_id\":\"9ec79c33ec9942ab8353589fcb2e04dc\",\"dsn\":\"https://e12d836b15bb49d7bbf99e64295d995b:@sentry.io/42\"}\n\
             {\"type\":\"attachment\"}\
             ",
        );

        let envelope = Envelope::parse_bytes(bytes).unwrap();
        assert_eq!(envelope.len(), 1);

        let items: Vec<_> = envelope.items().collect();
        assert_eq!(items[0].len(), 0);
    }

    #[test]
    fn test_deserialize_envelope_multiple_items() {
        // With terminating newline
        let bytes = Bytes::from(&b"\
            {\"event_id\":\"9ec79c33ec9942ab8353589fcb2e04dc\",\"dsn\":\"https://e12d836b15bb49d7bbf99e64295d995b:@sentry.io/42\"}\n\
            {\"type\":\"attachment\",\"length\":10,\"content_type\":\"text/plain\",\"filename\":\"hello.txt\"}\n\
            \xef\xbb\xbfHello\r\n\n\
            {\"type\":\"event\",\"length\":41,\"content_type\":\"application/json\",\"filename\":\"application.log\"}\n\
            {\"message\":\"hello world\",\"level\":\"error\"}\n\
        "[..]);

        let envelope = Envelope::parse_bytes(bytes).unwrap();

        assert_eq!(envelope.len(), 2);
        let items: Vec<_> = envelope.items().collect();

        assert_eq!(items[0].ty(), &ItemType::Attachment);
        assert_eq!(items[0].len(), 10);
        assert_eq!(
            items[0].payload(),
            Bytes::from(&b"\xef\xbb\xbfHello\r\n"[..])
        );
        assert_eq!(items[0].content_type(), Some(&ContentType::Text));

        assert_eq!(items[1].ty(), &ItemType::Event);
        assert_eq!(items[1].len(), 41);
        assert_eq!(
            items[1].payload(),
            Bytes::from("{\"message\":\"hello world\",\"level\":\"error\"}")
        );
        assert_eq!(items[1].content_type(), Some(&ContentType::Json));
        assert_eq!(items[1].filename(), Some("application.log"));
    }

    #[test]
    fn test_deserialize_envelope_unknown_item() {
        // With terminating newline after item payload
        let bytes = Bytes::from(
            "\
             {\"event_id\":\"9ec79c33ec9942ab8353589fcb2e04dc\",\"dsn\":\"https://e12d836b15bb49d7bbf99e64295d995b:@sentry.io/42\"}\n\
             {\"type\":\"invalid_unknown\"}\n\
             helloworld\n\
             ",
        );

        let envelope = Envelope::parse_bytes(bytes).unwrap();
        assert_eq!(envelope.len(), 1);

        let items: Vec<_> = envelope.items().collect();
        assert_eq!(items[0].len(), 10);
    }

    #[test]
    fn test_deserialize_envelope_replay_recording() {
        let bytes = Bytes::from(
            "\
             {\"event_id\":\"9ec79c33ec9942ab8353589fcb2e04dc\",\"dsn\":\"https://e12d836b15bb49d7bbf99e64295d995b:@sentry.io/42\"}\n\
             {\"type\":\"replay_recording\"}\n\
             helloworld\n\
             ",
        );

        let envelope = Envelope::parse_bytes(bytes).unwrap();
        assert_eq!(envelope.len(), 1);
        let items: Vec<_> = envelope.items().collect();
        assert_eq!(items[0].ty(), &ItemType::ReplayRecording);
    }

    #[test]
    fn test_parse_request_envelope() {
        let bytes = Bytes::from("{\"event_id\":\"9ec79c33ec9942ab8353589fcb2e04dc\"}");
        let envelope = Envelope::parse_request(bytes, request_meta()).unwrap();
        let meta = envelope.meta();

        // This test asserts that all information from the envelope is overwritten with request
        // information. Note that the envelope's DSN points to "other.sentry.io", but all other
        // information matches the DSN.

        let dsn = "https://e12d836b15bb49d7bbf99e64295d995b:@sentry.io/42"
            .parse()
            .unwrap();
        assert_eq!(*meta.dsn(), dsn);
        assert_eq!(meta.project_id(), Some(ProjectId::new(42)));
        assert_eq!(
            meta.public_key().as_str(),
            "e12d836b15bb49d7bbf99e64295d995b"
        );
        assert_eq!(meta.client(), Some("sentry/client"));
        assert_eq!(meta.version(), 7);
        assert_eq!(meta.origin(), Some(&"http://origin/".parse().unwrap()));
        assert_eq!(meta.remote_addr(), Some("192.168.0.1".parse().unwrap()));
        assert_eq!(meta.forwarded_for(), "");
        assert_eq!(meta.user_agent(), Some("sentry/agent"));
    }

    #[test]
    fn test_parse_request_no_dsn() {
        let bytes = Bytes::from("{\"event_id\":\"9ec79c33ec9942ab8353589fcb2e04dc\"}");
        let envelope = Envelope::parse_request(bytes, request_meta()).unwrap();
        let meta = envelope.meta();

        // DSN should be assumed from the request.
        assert_eq!(meta.dsn(), request_meta().dsn());
    }

    #[test]
    fn test_parse_request_sent_at() {
        let bytes = Bytes::from("{\"event_id\":\"9ec79c33ec9942ab8353589fcb2e04dc\", \"sent_at\": \"1970-01-01T00:02:03Z\"}");
        let envelope = Envelope::parse_request(bytes, request_meta()).unwrap();
        let sent_at = envelope.sent_at().unwrap();

        // DSN should be assumed from the request.
        assert_eq!(sent_at.timestamp(), 123);
    }

    #[test]
    fn test_parse_request_sent_at_null() {
        let bytes =
            Bytes::from("{\"event_id\":\"9ec79c33ec9942ab8353589fcb2e04dc\", \"sent_at\": null}");
        let envelope = Envelope::parse_request(bytes, request_meta()).unwrap();
        assert!(envelope.sent_at().is_none());
    }

    #[test]
    fn test_parse_request_no_origin() {
        let bytes = Bytes::from("{\"event_id\":\"9ec79c33ec9942ab8353589fcb2e04dc\",\"dsn\":\"https://e12d836b15bb49d7bbf99e64295d995b:@sentry.io/42\"}");
        let envelope = Envelope::parse_request(bytes, request_meta()).unwrap();
        let meta = envelope.meta();

        // Origin validation should skip a missing origin.
        assert_eq!(meta.origin(), Some(&"http://origin/".parse().unwrap()));
    }

    #[test]
    #[should_panic(expected = "project id")]
    fn test_parse_request_validate_project() {
        let bytes = Bytes::from("{\"event_id\":\"9ec79c33ec9942ab8353589fcb2e04dc\",\"dsn\":\"https://e12d836b15bb49d7bbf99e64295d995b:@sentry.io/99\"}");
        Envelope::parse_request(bytes, request_meta()).unwrap();
    }

    #[test]
    #[should_panic(expected = "public key")]
    fn test_parse_request_validate_key() {
        let bytes = Bytes::from("{\"event_id\":\"9ec79c33ec9942ab8353589fcb2e04dc\",\"dsn\":\"https://aaaaaaaaaaaaaaaaaaaaaaaaaaaaaaaa:@sentry.io/42\"}");
        Envelope::parse_request(bytes, request_meta()).unwrap();
    }

    #[test]
    #[should_panic(expected = "origin")]
    fn test_parse_request_validate_origin() {
        let bytes = Bytes::from("{\"event_id\":\"9ec79c33ec9942ab8353589fcb2e04dc\",\"dsn\":\"https://e12d836b15bb49d7bbf99e64295d995b:@sentry.io/42\",\"origin\":\"http://localhost/\"}");
        Envelope::parse_request(bytes, request_meta()).unwrap();
    }

    #[test]
    fn test_serialize_envelope_empty() {
        let event_id = EventId("9ec79c33ec9942ab8353589fcb2e04dc".parse().unwrap());
        let envelope = Envelope::from_request(Some(event_id), request_meta());

        let mut buffer = Vec::new();
        envelope.serialize(&mut buffer).unwrap();

        let stringified = String::from_utf8_lossy(&buffer);
        insta::assert_snapshot!(stringified, @r###"{"event_id":"9ec79c33ec9942ab8353589fcb2e04dc","dsn":"https://e12d836b15bb49d7bbf99e64295d995b:@sentry.io/42","client":"sentry/client","version":7,"origin":"http://origin/","remote_addr":"192.168.0.1","user_agent":"sentry/agent"}
"###);
    }

    #[test]
    fn test_serialize_envelope_attachments() {
        let event_id = EventId("9ec79c33ec9942ab8353589fcb2e04dc".parse().unwrap());
        let mut envelope = Envelope::from_request(Some(event_id), request_meta());

        let mut item = Item::new(ItemType::Event);
        item.set_payload(
            ContentType::Json,
            "{\"message\":\"hello world\",\"level\":\"error\"}",
        );
        envelope.add_item(item);

        let mut item = Item::new(ItemType::Attachment);
        item.set_payload(ContentType::Text, &b"Hello\r\n"[..]);
        item.set_filename("application.log");
        envelope.add_item(item);

        let mut buffer = Vec::new();
        envelope.serialize(&mut buffer).unwrap();

        let stringified = String::from_utf8_lossy(&buffer);
        insta::assert_snapshot!(stringified, @r###"
        {"event_id":"9ec79c33ec9942ab8353589fcb2e04dc","dsn":"https://e12d836b15bb49d7bbf99e64295d995b:@sentry.io/42","client":"sentry/client","version":7,"origin":"http://origin/","remote_addr":"192.168.0.1","user_agent":"sentry/agent"}
        {"type":"event","length":41,"content_type":"application/json"}
        {"message":"hello world","level":"error"}
        {"type":"attachment","length":7,"content_type":"text/plain","filename":"application.log"}
        Hello

        "###);
    }

    #[test]
    fn test_split_envelope_none() {
        let mut envelope = Envelope::from_request(Some(EventId::new()), request_meta());
        envelope.add_item(Item::new(ItemType::Attachment));
        envelope.add_item(Item::new(ItemType::Attachment));

        // Does not split when no item matches.
        let split_opt = envelope.split_by(|item| item.ty() == &ItemType::Session);
        assert!(split_opt.is_none());
    }

    #[test]
    fn test_split_envelope_all() {
        let mut envelope = Envelope::from_request(Some(EventId::new()), request_meta());
        envelope.add_item(Item::new(ItemType::Session));
        envelope.add_item(Item::new(ItemType::Session));

        // Does not split when all items match.
        let split_opt = envelope.split_by(|item| item.ty() == &ItemType::Session);
        assert!(split_opt.is_none());
    }

    #[test]
    fn test_split_envelope_some() {
        let mut envelope = Envelope::from_request(Some(EventId::new()), request_meta());
        envelope.add_item(Item::new(ItemType::Session));
        envelope.add_item(Item::new(ItemType::Attachment));

        let split_opt = envelope.split_by(|item| item.ty() == &ItemType::Session);
        let split_envelope = split_opt.expect("split_by returns an Envelope");

        assert_eq!(split_envelope.len(), 1);
        assert_eq!(split_envelope.event_id(), envelope.event_id());

        // Matching items have moved into the split envelope.
        for item in split_envelope.items() {
            assert_eq!(item.ty(), &ItemType::Session);
        }

        for item in envelope.items() {
            assert_eq!(item.ty(), &ItemType::Attachment);
        }
    }
}<|MERGE_RESOLUTION|>--- conflicted
+++ resolved
@@ -103,15 +103,10 @@
     ClientReport,
     /// Profile event payload encoded in JSON
     Profile,
-<<<<<<< HEAD
-    /// Replay Payload blob payload
-    ReplayPayload,
     /// Replay metadata and breadcrumb payload
     ReplayEvent,
-=======
     /// Replay Recording data
     ReplayRecording,
->>>>>>> 3e3882c9
     /// A new item type that is yet unknown by this version of Relay.
     ///
     /// By default, items of this type are forwarded without modification. Processing Relays and
@@ -151,12 +146,8 @@
             Self::MetricBuckets => write!(f, "metric_buckets"),
             Self::ClientReport => write!(f, "client_report"),
             Self::Profile => write!(f, "profile"),
-<<<<<<< HEAD
-            Self::ReplayPayload => write!(f, "replay_payload"),
             Self::ReplayEvent => write!(f, "replay_event"),
-=======
             Self::ReplayRecording => write!(f, "replay_recording"),
->>>>>>> 3e3882c9
             Self::Unknown(s) => s.fmt(f),
         }
     }
@@ -166,6 +157,7 @@
     type Err = std::convert::Infallible;
 
     fn from_str(s: &str) -> Result<Self, Self::Err> {
+        println!("zzz");
         Ok(match s {
             "event" => Self::Event,
             "transaction" => Self::Transaction,
@@ -181,12 +173,8 @@
             "metric_buckets" => Self::MetricBuckets,
             "client_report" => Self::ClientReport,
             "profile" => Self::Profile,
-<<<<<<< HEAD
-            "replay_payload" => Self::ReplayPayload,
             "replay_event" => Self::ReplayEvent,
-=======
             "replay_recording" => Self::ReplayRecording,
->>>>>>> 3e3882c9
             other => Self::Unknown(other.to_owned()),
         })
     }
@@ -642,12 +630,8 @@
             | ItemType::Metrics
             | ItemType::MetricBuckets
             | ItemType::ClientReport
-<<<<<<< HEAD
-            | ItemType::ReplayPayload
             | ItemType::ReplayEvent
-=======
             | ItemType::ReplayRecording
->>>>>>> 3e3882c9
             | ItemType::Profile => false,
 
             // The unknown item type can observe any behavior, most likely there are going to be no
