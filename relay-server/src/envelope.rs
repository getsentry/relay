//! Implementation of event envelopes.
//!
//! Envelopes are containers for payloads related to Sentry events. Similar to multipart form data
//! requests, each envelope has global headers and a set of items, such as the event payload, an
//! attachment, or intermediate payloads.
//!
//! During event ingestion, envelope items are normalized. While incoming envelopes may contain
//! items like security reports or raw form data, outgoing envelopes can only contain events and
//! attachments. All other items have to be transformed into one or the other (usually merged into
//! the event).
//!
//! Envelopes have a well-defined serialization format. It is roughly:
//!
//! ```plain
//! <json headers>\n
//! <item headers>\n
//! payload\n
//! ...
//! ```
//!
//! JSON headers and item headers must not contain line breaks. Payloads can be any binary encoding.
//! This is enabled by declaring an explicit length in the item headers. Example:
//!
//! ```plain
//! {"event_id":"9ec79c33ec9942ab8353589fcb2e04dc","dsn": "https://e12d836b15bb49d7bbf99e64295d995b:@sentry.io/42"}
//! {"type":"event","length":41,"content_type":"application/json"}
//! {"message":"hello world","level":"error"}
//! {"type":"attachment","length":7,"content_type":"text/plain","filename":"application.log"}
//! Hello
//!
//! ```

use std::borrow::Borrow;
use std::collections::BTreeMap;
use std::fmt;
use std::io::{self, Write};

use bytes::Bytes;
use chrono::{DateTime, Utc};
use failure::Fail;
use relay_common::UnixTimestamp;
use serde::{de::DeserializeOwned, Deserialize, Serialize};
use smallvec::SmallVec;

use relay_general::protocol::{EventId, EventType};
use relay_general::types::Value;
use relay_sampling::TraceContext;

use crate::constants::DEFAULT_EVENT_RETENTION;
use crate::extractors::{PartialMeta, RequestMeta};
use crate::utils::ErrorBoundary;

pub const CONTENT_TYPE: &str = "application/x-sentry-envelope";

#[derive(Debug, Fail)]
pub enum EnvelopeError {
    #[fail(display = "unexpected end of file")]
    UnexpectedEof,
    #[fail(display = "missing envelope header")]
    MissingHeader,
    #[fail(display = "missing newline after header or payload")]
    MissingNewline,
    #[fail(display = "invalid envelope header")]
    InvalidHeader(#[cause] serde_json::Error),
    #[fail(display = "{} header mismatch between envelope and request", _0)]
    HeaderMismatch(&'static str),
    #[fail(display = "invalid item header")]
    InvalidItemHeader(#[cause] serde_json::Error),
    #[fail(display = "failed to write header")]
    HeaderIoFailed(#[cause] serde_json::Error),
    #[fail(display = "failed to write payload")]
    PayloadIoFailed(#[cause] io::Error),
}

/// The type of an envelope item.
#[derive(Clone, Debug, Eq, Hash, Ord, PartialEq, PartialOrd)]
pub enum ItemType {
    /// Event payload encoded in JSON.
    Event,
    /// Transaction event payload encoded in JSON.
    Transaction,
    /// Security report event payload encoded in JSON.
    Security,
    /// Raw payload of an arbitrary attachment.
    Attachment,
    /// Multipart form data collected into a stream of JSON tuples.
    FormData,
    /// Security report as sent by the browser in JSON.
    RawSecurity,
    /// Raw compressed UE4 crash report.
    UnrealReport,
    /// User feedback encoded as JSON.
    UserReport,
    /// Session update data.
    Session,
    /// Aggregated session data.
    Sessions,
    /// Individual metrics in text encoding.
    Metrics,
    /// Buckets of preaggregated metrics encoded as JSON.
    MetricBuckets,
    /// Client internal report (eg: outcomes).
    ClientReport,
    /// Profile event payload encoded in JSON
    Profile,
    /// Replay Payload blob payload
    ReplayPayload,
<<<<<<< HEAD
    /// Replay metadata and breadcrumb payload
    ReplayEvent,
=======
    /// A new item type that is yet unknown by this version of Relay.
    ///
    /// By default, items of this type are forwarded without modification. Processing Relays and
    /// Relays explicitly configured to do so will instead drop those items. This allows
    /// forward-compatibility with new item types where we expect outdated Relays.
    Unknown(String),
    // Keep `Unknown` last in the list. Add new items above `Unknown`.
>>>>>>> e9b9590e
}

impl ItemType {
    /// Returns the event item type corresponding to the given `EventType`.
    pub fn from_event_type(event_type: EventType) -> Self {
        match event_type {
            EventType::Default | EventType::Error => ItemType::Event,
            EventType::Transaction => ItemType::Transaction,
            EventType::ReplayEvent => ItemType::ReplayEvent,
            EventType::Csp | EventType::Hpkp | EventType::ExpectCt | EventType::ExpectStaple => {
                ItemType::Security
            }
        }
    }
}

impl fmt::Display for ItemType {
    fn fmt(&self, f: &mut fmt::Formatter<'_>) -> fmt::Result {
        match self {
            Self::Event => write!(f, "event"),
            Self::Transaction => write!(f, "transaction"),
            Self::Security => write!(f, "security"),
            Self::Attachment => write!(f, "attachment"),
            Self::FormData => write!(f, "form_data"),
            Self::RawSecurity => write!(f, "raw_security"),
            Self::UnrealReport => write!(f, "unreal_report"),
            Self::UserReport => write!(f, "user_report"),
            Self::Session => write!(f, "session"),
            Self::Sessions => write!(f, "sessions"),
            Self::Metrics => write!(f, "metrics"),
            Self::MetricBuckets => write!(f, "metric_buckets"),
            Self::ClientReport => write!(f, "client_report"),
            Self::Profile => write!(f, "profile"),
            Self::ReplayPayload => write!(f, "replay_payload"),
<<<<<<< HEAD
            Self::ReplayEvent => write!(f, "replay_event"),
=======
            Self::Unknown(s) => s.fmt(f),
>>>>>>> e9b9590e
        }
    }
}

impl std::str::FromStr for ItemType {
    type Err = std::convert::Infallible;

    fn from_str(s: &str) -> Result<Self, Self::Err> {
        Ok(match s {
            "event" => Self::Event,
            "transaction" => Self::Transaction,
            "security" => Self::Security,
            "attachment" => Self::Attachment,
            "form_data" => Self::FormData,
            "raw_security" => Self::RawSecurity,
            "unreal_report" => Self::UnrealReport,
            "user_report" => Self::UserReport,
            "session" => Self::Session,
            "sessions" => Self::Sessions,
            "metrics" => Self::Metrics,
            "metric_buckets" => Self::MetricBuckets,
            "client_report" => Self::ClientReport,
            "profile" => Self::Profile,
            other => Self::Unknown(other.to_owned()),
        })
    }
}

relay_common::impl_str_serde!(ItemType, "an envelope item type (see sentry develop docs)");

/// Payload content types.
///
/// This is an optimized enum intended to reduce allocations for common content types.
#[derive(Clone, Debug, Eq, Hash, Ord, PartialEq, PartialOrd)]
pub enum ContentType {
    /// text/plain
    Text,
    /// application/json
    Json,
    /// application/x-msgpack
    MsgPack,
    /// application/octet-stream
    OctetStream,
    /// application/x-dmp
    Minidump,
    /// text/xml and application/xml
    Xml,
    /// application/x-sentry-envelope
    Envelope,
    /// Any arbitrary content type not listed explicitly.
    Other(String),
}

impl ContentType {
    #[inline]
    pub fn as_str(&self) -> &str {
        match *self {
            Self::Text => "text/plain",
            Self::Json => "application/json",
            Self::MsgPack => "application/x-msgpack",
            Self::OctetStream => "application/octet-stream",
            Self::Minidump => "application/x-dmp",
            Self::Xml => "text/xml",
            Self::Envelope => self::CONTENT_TYPE,
            Self::Other(ref other) => other,
        }
    }

    fn from_str(ct: &str) -> Option<Self> {
        if ct.eq_ignore_ascii_case(Self::Text.as_str()) {
            Some(Self::Text)
        } else if ct.eq_ignore_ascii_case(Self::Json.as_str()) {
            Some(Self::Json)
        } else if ct.eq_ignore_ascii_case(Self::MsgPack.as_str()) {
            Some(Self::MsgPack)
        } else if ct.eq_ignore_ascii_case(Self::OctetStream.as_str()) {
            Some(Self::OctetStream)
        } else if ct.eq_ignore_ascii_case(Self::Minidump.as_str()) {
            Some(Self::Minidump)
        } else if ct.eq_ignore_ascii_case(Self::Xml.as_str())
            || ct.eq_ignore_ascii_case("application/xml")
        {
            Some(Self::Xml)
        } else if ct.eq_ignore_ascii_case(Self::Envelope.as_str()) {
            Some(Self::Envelope)
        } else {
            None
        }
    }
}

impl From<String> for ContentType {
    fn from(mut content_type: String) -> Self {
        Self::from_str(&content_type).unwrap_or_else(|| {
            content_type.make_ascii_lowercase();
            ContentType::Other(content_type)
        })
    }
}

impl From<&'_ str> for ContentType {
    fn from(content_type: &str) -> Self {
        Self::from_str(content_type)
            .unwrap_or_else(|| ContentType::Other(content_type.to_ascii_lowercase()))
    }
}

impl std::str::FromStr for ContentType {
    type Err = std::convert::Infallible;

    fn from_str(s: &str) -> Result<Self, Self::Err> {
        Ok(s.into())
    }
}

impl PartialEq<str> for ContentType {
    fn eq(&self, other: &str) -> bool {
        // Take an indirection via ContentType::from_str to also check aliases. Do not allocate in
        // case there is no mapping.
        match ContentType::from_str(other) {
            Some(ct) => ct == *self,
            None => other.eq_ignore_ascii_case(self.as_str()),
        }
    }
}

impl PartialEq<&'_ str> for ContentType {
    fn eq(&self, other: &&'_ str) -> bool {
        *self == **other
    }
}

impl PartialEq<String> for ContentType {
    fn eq(&self, other: &String) -> bool {
        *self == other.as_str()
    }
}

impl PartialEq<ContentType> for &'_ str {
    fn eq(&self, other: &ContentType) -> bool {
        *other == *self
    }
}

impl PartialEq<ContentType> for str {
    fn eq(&self, other: &ContentType) -> bool {
        *other == *self
    }
}

impl PartialEq<ContentType> for String {
    fn eq(&self, other: &ContentType) -> bool {
        *other == *self
    }
}

impl Serialize for ContentType {
    fn serialize<S>(&self, serializer: S) -> Result<S::Ok, S::Error>
    where
        S: serde::Serializer,
    {
        serializer.serialize_str(self.as_str())
    }
}

relay_common::impl_str_de!(ContentType, "a content type string");

/// The type of an event attachment.
///
/// These item types must align with the Sentry processing pipeline.
#[derive(Clone, Copy, Debug, Eq, PartialEq, Deserialize, Serialize)]
pub enum AttachmentType {
    /// A regular attachment without special meaning.
    #[serde(rename = "event.attachment")]
    Attachment,

    /// A minidump crash report (binary data).
    #[serde(rename = "event.minidump")]
    Minidump,

    /// An apple crash report (text data).
    #[serde(rename = "event.applecrashreport")]
    AppleCrashReport,

    /// A msgpack-encoded event payload submitted as part of multipart uploads.
    ///
    /// This attachment is processed by Relay immediately and never forwarded or persisted.
    #[serde(rename = "event.payload")]
    EventPayload,

    /// A msgpack-encoded list of payloads.
    ///
    /// There can be two attachments that the SDK may use as swappable buffers. Both attachments
    /// will be merged and truncated to the maxmimum number of allowed attachments.
    ///
    /// This attachment is processed by Relay immediately and never forwarded or persisted.
    #[serde(rename = "event.breadcrumbs")]
    Breadcrumbs,

    /// This is a binary attachment present in Unreal 4 events containing event context information.
    /// This can be deserialized using the `symbolic` crate see [unreal::Unreal4Context]
    #[serde(rename = "unreal.context")]
    UnrealContext,

    /// This is a binary attachment present in Unreal 4 events containing event Logs.
    /// This can be deserialized using the `symbolic` crate see [unreal::Unreal4LogEntry]
    #[serde(rename = "unreal.logs")]
    UnrealLogs,
}

impl Default for AttachmentType {
    fn default() -> Self {
        Self::Attachment
    }
}

fn is_false(val: &bool) -> bool {
    !*val
}

#[derive(Clone, Debug, Deserialize, Serialize)]
pub struct ItemHeaders {
    /// The type of the item.
    #[serde(rename = "type")]
    ty: ItemType,

    /// Content length of the item.
    ///
    /// Can be omitted if the item does not contain new lines. In this case, the item payload is
    /// parsed until the first newline is encountered.
    #[serde(default, skip_serializing_if = "Option::is_none")]
    length: Option<u32>,

    /// If this is an attachment item, this may contain the attachment type.
    #[serde(default, skip_serializing_if = "Option::is_none")]
    attachment_type: Option<AttachmentType>,

    /// Content type of the payload.
    #[serde(default, skip_serializing_if = "Option::is_none")]
    content_type: Option<ContentType>,

    /// If this is an attachment item, this may contain the original file name.
    #[serde(default, skip_serializing_if = "Option::is_none")]
    filename: Option<String>,

    /// Indicates that this item is being rate limited.
    ///
    /// By default, rate limited items are immediately removed from Envelopes. For processing,
    /// native crash reports still need to be retained. These attachments are marked with the
    /// `rate_limited` header, which signals to the processing pipeline that the attachment should
    /// not be persisted after processing.
    ///
    /// NOTE: This is internal-only and not exposed into the Envelope.
    #[serde(default, skip)]
    rate_limited: bool,

    /// A list of cumulative sample rates applied to this event.
    ///
    /// Multiple entries in `sample_rates` mean that the event was sampled multiple times. The
    /// effective sample rate is multiplied.
    #[serde(default, skip_serializing_if = "Option::is_none")]
    sample_rates: Option<Value>,

    /// A custom timestamp associated with the item.
    ///
    /// For metrics, this field can be used to backdate a submission.
    /// The given timestamp determines the bucket into which the metric will be aggregated.
    #[serde(default, skip_serializing_if = "Option::is_none")]
    timestamp: Option<UnixTimestamp>,

    /// Flag indicating if metrics have already been extracted from the item
    ///
    /// In order to only extract metrics once from an item while through a
    /// chain of Relays, a Relay that extracts metrics from an item (typically
    /// the first Relay) MUST set this flat to true so that downstream Relays do
    /// not extract the metric again causing double counting of the metric.
    #[serde(default, skip_serializing_if = "is_false")]
    metrics_extracted: bool,

    /// Other attributes for forward compatibility.
    #[serde(flatten)]
    other: BTreeMap<String, Value>,
}

#[derive(Clone, Debug)]
pub struct Item {
    headers: ItemHeaders,
    payload: Bytes,
}

impl Item {
    /// Creates a new item with the given type.
    pub fn new(ty: ItemType) -> Self {
        Self {
            headers: ItemHeaders {
                ty,
                length: Some(0),
                attachment_type: None,
                content_type: None,
                filename: None,
                rate_limited: false,
                sample_rates: None,
                timestamp: None,
                other: BTreeMap::new(),
                metrics_extracted: false,
            },
            payload: Bytes::new(),
        }
    }

    /// Returns the `ItemType` of this item.
    pub fn ty(&self) -> &ItemType {
        &self.headers.ty
    }

    /// Returns the length of this item's payload.
    pub fn len(&self) -> usize {
        self.payload.len()
    }

    /// Returns `true` if this item's payload is empty.
    pub fn is_empty(&self) -> bool {
        self.payload.is_empty()
    }

    /// Returns the content type of this item's payload.
    #[cfg_attr(not(feature = "processing"), allow(dead_code))]
    pub fn content_type(&self) -> Option<&ContentType> {
        self.headers.content_type.as_ref()
    }

    /// Returns the attachment type if this item is an attachment.
    pub fn attachment_type(&self) -> Option<AttachmentType> {
        // TODO: consider to replace this with an ItemType?
        self.headers.attachment_type
    }

    /// Sets the attachment type of this item.
    pub fn set_attachment_type(&mut self, attachment_type: AttachmentType) {
        self.headers.attachment_type = Some(attachment_type);
    }

    /// Returns the payload of this item.
    ///
    /// Envelope payloads are ref-counted. The bytes object is a reference to the original data, but
    /// cannot be used to mutate data in this envelope. In order to change data, use `set_payload`.
    pub fn payload(&self) -> Bytes {
        self.payload.clone()
    }

    /// Sets the payload and content-type of this envelope.
    pub fn set_payload<B>(&mut self, content_type: ContentType, payload: B)
    where
        B: Into<Bytes>,
    {
        let mut payload = payload.into();

        let length = std::cmp::min(u32::max_value() as usize, payload.len());
        payload.truncate(length);

        self.headers.length = Some(length as u32);
        self.headers.content_type = Some(content_type);
        self.payload = payload;
    }

    /// Returns the file name of this item, if it is an attachment.
    #[cfg_attr(not(feature = "processing"), allow(dead_code))]
    pub fn filename(&self) -> Option<&str> {
        self.headers.filename.as_deref()
    }

    /// Sets the file name of this item.
    pub fn set_filename<S>(&mut self, filename: S)
    where
        S: Into<String>,
    {
        self.headers.filename = Some(filename.into());
    }

    /// Returns whether this item should be rate limited.
    pub fn rate_limited(&self) -> bool {
        self.headers.rate_limited
    }

    /// Sets whether this item should be rate limited.
    pub fn set_rate_limited(&mut self, rate_limited: bool) {
        self.headers.rate_limited = rate_limited;
    }

    /// Removes sample rates from the headers, if any.
    pub fn take_sample_rates(&mut self) -> Option<Value> {
        self.headers.sample_rates.take()
    }

    /// Sets sample rates for this item.
    pub fn set_sample_rates(&mut self, sample_rates: Value) {
        if matches!(sample_rates, Value::Array(ref a) if !a.is_empty()) {
            self.headers.sample_rates = Some(sample_rates);
        }
    }

    /// Get custom timestamp for this item. Currently used to backdate metrics.
    pub fn timestamp(&self) -> Option<UnixTimestamp> {
        self.headers.timestamp
    }

    /// Returns the metrics extracted flag.
    pub fn metrics_extracted(&self) -> bool {
        self.headers.metrics_extracted
    }

    /// Sets the metrics extracted flag.
    pub fn set_metrics_extracted(&mut self, metrics_extracted: bool) {
        self.headers.metrics_extracted = metrics_extracted;
    }

    /// Returns the specified header value, if present.
    pub fn get_header<K>(&self, name: &K) -> Option<&Value>
    where
        String: Borrow<K>,
        K: Ord + ?Sized,
    {
        self.headers.other.get(name)
    }

    /// Sets the specified header value, returning the previous one if present.
    pub fn set_header<S, V>(&mut self, name: S, value: V) -> Option<Value>
    where
        S: Into<String>,
        V: Into<Value>,
    {
        self.headers.other.insert(name.into(), value.into())
    }

    /// Determines whether the given item creates an event.
    ///
    /// This is only true for literal events and crash report attachments.
    pub fn creates_event(&self) -> bool {
        match self.ty() {
            // These items are direct event types.
            ItemType::Event
            | ItemType::Transaction
            | ItemType::Security
            | ItemType::RawSecurity
            | ItemType::ReplayEvent
            | ItemType::UnrealReport => true,

            // Attachments are only event items if they are crash reports or if they carry partial
            // event payloads. Plain attachments never create event payloads.
            ItemType::Attachment => match self.attachment_type().unwrap_or_default() {
                AttachmentType::AppleCrashReport
                | AttachmentType::Minidump
                | AttachmentType::EventPayload
                | AttachmentType::Breadcrumbs => true,
                AttachmentType::Attachment
                | AttachmentType::UnrealContext
                | AttachmentType::UnrealLogs => false,
            },

            // Form data items may contain partial event payloads, but those are only ever valid if
            // they occur together with an explicit event item, such as a minidump or apple crash
            // report. For this reason, FormData alone does not constitute an event item.
            ItemType::FormData => false,

            // The remaining item types cannot carry event payloads.
            ItemType::UserReport
            | ItemType::Session
            | ItemType::Sessions
            | ItemType::Metrics
            | ItemType::MetricBuckets
            | ItemType::ClientReport
            | ItemType::ReplayPayload
            | ItemType::Profile => false,

            // The unknown item type can observe any behavior, most likely there are going to be no
            // item types added that create events.
            ItemType::Unknown(_) => false,
        }
    }

    /// Determines whether the given item requires an event with identifier.
    ///
    /// This is true for all items except session health events.
    pub fn requires_event(&self) -> bool {
        match self.ty() {
            ItemType::Event => true,
            ItemType::Transaction => true,
            ItemType::Security => true,
            ItemType::Attachment => true,
            ItemType::FormData => true,
            ItemType::RawSecurity => true,
            ItemType::UnrealReport => true,
            ItemType::UserReport => true,
            ItemType::ReplayEvent => true,
            ItemType::Session => false,
            ItemType::Sessions => false,
            ItemType::Metrics => false,
            ItemType::MetricBuckets => false,
            ItemType::ClientReport => false,
            ItemType::Profile => false,
            ItemType::ReplayPayload => false,

            // Since this Relay cannot interpret the semantics of this item, it does not know
            // whether it requires an event or not. Depending on the strategy, this can cause two
            // wrong actions here:
            //  1. return false, but the item requires an event. It is split off by Relay and
            //     handled separately. If the event is rate limited or filtered, the item still gets
            //     ingested and needs to be pruned at a later point in the pipeline. This also
            //     happens with standalone attachments.
            //  2. return true, but the item does not require an event. It is kept in the same
            //     envelope and dropped along with the event, even though it should be ingested.
            // Realistically, most new item types should be ingested largely independent of events,
            // and the ingest pipeline needs to assume split submission from clients. This makes
            // returning `false` the safer option.
            ItemType::Unknown(_) => false,
        }
    }
}

pub type Items = SmallVec<[Item; 3]>;
pub type ItemIter<'a> = std::slice::Iter<'a, Item>;
pub type ItemIterMut<'a> = std::slice::IterMut<'a, Item>;

#[derive(Clone, Debug, Deserialize, Serialize)]
pub struct EnvelopeHeaders<M = RequestMeta> {
    /// Unique identifier of the event associated to this envelope.
    ///
    /// Envelopes without contained events do not contain an event id.  This is for instance
    /// the case for session metrics.
    #[serde(skip_serializing_if = "Option::is_none")]
    event_id: Option<EventId>,

    /// Further event information derived from a store request.
    #[serde(flatten)]
    meta: M,

    /// Data retention in days for the items of this envelope.
    ///
    /// This value is always overwritten in processing mode by the value specified in the project
    /// configuration.
    #[serde(default, skip_serializing_if = "Option::is_none")]
    retention: Option<u16>,

    /// Timestamp when the event has been sent, according to the SDK.
    ///
    /// This can be used to perform drift correction.
    #[serde(default, skip_serializing_if = "Option::is_none")]
    sent_at: Option<DateTime<Utc>>,

    /// Trace context associated with the request
    #[serde(default, skip_serializing_if = "Option::is_none")]
    trace: Option<ErrorBoundary<TraceContext>>,

    /// Other attributes for forward compatibility.
    #[serde(flatten)]
    other: BTreeMap<String, Value>,
}

impl EnvelopeHeaders<PartialMeta> {
    /// Validate and apply request meta into partial envelope headers.
    ///
    /// If there is a mismatch, `EnvelopeError::HeaderMismatch` is returned.
    ///
    /// This method validates the following headers:
    ///  - DSN project (required)
    ///  - DSN public key (required)
    ///  - Origin (if present)
    fn complete(self, request_meta: RequestMeta) -> Result<EnvelopeHeaders, EnvelopeError> {
        let meta = self.meta;

        // Relay does not read the envelope's headers before running initial validation and fully
        // relies on request headers at the moment. Technically, the envelope's meta is checked
        // again once the event goes into the EnvelopeManager, but we want to be as accurate as
        // possible in the endpoint already.
        if meta.origin().is_some() && meta.origin() != request_meta.origin() {
            return Err(EnvelopeError::HeaderMismatch("origin"));
        }

        if let Some(dsn) = meta.dsn() {
            if dsn.project_id() != request_meta.dsn().project_id() {
                return Err(EnvelopeError::HeaderMismatch("project id"));
            }
            if dsn.public_key() != request_meta.dsn().public_key() {
                return Err(EnvelopeError::HeaderMismatch("public key"));
            }
        }

        Ok(EnvelopeHeaders {
            event_id: self.event_id,
            meta: meta.copy_to(request_meta),
            retention: self.retention,
            sent_at: self.sent_at,
            trace: self.trace,
            other: self.other,
        })
    }
}

#[derive(Clone, Debug)]
pub struct Envelope {
    headers: EnvelopeHeaders,
    items: Items,
}

impl Envelope {
    /// Creates an envelope from request information.
    pub fn from_request(event_id: Option<EventId>, meta: RequestMeta) -> Self {
        Self {
            headers: EnvelopeHeaders {
                event_id,
                meta,
                retention: None,
                sent_at: None,
                other: BTreeMap::new(),
                trace: None,
            },
            items: Items::new(),
        }
    }

    /// Parses an envelope from bytes.
    #[allow(dead_code)]
    pub fn parse_bytes(bytes: Bytes) -> Result<Self, EnvelopeError> {
        let (headers, offset) = Self::parse_headers(&bytes)?;
        let items = Self::parse_items(&bytes, offset)?;

        Ok(Envelope { headers, items })
    }

    /// Parses an envelope taking into account a request.
    ///
    /// This method is intended to be used when parsing an envelope that was sent as part of a web
    /// request. It validates that request headers are in line with the envelope's headers.
    ///
    /// If no event id is provided explicitly, one is created on the fly.
    pub fn parse_request(bytes: Bytes, request_meta: RequestMeta) -> Result<Self, EnvelopeError> {
        let (partial_headers, offset) = Self::parse_headers::<PartialMeta>(&bytes)?;
        let mut headers = partial_headers.complete(request_meta)?;

        // Event-related envelopes *must* contain an event id.
        let items = Self::parse_items(&bytes, offset)?;
        if items.iter().any(Item::requires_event) {
            headers.event_id.get_or_insert_with(EventId::new);
        }

        Ok(Envelope { headers, items })
    }

    /// Returns the number of items in this envelope.
    #[allow(dead_code)]
    pub fn len(&self) -> usize {
        self.items.len()
    }

    /// Returns `true` if this envelope does not contain any items.
    #[allow(dead_code)]
    pub fn is_empty(&self) -> bool {
        self.items.is_empty()
    }

    /// Unique identifier of the event associated to this envelope.
    ///
    /// The envelope may directly contain an event which has this id. Alternatively, it can contain
    /// payloads that can be transformed into events (such as security reports). Lastly, there can
    /// be additional information to an event, such as attachments.
    ///
    /// It's permissible for envelopes to not contain event bound information such as session data
    /// in which case this returns None.
    pub fn event_id(&self) -> Option<EventId> {
        self.headers.event_id
    }

    /// Returns event metadata information.
    pub fn meta(&self) -> &RequestMeta {
        &self.headers.meta
    }

    /// Returns a mutable reference to event metadata information.
    pub fn meta_mut(&mut self) -> &mut RequestMeta {
        &mut self.headers.meta
    }

    /// Returns the data retention in days for items in this envelope.
    #[cfg_attr(not(feature = "processing"), allow(dead_code))]
    pub fn retention(&self) -> u16 {
        self.headers.retention.unwrap_or(DEFAULT_EVENT_RETENTION)
    }

    /// When the event has been sent, according to the SDK.
    pub fn sent_at(&self) -> Option<DateTime<Utc>> {
        self.headers.sent_at
    }

    /// Sets the timestamp at which an envelope is sent to the upstream.
    pub fn set_sent_at(&mut self, sent_at: DateTime<Utc>) {
        self.headers.sent_at = Some(sent_at);
    }

    /// Sets the data retention in days for items in this envelope.
    pub fn set_retention(&mut self, retention: u16) {
        self.headers.retention = Some(retention);
    }

    /// Returns the specified header value, if present.
    #[cfg_attr(not(feature = "processing"), allow(dead_code))]
    pub fn get_header<K>(&self, name: &K) -> Option<&Value>
    where
        String: Borrow<K>,
        K: Ord + ?Sized,
    {
        self.headers.other.get(name)
    }

    /// Sets the specified header value, returning the previous one if present.
    pub fn set_header<S, V>(&mut self, name: S, value: V) -> Option<Value>
    where
        S: Into<String>,
        V: Into<Value>,
    {
        self.headers.other.insert(name.into(), value.into())
    }

    /// Returns an iterator over items in this envelope.
    ///
    /// Note that iteration order may change when using `take_item`.
    pub fn items(&self) -> ItemIter<'_> {
        self.items.iter()
    }

    /// Returns a mutable iterator over items in this envelope.
    ///
    /// Note that iteration order may change when using `take_item`.
    pub fn items_mut(&mut self) -> ItemIterMut<'_> {
        self.items.iter_mut()
    }

    /// Returns the an option with a reference to the first item that matches
    /// the predicate, or None if the predicate is not matched by any item.
    pub fn get_item_by<F>(&self, mut pred: F) -> Option<&Item>
    where
        F: FnMut(&Item) -> bool,
    {
        self.items().find(|item| pred(item))
    }

    /// Returns the an option with a mutable reference to the first item that matches
    /// the predicate, or None if the predicate is not matched by any item.
    pub fn get_item_by_mut<F>(&mut self, mut pred: F) -> Option<&mut Item>
    where
        F: FnMut(&Item) -> bool,
    {
        self.items_mut().find(|item| pred(item))
    }

    /// Removes and returns the first item that matches the given condition.
    pub fn take_item_by<F>(&mut self, cond: F) -> Option<Item>
    where
        F: FnMut(&Item) -> bool,
    {
        let index = self.items.iter().position(cond);
        index.map(|index| self.items.swap_remove(index))
    }

    /// Adds a new item to this envelope.
    pub fn add_item(&mut self, item: Item) {
        self.items.push(item)
    }

    /// Splits the envelope by the given predicate.
    ///
    /// The predicate passed to `split_by()` can return `true`, or `false`. If it returns `true` or
    /// `false` for all items, then this returns `None`. Otherwise, a new envelope is constructed
    /// with all items that return `true`. Items that return `false` remain in this envelope.
    ///
    /// The returned envelope assumes the same headers.
    pub fn split_by<F>(&mut self, mut f: F) -> Option<Self>
    where
        F: FnMut(&Item) -> bool,
    {
        let split_count = self.items().filter(|item| f(item)).count();
        if split_count == self.len() || split_count == 0 {
            return None;
        }

        let old_items = std::mem::take(&mut self.items);
        let (split_items, own_items) = old_items.into_iter().partition(f);
        self.items = own_items;

        Some(Envelope {
            headers: self.headers.clone(),
            items: split_items,
        })
    }

    pub fn trace_context(&self) -> Option<&TraceContext> {
        match &self.headers.trace {
            Option::None => None,
            Option::Some(ErrorBoundary::Err(_)) => None,
            Option::Some(ErrorBoundary::Ok(t)) => Some(t),
        }
    }

    /// Retains only the items specified by the predicate.
    ///
    /// In other words, remove all elements where `f(&item)` returns `false`. This method operates
    /// in place and preserves the order of the retained items.
    pub fn retain_items<F>(&mut self, f: F)
    where
        F: FnMut(&mut Item) -> bool,
    {
        self.items.retain(f)
    }

    /// Serializes this envelope into the given writer.
    pub fn serialize<W>(&self, mut writer: W) -> Result<(), EnvelopeError>
    where
        W: Write,
    {
        serde_json::to_writer(&mut writer, &self.headers).map_err(EnvelopeError::HeaderIoFailed)?;
        self.write(&mut writer, b"\n")?;

        for item in &self.items {
            serde_json::to_writer(&mut writer, &item.headers)
                .map_err(EnvelopeError::HeaderIoFailed)?;
            self.write(&mut writer, b"\n")?;

            self.write(&mut writer, &item.payload)?;
            self.write(&mut writer, b"\n")?;
        }

        Ok(())
    }

    /// Serializes this envelope into a buffer.
    pub fn to_vec(&self) -> Result<Vec<u8>, EnvelopeError> {
        let mut vec = Vec::new(); // TODO: Preallocate?
        self.serialize(&mut vec)?;
        Ok(vec)
    }

    fn parse_headers<M>(slice: &[u8]) -> Result<(EnvelopeHeaders<M>, usize), EnvelopeError>
    where
        M: DeserializeOwned,
    {
        let mut stream = serde_json::Deserializer::from_slice(slice).into_iter();

        let headers = match stream.next() {
            None => return Err(EnvelopeError::MissingHeader),
            Some(Err(error)) => return Err(EnvelopeError::InvalidHeader(error)),
            Some(Ok(headers)) => headers,
        };

        // Each header is terminated by a UNIX newline.
        Self::require_termination(slice, stream.byte_offset())?;

        Ok((headers, stream.byte_offset() + 1))
    }

    fn parse_items(bytes: &Bytes, mut offset: usize) -> Result<Items, EnvelopeError> {
        let mut items = Items::new();

        while offset < bytes.len() {
            let (item, item_size) = Self::parse_item(bytes.slice_from(offset))?;
            offset += item_size;
            items.push(item);
        }

        Ok(items)
    }

    fn parse_item(bytes: Bytes) -> Result<(Item, usize), EnvelopeError> {
        let slice = bytes.as_ref();
        let mut stream = serde_json::Deserializer::from_slice(slice).into_iter();

        let headers: ItemHeaders = match stream.next() {
            None => return Err(EnvelopeError::UnexpectedEof),
            Some(Err(error)) => return Err(EnvelopeError::InvalidItemHeader(error)),
            Some(Ok(headers)) => headers,
        };

        // Each header is terminated by a UNIX newline.
        let headers_end = stream.byte_offset();
        Self::require_termination(slice, headers_end)?;

        // The last header does not require a trailing newline, so `payload_start` may point
        // past the end of the buffer.
        let payload_start = std::cmp::min(headers_end + 1, bytes.len());
        let payload_end = match headers.length {
            Some(len) => {
                let payload_end = payload_start + len as usize;
                if bytes.len() < payload_end {
                    // NB: `Bytes::slice` panics if the indices are out of range.
                    return Err(EnvelopeError::UnexpectedEof);
                }

                // Each payload is terminated by a UNIX newline.
                Self::require_termination(slice, payload_end)?;
                payload_end
            }
            None => match bytes[payload_start..].iter().position(|b| *b == b'\n') {
                Some(relative_end) => payload_start + relative_end,
                None => bytes.len(),
            },
        };

        let payload = bytes.slice(payload_start, payload_end);
        let item = Item { headers, payload };

        Ok((item, payload_end + 1))
    }

    fn require_termination(slice: &[u8], offset: usize) -> Result<(), EnvelopeError> {
        match slice.get(offset) {
            Some(&b'\n') | None => Ok(()),
            Some(_) => Err(EnvelopeError::MissingNewline),
        }
    }

    fn write<W>(&self, mut writer: W, buf: &[u8]) -> Result<(), EnvelopeError>
    where
        W: Write,
    {
        writer
            .write_all(buf)
            .map_err(EnvelopeError::PayloadIoFailed)
    }
}

#[cfg(test)]
mod tests {
    use super::*;

    use relay_common::ProjectId;

    fn request_meta() -> RequestMeta {
        let dsn = "https://e12d836b15bb49d7bbf99e64295d995b:@sentry.io/42"
            .parse()
            .unwrap();

        RequestMeta::new(dsn)
    }

    #[test]
    fn test_item_empty() {
        let item = Item::new(ItemType::Attachment);

        assert_eq!(item.payload(), Bytes::new());
        assert_eq!(item.len(), 0);
        assert!(item.is_empty());

        assert_eq!(item.content_type(), None);
    }

    #[test]
    fn test_item_set_payload() {
        let mut item = Item::new(ItemType::Event);

        let payload = Bytes::from(&br#"{"event_id":"3adcb99a1be84a5d8057f2eb9a0161ce"}"#[..]);
        item.set_payload(ContentType::Json, payload.clone());

        // Payload
        assert_eq!(item.payload(), payload);
        assert_eq!(item.len(), payload.len());
        assert!(!item.is_empty());

        // Meta data
        assert_eq!(item.content_type(), Some(&ContentType::Json));
    }

    #[test]
    fn test_item_set_header() {
        let mut item = Item::new(ItemType::Event);
        item.set_header("custom", 42u64);

        assert_eq!(item.get_header("custom"), Some(&Value::from(42u64)));
        assert_eq!(item.get_header("anything"), None);
    }

    #[test]
    fn test_envelope_empty() {
        let event_id = EventId::new();
        let envelope = Envelope::from_request(Some(event_id), request_meta());

        assert_eq!(envelope.event_id(), Some(event_id));
        assert_eq!(envelope.len(), 0);
        assert!(envelope.is_empty());

        assert!(envelope.items().next().is_none());
    }

    #[test]
    fn test_envelope_add_item() {
        let event_id = EventId::new();
        let mut envelope = Envelope::from_request(Some(event_id), request_meta());
        envelope.add_item(Item::new(ItemType::Attachment));

        assert_eq!(envelope.len(), 1);
        assert!(!envelope.is_empty());

        let items: Vec<_> = envelope.items().collect();
        assert_eq!(items.len(), 1);
        assert_eq!(items[0].ty(), &ItemType::Attachment);
    }

    #[test]
    fn test_envelope_take_item() {
        let event_id = EventId::new();
        let mut envelope = Envelope::from_request(Some(event_id), request_meta());

        let mut item1 = Item::new(ItemType::Attachment);
        item1.set_filename("item1");
        envelope.add_item(item1);

        let mut item2 = Item::new(ItemType::Attachment);
        item2.set_filename("item2");
        envelope.add_item(item2);

        let taken = envelope
            .take_item_by(|item| item.ty() == &ItemType::Attachment)
            .expect("should return some item");

        assert_eq!(taken.filename(), Some("item1"));

        assert!(envelope
            .take_item_by(|item| item.ty() == &ItemType::Event)
            .is_none());
    }

    #[test]
    fn test_deserialize_envelope_empty() {
        // Without terminating newline after header
        let bytes = Bytes::from("{\"event_id\":\"9ec79c33ec9942ab8353589fcb2e04dc\",\"dsn\":\"https://e12d836b15bb49d7bbf99e64295d995b:@sentry.io/42\"}");
        let envelope = Envelope::parse_bytes(bytes).unwrap();

        let event_id = EventId("9ec79c33ec9942ab8353589fcb2e04dc".parse().unwrap());
        assert_eq!(envelope.event_id(), Some(event_id));
        assert_eq!(envelope.len(), 0);
    }

    #[test]
    fn test_deserialize_request_meta() {
        let bytes = Bytes::from("{\"event_id\":\"9ec79c33ec9942ab8353589fcb2e04dc\",\"dsn\":\"https://e12d836b15bb49d7bbf99e64295d995b:@other.sentry.io/42\",\"client\":\"sentry/javascript\",\"version\":6,\"origin\":\"http://localhost/\",\"remote_addr\":\"127.0.0.1\",\"forwarded_for\":\"8.8.8.8\",\"user_agent\":\"sentry-cli/1.0\"}");
        let envelope = Envelope::parse_bytes(bytes).unwrap();
        let meta = envelope.meta();

        let dsn = "https://e12d836b15bb49d7bbf99e64295d995b:@other.sentry.io/42"
            .parse()
            .unwrap();
        assert_eq!(*meta.dsn(), dsn);
        assert_eq!(meta.project_id(), Some(ProjectId::new(42)));
        assert_eq!(
            meta.public_key().as_str(),
            "e12d836b15bb49d7bbf99e64295d995b"
        );
        assert_eq!(meta.client(), Some("sentry/javascript"));
        assert_eq!(meta.version(), 6);
        assert_eq!(meta.origin(), Some(&"http://localhost/".parse().unwrap()));
        assert_eq!(meta.remote_addr(), Some("127.0.0.1".parse().unwrap()));
        assert_eq!(meta.forwarded_for(), "8.8.8.8");
        assert_eq!(meta.user_agent(), Some("sentry-cli/1.0"));
    }

    #[test]
    fn test_deserialize_envelope_empty_newline() {
        // With terminating newline after header
        let bytes = Bytes::from("{\"event_id\":\"9ec79c33ec9942ab8353589fcb2e04dc\",\"dsn\":\"https://e12d836b15bb49d7bbf99e64295d995b:@sentry.io/42\"}\n");
        let envelope = Envelope::parse_bytes(bytes).unwrap();
        assert_eq!(envelope.len(), 0);
    }

    #[test]
    fn test_deserialize_envelope_empty_item_newline() {
        // With terminating newline after item payload
        let bytes = Bytes::from(
            "\
             {\"event_id\":\"9ec79c33ec9942ab8353589fcb2e04dc\",\"dsn\":\"https://e12d836b15bb49d7bbf99e64295d995b:@sentry.io/42\"}\n\
             {\"type\":\"attachment\",\"length\":0}\n\
             \n\
             {\"type\":\"attachment\",\"length\":0}\n\
             ",
        );

        let envelope = Envelope::parse_bytes(bytes).unwrap();
        assert_eq!(envelope.len(), 2);

        let items: Vec<_> = envelope.items().collect();
        assert_eq!(items[0].len(), 0);
        assert_eq!(items[1].len(), 0);
    }

    #[test]
    fn test_deserialize_envelope_empty_item_eof() {
        // With terminating newline after item payload
        let bytes = Bytes::from(
            "\
             {\"event_id\":\"9ec79c33ec9942ab8353589fcb2e04dc\",\"dsn\":\"https://e12d836b15bb49d7bbf99e64295d995b:@sentry.io/42\"}\n\
             {\"type\":\"attachment\",\"length\":0}\n\
             \n\
             {\"type\":\"attachment\",\"length\":0}\
             ",
        );

        let envelope = Envelope::parse_bytes(bytes).unwrap();
        assert_eq!(envelope.len(), 2);

        let items: Vec<_> = envelope.items().collect();
        assert_eq!(items[0].len(), 0);
        assert_eq!(items[1].len(), 0);
    }

    #[test]
    fn test_deserialize_envelope_implicit_length() {
        // With terminating newline after item payload
        let bytes = Bytes::from(
            "\
             {\"event_id\":\"9ec79c33ec9942ab8353589fcb2e04dc\",\"dsn\":\"https://e12d836b15bb49d7bbf99e64295d995b:@sentry.io/42\"}\n\
             {\"type\":\"attachment\"}\n\
             helloworld\n\
             ",
        );

        let envelope = Envelope::parse_bytes(bytes).unwrap();
        assert_eq!(envelope.len(), 1);

        let items: Vec<_> = envelope.items().collect();
        assert_eq!(items[0].len(), 10);
    }

    #[test]
    fn test_deserialize_envelope_implicit_length_eof() {
        // With item ending the envelope
        let bytes = Bytes::from(
            "\
             {\"event_id\":\"9ec79c33ec9942ab8353589fcb2e04dc\",\"dsn\":\"https://e12d836b15bb49d7bbf99e64295d995b:@sentry.io/42\"}\n\
             {\"type\":\"attachment\"}\n\
             helloworld\
             ",
        );

        let envelope = Envelope::parse_bytes(bytes).unwrap();
        assert_eq!(envelope.len(), 1);

        let items: Vec<_> = envelope.items().collect();
        assert_eq!(items[0].len(), 10);
    }

    #[test]
    fn test_deserialize_envelope_implicit_length_empty_eof() {
        // Empty item with implicit length ending the envelope
        // Panic regression test.
        let bytes = Bytes::from(
            "\
             {\"event_id\":\"9ec79c33ec9942ab8353589fcb2e04dc\",\"dsn\":\"https://e12d836b15bb49d7bbf99e64295d995b:@sentry.io/42\"}\n\
             {\"type\":\"attachment\"}\
             ",
        );

        let envelope = Envelope::parse_bytes(bytes).unwrap();
        assert_eq!(envelope.len(), 1);

        let items: Vec<_> = envelope.items().collect();
        assert_eq!(items[0].len(), 0);
    }

    #[test]
    fn test_deserialize_envelope_multiple_items() {
        // With terminating newline
        let bytes = Bytes::from(&b"\
            {\"event_id\":\"9ec79c33ec9942ab8353589fcb2e04dc\",\"dsn\":\"https://e12d836b15bb49d7bbf99e64295d995b:@sentry.io/42\"}\n\
            {\"type\":\"attachment\",\"length\":10,\"content_type\":\"text/plain\",\"filename\":\"hello.txt\"}\n\
            \xef\xbb\xbfHello\r\n\n\
            {\"type\":\"event\",\"length\":41,\"content_type\":\"application/json\",\"filename\":\"application.log\"}\n\
            {\"message\":\"hello world\",\"level\":\"error\"}\n\
        "[..]);

        let envelope = Envelope::parse_bytes(bytes).unwrap();

        assert_eq!(envelope.len(), 2);
        let items: Vec<_> = envelope.items().collect();

        assert_eq!(items[0].ty(), &ItemType::Attachment);
        assert_eq!(items[0].len(), 10);
        assert_eq!(
            items[0].payload(),
            Bytes::from(&b"\xef\xbb\xbfHello\r\n"[..])
        );
        assert_eq!(items[0].content_type(), Some(&ContentType::Text));

        assert_eq!(items[1].ty(), &ItemType::Event);
        assert_eq!(items[1].len(), 41);
        assert_eq!(
            items[1].payload(),
            Bytes::from("{\"message\":\"hello world\",\"level\":\"error\"}")
        );
        assert_eq!(items[1].content_type(), Some(&ContentType::Json));
        assert_eq!(items[1].filename(), Some("application.log"));
    }

    #[test]
    fn test_deserialize_envelope_unknown_item() {
        // With terminating newline after item payload
        let bytes = Bytes::from(
            "\
             {\"event_id\":\"9ec79c33ec9942ab8353589fcb2e04dc\",\"dsn\":\"https://e12d836b15bb49d7bbf99e64295d995b:@sentry.io/42\"}\n\
             {\"type\":\"invalid_unknown\"}\n\
             helloworld\n\
             ",
        );

        let envelope = Envelope::parse_bytes(bytes).unwrap();
        assert_eq!(envelope.len(), 1);

        let items: Vec<_> = envelope.items().collect();
        assert_eq!(items[0].len(), 10);
    }

    #[test]
    fn test_parse_request_envelope() {
        let bytes = Bytes::from("{\"event_id\":\"9ec79c33ec9942ab8353589fcb2e04dc\"}");
        let envelope = Envelope::parse_request(bytes, request_meta()).unwrap();
        let meta = envelope.meta();

        // This test asserts that all information from the envelope is overwritten with request
        // information. Note that the envelope's DSN points to "other.sentry.io", but all other
        // information matches the DSN.

        let dsn = "https://e12d836b15bb49d7bbf99e64295d995b:@sentry.io/42"
            .parse()
            .unwrap();
        assert_eq!(*meta.dsn(), dsn);
        assert_eq!(meta.project_id(), Some(ProjectId::new(42)));
        assert_eq!(
            meta.public_key().as_str(),
            "e12d836b15bb49d7bbf99e64295d995b"
        );
        assert_eq!(meta.client(), Some("sentry/client"));
        assert_eq!(meta.version(), 7);
        assert_eq!(meta.origin(), Some(&"http://origin/".parse().unwrap()));
        assert_eq!(meta.remote_addr(), Some("192.168.0.1".parse().unwrap()));
        assert_eq!(meta.forwarded_for(), "");
        assert_eq!(meta.user_agent(), Some("sentry/agent"));
    }

    #[test]
    fn test_parse_request_no_dsn() {
        let bytes = Bytes::from("{\"event_id\":\"9ec79c33ec9942ab8353589fcb2e04dc\"}");
        let envelope = Envelope::parse_request(bytes, request_meta()).unwrap();
        let meta = envelope.meta();

        // DSN should be assumed from the request.
        assert_eq!(meta.dsn(), request_meta().dsn());
    }

    #[test]
    fn test_parse_request_sent_at() {
        let bytes = Bytes::from("{\"event_id\":\"9ec79c33ec9942ab8353589fcb2e04dc\", \"sent_at\": \"1970-01-01T00:02:03Z\"}");
        let envelope = Envelope::parse_request(bytes, request_meta()).unwrap();
        let sent_at = envelope.sent_at().unwrap();

        // DSN should be assumed from the request.
        assert_eq!(sent_at.timestamp(), 123);
    }

    #[test]
    fn test_parse_request_sent_at_null() {
        let bytes =
            Bytes::from("{\"event_id\":\"9ec79c33ec9942ab8353589fcb2e04dc\", \"sent_at\": null}");
        let envelope = Envelope::parse_request(bytes, request_meta()).unwrap();
        assert!(envelope.sent_at().is_none());
    }

    #[test]
    fn test_parse_request_no_origin() {
        let bytes = Bytes::from("{\"event_id\":\"9ec79c33ec9942ab8353589fcb2e04dc\",\"dsn\":\"https://e12d836b15bb49d7bbf99e64295d995b:@sentry.io/42\"}");
        let envelope = Envelope::parse_request(bytes, request_meta()).unwrap();
        let meta = envelope.meta();

        // Origin validation should skip a missing origin.
        assert_eq!(meta.origin(), Some(&"http://origin/".parse().unwrap()));
    }

    #[test]
    #[should_panic(expected = "project id")]
    fn test_parse_request_validate_project() {
        let bytes = Bytes::from("{\"event_id\":\"9ec79c33ec9942ab8353589fcb2e04dc\",\"dsn\":\"https://e12d836b15bb49d7bbf99e64295d995b:@sentry.io/99\"}");
        Envelope::parse_request(bytes, request_meta()).unwrap();
    }

    #[test]
    #[should_panic(expected = "public key")]
    fn test_parse_request_validate_key() {
        let bytes = Bytes::from("{\"event_id\":\"9ec79c33ec9942ab8353589fcb2e04dc\",\"dsn\":\"https://aaaaaaaaaaaaaaaaaaaaaaaaaaaaaaaa:@sentry.io/42\"}");
        Envelope::parse_request(bytes, request_meta()).unwrap();
    }

    #[test]
    #[should_panic(expected = "origin")]
    fn test_parse_request_validate_origin() {
        let bytes = Bytes::from("{\"event_id\":\"9ec79c33ec9942ab8353589fcb2e04dc\",\"dsn\":\"https://e12d836b15bb49d7bbf99e64295d995b:@sentry.io/42\",\"origin\":\"http://localhost/\"}");
        Envelope::parse_request(bytes, request_meta()).unwrap();
    }

    #[test]
    fn test_serialize_envelope_empty() {
        let event_id = EventId("9ec79c33ec9942ab8353589fcb2e04dc".parse().unwrap());
        let envelope = Envelope::from_request(Some(event_id), request_meta());

        let mut buffer = Vec::new();
        envelope.serialize(&mut buffer).unwrap();

        let stringified = String::from_utf8_lossy(&buffer);
        insta::assert_snapshot!(stringified, @r###"{"event_id":"9ec79c33ec9942ab8353589fcb2e04dc","dsn":"https://e12d836b15bb49d7bbf99e64295d995b:@sentry.io/42","client":"sentry/client","version":7,"origin":"http://origin/","remote_addr":"192.168.0.1","user_agent":"sentry/agent"}
"###);
    }

    #[test]
    fn test_serialize_envelope_attachments() {
        let event_id = EventId("9ec79c33ec9942ab8353589fcb2e04dc".parse().unwrap());
        let mut envelope = Envelope::from_request(Some(event_id), request_meta());

        let mut item = Item::new(ItemType::Event);
        item.set_payload(
            ContentType::Json,
            "{\"message\":\"hello world\",\"level\":\"error\"}",
        );
        envelope.add_item(item);

        let mut item = Item::new(ItemType::Attachment);
        item.set_payload(ContentType::Text, &b"Hello\r\n"[..]);
        item.set_filename("application.log");
        envelope.add_item(item);

        let mut buffer = Vec::new();
        envelope.serialize(&mut buffer).unwrap();

        let stringified = String::from_utf8_lossy(&buffer);
        insta::assert_snapshot!(stringified, @r###"
        {"event_id":"9ec79c33ec9942ab8353589fcb2e04dc","dsn":"https://e12d836b15bb49d7bbf99e64295d995b:@sentry.io/42","client":"sentry/client","version":7,"origin":"http://origin/","remote_addr":"192.168.0.1","user_agent":"sentry/agent"}
        {"type":"event","length":41,"content_type":"application/json"}
        {"message":"hello world","level":"error"}
        {"type":"attachment","length":7,"content_type":"text/plain","filename":"application.log"}
        Hello

        "###);
    }

    #[test]
    fn test_split_envelope_none() {
        let mut envelope = Envelope::from_request(Some(EventId::new()), request_meta());
        envelope.add_item(Item::new(ItemType::Attachment));
        envelope.add_item(Item::new(ItemType::Attachment));

        // Does not split when no item matches.
        let split_opt = envelope.split_by(|item| item.ty() == &ItemType::Session);
        assert!(split_opt.is_none());
    }

    #[test]
    fn test_split_envelope_all() {
        let mut envelope = Envelope::from_request(Some(EventId::new()), request_meta());
        envelope.add_item(Item::new(ItemType::Session));
        envelope.add_item(Item::new(ItemType::Session));

        // Does not split when all items match.
        let split_opt = envelope.split_by(|item| item.ty() == &ItemType::Session);
        assert!(split_opt.is_none());
    }

    #[test]
    fn test_split_envelope_some() {
        let mut envelope = Envelope::from_request(Some(EventId::new()), request_meta());
        envelope.add_item(Item::new(ItemType::Session));
        envelope.add_item(Item::new(ItemType::Attachment));

        let split_opt = envelope.split_by(|item| item.ty() == &ItemType::Session);
        let split_envelope = split_opt.expect("split_by returns an Envelope");

        assert_eq!(split_envelope.len(), 1);
        assert_eq!(split_envelope.event_id(), envelope.event_id());

        // Matching items have moved into the split envelope.
        for item in split_envelope.items() {
            assert_eq!(item.ty(), &ItemType::Session);
        }

        for item in envelope.items() {
            assert_eq!(item.ty(), &ItemType::Attachment);
        }
    }
}<|MERGE_RESOLUTION|>--- conflicted
+++ resolved
@@ -105,10 +105,8 @@
     Profile,
     /// Replay Payload blob payload
     ReplayPayload,
-<<<<<<< HEAD
     /// Replay metadata and breadcrumb payload
     ReplayEvent,
-=======
     /// A new item type that is yet unknown by this version of Relay.
     ///
     /// By default, items of this type are forwarded without modification. Processing Relays and
@@ -116,7 +114,6 @@
     /// forward-compatibility with new item types where we expect outdated Relays.
     Unknown(String),
     // Keep `Unknown` last in the list. Add new items above `Unknown`.
->>>>>>> e9b9590e
 }
 
 impl ItemType {
@@ -151,11 +148,8 @@
             Self::ClientReport => write!(f, "client_report"),
             Self::Profile => write!(f, "profile"),
             Self::ReplayPayload => write!(f, "replay_payload"),
-<<<<<<< HEAD
             Self::ReplayEvent => write!(f, "replay_event"),
-=======
             Self::Unknown(s) => s.fmt(f),
->>>>>>> e9b9590e
         }
     }
 }
