--- conflicted
+++ resolved
@@ -492,7 +492,6 @@
         .body(format!("{}", id.0.to_hyphenated()))
 }
 
-<<<<<<< HEAD
 /// A helper for creating Actix routes that are resilient against double-slashes
 ///
 /// Write `normpath("api/store")` to create a route pattern that matches "/api/store/",
@@ -517,7 +516,7 @@
 }
 
 #[cfg(test)]
-mod test {
+mod tests {
     use super::*;
 
     #[test]
@@ -529,10 +528,8 @@
         assert_eq!(
             normpath("api/store"),
             "/{multislash0:/*}api/{multislash1:/*}store{trailing_slash:/*}"
-=======
-#[cfg(test)]
-mod tests {
-    use super::*;
+        );
+    }
 
     #[test]
     fn test_minimal_empty_event() {
@@ -583,7 +580,6 @@
                 id: None,
                 ty: EventType::Default,
             }
->>>>>>> 1e392953
         );
     }
 }