//! Common facilities for ingesting events through store-like endpoints.

use std::fmt::Write;
use std::future::Future;

use actix_web::error::PayloadError;
use actix_web::http::{header, StatusCode};
use actix_web::middleware::cors::{Cors, CorsBuilder};
use actix_web::{App, HttpResponse};
use relay_general::protocol::{EventId, EventType};
use relay_log::LogError;
use relay_quotas::RateLimits;
use relay_statsd::metric;
use serde::Deserialize;

use crate::actors::outcome::{DiscardReason, Outcome};
use crate::actors::processor::{EnvelopeProcessor, ProcessMetrics};
use crate::actors::project_cache::{CheckEnvelope, ProjectCache, ValidateEnvelope};
use crate::envelope::{AttachmentType, Envelope, EnvelopeError, Item, ItemType, Items};
use crate::service::ServiceState;
use crate::statsd::RelayCounters;
use crate::utils::{
    self, ApiErrorResponse, BufferError, BufferGuard, FormDataIter, ManagedEnvelope, MultipartError,
};

/// Error type for all store-like requests.
///
/// Functions returning this error must use [`handler`].
#[derive(Debug, thiserror::Error)]
pub enum BadStoreRequest {
    #[error("could not schedule event processing")]
    ScheduleFailed,

    #[error("empty request body")]
    EmptyBody,

    #[error("invalid JSON data")]
    InvalidJson(#[source] serde_json::Error),

    #[error("invalid messagepack data")]
    InvalidMsgpack(#[source] rmp_serde::decode::Error),

    #[error("invalid event envelope")]
    InvalidEnvelope(#[source] EnvelopeError),

    #[error("invalid multipart data")]
    InvalidMultipart(#[source] MultipartError),

    #[error("invalid minidump")]
    InvalidMinidump,

    #[error("missing minidump")]
    MissingMinidump,

    #[error("invalid event id")]
    InvalidEventId,

    #[error("failed to queue envelope")]
    QueueFailed(#[from] BufferError),

    #[error("failed to read request body")]
    PayloadError(#[source] failure::Compat<PayloadError>),

    #[error(
        "Sentry dropped data due to a quota or internal rate limit being reached. This will not affect your application. See https://docs.sentry.io/product/accounts/quotas/ for more information."
    )]
    RateLimited(RateLimits),

    #[error("event submission rejected with_reason: {0:?}")]
    EventRejected(DiscardReason),
}

impl BadStoreRequest {
    fn into_response(self) -> HttpResponse {
        let body = ApiErrorResponse::from_error(&self);

        let response = match &self {
            BadStoreRequest::RateLimited(rate_limits) => {
                let retry_after_header = rate_limits
                    .longest()
                    .map(|limit| limit.retry_after.remaining_seconds().to_string())
                    .unwrap_or_default();

                let rate_limits_header = utils::format_rate_limits(rate_limits);

                // For rate limits, we return a special status code and indicate the client to hold
                // off until the rate limit period has expired. Currently, we only support the
                // delay-seconds variant of the Rate-Limit header.
                HttpResponse::build(StatusCode::TOO_MANY_REQUESTS)
                    .header(header::RETRY_AFTER, retry_after_header)
                    .header(utils::RATE_LIMITS_HEADER, rate_limits_header)
                    .json(&body)
            }
            BadStoreRequest::ScheduleFailed | BadStoreRequest::QueueFailed(_) => {
                // These errors indicate that something's wrong with our service system, most likely
                // mailbox congestion or a faulty shutdown. Indicate an unavailable service to the
                // client. It might retry event submission at a later time.
                HttpResponse::ServiceUnavailable().json(&body)
            }
            BadStoreRequest::EventRejected(_) => {
                // The event has been discarded, which is generally indicated with a 403 error.
                // Originally, Sentry also used this status code for event filters, but these are
                // now executed asynchronously in `EnvelopeProcessor`.
                HttpResponse::Forbidden().json(&body)
            }
            BadStoreRequest::PayloadError(e) if matches!(e.get_ref(), PayloadError::Overflow) => {
                HttpResponse::PayloadTooLarge().json(&body)
            }
            _ => {
                // In all other cases, we indicate a generic bad request to the client and render
                // the cause. This was likely the client's fault.
                HttpResponse::BadRequest().json(&body)
            }
        };

        metric!(counter(RelayCounters::EnvelopeRejected) += 1);
        if response.status().is_server_error() {
            relay_log::error!("error handling request: {}", LogError(&self));
        }

        response
    }
}

impl From<PayloadError> for BadStoreRequest {
    fn from(error: PayloadError) -> Self {
        Self::PayloadError(failure::Fail::compat(error))
    }
}

#[derive(Debug, Deserialize, PartialEq)]
pub struct MinimalEvent {
    #[serde(default, rename = "event_id")]
    pub id: Option<EventId>,

    #[serde(default, rename = "type")]
    pub ty: EventType,
}

/// Parses a minimal subset of the event payload.
///
/// This function validates that the provided payload is valid and returns an `Err` on parse errors.
pub fn minimal_event_from_json(data: &[u8]) -> Result<MinimalEvent, BadStoreRequest> {
    serde_json::from_slice(data).map_err(BadStoreRequest::InvalidJson)
}

/// Extracts the event id from a JSON payload.
///
/// If the payload contains no event id, `Ok(None)` is returned. This function also validates that
/// the provided is valid and returns an `Err` on parse errors. If the event id itself is malformed,
/// an `Err` is returned.
pub fn event_id_from_json(data: &[u8]) -> Result<Option<EventId>, BadStoreRequest> {
    minimal_event_from_json(data).map(|event| event.id)
}

/// Extracts the event id from a MessagePack payload.
///
/// If the payload contains no event id, `Ok(None)` is returned. This function also validates that
/// the provided is valid and returns an `Err` on parse errors. If the event id itself is malformed,
/// an `Err` is returned.
pub fn event_id_from_msgpack(data: &[u8]) -> Result<Option<EventId>, BadStoreRequest> {
    rmp_serde::from_slice(data)
        .map(|MinimalEvent { id, .. }| id)
        .map_err(BadStoreRequest::InvalidMsgpack)
}

/// Extracts the event id from `sentry` JSON payload or the `sentry[event_id]` formdata key.
///
/// If the event id itself is malformed, an `Err` is returned. If there is a `sentry` key containing
/// malformed JSON, an error is returned.
pub fn event_id_from_formdata(data: &[u8]) -> Result<Option<EventId>, BadStoreRequest> {
    for entry in FormDataIter::new(data) {
        if entry.key() == "sentry" {
            return event_id_from_json(entry.value().as_bytes());
        } else if entry.key() == "sentry[event_id]" {
            return entry
                .value()
                .parse()
                .map(Some)
                .map_err(|_| BadStoreRequest::InvalidEventId);
        }
    }

    Ok(None)
}

/// Extracts the event id from multiple items.
///
/// Submitting multiple event payloads is undefined behavior. This function will check for an event
/// id in the following precedence:
///
///  1. The `Event` item.
///  2. The `__sentry-event` event attachment.
///  3. The `sentry` JSON payload.
///  4. The `sentry[event_id]` formdata key.
///
/// # Limitations
///
/// Extracting the event id from chunked formdata fields on the Minidump endpoint (`sentry__1`,
/// `sentry__2`, ...) is not supported. In this case, `None` is returned.
pub fn event_id_from_items(items: &Items) -> Result<Option<EventId>, BadStoreRequest> {
    if let Some(item) = items.iter().find(|item| item.ty() == &ItemType::Event) {
        if let Some(event_id) = event_id_from_json(&item.payload())? {
            return Ok(Some(event_id));
        }
    }

    if let Some(item) = items
        .iter()
        .find(|item| item.attachment_type() == Some(&AttachmentType::EventPayload))
    {
        if let Some(event_id) = event_id_from_msgpack(&item.payload())? {
            return Ok(Some(event_id));
        }
    }

    if let Some(item) = items.iter().find(|item| item.ty() == &ItemType::FormData) {
        // Swallow all other errors here since it is quite common to receive invalid secondary
        // payloads. `EnvelopeProcessor` also retains events in such cases.
        if let Ok(Some(event_id)) = event_id_from_formdata(&item.payload()) {
            return Ok(Some(event_id));
        }
    }

    Ok(None)
}

/// Creates a preconfigured CORS middleware builder for store requests.
///
/// To configure CORS, register endpoints using `resource()` and finalize by calling `register()`, which
/// returns an App. This configures POST as allowed method, allows default sentry headers, and
/// exposes the return headers.
pub fn cors(app: App<ServiceState>) -> CorsBuilder<ServiceState> {
    let mut builder = Cors::for_app(app);

    builder
        .allowed_methods(vec!["POST"])
        .allowed_headers(vec![
            "x-sentry-auth",
            "x-requested-with",
            "x-forwarded-for",
            "origin",
            "referer",
            "accept",
            "content-type",
            "authentication",
            "authorization",
            "content-encoding",
            "transfer-encoding",
        ])
        .expose_headers(vec![
            "x-sentry-error",
            "x-sentry-rate-limits",
            "retry-after",
        ])
        .max_age(3600);

    builder
}

/// Queues an envelope for processing.
///
/// Depending on the items in the envelope, there are multiple outcomes:
///
/// - Events and event related items, such as attachments, are always queued together. See the
///   [crate-level documentation](crate) for a full description of how envelopes are
///   queued and processed.
/// - Sessions and Session batches are always queued separately. If they occur in the same envelope
///   as an event, they are split off. Their path is the same as other Envelopes.
/// - Metrics are directly sent to the [`EnvelopeProcessor`], bypassing the manager's queue and
///   going straight into metrics aggregation. See [`ProcessMetrics`] for a full description.
///
/// Queueing can fail if the queue exceeds `envelope_buffer_size`. In this case, `Err` is
/// returned and the envelope is not queued.
fn queue_envelope(
    mut managed_envelope: ManagedEnvelope,
    buffer_guard: &BufferGuard,
) -> Result<(), BadStoreRequest> {
    // Remove metrics from the envelope and queue them directly on the project's `Aggregator`.
    let mut metric_items = Vec::new();
    let is_metric = |i: &Item| matches!(i.ty(), ItemType::Metrics | ItemType::MetricBuckets);
    let envelope = managed_envelope.envelope_mut();
    while let Some(item) = envelope.take_item_by(is_metric) {
        metric_items.push(item);
    }

    if !metric_items.is_empty() {
        relay_log::trace!("sending metrics into processing queue");
        EnvelopeProcessor::from_registry().send(ProcessMetrics {
            items: metric_items,
            project_key: envelope.meta().public_key(),
            start_time: envelope.meta().start_time(),
            sent_at: envelope.sent_at(),
        });
    }

    // Split the envelope into event-related items and other items. This allows to fast-track:
    //  1. Envelopes with only session items. They only require rate limiting.
    //  2. Event envelope processing can bail out if the event is filtered or rate limited,
    //     since all items depend on this event.
    if let Some(event_envelope) = envelope.split_by(Item::requires_event) {
        relay_log::trace!("queueing separate envelope for non-event items");

        // The envelope has been split, so we need to fork the context.
        let event_context = buffer_guard.enter(event_envelope)?;

        // Update the old context after successful forking.
        managed_envelope.update();
        ProjectCache::from_registry().send(ValidateEnvelope::new(event_context));
    }

    if managed_envelope.envelope().is_empty() {
        // The envelope can be empty here if it contained only metrics items which were removed
        // above. In this case, the envelope was accepted and needs no further queueing.
        managed_envelope.accept();
    } else {
        relay_log::trace!("queueing envelope");
        ProjectCache::from_registry().send(ValidateEnvelope::new(managed_envelope));
    }

    Ok(())
}

/// Handles an envelope store request.
///
/// Sentry envelopes may come either directly from an HTTP request (the envelope endpoint calls this
/// method directly) or are generated inside Relay from requests to other endpoints (e.g. the
/// security endpoint).
///
/// This returns `Some(EventId)` if the envelope contains an event, either explicitly as payload or
/// implicitly through an item that will create an event during ingestion.
pub async fn handle_envelope(
    state: &ServiceState,
    envelope: Box<Envelope>,
) -> Result<Option<EventId>, BadStoreRequest> {
    let buffer_guard = state.buffer_guard();
    let mut managed_envelope = buffer_guard
        .enter(envelope)
        .map_err(BadStoreRequest::QueueFailed)?;

<<<<<<< HEAD
    // If configured, remove unknown items at the very beginning. If the envelope is
    // empty, we fail the request with a special control flow error to skip checks and
    // queueing, that still results in a `200 OK` response.
    utils::remove_unknown_items(state.config(), &mut envelope_context);

    let event_id = envelope_context.envelope().event_id();
    if envelope_context.envelope().is_empty() {
        envelope_context.reject(Outcome::Invalid(DiscardReason::EmptyEnvelope));
=======
    let event_id = managed_envelope.envelope().event_id();
    if managed_envelope.envelope().is_empty() {
        managed_envelope.reject(Outcome::Invalid(DiscardReason::EmptyEnvelope));
>>>>>>> 46ecf0f2
        return Ok(event_id);
    }

    let checked = ProjectCache::from_registry()
        .send(CheckEnvelope::new(managed_envelope))
        .await
        .map_err(|_| BadStoreRequest::ScheduleFailed)?
        .map_err(BadStoreRequest::EventRejected)?;

    let Some(mut managed_envelope) = checked.envelope else {
        return Err(BadStoreRequest::RateLimited(checked.rate_limits));
    };

    if !utils::check_envelope_size_limits(state.config(), managed_envelope.envelope()) {
        managed_envelope.reject(Outcome::Invalid(DiscardReason::TooLarge));
        return Err(PayloadError::Overflow.into());
    }

    queue_envelope(managed_envelope, buffer_guard)?;

    if checked.rate_limits.is_limited() {
        Err(BadStoreRequest::RateLimited(checked.rate_limits))
    } else {
        Ok(event_id)
    }
}

/// Creates a HttpResponse containing the textual representation of the given EventId
pub fn create_text_event_id_response(id: Option<EventId>) -> HttpResponse {
    // Event id is set statically in the ingest path.
    let id = id.unwrap_or_default();
    debug_assert!(!id.is_nil());

    // the minidump client expects the response to contain an event id as a hyphenated UUID
    // i.e. xxxxxxxx-xxxx-xxxx-xxxx-xxxxxxxxxxxx
    HttpResponse::Ok()
        .content_type("text/plain")
        .body(id.0.as_hyphenated().to_string())
}

/// A helper for creating Actix routes that are resilient against double-slashes
///
/// Write `normpath("api/store")` to create a route pattern that matches "/api/store/",
/// "api//store", "api//store////", etc.
pub fn normpath(route: &str) -> String {
    let mut pattern = String::new();
    for (i, segment) in route.trim_matches('/').split('/').enumerate() {
        // Apparently the leading slash needs to be explicit and cannot be part of a pattern
        let _ = write!(pattern, "/{{multislash{i}:/*}}{segment}");
    }

    if route.ends_with('/') {
        pattern.push_str("{trailing_slash:/+}");
    } else {
        pattern.push_str("{trailing_slash:/*}");
    }
    pattern
}

/// Creates an actix-web async handler for a store endpoint.
///
/// This function is intended to be used in `with_async` on store-like endpoints. It takes an
/// asynchronous endpoint handler and returns an actix-web compatible legacy future that will always
/// resolve with an HTTP response.
pub fn handler<F>(f: F) -> impl futures01::Future<Item = HttpResponse, Error = actix_web::Error>
where
    F: Future<Output = Result<HttpResponse, BadStoreRequest>>,
{
    futures::compat::Compat::new(Box::pin(async move {
        Ok(f.await.unwrap_or_else(|e| e.into_response()))
    }))
}

#[cfg(test)]
mod tests {
    use super::*;

    #[test]
    fn test_normpath() {
        assert_eq!(
            normpath("/api/store/"),
            "/{multislash0:/*}api/{multislash1:/*}store{trailing_slash:/+}"
        );
        assert_eq!(
            normpath("/api/store"),
            "/{multislash0:/*}api/{multislash1:/*}store{trailing_slash:/*}"
        );
    }

    #[test]
    fn test_minimal_empty_event() {
        let json = r#"{}"#;
        let minimal = minimal_event_from_json(json.as_ref()).unwrap();
        assert_eq!(
            minimal,
            MinimalEvent {
                id: None,
                ty: EventType::Default,
            }
        );
    }

    #[test]
    fn test_minimal_event_id() {
        let json = r#"{"event_id": "037af9ac1b49494bacd7ec5114f801d9"}"#;
        let minimal = minimal_event_from_json(json.as_ref()).unwrap();
        assert_eq!(
            minimal,
            MinimalEvent {
                id: Some("037af9ac1b49494bacd7ec5114f801d9".parse().unwrap()),
                ty: EventType::Default,
            }
        );
    }

    #[test]
    fn test_minimal_event_type() {
        let json = r#"{"type": "expectct"}"#;
        let minimal = minimal_event_from_json(json.as_ref()).unwrap();
        assert_eq!(
            minimal,
            MinimalEvent {
                id: None,
                ty: EventType::ExpectCt,
            }
        );
    }

    #[test]
    fn test_minimal_event_invalid_type() {
        let json = r#"{"type": "invalid"}"#;
        let minimal = minimal_event_from_json(json.as_ref()).unwrap();
        assert_eq!(
            minimal,
            MinimalEvent {
                id: None,
                ty: EventType::Default,
            }
        );
    }
}<|MERGE_RESOLUTION|>--- conflicted
+++ resolved
@@ -338,20 +338,14 @@
         .enter(envelope)
         .map_err(BadStoreRequest::QueueFailed)?;
 
-<<<<<<< HEAD
     // If configured, remove unknown items at the very beginning. If the envelope is
     // empty, we fail the request with a special control flow error to skip checks and
     // queueing, that still results in a `200 OK` response.
-    utils::remove_unknown_items(state.config(), &mut envelope_context);
-
-    let event_id = envelope_context.envelope().event_id();
-    if envelope_context.envelope().is_empty() {
-        envelope_context.reject(Outcome::Invalid(DiscardReason::EmptyEnvelope));
-=======
+    utils::remove_unknown_items(state.config(), &mut managed_envelope);
+
     let event_id = managed_envelope.envelope().event_id();
     if managed_envelope.envelope().is_empty() {
         managed_envelope.reject(Outcome::Invalid(DiscardReason::EmptyEnvelope));
->>>>>>> 46ecf0f2
         return Ok(event_id);
     }
 
