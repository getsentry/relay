--- conflicted
+++ resolved
@@ -509,32 +509,14 @@
             let envelope_summary = envelope_summary.borrow();
 
             if let Some(outcome) = error.to_outcome() {
-<<<<<<< HEAD
+                let timestamp = relay_common::instant_to_date_time(start_time);
                 send_outcomes(
                     OutcomeContext {
                         envelope_summary: &envelope_summary,
-                        timestamp: start_time,
+                        timestamp,
                         outcome: outcome.clone(),
                         event_id: *event_id.borrow(),
                         remote_addr,
-=======
-                let timestamp = relay_common::instant_to_date_time(start_time);
-                if let Some(category) = envelope_summary.event_category {
-                    outcome_producer.do_send(TrackOutcome {
-                        timestamp,
-                        scoping: *scoping.borrow(),
-                        outcome: outcome.clone(),
-                        event_id: *event_id.borrow(),
-                        remote_addr,
-                        category,
-                        quantity: 1,
-                    });
-                }
-
-                if envelope_summary.attachment_quantity > 0 {
-                    outcome_producer.do_send(TrackOutcome {
-                        timestamp,
->>>>>>> 0b037c8d
                         scoping: *scoping.borrow(),
                     },
                     outcome_producer,
