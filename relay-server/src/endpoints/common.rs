--- conflicted
+++ resolved
@@ -316,13 +316,7 @@
                 // envelope's projects. See `handle_check_envelope`.
                 relay_log::trace!("Pushing envelope to V2 buffer");
 
-<<<<<<< HEAD
-                // TODO: Sync-check whether the buffer has capacity.
-                // Otherwise return `QueueFailed`.
                 buffer.send(EnvelopeBuffer::Push(envelope.into_envelope()));
-=======
-                buffer.defer_push(envelope);
->>>>>>> ffc7c735
             }
             None => {
                 relay_log::trace!("Sending envelope to project cache for V1 buffer");
