//! Common facilities for ingesting events through store-like endpoints.

use axum::http::{header, StatusCode};
use axum::response::IntoResponse;
use relay_config::RelayMode;
use relay_event_schema::protocol::{EventId, EventType};
use relay_quotas::RateLimits;
use relay_statsd::metric;
use serde::Deserialize;

use crate::envelope::{AttachmentType, Envelope, EnvelopeError, Item, ItemType, Items};
use crate::service::ServiceState;
use crate::services::buffer::EnvelopeBuffer;
use crate::services::outcome::{DiscardReason, Outcome};
<<<<<<< HEAD
use crate::services::processor::{BucketSource, MetricData, ProcessMetrics, ProcessingGroup};
use crate::services::projects::cache::legacy::ValidateEnvelope;
=======
use crate::services::processor::{MetricData, ProcessingGroup};
use crate::services::projects::cache::{CheckEnvelope, ProcessMetrics, ValidateEnvelope};
>>>>>>> 733363d0
use crate::statsd::{RelayCounters, RelayHistograms};
use crate::utils::{self, ApiErrorResponse, FormDataIter, ManagedEnvelope};

#[derive(Clone, Copy, Debug, thiserror::Error)]
#[error("the service is overloaded")]
pub struct ServiceUnavailable;

impl From<relay_system::SendError> for ServiceUnavailable {
    fn from(_: relay_system::SendError) -> Self {
        Self
    }
}

impl IntoResponse for ServiceUnavailable {
    fn into_response(self) -> axum::response::Response {
        (
            StatusCode::SERVICE_UNAVAILABLE,
            ApiErrorResponse::from_error(&self),
        )
            .into_response()
    }
}

/// Error type for all store-like requests.
#[derive(Debug, thiserror::Error)]
pub enum BadStoreRequest {
    #[error("empty request body")]
    EmptyBody,

    #[error("invalid request body")]
    InvalidBody(#[source] std::io::Error),

    #[error("invalid JSON data: {0:?}")]
    InvalidJson(#[source] serde_json::Error),

    #[error("invalid messagepack data")]
    InvalidMsgpack(#[source] rmp_serde::decode::Error),

    #[error("invalid event envelope")]
    InvalidEnvelope(#[from] EnvelopeError),

    #[error("invalid multipart data")]
    InvalidMultipart(#[from] multer::Error),

    #[error("invalid minidump")]
    InvalidMinidump,

    #[error("missing minidump")]
    MissingMinidump,

    #[error("invalid compression container")]
    InvalidCompressionContainer(#[source] std::io::Error),

    #[error("invalid event id")]
    InvalidEventId,

    #[error("failed to queue envelope")]
    QueueFailed,

    #[error(
        "envelope exceeded size limits for type '{0}' (https://develop.sentry.dev/sdk/envelopes/#size-limits)"
    )]
    Overflow(ItemType),

    #[error(
        "Sentry dropped data due to a quota or internal rate limit being reached. This will not affect your application. See https://docs.sentry.io/product/accounts/quotas/ for more information."
    )]
    RateLimited(RateLimits),

    #[error("event submission rejected with_reason: {0:?}")]
    EventRejected(DiscardReason),
}

impl IntoResponse for BadStoreRequest {
    fn into_response(self) -> axum::response::Response {
        let body = ApiErrorResponse::from_error(&self);

        let response = match &self {
            BadStoreRequest::RateLimited(rate_limits) => {
                let retry_after_header = rate_limits
                    .longest()
                    .map(|limit| limit.retry_after.remaining_seconds().to_string())
                    .unwrap_or_default();

                let rate_limits_header = utils::format_rate_limits(rate_limits);

                // For rate limits, we return a special status code and indicate the client to hold
                // off until the rate limit period has expired. Currently, we only support the
                // delay-seconds variant of the Rate-Limit header.
                let headers = [
                    (header::RETRY_AFTER.as_str(), retry_after_header),
                    (utils::RATE_LIMITS_HEADER, rate_limits_header),
                ];

                (StatusCode::TOO_MANY_REQUESTS, headers, body).into_response()
            }
            BadStoreRequest::QueueFailed => {
                // These errors indicate that something's wrong with our service system, most likely
                // mailbox congestion or a faulty shutdown. Indicate an unavailable service to the
                // client. It might retry event submission at a later time.
                (StatusCode::SERVICE_UNAVAILABLE, body).into_response()
            }
            BadStoreRequest::EventRejected(_) => {
                // The event has been discarded, which is generally indicated with a 403 error.
                // Originally, Sentry also used this status code for event filters, but these are
                // now executed asynchronously in `EnvelopeProcessor`.
                (StatusCode::FORBIDDEN, body).into_response()
            }
            _ => {
                // In all other cases, we indicate a generic bad request to the client and render
                // the cause. This was likely the client's fault.
                (StatusCode::BAD_REQUEST, body).into_response()
            }
        };

        metric!(counter(RelayCounters::EnvelopeRejected) += 1);
        if response.status().is_server_error() {
            relay_log::error!(
                error = &self as &dyn std::error::Error,
                "error handling request"
            );
        } else if response.status().is_client_error() {
            relay_log::debug!(
                error = &self as &dyn std::error::Error,
                "error handling request"
            );
        }

        response
    }
}

#[derive(Debug, Deserialize, PartialEq)]
pub struct MinimalEvent {
    #[serde(default, rename = "event_id")]
    pub id: Option<EventId>,

    #[serde(default, rename = "type")]
    pub ty: EventType,
}

/// Parses a minimal subset of the event payload.
///
/// This function validates that the provided payload is valid and returns an `Err` on parse errors.
pub fn minimal_event_from_json(data: &[u8]) -> Result<MinimalEvent, BadStoreRequest> {
    serde_json::from_slice(data).map_err(BadStoreRequest::InvalidJson)
}

/// Extracts the event id from a JSON payload.
///
/// If the payload contains no event id, `Ok(None)` is returned. This function also validates that
/// the provided is valid and returns an `Err` on parse errors. If the event id itself is malformed,
/// an `Err` is returned.
pub fn event_id_from_json(data: &[u8]) -> Result<Option<EventId>, BadStoreRequest> {
    minimal_event_from_json(data).map(|event| event.id)
}

/// Extracts the event id from a MessagePack payload.
///
/// If the payload contains no event id, `Ok(None)` is returned. This function also validates that
/// the provided is valid and returns an `Err` on parse errors. If the event id itself is malformed,
/// an `Err` is returned.
pub fn event_id_from_msgpack(data: &[u8]) -> Result<Option<EventId>, BadStoreRequest> {
    rmp_serde::from_slice(data)
        .map(|MinimalEvent { id, .. }| id)
        .map_err(BadStoreRequest::InvalidMsgpack)
}

/// Extracts the event id from `sentry` JSON payload or the `sentry[event_id]` formdata key.
///
/// If the event id itself is malformed, an `Err` is returned. If there is a `sentry` key containing
/// malformed JSON, an error is returned.
pub fn event_id_from_formdata(data: &[u8]) -> Result<Option<EventId>, BadStoreRequest> {
    for entry in FormDataIter::new(data) {
        if entry.key() == "sentry" {
            return event_id_from_json(entry.value().as_bytes());
        } else if entry.key() == "sentry[event_id]" {
            return entry
                .value()
                .parse()
                .map(Some)
                .map_err(|_| BadStoreRequest::InvalidEventId);
        }
    }

    Ok(None)
}

/// Extracts the event id from multiple items.
///
/// Submitting multiple event payloads is undefined behavior. This function will check for an event
/// id in the following precedence:
///
///  1. The `Event` item.
///  2. The `__sentry-event` event attachment.
///  3. The `sentry` JSON payload.
///  4. The `sentry[event_id]` formdata key.
///
/// # Limitations
///
/// Extracting the event id from chunked formdata fields on the Minidump endpoint (`sentry__1`,
/// `sentry__2`, ...) is not supported. In this case, `None` is returned.
pub fn event_id_from_items(items: &Items) -> Result<Option<EventId>, BadStoreRequest> {
    if let Some(item) = items.iter().find(|item| item.ty() == &ItemType::Event) {
        if let Some(event_id) = event_id_from_json(&item.payload())? {
            return Ok(Some(event_id));
        }
    }

    if let Some(item) = items
        .iter()
        .find(|item| item.attachment_type() == Some(&AttachmentType::EventPayload))
    {
        if let Some(event_id) = event_id_from_msgpack(&item.payload())? {
            return Ok(Some(event_id));
        }
    }

    if let Some(item) = items.iter().find(|item| item.ty() == &ItemType::FormData) {
        // Swallow all other errors here since it is quite common to receive invalid secondary
        // payloads. `EnvelopeProcessor` also retains events in such cases.
        if let Ok(Some(event_id)) = event_id_from_formdata(&item.payload()) {
            return Ok(Some(event_id));
        }
    }

    Ok(None)
}

/// Queues an envelope for processing.
///
/// Depending on the items in the envelope, there are multiple outcomes:
///
/// - Events and event related items, such as attachments, are always queued together. See the
///   [crate-level documentation](crate) for a full description of how envelopes are
///   queued and processed.
/// - Sessions and Session batches are always queued separately. If they occur in the same envelope
///   as an event, they are split off. Their path is the same as other Envelopes.
/// - Metrics are directly sent to the [`crate::services::processor::EnvelopeProcessor`], bypassing the manager's queue and
///   going straight into metrics aggregation. See [`ProcessMetrics`] for a full description.
///
/// Queueing can fail if the queue exceeds `envelope_buffer_size`. In this case, `Err` is
/// returned and the envelope is not queued.
fn queue_envelope(
    state: &ServiceState,
    mut managed_envelope: ManagedEnvelope,
) -> Result<(), BadStoreRequest> {
    let envelope = managed_envelope.envelope_mut();

    if state.config().relay_mode() != RelayMode::Proxy {
        // Remove metrics from the envelope and queue them directly on the project's `Aggregator`.
        // In proxy mode, we cannot aggregate metrics because we may not have a project ID.
        let is_metric = |i: &Item| matches!(i.ty(), ItemType::Statsd | ItemType::MetricBuckets);
        let metric_items = envelope.take_items_by(is_metric);

        if !metric_items.is_empty() {
            relay_log::trace!("sending metrics into processing queue");
            state.processor().send(ProcessMetrics {
                data: MetricData::Raw(metric_items.into_vec()),
<<<<<<< HEAD
                start_time: envelope.meta().start_time(),
=======
                received_at: envelope.received_at(),
>>>>>>> 733363d0
                sent_at: envelope.sent_at(),
                project_key: envelope.meta().public_key(),
                source: BucketSource::from_meta(envelope.meta()),
            });
        }
    }

    // Split off the envelopes by item type.
    let scoping = managed_envelope.scoping();
    let envelopes = ProcessingGroup::split_envelope(*managed_envelope.take_envelope());
    for (group, envelope) in envelopes {
        let mut envelope = ManagedEnvelope::new(
            envelope,
            state.outcome_aggregator().clone(),
            state.test_store().clone(),
            group,
        );
        envelope.scope(scoping);

        match state.envelope_buffer() {
            Some(buffer) => {
                if !buffer.has_capacity() {
                    return Err(BadStoreRequest::QueueFailed);
                }

                // NOTE: This assumes that a `prefetch` has already been scheduled for both the
                // envelope's projects. See `handle_check_envelope`.
                relay_log::trace!("Pushing envelope to V2 buffer");

                buffer
                    .addr()
                    .send(EnvelopeBuffer::Push(envelope.into_envelope()));
            }
            None => {
                relay_log::trace!("Sending envelope to project cache for V1 buffer");
                state
                    .legacy_project_cache()
                    .send(ValidateEnvelope::new(envelope));
            }
        }
    }
    // The entire envelope is taken for a split above, and it's empty at this point, we can just
    // accept it without additional checks.
    managed_envelope.accept();

    Ok(())
}

/// Handles an envelope store request.
///
/// Sentry envelopes may come either directly from an HTTP request (the envelope endpoint calls this
/// method directly) or are generated inside Relay from requests to other endpoints (e.g. the
/// security endpoint).
///
/// This returns `Some(EventId)` if the envelope contains an event, either explicitly as payload or
/// implicitly through an item that will create an event during ingestion.
pub async fn handle_envelope(
    state: &ServiceState,
    envelope: Box<Envelope>,
) -> Result<Option<EventId>, BadStoreRequest> {
    let client_name = envelope.meta().client_name().unwrap_or("proprietary");
    for item in envelope.items() {
        metric!(
            histogram(RelayHistograms::EnvelopeItemSize) = item.payload().len() as u64,
            item_type = item.ty().name(),
            sdk = client_name,
        )
    }

    if state.memory_checker().check_memory().is_exceeded() {
        return Err(BadStoreRequest::QueueFailed);
    };

    let mut managed_envelope = ManagedEnvelope::new(
        envelope,
        state.outcome_aggregator().clone(),
        state.test_store().clone(),
        // It's not clear at this point which group this envelope belongs to.
        // The decision will be made while queueing in `queue_envelope` function.
        ProcessingGroup::Ungrouped,
    );

    // If configured, remove unknown items at the very beginning. If the envelope is
    // empty, we fail the request with a special control flow error to skip checks and
    // queueing, that still results in a `200 OK` response.
    utils::remove_unknown_items(state.config(), &mut managed_envelope);

    let event_id = managed_envelope.envelope().event_id();
    if managed_envelope.envelope().is_empty() {
        managed_envelope.reject(Outcome::Invalid(DiscardReason::EmptyEnvelope));
        return Ok(event_id);
    }

    let checked = state
        .project_cache_handle()
        .get(managed_envelope.scoping().project_key)
        .check_envelope(managed_envelope)
        .map_err(BadStoreRequest::EventRejected)?;

    let Some(mut managed_envelope) = checked.envelope else {
        // All items have been removed from the envelope.
        return Err(BadStoreRequest::RateLimited(checked.rate_limits));
    };

    if let Err(offender) =
        utils::check_envelope_size_limits(state.config(), managed_envelope.envelope())
    {
        managed_envelope.reject(Outcome::Invalid(DiscardReason::TooLarge));
        return Err(BadStoreRequest::Overflow(offender));
    }

    queue_envelope(state, managed_envelope)?;

    if checked.rate_limits.is_limited() {
        // Even if some envelope items have been queued, there might be active rate limits on
        // other items. Communicate these rate limits to the downstream (Relay or SDK).
        //
        // See `IntoResponse` implementation of `BadStoreRequest`.
        Err(BadStoreRequest::RateLimited(checked.rate_limits))
    } else {
        Ok(event_id)
    }
}

#[derive(Debug)]
pub struct TextResponse(pub Option<EventId>);

impl IntoResponse for TextResponse {
    fn into_response(self) -> axum::response::Response {
        // Event id is set statically in the ingest path.
        let EventId(id) = self.0.unwrap_or_default();
        debug_assert!(!id.is_nil());

        // the minidump client expects the response to contain an event id as a hyphenated UUID
        // i.e. xxxxxxxx-xxxx-xxxx-xxxx-xxxxxxxxxxxx
        let text = id.as_hyphenated().to_string();
        text.into_response()
    }
}

#[cfg(test)]
mod tests {
    use super::*;

    #[test]
    fn test_minimal_empty_event() {
        let json = r#"{}"#;
        let minimal = minimal_event_from_json(json.as_ref()).unwrap();
        assert_eq!(
            minimal,
            MinimalEvent {
                id: None,
                ty: EventType::Default,
            }
        );
    }

    #[test]
    fn test_minimal_event_id() {
        let json = r#"{"event_id": "037af9ac1b49494bacd7ec5114f801d9"}"#;
        let minimal = minimal_event_from_json(json.as_ref()).unwrap();
        assert_eq!(
            minimal,
            MinimalEvent {
                id: Some("037af9ac1b49494bacd7ec5114f801d9".parse().unwrap()),
                ty: EventType::Default,
            }
        );
    }

    #[test]
    fn test_minimal_event_type() {
        let json = r#"{"type": "expectct"}"#;
        let minimal = minimal_event_from_json(json.as_ref()).unwrap();
        assert_eq!(
            minimal,
            MinimalEvent {
                id: None,
                ty: EventType::ExpectCt,
            }
        );
    }

    #[test]
    fn test_minimal_event_invalid_type() {
        let json = r#"{"type": "invalid"}"#;
        let minimal = minimal_event_from_json(json.as_ref()).unwrap();
        assert_eq!(
            minimal,
            MinimalEvent {
                id: None,
                ty: EventType::Default,
            }
        );
    }
}<|MERGE_RESOLUTION|>--- conflicted
+++ resolved
@@ -12,13 +12,8 @@
 use crate::service::ServiceState;
 use crate::services::buffer::EnvelopeBuffer;
 use crate::services::outcome::{DiscardReason, Outcome};
-<<<<<<< HEAD
 use crate::services::processor::{BucketSource, MetricData, ProcessMetrics, ProcessingGroup};
 use crate::services::projects::cache::legacy::ValidateEnvelope;
-=======
-use crate::services::processor::{MetricData, ProcessingGroup};
-use crate::services::projects::cache::{CheckEnvelope, ProcessMetrics, ValidateEnvelope};
->>>>>>> 733363d0
 use crate::statsd::{RelayCounters, RelayHistograms};
 use crate::utils::{self, ApiErrorResponse, FormDataIter, ManagedEnvelope};
 
@@ -278,11 +273,7 @@
             relay_log::trace!("sending metrics into processing queue");
             state.processor().send(ProcessMetrics {
                 data: MetricData::Raw(metric_items.into_vec()),
-<<<<<<< HEAD
-                start_time: envelope.meta().start_time(),
-=======
                 received_at: envelope.received_at(),
->>>>>>> 733363d0
                 sent_at: envelope.sent_at(),
                 project_key: envelope.meta().public_key(),
                 source: BucketSource::from_meta(envelope.meta()),
