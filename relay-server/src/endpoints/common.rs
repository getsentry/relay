--- conflicted
+++ resolved
@@ -296,24 +296,13 @@
     // Split off the envelopes by item type.
     let envelopes = ProcessingGroup::split_envelope(*managed_envelope.take_envelope());
     for (group, envelope) in envelopes {
-<<<<<<< HEAD
-        let mut envelope = ManagedEnvelope::new(
+        let envelope = ManagedEnvelope::new(
             envelope,
             state.outcome_aggregator().clone(),
             state.test_store().clone(),
             group,
         );
-        envelope.scope(scoping);
-=======
-        let envelope = buffer_guard
-            .enter(
-                envelope,
-                state.outcome_aggregator().clone(),
-                state.test_store().clone(),
-                group,
-            )
-            .map_err(BadStoreRequest::QueueFailed)?;
->>>>>>> 4e666e1d
+
         state.project_cache().send(ValidateEnvelope::new(envelope));
     }
     // The entire envelope is taken for a split above, and it's empty at this point, we can just
