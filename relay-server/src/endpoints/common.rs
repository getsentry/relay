//! Common facilities for ingesting events through store-like endpoints.

use axum::http::{header, StatusCode};
use axum::response::IntoResponse;
use relay_config::RelayMode;
use relay_event_schema::protocol::{EventId, EventType};
use relay_quotas::RateLimits;
use relay_statsd::metric;
use serde::Deserialize;

use crate::envelope::{AttachmentType, Envelope, EnvelopeError, Item, ItemType, Items};
use crate::service::ServiceState;
use crate::services::buffer::EnvelopeBuffer;
use crate::services::outcome::{DiscardReason, Outcome};
use crate::services::processor::{BucketSource, MetricData, ProcessMetrics, ProcessingGroup};
use crate::services::projects::cache::legacy::ValidateEnvelope;
use crate::statsd::{RelayCounters, RelayHistograms};
use crate::utils::{self, ApiErrorResponse, FormDataIter, ManagedEnvelope};

#[derive(Clone, Copy, Debug, thiserror::Error)]
#[error("the service is overloaded")]
pub struct ServiceUnavailable;

impl From<relay_system::SendError> for ServiceUnavailable {
    fn from(_: relay_system::SendError) -> Self {
        Self
    }
}

impl IntoResponse for ServiceUnavailable {
    fn into_response(self) -> axum::response::Response {
        (
            StatusCode::SERVICE_UNAVAILABLE,
            ApiErrorResponse::from_error(&self),
        )
            .into_response()
    }
}

/// Error type for all store-like requests.
#[derive(Debug, thiserror::Error)]
pub enum BadStoreRequest {
    #[error("empty request body")]
    EmptyBody,

    #[error("invalid request body")]
    InvalidBody(#[source] std::io::Error),

    #[error("invalid JSON data: {0:?}")]
    InvalidJson(#[source] serde_json::Error),

    #[error("invalid messagepack data")]
    InvalidMsgpack(#[source] rmp_serde::decode::Error),

    #[error("invalid event envelope")]
    InvalidEnvelope(#[from] EnvelopeError),

    #[error("invalid multipart data")]
    InvalidMultipart(#[from] multer::Error),

    #[error("invalid minidump")]
    InvalidMinidump,

    #[error("missing minidump")]
    MissingMinidump,

    #[error("invalid compression container")]
    InvalidCompressionContainer(#[source] std::io::Error),

    #[error("invalid event id")]
    InvalidEventId,

    #[error("failed to queue envelope")]
    QueueFailed,

    #[error(
        "envelope exceeded size limits for type '{0}' (https://develop.sentry.dev/sdk/envelopes/#size-limits)"
    )]
    Overflow(ItemType),

    #[error(
        "Sentry dropped data due to a quota or internal rate limit being reached. This will not affect your application. See https://docs.sentry.io/product/accounts/quotas/ for more information."
    )]
    RateLimited(RateLimits),

    #[error("event submission rejected with_reason: {0:?}")]
    EventRejected(DiscardReason),
}

impl IntoResponse for BadStoreRequest {
    fn into_response(self) -> axum::response::Response {
        let body = ApiErrorResponse::from_error(&self);

        let response = match &self {
            BadStoreRequest::RateLimited(rate_limits) => {
                let retry_after_header = rate_limits
                    .longest()
                    .map(|limit| limit.retry_after.remaining_seconds().to_string())
                    .unwrap_or_default();

                let rate_limits_header = utils::format_rate_limits(rate_limits);

                // For rate limits, we return a special status code and indicate the client to hold
                // off until the rate limit period has expired. Currently, we only support the
                // delay-seconds variant of the Rate-Limit header.
                let headers = [
                    (header::RETRY_AFTER.as_str(), retry_after_header),
                    (utils::RATE_LIMITS_HEADER, rate_limits_header),
                ];

                (StatusCode::TOO_MANY_REQUESTS, headers, body).into_response()
            }
            BadStoreRequest::QueueFailed => {
                // These errors indicate that something's wrong with our service system, most likely
                // mailbox congestion or a faulty shutdown. Indicate an unavailable service to the
                // client. It might retry event submission at a later time.
                (StatusCode::SERVICE_UNAVAILABLE, body).into_response()
            }
            BadStoreRequest::EventRejected(_) => {
                // The event has been discarded, which is generally indicated with a 403 error.
                // Originally, Sentry also used this status code for event filters, but these are
                // now executed asynchronously in `EnvelopeProcessor`.
                (StatusCode::FORBIDDEN, body).into_response()
            }
            _ => {
                // In all other cases, we indicate a generic bad request to the client and render
                // the cause. This was likely the client's fault.
                (StatusCode::BAD_REQUEST, body).into_response()
            }
        };

        metric!(counter(RelayCounters::EnvelopeRejected) += 1);
        if response.status().is_server_error() {
            relay_log::error!(
                error = &self as &dyn std::error::Error,
                "error handling request"
            );
        } else if response.status().is_client_error() {
            relay_log::debug!(
                error = &self as &dyn std::error::Error,
                "error handling request"
            );
        }

        response
    }
}

#[derive(Debug, Deserialize, PartialEq)]
pub struct MinimalEvent {
    #[serde(default, rename = "event_id")]
    pub id: Option<EventId>,

    #[serde(default, rename = "type")]
    pub ty: EventType,
}

/// Parses a minimal subset of the event payload.
///
/// This function validates that the provided payload is valid and returns an `Err` on parse errors.
pub fn minimal_event_from_json(data: &[u8]) -> Result<MinimalEvent, BadStoreRequest> {
    serde_json::from_slice(data).map_err(BadStoreRequest::InvalidJson)
}

/// Extracts the event id from a JSON payload.
///
/// If the payload contains no event id, `Ok(None)` is returned. This function also validates that
/// the provided is valid and returns an `Err` on parse errors. If the event id itself is malformed,
/// an `Err` is returned.
pub fn event_id_from_json(data: &[u8]) -> Result<Option<EventId>, BadStoreRequest> {
    minimal_event_from_json(data).map(|event| event.id)
}

/// Extracts the event id from a MessagePack payload.
///
/// If the payload contains no event id, `Ok(None)` is returned. This function also validates that
/// the provided is valid and returns an `Err` on parse errors. If the event id itself is malformed,
/// an `Err` is returned.
pub fn event_id_from_msgpack(data: &[u8]) -> Result<Option<EventId>, BadStoreRequest> {
    rmp_serde::from_slice(data)
        .map(|MinimalEvent { id, .. }| id)
        .map_err(BadStoreRequest::InvalidMsgpack)
}

/// Extracts the event id from `sentry` JSON payload or the `sentry[event_id]` formdata key.
///
/// If the event id itself is malformed, an `Err` is returned. If there is a `sentry` key containing
/// malformed JSON, an error is returned.
pub fn event_id_from_formdata(data: &[u8]) -> Result<Option<EventId>, BadStoreRequest> {
    for entry in FormDataIter::new(data) {
        if entry.key() == "sentry" {
            return event_id_from_json(entry.value().as_bytes());
        } else if entry.key() == "sentry[event_id]" {
            return entry
                .value()
                .parse()
                .map(Some)
                .map_err(|_| BadStoreRequest::InvalidEventId);
        }
    }

    Ok(None)
}

/// Extracts the event id from multiple items.
///
/// Submitting multiple event payloads is undefined behavior. This function will check for an event
/// id in the following precedence:
///
///  1. The `Event` item.
///  2. The `__sentry-event` event attachment.
///  3. The `sentry` JSON payload.
///  4. The `sentry[event_id]` formdata key.
///
/// # Limitations
///
/// Extracting the event id from chunked formdata fields on the Minidump endpoint (`sentry__1`,
/// `sentry__2`, ...) is not supported. In this case, `None` is returned.
pub fn event_id_from_items(items: &Items) -> Result<Option<EventId>, BadStoreRequest> {
    if let Some(item) = items.iter().find(|item| item.ty() == &ItemType::Event) {
        if let Some(event_id) = event_id_from_json(&item.payload())? {
            return Ok(Some(event_id));
        }
    }

    if let Some(item) = items
        .iter()
        .find(|item| item.attachment_type() == Some(&AttachmentType::EventPayload))
    {
        if let Some(event_id) = event_id_from_msgpack(&item.payload())? {
            return Ok(Some(event_id));
        }
    }

    if let Some(item) = items.iter().find(|item| item.ty() == &ItemType::FormData) {
        // Swallow all other errors here since it is quite common to receive invalid secondary
        // payloads. `EnvelopeProcessor` also retains events in such cases.
        if let Ok(Some(event_id)) = event_id_from_formdata(&item.payload()) {
            return Ok(Some(event_id));
        }
    }

    Ok(None)
}

/// Queues an envelope for processing.
///
/// Depending on the items in the envelope, there are multiple outcomes:
///
/// - Events and event related items, such as attachments, are always queued together. See the
///   [crate-level documentation](crate) for a full description of how envelopes are
///   queued and processed.
/// - Sessions and Session batches are always queued separately. If they occur in the same envelope
///   as an event, they are split off. Their path is the same as other Envelopes.
/// - Metrics are directly sent to the [`crate::services::processor::EnvelopeProcessor`], bypassing the manager's queue and
///   going straight into metrics aggregation. See [`ProcessMetrics`] for a full description.
///
/// Queueing can fail if the queue exceeds `envelope_buffer_size`. In this case, `Err` is
/// returned and the envelope is not queued.
fn queue_envelope(
    state: &ServiceState,
    mut managed_envelope: ManagedEnvelope,
) -> Result<(), BadStoreRequest> {
    let envelope = managed_envelope.envelope_mut();

    if state.config().relay_mode() != RelayMode::Proxy {
        // Remove metrics from the envelope and queue them directly on the project's `Aggregator`.
        // In proxy mode, we cannot aggregate metrics because we may not have a project ID.
        let is_metric = |i: &Item| matches!(i.ty(), ItemType::Statsd | ItemType::MetricBuckets);
        let metric_items = envelope.take_items_by(is_metric);

        if !metric_items.is_empty() {
            relay_log::trace!("sending metrics into processing queue");
            state.processor().send(ProcessMetrics {
                data: MetricData::Raw(metric_items.into_vec()),
                received_at: envelope.received_at(),
                sent_at: envelope.sent_at(),
                project_key: envelope.meta().public_key(),
                source: BucketSource::from_meta(envelope.meta()),
            });
        }
    }

    // Split off the envelopes by item type.
    let scoping = managed_envelope.scoping();
    let envelopes = ProcessingGroup::split_envelope(*managed_envelope.take_envelope());
    for (group, envelope) in envelopes {
        let mut envelope = ManagedEnvelope::new(
            envelope,
            state.outcome_aggregator().clone(),
            state.test_store().clone(),
            group,
        );
        envelope.scope(scoping);

        match state.envelope_buffer() {
            Some(buffer) => {
                if !buffer.has_capacity() {
                    return Err(BadStoreRequest::QueueFailed);
                }

                // NOTE: This assumes that a `prefetch` has already been scheduled for both the
                // envelope's projects. See `handle_check_envelope`.
                relay_log::trace!("Pushing envelope to V2 buffer");

                buffer
                    .addr()
                    .send(EnvelopeBuffer::Push(envelope.into_envelope()));
            }
            None => {
                relay_log::trace!("Sending envelope to project cache for V1 buffer");
                state
                    .legacy_project_cache()
                    .send(ValidateEnvelope::new(envelope));
            }
        }
    }
    // The entire envelope is taken for a split above, and it's empty at this point, we can just
    // accept it without additional checks.
    managed_envelope.accept();

    Ok(())
}

/// Handles an envelope store request.
///
/// Sentry envelopes may come either directly from an HTTP request (the envelope endpoint calls this
/// method directly) or are generated inside Relay from requests to other endpoints (e.g. the
/// security endpoint).
///
/// This returns `Some(EventId)` if the envelope contains an event, either explicitly as payload or
/// implicitly through an item that will create an event during ingestion.
pub async fn handle_envelope(
    state: &ServiceState,
    envelope: Box<Envelope>,
) -> Result<Option<EventId>, BadStoreRequest> {
    let client_name = envelope
        .meta()
        .client_name()
        .filter(|name| name.starts_with("sentry") || name.starts_with("raven"))
        .unwrap_or("proprietary");
    for item in envelope.items() {
        metric!(
            histogram(RelayHistograms::EnvelopeItemSize) = item.payload().len() as u64,
            item_type = item.ty().name(),
            sdk = client_name,
        )
    }

    if state.memory_checker().check_memory().is_exceeded() {
        return Err(BadStoreRequest::QueueFailed);
    };

    let mut managed_envelope = ManagedEnvelope::new(
        envelope,
        state.outcome_aggregator().clone(),
        state.test_store().clone(),
        // It's not clear at this point which group this envelope belongs to.
        // The decision will be made while queueing in `queue_envelope` function.
        ProcessingGroup::Ungrouped,
    );

    // If configured, remove unknown items at the very beginning. If the envelope is
    // empty, we fail the request with a special control flow error to skip checks and
    // queueing, that still results in a `200 OK` response.
    utils::remove_unknown_items(state.config(), &mut managed_envelope);

    let event_id = managed_envelope.envelope().event_id();
    if managed_envelope.envelope().is_empty() {
        managed_envelope.reject(Outcome::Invalid(DiscardReason::EmptyEnvelope));
        return Ok(event_id);
    }

    let project_key = managed_envelope.envelope().meta().public_key();

    // Prefetch sampling project key, current spooling implementations rely on this behavior.
    //
    // To be changed once spool v1 has been removed.
    if let Some(sampling_project_key) = managed_envelope.envelope().sampling_key() {
        if sampling_project_key != project_key {
            state.project_cache_handle().fetch(sampling_project_key);
        }
    }

    let checked = state
        .project_cache_handle()
<<<<<<< HEAD
        .get(project_key)
=======
        .get(managed_envelope.scoping().project_key)
>>>>>>> 2e2587c4
        .check_envelope(managed_envelope)
        .map_err(BadStoreRequest::EventRejected)?;

    let Some(mut managed_envelope) = checked.envelope else {
        // All items have been removed from the envelope.
        return Err(BadStoreRequest::RateLimited(checked.rate_limits));
    };

    if let Err(offender) =
        utils::check_envelope_size_limits(state.config(), managed_envelope.envelope())
    {
        managed_envelope.reject(Outcome::Invalid(DiscardReason::TooLarge));
        return Err(BadStoreRequest::Overflow(offender));
    }

    queue_envelope(state, managed_envelope)?;

    if checked.rate_limits.is_limited() {
        // Even if some envelope items have been queued, there might be active rate limits on
        // other items. Communicate these rate limits to the downstream (Relay or SDK).
        //
        // See `IntoResponse` implementation of `BadStoreRequest`.
        Err(BadStoreRequest::RateLimited(checked.rate_limits))
    } else {
        Ok(event_id)
    }
}

#[derive(Debug)]
pub struct TextResponse(pub Option<EventId>);

impl IntoResponse for TextResponse {
    fn into_response(self) -> axum::response::Response {
        // Event id is set statically in the ingest path.
        let EventId(id) = self.0.unwrap_or_default();
        debug_assert!(!id.is_nil());

        // the minidump client expects the response to contain an event id as a hyphenated UUID
        // i.e. xxxxxxxx-xxxx-xxxx-xxxx-xxxxxxxxxxxx
        let text = id.as_hyphenated().to_string();
        text.into_response()
    }
}

#[cfg(test)]
mod tests {
    use super::*;

    #[test]
    fn test_minimal_empty_event() {
        let json = r#"{}"#;
        let minimal = minimal_event_from_json(json.as_ref()).unwrap();
        assert_eq!(
            minimal,
            MinimalEvent {
                id: None,
                ty: EventType::Default,
            }
        );
    }

    #[test]
    fn test_minimal_event_id() {
        let json = r#"{"event_id": "037af9ac1b49494bacd7ec5114f801d9"}"#;
        let minimal = minimal_event_from_json(json.as_ref()).unwrap();
        assert_eq!(
            minimal,
            MinimalEvent {
                id: Some("037af9ac1b49494bacd7ec5114f801d9".parse().unwrap()),
                ty: EventType::Default,
            }
        );
    }

    #[test]
    fn test_minimal_event_type() {
        let json = r#"{"type": "expectct"}"#;
        let minimal = minimal_event_from_json(json.as_ref()).unwrap();
        assert_eq!(
            minimal,
            MinimalEvent {
                id: None,
                ty: EventType::ExpectCt,
            }
        );
    }

    #[test]
    fn test_minimal_event_invalid_type() {
        let json = r#"{"type": "invalid"}"#;
        let minimal = minimal_event_from_json(json.as_ref()).unwrap();
        assert_eq!(
            minimal,
            MinimalEvent {
                id: None,
                ty: EventType::Default,
            }
        );
    }
}<|MERGE_RESOLUTION|>--- conflicted
+++ resolved
@@ -384,11 +384,7 @@
 
     let checked = state
         .project_cache_handle()
-<<<<<<< HEAD
         .get(project_key)
-=======
-        .get(managed_envelope.scoping().project_key)
->>>>>>> 2e2587c4
         .check_envelope(managed_envelope)
         .map_err(BadStoreRequest::EventRejected)?;
 
