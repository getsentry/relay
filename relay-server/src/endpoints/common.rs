//! Common facilities for ingesting events through store-like endpoints.

use axum::http::{header, StatusCode};
use axum::response::IntoResponse;
use relay_config::RelayMode;
use relay_event_schema::protocol::{EventId, EventType};
use relay_quotas::RateLimits;
use relay_statsd::metric;
use serde::Deserialize;

use crate::envelope::{AttachmentType, Envelope, EnvelopeError, Item, ItemType, Items};
use crate::service::ServiceState;
use crate::services::outcome::{DiscardReason, Outcome};
use crate::services::processor::{ProcessMetricMeta, ProcessMetrics, ProcessingGroup};
use crate::services::project_cache::{CheckEnvelope, ValidateEnvelope};
use crate::statsd::{RelayCounters, RelayHistograms};
use crate::utils::{self, ApiErrorResponse, FormDataIter, ManagedEnvelope, MultipartError};

#[derive(Clone, Copy, Debug, thiserror::Error)]
#[error("the service is overloaded")]
pub struct ServiceUnavailable;

impl From<relay_system::SendError> for ServiceUnavailable {
    fn from(_: relay_system::SendError) -> Self {
        Self
    }
}

impl IntoResponse for ServiceUnavailable {
    fn into_response(self) -> axum::response::Response {
        (
            StatusCode::SERVICE_UNAVAILABLE,
            ApiErrorResponse::from_error(&self),
        )
            .into_response()
    }
}

/// Error type for all store-like requests.
#[derive(Debug, thiserror::Error)]
pub enum BadStoreRequest {
    #[error("could not schedule event processing")]
    ScheduleFailed,

    #[error("empty request body")]
    EmptyBody,

    #[error("invalid request body")]
    InvalidBody(#[source] std::io::Error),

    #[error("invalid JSON data: {0:?}")]
    InvalidJson(#[source] serde_json::Error),

    #[error("invalid messagepack data")]
    InvalidMsgpack(#[source] rmp_serde::decode::Error),

    #[error("invalid event envelope")]
    InvalidEnvelope(#[from] EnvelopeError),

    #[error("invalid multipart data")]
    InvalidMultipart(#[from] multer::Error),

    #[error("invalid multipart data")]
    InvalidMultipartAxum(#[from] MultipartError),

    #[error("invalid minidump")]
    InvalidMinidump,

    #[error("missing minidump")]
    MissingMinidump,

    #[error("invalid event id")]
    InvalidEventId,

    #[error("failed to queue envelope")]
    QueueFailed,

    #[error(
        "envelope exceeded size limits for type '{0}' (https://develop.sentry.dev/sdk/envelopes/#size-limits)"
    )]
    Overflow(ItemType),

    #[error(
        "Sentry dropped data due to a quota or internal rate limit being reached. This will not affect your application. See https://docs.sentry.io/product/accounts/quotas/ for more information."
    )]
    RateLimited(RateLimits),

    #[error("event submission rejected with_reason: {0:?}")]
    EventRejected(DiscardReason),
}

impl IntoResponse for BadStoreRequest {
    fn into_response(self) -> axum::response::Response {
        let body = ApiErrorResponse::from_error(&self);

        let response = match &self {
            BadStoreRequest::RateLimited(rate_limits) => {
                let retry_after_header = rate_limits
                    .longest()
                    .map(|limit| limit.retry_after.remaining_seconds().to_string())
                    .unwrap_or_default();

                let rate_limits_header = utils::format_rate_limits(rate_limits);

                // For rate limits, we return a special status code and indicate the client to hold
                // off until the rate limit period has expired. Currently, we only support the
                // delay-seconds variant of the Rate-Limit header.
                let headers = [
                    (header::RETRY_AFTER.as_str(), retry_after_header),
                    (utils::RATE_LIMITS_HEADER, rate_limits_header),
                ];

                (StatusCode::TOO_MANY_REQUESTS, headers, body).into_response()
            }
            BadStoreRequest::ScheduleFailed | BadStoreRequest::QueueFailed => {
                // These errors indicate that something's wrong with our service system, most likely
                // mailbox congestion or a faulty shutdown. Indicate an unavailable service to the
                // client. It might retry event submission at a later time.
                (StatusCode::SERVICE_UNAVAILABLE, body).into_response()
            }
            BadStoreRequest::EventRejected(_) => {
                // The event has been discarded, which is generally indicated with a 403 error.
                // Originally, Sentry also used this status code for event filters, but these are
                // now executed asynchronously in `EnvelopeProcessor`.
                (StatusCode::FORBIDDEN, body).into_response()
            }
            _ => {
                // In all other cases, we indicate a generic bad request to the client and render
                // the cause. This was likely the client's fault.
                (StatusCode::BAD_REQUEST, body).into_response()
            }
        };

        metric!(counter(RelayCounters::EnvelopeRejected) += 1);
        if response.status().is_server_error() {
            relay_log::error!(
                error = &self as &dyn std::error::Error,
                "error handling request"
            );
        } else if response.status().is_client_error() {
            relay_log::debug!(
                error = &self as &dyn std::error::Error,
                "error handling request"
            );
        }

        response
    }
}

#[derive(Debug, Deserialize, PartialEq)]
pub struct MinimalEvent {
    #[serde(default, rename = "event_id")]
    pub id: Option<EventId>,

    #[serde(default, rename = "type")]
    pub ty: EventType,
}

/// Parses a minimal subset of the event payload.
///
/// This function validates that the provided payload is valid and returns an `Err` on parse errors.
pub fn minimal_event_from_json(data: &[u8]) -> Result<MinimalEvent, BadStoreRequest> {
    serde_json::from_slice(data).map_err(BadStoreRequest::InvalidJson)
}

/// Extracts the event id from a JSON payload.
///
/// If the payload contains no event id, `Ok(None)` is returned. This function also validates that
/// the provided is valid and returns an `Err` on parse errors. If the event id itself is malformed,
/// an `Err` is returned.
pub fn event_id_from_json(data: &[u8]) -> Result<Option<EventId>, BadStoreRequest> {
    minimal_event_from_json(data).map(|event| event.id)
}

/// Extracts the event id from a MessagePack payload.
///
/// If the payload contains no event id, `Ok(None)` is returned. This function also validates that
/// the provided is valid and returns an `Err` on parse errors. If the event id itself is malformed,
/// an `Err` is returned.
pub fn event_id_from_msgpack(data: &[u8]) -> Result<Option<EventId>, BadStoreRequest> {
    rmp_serde::from_slice(data)
        .map(|MinimalEvent { id, .. }| id)
        .map_err(BadStoreRequest::InvalidMsgpack)
}

/// Extracts the event id from `sentry` JSON payload or the `sentry[event_id]` formdata key.
///
/// If the event id itself is malformed, an `Err` is returned. If there is a `sentry` key containing
/// malformed JSON, an error is returned.
pub fn event_id_from_formdata(data: &[u8]) -> Result<Option<EventId>, BadStoreRequest> {
    for entry in FormDataIter::new(data) {
        if entry.key() == "sentry" {
            return event_id_from_json(entry.value().as_bytes());
        } else if entry.key() == "sentry[event_id]" {
            return entry
                .value()
                .parse()
                .map(Some)
                .map_err(|_| BadStoreRequest::InvalidEventId);
        }
    }

    Ok(None)
}

/// Extracts the event id from multiple items.
///
/// Submitting multiple event payloads is undefined behavior. This function will check for an event
/// id in the following precedence:
///
///  1. The `Event` item.
///  2. The `__sentry-event` event attachment.
///  3. The `sentry` JSON payload.
///  4. The `sentry[event_id]` formdata key.
///
/// # Limitations
///
/// Extracting the event id from chunked formdata fields on the Minidump endpoint (`sentry__1`,
/// `sentry__2`, ...) is not supported. In this case, `None` is returned.
pub fn event_id_from_items(items: &Items) -> Result<Option<EventId>, BadStoreRequest> {
    if let Some(item) = items.iter().find(|item| item.ty() == &ItemType::Event) {
        if let Some(event_id) = event_id_from_json(&item.payload())? {
            return Ok(Some(event_id));
        }
    }

    if let Some(item) = items
        .iter()
        .find(|item| item.attachment_type() == Some(&AttachmentType::EventPayload))
    {
        if let Some(event_id) = event_id_from_msgpack(&item.payload())? {
            return Ok(Some(event_id));
        }
    }

    if let Some(item) = items.iter().find(|item| item.ty() == &ItemType::FormData) {
        // Swallow all other errors here since it is quite common to receive invalid secondary
        // payloads. `EnvelopeProcessor` also retains events in such cases.
        if let Ok(Some(event_id)) = event_id_from_formdata(&item.payload()) {
            return Ok(Some(event_id));
        }
    }

    Ok(None)
}

/// Queues an envelope for processing.
///
/// Depending on the items in the envelope, there are multiple outcomes:
///
/// - Events and event related items, such as attachments, are always queued together. See the
///   [crate-level documentation](crate) for a full description of how envelopes are
///   queued and processed.
/// - Sessions and Session batches are always queued separately. If they occur in the same envelope
///   as an event, they are split off. Their path is the same as other Envelopes.
/// - Metrics are directly sent to the [`crate::services::processor::EnvelopeProcessor`], bypassing the manager's queue and
///   going straight into metrics aggregation. See [`ProcessMetrics`] for a full description.
///
/// Queueing can fail if the queue exceeds `envelope_buffer_size`. In this case, `Err` is
/// returned and the envelope is not queued.
fn queue_envelope(
    state: &ServiceState,
    mut managed_envelope: ManagedEnvelope,
) -> Result<(), BadStoreRequest> {
    let envelope = managed_envelope.envelope_mut();

    if state.config().relay_mode() != RelayMode::Proxy {
        // Remove metrics from the envelope and queue them directly on the project's `Aggregator`.
        // In proxy mode, we cannot aggregate metrics because we may not have a project ID.
        let is_metric = |i: &Item| matches!(i.ty(), ItemType::Statsd | ItemType::MetricBuckets);
        let metric_items = envelope.take_items_by(is_metric);

        if !metric_items.is_empty() {
            relay_log::trace!("sending metrics into processing queue");
            state.processor().send(ProcessMetrics {
                items: metric_items.into_vec(),
                start_time: envelope.meta().start_time(),
                sent_at: envelope.sent_at(),
                project_key: envelope.meta().public_key(),
                source: envelope.meta().into(),
            });
        }

        // Remove metric meta from the envelope and send them directly to processing.
        let metric_meta = envelope.take_items_by(|item| matches!(item.ty(), ItemType::MetricMeta));
        if !metric_meta.is_empty() {
            relay_log::trace!("sending metric meta into processing queue");
            state.processor().send(ProcessMetricMeta {
                items: metric_meta.into_vec(),
                project_key: envelope.meta().public_key(),
            })
        }
    }

    // Split off the envelopes by item type.
    let scoping = managed_envelope.scoping();
    let envelopes = ProcessingGroup::split_envelope(*managed_envelope.take_envelope());
    for (group, envelope) in envelopes {
<<<<<<< HEAD
        let envelope = ManagedEnvelope::new(
            envelope,
            state.outcome_aggregator().clone(),
            state.test_store().clone(),
            group,
        );

=======
        let mut envelope = buffer_guard
            .enter(
                envelope,
                state.outcome_aggregator().clone(),
                state.test_store().clone(),
                group,
            )
            .map_err(BadStoreRequest::QueueFailed)?;
        envelope.scope(scoping);
>>>>>>> 8182e287
        state.project_cache().send(ValidateEnvelope::new(envelope));
    }
    // The entire envelope is taken for a split above, and it's empty at this point, we can just
    // accept it without additional checks.
    managed_envelope.accept();

    Ok(())
}

/// Handles an envelope store request.
///
/// Sentry envelopes may come either directly from an HTTP request (the envelope endpoint calls this
/// method directly) or are generated inside Relay from requests to other endpoints (e.g. the
/// security endpoint).
///
/// This returns `Some(EventId)` if the envelope contains an event, either explicitly as payload or
/// implicitly through an item that will create an event during ingestion.
pub async fn handle_envelope(
    state: &ServiceState,
    envelope: Box<Envelope>,
) -> Result<Option<EventId>, BadStoreRequest> {
    for item in envelope.items() {
        metric!(
            histogram(RelayHistograms::EnvelopeItemSize) = item.payload().len() as u64,
            item_type = item.ty().name()
        )
    }

    if state.memory_checker().check_memory().is_exceeded() {
        return Err(BadStoreRequest::QueueFailed);
    };

    let mut managed_envelope = ManagedEnvelope::new(
        envelope,
        state.outcome_aggregator().clone(),
        state.test_store().clone(),
        // It's not clear at this point which group this envelope belongs to.
        // The decision will be made while queueing in `queue_envelope` function.
        ProcessingGroup::Ungrouped,
    );

    // If configured, remove unknown items at the very beginning. If the envelope is
    // empty, we fail the request with a special control flow error to skip checks and
    // queueing, that still results in a `200 OK` response.
    utils::remove_unknown_items(state.config(), &mut managed_envelope);

    let event_id = managed_envelope.envelope().event_id();
    if managed_envelope.envelope().is_empty() {
        managed_envelope.reject(Outcome::Invalid(DiscardReason::EmptyEnvelope));
        return Ok(event_id);
    }

    let checked = state
        .project_cache()
        .send(CheckEnvelope::new(managed_envelope))
        .await
        .map_err(|_| BadStoreRequest::ScheduleFailed)?
        .map_err(BadStoreRequest::EventRejected)?;

    let Some(mut managed_envelope) = checked.envelope else {
        // All items have been removed from the envelope.
        return Err(BadStoreRequest::RateLimited(checked.rate_limits));
    };

    if let Err(offender) =
        utils::check_envelope_size_limits(state.config(), managed_envelope.envelope())
    {
        managed_envelope.reject(Outcome::Invalid(DiscardReason::TooLarge));
        return Err(BadStoreRequest::Overflow(offender));
    }

    queue_envelope(state, managed_envelope)?;

    if checked.rate_limits.is_limited() {
        // Even if some envelope items have been queued, there might be active rate limits on
        // other items. Communicate these rate limits to the downstream (Relay or SDK).
        //
        // See `IntoResponse` implementation of `BadStoreRequest`.
        Err(BadStoreRequest::RateLimited(checked.rate_limits))
    } else {
        Ok(event_id)
    }
}

#[derive(Debug)]
pub struct TextResponse(pub Option<EventId>);

impl IntoResponse for TextResponse {
    fn into_response(self) -> axum::response::Response {
        // Event id is set statically in the ingest path.
        let EventId(id) = self.0.unwrap_or_default();
        debug_assert!(!id.is_nil());

        // the minidump client expects the response to contain an event id as a hyphenated UUID
        // i.e. xxxxxxxx-xxxx-xxxx-xxxx-xxxxxxxxxxxx
        let text = id.as_hyphenated().to_string();
        text.into_response()
    }
}

#[cfg(test)]
mod tests {
    use super::*;

    #[test]
    fn test_minimal_empty_event() {
        let json = r#"{}"#;
        let minimal = minimal_event_from_json(json.as_ref()).unwrap();
        assert_eq!(
            minimal,
            MinimalEvent {
                id: None,
                ty: EventType::Default,
            }
        );
    }

    #[test]
    fn test_minimal_event_id() {
        let json = r#"{"event_id": "037af9ac1b49494bacd7ec5114f801d9"}"#;
        let minimal = minimal_event_from_json(json.as_ref()).unwrap();
        assert_eq!(
            minimal,
            MinimalEvent {
                id: Some("037af9ac1b49494bacd7ec5114f801d9".parse().unwrap()),
                ty: EventType::Default,
            }
        );
    }

    #[test]
    fn test_minimal_event_type() {
        let json = r#"{"type": "expectct"}"#;
        let minimal = minimal_event_from_json(json.as_ref()).unwrap();
        assert_eq!(
            minimal,
            MinimalEvent {
                id: None,
                ty: EventType::ExpectCt,
            }
        );
    }

    #[test]
    fn test_minimal_event_invalid_type() {
        let json = r#"{"type": "invalid"}"#;
        let minimal = minimal_event_from_json(json.as_ref()).unwrap();
        assert_eq!(
            minimal,
            MinimalEvent {
                id: None,
                ty: EventType::Default,
            }
        );
    }
}<|MERGE_RESOLUTION|>--- conflicted
+++ resolved
@@ -297,25 +297,13 @@
     let scoping = managed_envelope.scoping();
     let envelopes = ProcessingGroup::split_envelope(*managed_envelope.take_envelope());
     for (group, envelope) in envelopes {
-<<<<<<< HEAD
         let envelope = ManagedEnvelope::new(
             envelope,
             state.outcome_aggregator().clone(),
             state.test_store().clone(),
             group,
         );
-
-=======
-        let mut envelope = buffer_guard
-            .enter(
-                envelope,
-                state.outcome_aggregator().clone(),
-                state.test_store().clone(),
-                group,
-            )
-            .map_err(BadStoreRequest::QueueFailed)?;
         envelope.scope(scoping);
->>>>>>> 8182e287
         state.project_cache().send(ValidateEnvelope::new(envelope));
     }
     // The entire envelope is taken for a split above, and it's empty at this point, we can just
