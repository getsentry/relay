--- conflicted
+++ resolved
@@ -7,12 +7,8 @@
 
 use relay_common::ProjectKey;
 
-<<<<<<< HEAD
-use crate::actors::project::{GetProjectState, LimitedProjectState, ProjectState};
-=======
 use crate::actors::project::{LimitedProjectState, ProjectState};
 use crate::actors::project_cache::GetProjectState;
->>>>>>> abff6164
 use crate::actors::project_upstream::GetProjectStates;
 use crate::extractors::{CurrentServiceState, SignedJson};
 use crate::service::ServiceApp;
@@ -71,17 +67,10 @@
     let no_cache = body.inner.no_cache;
 
     let project_cache = state.project_cache();
-<<<<<<< HEAD
-    let futures = body.inner.public_keys.into_iter().map(move |public_key| {
-        let relay = relay.clone();
-        project_cache
-            .send(GetProjectState::no_cache(public_key, no_cache))
-=======
     let futures = body.inner.public_keys.into_iter().map(move |project_key| {
         let relay = relay.clone();
         project_cache
             .send(GetProjectState::new(project_key).no_cache(no_cache))
->>>>>>> abff6164
             .map_err(Error::from)
             .map(move |project_state| {
                 let project_state = project_state.ok()?;
