use std::fmt;
use std::sync::Arc;

use actix::prelude::*;
use actix_web::{server, App};
use failure::ResultExt;
use failure::{Backtrace, Context, Fail};
use listenfd::ListenFd;
use once_cell::race::OnceBox;

use relay_aws_extension::AwsExtension;
use relay_config::Config;
use relay_metrics::Aggregator;
use relay_redis::RedisPool;
use relay_system::Addr;
use relay_system::{Configure, Controller};

use crate::actors::envelopes::{BufferGuard, EnvelopeManager};
use crate::actors::healthcheck::Healthcheck;
use crate::actors::outcome::OutcomeProducer;
use crate::actors::outcome_aggregator::OutcomeAggregator;
use crate::actors::processor::EnvelopeProcessor;
use crate::actors::project_cache::ProjectCache;
use crate::actors::relays::RelayCache;
use crate::actors::upstream::UpstreamRelay;
use crate::middlewares::{
    AddCommonHeaders, ErrorHandlers, Metrics, ReadRequestMiddleware, SentryMiddleware,
};
use crate::{endpoints, utils};
<<<<<<< HEAD
=======

pub static REGISTRY: OnceBox<Registry> = OnceBox::new();
>>>>>>> 603565d3

/// Common error type for the relay server.
#[derive(Debug)]
pub struct ServerError {
    inner: Context<ServerErrorKind>,
}

/// Indicates the type of failure of the server.
#[derive(Debug, Fail, Copy, Clone, PartialEq, Eq, Hash)]
pub enum ServerErrorKind {
    /// Binding failed.
    #[fail(display = "bind to interface failed")]
    BindFailed,

    /// Listening on the HTTP socket failed.
    #[fail(display = "listening failed")]
    ListenFailed,

    /// A TLS error ocurred.
    #[fail(display = "could not initialize the TLS server")]
    TlsInitFailed,

    /// TLS support was not compiled in.
    #[fail(display = "compile with the `ssl` feature to enable SSL support")]
    TlsNotSupported,

    /// GeoIp construction failed.
    #[fail(display = "could not load the Geoip Db")]
    GeoIpError,

    /// Configuration failed.
    #[fail(display = "configuration error")]
    ConfigError,

    /// Initializing the Kafka producer failed.
    #[fail(display = "could not initialize kafka producer")]
    KafkaError,

    /// Initializing the Redis cluster client failed.
    #[fail(display = "could not initialize redis cluster client")]
    RedisError,
}

impl Fail for ServerError {
    fn cause(&self) -> Option<&dyn Fail> {
        self.inner.cause()
    }

    fn backtrace(&self) -> Option<&Backtrace> {
        self.inner.backtrace()
    }
}

impl fmt::Display for ServerError {
    fn fmt(&self, f: &mut fmt::Formatter<'_>) -> fmt::Result {
        fmt::Display::fmt(&self.inner, f)
    }
}

impl ServerError {
    /// Returns the error kind of the error.
    pub fn kind(&self) -> ServerErrorKind {
        *self.inner.get_context()
    }
}

impl From<ServerErrorKind> for ServerError {
    fn from(kind: ServerErrorKind) -> ServerError {
        ServerError {
            inner: Context::new(kind),
        }
    }
}

impl From<Context<ServerErrorKind>> for ServerError {
    fn from(inner: Context<ServerErrorKind>) -> ServerError {
        ServerError { inner }
    }
}

#[derive(Clone, Debug)]
pub struct Registry {
    pub healthcheck: Addr<Healthcheck>,
}

/// Server state.
#[derive(Clone)]
pub struct ServiceState {
    config: Arc<Config>,
    buffer_guard: Arc<BufferGuard>,
    _runtime: Arc<tokio::runtime::Runtime>,
}

impl ServiceState {
    /// Starts all services and returns addresses to all of them.
    pub fn start(config: Arc<Config>) -> Result<Self, ServerError> {
        let system = System::current();
        let registry = system.registry();

        let runtime = utils::tokio_runtime_with_actix();

        // Enter the tokio runtime so we can start spawning tasks from the outside.
        let _guard = runtime.enter();

        let upstream_relay = UpstreamRelay::new(config.clone());
        registry.set(Arbiter::start(|_| upstream_relay));

        let outcome_producer = OutcomeProducer::create(config.clone())?;
        let outcome_producer = Arbiter::start(|_| outcome_producer);
        registry.set(outcome_producer.clone());

        let outcome_aggregator = OutcomeAggregator::new(&config, outcome_producer.recipient());
        registry.set(outcome_aggregator.start());

        let redis_pool = match config.redis() {
            Some(redis_config) if config.processing_enabled() => {
                Some(RedisPool::new(redis_config).context(ServerErrorKind::RedisError)?)
            }
            _ => None,
        };

        let buffer = Arc::new(BufferGuard::new(config.envelope_buffer_size()));
        let processor = EnvelopeProcessor::start(config.clone(), redis_pool.clone())?;
        let envelope_manager = EnvelopeManager::create(config.clone(), processor, buffer.clone())?;
        registry.set(Arbiter::start(|_| envelope_manager));

        let project_cache = ProjectCache::new(config.clone(), redis_pool);
        let project_cache = Arbiter::start(|_| project_cache);
        registry.set(project_cache.clone());

        let healthcheck = Healthcheck::new(config.clone()).start();
        registry.set(RelayCache::new(config.clone()).start());

        let aggregator = Aggregator::new(config.aggregator_config(), project_cache.recipient());
        registry.set(Arbiter::start(|_| aggregator));

        if let Some(aws_api) = config.aws_runtime_api() {
            if let Ok(aws_extension) = AwsExtension::new(aws_api) {
                Arbiter::start(|_| aws_extension);
            }
        }

        REGISTRY.set(Box::new(Registry { healthcheck })).unwrap();

        Ok(ServiceState {
            buffer_guard: buffer,
            config,
            _runtime: Arc::new(runtime),
        })
    }

    /// Returns an atomically counted reference to the config.
    pub fn config(&self) -> Arc<Config> {
        self.config.clone()
    }

    /// Returns a reference to the guard of the envelope buffer.
    ///
    /// This can be used to enter new envelopes into the processing queue and reserve a slot in the
    /// buffer. See [`BufferGuard`] for more information.
    pub fn buffer_guard(&self) -> &BufferGuard {
        &self.buffer_guard
    }
}

/// The actix app type for the relay web service.
pub type ServiceApp = App<ServiceState>;

fn make_app(state: ServiceState) -> ServiceApp {
    App::with_state(state)
        .middleware(SentryMiddleware::new())
        .middleware(Metrics)
        .middleware(AddCommonHeaders)
        .middleware(ErrorHandlers)
        .middleware(ReadRequestMiddleware)
        .configure(endpoints::configure_app)
}

fn dump_listen_infos<H, F>(server: &server::HttpServer<H, F>)
where
    H: server::IntoHttpHandler + 'static,
    F: Fn() -> H + Send + Clone + 'static,
{
    relay_log::info!("spawning http server");
    for (addr, scheme) in server.addrs_with_scheme() {
        relay_log::info!("  listening on: {}://{}/", scheme, addr);
    }
}

fn listen<H, F>(
    server: server::HttpServer<H, F>,
    config: &Config,
) -> Result<server::HttpServer<H, F>, ServerError>
where
    H: server::IntoHttpHandler + 'static,
    F: Fn() -> H + Send + Clone + 'static,
{
    Ok(
        match ListenFd::from_env()
            .take_tcp_listener(0)
            .context(ServerErrorKind::BindFailed)?
        {
            Some(listener) => server.listen(listener),
            None => server
                .bind(config.listen_addr())
                .context(ServerErrorKind::BindFailed)?,
        },
    )
}

#[cfg(feature = "ssl")]
fn listen_ssl<H, F>(
    mut server: server::HttpServer<H, F>,
    config: &Config,
) -> Result<server::HttpServer<H, F>, ServerError>
where
    H: server::IntoHttpHandler + 'static,
    F: Fn() -> H + Send + Clone + 'static,
{
    if let (Some(addr), Some(path), Some(password)) = (
        config.tls_listen_addr(),
        config.tls_identity_path(),
        config.tls_identity_password(),
    ) {
        use native_tls::{Identity, TlsAcceptor};
        use std::fs::File;
        use std::io::Read;

        let mut file = File::open(path).unwrap();
        let mut data = vec![];
        file.read_to_end(&mut data).unwrap();
        let identity =
            Identity::from_pkcs12(&data, password).context(ServerErrorKind::TlsInitFailed)?;

        let acceptor = TlsAcceptor::builder(identity)
            .build()
            .context(ServerErrorKind::TlsInitFailed)?;

        server = server
            .bind_tls(addr, acceptor)
            .context(ServerErrorKind::BindFailed)?;
    }

    Ok(server)
}

#[cfg(not(feature = "ssl"))]
fn listen_ssl<H, F>(
    server: server::HttpServer<H, F>,
    config: &Config,
) -> Result<server::HttpServer<H, F>, ServerError>
where
    H: server::IntoHttpHandler + 'static,
    F: Fn() -> H + Send + Clone + 'static,
{
    if config.tls_listen_addr().is_some()
        || config.tls_identity_path().is_some()
        || config.tls_identity_password().is_some()
    {
        Err(ServerErrorKind::TlsNotSupported.into())
    } else {
        Ok(server)
    }
}

/// Given a relay config spawns the server together with all actors and lets them run forever.
///
/// Effectively this boots the server.
pub fn start(config: Config) -> Result<Recipient<server::StopServer>, ServerError> {
    let config = Arc::new(config);

    Controller::from_registry().do_send(Configure {
        shutdown_timeout: config.shutdown_timeout(),
    });

    let state = ServiceState::start(config.clone())?;
    let mut server = server::new(move || make_app(state.clone()));
    server = server
        .workers(config.cpu_concurrency())
        .shutdown_timeout(config.shutdown_timeout().as_secs() as u16)
        .maxconn(config.max_connections())
        .maxconnrate(config.max_connection_rate())
        .backlog(config.max_pending_connections())
        .disable_signals();

    server = listen(server, &config)?;
    server = listen_ssl(server, &config)?;

    dump_listen_infos(&server);
    Ok(server.start().recipient())
}<|MERGE_RESOLUTION|>--- conflicted
+++ resolved
@@ -27,11 +27,8 @@
     AddCommonHeaders, ErrorHandlers, Metrics, ReadRequestMiddleware, SentryMiddleware,
 };
 use crate::{endpoints, utils};
-<<<<<<< HEAD
-=======
 
 pub static REGISTRY: OnceBox<Registry> = OnceBox::new();
->>>>>>> 603565d3
 
 /// Common error type for the relay server.
 #[derive(Debug)]
