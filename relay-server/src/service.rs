--- conflicted
+++ resolved
@@ -177,11 +177,7 @@
 
         #[cfg(feature = "processing")]
         if config.processing_enabled() {
-<<<<<<< HEAD
-            let rt = utils::tokio_runtime_with_actix();
-=======
             let rt = utils::create_runtime(1);
->>>>>>> 1ef3cf85
             let _guard = rt.enter();
             let store = StoreService::create(config.clone())?.start();
             envelope_manager.set_store_forwarder(store);
