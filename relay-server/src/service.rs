--- conflicted
+++ resolved
@@ -244,7 +244,6 @@
             EnvelopeBufferService::new(&config, project_cache.clone()).map(Service::start);
 
         // Keep all the services in one context.
-<<<<<<< HEAD
         let project_cache_services = Services {
             envelope_buffer: envelope_buffer.clone(),
             aggregator: aggregator.clone(),
@@ -256,22 +255,6 @@
             global_config: global_config.clone(),
         };
 
-=======
-        let project_cache_services = Services::new(
-            aggregator.clone(),
-            processor.clone(),
-            outcome_aggregator.clone(),
-            project_cache.clone(),
-            test_store.clone(),
-            upstream_relay.clone(),
-            global_config.clone(),
-        );
-        let envelope_buffer = GuardedEnvelopeBuffer::from_config(
-            &config,
-            MemoryChecker::new(memory_stat.clone(), config.clone()),
-        )
-        .map(Arc::new);
->>>>>>> ffc7c735
         ProjectCacheService::new(
             config.clone(),
             MemoryChecker::new(memory_stat.clone(), config.clone()),
