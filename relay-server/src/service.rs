--- conflicted
+++ resolved
@@ -249,16 +249,12 @@
             config.clone(),
             MemoryChecker::new(memory_stat.clone(), config.clone()),
             global_config_rx.clone(),
-<<<<<<< HEAD
-            project_cache.clone(),
-            project_cache_ready.clone(),
-=======
             buffer::Services {
                 project_cache: project_cache.clone(),
                 outcome_aggregator: outcome_aggregator.clone(),
                 test_store: test_store.clone(),
             },
->>>>>>> ea07659a
+            project_cache_ready.clone(),
         )
         .map(|b| b.start_observable());
 
