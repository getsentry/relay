use std::convert::Infallible;
use std::fmt;
use std::sync::Arc;
use std::time::Duration;

use crate::metrics::{MetricOutcomes, MetricStats};
use crate::services::buffer::GuardedEnvelopeBuffer;
use crate::services::stats::RelayStats;
use anyhow::{Context, Result};
use axum::extract::FromRequestParts;
use axum::http::request::Parts;
use rayon::ThreadPool;
use relay_cogs::Cogs;
use relay_config::{Config, RedisConnection, RedisPoolConfigs};
use relay_redis::{RedisConfigOptions, RedisError, RedisPool, RedisPools};
use relay_system::{channel, Addr, Service};
use tokio::runtime::Runtime;

use crate::services::cogs::{CogsService, CogsServiceRecorder};
use crate::services::global_config::{GlobalConfigManager, GlobalConfigService};
use crate::services::health_check::{HealthCheck, HealthCheckService};
use crate::services::metrics::{Aggregator, RouterService};
use crate::services::outcome::{OutcomeProducer, OutcomeProducerService, TrackOutcome};
use crate::services::outcome_aggregator::OutcomeAggregator;
use crate::services::processor::{self, EnvelopeProcessor, EnvelopeProcessorService};
use crate::services::project_cache::{ProjectCache, ProjectCacheService, Services};
use crate::services::relays::{RelayCache, RelayCacheService};
#[cfg(feature = "processing")]
use crate::services::store::StoreService;
use crate::services::test_store::{TestStore, TestStoreService};
use crate::services::upstream::{UpstreamRelay, UpstreamRelayService};
use crate::utils::{MemoryChecker, MemoryStat};

/// Indicates the type of failure of the server.
#[derive(Debug, Copy, Clone, PartialEq, Eq, Hash, thiserror::Error)]
pub enum ServiceError {
    /// GeoIp construction failed.
    #[error("could not load the Geoip Db")]
    GeoIp,

    /// Initializing the Kafka producer failed.
    #[cfg(feature = "processing")]
    #[error("could not initialize kafka producer")]
    Kafka,

    /// Initializing the Redis cluster client failed.
    #[error("could not initialize redis cluster client")]
    Redis,
}

#[derive(Clone)]
pub struct Registry {
    pub aggregator: Addr<Aggregator>,
    pub health_check: Addr<HealthCheck>,
    pub outcome_producer: Addr<OutcomeProducer>,
    pub outcome_aggregator: Addr<TrackOutcome>,
    pub processor: Addr<EnvelopeProcessor>,
    pub test_store: Addr<TestStore>,
    pub relay_cache: Addr<RelayCache>,
    pub global_config: Addr<GlobalConfigManager>,
    pub project_cache: Addr<ProjectCache>,
    pub upstream_relay: Addr<UpstreamRelay>,
}

impl fmt::Debug for Registry {
    fn fmt(&self, f: &mut fmt::Formatter<'_>) -> fmt::Result {
        f.debug_struct("Registry")
            .field("aggregator", &self.aggregator)
            .field("health_check", &self.health_check)
            .field("outcome_producer", &self.outcome_producer)
            .field("outcome_aggregator", &self.outcome_aggregator)
            .field("processor", &format_args!("Addr<Processor>"))
            .finish()
    }
}

/// Constructs a tokio [`Runtime`] configured for running [services](relay_system::Service).
pub fn create_runtime(name: &str, threads: usize) -> Runtime {
    tokio::runtime::Builder::new_multi_thread()
        .thread_name(name)
        .worker_threads(threads)
        // Relay uses `spawn_blocking` only for Redis connections within the project
        // cache, those should never exceed 100 concurrent connections
        // (limited by connection pool).
        //
        // Relay also does not use other blocking opertions from Tokio which require
        // this pool, no usage of `tokio::fs` and `tokio::io::{Stdin, Stdout, Stderr}`.
        //
        // We limit the maximum amount of threads here, we've seen that Tokio
        // expands this pool very very aggressively and basically never shrinks it
        // which leads to a massive resource waste.
        .max_blocking_threads(150)
        // We also lower down the default (10s) keep alive timeout for blocking
        // threads to encourage the runtime to not keep too many idle blocking threads
        // around.
        .thread_keep_alive(Duration::from_secs(1))
        .enable_all()
        .build()
        .unwrap()
}

fn create_processor_pool(config: &Config) -> Result<ThreadPool> {
    // Adjust thread count for small cpu counts to not have too many idle cores
    // and distribute workload better.
    let thread_count = match config.cpu_concurrency() {
        conc @ 0..=2 => conc.max(1),
        conc @ 3..=4 => conc - 1,
        conc => conc - 2,
    };
    relay_log::info!("starting {thread_count} envelope processing workers");

    let pool = crate::utils::ThreadPoolBuilder::new("processor")
        .num_threads(thread_count)
        .runtime(tokio::runtime::Handle::current())
        .build()?;

    Ok(pool)
}

#[cfg(feature = "processing")]
fn create_store_pool(config: &Config) -> Result<ThreadPool> {
    // Spawn a store worker for every 12 threads in the processor pool.
    // This ratio was found emperically and may need adjustments in the future.
    //
    // Ideally in the future the store will be single threaded again, after we move
    // all the heavy processing (de- and re-serialization) into the processor.
    let thread_count = config.cpu_concurrency().div_ceil(12);
    relay_log::info!("starting {thread_count} store workers");

    let pool = crate::utils::ThreadPoolBuilder::new("store")
        .num_threads(thread_count)
        .runtime(tokio::runtime::Handle::current())
        .build()?;

    Ok(pool)
}

#[derive(Debug)]
struct StateInner {
    config: Arc<Config>,
    memory_checker: MemoryChecker,
    envelope_buffer: Option<Arc<GuardedEnvelopeBuffer>>,
    registry: Registry,
}

/// Server state.
#[derive(Clone, Debug)]
pub struct ServiceState {
    inner: Arc<StateInner>,
}

impl ServiceState {
    /// Starts all services and returns addresses to all of them.
    pub fn start(config: Arc<Config>) -> Result<Self> {
        let upstream_relay = UpstreamRelayService::new(config.clone()).start();
        let test_store = TestStoreService::new(config.clone()).start();

        let redis_pools = config
            .redis()
            .filter(|_| config.processing_enabled())
            .map(create_redis_pools)
            .transpose()
            .context(ServiceError::Redis)?;

        // We create an instance of `MemoryStat` which can be supplied composed with any arbitrary
        // configuration object down the line.
        let memory_stat = MemoryStat::new(config.memory_stat_refresh_frequency_ms());

        // Create an address for the `EnvelopeProcessor`, which can be injected into the
        // other services.
        let (processor, processor_rx) = channel(EnvelopeProcessorService::name());
        let outcome_producer = OutcomeProducerService::create(
            config.clone(),
            upstream_relay.clone(),
            processor.clone(),
        )?
        .start();
        let outcome_aggregator = OutcomeAggregator::new(&config, outcome_producer.clone()).start();

        let global_config = GlobalConfigService::new(config.clone(), upstream_relay.clone());
        let global_config_handle = global_config.handle();
        // The global config service must start before dependant services are
        // started. Messages like subscription requests to the global config
        // service fail if the service is not running.
        let global_config = global_config.start();

        let (project_cache, project_cache_rx) = channel(ProjectCacheService::name());

        let aggregator = RouterService::new(
            config.default_aggregator_config().clone(),
            config.secondary_aggregator_configs().clone(),
            Some(project_cache.clone().recipient()),
        )
        .start();

        let metric_stats = MetricStats::new(
            config.clone(),
            global_config_handle.clone(),
            aggregator.clone(),
        );

        let metric_outcomes = MetricOutcomes::new(metric_stats, outcome_aggregator.clone());

        #[cfg(feature = "processing")]
        let store = config
            .processing_enabled()
            .then(|| {
                StoreService::create(
                    create_store_pool(&config)?,
                    config.clone(),
                    global_config_handle.clone(),
                    outcome_aggregator.clone(),
                    metric_outcomes.clone(),
                )
                .map(|s| s.start())
            })
            .transpose()?;

        let cogs = CogsService::new(
            &config,
            #[cfg(feature = "processing")]
            store.clone(),
        );
        let cogs = Cogs::new(CogsServiceRecorder::new(&config, cogs.start()));

        EnvelopeProcessorService::new(
            create_processor_pool(&config)?,
            config.clone(),
            global_config_handle,
            cogs,
            #[cfg(feature = "processing")]
            redis_pools.clone(),
            processor::Addrs {
                project_cache: project_cache.clone(),
                outcome_aggregator: outcome_aggregator.clone(),
                upstream_relay: upstream_relay.clone(),
                test_store: test_store.clone(),
                #[cfg(feature = "processing")]
                store_forwarder: store.clone(),
                aggregator: aggregator.clone(),
            },
            metric_outcomes.clone(),
        )
        .spawn_handler(processor_rx);

        // Keep all the services in one context.
        let project_cache_services = Services::new(
            aggregator.clone(),
            processor.clone(),
            outcome_aggregator.clone(),
            project_cache.clone(),
            test_store.clone(),
            upstream_relay.clone(),
            global_config.clone(),
        );
        let envelope_buffer = GuardedEnvelopeBuffer::from_config(&config).map(Arc::new);
        ProjectCacheService::new(
            config.clone(),
            MemoryChecker::new(memory_stat.clone(), config.clone()),
            envelope_buffer.clone(),
            project_cache_services,
<<<<<<< HEAD
            metric_outcomes,
            redis_pools
                .as_ref()
                .map(|pools| pools.project_configs.clone()),
=======
            redis_pool.clone(),
>>>>>>> 3cfb9f0c
        )
        .spawn_handler(project_cache_rx);

        let health_check = HealthCheckService::new(
            config.clone(),
            MemoryChecker::new(memory_stat.clone(), config.clone()),
            aggregator.clone(),
            upstream_relay.clone(),
            project_cache.clone(),
        )
        .start();

        RelayStats::new(
            config.clone(),
            upstream_relay.clone(),
            #[cfg(feature = "processing")]
            redis_pools.clone(),
        )
        .start();

        let relay_cache = RelayCacheService::new(config.clone(), upstream_relay.clone()).start();

        let registry = Registry {
            aggregator,
            processor,
            health_check,
            outcome_producer,
            outcome_aggregator,
            test_store,
            relay_cache,
            global_config,
            project_cache,
            upstream_relay,
        };

        let state = StateInner {
            config: config.clone(),
            memory_checker: MemoryChecker::new(memory_stat, config.clone()),
            envelope_buffer,
            registry,
        };

        Ok(ServiceState {
            inner: Arc::new(state),
        })
    }

    /// Returns a reference to the Relay configuration.
    pub fn config(&self) -> &Config {
        &self.inner.config
    }

    /// Returns a reference to the [`MemoryChecker`] which is a [`Config`] aware wrapper on the
    /// [`MemoryStat`] which gives utility methods to determine whether memory usage is above
    /// thresholds set in the [`Config`].
    pub fn memory_checker(&self) -> &MemoryChecker {
        &self.inner.memory_checker
    }

    /// Returns the V2 envelope buffer, if present.
    ///
    /// Clones the inner Arc.
    pub fn envelope_buffer(&self) -> Option<Arc<GuardedEnvelopeBuffer>> {
        self.inner.envelope_buffer.clone()
    }

    /// Returns the address of the [`ProjectCache`] service.
    pub fn project_cache(&self) -> &Addr<ProjectCache> {
        &self.inner.registry.project_cache
    }

    /// Returns the address of the [`RelayCache`] service.
    pub fn relay_cache(&self) -> &Addr<RelayCache> {
        &self.inner.registry.relay_cache
    }

    /// Returns the address of the [`HealthCheck`] service.
    pub fn health_check(&self) -> &Addr<HealthCheck> {
        &self.inner.registry.health_check
    }

    /// Returns the address of the [`OutcomeProducer`] service.
    pub fn outcome_producer(&self) -> &Addr<OutcomeProducer> {
        &self.inner.registry.outcome_producer
    }

    /// Returns the address of the [`OutcomeProducer`] service.
    pub fn test_store(&self) -> &Addr<TestStore> {
        &self.inner.registry.test_store
    }

    /// Returns the address of the [`OutcomeProducer`] service.
    pub fn upstream_relay(&self) -> &Addr<UpstreamRelay> {
        &self.inner.registry.upstream_relay
    }

    /// Returns the address of the [`OutcomeProducer`] service.
    pub fn processor(&self) -> &Addr<EnvelopeProcessor> {
        &self.inner.registry.processor
    }

    /// Returns the address of the [`GlobalConfigService`] service.
    pub fn global_config(&self) -> &Addr<GlobalConfigManager> {
        &self.inner.registry.global_config
    }

    /// Returns the address of the [`OutcomeProducer`] service.
    pub fn outcome_aggregator(&self) -> &Addr<TrackOutcome> {
        &self.inner.registry.outcome_aggregator
    }
}

fn create_redis_pool(
    (connection, options): (&RedisConnection, RedisConfigOptions),
) -> Result<RedisPool, RedisError> {
    match connection {
        RedisConnection::Cluster(servers) => {
            RedisPool::cluster(servers.iter().map(|s| s.as_str()), options)
        }
        RedisConnection::Single(server) => RedisPool::single(server, options),
    }
}

/// Creates Redis pools from the given `configs`.
///
/// If `configs` is [`Unified`](RedisPoolConfigs::Unified), one pool is created and then cloned
/// for each use case, meaning that all use cases really use the same pool. If it is
/// [`Individual`](RedisPoolConfigs::Individual), an actual separate pool is created for each
/// use case.
pub fn create_redis_pools(configs: RedisPoolConfigs) -> Result<RedisPools, RedisError> {
    match configs {
        RedisPoolConfigs::Unified(pool) => {
            let pool = create_redis_pool(pool)?;
            Ok(RedisPools {
                project_configs: pool.clone(),
                cardinality: pool.clone(),
                quotas: pool.clone(),
                misc: pool,
            })
        }
        RedisPoolConfigs::Individual {
            project_configs,
            cardinality,
            quotas,
            misc,
        } => {
            let project_configs = create_redis_pool(project_configs)?;
            let cardinality = create_redis_pool(cardinality)?;
            let quotas = create_redis_pool(quotas)?;
            let misc = create_redis_pool(misc)?;

            Ok(RedisPools {
                project_configs,
                cardinality,
                quotas,
                misc,
            })
        }
    }
}

#[axum::async_trait]
impl FromRequestParts<Self> for ServiceState {
    type Rejection = Infallible;

    async fn from_request_parts(_: &mut Parts, state: &Self) -> Result<Self, Self::Rejection> {
        Ok(state.clone())
    }
}<|MERGE_RESOLUTION|>--- conflicted
+++ resolved
@@ -259,14 +259,9 @@
             MemoryChecker::new(memory_stat.clone(), config.clone()),
             envelope_buffer.clone(),
             project_cache_services,
-<<<<<<< HEAD
-            metric_outcomes,
             redis_pools
                 .as_ref()
                 .map(|pools| pools.project_configs.clone()),
-=======
-            redis_pool.clone(),
->>>>>>> 3cfb9f0c
         )
         .spawn_handler(project_cache_rx);
 
