--- conflicted
+++ resolved
@@ -13,11 +13,7 @@
 use tokio::runtime::Runtime;
 
 use crate::actors::envelopes::{EnvelopeManager, EnvelopeManagerService};
-<<<<<<< HEAD
-use crate::actors::global_config::{GlobalConfigResponse, GlobalConfigService};
-=======
 use crate::actors::global_config::{GlobalConfiguration, GlobalConfigurationService};
->>>>>>> 71b31159
 use crate::actors::health_check::{HealthCheck, HealthCheckService};
 use crate::actors::outcome::{OutcomeProducer, OutcomeProducerService, TrackOutcome};
 use crate::actors::outcome_aggregator::OutcomeAggregator;
@@ -57,11 +53,7 @@
     pub envelope_manager: Addr<EnvelopeManager>,
     pub test_store: Addr<TestStore>,
     pub relay_cache: Addr<RelayCache>,
-<<<<<<< HEAD
-    pub global_config: Addr<GlobalConfigResponse>,
-=======
     pub global_configuration: Addr<GlobalConfiguration>,
->>>>>>> 71b31159
     pub project_cache: Addr<ProjectCache>,
     pub upstream_relay: Addr<UpstreamRelay>,
 }
@@ -197,13 +189,8 @@
         .spawn_handler(project_cache_rx);
         drop(guard);
 
-<<<<<<< HEAD
-        let global_config =
-            GlobalConfigService::new(processor.clone(), upstream_relay.clone()).start();
-=======
         let global_configuration =
             GlobalConfigurationService::new(processor.clone(), upstream_relay.clone()).start();
->>>>>>> 71b31159
 
         let health_check = HealthCheckService::new(
             config.clone(),
@@ -229,11 +216,7 @@
             envelope_manager,
             test_store,
             relay_cache,
-<<<<<<< HEAD
-            global_config,
-=======
             global_configuration,
->>>>>>> 71b31159
             project_cache,
             upstream_relay,
         };
@@ -302,15 +285,9 @@
         &self.inner.registry.processor
     }
 
-<<<<<<< HEAD
-    /// Returns the address of the [`GlobalConfigService`] service.
-    pub fn global_config(&self) -> &Addr<GlobalConfigResponse> {
-        &self.inner.registry.global_config
-=======
     /// Returns the address of the [`GlobalConfigurationService`] service.
     pub fn global_configuration(&self) -> &Addr<GlobalConfiguration> {
         &self.inner.registry.global_configuration
->>>>>>> 71b31159
     }
 
     /// Returns the address of the [`OutcomeProducer`] service.
