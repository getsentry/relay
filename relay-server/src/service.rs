use std::fmt;
use std::sync::Arc;

use anyhow::{Context, Result};
use once_cell::race::OnceBox;
use relay_aws_extension::AwsExtension;
use relay_config::Config;
use relay_metrics::{Aggregator, AggregatorService};
use relay_redis::RedisPool;
use relay_system::{channel, Addr, Service};
use tokio::runtime::Runtime;

use crate::actors::envelopes::{EnvelopeManager, EnvelopeManagerService};
use crate::actors::health_check::{HealthCheck, HealthCheckService};
use crate::actors::outcome::{OutcomeProducer, OutcomeProducerService, TrackOutcome};
use crate::actors::outcome_aggregator::OutcomeAggregator;
use crate::actors::processor::{EnvelopeProcessor, EnvelopeProcessorService};
use crate::actors::project_cache::{ProjectCache, ProjectCacheService};
use crate::actors::relays::{RelayCache, RelayCacheService};
#[cfg(feature = "processing")]
use crate::actors::store::StoreService;
use crate::actors::test_store::{TestStore, TestStoreService};
use crate::actors::upstream::{UpstreamRelay, UpstreamRelayService};
use crate::utils::BufferGuard;

pub static REGISTRY: OnceBox<Registry> = OnceBox::new();

/// Indicates the type of failure of the server.
#[derive(Debug, Copy, Clone, PartialEq, Eq, Hash, thiserror::Error)]
pub enum ServiceError {
    /// GeoIp construction failed.
    #[cfg(feature = "processing")]
    #[error("could not load the Geoip Db")]
    GeoIp,

    /// Initializing the Kafka producer failed.
    #[cfg(feature = "processing")]
    #[error("could not initialize kafka producer")]
    Kafka,

    /// Initializing the Redis cluster client failed.
    #[error("could not initialize redis cluster client")]
    Redis,
}

#[derive(Clone)]
pub struct Registry {
    pub aggregator: Addr<Aggregator>,
    pub health_check: Addr<HealthCheck>,
    pub outcome_producer: Addr<OutcomeProducer>,
    pub outcome_aggregator: Addr<TrackOutcome>,
    pub processor: Addr<EnvelopeProcessor>,
    pub envelope_manager: Addr<EnvelopeManager>,
    pub test_store: Addr<TestStore>,
    pub relay_cache: Addr<RelayCache>,
    pub project_cache: Addr<ProjectCache>,
    pub upstream_relay: Addr<UpstreamRelay>,
}

impl Registry {
    /// Get the [`AggregatorService`] address from the registry.
    ///
    /// TODO(actix): this is temporary solution while migrating `ProjectCache` actor to the new tokio
    /// runtime and follow up refactoring of the dependencies.
    pub fn aggregator() -> Addr<Aggregator> {
        REGISTRY.get().unwrap().aggregator.clone()
    }
}

impl fmt::Debug for Registry {
    fn fmt(&self, f: &mut fmt::Formatter<'_>) -> fmt::Result {
        f.debug_struct("Registry")
            .field("aggregator", &self.aggregator)
            .field("health_check", &self.health_check)
            .field("outcome_producer", &self.outcome_producer)
            .field("outcome_aggregator", &self.outcome_aggregator)
            .field("processor", &format_args!("Addr<Processor>"))
            .finish()
    }
}

/// Constructs a tokio [`Runtime`] configured for running [services](relay_system::Service).
pub fn create_runtime(name: &str, threads: usize) -> Runtime {
    tokio::runtime::Builder::new_multi_thread()
        .thread_name(name)
        .worker_threads(threads)
        .enable_all()
        .build()
        .unwrap()
}

/// Server state.
#[derive(Clone)]
pub struct ServiceState {
    config: Arc<Config>,
    buffer_guard: Arc<BufferGuard>,
    _aggregator_runtime: Arc<Runtime>,
    _outcome_runtime: Arc<Runtime>,
    _project_runtime: Arc<Runtime>,
    _upstream_runtime: Arc<Runtime>,
    _store_runtime: Option<Arc<Runtime>>,
}

impl ServiceState {
    /// Starts all services and returns addresses to all of them.
    pub fn start(config: Arc<Config>) -> Result<Self> {
        let upstream_runtime = create_runtime("upstream-rt", 1);
        let project_runtime = create_runtime("project-rt", 1);
        let aggregator_runtime = create_runtime("aggregator-rt", 1);
        let outcome_runtime = create_runtime("outcome-rt", 1);
        let mut _store_runtime = None;

        let upstream_relay = UpstreamRelayService::new(config.clone()).start_in(&upstream_runtime);

        let redis_pool = match config.redis() {
            Some(redis_config) if config.processing_enabled() => {
                Some(RedisPool::new(redis_config).context(ServiceError::Redis)?)
            }
            _ => None,
        };

        let buffer = Arc::new(BufferGuard::new(config.envelope_buffer_size()));
        #[allow(unused_mut)]
        let mut envelope_manager = EnvelopeManagerService::new(config.clone());

        #[cfg(feature = "processing")]
        if config.processing_enabled() {
            let rt = create_runtime("store-rt", 1);
            let store = StoreService::create(config.clone())?.start_in(&rt);
            envelope_manager.set_store_forwarder(store);
            _store_runtime = Some(rt);
        }

        let envelope_manager = envelope_manager.start();
        let test_store = TestStoreService::new(config.clone()).start();
        let outcome_producer = OutcomeProducerService::create(
            config.clone(),
            upstream_relay.clone(),
            envelope_manager.clone(),
        )?
        .start_in(&outcome_runtime);
        let outcome_aggregator =
            OutcomeAggregator::new(&config, outcome_producer.clone()).start_in(&outcome_runtime);

        let (project_cache, project_cache_rx) = channel(ProjectCacheService::name());
        let processor = EnvelopeProcessorService::new(
            config.clone(),
            redis_pool.clone(),
            envelope_manager.clone(),
            outcome_aggregator.clone(),
            project_cache.clone(),
            upstream_relay.clone(),
        )?
        .start();
        let aggregator = AggregatorService::new(
            config.aggregator_config().clone(),
            Some(project_cache.clone().recipient()),
        )
        .start_in(&aggregator_runtime);

<<<<<<< HEAD
=======
        let (project_cache, project_cache_rx) = channel(ProjectCacheService::name());
        let aggregator = AggregatorService::new(
            config.aggregator_config().clone(),
            Some(project_cache.clone().recipient()),
        )
        .start_in(&aggregator_runtime);

>>>>>>> e19a17ce
        let guard = project_runtime.enter();
        ProjectCacheService::new(
            config.clone(),
            processor.clone(),
            envelope_manager.clone(),
            upstream_relay.clone(),
            redis_pool,
            aggregator.clone(),
        )
        .spawn_handler(project_cache_rx);
        drop(guard);

        let health_check = HealthCheckService::new(config.clone(), upstream_relay.clone()).start();
        let relay_cache = RelayCacheService::new(config.clone(), upstream_relay.clone()).start();

        if let Some(aws_api) = config.aws_runtime_api() {
            if let Ok(aws_extension) = AwsExtension::new(aws_api) {
                aws_extension.start();
            }
        }

<<<<<<< HEAD
=======
        let outcome_producer = OutcomeProducerService::create(
            config.clone(),
            upstream_relay.clone(),
            envelope_manager.clone(),
        )?
        .start_in(&outcome_runtime);
        let outcome_aggregator =
            OutcomeAggregator::new(&config, outcome_producer.clone()).start_in(&outcome_runtime);

>>>>>>> e19a17ce
        REGISTRY
            .set(Box::new(Registry {
                aggregator,
                processor,
                health_check,
                outcome_producer,
                outcome_aggregator,
                envelope_manager,
                test_store,
                relay_cache,
                project_cache,
                upstream_relay,
            }))
            .unwrap();

        Ok(ServiceState {
            buffer_guard: buffer,
            config,
            _aggregator_runtime: Arc::new(aggregator_runtime),
            _outcome_runtime: Arc::new(outcome_runtime),
            _project_runtime: Arc::new(project_runtime),
            _upstream_runtime: Arc::new(upstream_runtime),
            _store_runtime: _store_runtime.map(Arc::new),
        })
    }

    /// Returns a reference to the Relay configuration.
    pub fn config(&self) -> &Config {
        &self.config
    }

    /// Returns a reference to the guard of the envelope buffer.
    ///
    /// This can be used to enter new envelopes into the processing queue and reserve a slot in the
    /// buffer. See [`BufferGuard`] for more information.
    pub fn buffer_guard(&self) -> &BufferGuard {
        &self.buffer_guard
    }
}<|MERGE_RESOLUTION|>--- conflicted
+++ resolved
@@ -133,6 +133,7 @@
 
         let envelope_manager = envelope_manager.start();
         let test_store = TestStoreService::new(config.clone()).start();
+
         let outcome_producer = OutcomeProducerService::create(
             config.clone(),
             upstream_relay.clone(),
@@ -158,16 +159,6 @@
         )
         .start_in(&aggregator_runtime);
 
-<<<<<<< HEAD
-=======
-        let (project_cache, project_cache_rx) = channel(ProjectCacheService::name());
-        let aggregator = AggregatorService::new(
-            config.aggregator_config().clone(),
-            Some(project_cache.clone().recipient()),
-        )
-        .start_in(&aggregator_runtime);
-
->>>>>>> e19a17ce
         let guard = project_runtime.enter();
         ProjectCacheService::new(
             config.clone(),
@@ -189,18 +180,6 @@
             }
         }
 
-<<<<<<< HEAD
-=======
-        let outcome_producer = OutcomeProducerService::create(
-            config.clone(),
-            upstream_relay.clone(),
-            envelope_manager.clone(),
-        )?
-        .start_in(&outcome_runtime);
-        let outcome_aggregator =
-            OutcomeAggregator::new(&config, outcome_producer.clone()).start_in(&outcome_runtime);
-
->>>>>>> e19a17ce
         REGISTRY
             .set(Box::new(Registry {
                 aggregator,
