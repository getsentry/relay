--- conflicted
+++ resolved
@@ -143,11 +143,8 @@
         let project_cache = ProjectCacheService::new(
             config.clone(),
             processor.clone(),
+            envelope_manager.clone(),
             upstream_relay.clone(),
-<<<<<<< HEAD
-            envelope_manager.clone(),
-=======
->>>>>>> 657621b2
             redis_pool,
         )
         .start_in(&project_runtime);
