use std::convert::Infallible;
use std::sync::Arc;
use std::time::Duration;

use crate::metrics::{MetricOutcomes, MetricStats};
use crate::services::autoscaling::{AutoscalingMetricService, AutoscalingMetrics};
use crate::services::buffer::{
    ObservableEnvelopeBuffer, PartitionedEnvelopeBuffer, ProjectKeyPair,
};
use crate::services::cogs::{CogsService, CogsServiceRecorder};
use crate::services::global_config::{GlobalConfigManager, GlobalConfigService};
use crate::services::health_check::{HealthCheck, HealthCheckService};
use crate::services::metrics::RouterService;
use crate::services::outcome::{OutcomeProducer, OutcomeProducerService, TrackOutcome};
use crate::services::outcome_aggregator::OutcomeAggregator;
use crate::services::processor::{self, EnvelopeProcessor, EnvelopeProcessorService};
use crate::services::projects::cache::{ProjectCacheHandle, ProjectCacheService};
use crate::services::projects::source::ProjectSource;
use crate::services::relays::{RelayCache, RelayCacheService};
use crate::services::stats::RelayStats;
#[cfg(feature = "processing")]
use crate::services::store::StoreService;
use crate::services::test_store::{TestStore, TestStoreService};
use crate::services::upstream::{UpstreamRelay, UpstreamRelayService};
use crate::utils::{MemoryChecker, MemoryStat, ThreadKind};
#[cfg(feature = "processing")]
use anyhow::Context;
use anyhow::Result;
use axum::extract::FromRequestParts;
use axum::http::request::Parts;
use rayon::ThreadPool;
use relay_cogs::Cogs;
use relay_config::Config;
#[cfg(feature = "processing")]
use relay_config::{RedisConfigRef, RedisPoolConfigs};
#[cfg(feature = "processing")]
use relay_redis::redis::Script;
#[cfg(feature = "processing")]
use relay_redis::AsyncRedisClient;
#[cfg(feature = "processing")]
use relay_redis::{PooledClient, RedisError, RedisPool, RedisPools, RedisScripts};
use relay_system::{channel, Addr, Service, ServiceSpawn, ServiceSpawnExt as _};

/// Indicates the type of failure of the server.
#[derive(Debug, thiserror::Error)]
pub enum ServiceError {
    /// GeoIp construction failed.
    #[error("could not load the Geoip Db")]
    GeoIp,

    /// Initializing the Kafka producer failed.
    #[cfg(feature = "processing")]
    #[error("could not initialize kafka producer: {0}")]
    Kafka(String),

    /// Initializing the Redis cluster client failed.
    #[cfg(feature = "processing")]
    #[error("could not initialize redis cluster client")]
    Redis,
}

#[derive(Clone, Debug)]
pub struct Registry {
    pub health_check: Addr<HealthCheck>,
    pub outcome_producer: Addr<OutcomeProducer>,
    pub outcome_aggregator: Addr<TrackOutcome>,
    pub processor: Addr<EnvelopeProcessor>,
    pub test_store: Addr<TestStore>,
    pub relay_cache: Addr<RelayCache>,
    pub global_config: Addr<GlobalConfigManager>,
    pub upstream_relay: Addr<UpstreamRelay>,
    pub envelope_buffer: PartitionedEnvelopeBuffer,

    pub project_cache_handle: ProjectCacheHandle,
    pub autoscaling: Addr<AutoscalingMetrics>,
}

/// Constructs a Tokio [`relay_system::Runtime`] configured for running [services](relay_system::Service).
pub fn create_runtime(name: &'static str, threads: usize) -> relay_system::Runtime {
    relay_system::Runtime::builder(name)
        .worker_threads(threads)
        // Relay uses `spawn_blocking` only for Redis connections within the project
        // cache, those should never exceed 100 concurrent connections
        // (limited by connection pool).
        //
        // Relay also does not use other blocking operations from Tokio which require
        // this pool, no usage of `tokio::fs` and `tokio::io::{Stdin, Stdout, Stderr}`.
        //
        // We limit the maximum amount of threads here, we've seen that Tokio
        // expands this pool very very aggressively and basically never shrinks it
        // which leads to a massive resource waste.
        .max_blocking_threads(150)
        // We also lower down the default (10s) keep alive timeout for blocking
        // threads to encourage the runtime to not keep too many idle blocking threads
        // around.
        .thread_keep_alive(Duration::from_secs(1))
        .build()
}

fn create_processor_pool(config: &Config) -> Result<ThreadPool> {
    // Adjust thread count for small cpu counts to not have too many idle cores
    // and distribute workload better.
    let thread_count = match config.cpu_concurrency() {
        conc @ 0..=2 => conc.max(1),
        conc @ 3..=4 => conc - 1,
        conc => conc - 2,
    };
    relay_log::info!("starting {thread_count} envelope processing workers");

    let pool = crate::utils::ThreadPoolBuilder::new("processor")
        .num_threads(thread_count)
        .thread_kind(ThreadKind::Worker)
        .runtime(tokio::runtime::Handle::current())
        .build()?;

    Ok(pool)
}

#[cfg(feature = "processing")]
fn create_store_pool(config: &Config) -> Result<ThreadPool> {
    // Spawn a store worker for every 12 threads in the processor pool.
    // This ratio was found empirically and may need adjustments in the future.
    //
    // Ideally in the future the store will be single threaded again, after we move
    // all the heavy processing (de- and re-serialization) into the processor.
    let thread_count = config.cpu_concurrency().div_ceil(12);
    relay_log::info!("starting {thread_count} store workers");

    let pool = crate::utils::ThreadPoolBuilder::new("store")
        .num_threads(thread_count)
        .runtime(tokio::runtime::Handle::current())
        .build()?;

    Ok(pool)
}

#[derive(Debug)]
struct StateInner {
    config: Arc<Config>,
    memory_checker: MemoryChecker,
    registry: Registry,
}

/// Server state.
#[derive(Clone, Debug)]
pub struct ServiceState {
    inner: Arc<StateInner>,
}

impl ServiceState {
    /// Starts all services and returns addresses to all of them.
    pub async fn start(
        handle: &relay_system::Handle,
        services: &dyn ServiceSpawn,
        config: Arc<Config>,
    ) -> Result<Self> {
        let upstream_relay = services.start(UpstreamRelayService::new(config.clone()));
        let test_store = services.start(TestStoreService::new(config.clone()));

        #[cfg(feature = "processing")]
        let redis_pools = match config.redis().filter(|_| config.processing_enabled()) {
            Some(config) => Some(create_redis_pools(config).await),
            None => None,
        }
        .transpose()
        .context(ServiceError::Redis)?;

        // If we have Redis configured, we want to initialize all the scripts by loading them in
        // the scripts cache if not present. Our custom ConnectionLike implementation relies on this
        // initialization to work properly since it assumes that scripts are loaded across all Redis
        // instances.
        #[cfg(feature = "processing")]
        if let Some(redis_pools) = &redis_pools {
            initialize_redis_scripts_for_pools(redis_pools).context(ServiceError::Redis)?;
        }

        // We create an instance of `MemoryStat` which can be supplied composed with any arbitrary
        // configuration object down the line.
        let memory_stat = MemoryStat::new(config.memory_stat_refresh_frequency_ms());

        // Create an address for the `EnvelopeProcessor`, which can be injected into the
        // other services.
        let (processor, processor_rx) = channel(EnvelopeProcessorService::name());
        let outcome_producer = services.start(OutcomeProducerService::create(
            config.clone(),
            upstream_relay.clone(),
            processor.clone(),
        )?);
        let outcome_aggregator =
            services.start(OutcomeAggregator::new(&config, outcome_producer.clone()));

<<<<<<< HEAD
=======
        let keda = services.start(AutoscalingMetricService::new(memory_stat.clone()));

>>>>>>> d8da38bd
        let (global_config, global_config_rx) =
            GlobalConfigService::new(config.clone(), upstream_relay.clone());
        let global_config_handle = global_config.handle();
        // The global config service must start before dependant services are
        // started. Messages like subscription requests to the global config
        // service fail if the service is not running.
        let global_config = services.start(global_config);

        let project_source = ProjectSource::start_in(
            services,
            Arc::clone(&config),
            upstream_relay.clone(),
            #[cfg(feature = "processing")]
            redis_pools.clone(),
        )
        .await;
        let project_cache_handle =
            ProjectCacheService::new(Arc::clone(&config), project_source).start_in(services);

        let aggregator = RouterService::new(
            handle.clone(),
            config.default_aggregator_config().clone(),
            config.secondary_aggregator_configs().clone(),
            Some(processor.clone().recipient()),
            project_cache_handle.clone(),
        );
        let aggregator_handle = aggregator.handle();
        let aggregator = services.start(aggregator);

        let metric_stats = MetricStats::new(
            config.clone(),
            global_config_handle.clone(),
            aggregator.clone(),
        );

        let metric_outcomes = MetricOutcomes::new(metric_stats, outcome_aggregator.clone());

        #[cfg(feature = "processing")]
        let store = config
            .processing_enabled()
            .then(|| {
                StoreService::create(
                    create_store_pool(&config)?,
                    config.clone(),
                    global_config_handle.clone(),
                    outcome_aggregator.clone(),
                    metric_outcomes.clone(),
                )
                .map(|s| services.start(s))
            })
            .transpose()?;

        let cogs = CogsService::new(&config);
        let cogs = Cogs::new(CogsServiceRecorder::new(&config, services.start(cogs)));

        services.start_with(
            EnvelopeProcessorService::new(
                create_processor_pool(&config)?,
                config.clone(),
                global_config_handle,
                project_cache_handle.clone(),
                cogs,
                #[cfg(feature = "processing")]
                redis_pools.clone(),
                processor::Addrs {
                    outcome_aggregator: outcome_aggregator.clone(),
                    upstream_relay: upstream_relay.clone(),
                    test_store: test_store.clone(),
                    #[cfg(feature = "processing")]
                    store_forwarder: store.clone(),
                    aggregator: aggregator.clone(),
                },
                metric_outcomes.clone(),
            ),
            processor_rx,
        );

        let envelope_buffer = PartitionedEnvelopeBuffer::create(
            config.spool_partitions(),
            config.clone(),
            memory_stat.clone(),
            global_config_rx.clone(),
            project_cache_handle.clone(),
            processor.clone(),
            outcome_aggregator.clone(),
            test_store.clone(),
            services,
        );

        let health_check = services.start(HealthCheckService::new(
            config.clone(),
            MemoryChecker::new(memory_stat.clone(), config.clone()),
            aggregator_handle,
            upstream_relay.clone(),
            envelope_buffer.clone(),
        ));

<<<<<<< HEAD
        let autoscaling = runner.start(AutoscalingMetricService::new(
            memory_stat.clone(),
            envelope_buffer.clone(),
        ));

        runner.start(RelayStats::new(
=======
        services.start(RelayStats::new(
>>>>>>> d8da38bd
            config.clone(),
            handle.clone(),
            upstream_relay.clone(),
            #[cfg(feature = "processing")]
            redis_pools.clone(),
        ));

        let relay_cache = services.start(RelayCacheService::new(
            config.clone(),
            upstream_relay.clone(),
        ));

        let registry = Registry {
            processor,
            health_check,
            outcome_producer,
            outcome_aggregator,
            test_store,
            relay_cache,
            global_config,
            project_cache_handle,
            upstream_relay,
            envelope_buffer,
            autoscaling,
        };

        let state = StateInner {
            config: config.clone(),
            memory_checker: MemoryChecker::new(memory_stat, config.clone()),
            registry,
        };

        Ok(ServiceState {
            inner: Arc::new(state),
        })
    }

    /// Returns a reference to the Relay configuration.
    pub fn config(&self) -> &Config {
        &self.inner.config
    }

    /// Returns a reference to the [`MemoryChecker`] which is a [`Config`] aware wrapper on the
    /// [`MemoryStat`] which gives utility methods to determine whether memory usage is above
    /// thresholds set in the [`Config`].
    pub fn memory_checker(&self) -> &MemoryChecker {
        &self.inner.memory_checker
    }

    pub fn autoscaling(&self) -> &Addr<AutoscalingMetrics> {
        &self.inner.registry.autoscaling
    }

    /// Returns the V2 envelope buffer, if present.
    pub fn envelope_buffer(&self, project_key_pair: ProjectKeyPair) -> &ObservableEnvelopeBuffer {
        self.inner.registry.envelope_buffer.buffer(project_key_pair)
    }

    /// Returns a [`ProjectCacheHandle`].
    pub fn project_cache_handle(&self) -> &ProjectCacheHandle {
        &self.inner.registry.project_cache_handle
    }

    /// Returns the address of the [`RelayCache`] service.
    pub fn relay_cache(&self) -> &Addr<RelayCache> {
        &self.inner.registry.relay_cache
    }

    /// Returns the address of the [`HealthCheck`] service.
    pub fn health_check(&self) -> &Addr<HealthCheck> {
        &self.inner.registry.health_check
    }

    /// Returns the address of the [`OutcomeProducer`] service.
    pub fn outcome_producer(&self) -> &Addr<OutcomeProducer> {
        &self.inner.registry.outcome_producer
    }

    /// Returns the address of the [`OutcomeProducer`] service.
    pub fn test_store(&self) -> &Addr<TestStore> {
        &self.inner.registry.test_store
    }

    /// Returns the address of the [`OutcomeProducer`] service.
    pub fn upstream_relay(&self) -> &Addr<UpstreamRelay> {
        &self.inner.registry.upstream_relay
    }

    /// Returns the address of the [`OutcomeProducer`] service.
    pub fn processor(&self) -> &Addr<EnvelopeProcessor> {
        &self.inner.registry.processor
    }

    /// Returns the address of the [`GlobalConfigService`] service.
    pub fn global_config(&self) -> &Addr<GlobalConfigManager> {
        &self.inner.registry.global_config
    }

    /// Returns the address of the [`OutcomeProducer`] service.
    pub fn outcome_aggregator(&self) -> &Addr<TrackOutcome> {
        &self.inner.registry.outcome_aggregator
    }
}

#[cfg(feature = "processing")]
fn create_redis_pool(redis_config: RedisConfigRef) -> Result<RedisPool, RedisError> {
    match redis_config {
        RedisConfigRef::Cluster {
            cluster_nodes,
            options,
        } => RedisPool::cluster(cluster_nodes.iter().map(|s| s.as_str()), options),
        RedisConfigRef::MultiWrite { configs } => {
            let mut configs = configs.into_iter();
            let primary = create_redis_pool(configs.next().ok_or(RedisError::Configuration)?)?;
            let secondaries = configs
                .map(|s| create_redis_pool(s).map_err(|_| RedisError::Configuration))
                .collect::<Result<Vec<_>, _>>()?;

            RedisPool::multi_write(primary, secondaries)
        }
        RedisConfigRef::Single { server, options } => RedisPool::single(server, options),
    }
}

/// Creates Redis pools from the given `configs`.
///
/// If `configs` is [`Unified`](RedisPoolConfigs::Unified), one pool is created and then cloned
/// for cardinality and quotas, meaning that they really use the same pool.
/// `project_config` uses an async pool so it cannot be shared with the other two.
///
/// If it is [`Individual`](RedisPoolConfigs::Individual), an actual separate pool
/// is created for each use case.
#[cfg(feature = "processing")]
pub async fn create_redis_pools(configs: RedisPoolConfigs<'_>) -> Result<RedisPools, RedisError> {
    match configs {
        RedisPoolConfigs::Unified(pool) => {
            let project_configs = create_async_connection(&pool).await?;
            let pool = create_redis_pool(pool)?;
            Ok(RedisPools {
                project_configs,
                cardinality: pool.clone(),
                quotas: pool.clone(),
            })
        }
        RedisPoolConfigs::Individual {
            project_configs,
            cardinality,
            quotas,
        } => {
            let project_configs = create_async_connection(&project_configs).await?;
            let cardinality = create_redis_pool(cardinality)?;
            let quotas = create_redis_pool(quotas)?;

            Ok(RedisPools {
                project_configs,
                cardinality,
                quotas,
            })
        }
    }
}

#[cfg(feature = "processing")]
async fn create_async_connection(
    config: &RedisConfigRef<'_>,
) -> Result<AsyncRedisClient, RedisError> {
    match config {
        RedisConfigRef::Cluster {
            cluster_nodes,
            options,
        } => AsyncRedisClient::cluster(cluster_nodes.iter().map(|s| s.as_str()), options).await,
        RedisConfigRef::Single { server, options } => {
            AsyncRedisClient::single(server, options).await
        }
        RedisConfigRef::MultiWrite { .. } => {
            Err(RedisError::MultiWriteNotSupported("projectconfig"))
        }
    }
}

#[cfg(feature = "processing")]
fn initialize_redis_scripts_for_pools(redis_pools: &RedisPools) -> Result<(), RedisError> {
    let cardinality = redis_pools.cardinality.client()?;
    let quotas = redis_pools.quotas.client()?;

    let scripts = RedisScripts::all();

    let pools = [cardinality, quotas];
    for pool in pools {
        initialize_redis_scripts(pool, &scripts)?;
    }

    Ok(())
}

#[cfg(feature = "processing")]
fn initialize_redis_scripts(
    mut pooled_client: PooledClient,
    scripts: &[&Script; 3],
) -> Result<(), RedisError> {
    let mut connection = pooled_client.connection()?;

    for script in scripts {
        // We load on all instances without checking if the script is already in cache because of a
        // limitation in the connection implementation.
        script
            .prepare_invoke()
            .load(&mut connection)
            .map_err(RedisError::Redis)?;
    }

    Ok(())
}

impl FromRequestParts<Self> for ServiceState {
    type Rejection = Infallible;

    async fn from_request_parts(_: &mut Parts, state: &Self) -> Result<Self, Self::Rejection> {
        Ok(state.clone())
    }
}<|MERGE_RESOLUTION|>--- conflicted
+++ resolved
@@ -189,11 +189,6 @@
         let outcome_aggregator =
             services.start(OutcomeAggregator::new(&config, outcome_producer.clone()));
 
-<<<<<<< HEAD
-=======
-        let keda = services.start(AutoscalingMetricService::new(memory_stat.clone()));
-
->>>>>>> d8da38bd
         let (global_config, global_config_rx) =
             GlobalConfigService::new(config.clone(), upstream_relay.clone());
         let global_config_handle = global_config.handle();
@@ -291,16 +286,12 @@
             envelope_buffer.clone(),
         ));
 
-<<<<<<< HEAD
         let autoscaling = runner.start(AutoscalingMetricService::new(
             memory_stat.clone(),
             envelope_buffer.clone(),
         ));
 
-        runner.start(RelayStats::new(
-=======
         services.start(RelayStats::new(
->>>>>>> d8da38bd
             config.clone(),
             handle.clone(),
             upstream_relay.clone(),
