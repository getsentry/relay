--- conflicted
+++ resolved
@@ -176,12 +176,7 @@
         // collect the result, the producer will block, which is acceptable.
         let (state_tx, mut state_rx) = mpsc::channel(1);
 
-<<<<<<< HEAD
         relay_log::info!("project local cache started");
-=======
-        relay_system::spawn!(async move {
-            relay_log::info!("project local cache started");
->>>>>>> 4c0638ab
 
         // Start the background task that periodically reloads projects from disk:
         spawn_poll_local_states(&self.config, state_tx).await;
