--- conflicted
+++ resolved
@@ -184,14 +184,10 @@
     ) -> Result<(), StoreError> {
         let retention = envelope.retention();
         let event_id = envelope.event_id();
-<<<<<<< HEAD
 
         //TODO: how to get feature flag here?
         let use_ingest_feedback_topic = false; // project_state.has_feature(Feature::UserReportV2IngestTopic);
-        let event_item = envelope.get_item_by(|item| {
-=======
         let event_item = envelope.as_mut().take_item_by(|item| {
->>>>>>> 38e7da4d
             matches!(
                 item.ty(),
                 ItemType::Event
@@ -239,7 +235,6 @@
                         item,
                     )?;
                 }
-<<<<<<< HEAD
                 ItemType::UserReportV2 => {
                     debug_assert!(topic == KafkaTopic::Feedback);
                     //TODO: produce to feedback topic. Something like self.produce_replay_event
@@ -259,8 +254,6 @@
                     item,
                     retention,
                 )?,
-=======
->>>>>>> 38e7da4d
                 ItemType::Profile => self.produce_profile(
                     scoping.organization_id,
                     scoping.project_id,
