--- conflicted
+++ resolved
@@ -1913,17 +1913,9 @@
             Self::Profile(_)
             | Self::Log { .. }
             | Self::ReplayRecordingNotChunked(_)
-<<<<<<< HEAD
             | Self::ProfileChunk(_)
             | Self::Metric { .. }
             | Self::Item { .. } => Uuid::nil(),
-        };
-
-        if uuid.is_nil() {
-            uuid = Uuid::new_v4();
-=======
-            | Self::ProfileChunk(_) => None,
->>>>>>> 7f4b354e
         }
         .filter(|uuid| !uuid.is_nil())
         .map(|uuid| uuid.into_bytes())
