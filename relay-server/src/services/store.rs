//! This module contains the service that forwards events and attachments to the Sentry store.
//! The service uses Kafka topics to forward data to Sentry

use relay_base_schema::organization::OrganizationId;
use serde::ser::SerializeMap;
use std::borrow::Cow;
use std::collections::BTreeMap;
use std::error::Error;
use std::sync::Arc;

use bytes::Bytes;
use chrono::{DateTime, Utc};
use futures::FutureExt;
use futures::future::BoxFuture;
use relay_base_schema::data_category::DataCategory;
use relay_base_schema::project::ProjectId;
use relay_common::time::UnixTimestamp;
use relay_config::Config;
use relay_event_schema::protocol::{EventId, VALID_PLATFORMS};

use crate::envelope::{AttachmentType, Envelope, Item, ItemType};
use prost::Message as _;
use prost_types::Timestamp;
use relay_kafka::{ClientError, KafkaClient, KafkaTopic, Message};
use relay_metrics::{
    Bucket, BucketView, BucketViewValue, BucketsView, ByNamespace, FiniteF64, GaugeValue,
    MetricName, MetricNamespace, SetView,
};
use relay_quotas::Scoping;
use relay_statsd::metric;
use relay_system::{Addr, FromMessage, Interface, NoResponse, Service};
use relay_threading::AsyncPool;
use sentry_protos::snuba::v1::any_value::Value;
use sentry_protos::snuba::v1::{AnyValue, TraceItem, TraceItemType};
use serde::{Deserialize, Serialize};
use serde_json::value::RawValue;
use serde_json::{Deserializer, Value as JsonValue};
use uuid::Uuid;

use crate::metrics::{ArrayEncoding, BucketEncoder, MetricOutcomes};
use crate::service::ServiceError;
use crate::services::global_config::GlobalConfigHandle;
use crate::services::outcome::{DiscardItemType, DiscardReason, Outcome, TrackOutcome};
use crate::services::processor::Processed;
use crate::statsd::{RelayCounters, RelayGauges, RelayTimers};
use crate::utils::{FormDataIter, TypedEnvelope};

/// Fallback name used for attachment items without a `filename` header.
const UNNAMED_ATTACHMENT: &str = "Unnamed Attachment";

#[derive(Debug, thiserror::Error)]
pub enum StoreError {
    #[error("failed to send the message to kafka: {0}")]
    SendFailed(#[from] ClientError),
    #[error("failed to encode data: {0}")]
    EncodingFailed(std::io::Error),
    #[error("failed to store event because event id was missing")]
    NoEventId,
}

struct Producer {
    client: KafkaClient,
}

impl Producer {
    pub fn create(config: &Config) -> anyhow::Result<Self> {
        let mut client_builder = KafkaClient::builder();

        for topic in KafkaTopic::iter().filter(|t| {
            // Outcomes should not be sent from the store forwarder.
            // See `KafkaOutcomesProducer`.
            **t != KafkaTopic::Outcomes && **t != KafkaTopic::OutcomesBilling
        }) {
            let kafka_config = &config.kafka_config(*topic)?;
            client_builder = client_builder
                .add_kafka_topic_config(*topic, kafka_config, config.kafka_validate_topics())
                .map_err(|e| ServiceError::Kafka(e.to_string()))?;
        }

        Ok(Self {
            client: client_builder.build(),
        })
    }
}

/// Publishes an [`Envelope`] to the Sentry core application through Kafka topics.
#[derive(Debug)]
pub struct StoreEnvelope {
    pub envelope: TypedEnvelope<Processed>,
}

/// Publishes a list of [`Bucket`]s to the Sentry core application through Kafka topics.
#[derive(Clone, Debug)]
pub struct StoreMetrics {
    pub buckets: Vec<Bucket>,
    pub scoping: Scoping,
    pub retention: u16,
}

/// The asynchronous thread pool used for scheduling storing tasks in the envelope store.
pub type StoreServicePool = AsyncPool<BoxFuture<'static, ()>>;

/// Service interface for the [`StoreEnvelope`] message.
#[derive(Debug)]
pub enum Store {
    Envelope(StoreEnvelope),
    Metrics(StoreMetrics),
}

impl Store {
    /// Returns the name of the message variant.
    fn variant(&self) -> &'static str {
        match self {
            Store::Envelope(_) => "envelope",
            Store::Metrics(_) => "metrics",
        }
    }
}

impl Interface for Store {}

impl FromMessage<StoreEnvelope> for Store {
    type Response = NoResponse;

    fn from_message(message: StoreEnvelope, _: ()) -> Self {
        Self::Envelope(message)
    }
}

impl FromMessage<StoreMetrics> for Store {
    type Response = NoResponse;

    fn from_message(message: StoreMetrics, _: ()) -> Self {
        Self::Metrics(message)
    }
}

/// Service implementing the [`Store`] interface.
pub struct StoreService {
    pool: StoreServicePool,
    config: Arc<Config>,
    global_config: GlobalConfigHandle,
    outcome_aggregator: Addr<TrackOutcome>,
    metric_outcomes: MetricOutcomes,
    producer: Producer,
}

impl StoreService {
    pub fn create(
        pool: StoreServicePool,
        config: Arc<Config>,
        global_config: GlobalConfigHandle,
        outcome_aggregator: Addr<TrackOutcome>,
        metric_outcomes: MetricOutcomes,
    ) -> anyhow::Result<Self> {
        let producer = Producer::create(&config)?;
        Ok(Self {
            pool,
            config,
            global_config,
            outcome_aggregator,
            metric_outcomes,
            producer,
        })
    }

    fn handle_message(&self, message: Store) {
        let ty = message.variant();
        relay_statsd::metric!(timer(RelayTimers::StoreServiceDuration), message = ty, {
            match message {
                Store::Envelope(message) => self.handle_store_envelope(message),
                Store::Metrics(message) => self.handle_store_metrics(message),
            }
        })
    }

    fn handle_store_envelope(&self, message: StoreEnvelope) {
        let StoreEnvelope {
            envelope: mut managed,
        } = message;

        let scoping = managed.scoping();
        let envelope = managed.take_envelope();

        match self.store_envelope(envelope, managed.received_at(), scoping) {
            Ok(()) => managed.accept(),
            Err(error) => {
                managed.reject(Outcome::Invalid(DiscardReason::Internal));
                relay_log::error!(
                    error = &error as &dyn Error,
                    tags.project_key = %scoping.project_key,
                    "failed to store envelope"
                );
            }
        }
    }

    fn store_envelope(
        &self,
        mut envelope: Box<Envelope>,
        received_at: DateTime<Utc>,
        scoping: Scoping,
    ) -> Result<(), StoreError> {
        let retention = envelope.retention();

        let event_id = envelope.event_id();
        let event_item = envelope.as_mut().take_item_by(|item| {
            matches!(
                item.ty(),
                ItemType::Event | ItemType::Transaction | ItemType::Security
            )
        });
        let event_type = event_item.as_ref().map(|item| item.ty());

        let topic = if envelope.get_item_by(is_slow_item).is_some() {
            KafkaTopic::Attachments
        } else if event_item.as_ref().map(|x| x.ty()) == Some(&ItemType::Transaction) {
            KafkaTopic::Transactions
        } else {
            KafkaTopic::Events
        };

        let send_individual_attachments = matches!(event_type, None | Some(&ItemType::Transaction));

        let mut attachments = Vec::new();
        let mut replay_event = None;
        let mut replay_recording = None;

        for item in envelope.items() {
            match item.ty() {
                ItemType::Attachment => {
                    debug_assert!(topic == KafkaTopic::Attachments);
                    if let Some(attachment) = self.produce_attachment(
                        event_id.ok_or(StoreError::NoEventId)?,
                        scoping.project_id,
                        item,
                        send_individual_attachments,
                    )? {
                        attachments.push(attachment);
                    }
                }
                ItemType::UserReport => {
                    debug_assert!(topic == KafkaTopic::Attachments);
                    self.produce_user_report(
                        event_id.ok_or(StoreError::NoEventId)?,
                        scoping.project_id,
                        received_at,
                        item,
                    )?;
                }
                ItemType::UserReportV2 => {
                    let remote_addr = envelope.meta().client_addr().map(|addr| addr.to_string());
                    self.produce_user_report_v2(
                        event_id.ok_or(StoreError::NoEventId)?,
                        scoping.project_id,
                        received_at,
                        item,
                        remote_addr,
                    )?;
                }
                ItemType::Profile => self.produce_profile(
                    scoping.organization_id,
                    scoping.project_id,
                    scoping.key_id,
                    received_at,
                    retention,
                    item,
                )?,
                ItemType::ReplayVideo => {
                    self.produce_replay_video(
                        event_id,
                        scoping,
                        item.payload(),
                        received_at,
                        retention,
                    )?;
                }
                ItemType::ReplayRecording => {
                    replay_recording = Some(item);
                }
                ItemType::ReplayEvent => {
                    replay_event = Some(item);
                    self.produce_replay_event(
                        event_id.ok_or(StoreError::NoEventId)?,
                        scoping.project_id,
                        received_at,
                        retention,
                        &item.payload(),
                    )?;
                }
                ItemType::CheckIn => {
                    let client = envelope.meta().client();
                    self.produce_check_in(scoping.project_id, received_at, client, retention, item)?
                }
                ItemType::Span => {
                    self.produce_span(scoping, received_at, event_id, retention, item)?
                }
                ItemType::Log => self.produce_log(scoping, received_at, retention, item)?,
                ItemType::ProfileChunk => self.produce_profile_chunk(
                    scoping.organization_id,
                    scoping.project_id,
                    received_at,
                    retention,
                    item,
                )?,
                other => {
                    let event_type = event_item.as_ref().map(|item| item.ty().as_str());
                    let item_types = envelope
                        .items()
                        .map(|item| item.ty().as_str())
                        .collect::<Vec<_>>();
                    let attachment_types = envelope
                        .items()
                        .map(|item| {
                            item.attachment_type()
                                .map(|t| t.to_string())
                                .unwrap_or_default()
                        })
                        .collect::<Vec<_>>();

                    relay_log::with_scope(
                        |scope| {
                            scope.set_extra("item_types", item_types.into());
                            scope.set_extra("attachment_types", attachment_types.into());
                            if other == &ItemType::FormData {
                                let payload = item.payload();
                                let form_data_keys = FormDataIter::new(&payload)
                                    .map(|entry| entry.key())
                                    .collect::<Vec<_>>();
                                scope.set_extra("form_data_keys", form_data_keys.into());
                            }
                        },
                        || {
                            relay_log::error!(
                                tags.project_key = %scoping.project_key,
                                tags.event_type = event_type.unwrap_or("none"),
                                "StoreService received unexpected item type: {other}"
                            )
                        },
                    )
                }
            }
        }

        if let Some(recording) = replay_recording {
            // If a recording item type was seen we produce it to Kafka with the replay-event
            // payload (should it have been provided).
            //
            // The replay_video value is always specified as `None`. We do not allow separate
            // item types for `ReplayVideo` events.
            let replay_event = replay_event.map(|rv| rv.payload());
            self.produce_replay_recording(
                event_id,
                scoping,
                &recording.payload(),
                replay_event.as_deref(),
                None,
                received_at,
                retention,
            )?;
        }

        if let Some(event_item) = event_item {
            let event_id = event_id.ok_or(StoreError::NoEventId)?;
            let project_id = scoping.project_id;
            let remote_addr = envelope.meta().client_addr().map(|addr| addr.to_string());

            self.produce(
                topic,
                KafkaMessage::Event(EventKafkaMessage {
                    payload: event_item.payload(),
                    start_time: safe_timestamp(received_at),
                    event_id,
                    project_id,
                    remote_addr,
                    attachments,
                }),
            )?;
        } else {
            debug_assert!(attachments.is_empty());
        }

        Ok(())
    }

    fn handle_store_metrics(&self, message: StoreMetrics) {
        let StoreMetrics {
            buckets,
            scoping,
            retention,
        } = message;

        let batch_size = self.config.metrics_max_batch_size_bytes();
        let mut error = None;

        let global_config = self.global_config.current();
        let mut encoder = BucketEncoder::new(&global_config);

        let now = UnixTimestamp::now();
        let mut delay_stats = ByNamespace::<(u64, u64, u64)>::default();

        for mut bucket in buckets {
            let namespace = encoder.prepare(&mut bucket);

            if let Some(received_at) = bucket.metadata.received_at {
                let delay = now.as_secs().saturating_sub(received_at.as_secs());
                let (total, count, max) = delay_stats.get_mut(namespace);
                *total += delay;
                *count += 1;
                *max = (*max).max(delay);
            }

            // Create a local bucket view to avoid splitting buckets unnecessarily. Since we produce
            // each bucket separately, we only need to split buckets that exceed the size, but not
            // batches.
            for view in BucketsView::new(std::slice::from_ref(&bucket))
                .by_size(batch_size)
                .flatten()
            {
                let message = self.create_metric_message(
                    scoping.organization_id,
                    scoping.project_id,
                    &mut encoder,
                    namespace,
                    &view,
                    retention,
                );

                let result =
                    message.and_then(|message| self.send_metric_message(namespace, message));

                let outcome = match result {
                    Ok(()) => Outcome::Accepted,
                    Err(e) => {
                        error.get_or_insert(e);
                        Outcome::Invalid(DiscardReason::Internal)
                    }
                };

                self.metric_outcomes.track(scoping, &[view], outcome);
            }
        }

        if let Some(error) = error {
            relay_log::error!(
                error = &error as &dyn std::error::Error,
                "failed to produce metric buckets: {error}"
            );
        }

        for (namespace, (total, count, max)) in delay_stats {
            if count == 0 {
                continue;
            }
            metric!(
                counter(RelayCounters::MetricDelaySum) += total,
                namespace = namespace.as_str()
            );
            metric!(
                counter(RelayCounters::MetricDelayCount) += count,
                namespace = namespace.as_str()
            );
            metric!(
                gauge(RelayGauges::MetricDelayMax) = max,
                namespace = namespace.as_str()
            );
        }
    }

    fn create_metric_message<'a>(
        &self,
        organization_id: OrganizationId,
        project_id: ProjectId,
        encoder: &'a mut BucketEncoder,
        namespace: MetricNamespace,
        view: &BucketView<'a>,
        retention_days: u16,
    ) -> Result<MetricKafkaMessage<'a>, StoreError> {
        let value = match view.value() {
            BucketViewValue::Counter(c) => MetricValue::Counter(c),
            BucketViewValue::Distribution(data) => MetricValue::Distribution(
                encoder
                    .encode_distribution(namespace, data)
                    .map_err(StoreError::EncodingFailed)?,
            ),
            BucketViewValue::Set(data) => MetricValue::Set(
                encoder
                    .encode_set(namespace, data)
                    .map_err(StoreError::EncodingFailed)?,
            ),
            BucketViewValue::Gauge(g) => MetricValue::Gauge(g),
        };

        Ok(MetricKafkaMessage {
            org_id: organization_id,
            project_id,
            name: view.name(),
            value,
            timestamp: view.timestamp(),
            tags: view.tags(),
            retention_days,
            received_at: view.metadata().received_at,
        })
    }

    fn produce(
        &self,
        topic: KafkaTopic,
        // Takes message by value to ensure it is not being produced twice.
        message: KafkaMessage,
    ) -> Result<(), StoreError> {
        relay_log::trace!("Sending kafka message of type {}", message.variant());

        let topic_name = self.producer.client.send_message(topic, &message)?;

        match &message {
            KafkaMessage::Metric {
                message: metric, ..
            } => {
                metric!(
                    counter(RelayCounters::ProcessingMessageProduced) += 1,
                    event_type = message.variant(),
                    topic = topic_name,
                    metric_type = metric.value.variant(),
                    metric_encoding = metric.value.encoding().unwrap_or(""),
                );
            }
            KafkaMessage::Span { message: span, .. } => {
                let is_segment = span.is_segment;
                let has_parent = span.parent_span_id.is_some();
                let platform = VALID_PLATFORMS.iter().find(|p| *p == &span.platform);

                metric!(
                    counter(RelayCounters::ProcessingMessageProduced) += 1,
                    event_type = message.variant(),
                    topic = topic_name,
                    platform = platform.unwrap_or(&""),
                    is_segment = bool_to_str(is_segment),
                    has_parent = bool_to_str(has_parent),
                    topic = topic_name,
                );
            }
            KafkaMessage::ReplayRecordingNotChunked(replay) => {
                let has_video = replay.replay_video.is_some();

                metric!(
                    counter(RelayCounters::ProcessingMessageProduced) += 1,
                    event_type = message.variant(),
                    topic = topic_name,
                    has_video = bool_to_str(has_video),
                );
            }
            message => {
                metric!(
                    counter(RelayCounters::ProcessingMessageProduced) += 1,
                    event_type = message.variant(),
                    topic = topic_name,
                );
            }
        }

        Ok(())
    }

    /// Produces Kafka messages for the content and metadata of an attachment item.
    ///
    /// The `send_individual_attachments` controls whether the metadata of an attachment
    /// is produced directly as an individual `attachment` message, or returned from this function
    /// to be later sent as part of an `event` message.
    ///
    /// Attachment contents are chunked and sent as multiple `attachment_chunk` messages,
    /// unless the `send_individual_attachments` flag is set, and the content is small enough
    /// to fit inside a message.
    /// In that case, no `attachment_chunk` is produced, but the content is sent as part
    /// of the `attachment` message instead.
    fn produce_attachment(
        &self,
        event_id: EventId,
        project_id: ProjectId,
        item: &Item,
        send_individual_attachments: bool,
    ) -> Result<Option<ChunkedAttachment>, StoreError> {
        let id = Uuid::new_v4().to_string();

        let mut chunk_index = 0;
        let payload = item.payload();
        let size = item.len();
        let max_chunk_size = self.config.attachment_chunk_size();

        // When sending individual attachments, and we have a single chunk, we want to send the
        // `data` inline in the `attachment` message.
        // This avoids a needless roundtrip through the attachments cache on the Sentry side.
        let data = if send_individual_attachments && size < max_chunk_size {
            (size > 0).then_some(payload)
        } else {
            let mut offset = 0;
            // This skips chunks for empty attachments. The consumer does not require chunks for
            // empty attachments. `chunks` will be `0` in this case.
            while offset < size {
                let chunk_size = std::cmp::min(max_chunk_size, size - offset);
                let chunk_message = AttachmentChunkKafkaMessage {
                    payload: payload.slice(offset..offset + chunk_size),
                    event_id,
                    project_id,
                    id: id.clone(),
                    chunk_index,
                };

                self.produce(
                    KafkaTopic::Attachments,
                    KafkaMessage::AttachmentChunk(chunk_message),
                )?;
                offset += chunk_size;
                chunk_index += 1;
            }
            None
        };

        // The chunk_index is incremented after every loop iteration. After we exit the loop, it
        // is one larger than the last chunk, so it is equal to the number of chunks.

        let attachment = ChunkedAttachment {
            id,
            name: match item.filename() {
                Some(name) => name.to_owned(),
                None => UNNAMED_ATTACHMENT.to_owned(),
            },
            content_type: item
                .content_type()
                .map(|content_type| content_type.as_str().to_owned()),
            attachment_type: item.attachment_type().cloned().unwrap_or_default(),
            chunks: chunk_index,
            data,
            size: Some(size),
            rate_limited: Some(item.rate_limited()),
        };

        if send_individual_attachments {
            let message = KafkaMessage::Attachment(AttachmentKafkaMessage {
                event_id,
                project_id,
                attachment,
            });
            self.produce(KafkaTopic::Attachments, message)?;
            Ok(None)
        } else {
            Ok(Some(attachment))
        }
    }

    fn produce_user_report(
        &self,
        event_id: EventId,
        project_id: ProjectId,
        received_at: DateTime<Utc>,
        item: &Item,
    ) -> Result<(), StoreError> {
        let message = KafkaMessage::UserReport(UserReportKafkaMessage {
            project_id,
            event_id,
            start_time: safe_timestamp(received_at),
            payload: item.payload(),
        });

        self.produce(KafkaTopic::Attachments, message)
    }

    fn produce_user_report_v2(
        &self,
        event_id: EventId,
        project_id: ProjectId,
        received_at: DateTime<Utc>,
        item: &Item,
        remote_addr: Option<String>,
    ) -> Result<(), StoreError> {
        let message = KafkaMessage::Event(EventKafkaMessage {
            project_id,
            event_id,
            payload: item.payload(),
            start_time: safe_timestamp(received_at),
            remote_addr,
            attachments: vec![],
        });
        self.produce(KafkaTopic::Feedback, message)
    }

    fn send_metric_message(
        &self,
        namespace: MetricNamespace,
        message: MetricKafkaMessage,
    ) -> Result<(), StoreError> {
        let topic = match namespace {
            MetricNamespace::Sessions => KafkaTopic::MetricsSessions,
            MetricNamespace::Unsupported => {
                relay_log::with_scope(
                    |scope| scope.set_extra("metric_message.name", message.name.as_ref().into()),
                    || relay_log::error!("store service dropping unknown metric usecase"),
                );
                return Ok(());
            }
            _ => KafkaTopic::MetricsGeneric,
        };
        let headers = BTreeMap::from([("namespace".to_string(), namespace.to_string())]);

        self.produce(topic, KafkaMessage::Metric { headers, message })?;
        Ok(())
    }

    fn produce_profile(
        &self,
        organization_id: OrganizationId,
        project_id: ProjectId,
        key_id: Option<u64>,
        received_at: DateTime<Utc>,
        retention_days: u16,
        item: &Item,
    ) -> Result<(), StoreError> {
        let message = ProfileKafkaMessage {
            organization_id,
            project_id,
            key_id,
            received: safe_timestamp(received_at),
            retention_days,
            headers: BTreeMap::from([(
                "sampled".to_string(),
                if item.sampled() { "true" } else { "false" }.to_owned(),
            )]),
            payload: item.payload(),
        };
        self.produce(KafkaTopic::Profiles, KafkaMessage::Profile(message))?;
        Ok(())
    }

    fn produce_replay_event(
        &self,
        replay_id: EventId,
        project_id: ProjectId,
        received_at: DateTime<Utc>,
        retention_days: u16,
        payload: &[u8],
    ) -> Result<(), StoreError> {
        let message = ReplayEventKafkaMessage {
            replay_id,
            project_id,
            retention_days,
            start_time: safe_timestamp(received_at),
            payload,
        };
        self.produce(KafkaTopic::ReplayEvents, KafkaMessage::ReplayEvent(message))?;
        Ok(())
    }

    #[allow(clippy::too_many_arguments)]
    fn produce_replay_recording(
        &self,
        event_id: Option<EventId>,
        scoping: Scoping,
        payload: &[u8],
        replay_event: Option<&[u8]>,
        replay_video: Option<&[u8]>,
        received_at: DateTime<Utc>,
        retention: u16,
    ) -> Result<(), StoreError> {
        // Maximum number of bytes accepted by the consumer.
        let max_payload_size = self.config.max_replay_message_size();

        // Size of the consumer message. We can be reasonably sure this won't overflow because
        // of the request size validation provided by Nginx and Relay.
        let mut payload_size = 2000; // Reserve 2KB for the message metadata.
        payload_size += replay_event.as_ref().map_or(0, |b| b.len());
        payload_size += replay_video.as_ref().map_or(0, |b| b.len());
        payload_size += payload.len();

        // If the recording payload can not fit in to the message do not produce and quit early.
        if payload_size >= max_payload_size {
            relay_log::debug!("replay_recording over maximum size.");
            self.outcome_aggregator.send(TrackOutcome {
                category: DataCategory::Replay,
                event_id,
                outcome: Outcome::Invalid(DiscardReason::TooLarge(
                    DiscardItemType::ReplayRecording,
                )),
                quantity: 1,
                remote_addr: None,
                scoping,
                timestamp: received_at,
            });
            return Ok(());
        }

        let message =
            KafkaMessage::ReplayRecordingNotChunked(ReplayRecordingNotChunkedKafkaMessage {
                replay_id: event_id.ok_or(StoreError::NoEventId)?,
                project_id: scoping.project_id,
                key_id: scoping.key_id,
                org_id: scoping.organization_id,
                received: safe_timestamp(received_at),
                retention_days: retention,
                payload,
                replay_event,
                replay_video,
            });

        self.produce(KafkaTopic::ReplayRecordings, message)?;

        Ok(())
    }

    fn produce_replay_video(
        &self,
        event_id: Option<EventId>,
        scoping: Scoping,
        payload: Bytes,
        received_at: DateTime<Utc>,
        retention: u16,
    ) -> Result<(), StoreError> {
        #[derive(Deserialize)]
        struct VideoEvent<'a> {
            replay_event: &'a [u8],
            replay_recording: &'a [u8],
            replay_video: &'a [u8],
        }

        let Ok(VideoEvent {
            replay_video,
            replay_event,
            replay_recording,
        }) = rmp_serde::from_slice::<VideoEvent>(&payload)
        else {
            self.outcome_aggregator.send(TrackOutcome {
                category: DataCategory::Replay,
                event_id,
                outcome: Outcome::Invalid(DiscardReason::InvalidReplayEvent),
                quantity: 1,
                remote_addr: None,
                scoping,
                timestamp: received_at,
            });
            return Ok(());
        };

        self.produce_replay_event(
            event_id.ok_or(StoreError::NoEventId)?,
            scoping.project_id,
            received_at,
            retention,
            replay_event,
        )?;

        self.produce_replay_recording(
            event_id,
            scoping,
            replay_recording,
            Some(replay_event),
            Some(replay_video),
            received_at,
            retention,
        )
    }

    fn produce_check_in(
        &self,
        project_id: ProjectId,
        received_at: DateTime<Utc>,
        client: Option<&str>,
        retention_days: u16,
        item: &Item,
    ) -> Result<(), StoreError> {
        let message = KafkaMessage::CheckIn(CheckInKafkaMessage {
            message_type: CheckInMessageType::CheckIn,
            project_id,
            retention_days,
            start_time: safe_timestamp(received_at),
            sdk: client.map(str::to_owned),
            payload: item.payload(),
            routing_key_hint: item.routing_hint(),
        });

        self.produce(KafkaTopic::Monitors, message)?;

        Ok(())
    }

    fn produce_span(
        &self,
        scoping: Scoping,
        received_at: DateTime<Utc>,
        event_id: Option<EventId>,
        retention_days: u16,
        item: &Item,
    ) -> Result<(), StoreError> {
        relay_log::trace!("Producing span");

        let payload = item.payload();
        let d = &mut Deserializer::from_slice(&payload);
        let mut span: SpanKafkaMessage = match serde_path_to_error::deserialize(d) {
            Ok(span) => span,
            Err(error) => {
                relay_log::error!(
                    error = &error as &dyn std::error::Error,
                    "failed to parse span"
                );
                self.outcome_aggregator.send(TrackOutcome {
                    category: DataCategory::SpanIndexed,
                    event_id: None,
                    outcome: Outcome::Invalid(DiscardReason::InvalidSpan),
                    quantity: 1,
                    remote_addr: None,
                    scoping,
                    timestamp: received_at,
                });
                return Ok(());
            }
        };

        if let Some(measurements) = &mut span.measurements {
            measurements
                .retain(|_, v| v.as_ref().and_then(|v| v.value).is_some_and(f64::is_finite));
        }

        span.backfill_data();
        span.duration_ms =
            ((span.end_timestamp_precise - span.start_timestamp_precise) * 1e3) as u32;
        span.event_id = event_id;
        span.organization_id = scoping.organization_id.value();
        span.project_id = scoping.project_id.value();
        span.retention_days = retention_days;
        span.start_timestamp_ms = (span.start_timestamp_precise * 1e3) as u64;

<<<<<<< HEAD
        if let Some(measurements) = &mut span.measurements {
            measurements
                .retain(|_, v| v.as_ref().and_then(|v| v.value).is_some_and(f64::is_finite));
        }

        if self.config.produce_protobuf_spans() {
            self.inner_produce_protobuf_span(
                scoping,
                received_at,
                event_id,
                retention_days,
                span.clone(),
            )?;
        }

        if self.config.produce_json_spans() {
            self.inner_produce_json_span(scoping, span)?;
        }

        self.outcome_aggregator.send(TrackOutcome {
            category: DataCategory::SpanIndexed,
            event_id: None,
            outcome: Outcome::Accepted,
            quantity: 1,
            remote_addr: None,
            scoping,
            timestamp: received_at,
        });

        Ok(())
    }

    fn inner_produce_json_span(
        &self,
        scoping: Scoping,
        span: SpanKafkaMessage,
    ) -> Result<(), StoreError> {
=======
>>>>>>> c30a22ce
        self.produce(
            KafkaTopic::Spans,
            KafkaMessage::Span {
                headers: BTreeMap::from([(
                    "project_id".to_string(),
                    scoping.project_id.to_string(),
                )]),
                message: span,
            },
        )?;

        Ok(())
    }

    fn inner_produce_protobuf_span(
        &self,
        scoping: Scoping,
        received_at: DateTime<Utc>,
        event_id: Option<EventId>,
        retention_days: u16,
        span: SpanKafkaMessage,
    ) -> Result<(), StoreError> {
        let mut trace_item = TraceItem {
            item_type: TraceItemType::Span.into(),
            organization_id: scoping.organization_id.value(),
            project_id: scoping.project_id.value(),
            received: Some(Timestamp {
                seconds: safe_timestamp(received_at) as i64,
                nanos: 0,
            }),
            retention_days: retention_days.into(),
            timestamp: Some(Timestamp {
                seconds: span.start_timestamp_precise as i64,
                nanos: 0,
            }),
            trace_id: span.trace_id.to_string(),
            item_id: u128::from_str_radix(span.span_id, 16)
                .unwrap_or_default()
                .to_le_bytes()
                .to_vec(),
            attributes: Default::default(),
            client_sample_rate: span.client_sample_rate,
            server_sample_rate: span.server_sample_rate,
        };

        if let Some(data) = span.data {
            for (key, raw_value) in data {
                let Some(raw_value) = raw_value else { continue };
                let json_value = match serde_json::Value::deserialize(raw_value) {
                    Ok(value) => value,
                    Err(err) => {
                        relay_log::error!(
                            error = &err as &dyn std::error::Error,
                            "failed to deserialize span data value: {key}"
                        );
                        continue;
                    }
                };
                let any_value = match json_value {
                    JsonValue::String(string) => AnyValue {
                        value: Some(Value::StringValue(string)),
                    },
                    JsonValue::Number(number) => {
                        if number.is_i64() || number.is_u64() {
                            AnyValue {
                                value: Some(Value::IntValue(number.as_i64().unwrap_or_default())),
                            }
                        } else {
                            AnyValue {
                                value: Some(Value::DoubleValue(
                                    number.as_f64().unwrap_or_default(),
                                )),
                            }
                        }
                    }
                    JsonValue::Bool(bool) => AnyValue {
                        value: Some(Value::BoolValue(bool)),
                    },
                    JsonValue::Array(_) | JsonValue::Object(_) => AnyValue {
                        value: Some(Value::StringValue(raw_value.get().to_owned())),
                    },
                    _ => continue,
                };

                trace_item.attributes.insert(key.into(), any_value);
            }
        }

        if let Some(description) = span.description {
            trace_item.attributes.insert(
                "sentry.raw_description".into(),
                AnyValue {
                    value: Some(Value::StringValue(description)),
                },
            );
        }

        trace_item.attributes.insert(
            "sentry.duration_ms".into(),
            AnyValue {
                value: Some(Value::IntValue(span.duration_ms.into())),
            },
        );

        if let Some(event_id) = event_id {
            trace_item.attributes.insert(
                "sentry.event_id".into(),
                AnyValue {
                    value: Some(Value::StringValue(event_id.0.as_simple().to_string())),
                },
            );
        }

        trace_item.attributes.insert(
            "sentry.is_segment".into(),
            AnyValue {
                value: Some(Value::BoolValue(span.is_segment)),
            },
        );

        trace_item.attributes.insert(
            "sentry.exclusive_time_ms".into(),
            AnyValue {
                value: Some(Value::DoubleValue(span.exclusive_time_ms)),
            },
        );

        trace_item.attributes.insert(
            "sentry.start_timestamp_precise".into(),
            AnyValue {
                value: Some(Value::DoubleValue(span.start_timestamp_precise)),
            },
        );

        trace_item.attributes.insert(
            "sentry.end_timestamp_precise".into(),
            AnyValue {
                value: Some(Value::DoubleValue(span.end_timestamp_precise)),
            },
        );

        trace_item.attributes.insert(
            "sentry.start_timestamp_ms".into(),
            AnyValue {
                value: Some(Value::IntValue(span.start_timestamp_ms as i64)),
            },
        );

        trace_item.attributes.insert(
            "sentry.is_remote".into(),
            AnyValue {
                value: Some(Value::BoolValue(span.is_remote)),
            },
        );

        if let Some(parent_span_id) = span.parent_span_id {
            trace_item.attributes.insert(
                "sentry.parent_span_id".into(),
                AnyValue {
                    value: Some(Value::StringValue(parent_span_id.to_owned())),
                },
            );
        }

        if let Some(profile_id) = span.profile_id {
            trace_item.attributes.insert(
                "sentry.profile_id".into(),
                AnyValue {
                    value: Some(Value::StringValue(profile_id.to_owned())),
                },
            );
        }

        if let Some(segment_id) = span.segment_id {
            trace_item.attributes.insert(
                "sentry.segment_id".into(),
                AnyValue {
                    value: Some(Value::StringValue(segment_id.to_owned())),
                },
            );
        }

        if let Some(origin) = span.origin {
            trace_item.attributes.insert(
                "sentry.origin".into(),
                AnyValue {
                    value: Some(Value::StringValue(origin.to_string())),
                },
            );
        }

        if let Some(kind) = span.kind {
            trace_item.attributes.insert(
                "sentry.kind".into(),
                AnyValue {
                    value: Some(Value::StringValue(kind.to_owned())),
                },
            );
        }

        self.produce(
            KafkaTopic::Items,
            KafkaMessage::Item {
                headers: BTreeMap::from([
                    (
                        "item_type".to_owned(),
                        (TraceItemType::Span as i32).to_string(),
                    ),
                    ("project_id".to_owned(), scoping.project_id.to_string()),
                ]),
                item_type: TraceItemType::Span,
                message: trace_item,
            },
        )?;

        Ok(())
    }

    fn produce_log(
        &self,
        scoping: Scoping,
        received_at: DateTime<Utc>,
        retention_days: u16,
        item: &Item,
    ) -> Result<(), StoreError> {
        relay_log::trace!("Producing log");

        let payload = item.payload();
        let d = &mut Deserializer::from_slice(&payload);
        let logs: LogKafkaMessages = match serde_path_to_error::deserialize(d) {
            Ok(logs) => logs,
            Err(error) => {
                relay_log::error!(
                    error = &error as &dyn std::error::Error,
                    "failed to parse log"
                );
                self.outcome_aggregator.send(TrackOutcome {
                    category: DataCategory::LogItem,
                    event_id: None,
                    outcome: Outcome::Invalid(DiscardReason::InvalidLog),
                    quantity: 1,
                    remote_addr: None,
                    scoping,
                    timestamp: received_at,
                });
                self.outcome_aggregator.send(TrackOutcome {
                    category: DataCategory::LogByte,
                    event_id: None,
                    outcome: Outcome::Invalid(DiscardReason::InvalidLog),
                    quantity: payload.len() as u32,
                    remote_addr: None,
                    scoping,
                    timestamp: received_at,
                });
                return Ok(());
            }
        };

        let num_logs = logs.items.len() as u32;
        for log in logs.items {
            let timestamp_seconds = log.timestamp as i64;
            let timestamp_nanos = (log.timestamp.fract() * 1e9) as u32;
            let item_id = u128::from_be_bytes(
                *Uuid::new_v7(uuid::Timestamp::from_unix(
                    uuid::NoContext,
                    timestamp_seconds as u64,
                    timestamp_nanos,
                ))
                .as_bytes(),
            )
            .to_le_bytes()
            .to_vec();
            let mut trace_item = TraceItem {
                item_type: TraceItemType::Log.into(),
                organization_id: scoping.organization_id.value(),
                project_id: scoping.project_id.value(),
                received: Some(Timestamp {
                    seconds: safe_timestamp(received_at) as i64,
                    nanos: 0,
                }),
                retention_days: retention_days.into(),
                timestamp: Some(Timestamp {
                    seconds: timestamp_seconds,
                    nanos: 0,
                }),
                trace_id: log.trace_id.to_string(),
                item_id,
                attributes: Default::default(),
                client_sample_rate: 1.0,
                server_sample_rate: 1.0,
            };

            for (name, attribute) in log.attributes.unwrap_or_default() {
                if let Some(attribute_value) = attribute {
                    if let Some(v) = attribute_value.value {
                        let any_value = match v {
                            LogAttributeValue::String(value) => AnyValue {
                                value: Some(Value::StringValue(value)),
                            },
                            LogAttributeValue::Int(value) => AnyValue {
                                value: Some(Value::IntValue(value)),
                            },
                            LogAttributeValue::Bool(value) => AnyValue {
                                value: Some(Value::BoolValue(value)),
                            },
                            LogAttributeValue::Double(value) => AnyValue {
                                value: Some(Value::DoubleValue(value)),
                            },
                            LogAttributeValue::Unknown(_) => continue,
                        };

                        trace_item.attributes.insert(name.into(), any_value);
                    }
                }
            }

            let message = KafkaMessage::Log {
                headers: BTreeMap::from([
                    ("project_id".to_owned(), scoping.project_id.to_string()),
                    (
                        "item_type".to_owned(),
                        (TraceItemType::Log as i32).to_string(),
                    ),
                ]),
                message: trace_item,
            };

            self.produce(KafkaTopic::Items, message)?;
        }

        // We need to track the count and bytes separately for possible rate limits and quotas on both counts and bytes.
        self.outcome_aggregator.send(TrackOutcome {
            category: DataCategory::LogItem,
            event_id: None,
            outcome: Outcome::Accepted,
            quantity: num_logs,
            remote_addr: None,
            scoping,
            timestamp: received_at,
        });
        self.outcome_aggregator.send(TrackOutcome {
            category: DataCategory::LogByte,
            event_id: None,
            outcome: Outcome::Accepted,
            quantity: payload.len() as u32,
            remote_addr: None,
            scoping,
            timestamp: received_at,
        });

        Ok(())
    }

    fn produce_profile_chunk(
        &self,
        organization_id: OrganizationId,
        project_id: ProjectId,
        received_at: DateTime<Utc>,
        retention_days: u16,
        item: &Item,
    ) -> Result<(), StoreError> {
        let message = ProfileChunkKafkaMessage {
            organization_id,
            project_id,
            received: safe_timestamp(received_at),
            retention_days,
            payload: item.payload(),
        };
        self.produce(KafkaTopic::Profiles, KafkaMessage::ProfileChunk(message))?;
        Ok(())
    }
}

impl Service for StoreService {
    type Interface = Store;

    async fn run(self, mut rx: relay_system::Receiver<Self::Interface>) {
        let this = Arc::new(self);

        relay_log::info!("store forwarder started");

        while let Some(message) = rx.recv().await {
            let service = Arc::clone(&this);
            // For now, we run each task synchronously, in the future we might explore how to make
            // the store async.
            this.pool
                .spawn_async(async move { service.handle_message(message) }.boxed())
                .await;
        }

        relay_log::info!("store forwarder stopped");
    }
}

/// Common attributes for both standalone attachments and processing-relevant attachments.
#[derive(Debug, Serialize)]
struct ChunkedAttachment {
    /// The attachment ID within the event.
    ///
    /// The triple `(project_id, event_id, id)` identifies an attachment uniquely.
    id: String,

    /// File name of the attachment file.
    name: String,

    /// Content type of the attachment payload.
    #[serde(skip_serializing_if = "Option::is_none")]
    content_type: Option<String>,

    /// The Sentry-internal attachment type used in the processing pipeline.
    #[serde(serialize_with = "serialize_attachment_type")]
    attachment_type: AttachmentType,

    /// Number of outlined chunks.
    /// Zero if the attachment has `size: 0`, or there was only a single chunk which has been inlined into `data`.
    chunks: usize,

    /// The content of the attachment,
    /// if they are smaller than the configured `attachment_chunk_size`.
    #[serde(skip_serializing_if = "Option::is_none")]
    data: Option<Bytes>,

    /// The size of the attachment in bytes.
    #[serde(skip_serializing_if = "Option::is_none")]
    size: Option<usize>,

    /// Whether this attachment was rate limited and should be removed after processing.
    ///
    /// By default, rate limited attachments are immediately removed from Envelopes. For processing,
    /// native crash reports still need to be retained. These attachments are marked with the
    /// `rate_limited` header, which signals to the processing pipeline that the attachment should
    /// not be persisted after processing.
    #[serde(skip_serializing_if = "Option::is_none")]
    rate_limited: Option<bool>,
}

/// A hack to make rmp-serde behave more like serde-json when serializing enums.
///
/// Cannot serialize bytes.
///
/// See <https://github.com/3Hren/msgpack-rust/pull/214>
fn serialize_attachment_type<S, T>(t: &T, serializer: S) -> Result<S::Ok, S::Error>
where
    S: serde::Serializer,
    T: serde::Serialize,
{
    serde_json::to_value(t)
        .map_err(|e| serde::ser::Error::custom(e.to_string()))?
        .serialize(serializer)
}

fn serialize_btreemap_skip_nulls<S, T>(
    map: &Option<BTreeMap<&str, Option<T>>>,
    serializer: S,
) -> Result<S::Ok, S::Error>
where
    S: serde::Serializer,
    T: serde::Serialize,
{
    let Some(map) = map else {
        return serializer.serialize_none();
    };
    let mut m = serializer.serialize_map(Some(map.len()))?;
    for (key, value) in map.iter() {
        if let Some(value) = value {
            m.serialize_entry(key, value)?;
        }
    }
    m.end()
}

/// Container payload for event messages.
#[derive(Debug, Serialize)]
struct EventKafkaMessage {
    /// Raw event payload.
    payload: Bytes,
    /// Time at which the event was received by Relay.
    start_time: u64,
    /// The event id.
    event_id: EventId,
    /// The project id for the current event.
    project_id: ProjectId,
    /// The client ip address.
    remote_addr: Option<String>,
    /// Attachments that are potentially relevant for processing.
    attachments: Vec<ChunkedAttachment>,
}

#[derive(Debug, Serialize)]
struct ReplayEventKafkaMessage<'a> {
    /// Raw event payload.
    payload: &'a [u8],
    /// Time at which the event was received by Relay.
    start_time: u64,
    /// The event id.
    replay_id: EventId,
    /// The project id for the current event.
    project_id: ProjectId,
    // Number of days to retain.
    retention_days: u16,
}

/// Container payload for chunks of attachments.
#[derive(Debug, Serialize)]
struct AttachmentChunkKafkaMessage {
    /// Chunk payload of the attachment.
    payload: Bytes,
    /// The event id.
    event_id: EventId,
    /// The project id for the current event.
    project_id: ProjectId,
    /// The attachment ID within the event.
    ///
    /// The triple `(project_id, event_id, id)` identifies an attachment uniquely.
    id: String,
    /// Sequence number of chunk. Starts at 0 and ends at `AttachmentKafkaMessage.num_chunks - 1`.
    chunk_index: usize,
}

/// A "standalone" attachment.
///
/// Still belongs to an event but can be sent independently (like UserReport) and is not
/// considered in processing.
#[derive(Debug, Serialize)]
struct AttachmentKafkaMessage {
    /// The event id.
    event_id: EventId,
    /// The project id for the current event.
    project_id: ProjectId,
    /// The attachment.
    attachment: ChunkedAttachment,
}

#[derive(Debug, Serialize)]
struct ReplayRecordingNotChunkedKafkaMessage<'a> {
    replay_id: EventId,
    key_id: Option<u64>,
    org_id: OrganizationId,
    project_id: ProjectId,
    received: u64,
    retention_days: u16,
    #[serde(with = "serde_bytes")]
    payload: &'a [u8],
    #[serde(with = "serde_bytes")]
    replay_event: Option<&'a [u8]>,
    #[serde(with = "serde_bytes")]
    replay_video: Option<&'a [u8]>,
}

/// User report for an event wrapped up in a message ready for consumption in Kafka.
///
/// Is always independent of an event and can be sent as part of any envelope.
#[derive(Debug, Serialize)]
struct UserReportKafkaMessage {
    /// The project id for the current event.
    project_id: ProjectId,
    start_time: u64,
    payload: Bytes,

    // Used for KafkaMessage::key
    #[serde(skip)]
    event_id: EventId,
}

#[derive(Clone, Debug, Serialize)]
struct MetricKafkaMessage<'a> {
    org_id: OrganizationId,
    project_id: ProjectId,
    name: &'a MetricName,
    #[serde(flatten)]
    value: MetricValue<'a>,
    timestamp: UnixTimestamp,
    tags: &'a BTreeMap<String, String>,
    retention_days: u16,
    #[serde(skip_serializing_if = "Option::is_none")]
    received_at: Option<UnixTimestamp>,
}

#[derive(Clone, Debug, Serialize)]
#[serde(tag = "type", content = "value")]
enum MetricValue<'a> {
    #[serde(rename = "c")]
    Counter(FiniteF64),
    #[serde(rename = "d")]
    Distribution(ArrayEncoding<'a, &'a [FiniteF64]>),
    #[serde(rename = "s")]
    Set(ArrayEncoding<'a, SetView<'a>>),
    #[serde(rename = "g")]
    Gauge(GaugeValue),
}

impl MetricValue<'_> {
    fn variant(&self) -> &'static str {
        match self {
            Self::Counter(_) => "counter",
            Self::Distribution(_) => "distribution",
            Self::Set(_) => "set",
            Self::Gauge(_) => "gauge",
        }
    }

    fn encoding(&self) -> Option<&'static str> {
        match self {
            Self::Distribution(ae) => Some(ae.name()),
            Self::Set(ae) => Some(ae.name()),
            _ => None,
        }
    }
}

#[derive(Clone, Debug, Serialize)]
struct ProfileKafkaMessage {
    organization_id: OrganizationId,
    project_id: ProjectId,
    key_id: Option<u64>,
    received: u64,
    retention_days: u16,
    #[serde(skip)]
    headers: BTreeMap<String, String>,
    payload: Bytes,
}

/// Used to discriminate cron monitor ingestion messages.
///
/// There are two types of messages that end up in the ingest-monitors kafka topic, "check_in" (the
/// ones produced here in relay) and "clock_pulse" messages, which are produced externally and are
/// intended to ensure the clock continues to run even when ingestion volume drops.
#[allow(dead_code)]
#[derive(Debug, Serialize)]
#[serde(rename_all = "snake_case")]
enum CheckInMessageType {
    ClockPulse,
    CheckIn,
}

#[derive(Debug, Serialize)]
struct CheckInKafkaMessage {
    #[serde(skip)]
    routing_key_hint: Option<Uuid>,

    /// Used by the consumer to discrinminate the message.
    message_type: CheckInMessageType,
    /// Raw event payload.
    payload: Bytes,
    /// Time at which the event was received by Relay.
    start_time: u64,
    /// The SDK client which produced the event.
    sdk: Option<String>,
    /// The project id for the current event.
    project_id: ProjectId,
    /// Number of days to retain.
    retention_days: u16,
}

#[derive(Debug, Deserialize, Serialize, Clone)]
struct SpanLink<'a> {
    pub trace_id: &'a str,
    pub span_id: &'a str,
    #[serde(default, skip_serializing_if = "Option::is_none")]
    pub sampled: Option<bool>,
    #[serde(borrow)]
    pub attributes: Option<&'a RawValue>,
}

#[derive(Debug, Deserialize, Serialize, Clone)]
struct SpanMeasurement {
    #[serde(default, skip_serializing_if = "Option::is_none")]
    value: Option<f64>,
}

#[derive(Debug, Deserialize, Serialize, Clone)]
struct SpanKafkaMessage<'a> {
    #[serde(default, skip_serializing_if = "Option::is_none")]
    description: Option<String>,
    #[serde(default)]
    duration_ms: u32,
    /// The ID of the transaction event associated to this span, if any.
    #[serde(default, skip_serializing_if = "Option::is_none")]
    event_id: Option<EventId>,
    #[serde(rename(deserialize = "exclusive_time"))]
    exclusive_time_ms: f64,
    #[serde(default)]
    is_segment: bool,
    #[serde(default)]
    is_remote: bool,

    #[serde(skip_serializing_if = "none_or_empty_map", borrow)]
    data: Option<BTreeMap<Cow<'a, str>, Option<serde_json::Value>>>,
    #[serde(default, skip_serializing_if = "Option::is_none")]
    kind: Option<&'a str>,
    #[serde(default, skip_serializing_if = "none_or_empty_vec")]
    links: Option<Vec<SpanLink<'a>>>,
    #[serde(borrow, default, skip_serializing_if = "Option::is_none")]
    measurements: Option<BTreeMap<Cow<'a, str>, Option<SpanMeasurement>>>,
    #[serde(default)]
    organization_id: u64,
    #[serde(borrow, default, skip_serializing_if = "Option::is_none")]
    origin: Option<Cow<'a, str>>,
    #[serde(default, skip_serializing_if = "Option::is_none")]
    parent_span_id: Option<&'a str>,
    #[serde(default, skip_serializing_if = "Option::is_none")]
    profile_id: Option<&'a str>,
    /// The numeric ID of the project.
    #[serde(default)]
    project_id: u64,
    /// Time at which the event was received by Relay. Not to be confused with `start_timestamp_ms`.
    received: f64,
    /// Number of days until these data should be deleted.
    #[serde(default)]
    retention_days: u16,
    #[serde(default, skip_serializing_if = "Option::is_none")]
    segment_id: Option<&'a str>,
    #[serde(
        default,
        skip_serializing_if = "Option::is_none",
        serialize_with = "serialize_btreemap_skip_nulls"
    )]
    #[serde(borrow)]
    sentry_tags: Option<BTreeMap<&'a str, Option<serde_json::Value>>>,
    span_id: &'a str,
<<<<<<< HEAD
    #[serde(default, skip_serializing_if = "none_or_empty_map")]
    tags: Option<BTreeMap<&'a str, Option<String>>>,
=======
    #[serde(skip_serializing_if = "none_or_empty_map", borrow)]
    tags: Option<BTreeMap<&'a str, Option<serde_json::Value>>>,
>>>>>>> c30a22ce
    trace_id: EventId,

    #[serde(default)]
    start_timestamp_ms: u64,
    #[serde(rename(deserialize = "start_timestamp"))]
    start_timestamp_precise: f64,
    #[serde(rename(deserialize = "timestamp"))]
    end_timestamp_precise: f64,

    #[serde(borrow, default, skip_serializing)]
    platform: Cow<'a, str>, // We only use this for logging for now

    #[serde(default, skip_serializing_if = "Option::is_none")]
    client_sample_rate: Option<f64>,
    #[serde(default, skip_serializing_if = "Option::is_none")]
    server_sample_rate: Option<f64>,

    #[serde(
        default,
        rename = "_meta",
        skip_serializing_if = "none_or_empty_object"
    )]
    meta: Option<&'a RawValue>,

    #[serde(default, skip_serializing_if = "Option::is_none")]
    _performance_issues_spans: Option<bool>,
}

impl SpanKafkaMessage<'_> {
    /// Backfills `data` based on `sentry_tags`, `tags`, and `measurements`.
    ///
    /// * Every item in `sentry_tags` is copied to `data`, with the key prefixed with `sentry.`.
    ///   The only exception is the `description` tag, which is copied as `sentry.normalized_description`.
    ///
    /// * Every item in `tags` is copied to `data` verbatim, with the exception of `description`, which
    ///   is copied as `sentry.normalized_description`.
    ///
    /// * The value of every item in `measurements` is copied to `data` with the same key, with the exceptions
    ///   of `client_sample_rate` and `server_sample_rate`. Those measurements are instead written to the top-level
    ///   fields of the same names.
    ///
    /// From highest to lowest, the order of precedence is
    /// * `measurements`
    /// * `tags`
    /// * `sentry_tags`
    /// * existing values in `tags`
    fn backfill_data(&mut self) {
        let data = self.data.get_or_insert_default();

        if let Some(sentry_tags) = &self.sentry_tags {
            for (key, value) in sentry_tags {
                let Some(value) = value else {
                    continue;
                };

                let key = if *key == "description" {
                    "sentry.normalized_description".to_owned()
                } else {
                    format!("sentry.{key}")
                };

                data.insert(Cow::Owned(key), Some(value.clone()));
            }
        }

        if let Some(tags) = &self.tags {
            for (key, value) in tags {
                let Some(value) = value else {
                    continue;
                };

                let key = if *key == "description" {
                    "sentry.normalized_description"
                } else {
                    key
                };

                data.insert(Cow::Borrowed(key), Some(value.clone()));
            }
        }

        if let Some(measurements) = &self.measurements {
            for (key, value) in measurements {
                let Some(value) = value.as_ref().and_then(|v| v.value) else {
                    continue;
                };

                match &key[..] {
                    "client_sample_rate" => self.client_sample_rate = Some(value),
                    "server_sample_rate" => self.server_sample_rate = Some(value),
                    _ => {
                        data.insert(key.clone(), Some(value.into()));
                    }
                }
            }
        }
    }
}

#[derive(Clone, Debug, Deserialize)]
#[serde(tag = "type", content = "value")]
enum LogAttributeValue {
    #[serde(rename = "string")]
    String(String),
    #[serde(rename = "boolean")]
    Bool(bool),
    #[serde(rename = "integer")]
    Int(i64),
    #[serde(rename = "double")]
    Double(f64),
    #[serde(rename = "unknown")]
    Unknown(()),
}

/// This is a temporary struct to convert the old attribute format to the new one.
#[derive(Debug, Deserialize)]
#[allow(dead_code)]
struct LogAttribute {
    #[serde(flatten)]
    value: Option<LogAttributeValue>,
}

#[derive(Debug, Deserialize)]
struct LogKafkaMessages<'a> {
    #[serde(borrow)]
    items: Vec<LogKafkaMessage<'a>>,
}

#[derive(Debug, Deserialize)]
struct LogKafkaMessage<'a> {
    trace_id: EventId,
    #[serde(default)]
    timestamp: f64,
    #[serde(borrow, default)]
    attributes: Option<BTreeMap<&'a str, Option<LogAttribute>>>,
}

fn none_or_empty_object(value: &Option<&RawValue>) -> bool {
    match value {
        None => true,
        Some(raw) => raw.get() == "{}",
    }
}

fn none_or_empty_vec<T>(value: &Option<Vec<T>>) -> bool {
    match &value {
        Some(vec) => vec.is_empty(),
        None => true,
    }
}

fn none_or_empty_map<S, T>(value: &Option<BTreeMap<S, T>>) -> bool {
    value.as_ref().is_none_or(BTreeMap::is_empty)
}

#[derive(Clone, Debug, Serialize)]
struct ProfileChunkKafkaMessage {
    organization_id: OrganizationId,
    project_id: ProjectId,
    received: u64,
    retention_days: u16,
    payload: Bytes,
}

/// An enum over all possible ingest messages.
#[derive(Debug, Serialize)]
#[serde(tag = "type", rename_all = "snake_case")]
#[allow(clippy::large_enum_variant)]
enum KafkaMessage<'a> {
    Event(EventKafkaMessage),
    Attachment(AttachmentKafkaMessage),
    AttachmentChunk(AttachmentChunkKafkaMessage),
    UserReport(UserReportKafkaMessage),
    Metric {
        #[serde(skip)]
        headers: BTreeMap<String, String>,
        #[serde(flatten)]
        message: MetricKafkaMessage<'a>,
    },
    Profile(ProfileKafkaMessage),
    ReplayEvent(ReplayEventKafkaMessage<'a>),
    ReplayRecordingNotChunked(ReplayRecordingNotChunkedKafkaMessage<'a>),
    CheckIn(CheckInKafkaMessage),
    Item {
        #[serde(skip)]
        headers: BTreeMap<String, String>,
        #[serde(skip)]
        item_type: TraceItemType,
        #[serde(skip)]
        message: TraceItem,
    },
    Span {
        #[serde(skip)]
        headers: BTreeMap<String, String>,
        #[serde(flatten)]
        message: SpanKafkaMessage<'a>,
    },
    Log {
        headers: BTreeMap<String, String>,
        #[serde(skip)]
        message: TraceItem,
    },
    ProfileChunk(ProfileChunkKafkaMessage),
}

impl Message for KafkaMessage<'_> {
    fn variant(&self) -> &'static str {
        match self {
            KafkaMessage::Event(_) => "event",
            KafkaMessage::Attachment(_) => "attachment",
            KafkaMessage::AttachmentChunk(_) => "attachment_chunk",
            KafkaMessage::UserReport(_) => "user_report",
            KafkaMessage::Metric { message, .. } => match message.name.namespace() {
                MetricNamespace::Sessions => "metric_sessions",
                MetricNamespace::Transactions => "metric_transactions",
                MetricNamespace::Spans => "metric_spans",
                MetricNamespace::Custom => "metric_custom",
                MetricNamespace::Stats => "metric_metric_stats",
                MetricNamespace::Unsupported => "metric_unsupported",
            },
            KafkaMessage::Profile(_) => "profile",
            KafkaMessage::ReplayEvent(_) => "replay_event",
            KafkaMessage::ReplayRecordingNotChunked(_) => "replay_recording_not_chunked",
            KafkaMessage::CheckIn(_) => "check_in",
            KafkaMessage::Log { .. } => "log",
            KafkaMessage::Span { .. } => "span",
            KafkaMessage::ProfileChunk(_) => "profile_chunk",
            KafkaMessage::Item { item_type, .. } => item_type.as_str_name(),
        }
    }

    /// Returns the partitioning key for this kafka message determining.
    fn key(&self) -> Option<[u8; 16]> {
        match self {
            Self::Event(message) => Some(message.event_id.0),
            Self::Attachment(message) => Some(message.event_id.0),
            Self::AttachmentChunk(message) => Some(message.event_id.0),
            Self::UserReport(message) => Some(message.event_id.0),
            Self::ReplayEvent(message) => Some(message.replay_id.0),
            Self::Span { message, .. } => Some(message.trace_id.0),

            // Monitor check-ins use the hinted UUID passed through from the Envelope.
            //
            // XXX(epurkhiser): In the future it would be better if all KafkaMessage's would
            // recieve the routing_key_hint form their envelopes.
            Self::CheckIn(message) => message.routing_key_hint,

            // Generate a new random routing key, instead of defaulting to `rdkafka` behaviour
            // for no routing key.
            //
            // This results in significantly more work for Kafka, but we've seen that the metrics
            // indexer consumer in Sentry, cannot deal with this load shape.
            // Until the metric indexer is updated, we still need to assign random keys here.
            Self::Metric { .. } => Some(Uuid::new_v4()),

            // Random partitioning
            Self::Profile(_)
            | Self::Log { .. }
            | Self::ReplayRecordingNotChunked(_)
            | Self::ProfileChunk(_)
            | Self::Item { .. } => None,
        }
        .filter(|uuid| !uuid.is_nil())
        .map(|uuid| uuid.into_bytes())
    }

    fn headers(&self) -> Option<&BTreeMap<String, String>> {
        match &self {
            KafkaMessage::Metric { headers, .. }
            | KafkaMessage::Span { headers, .. }
            | KafkaMessage::Item { headers, .. }
            | KafkaMessage::Log { headers, .. } => {
                if !headers.is_empty() {
                    return Some(headers);
                }
                None
            }
            KafkaMessage::Profile(profile) => {
                if !profile.headers.is_empty() {
                    return Some(&profile.headers);
                }
                None
            }
            _ => None,
        }
    }

    /// Serializes the message into its binary format.
    fn serialize(&self) -> Result<Cow<'_, [u8]>, ClientError> {
        match self {
            KafkaMessage::Metric { message, .. } => serde_json::to_vec(message)
                .map(Cow::Owned)
                .map_err(ClientError::InvalidJson),
            KafkaMessage::ReplayEvent(message) => serde_json::to_vec(message)
                .map(Cow::Owned)
                .map_err(ClientError::InvalidJson),
            KafkaMessage::Span { message, .. } => serde_json::to_vec(message)
                .map(Cow::Owned)
                .map_err(ClientError::InvalidJson),
            KafkaMessage::Log { message, .. } | KafkaMessage::Item { message, .. } => {
                let mut payload = Vec::new();

                if message.encode(&mut payload).is_err() {
                    return Err(ClientError::ProtobufEncodingFailed);
                }

                Ok(Cow::Owned(payload))
            }
            _ => rmp_serde::to_vec_named(&self)
                .map(Cow::Owned)
                .map_err(ClientError::InvalidMsgPack),
        }
    }
}

/// Determines if the given item is considered slow.
///
/// Slow items must be routed to the `Attachments` topic.
fn is_slow_item(item: &Item) -> bool {
    item.ty() == &ItemType::Attachment || item.ty() == &ItemType::UserReport
}

fn bool_to_str(value: bool) -> &'static str {
    if value { "true" } else { "false" }
}

/// Returns a safe timestamp for Kafka.
///
/// Kafka expects timestamps to be in UTC and in seconds since epoch.
fn safe_timestamp(timestamp: DateTime<Utc>) -> u64 {
    let ts = timestamp.timestamp();
    if ts >= 0 {
        return ts as u64;
    }

    // We assume this call can't return < 0.
    Utc::now().timestamp() as u64
}

#[cfg(test)]
mod tests {
    use super::*;

    #[test]
    fn disallow_outcomes() {
        let config = Config::default();
        let producer = Producer::create(&config).unwrap();

        for topic in [KafkaTopic::Outcomes, KafkaTopic::OutcomesBilling] {
            let res = producer
                .client
                .send(topic, Some(*b"0123456789abcdef"), None, "foo", b"");

            assert!(matches!(res, Err(ClientError::InvalidTopicName)));
        }
    }
}<|MERGE_RESOLUTION|>--- conflicted
+++ resolved
@@ -927,12 +927,6 @@
         span.retention_days = retention_days;
         span.start_timestamp_ms = (span.start_timestamp_precise * 1e3) as u64;
 
-<<<<<<< HEAD
-        if let Some(measurements) = &mut span.measurements {
-            measurements
-                .retain(|_, v| v.as_ref().and_then(|v| v.value).is_some_and(f64::is_finite));
-        }
-
         if self.config.produce_protobuf_spans() {
             self.inner_produce_protobuf_span(
                 scoping,
@@ -965,8 +959,6 @@
         scoping: Scoping,
         span: SpanKafkaMessage,
     ) -> Result<(), StoreError> {
-=======
->>>>>>> c30a22ce
         self.produce(
             KafkaTopic::Spans,
             KafkaMessage::Span {
@@ -1008,22 +1000,14 @@
                 .to_le_bytes()
                 .to_vec(),
             attributes: Default::default(),
-            client_sample_rate: span.client_sample_rate,
-            server_sample_rate: span.server_sample_rate,
+            client_sample_rate: span.client_sample_rate.unwrap_or_default(),
+            server_sample_rate: span.server_sample_rate.unwrap_or_default(),
         };
 
         if let Some(data) = span.data {
             for (key, raw_value) in data {
-                let Some(raw_value) = raw_value else { continue };
-                let json_value = match serde_json::Value::deserialize(raw_value) {
-                    Ok(value) => value,
-                    Err(err) => {
-                        relay_log::error!(
-                            error = &err as &dyn std::error::Error,
-                            "failed to deserialize span data value: {key}"
-                        );
-                        continue;
-                    }
+                let Some(json_value) = raw_value else {
+                    continue;
                 };
                 let any_value = match json_value {
                     JsonValue::String(string) => AnyValue {
@@ -1045,8 +1029,15 @@
                     JsonValue::Bool(bool) => AnyValue {
                         value: Some(Value::BoolValue(bool)),
                     },
-                    JsonValue::Array(_) | JsonValue::Object(_) => AnyValue {
-                        value: Some(Value::StringValue(raw_value.get().to_owned())),
+                    JsonValue::Array(array) => AnyValue {
+                        value: Some(Value::StringValue(
+                            serde_json::to_string(&array).unwrap_or_default(),
+                        )),
+                    },
+                    JsonValue::Object(object) => AnyValue {
+                        value: Some(Value::StringValue(
+                            serde_json::to_string(&object).unwrap_or_default(),
+                        )),
                     },
                     _ => continue,
                 };
@@ -1687,13 +1678,8 @@
     #[serde(borrow)]
     sentry_tags: Option<BTreeMap<&'a str, Option<serde_json::Value>>>,
     span_id: &'a str,
-<<<<<<< HEAD
-    #[serde(default, skip_serializing_if = "none_or_empty_map")]
-    tags: Option<BTreeMap<&'a str, Option<String>>>,
-=======
     #[serde(skip_serializing_if = "none_or_empty_map", borrow)]
     tags: Option<BTreeMap<&'a str, Option<serde_json::Value>>>,
->>>>>>> c30a22ce
     trace_id: EventId,
 
     #[serde(default)]
