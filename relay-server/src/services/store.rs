--- conflicted
+++ resolved
@@ -1421,13 +1421,10 @@
 
     #[serde(default, skip_serializing_if = "none_or_empty_object")]
     data: Option<&'a RawValue>,
-<<<<<<< HEAD
+    #[serde(default, skip_serializing_if = "Option::is_none")]
+    kind: Option<&'a str>,
     #[serde(default, skip_serializing_if = "none_or_empty_vec")]
     links: Option<Vec<SpanLink<'a>>>,
-=======
-    #[serde(default, skip_serializing_if = "Option::is_none")]
-    kind: Option<&'a str>,
->>>>>>> 6a8c2d07
     #[serde(borrow, default, skip_serializing_if = "Option::is_none")]
     measurements: Option<BTreeMap<Cow<'a, str>, Option<SpanMeasurement>>>,
     #[serde(default)]
