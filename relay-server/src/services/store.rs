--- conflicted
+++ resolved
@@ -1091,7 +1091,6 @@
         Ok(())
     }
 
-<<<<<<< HEAD
     fn produce_span_v2(
         &self,
         scoping: Scoping,
@@ -1152,266 +1151,6 @@
         Ok(())
     }
 
-    fn spans_target(&self, org_id: u64) -> SpansTarget {
-        let config = self.config.span_producers();
-        if config.produce_json_orgs.contains(&org_id) {
-            return SpansTarget::Json;
-        } else if let Some(rate) = config.produce_json_sample_rate {
-            return match utils::is_rolled_out(org_id, rate) {
-                PickResult::Keep => SpansTarget::Json,
-                PickResult::Discard => SpansTarget::Protobuf,
-            };
-        }
-
-        match (config.produce_json, config.produce_protobuf) {
-            (true, true) => SpansTarget::Both,
-            (true, false) => SpansTarget::Json,
-            (false, true) => SpansTarget::Protobuf,
-            (false, false) => SpansTarget::default(),
-        }
-    }
-
-    fn inner_produce_json_span(
-        &self,
-        scoping: Scoping,
-        span: SpanKafkaMessage,
-    ) -> Result<(), StoreError> {
-        self.produce(
-            KafkaTopic::Spans,
-            KafkaMessage::Span {
-                headers: BTreeMap::from([(
-                    "project_id".to_owned(),
-                    scoping.project_id.to_string(),
-                )]),
-                message: span,
-            },
-        )?;
-
-        Ok(())
-    }
-
-    fn inner_produce_protobuf_span(
-        &self,
-        scoping: Scoping,
-        received_at: DateTime<Utc>,
-        event_id: Option<EventId>,
-        _retention_days: u16,
-        span: SpanKafkaMessage,
-    ) -> Result<(), StoreError> {
-        let mut trace_item = TraceItem {
-            item_type: TraceItemType::Span.into(),
-            organization_id: scoping.organization_id.value(),
-            project_id: scoping.project_id.value(),
-            received: Some(Timestamp {
-                seconds: safe_timestamp(received_at) as i64,
-                nanos: 0,
-            }),
-            retention_days: span.retention_days.into(),
-            downsampled_retention_days: span.downsampled_retention_days.into(),
-            timestamp: Some(Timestamp {
-                seconds: span.start_timestamp_precise as i64,
-                nanos: 0,
-            }),
-            trace_id: span.trace_id.to_string(),
-            item_id: u128::from_str_radix(&span.span_id, 16)
-                .unwrap_or_default()
-                .to_le_bytes()
-                .to_vec(),
-            attributes: Default::default(),
-            client_sample_rate: span.client_sample_rate.unwrap_or_default(),
-            server_sample_rate: span.server_sample_rate.unwrap_or_default(),
-        };
-
-        if let Some(data) = span.data {
-            for (key, raw_value) in data {
-                let Some(raw_value) = raw_value else {
-                    continue;
-                };
-
-                let json_value = match Deserialize::deserialize(raw_value) {
-                    Ok(v) => v,
-                    Err(error) => {
-                        // This should not be possible: a `RawValue` is definitely valid JSON,
-                        // so deserializing it to a `json::Value` must succeed. But better safe
-                        // than sorry.
-                        relay_log::error!(
-                            error = &error as &dyn std::error::Error,
-                            raw_value = %raw_value,
-                            "failed to parse JSON value"
-                        );
-                        continue;
-                    }
-                };
-
-                let any_value = match json_value {
-                    JsonValue::String(string) => AnyValue {
-                        value: Some(Value::StringValue(string)),
-                    },
-                    JsonValue::Number(number) => {
-                        if number.is_i64() || number.is_u64() {
-                            AnyValue {
-                                value: Some(Value::IntValue(number.as_i64().unwrap_or_default())),
-                            }
-                        } else {
-                            AnyValue {
-                                value: Some(Value::DoubleValue(
-                                    number.as_f64().unwrap_or_default(),
-                                )),
-                            }
-                        }
-                    }
-                    JsonValue::Bool(bool) => AnyValue {
-                        value: Some(Value::BoolValue(bool)),
-                    },
-                    JsonValue::Array(array) => AnyValue {
-                        value: Some(Value::StringValue(
-                            serde_json::to_string(&array).unwrap_or_default(),
-                        )),
-                    },
-                    JsonValue::Object(object) => AnyValue {
-                        value: Some(Value::StringValue(
-                            serde_json::to_string(&object).unwrap_or_default(),
-                        )),
-                    },
-                    _ => continue,
-                };
-
-                trace_item.attributes.insert(key.into(), any_value);
-            }
-        }
-
-        if let Some(description) = span.description {
-            trace_item.attributes.insert(
-                "sentry.raw_description".into(),
-                AnyValue {
-                    value: Some(Value::StringValue(description.into())),
-                },
-            );
-        }
-
-        trace_item.attributes.insert(
-            "sentry.duration_ms".into(),
-            AnyValue {
-                value: Some(Value::IntValue(span.duration_ms.into())),
-            },
-        );
-
-        if let Some(event_id) = event_id {
-            trace_item.attributes.insert(
-                "sentry.event_id".into(),
-                AnyValue {
-                    value: Some(Value::StringValue(event_id.0.as_simple().to_string())),
-                },
-            );
-        }
-
-        trace_item.attributes.insert(
-            "sentry.is_segment".into(),
-            AnyValue {
-                value: Some(Value::BoolValue(span.is_segment)),
-            },
-        );
-
-        trace_item.attributes.insert(
-            "sentry.exclusive_time_ms".into(),
-            AnyValue {
-                value: Some(Value::DoubleValue(span.exclusive_time_ms)),
-            },
-        );
-
-        trace_item.attributes.insert(
-            "sentry.start_timestamp_precise".into(),
-            AnyValue {
-                value: Some(Value::DoubleValue(span.start_timestamp_precise)),
-            },
-        );
-
-        trace_item.attributes.insert(
-            "sentry.end_timestamp_precise".into(),
-            AnyValue {
-                value: Some(Value::DoubleValue(span.end_timestamp_precise)),
-            },
-        );
-
-        trace_item.attributes.insert(
-            "sentry.start_timestamp_ms".into(),
-            AnyValue {
-                value: Some(Value::IntValue(span.start_timestamp_ms as i64)),
-            },
-        );
-
-        trace_item.attributes.insert(
-            "sentry.is_remote".into(),
-            AnyValue {
-                value: Some(Value::BoolValue(span.is_remote)),
-            },
-        );
-
-        if let Some(parent_span_id) = span.parent_span_id {
-            trace_item.attributes.insert(
-                "sentry.parent_span_id".into(),
-                AnyValue {
-                    value: Some(Value::StringValue(parent_span_id.into_owned())),
-                },
-            );
-        }
-
-        if let Some(profile_id) = span.profile_id {
-            trace_item.attributes.insert(
-                "sentry.profile_id".into(),
-                AnyValue {
-                    value: Some(Value::StringValue(profile_id.into_owned())),
-                },
-            );
-        }
-
-        if let Some(segment_id) = span.segment_id {
-            trace_item.attributes.insert(
-                "sentry.segment_id".into(),
-                AnyValue {
-                    value: Some(Value::StringValue(segment_id.into_owned())),
-                },
-            );
-        }
-
-        if let Some(origin) = span.origin {
-            trace_item.attributes.insert(
-                "sentry.origin".into(),
-                AnyValue {
-                    value: Some(Value::StringValue(origin.into_owned())),
-                },
-            );
-        }
-
-        if let Some(kind) = span.kind {
-            trace_item.attributes.insert(
-                "sentry.kind".into(),
-                AnyValue {
-                    value: Some(Value::StringValue(kind.into_owned())),
-                },
-            );
-        }
-
-        self.produce(
-            KafkaTopic::Items,
-            KafkaMessage::Item {
-                headers: BTreeMap::from([
-                    (
-                        "item_type".to_owned(),
-                        (TraceItemType::Span as i32).to_string(),
-                    ),
-                    ("project_id".to_owned(), scoping.project_id.to_string()),
-                ]),
-                item_type: TraceItemType::Span,
-                message: trace_item,
-            },
-        )?;
-
-        Ok(())
-    }
-
-=======
->>>>>>> b063cbb3
     fn produce_profile_chunk(
         &self,
         organization_id: OrganizationId,
