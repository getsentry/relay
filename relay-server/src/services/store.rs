//! This module contains the service that forwards events and attachments to the Sentry store.
//! The service uses Kafka topics to forward data to Sentry

use std::borrow::Cow;
use std::collections::BTreeMap;
use std::error::Error;
use std::sync::{Arc, OnceLock};
use std::time::Instant;

use bytes::Bytes;
use relay_base_schema::data_category::DataCategory;
use relay_base_schema::project::ProjectId;
use relay_common::time::{instant_to_date_time, UnixTimestamp};
use relay_config::Config;
use relay_event_schema::protocol::{EventId, SessionStatus, VALID_PLATFORMS};

use relay_kafka::{ClientError, KafkaClient, KafkaTopic, Message};
use relay_metrics::{
    Bucket, BucketView, BucketViewValue, BucketsView, FiniteF64, GaugeValue, MetricNamespace,
    SetView,
};
use relay_quotas::Scoping;
use relay_statsd::metric;
use relay_system::{Addr, FromMessage, Interface, NoResponse, Service};
use serde::{Deserialize, Serialize};
use serde_json::value::RawValue;
use serde_json::Deserializer;
use uuid::Uuid;

use crate::envelope::{AttachmentType, Envelope, Item, ItemType, SourceQuantities};
use crate::metric_stats::MetricStats;
use crate::services::global_config::GlobalConfigHandle;
use crate::services::outcome::{DiscardReason, Outcome, TrackOutcome};
use crate::services::processor::Processed;
use crate::statsd::RelayCounters;
use crate::utils::{self, ArrayEncoding, BucketEncoder, ExtractionMode, TypedEnvelope};

/// Fallback name used for attachment items without a `filename` header.
const UNNAMED_ATTACHMENT: &str = "Unnamed Attachment";

#[derive(Debug, thiserror::Error)]
pub enum StoreError {
    #[error("failed to send the message to kafka: {0}")]
    SendFailed(#[from] ClientError),
    #[error("failed to encode data: {0}")]
    EncodingFailed(std::io::Error),
    #[error("failed to store event because event id was missing")]
    NoEventId,
}

<<<<<<< HEAD
=======
fn make_distinct_id(s: &str) -> Uuid {
    static NAMESPACE: OnceLock<Uuid> = OnceLock::new();
    let namespace =
        NAMESPACE.get_or_init(|| Uuid::new_v5(&Uuid::NAMESPACE_URL, b"https://sentry.io/#did"));

    s.parse()
        .unwrap_or_else(|_| Uuid::new_v5(namespace, s.as_bytes()))
}

>>>>>>> 2c01c96d
struct Producer {
    client: KafkaClient,
}

impl Producer {
    pub fn create(config: &Arc<Config>) -> anyhow::Result<Self> {
        let mut client_builder = KafkaClient::builder();

        for topic in KafkaTopic::iter()
            .filter(|t| **t != KafkaTopic::Outcomes || **t != KafkaTopic::OutcomesBilling)
        {
            let kafka_config = &config.kafka_config(*topic)?;
            client_builder = client_builder.add_kafka_topic_config(*topic, kafka_config)?;
        }

        Ok(Self {
            client: client_builder.build(),
        })
    }
}

/// Publishes an [`Envelope`] to the Sentry core application through Kafka topics.
#[derive(Debug)]
pub struct StoreEnvelope {
    pub envelope: TypedEnvelope<Processed>,
}

/// Publishes a list of [`Bucket`]s to the Sentry core application through Kafka topics.
#[derive(Clone, Debug)]
pub struct StoreMetrics {
    pub buckets: Vec<Bucket>,
    pub scoping: Scoping,
    pub retention: u16,
    pub mode: ExtractionMode,
}

#[derive(Debug)]
pub struct StoreCogs(pub Vec<u8>);

/// Service interface for the [`StoreEnvelope`] message.
#[derive(Debug)]
pub enum Store {
    Envelope(StoreEnvelope),
    Metrics(StoreMetrics),
    Cogs(StoreCogs),
}

impl Interface for Store {}

impl FromMessage<StoreEnvelope> for Store {
    type Response = NoResponse;

    fn from_message(message: StoreEnvelope, _: ()) -> Self {
        Self::Envelope(message)
    }
}

impl FromMessage<StoreMetrics> for Store {
    type Response = NoResponse;

    fn from_message(message: StoreMetrics, _: ()) -> Self {
        Self::Metrics(message)
    }
}

impl FromMessage<StoreCogs> for Store {
    type Response = NoResponse;

    fn from_message(message: StoreCogs, _: ()) -> Self {
        Self::Cogs(message)
    }
}

/// Service implementing the [`Store`] interface.
pub struct StoreService {
    config: Arc<Config>,
    global_config: GlobalConfigHandle,
    outcome_aggregator: Addr<TrackOutcome>,
    metric_stats: MetricStats,
    producer: Producer,
}

impl StoreService {
    pub fn create(
        config: Arc<Config>,
        global_config: GlobalConfigHandle,
        outcome_aggregator: Addr<TrackOutcome>,
        metric_stats: MetricStats,
    ) -> anyhow::Result<Self> {
        let producer = Producer::create(&config)?;
        Ok(Self {
            config,
            global_config,
            outcome_aggregator,
            metric_stats,
            producer,
        })
    }

    fn handle_message(&self, message: Store) {
        match message {
            Store::Envelope(message) => self.handle_store_envelope(message),
            Store::Metrics(message) => self.handle_store_metrics(message),
            Store::Cogs(message) => self.handle_store_cogs(message),
        }
    }

    fn handle_store_envelope(&self, message: StoreEnvelope) {
        let StoreEnvelope {
            envelope: mut managed,
        } = message;

        let scoping = managed.scoping();
        let envelope = managed.take_envelope();

        match self.store_envelope(envelope, managed.start_time(), scoping) {
            Ok(()) => managed.accept(),
            Err(error) => {
                managed.reject(Outcome::Invalid(DiscardReason::Internal));
                relay_log::error!(
                    error = &error as &dyn Error,
                    tags.project_key = %scoping.project_key,
                    "failed to store envelope"
                );
            }
        }
    }

    fn store_envelope(
        &self,
        mut envelope: Box<Envelope>,
        start_time: Instant,
        scoping: Scoping,
    ) -> Result<(), StoreError> {
        let retention = envelope.retention();
        let event_id = envelope.event_id();
        let event_item = envelope.as_mut().take_item_by(|item| {
            matches!(
                item.ty(),
                ItemType::Event
                    | ItemType::Transaction
                    | ItemType::Security
                    | ItemType::UserReportV2
            )
        });
        let client = envelope.meta().client();

        let topic = if envelope.get_item_by(is_slow_item).is_some() {
            KafkaTopic::Attachments
        } else if event_item.as_ref().map(|x| x.ty()) == Some(&ItemType::Transaction) {
            KafkaTopic::Transactions
        } else {
            KafkaTopic::Events
        };

        let mut attachments = Vec::new();

        let mut replay_event = None;
        let mut replay_recording = None;

        for item in envelope.items() {
            match item.ty() {
                ItemType::Attachment => {
                    debug_assert!(topic == KafkaTopic::Attachments);
                    let attachment = self.produce_attachment_chunks(
                        event_id.ok_or(StoreError::NoEventId)?,
                        scoping.organization_id,
                        scoping.project_id,
                        item,
                    )?;
                    attachments.push(attachment);
                }
                ItemType::UserReport => {
                    debug_assert!(topic == KafkaTopic::Attachments);
                    self.produce_user_report(
                        event_id.ok_or(StoreError::NoEventId)?,
                        scoping.organization_id,
                        scoping.project_id,
                        start_time,
                        item,
                    )?;
                }
                ItemType::Profile => self.produce_profile(
                    scoping.organization_id,
                    scoping.project_id,
                    scoping.key_id,
                    start_time,
                    item,
                )?,
                ItemType::ReplayVideo => {
                    self.produce_replay_video(
                        event_id,
                        scoping,
                        item.payload(),
                        start_time,
                        retention,
                    )?;
                }
                ItemType::ReplayRecording => {
                    replay_recording = Some(item);
                }
                ItemType::ReplayEvent => {
                    if item.replay_combined_payload() {
                        replay_event = Some(item);
                    }

                    self.produce_replay_event(
                        event_id.ok_or(StoreError::NoEventId)?,
                        scoping.organization_id,
                        scoping.project_id,
                        start_time,
                        retention,
                        &item.payload(),
                    )?;
                }
                ItemType::CheckIn => self.produce_check_in(
                    scoping.organization_id,
                    scoping.project_id,
                    start_time,
                    client,
                    retention,
                    item,
                )?,
                ItemType::Span => {
                    self.produce_span(scoping, start_time, event_id, retention, item)?
                }
                other => {
                    let event_type = event_item.as_ref().map(|item| item.ty().as_str());
                    let item_types = envelope
                        .items()
                        .map(|item| item.ty().as_str())
                        .collect::<Vec<_>>();

                    relay_log::with_scope(
                        |scope| {
                            scope.set_extra("item_types", item_types.into());
                        },
                        || {
                            relay_log::error!(
                                tags.project_key = %scoping.project_key,
                                tags.event_type = event_type.unwrap_or("none"),
                                "StoreService received unexpected item type: {other}"
                            )
                        },
                    )
                }
            }
        }

        if let Some(recording) = replay_recording {
            // If a recording item type was seen we produce it to Kafka with the replay-event
            // payload (should it have been provided).
            //
            // The replay_video value is always specified as `None`. We do not allow separate
            // item types for `ReplayVideo` events.
            let replay_event = replay_event.map(|rv| rv.payload());
            self.produce_replay_recording(
                event_id,
                scoping,
                &recording.payload(),
                replay_event.as_deref(),
                None,
                start_time,
                retention,
            )?;
        }

        if event_item.is_none() && attachments.is_empty() {
            // No event-related content. All done.
            return Ok(());
        }

        let remote_addr = envelope.meta().client_addr().map(|addr| addr.to_string());

        let kafka_messages = Self::extract_kafka_messages_for_event(
            event_item.as_ref(),
            event_id.ok_or(StoreError::NoEventId)?,
            scoping,
            start_time,
            remote_addr,
            attachments,
        );

        for message in kafka_messages {
            self.produce(topic, scoping.organization_id, message)?;
        }

        Ok(())
    }

    fn handle_store_metrics(&self, message: StoreMetrics) {
        let StoreMetrics {
            buckets,
            scoping,
            retention,
            mode,
        } = message;

        let batch_size = self.config.metrics_max_batch_size_bytes();
        let mut dropped = SourceQuantities::default();
        let mut error = None;

        let global_config = self.global_config.current();
        let mut encoder = BucketEncoder::new(&global_config);

        for mut bucket in buckets {
            let namespace = encoder.prepare(&mut bucket);

            let mut has_success = false;
            // Create a local bucket view to avoid splitting buckets unnecessarily. Since we produce
            // each bucket separately, we only need to split buckets that exceed the size, but not
            // batches.
            for view in BucketsView::new(std::slice::from_ref(&bucket))
                .by_size(batch_size)
                .flatten()
            {
                let message = self.create_metric_message(
                    scoping.organization_id,
                    scoping.project_id,
                    &mut encoder,
                    namespace,
                    &view,
                    retention,
                );

                let result =
                    message.and_then(|message| self.send_metric_message(namespace, message));

                match result {
                    Ok(()) => {
                        has_success = true;
                    }
                    Err(e) => {
                        error.get_or_insert(e);
                        dropped += utils::extract_metric_quantities([view], mode);
                    }
                }
            }

            // Tracking the volume here is slightly off, only one of the multiple bucket views can
            // fail to produce. Since the views are sliced from the original bucket we cannot
            // correctly attribute the amount of merges (volume) to the amount of slices that
            // succeeded or not. -> Attribute the entire volume if at least one slice successfully
            // produced.
            //
            // This logic will be improved iterated on and change once we move serialization logic
            // back into the processor service.
            if has_success {
                self.metric_stats.track(scoping, bucket, Outcome::Accepted);
            }
        }

        if let Some(error) = error {
            relay_log::error!(
                error = &error as &dyn std::error::Error,
                "failed to produce metric buckets: {error}"
            );

            utils::reject_metrics(
                &self.outcome_aggregator,
                dropped,
                scoping,
                Outcome::Invalid(DiscardReason::Internal),
            );
        }
    }

    fn handle_store_cogs(&self, StoreCogs(payload): StoreCogs) {
        let message = KafkaMessage::Cogs(CogsKafkaMessage(payload));
        if let Err(error) = self.produce(KafkaTopic::Cogs, 0, message) {
            relay_log::error!(
                error = &error as &dyn std::error::Error,
                "failed to store cogs measurement"
            );
        }
    }

    fn create_metric_message<'a>(
        &self,
        organization_id: u64,
        project_id: ProjectId,
        encoder: &'a mut BucketEncoder,
        namespace: MetricNamespace,
        view: &BucketView<'a>,
        retention_days: u16,
    ) -> Result<MetricKafkaMessage<'a>, StoreError> {
        let value = match view.value() {
            BucketViewValue::Counter(c) => MetricValue::Counter(c),
            BucketViewValue::Distribution(data) => MetricValue::Distribution(
                encoder
                    .encode_distribution(namespace, data)
                    .map_err(StoreError::EncodingFailed)?,
            ),
            BucketViewValue::Set(data) => MetricValue::Set(
                encoder
                    .encode_set(namespace, data)
                    .map_err(StoreError::EncodingFailed)?,
            ),
            BucketViewValue::Gauge(g) => MetricValue::Gauge(g),
        };

        Ok(MetricKafkaMessage {
            org_id: organization_id,
            project_id,
            name: view.name(),
            value,
            timestamp: view.timestamp(),
            tags: view.tags(),
            retention_days,
        })
    }

    fn extract_kafka_messages_for_event(
        event_item: Option<&Item>,
        event_id: EventId,
        scoping: Scoping,
        start_time: Instant,
        remote_addr: Option<String>,
        attachments: Vec<ChunkedAttachment>,
    ) -> impl Iterator<Item = KafkaMessage> {
        // There might be a better way to do this:
        let (individual_attachments, inline_attachments) = match event_item {
            Some(event_item) => {
                if matches!(event_item.ty(), ItemType::Transaction) {
                    // Sentry discards inline attachments for transactions, so send them as individual ones instead.
                    (attachments, vec![])
                } else {
                    (vec![], attachments)
                }
            }
            None => (attachments, vec![]),
        };

        let project_id = scoping.project_id;

        let event_iterator = event_item
            .map(|event_item| {
                KafkaMessage::Event(EventKafkaMessage {
                    payload: event_item.payload(),
                    start_time: UnixTimestamp::from_instant(start_time).as_secs(),
                    event_id,
                    project_id,
                    remote_addr,
                    attachments: inline_attachments,
                })
            })
            .into_iter();

        let attachment_iterator = individual_attachments.into_iter().map(move |attachment| {
            KafkaMessage::Attachment(AttachmentKafkaMessage {
                event_id,
                project_id,
                attachment,
            })
        });

        attachment_iterator.chain(event_iterator)
    }

    fn produce(
        &self,
        topic: KafkaTopic,
        organization_id: u64,
        // Takes message by value to ensure it is not being produced twice.
        message: KafkaMessage,
    ) -> Result<(), StoreError> {
        relay_log::trace!("Sending kafka message of type {}", message.variant());

        let topic_name = self
            .producer
            .client
            .send_message(topic, organization_id, &message)?;

        match &message {
            KafkaMessage::Metric {
                message: metric, ..
            } => {
                metric!(
                    counter(RelayCounters::ProcessingMessageProduced) += 1,
                    event_type = message.variant(),
                    topic = topic_name,
                    metric_type = metric.value.variant(),
                    metric_encoding = metric.value.encoding().unwrap_or(""),
                );
            }
            KafkaMessage::Span(span) => {
                let is_segment = span.is_segment;
                let has_parent = span.parent_span_id.is_some();
                let platform = VALID_PLATFORMS.iter().find(|p| *p == &span.platform);

                metric!(
                    counter(RelayCounters::ProcessingMessageProduced) += 1,
                    event_type = message.variant(),
                    topic = topic_name,
                    platform = platform.unwrap_or(&""),
                    is_segment = bool_to_str(is_segment),
                    has_parent = bool_to_str(has_parent),
                    topic = topic_name,
                );
            }
            KafkaMessage::ReplayRecordingNotChunked(replay) => {
                let has_video = replay.replay_video.is_some();

                metric!(
                    counter(RelayCounters::ProcessingMessageProduced) += 1,
                    event_type = message.variant(),
                    topic = topic_name,
                    has_video = bool_to_str(has_video),
                );
            }
            message => {
                metric!(
                    counter(RelayCounters::ProcessingMessageProduced) += 1,
                    event_type = message.variant(),
                    topic = topic_name,
                );
            }
        }

        Ok(())
    }

    fn produce_attachment_chunks(
        &self,
        event_id: EventId,
        organization_id: u64,
        project_id: ProjectId,
        item: &Item,
    ) -> Result<ChunkedAttachment, StoreError> {
        let id = Uuid::new_v4().to_string();

        let mut chunk_index = 0;
        let mut offset = 0;
        let payload = item.payload();
        let size = item.len();

        // This skips chunks for empty attachments. The consumer does not require chunks for
        // empty attachments. `chunks` will be `0` in this case.
        while offset < size {
            let max_chunk_size = self.config.attachment_chunk_size();
            let chunk_size = std::cmp::min(max_chunk_size, size - offset);
            let attachment_message = KafkaMessage::AttachmentChunk(AttachmentChunkKafkaMessage {
                payload: payload.slice(offset..offset + chunk_size),
                event_id,
                project_id,
                id: id.clone(),
                chunk_index,
            });
            self.produce(KafkaTopic::Attachments, organization_id, attachment_message)?;
            offset += chunk_size;
            chunk_index += 1;
        }

        // The chunk_index is incremented after every loop iteration. After we exit the loop, it
        // is one larger than the last chunk, so it is equal to the number of chunks.

        Ok(ChunkedAttachment {
            id,
            name: match item.filename() {
                Some(name) => name.to_owned(),
                None => UNNAMED_ATTACHMENT.to_owned(),
            },
            content_type: item
                .content_type()
                .map(|content_type| content_type.as_str().to_owned()),
            attachment_type: item.attachment_type().cloned().unwrap_or_default(),
            chunks: chunk_index,
            size: Some(size),
            rate_limited: Some(item.rate_limited()),
        })
    }

    fn produce_user_report(
        &self,
        event_id: EventId,
        organization_id: u64,
        project_id: ProjectId,
        start_time: Instant,
        item: &Item,
    ) -> Result<(), StoreError> {
        let message = KafkaMessage::UserReport(UserReportKafkaMessage {
            project_id,
            event_id,
            payload: item.payload(),
            start_time: UnixTimestamp::from_instant(start_time).as_secs(),
        });

        self.produce(KafkaTopic::Attachments, organization_id, message)
    }

    fn send_metric_message(
        &self,
        namespace: MetricNamespace,
        message: MetricKafkaMessage,
    ) -> Result<(), StoreError> {
        let organization_id = message.org_id;
        let topic = match namespace {
            MetricNamespace::Sessions => KafkaTopic::MetricsSessions,
            MetricNamespace::Unsupported => {
                relay_log::with_scope(
                    |scope| scope.set_extra("metric_message.name", message.name.into()),
                    || relay_log::error!("store service dropping unknown metric usecase"),
                );
                return Ok(());
            }
            MetricNamespace::Profiles => {
                if !self
                    .global_config
                    .current()
                    .options
                    .profiles_function_generic_metrics_enabled
                {
                    return Ok(());
                }
                KafkaTopic::MetricsGeneric
            }
            _ => KafkaTopic::MetricsGeneric,
        };
        let headers = BTreeMap::from([("namespace".to_string(), namespace.to_string())]);

        self.produce(
            topic,
            organization_id,
            KafkaMessage::Metric { headers, message },
        )?;
        Ok(())
    }

    fn produce_profile(
        &self,
        organization_id: u64,
        project_id: ProjectId,
        key_id: Option<u64>,
        start_time: Instant,
        item: &Item,
    ) -> Result<(), StoreError> {
        let message = ProfileKafkaMessage {
            organization_id,
            project_id,
            key_id,
            received: UnixTimestamp::from_instant(start_time).as_secs(),
            headers: BTreeMap::from([(
                "sampled".to_string(),
                if item.sampled() { "true" } else { "false" }.to_owned(),
            )]),
            payload: item.payload(),
        };
        self.produce(
            KafkaTopic::Profiles,
            organization_id,
            KafkaMessage::Profile(message),
        )?;
        Ok(())
    }

    fn produce_replay_event(
        &self,
        replay_id: EventId,
        organization_id: u64,
        project_id: ProjectId,
        start_time: Instant,
        retention_days: u16,
        payload: &[u8],
    ) -> Result<(), StoreError> {
        let message = ReplayEventKafkaMessage {
            replay_id,
            project_id,
            retention_days,
            start_time: UnixTimestamp::from_instant(start_time).as_secs(),
            payload,
        };
        self.produce(
            KafkaTopic::ReplayEvents,
            organization_id,
            KafkaMessage::ReplayEvent(message),
        )?;
        Ok(())
    }

    #[allow(clippy::too_many_arguments)]
    fn produce_replay_recording(
        &self,
        event_id: Option<EventId>,
        scoping: Scoping,
        payload: &[u8],
        replay_event: Option<&[u8]>,
        replay_video: Option<&[u8]>,
        start_time: Instant,
        retention: u16,
    ) -> Result<(), StoreError> {
        // Maximum number of bytes accepted by the consumer.
        let max_payload_size = self.config.max_replay_message_size();

        // Size of the consumer message. We can be reasonably sure this won't overflow because
        // of the request size validation provided by Nginx and Relay.
        let mut payload_size = 2000; // Reserve 2KB for the message metadata.
        payload_size += replay_event.as_ref().map_or(0, |b| b.len());
        payload_size += replay_video.as_ref().map_or(0, |b| b.len());
        payload_size += payload.len();

        // If the recording payload can not fit in to the message do not produce and quit early.
        if payload_size >= max_payload_size {
            relay_log::warn!("replay_recording over maximum size.");
            self.outcome_aggregator.send(TrackOutcome {
                category: DataCategory::Replay,
                event_id,
                outcome: Outcome::Invalid(DiscardReason::TooLarge),
                quantity: 1,
                remote_addr: None,
                scoping,
                timestamp: instant_to_date_time(start_time),
            });
            return Ok(());
        }

        let message =
            KafkaMessage::ReplayRecordingNotChunked(ReplayRecordingNotChunkedKafkaMessage {
                replay_id: event_id.ok_or(StoreError::NoEventId)?,
                project_id: scoping.project_id,
                key_id: scoping.key_id,
                org_id: scoping.organization_id,
                received: UnixTimestamp::from_instant(start_time).as_secs(),
                retention_days: retention,
                payload,
                replay_event,
                replay_video,
            });

        self.produce(
            KafkaTopic::ReplayRecordings,
            scoping.organization_id,
            message,
        )?;

        Ok(())
    }

    fn produce_replay_video(
        &self,
        event_id: Option<EventId>,
        scoping: Scoping,
        payload: Bytes,
        start_time: Instant,
        retention: u16,
    ) -> Result<(), StoreError> {
        #[derive(Deserialize)]
        struct VideoEvent<'a> {
            replay_event: &'a [u8],
            replay_recording: &'a [u8],
            replay_video: &'a [u8],
        }

        let Ok(VideoEvent {
            replay_video,
            replay_event,
            replay_recording,
        }) = rmp_serde::from_slice::<VideoEvent>(&payload)
        else {
            self.outcome_aggregator.send(TrackOutcome {
                category: DataCategory::Replay,
                event_id,
                outcome: Outcome::Invalid(DiscardReason::InvalidReplayEvent),
                quantity: 1,
                remote_addr: None,
                scoping,
                timestamp: instant_to_date_time(start_time),
            });
            return Ok(());
        };

        self.produce_replay_event(
            event_id.ok_or(StoreError::NoEventId)?,
            scoping.organization_id,
            scoping.project_id,
            start_time,
            retention,
            replay_event,
        )?;

        self.produce_replay_recording(
            event_id,
            scoping,
            replay_recording,
            Some(replay_event),
            Some(replay_video),
            start_time,
            retention,
        )
    }

    fn produce_check_in(
        &self,
        organization_id: u64,
        project_id: ProjectId,
        start_time: Instant,
        client: Option<&str>,
        retention_days: u16,
        item: &Item,
    ) -> Result<(), StoreError> {
        let message = KafkaMessage::CheckIn(CheckInKafkaMessage {
            message_type: CheckInMessageType::CheckIn,
            project_id,
            retention_days,
            start_time: UnixTimestamp::from_instant(start_time).as_secs(),
            sdk: client.map(str::to_owned),
            payload: item.payload(),
            routing_key_hint: item.routing_hint(),
        });

        self.produce(KafkaTopic::Monitors, organization_id, message)?;

        Ok(())
    }

    fn produce_span(
        &self,
        scoping: Scoping,
        start_time: Instant,
        event_id: Option<EventId>,
        retention_days: u16,
        item: &Item,
    ) -> Result<(), StoreError> {
        relay_log::trace!("Producing span");
        let payload = item.payload();
        let d = &mut Deserializer::from_slice(&payload);
        let mut span: SpanKafkaMessage = match serde_path_to_error::deserialize(d) {
            Ok(span) => span,
            Err(error) => {
                relay_log::error!(
                    error = &error as &dyn std::error::Error,
                    "failed to parse span"
                );
                self.outcome_aggregator.send(TrackOutcome {
                    category: DataCategory::SpanIndexed,
                    event_id: None,
                    outcome: Outcome::Invalid(DiscardReason::InvalidSpan),
                    quantity: 1,
                    remote_addr: None,
                    scoping,
                    timestamp: instant_to_date_time(start_time),
                });
                return Ok(());
            }
        };

        span.duration_ms = ((span.end_timestamp - span.start_timestamp) * 1e3) as u32;
        span.event_id = event_id;
        span.organization_id = scoping.organization_id;
        span.project_id = scoping.project_id.value();
        span.retention_days = retention_days;
        span.start_timestamp_ms = (span.start_timestamp * 1e3) as u64;

        if let Some(measurements) = &mut span.measurements {
            measurements.retain(|_, v| {
                v.as_ref()
                    .and_then(|v| v.value)
                    .map_or(false, f64::is_finite)
            });
        }

        self.produce_metrics_summary(scoping, item, &span);

        self.produce(
            KafkaTopic::Spans,
            scoping.organization_id,
            KafkaMessage::Span(span),
        )?;

        self.outcome_aggregator.send(TrackOutcome {
            category: DataCategory::SpanIndexed,
            event_id: None,
            outcome: Outcome::Accepted,
            quantity: 1,
            remote_addr: None,
            scoping,
            timestamp: instant_to_date_time(start_time),
        });

        Ok(())
    }

    fn produce_metrics_summary(&self, scoping: Scoping, item: &Item, span: &SpanKafkaMessage) {
        let payload = item.payload();
        let d = &mut Deserializer::from_slice(&payload);
        let mut metrics_summary: SpanWithMetricsSummary = match serde_path_to_error::deserialize(d)
        {
            Ok(span) => span,
            Err(error) => {
                relay_log::error!(
                    error = &error as &dyn std::error::Error,
                    "failed to parse metrics summary of span"
                );
                return;
            }
        };
        let Some(metrics_summary) = &mut metrics_summary.metrics_summary else {
            return;
        };
        let &SpanKafkaMessage {
            duration_ms,
            end_timestamp,
            is_segment,
            project_id,
            received,
            retention_days,
            segment_id,
            span_id,
            trace_id,
            ..
        } = span;
        let group = span
            .sentry_tags
            .as_ref()
            .and_then(|sentry_tags| sentry_tags.get("group"))
            .map_or("", String::as_str);

        for (mri, summaries) in metrics_summary {
            let Some(summaries) = summaries else {
                continue;
            };
            for summary in summaries {
                let Some(SpanMetricsSummary {
                    count,
                    max,
                    min,
                    sum,
                    tags,
                }) = summary
                else {
                    continue;
                };

                let &mut Some(count) = count else {
                    continue;
                };

                if count == 0 {
                    continue;
                }

                // If none of the values are there, the summary is invalid.
                if max.is_none() && min.is_none() && sum.is_none() {
                    continue;
                }

                let tags = tags
                    .iter_mut()
                    .filter_map(|(k, v)| Some((k.as_str(), v.as_deref()?)))
                    .collect();

                // Ignore immediate errors on produce.
                if let Err(error) = self.produce(
                    KafkaTopic::MetricsSummaries,
                    scoping.organization_id,
                    KafkaMessage::MetricsSummary(MetricsSummaryKafkaMessage {
                        count,
                        duration_ms,
                        end_timestamp,
                        group,
                        is_segment,
                        max,
                        min,
                        mri,
                        project_id,
                        received,
                        retention_days,
                        segment_id: segment_id.unwrap_or_default(),
                        span_id,
                        sum,
                        tags,
                        trace_id,
                    }),
                ) {
                    relay_log::error!(
                        error = &error as &dyn std::error::Error,
                        "failed to push metrics summary to kafka",
                    );
                }
            }
        }
    }
}

impl Service for StoreService {
    type Interface = Store;

    fn spawn_handler(self, mut rx: relay_system::Receiver<Self::Interface>) {
        tokio::spawn(async move {
            relay_log::info!("store forwarder started");

            while let Some(message) = rx.recv().await {
                self.handle_message(message);
            }

            relay_log::info!("store forwarder stopped");
        });
    }
}

/// Common attributes for both standalone attachments and processing-relevant attachments.
#[derive(Debug, Serialize)]
struct ChunkedAttachment {
    /// The attachment ID within the event.
    ///
    /// The triple `(project_id, event_id, id)` identifies an attachment uniquely.
    id: String,

    /// File name of the attachment file.
    name: String,

    /// Content type of the attachment payload.
    content_type: Option<String>,

    /// The Sentry-internal attachment type used in the processing pipeline.
    #[serde(serialize_with = "serialize_attachment_type")]
    attachment_type: AttachmentType,

    /// Number of chunks. Must be greater than zero.
    chunks: usize,

    /// The size of the attachment in bytes.
    #[serde(skip_serializing_if = "Option::is_none")]
    size: Option<usize>,

    /// Whether this attachment was rate limited and should be removed after processing.
    ///
    /// By default, rate limited attachments are immediately removed from Envelopes. For processing,
    /// native crash reports still need to be retained. These attachments are marked with the
    /// `rate_limited` header, which signals to the processing pipeline that the attachment should
    /// not be persisted after processing.
    #[serde(skip_serializing_if = "Option::is_none")]
    rate_limited: Option<bool>,
}

/// A hack to make rmp-serde behave more like serde-json when serializing enums.
///
/// Cannot serialize bytes.
///
/// See <https://github.com/3Hren/msgpack-rust/pull/214>
fn serialize_attachment_type<S, T>(t: &T, serializer: S) -> Result<S::Ok, S::Error>
where
    S: serde::Serializer,
    T: serde::Serialize,
{
    serde_json::to_value(t)
        .map_err(|e| serde::ser::Error::custom(e.to_string()))?
        .serialize(serializer)
}

/// Container payload for event messages.
#[derive(Debug, Serialize)]
struct EventKafkaMessage {
    /// Raw event payload.
    payload: Bytes,
    /// Time at which the event was received by Relay.
    start_time: u64,
    /// The event id.
    event_id: EventId,
    /// The project id for the current event.
    project_id: ProjectId,
    /// The client ip address.
    remote_addr: Option<String>,
    /// Attachments that are potentially relevant for processing.
    attachments: Vec<ChunkedAttachment>,
}

#[derive(Debug, Serialize)]
struct ReplayEventKafkaMessage<'a> {
    /// Raw event payload.
    payload: &'a [u8],
    /// Time at which the event was received by Relay.
    start_time: u64,
    /// The event id.
    replay_id: EventId,
    /// The project id for the current event.
    project_id: ProjectId,
    // Number of days to retain.
    retention_days: u16,
}

/// Container payload for chunks of attachments.
#[derive(Debug, Serialize)]
struct AttachmentChunkKafkaMessage {
    /// Chunk payload of the attachment.
    payload: Bytes,
    /// The event id.
    event_id: EventId,
    /// The project id for the current event.
    project_id: ProjectId,
    /// The attachment ID within the event.
    ///
    /// The triple `(project_id, event_id, id)` identifies an attachment uniquely.
    id: String,
    /// Sequence number of chunk. Starts at 0 and ends at `AttachmentKafkaMessage.num_chunks - 1`.
    chunk_index: usize,
}

/// A "standalone" attachment.
///
/// Still belongs to an event but can be sent independently (like UserReport) and is not
/// considered in processing.
#[derive(Debug, Serialize)]
struct AttachmentKafkaMessage {
    /// The event id.
    event_id: EventId,
    /// The project id for the current event.
    project_id: ProjectId,
    /// The attachment.
    attachment: ChunkedAttachment,
}

/// Container payload for chunks of attachments.
#[derive(Debug, Serialize)]
struct ReplayRecordingChunkKafkaMessage {
    /// Chunk payload of the replay recording.
    payload: Bytes,
    /// The replay id.
    replay_id: EventId,
    /// The project id for the current replay.
    project_id: ProjectId,
    /// The recording ID within the replay.
    id: String,
    /// Sequence number of chunk. Starts at 0 and ends at `ReplayRecordingKafkaMessage.num_chunks - 1`.
    /// the tuple (id, chunk_index) is the unique identifier for a single chunk.
    chunk_index: usize,
}
#[derive(Debug, Serialize)]
struct ReplayRecordingChunkMeta {
    /// The attachment ID within the event.
    ///
    /// The triple `(project_id, event_id, id)` identifies an attachment uniquely.
    id: String,

    /// Number of chunks. Must be greater than zero.
    chunks: usize,

    /// The size of the attachment in bytes.
    #[serde(skip_serializing_if = "Option::is_none")]
    size: Option<usize>,
}

#[derive(Debug, Serialize)]
struct ReplayRecordingKafkaMessage {
    replay_id: EventId,
    /// The key_id for the current recording.
    key_id: Option<u64>,
    /// The org id for the current recording.
    org_id: u64,
    /// The project id for the current recording.
    project_id: ProjectId,
    /// The timestamp of when the recording was Received by relay
    received: u64,
    // Number of days to retain.
    retention_days: u16,
    /// The recording attachment.
    replay_recording: ReplayRecordingChunkMeta,
}

#[derive(Debug, Serialize)]
struct ReplayRecordingNotChunkedKafkaMessage<'a> {
    replay_id: EventId,
    key_id: Option<u64>,
    org_id: u64,
    project_id: ProjectId,
    received: u64,
    retention_days: u16,
    #[serde(with = "serde_bytes")]
    payload: &'a [u8],
    #[serde(with = "serde_bytes")]
    replay_event: Option<&'a [u8]>,
    #[serde(with = "serde_bytes")]
    replay_video: Option<&'a [u8]>,
}

/// User report for an event wrapped up in a message ready for consumption in Kafka.
///
/// Is always independent of an event and can be sent as part of any envelope.
#[derive(Debug, Serialize)]
struct UserReportKafkaMessage {
    /// The project id for the current event.
    project_id: ProjectId,
    start_time: u64,
    payload: Bytes,

    // Used for KafkaMessage::key
    #[serde(skip)]
    event_id: EventId,
}

#[derive(Clone, Debug, Serialize)]
struct SessionKafkaMessage {
    org_id: u64,
    project_id: ProjectId,
    session_id: Uuid,
    distinct_id: Uuid,
    quantity: u32,
    seq: u64,
    received: f64,
    started: f64,
    duration: Option<f64>,
    status: SessionStatus,
    errors: u16,
    release: String,
    environment: Option<String>,
    sdk: Option<String>,
    retention_days: u16,
}

#[derive(Clone, Debug, Serialize)]
struct MetricKafkaMessage<'a> {
    org_id: u64,
    project_id: ProjectId,
    name: &'a str,
    #[serde(flatten)]
    value: MetricValue<'a>,
    timestamp: UnixTimestamp,
    tags: &'a BTreeMap<String, String>,
    retention_days: u16,
}

#[derive(Clone, Debug, Serialize)]
#[serde(tag = "type", content = "value")]
enum MetricValue<'a> {
    #[serde(rename = "c")]
    Counter(FiniteF64),
    #[serde(rename = "d")]
    Distribution(ArrayEncoding<'a, &'a [FiniteF64]>),
    #[serde(rename = "s")]
    Set(ArrayEncoding<'a, SetView<'a>>),
    #[serde(rename = "g")]
    Gauge(GaugeValue),
}

impl<'a> MetricValue<'a> {
    fn variant(&self) -> &'static str {
        match self {
            Self::Counter(_) => "counter",
            Self::Distribution(_) => "distribution",
            Self::Set(_) => "set",
            Self::Gauge(_) => "gauge",
        }
    }

    fn encoding(&self) -> Option<&'static str> {
        match self {
            Self::Distribution(ae) => Some(ae.name()),
            Self::Set(ae) => Some(ae.name()),
            _ => None,
        }
    }
}

#[derive(Clone, Debug, Serialize)]
struct ProfileKafkaMessage {
    organization_id: u64,
    project_id: ProjectId,
    key_id: Option<u64>,
    received: u64,
    #[serde(skip)]
    headers: BTreeMap<String, String>,
    payload: Bytes,
}

/// Used to discriminate cron monitor ingestion messages.
///
/// There are two types of messages that end up in the ingest-monitors kafka topic, "check_in" (the
/// ones produced here in relay) and "clock_pulse" messages, which are produced externally and are
/// intended to ensure the clock continues to run even when ingestion volume drops.
#[allow(dead_code)]
#[derive(Debug, Serialize)]
#[serde(rename_all = "snake_case")]
enum CheckInMessageType {
    ClockPulse,
    CheckIn,
}

#[derive(Debug, Serialize)]
struct CheckInKafkaMessage {
    #[serde(skip)]
    routing_key_hint: Option<Uuid>,

    /// Used by the consumer to discrinminate the message.
    message_type: CheckInMessageType,
    /// Raw event payload.
    payload: Bytes,
    /// Time at which the event was received by Relay.
    start_time: u64,
    /// The SDK client which produced the event.
    sdk: Option<String>,
    /// The project id for the current event.
    project_id: ProjectId,
    /// Number of days to retain.
    retention_days: u16,
}

#[derive(Debug, Deserialize, Serialize)]
struct SpanMeasurement {
    #[serde(default, skip_serializing_if = "Option::is_none")]
    value: Option<f64>,
}

#[derive(Debug, Deserialize, Serialize)]
struct SpanKafkaMessage<'a> {
    #[serde(skip_serializing)]
    start_timestamp: f64,
    #[serde(rename(deserialize = "timestamp"), skip_serializing)]
    end_timestamp: f64,

    #[serde(default, skip_serializing_if = "Option::is_none")]
    description: Option<&'a RawValue>,
    #[serde(default)]
    duration_ms: u32,
    /// The ID of the transaction event associated to this span, if any.
    #[serde(default, skip_serializing_if = "Option::is_none")]
    event_id: Option<EventId>,
    #[serde(rename(deserialize = "exclusive_time"))]
    exclusive_time_ms: f64,
    is_segment: bool,

    #[serde(borrow, default, skip_serializing_if = "Option::is_none")]
    measurements: Option<BTreeMap<Cow<'a, str>, Option<SpanMeasurement>>>,
    #[serde(default)]
    organization_id: u64,
    #[serde(default, skip_serializing_if = "Option::is_none")]
    parent_span_id: Option<&'a str>,
    #[serde(default, skip_serializing_if = "Option::is_none")]
    profile_id: Option<&'a str>,
    /// The numeric ID of the project.
    #[serde(default)]
    project_id: u64,
    /// Time at which the event was received by Relay. Not to be confused with `start_timestamp_ms`.
    received: f64,
    /// Number of days until these data should be deleted.
    #[serde(default)]
    retention_days: u16,
    #[serde(default, skip_serializing_if = "Option::is_none")]
    segment_id: Option<&'a str>,
    #[serde(default, skip_serializing_if = "Option::is_none")]
    sentry_tags: Option<BTreeMap<&'a str, String>>,
    span_id: &'a str,
    #[serde(default)]
    start_timestamp_ms: u64,
    #[serde(default, skip_serializing_if = "Option::is_none")]
    tags: Option<&'a RawValue>,
    trace_id: &'a str,

    #[serde(borrow, default, skip_serializing)]
    platform: Cow<'a, str>, // We only use this for logging for now
}

#[derive(Debug, Deserialize)]
struct SpanMetricsSummary {
    #[serde(default)]
    count: Option<u64>,
    #[serde(default)]
    max: Option<f64>,
    #[serde(default)]
    min: Option<f64>,
    #[serde(default)]
    sum: Option<f64>,
    #[serde(default)]
    tags: BTreeMap<String, Option<String>>,
}

type SpanMetricsSummaries = Vec<Option<SpanMetricsSummary>>;

#[derive(Debug, Deserialize)]
struct SpanWithMetricsSummary {
    #[serde(default, rename(deserialize = "_metrics_summary"))]
    metrics_summary: Option<BTreeMap<String, Option<SpanMetricsSummaries>>>,
}

#[derive(Debug, Serialize)]
struct MetricsSummaryKafkaMessage<'a> {
    duration_ms: u32,
    end_timestamp: f64,
    group: &'a str,
    is_segment: bool,
    mri: &'a str,
    project_id: u64,
    received: f64,
    retention_days: u16,
    segment_id: &'a str,
    span_id: &'a str,
    trace_id: &'a str,

    count: u64,
    #[serde(skip_serializing_if = "Option::is_none")]
    max: &'a Option<f64>,
    #[serde(skip_serializing_if = "Option::is_none")]
    min: &'a Option<f64>,
    #[serde(skip_serializing_if = "Option::is_none")]
    sum: &'a Option<f64>,
    #[serde(skip_serializing_if = "BTreeMap::is_empty")]
    tags: BTreeMap<&'a str, &'a str>,
}

#[derive(Debug, Serialize)]
#[serde(transparent)]
struct CogsKafkaMessage(Vec<u8>);

/// An enum over all possible ingest messages.
#[derive(Debug, Serialize)]
#[serde(tag = "type", rename_all = "snake_case")]
#[allow(clippy::large_enum_variant)]
enum KafkaMessage<'a> {
    Event(EventKafkaMessage),
    Attachment(AttachmentKafkaMessage),
    AttachmentChunk(AttachmentChunkKafkaMessage),
    UserReport(UserReportKafkaMessage),
    Metric {
        #[serde(skip)]
        headers: BTreeMap<String, String>,
        #[serde(flatten)]
        message: MetricKafkaMessage<'a>,
    },
    Profile(ProfileKafkaMessage),
    ReplayEvent(ReplayEventKafkaMessage<'a>),
    ReplayRecordingNotChunked(ReplayRecordingNotChunkedKafkaMessage<'a>),
    CheckIn(CheckInKafkaMessage),
    Span(SpanKafkaMessage<'a>),
    MetricsSummary(MetricsSummaryKafkaMessage<'a>),
    Cogs(CogsKafkaMessage),
}

impl Message for KafkaMessage<'_> {
    fn variant(&self) -> &'static str {
        match self {
            KafkaMessage::Event(_) => "event",
            KafkaMessage::Attachment(_) => "attachment",
            KafkaMessage::AttachmentChunk(_) => "attachment_chunk",
            KafkaMessage::UserReport(_) => "user_report",
            KafkaMessage::Metric { .. } => "metric",
            KafkaMessage::Profile(_) => "profile",
            KafkaMessage::ReplayEvent(_) => "replay_event",
            KafkaMessage::ReplayRecordingNotChunked(_) => "replay_recording_not_chunked",
            KafkaMessage::CheckIn(_) => "check_in",
            KafkaMessage::Span(_) => "span",
            KafkaMessage::MetricsSummary(_) => "metrics_summary",
            KafkaMessage::Cogs(_) => "cogs",
        }
    }

    /// Returns the partitioning key for this kafka message determining.
    fn key(&self) -> [u8; 16] {
        let mut uuid = match self {
            Self::Event(message) => message.event_id.0,
            Self::Attachment(message) => message.event_id.0,
            Self::AttachmentChunk(message) => message.event_id.0,
            Self::UserReport(message) => message.event_id.0,
            Self::ReplayEvent(message) => message.replay_id.0,

            // Monitor check-ins use the hinted UUID passed through from the Envelope.
            //
            // XXX(epurkhiser): In the future it would be better if all KafkaMessage's would
            // recieve the routing_key_hint form their envelopes.
            Self::CheckIn(message) => message.routing_key_hint.unwrap_or_else(Uuid::nil),

            // Random partitioning
            Self::Profile(_)
            | Self::ReplayRecordingNotChunked(_)
            | Self::Span(_)
            | Self::MetricsSummary(_)
            | Self::Cogs(_) => Uuid::nil(),

            // TODO(ja): Determine a partitioning key
            Self::Metric { .. } => Uuid::nil(),
        };

        if uuid.is_nil() {
            uuid = Uuid::new_v4();
        }

        *uuid.as_bytes()
    }

    fn headers(&self) -> Option<&BTreeMap<String, String>> {
        match &self {
            KafkaMessage::Metric { headers, .. } => {
                if !headers.is_empty() {
                    return Some(headers);
                }
                None
            }
            KafkaMessage::Profile(profile) => {
                if !profile.headers.is_empty() {
                    return Some(&profile.headers);
                }
                None
            }
            _ => None,
        }
    }

    /// Serializes the message into its binary format.
    fn serialize(&self) -> Result<Cow<'_, [u8]>, ClientError> {
        match self {
            KafkaMessage::Metric { message, .. } => serde_json::to_vec(message)
                .map(Cow::Owned)
                .map_err(ClientError::InvalidJson),
            KafkaMessage::ReplayEvent(message) => serde_json::to_vec(message)
                .map(Cow::Owned)
                .map_err(ClientError::InvalidJson),
            KafkaMessage::Span(message) => serde_json::to_vec(message)
                .map(Cow::Owned)
                .map_err(ClientError::InvalidJson),
            KafkaMessage::MetricsSummary(message) => serde_json::to_vec(message)
                .map(Cow::Owned)
                .map_err(ClientError::InvalidJson),

            KafkaMessage::Cogs(CogsKafkaMessage(payload)) => Ok(payload.into()),

            _ => rmp_serde::to_vec_named(&self)
                .map(Cow::Owned)
                .map_err(ClientError::InvalidMsgPack),
        }
    }
}

/// Determines if the given item is considered slow.
///
/// Slow items must be routed to the `Attachments` topic.
fn is_slow_item(item: &Item) -> bool {
    item.ty() == &ItemType::Attachment || item.ty() == &ItemType::UserReport
}

fn bool_to_str(value: bool) -> &'static str {
    if value {
        "true"
    } else {
        "false"
    }
}

#[cfg(test)]
mod tests {
    use relay_base_schema::project::ProjectKey;

    use super::*;

    /// Helper function to get the arguments for the `fn extract_kafka_messages(...)` method.
    fn arguments_extract_kafka_msgs() -> (Instant, EventId, Scoping, Vec<ChunkedAttachment>) {
        let start_time = Instant::now();
        let event_id = EventId::new();
        let scoping = Scoping {
            organization_id: 42,
            project_id: ProjectId::new(21),
            project_key: ProjectKey::parse("a94ae32be2584e0bbd7a4cbb95971fee").unwrap(),
            key_id: Some(17),
        };

        let attachment_vec = {
            let item = Item::new(ItemType::Attachment);

            vec![ChunkedAttachment {
                id: Uuid::new_v4().to_string(),
                name: UNNAMED_ATTACHMENT.to_owned(),
                content_type: item
                    .content_type()
                    .map(|content_type| content_type.as_str().to_owned()),
                attachment_type: item.attachment_type().cloned().unwrap_or_default(),
                chunks: 0,
                size: None,
                rate_limited: Some(item.rate_limited()),
            }]
        };

        (start_time, event_id, scoping, attachment_vec)
    }

    #[test]
    fn test_return_attachments_when_missing_event_item() {
        let (start_time, event_id, scoping, attachment_vec) = arguments_extract_kafka_msgs();
        let number_of_attachments = attachment_vec.len();

        let kafka_messages = StoreService::extract_kafka_messages_for_event(
            None,
            event_id,
            scoping,
            start_time,
            None,
            attachment_vec,
        );

        assert!(
            kafka_messages
                .filter(|msg| matches!(msg, KafkaMessage::Attachment(_)))
                .count()
                == number_of_attachments
        );
    }

    /// If there is an event_item, and it is of type transaction, then the attachments should not
    /// be sent together with the event but rather as standalones.
    #[test]
    fn test_send_standalone_attachments_when_transaction() {
        let (start_time, event_id, scoping, attachment_vec) = arguments_extract_kafka_msgs();
        let number_of_attachments = attachment_vec.len();

        let item = Item::new(ItemType::Transaction);
        let event_item = Some(&item);

        let kafka_messages = StoreService::extract_kafka_messages_for_event(
            event_item,
            event_id,
            scoping,
            start_time,
            None,
            attachment_vec,
        );

        let (event, standalone_attachments): (Vec<_>, Vec<_>) =
            kafka_messages.partition(|item| match item {
                KafkaMessage::Event(_) => true,
                KafkaMessage::Attachment(_) => false,
                _ => panic!("only expected events or attachment type"),
            });

        // Tests that the event does not contain any attachments.
        let event = &event[0];
        if let KafkaMessage::Event(event) = event {
            assert!(event.attachments.is_empty());
        } else {
            panic!("No event found")
        }

        // Tests that the attachment we sent to `extract_kafka_messages_for_event` is in the
        // standalone attachments.
        assert!(standalone_attachments.len() == number_of_attachments);
    }

    /// If there is an event_item, and it is not a transaction. The attachments should be kept in
    /// the event and not be returned as stand-alone attachments.
    #[test]
    fn test_store_attachment_in_event_when_not_a_transaction() {
        let (start_time, event_id, scoping, attachment_vec) = arguments_extract_kafka_msgs();
        let number_of_attachments = attachment_vec.len();

        let item = Item::new(ItemType::Event);
        let event_item = Some(&item);

        let kafka_messages = StoreService::extract_kafka_messages_for_event(
            event_item,
            event_id,
            scoping,
            start_time,
            None,
            attachment_vec,
        );

        let (event, standalone_attachments): (Vec<_>, Vec<_>) =
            kafka_messages.partition(|item| match item {
                KafkaMessage::Event(_) => true,
                KafkaMessage::Attachment(_) => false,
                _ => panic!("only expected events or attachment type"),
            });

        // Because it's not a transaction event, the attachment should be part of the event,
        // and therefore the standalone_attachments vec should be empty.
        assert!(standalone_attachments.is_empty());

        // Checks that the attachment is part of the event.
        let event = &event[0];
        if let KafkaMessage::Event(event) = event {
            assert!(event.attachments.len() == number_of_attachments);
        } else {
            panic!("No event found")
        }
    }
}<|MERGE_RESOLUTION|>--- conflicted
+++ resolved
@@ -48,18 +48,6 @@
     NoEventId,
 }
 
-<<<<<<< HEAD
-=======
-fn make_distinct_id(s: &str) -> Uuid {
-    static NAMESPACE: OnceLock<Uuid> = OnceLock::new();
-    let namespace =
-        NAMESPACE.get_or_init(|| Uuid::new_v5(&Uuid::NAMESPACE_URL, b"https://sentry.io/#did"));
-
-    s.parse()
-        .unwrap_or_else(|_| Uuid::new_v5(namespace, s.as_bytes()))
-}
-
->>>>>>> 2c01c96d
 struct Producer {
     client: KafkaClient,
 }
