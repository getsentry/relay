//! This module contains the service that forwards events and attachments to the Sentry store.
//! The service uses Kafka topics to forward data to Sentry

use relay_base_schema::organization::OrganizationId;
use serde::ser::SerializeMap;
use std::borrow::Cow;
use std::collections::BTreeMap;
use std::error::Error;
use std::sync::Arc;

use bytes::Bytes;
use chrono::{DateTime, Utc};
use futures::FutureExt;
use futures::future::BoxFuture;
use relay_base_schema::data_category::DataCategory;
use relay_base_schema::project::ProjectId;
use relay_common::time::UnixTimestamp;
use relay_config::Config;
use relay_event_schema::protocol::{EventId, VALID_PLATFORMS};

use crate::envelope::{AttachmentType, Envelope, Item, ItemType};
use prost::Message as _;
use prost_types::Timestamp;
use relay_kafka::{ClientError, KafkaClient, KafkaTopic, Message};
use relay_metrics::{
    Bucket, BucketView, BucketViewValue, BucketsView, ByNamespace, FiniteF64, GaugeValue,
    MetricName, MetricNamespace, SetView,
};
use relay_quotas::Scoping;
use relay_statsd::metric;
use relay_system::{Addr, FromMessage, Interface, NoResponse, Service};
use relay_threading::AsyncPool;
use sentry_protos::snuba::v1::any_value::Value;
use sentry_protos::snuba::v1::{AnyValue, TraceItem, TraceItemType};
use serde::{Deserialize, Serialize};
use serde_json::value::RawValue;
use serde_json::{Deserializer, Value as JsonValue};
use uuid::Uuid;

use crate::metrics::{ArrayEncoding, BucketEncoder, MetricOutcomes};
use crate::service::ServiceError;
use crate::services::global_config::GlobalConfigHandle;
use crate::services::outcome::{DiscardItemType, DiscardReason, Outcome, TrackOutcome};
use crate::services::processor::Processed;
use crate::statsd::{RelayCounters, RelayGauges, RelayTimers};
use crate::utils::{FormDataIter, TypedEnvelope};

/// Fallback name used for attachment items without a `filename` header.
const UNNAMED_ATTACHMENT: &str = "Unnamed Attachment";

#[derive(Debug, thiserror::Error)]
pub enum StoreError {
    #[error("failed to send the message to kafka: {0}")]
    SendFailed(#[from] ClientError),
    #[error("failed to encode data: {0}")]
    EncodingFailed(std::io::Error),
    #[error("failed to store event because event id was missing")]
    NoEventId,
}

struct Producer {
    client: KafkaClient,
}

impl Producer {
    pub fn create(config: &Config) -> anyhow::Result<Self> {
        let mut client_builder = KafkaClient::builder();

        for topic in KafkaTopic::iter().filter(|t| {
            // Outcomes should not be sent from the store forwarder.
            // See `KafkaOutcomesProducer`.
            **t != KafkaTopic::Outcomes && **t != KafkaTopic::OutcomesBilling
        }) {
            let kafka_config = &config.kafka_config(*topic)?;
            client_builder = client_builder
                .add_kafka_topic_config(*topic, kafka_config, config.kafka_validate_topics())
                .map_err(|e| ServiceError::Kafka(e.to_string()))?;
        }

        Ok(Self {
            client: client_builder.build(),
        })
    }
}

/// Publishes an [`Envelope`] to the Sentry core application through Kafka topics.
#[derive(Debug)]
pub struct StoreEnvelope {
    pub envelope: TypedEnvelope<Processed>,
}

/// Publishes a list of [`Bucket`]s to the Sentry core application through Kafka topics.
#[derive(Clone, Debug)]
pub struct StoreMetrics {
    pub buckets: Vec<Bucket>,
    pub scoping: Scoping,
    pub retention: u16,
}

/// The asynchronous thread pool used for scheduling storing tasks in the envelope store.
pub type StoreServicePool = AsyncPool<BoxFuture<'static, ()>>;

/// Service interface for the [`StoreEnvelope`] message.
#[derive(Debug)]
pub enum Store {
    Envelope(StoreEnvelope),
    Metrics(StoreMetrics),
}

impl Store {
    /// Returns the name of the message variant.
    fn variant(&self) -> &'static str {
        match self {
            Store::Envelope(_) => "envelope",
            Store::Metrics(_) => "metrics",
        }
    }
}

impl Interface for Store {}

impl FromMessage<StoreEnvelope> for Store {
    type Response = NoResponse;

    fn from_message(message: StoreEnvelope, _: ()) -> Self {
        Self::Envelope(message)
    }
}

impl FromMessage<StoreMetrics> for Store {
    type Response = NoResponse;

    fn from_message(message: StoreMetrics, _: ()) -> Self {
        Self::Metrics(message)
    }
}

/// Service implementing the [`Store`] interface.
pub struct StoreService {
    pool: StoreServicePool,
    config: Arc<Config>,
    global_config: GlobalConfigHandle,
    outcome_aggregator: Addr<TrackOutcome>,
    metric_outcomes: MetricOutcomes,
    producer: Producer,
}

impl StoreService {
    pub fn create(
        pool: StoreServicePool,
        config: Arc<Config>,
        global_config: GlobalConfigHandle,
        outcome_aggregator: Addr<TrackOutcome>,
        metric_outcomes: MetricOutcomes,
    ) -> anyhow::Result<Self> {
        let producer = Producer::create(&config)?;
        Ok(Self {
            pool,
            config,
            global_config,
            outcome_aggregator,
            metric_outcomes,
            producer,
        })
    }

    fn handle_message(&self, message: Store) {
        let ty = message.variant();
        relay_statsd::metric!(timer(RelayTimers::StoreServiceDuration), message = ty, {
            match message {
                Store::Envelope(message) => self.handle_store_envelope(message),
                Store::Metrics(message) => self.handle_store_metrics(message),
            }
        })
    }

    fn handle_store_envelope(&self, message: StoreEnvelope) {
        let StoreEnvelope {
            envelope: mut managed,
        } = message;

        let scoping = managed.scoping();
        let envelope = managed.take_envelope();

        match self.store_envelope(envelope, managed.received_at(), scoping) {
            Ok(()) => managed.accept(),
            Err(error) => {
                managed.reject(Outcome::Invalid(DiscardReason::Internal));
                relay_log::error!(
                    error = &error as &dyn Error,
                    tags.project_key = %scoping.project_key,
                    "failed to store envelope"
                );
            }
        }
    }

    fn store_envelope(
        &self,
        mut envelope: Box<Envelope>,
        received_at: DateTime<Utc>,
        scoping: Scoping,
    ) -> Result<(), StoreError> {
        let retention = envelope.retention();

        let event_id = envelope.event_id();
        let event_item = envelope.as_mut().take_item_by(|item| {
            matches!(
                item.ty(),
                ItemType::Event | ItemType::Transaction | ItemType::Security
            )
        });
        let event_type = event_item.as_ref().map(|item| item.ty());

        let topic = if envelope.get_item_by(is_slow_item).is_some() {
            KafkaTopic::Attachments
        } else if event_item.as_ref().map(|x| x.ty()) == Some(&ItemType::Transaction) {
            KafkaTopic::Transactions
        } else {
            KafkaTopic::Events
        };

        let send_individual_attachments = matches!(event_type, None | Some(&ItemType::Transaction));

        let mut attachments = Vec::new();
        let mut replay_event = None;
        let mut replay_recording = None;

        for item in envelope.items() {
            match item.ty() {
                ItemType::Attachment => {
                    debug_assert!(topic == KafkaTopic::Attachments);
                    if let Some(attachment) = self.produce_attachment(
                        event_id.ok_or(StoreError::NoEventId)?,
                        scoping.project_id,
                        item,
                        send_individual_attachments,
                    )? {
                        attachments.push(attachment);
                    }
                }
                ItemType::UserReport => {
                    debug_assert!(topic == KafkaTopic::Attachments);
                    self.produce_user_report(
                        event_id.ok_or(StoreError::NoEventId)?,
                        scoping.project_id,
                        received_at,
                        item,
                    )?;
                }
                ItemType::UserReportV2 => {
                    let remote_addr = envelope.meta().client_addr().map(|addr| addr.to_string());
                    self.produce_user_report_v2(
                        event_id.ok_or(StoreError::NoEventId)?,
                        scoping.project_id,
                        received_at,
                        item,
                        remote_addr,
                    )?;
                }
                ItemType::Profile => self.produce_profile(
                    scoping.organization_id,
                    scoping.project_id,
                    scoping.key_id,
                    received_at,
                    retention,
                    item,
                )?,
                ItemType::ReplayVideo => {
                    self.produce_replay_video(
                        event_id,
                        scoping,
                        item.payload(),
                        received_at,
                        retention,
                    )?;
                }
                ItemType::ReplayRecording => {
                    replay_recording = Some(item);
                }
                ItemType::ReplayEvent => {
                    if item.replay_combined_payload() {
                        replay_event = Some(item);
                    }

                    self.produce_replay_event(
                        event_id.ok_or(StoreError::NoEventId)?,
                        scoping.project_id,
                        received_at,
                        retention,
                        &item.payload(),
                    )?;
                }
                ItemType::CheckIn => {
                    let client = envelope.meta().client();
                    self.produce_check_in(scoping.project_id, received_at, client, retention, item)?
                }
                ItemType::Span => {
                    self.produce_span(scoping, received_at, event_id, retention, item)?
                }
                ItemType::Log => self.produce_log(scoping, received_at, retention, item)?,
                ItemType::ProfileChunk => self.produce_profile_chunk(
                    scoping.organization_id,
                    scoping.project_id,
                    received_at,
                    retention,
                    item,
                )?,
                other => {
                    let event_type = event_item.as_ref().map(|item| item.ty().as_str());
                    let item_types = envelope
                        .items()
                        .map(|item| item.ty().as_str())
                        .collect::<Vec<_>>();
                    let attachment_types = envelope
                        .items()
                        .map(|item| {
                            item.attachment_type()
                                .map(|t| t.to_string())
                                .unwrap_or_default()
                        })
                        .collect::<Vec<_>>();

                    relay_log::with_scope(
                        |scope| {
                            scope.set_extra("item_types", item_types.into());
                            scope.set_extra("attachment_types", attachment_types.into());
                            if other == &ItemType::FormData {
                                let payload = item.payload();
                                let form_data_keys = FormDataIter::new(&payload)
                                    .map(|entry| entry.key())
                                    .collect::<Vec<_>>();
                                scope.set_extra("form_data_keys", form_data_keys.into());
                            }
                        },
                        || {
                            relay_log::error!(
                                tags.project_key = %scoping.project_key,
                                tags.event_type = event_type.unwrap_or("none"),
                                "StoreService received unexpected item type: {other}"
                            )
                        },
                    )
                }
            }
        }

        if let Some(recording) = replay_recording {
            // If a recording item type was seen we produce it to Kafka with the replay-event
            // payload (should it have been provided).
            //
            // The replay_video value is always specified as `None`. We do not allow separate
            // item types for `ReplayVideo` events.
            let replay_event = replay_event.map(|rv| rv.payload());
            self.produce_replay_recording(
                event_id,
                scoping,
                &recording.payload(),
                replay_event.as_deref(),
                None,
                received_at,
                retention,
            )?;
        }

        if let Some(event_item) = event_item {
            let event_id = event_id.ok_or(StoreError::NoEventId)?;
            let project_id = scoping.project_id;
            let remote_addr = envelope.meta().client_addr().map(|addr| addr.to_string());

            self.produce(
                topic,
                KafkaMessage::Event(EventKafkaMessage {
                    payload: event_item.payload(),
                    start_time: safe_timestamp(received_at),
                    event_id,
                    project_id,
                    remote_addr,
                    attachments,
                }),
            )?;
        } else {
            debug_assert!(attachments.is_empty());
        }

        Ok(())
    }

    fn handle_store_metrics(&self, message: StoreMetrics) {
        let StoreMetrics {
            buckets,
            scoping,
            retention,
        } = message;

        let batch_size = self.config.metrics_max_batch_size_bytes();
        let mut error = None;

        let global_config = self.global_config.current();
        let mut encoder = BucketEncoder::new(&global_config);

        let now = UnixTimestamp::now();
        let mut delay_stats = ByNamespace::<(u64, u64, u64)>::default();

        for mut bucket in buckets {
            let namespace = encoder.prepare(&mut bucket);

            if let Some(received_at) = bucket.metadata.received_at {
                let delay = now.as_secs().saturating_sub(received_at.as_secs());
                let (total, count, max) = delay_stats.get_mut(namespace);
                *total += delay;
                *count += 1;
                *max = (*max).max(delay);
            }

            // Create a local bucket view to avoid splitting buckets unnecessarily. Since we produce
            // each bucket separately, we only need to split buckets that exceed the size, but not
            // batches.
            for view in BucketsView::new(std::slice::from_ref(&bucket))
                .by_size(batch_size)
                .flatten()
            {
                let message = self.create_metric_message(
                    scoping.organization_id,
                    scoping.project_id,
                    &mut encoder,
                    namespace,
                    &view,
                    retention,
                );

                let result =
                    message.and_then(|message| self.send_metric_message(namespace, message));

                let outcome = match result {
                    Ok(()) => Outcome::Accepted,
                    Err(e) => {
                        error.get_or_insert(e);
                        Outcome::Invalid(DiscardReason::Internal)
                    }
                };

                self.metric_outcomes.track(scoping, &[view], outcome);
            }
        }

        if let Some(error) = error {
            relay_log::error!(
                error = &error as &dyn std::error::Error,
                "failed to produce metric buckets: {error}"
            );
        }

        for (namespace, (total, count, max)) in delay_stats {
            if count == 0 {
                continue;
            }
            metric!(
                counter(RelayCounters::MetricDelaySum) += total,
                namespace = namespace.as_str()
            );
            metric!(
                counter(RelayCounters::MetricDelayCount) += count,
                namespace = namespace.as_str()
            );
            metric!(
                gauge(RelayGauges::MetricDelayMax) = max,
                namespace = namespace.as_str()
            );
        }
    }

    fn create_metric_message<'a>(
        &self,
        organization_id: OrganizationId,
        project_id: ProjectId,
        encoder: &'a mut BucketEncoder,
        namespace: MetricNamespace,
        view: &BucketView<'a>,
        retention_days: u16,
    ) -> Result<MetricKafkaMessage<'a>, StoreError> {
        let value = match view.value() {
            BucketViewValue::Counter(c) => MetricValue::Counter(c),
            BucketViewValue::Distribution(data) => MetricValue::Distribution(
                encoder
                    .encode_distribution(namespace, data)
                    .map_err(StoreError::EncodingFailed)?,
            ),
            BucketViewValue::Set(data) => MetricValue::Set(
                encoder
                    .encode_set(namespace, data)
                    .map_err(StoreError::EncodingFailed)?,
            ),
            BucketViewValue::Gauge(g) => MetricValue::Gauge(g),
        };

        Ok(MetricKafkaMessage {
            org_id: organization_id,
            project_id,
            name: view.name(),
            value,
            timestamp: view.timestamp(),
            tags: view.tags(),
            retention_days,
            received_at: view.metadata().received_at,
        })
    }

    fn produce(
        &self,
        topic: KafkaTopic,
        // Takes message by value to ensure it is not being produced twice.
        message: KafkaMessage,
    ) -> Result<(), StoreError> {
        relay_log::trace!("Sending kafka message of type {}", message.variant());

        let topic_name = self.producer.client.send_message(topic, &message)?;

        match &message {
            KafkaMessage::Metric {
                message: metric, ..
            } => {
                metric!(
                    counter(RelayCounters::ProcessingMessageProduced) += 1,
                    event_type = message.variant(),
                    topic = topic_name,
                    metric_type = metric.value.variant(),
                    metric_encoding = metric.value.encoding().unwrap_or(""),
                );
            }
            KafkaMessage::Span { message: span, .. } => {
                let is_segment = span.is_segment;
                let has_parent = span.parent_span_id.is_some();
                let platform = VALID_PLATFORMS.iter().find(|p| *p == &span.platform);

                metric!(
                    counter(RelayCounters::ProcessingMessageProduced) += 1,
                    event_type = message.variant(),
                    topic = topic_name,
                    platform = platform.unwrap_or(&""),
                    is_segment = bool_to_str(is_segment),
                    has_parent = bool_to_str(has_parent),
                    topic = topic_name,
                );
            }
            KafkaMessage::ReplayRecordingNotChunked(replay) => {
                let has_video = replay.replay_video.is_some();

                metric!(
                    counter(RelayCounters::ProcessingMessageProduced) += 1,
                    event_type = message.variant(),
                    topic = topic_name,
                    has_video = bool_to_str(has_video),
                );
            }
            message => {
                metric!(
                    counter(RelayCounters::ProcessingMessageProduced) += 1,
                    event_type = message.variant(),
                    topic = topic_name,
                );
            }
        }

        Ok(())
    }

    /// Produces Kafka messages for the content and metadata of an attachment item.
    ///
    /// The `send_individual_attachments` controls whether the metadata of an attachment
    /// is produced directly as an individual `attachment` message, or returned from this function
    /// to be later sent as part of an `event` message.
    ///
    /// Attachment contents are chunked and sent as multiple `attachment_chunk` messages,
    /// unless the `send_individual_attachments` flag is set, and the content is small enough
    /// to fit inside a message.
    /// In that case, no `attachment_chunk` is produced, but the content is sent as part
    /// of the `attachment` message instead.
    fn produce_attachment(
        &self,
        event_id: EventId,
        project_id: ProjectId,
        item: &Item,
        send_individual_attachments: bool,
    ) -> Result<Option<ChunkedAttachment>, StoreError> {
        let id = Uuid::new_v4().to_string();

        let mut chunk_index = 0;
        let payload = item.payload();
        let size = item.len();
        let max_chunk_size = self.config.attachment_chunk_size();

        // When sending individual attachments, and we have a single chunk, we want to send the
        // `data` inline in the `attachment` message.
        // This avoids a needless roundtrip through the attachments cache on the Sentry side.
        let data = if send_individual_attachments && size < max_chunk_size {
            (size > 0).then_some(payload)
        } else {
            let mut offset = 0;
            // This skips chunks for empty attachments. The consumer does not require chunks for
            // empty attachments. `chunks` will be `0` in this case.
            while offset < size {
                let chunk_size = std::cmp::min(max_chunk_size, size - offset);
                let chunk_message = AttachmentChunkKafkaMessage {
                    payload: payload.slice(offset..offset + chunk_size),
                    event_id,
                    project_id,
                    id: id.clone(),
                    chunk_index,
                };

                self.produce(
                    KafkaTopic::Attachments,
                    KafkaMessage::AttachmentChunk(chunk_message),
                )?;
                offset += chunk_size;
                chunk_index += 1;
            }
            None
        };

        // The chunk_index is incremented after every loop iteration. After we exit the loop, it
        // is one larger than the last chunk, so it is equal to the number of chunks.

        let attachment = ChunkedAttachment {
            id,
            name: match item.filename() {
                Some(name) => name.to_owned(),
                None => UNNAMED_ATTACHMENT.to_owned(),
            },
            content_type: item
                .content_type()
                .map(|content_type| content_type.as_str().to_owned()),
            attachment_type: item.attachment_type().cloned().unwrap_or_default(),
            chunks: chunk_index,
            data,
            size: Some(size),
            rate_limited: Some(item.rate_limited()),
        };

        if send_individual_attachments {
            let message = KafkaMessage::Attachment(AttachmentKafkaMessage {
                event_id,
                project_id,
                attachment,
            });
            self.produce(KafkaTopic::Attachments, message)?;
            Ok(None)
        } else {
            Ok(Some(attachment))
        }
    }

    fn produce_user_report(
        &self,
        event_id: EventId,
        project_id: ProjectId,
        received_at: DateTime<Utc>,
        item: &Item,
    ) -> Result<(), StoreError> {
        let message = KafkaMessage::UserReport(UserReportKafkaMessage {
            project_id,
            event_id,
            start_time: safe_timestamp(received_at),
            payload: item.payload(),
        });

        self.produce(KafkaTopic::Attachments, message)
    }

    fn produce_user_report_v2(
        &self,
        event_id: EventId,
        project_id: ProjectId,
        received_at: DateTime<Utc>,
        item: &Item,
        remote_addr: Option<String>,
    ) -> Result<(), StoreError> {
        let message = KafkaMessage::Event(EventKafkaMessage {
            project_id,
            event_id,
            payload: item.payload(),
            start_time: safe_timestamp(received_at),
            remote_addr,
            attachments: vec![],
        });
        self.produce(KafkaTopic::Feedback, message)
    }

    fn send_metric_message(
        &self,
        namespace: MetricNamespace,
        message: MetricKafkaMessage,
    ) -> Result<(), StoreError> {
        let topic = match namespace {
            MetricNamespace::Sessions => KafkaTopic::MetricsSessions,
            MetricNamespace::Unsupported => {
                relay_log::with_scope(
                    |scope| scope.set_extra("metric_message.name", message.name.as_ref().into()),
                    || relay_log::error!("store service dropping unknown metric usecase"),
                );
                return Ok(());
            }
            _ => KafkaTopic::MetricsGeneric,
        };
        let headers = BTreeMap::from([("namespace".to_string(), namespace.to_string())]);

        self.produce(topic, KafkaMessage::Metric { headers, message })?;
        Ok(())
    }

    fn produce_profile(
        &self,
        organization_id: OrganizationId,
        project_id: ProjectId,
        key_id: Option<u64>,
        received_at: DateTime<Utc>,
        retention_days: u16,
        item: &Item,
    ) -> Result<(), StoreError> {
        let message = ProfileKafkaMessage {
            organization_id,
            project_id,
            key_id,
            received: safe_timestamp(received_at),
            retention_days,
            headers: BTreeMap::from([(
                "sampled".to_string(),
                if item.sampled() { "true" } else { "false" }.to_owned(),
            )]),
            payload: item.payload(),
        };
        self.produce(KafkaTopic::Profiles, KafkaMessage::Profile(message))?;
        Ok(())
    }

    fn produce_replay_event(
        &self,
        replay_id: EventId,
        project_id: ProjectId,
        received_at: DateTime<Utc>,
        retention_days: u16,
        payload: &[u8],
    ) -> Result<(), StoreError> {
        let message = ReplayEventKafkaMessage {
            replay_id,
            project_id,
            retention_days,
            start_time: safe_timestamp(received_at),
            payload,
        };
        self.produce(KafkaTopic::ReplayEvents, KafkaMessage::ReplayEvent(message))?;
        Ok(())
    }

    #[allow(clippy::too_many_arguments)]
    fn produce_replay_recording(
        &self,
        event_id: Option<EventId>,
        scoping: Scoping,
        payload: &[u8],
        replay_event: Option<&[u8]>,
        replay_video: Option<&[u8]>,
        received_at: DateTime<Utc>,
        retention: u16,
    ) -> Result<(), StoreError> {
        // Maximum number of bytes accepted by the consumer.
        let max_payload_size = self.config.max_replay_message_size();

        // Size of the consumer message. We can be reasonably sure this won't overflow because
        // of the request size validation provided by Nginx and Relay.
        let mut payload_size = 2000; // Reserve 2KB for the message metadata.
        payload_size += replay_event.as_ref().map_or(0, |b| b.len());
        payload_size += replay_video.as_ref().map_or(0, |b| b.len());
        payload_size += payload.len();

        // If the recording payload can not fit in to the message do not produce and quit early.
        if payload_size >= max_payload_size {
            relay_log::warn!("replay_recording over maximum size.");
            self.outcome_aggregator.send(TrackOutcome {
                category: DataCategory::Replay,
                event_id,
                outcome: Outcome::Invalid(DiscardReason::TooLarge(
                    DiscardItemType::ReplayRecording,
                )),
                quantity: 1,
                remote_addr: None,
                scoping,
                timestamp: received_at,
            });
            return Ok(());
        }

        let message =
            KafkaMessage::ReplayRecordingNotChunked(ReplayRecordingNotChunkedKafkaMessage {
                replay_id: event_id.ok_or(StoreError::NoEventId)?,
                project_id: scoping.project_id,
                key_id: scoping.key_id,
                org_id: scoping.organization_id,
                received: safe_timestamp(received_at),
                retention_days: retention,
                payload,
                replay_event,
                replay_video,
            });

        self.produce(KafkaTopic::ReplayRecordings, message)?;

        Ok(())
    }

    fn produce_replay_video(
        &self,
        event_id: Option<EventId>,
        scoping: Scoping,
        payload: Bytes,
        received_at: DateTime<Utc>,
        retention: u16,
    ) -> Result<(), StoreError> {
        #[derive(Deserialize)]
        struct VideoEvent<'a> {
            replay_event: &'a [u8],
            replay_recording: &'a [u8],
            replay_video: &'a [u8],
        }

        let Ok(VideoEvent {
            replay_video,
            replay_event,
            replay_recording,
        }) = rmp_serde::from_slice::<VideoEvent>(&payload)
        else {
            self.outcome_aggregator.send(TrackOutcome {
                category: DataCategory::Replay,
                event_id,
                outcome: Outcome::Invalid(DiscardReason::InvalidReplayEvent),
                quantity: 1,
                remote_addr: None,
                scoping,
                timestamp: received_at,
            });
            return Ok(());
        };

        self.produce_replay_event(
            event_id.ok_or(StoreError::NoEventId)?,
            scoping.project_id,
            received_at,
            retention,
            replay_event,
        )?;

        self.produce_replay_recording(
            event_id,
            scoping,
            replay_recording,
            Some(replay_event),
            Some(replay_video),
            received_at,
            retention,
        )
    }

    fn produce_check_in(
        &self,
        project_id: ProjectId,
        received_at: DateTime<Utc>,
        client: Option<&str>,
        retention_days: u16,
        item: &Item,
    ) -> Result<(), StoreError> {
        let message = KafkaMessage::CheckIn(CheckInKafkaMessage {
            message_type: CheckInMessageType::CheckIn,
            project_id,
            retention_days,
            start_time: safe_timestamp(received_at),
            sdk: client.map(str::to_owned),
            payload: item.payload(),
            routing_key_hint: item.routing_hint(),
        });

        self.produce(KafkaTopic::Monitors, message)?;

        Ok(())
    }

    fn produce_span(
        &self,
        scoping: Scoping,
        received_at: DateTime<Utc>,
        event_id: Option<EventId>,
        retention_days: u16,
        item: &Item,
    ) -> Result<(), StoreError> {
        relay_log::trace!("Producing span");

        let payload = item.payload();
        let d = &mut Deserializer::from_slice(&payload);
        let mut span: SpanKafkaMessage = match serde_path_to_error::deserialize(d) {
            Ok(span) => span,
            Err(error) => {
                relay_log::error!(
                    error = &error as &dyn std::error::Error,
                    "failed to parse span"
                );
                self.outcome_aggregator.send(TrackOutcome {
                    category: DataCategory::SpanIndexed,
                    event_id: None,
                    outcome: Outcome::Invalid(DiscardReason::InvalidSpan),
                    quantity: 1,
                    remote_addr: None,
                    scoping,
                    timestamp: received_at,
                });
                return Ok(());
            }
        };

        span.duration_ms =
            ((span.end_timestamp_precise - span.start_timestamp_precise) * 1e3) as u32;
        span.event_id = event_id;
        span.organization_id = scoping.organization_id.value();
        span.project_id = scoping.project_id.value();
        span.retention_days = retention_days;
        span.start_timestamp_ms = (span.start_timestamp_precise * 1e3) as u64;

        if let Some(measurements) = &mut span.measurements {
            measurements
                .retain(|_, v| v.as_ref().and_then(|v| v.value).is_some_and(f64::is_finite));
        }

        self.inner_produce_item_span(scoping, received_at, event_id, retention_days, span.clone())?;
        self.inner_produce_span(scoping, span)?;

        self.outcome_aggregator.send(TrackOutcome {
            category: DataCategory::SpanIndexed,
            event_id: None,
            outcome: Outcome::Accepted,
            quantity: 1,
            remote_addr: None,
            scoping,
            timestamp: received_at,
        });

        Ok(())
    }

    fn inner_produce_span(
        &self,
        scoping: Scoping,
        span: SpanKafkaMessage,
    ) -> Result<(), StoreError> {
        self.produce(
            KafkaTopic::Spans,
            KafkaMessage::Span {
                headers: BTreeMap::from([(
                    "project_id".to_string(),
                    scoping.project_id.to_string(),
                )]),
<<<<<<< HEAD
                message: span.clone(),
                ignore_trace_id_partitioning: false,
=======
                message: span,
>>>>>>> 9fd1ce34
            },
        )?;

        Ok(())
    }

    fn inner_produce_item_span(
        &self,
        scoping: Scoping,
        received_at: DateTime<Utc>,
        event_id: Option<EventId>,
        retention_days: u16,
        span: SpanKafkaMessage,
    ) -> Result<(), StoreError> {
        let mut trace_item = TraceItem {
            item_type: TraceItemType::Span.into(),
            organization_id: scoping.organization_id.value(),
            project_id: scoping.project_id.value(),
            received: Some(Timestamp {
                seconds: safe_timestamp(received_at) as i64,
                nanos: 0,
            }),
            retention_days: retention_days.into(),
            timestamp: Some(Timestamp {
                seconds: span.start_timestamp_precise as i64,
                nanos: 0,
            }),
            trace_id: span.trace_id.to_string(),
            item_id: u128::from_str_radix(span.span_id, 16)
                .unwrap_or_default()
                .to_le_bytes()
                .to_vec(),
            attributes: Default::default(),
            client_sample_rate: 1.0,
            server_sample_rate: 1.0,
        };

        if let Some(data) = span.data {
            for (key, value) in data {
                let any_value = match value {
                    JsonValue::String(string) => AnyValue {
                        value: Some(Value::StringValue(string)),
                    },
                    JsonValue::Number(number) => {
                        if number.is_i64() || number.is_u64() {
                            AnyValue {
                                value: Some(Value::IntValue(number.as_i64().unwrap_or_default())),
                            }
                        } else {
                            AnyValue {
                                value: Some(Value::DoubleValue(
                                    number.as_f64().unwrap_or_default(),
                                )),
                            }
                        }
                    }
                    JsonValue::Bool(bool) => AnyValue {
                        value: Some(Value::BoolValue(bool)),
                    },
                    JsonValue::Array(value) => AnyValue {
                        value: Some(Value::StringValue(
                            serde_json::to_string(&value).unwrap_or_default(),
                        )),
                    },
                    JsonValue::Object(value) => AnyValue {
                        value: Some(Value::StringValue(
                            serde_json::to_string(&value).unwrap_or_default(),
                        )),
                    },
                    _ => continue,
                };

                trace_item.attributes.insert(key.into(), any_value);
            }
        }

        if let Some(measurements) = span.measurements {
            for (key, measurement) in measurements {
                let Some(m) = measurement else {
                    continue;
                };
                let Some(value) = m.value else {
                    continue;
                };
                match key {
                    Cow::Borrowed("client_sample_rate") if value > 0.0 => {
                        trace_item.client_sample_rate = value
                    }
                    Cow::Borrowed("server_sample_rate") if value > 0.0 => {
                        trace_item.server_sample_rate = value
                    }
                    _ => {
                        trace_item.attributes.insert(
                            key.into(),
                            AnyValue {
                                value: Some(Value::DoubleValue(value)),
                            },
                        );
                    }
                }
            }
        }

        if let Some(sentry_tags) = span.sentry_tags {
            for (name, tag) in sentry_tags {
                let Some(value) = tag else {
                    continue;
                };

                let key = if name == "description" {
                    "sentry.normalized_description".to_string()
                } else {
                    format!("sentry.{name}")
                };

                trace_item.attributes.insert(
                    key.to_owned(),
                    AnyValue {
                        value: Some(Value::StringValue(value)),
                    },
                );
            }
        }

        if let Some(tags) = span.tags {
            for (key, tag) in tags {
                if let Some(value) = tag {
                    trace_item.attributes.insert(
                        key.into(),
                        AnyValue {
                            value: Some(Value::StringValue(value)),
                        },
                    );
                }
            }
        }

        if let Some(description) = span.description {
            trace_item.attributes.insert(
                "sentry.raw_description".into(),
                AnyValue {
                    value: Some(Value::StringValue(description)),
                },
            );
        }

        trace_item.attributes.insert(
            "sentry.duration_ms".into(),
            AnyValue {
                value: Some(Value::IntValue(span.duration_ms.into())),
            },
        );

        if let Some(event_id) = event_id {
            trace_item.attributes.insert(
                "sentry.event_id".into(),
                AnyValue {
                    value: Some(Value::StringValue(event_id.0.as_simple().to_string())),
                },
            );
        }

        trace_item.attributes.insert(
            "sentry.is_segment".into(),
            AnyValue {
                value: Some(Value::BoolValue(span.is_segment)),
            },
        );

        trace_item.attributes.insert(
            "sentry.exclusive_time_ms".into(),
            AnyValue {
                value: Some(Value::DoubleValue(span.exclusive_time_ms)),
            },
        );

        trace_item.attributes.insert(
            "sentry.start_timestamp_precise".into(),
            AnyValue {
                value: Some(Value::DoubleValue(span.start_timestamp_precise)),
            },
        );

        trace_item.attributes.insert(
            "sentry.end_timestamp_precise".into(),
            AnyValue {
                value: Some(Value::DoubleValue(span.end_timestamp_precise)),
            },
        );

        trace_item.attributes.insert(
            "sentry.start_timestamp_ms".into(),
            AnyValue {
                value: Some(Value::IntValue(span.start_timestamp_ms as i64)),
            },
        );

        trace_item.attributes.insert(
            "sentry.is_remote".into(),
            AnyValue {
                value: Some(Value::BoolValue(span.is_remote)),
            },
        );

        if let Some(parent_span_id) = span.parent_span_id {
            trace_item.attributes.insert(
                "sentry.parent_span_id".into(),
                AnyValue {
                    value: Some(Value::StringValue(parent_span_id.to_owned())),
                },
            );
        }

        if let Some(profile_id) = span.profile_id {
            trace_item.attributes.insert(
                "sentry.profile_id".into(),
                AnyValue {
                    value: Some(Value::StringValue(profile_id.to_owned())),
                },
            );
        }

        if let Some(segment_id) = span.segment_id {
            trace_item.attributes.insert(
                "sentry.segment_id".into(),
                AnyValue {
                    value: Some(Value::StringValue(segment_id.to_owned())),
                },
            );
        }

        if let Some(origin) = span.origin {
            trace_item.attributes.insert(
                "sentry.origin".into(),
                AnyValue {
                    value: Some(Value::StringValue(origin.to_string())),
                },
            );
        }

        if let Some(kind) = span.kind {
            trace_item.attributes.insert(
                "sentry.kind".into(),
                AnyValue {
                    value: Some(Value::StringValue(kind.to_owned())),
                },
            );
        }

        self.produce(
            KafkaTopic::Items,
            KafkaMessage::Item {
                headers: BTreeMap::from([
                    (
                        "item_type".to_string(),
                        TraceItemType::Span.as_str_name().to_owned(),
                    ),
                    ("project_id".to_string(), scoping.project_id.to_string()),
                ]),
                item_type: TraceItemType::Span,
                message: trace_item,
            },
        )?;

        Ok(())
    }

    fn produce_log(
        &self,
        scoping: Scoping,
        received_at: DateTime<Utc>,
        retention_days: u16,
        item: &Item,
    ) -> Result<(), StoreError> {
        relay_log::trace!("Producing log");

        let payload = item.payload();
        let d = &mut Deserializer::from_slice(&payload);
        let logs: LogKafkaMessages = match serde_path_to_error::deserialize(d) {
            Ok(logs) => logs,
            Err(error) => {
                relay_log::error!(
                    error = &error as &dyn std::error::Error,
                    "failed to parse log"
                );
                self.outcome_aggregator.send(TrackOutcome {
                    category: DataCategory::LogItem,
                    event_id: None,
                    outcome: Outcome::Invalid(DiscardReason::InvalidLog),
                    quantity: 1,
                    remote_addr: None,
                    scoping,
                    timestamp: received_at,
                });
                self.outcome_aggregator.send(TrackOutcome {
                    category: DataCategory::LogByte,
                    event_id: None,
                    outcome: Outcome::Invalid(DiscardReason::InvalidLog),
                    quantity: payload.len() as u32,
                    remote_addr: None,
                    scoping,
                    timestamp: received_at,
                });
                return Ok(());
            }
        };

        for log in logs.items {
            let timestamp_seconds = log.timestamp as i64;
            let timestamp_nanos = (log.timestamp.fract() * 1e9) as u32;
            let item_id = u128::from_be_bytes(
                *Uuid::new_v7(uuid::Timestamp::from_unix(
                    uuid::NoContext,
                    timestamp_seconds as u64,
                    timestamp_nanos,
                ))
                .as_bytes(),
            )
            .to_le_bytes()
            .to_vec();
            let mut trace_item = TraceItem {
                item_type: TraceItemType::Log.into(),
                organization_id: scoping.organization_id.value(),
                project_id: scoping.project_id.value(),
                received: Some(Timestamp {
                    seconds: safe_timestamp(received_at) as i64,
                    nanos: 0,
                }),
                retention_days: retention_days.into(),
                timestamp: Some(Timestamp {
                    seconds: timestamp_seconds,
                    nanos: 0,
                }),
                trace_id: log.trace_id.to_string(),
                item_id,
                attributes: Default::default(),
                client_sample_rate: 1.0,
                server_sample_rate: 1.0,
            };

            for (name, attribute) in log.attributes.unwrap_or_default() {
                if let Some(attribute_value) = attribute {
                    if let Some(v) = attribute_value.value {
                        let any_value = match v {
                            LogAttributeValue::String(value) => AnyValue {
                                value: Some(Value::StringValue(value)),
                            },
                            LogAttributeValue::Int(value) => AnyValue {
                                value: Some(Value::IntValue(value)),
                            },
                            LogAttributeValue::Bool(value) => AnyValue {
                                value: Some(Value::BoolValue(value)),
                            },
                            LogAttributeValue::Double(value) => AnyValue {
                                value: Some(Value::DoubleValue(value)),
                            },
                            LogAttributeValue::Unknown(_) => continue,
                        };

                        trace_item.attributes.insert(name.into(), any_value);
                    }
                }
            }

            let message = KafkaMessage::Log {
                headers: BTreeMap::from([
                    ("project_id".to_owned(), scoping.project_id.to_string()),
                    (
                        "item_type".to_owned(),
                        TraceItemType::Log.as_str_name().to_owned(),
                    ),
                ]),
                message: trace_item,
            };

            self.produce(KafkaTopic::Items, message)?;

            // We need to track the count and bytes separately for possible rate limits and quotas on both counts and bytes.
            self.outcome_aggregator.send(TrackOutcome {
                category: DataCategory::LogItem,
                event_id: None,
                outcome: Outcome::Accepted,
                quantity: 1,
                remote_addr: None,
                scoping,
                timestamp: received_at,
            });
            self.outcome_aggregator.send(TrackOutcome {
                category: DataCategory::LogByte,
                event_id: None,
                outcome: Outcome::Accepted,
                quantity: payload.len() as u32,
                remote_addr: None,
                scoping,
                timestamp: received_at,
            });
        }

        Ok(())
    }

    fn produce_profile_chunk(
        &self,
        organization_id: OrganizationId,
        project_id: ProjectId,
        received_at: DateTime<Utc>,
        retention_days: u16,
        item: &Item,
    ) -> Result<(), StoreError> {
        let message = ProfileChunkKafkaMessage {
            organization_id,
            project_id,
            received: safe_timestamp(received_at),
            retention_days,
            payload: item.payload(),
        };
        self.produce(KafkaTopic::Profiles, KafkaMessage::ProfileChunk(message))?;
        Ok(())
    }
}

impl Service for StoreService {
    type Interface = Store;

    async fn run(self, mut rx: relay_system::Receiver<Self::Interface>) {
        let this = Arc::new(self);

        relay_log::info!("store forwarder started");

        while let Some(message) = rx.recv().await {
            let service = Arc::clone(&this);
            // For now, we run each task synchronously, in the future we might explore how to make
            // the store async.
            this.pool
                .spawn_async(async move { service.handle_message(message) }.boxed())
                .await;
        }

        relay_log::info!("store forwarder stopped");
    }
}

/// Common attributes for both standalone attachments and processing-relevant attachments.
#[derive(Debug, Serialize)]
struct ChunkedAttachment {
    /// The attachment ID within the event.
    ///
    /// The triple `(project_id, event_id, id)` identifies an attachment uniquely.
    id: String,

    /// File name of the attachment file.
    name: String,

    /// Content type of the attachment payload.
    #[serde(skip_serializing_if = "Option::is_none")]
    content_type: Option<String>,

    /// The Sentry-internal attachment type used in the processing pipeline.
    #[serde(serialize_with = "serialize_attachment_type")]
    attachment_type: AttachmentType,

    /// Number of outlined chunks.
    /// Zero if the attachment has `size: 0`, or there was only a single chunk which has been inlined into `data`.
    chunks: usize,

    /// The content of the attachment,
    /// if they are smaller than the configured `attachment_chunk_size`.
    #[serde(skip_serializing_if = "Option::is_none")]
    data: Option<Bytes>,

    /// The size of the attachment in bytes.
    #[serde(skip_serializing_if = "Option::is_none")]
    size: Option<usize>,

    /// Whether this attachment was rate limited and should be removed after processing.
    ///
    /// By default, rate limited attachments are immediately removed from Envelopes. For processing,
    /// native crash reports still need to be retained. These attachments are marked with the
    /// `rate_limited` header, which signals to the processing pipeline that the attachment should
    /// not be persisted after processing.
    #[serde(skip_serializing_if = "Option::is_none")]
    rate_limited: Option<bool>,
}

/// A hack to make rmp-serde behave more like serde-json when serializing enums.
///
/// Cannot serialize bytes.
///
/// See <https://github.com/3Hren/msgpack-rust/pull/214>
fn serialize_attachment_type<S, T>(t: &T, serializer: S) -> Result<S::Ok, S::Error>
where
    S: serde::Serializer,
    T: serde::Serialize,
{
    serde_json::to_value(t)
        .map_err(|e| serde::ser::Error::custom(e.to_string()))?
        .serialize(serializer)
}

fn serialize_btreemap_skip_nulls<S>(
    map: &Option<BTreeMap<&str, Option<String>>>,
    serializer: S,
) -> Result<S::Ok, S::Error>
where
    S: serde::Serializer,
{
    let Some(map) = map else {
        return serializer.serialize_none();
    };
    let mut m = serializer.serialize_map(Some(map.len()))?;
    for (key, value) in map.iter() {
        if let Some(value) = value {
            m.serialize_entry(key, value)?;
        }
    }
    m.end()
}

/// Container payload for event messages.
#[derive(Debug, Serialize)]
struct EventKafkaMessage {
    /// Raw event payload.
    payload: Bytes,
    /// Time at which the event was received by Relay.
    start_time: u64,
    /// The event id.
    event_id: EventId,
    /// The project id for the current event.
    project_id: ProjectId,
    /// The client ip address.
    remote_addr: Option<String>,
    /// Attachments that are potentially relevant for processing.
    attachments: Vec<ChunkedAttachment>,
}

#[derive(Debug, Serialize)]
struct ReplayEventKafkaMessage<'a> {
    /// Raw event payload.
    payload: &'a [u8],
    /// Time at which the event was received by Relay.
    start_time: u64,
    /// The event id.
    replay_id: EventId,
    /// The project id for the current event.
    project_id: ProjectId,
    // Number of days to retain.
    retention_days: u16,
}

/// Container payload for chunks of attachments.
#[derive(Debug, Serialize)]
struct AttachmentChunkKafkaMessage {
    /// Chunk payload of the attachment.
    payload: Bytes,
    /// The event id.
    event_id: EventId,
    /// The project id for the current event.
    project_id: ProjectId,
    /// The attachment ID within the event.
    ///
    /// The triple `(project_id, event_id, id)` identifies an attachment uniquely.
    id: String,
    /// Sequence number of chunk. Starts at 0 and ends at `AttachmentKafkaMessage.num_chunks - 1`.
    chunk_index: usize,
}

/// A "standalone" attachment.
///
/// Still belongs to an event but can be sent independently (like UserReport) and is not
/// considered in processing.
#[derive(Debug, Serialize)]
struct AttachmentKafkaMessage {
    /// The event id.
    event_id: EventId,
    /// The project id for the current event.
    project_id: ProjectId,
    /// The attachment.
    attachment: ChunkedAttachment,
}

#[derive(Debug, Serialize)]
struct ReplayRecordingNotChunkedKafkaMessage<'a> {
    replay_id: EventId,
    key_id: Option<u64>,
    org_id: OrganizationId,
    project_id: ProjectId,
    received: u64,
    retention_days: u16,
    #[serde(with = "serde_bytes")]
    payload: &'a [u8],
    #[serde(with = "serde_bytes")]
    replay_event: Option<&'a [u8]>,
    #[serde(with = "serde_bytes")]
    replay_video: Option<&'a [u8]>,
}

/// User report for an event wrapped up in a message ready for consumption in Kafka.
///
/// Is always independent of an event and can be sent as part of any envelope.
#[derive(Debug, Serialize)]
struct UserReportKafkaMessage {
    /// The project id for the current event.
    project_id: ProjectId,
    start_time: u64,
    payload: Bytes,

    // Used for KafkaMessage::key
    #[serde(skip)]
    event_id: EventId,
}

#[derive(Clone, Debug, Serialize)]
struct MetricKafkaMessage<'a> {
    org_id: OrganizationId,
    project_id: ProjectId,
    name: &'a MetricName,
    #[serde(flatten)]
    value: MetricValue<'a>,
    timestamp: UnixTimestamp,
    tags: &'a BTreeMap<String, String>,
    retention_days: u16,
    #[serde(skip_serializing_if = "Option::is_none")]
    received_at: Option<UnixTimestamp>,
}

#[derive(Clone, Debug, Serialize)]
#[serde(tag = "type", content = "value")]
enum MetricValue<'a> {
    #[serde(rename = "c")]
    Counter(FiniteF64),
    #[serde(rename = "d")]
    Distribution(ArrayEncoding<'a, &'a [FiniteF64]>),
    #[serde(rename = "s")]
    Set(ArrayEncoding<'a, SetView<'a>>),
    #[serde(rename = "g")]
    Gauge(GaugeValue),
}

impl MetricValue<'_> {
    fn variant(&self) -> &'static str {
        match self {
            Self::Counter(_) => "counter",
            Self::Distribution(_) => "distribution",
            Self::Set(_) => "set",
            Self::Gauge(_) => "gauge",
        }
    }

    fn encoding(&self) -> Option<&'static str> {
        match self {
            Self::Distribution(ae) => Some(ae.name()),
            Self::Set(ae) => Some(ae.name()),
            _ => None,
        }
    }
}

#[derive(Clone, Debug, Serialize)]
struct ProfileKafkaMessage {
    organization_id: OrganizationId,
    project_id: ProjectId,
    key_id: Option<u64>,
    received: u64,
    retention_days: u16,
    #[serde(skip)]
    headers: BTreeMap<String, String>,
    payload: Bytes,
}

/// Used to discriminate cron monitor ingestion messages.
///
/// There are two types of messages that end up in the ingest-monitors kafka topic, "check_in" (the
/// ones produced here in relay) and "clock_pulse" messages, which are produced externally and are
/// intended to ensure the clock continues to run even when ingestion volume drops.
#[allow(dead_code)]
#[derive(Debug, Serialize)]
#[serde(rename_all = "snake_case")]
enum CheckInMessageType {
    ClockPulse,
    CheckIn,
}

#[derive(Debug, Serialize)]
struct CheckInKafkaMessage {
    #[serde(skip)]
    routing_key_hint: Option<Uuid>,

    /// Used by the consumer to discrinminate the message.
    message_type: CheckInMessageType,
    /// Raw event payload.
    payload: Bytes,
    /// Time at which the event was received by Relay.
    start_time: u64,
    /// The SDK client which produced the event.
    sdk: Option<String>,
    /// The project id for the current event.
    project_id: ProjectId,
    /// Number of days to retain.
    retention_days: u16,
}

#[derive(Debug, Deserialize, Serialize, Clone)]
struct SpanLink<'a> {
    pub trace_id: &'a str,
    pub span_id: &'a str,
    #[serde(default, skip_serializing_if = "Option::is_none")]
    pub sampled: Option<bool>,
    #[serde(borrow)]
    pub attributes: Option<&'a RawValue>,
}

#[derive(Debug, Deserialize, Serialize, Clone)]
struct SpanMeasurement {
    #[serde(default, skip_serializing_if = "Option::is_none")]
    value: Option<f64>,
}

#[derive(Debug, Deserialize, Serialize, Clone)]
struct SpanKafkaMessage<'a> {
    #[serde(default, skip_serializing_if = "Option::is_none")]
    description: Option<String>,
    #[serde(default)]
    duration_ms: u32,
    /// The ID of the transaction event associated to this span, if any.
    #[serde(default, skip_serializing_if = "Option::is_none")]
    event_id: Option<EventId>,
    #[serde(rename(deserialize = "exclusive_time"))]
    exclusive_time_ms: f64,
    #[serde(default)]
    is_segment: bool,
    #[serde(default)]
    is_remote: bool,

    #[serde(default, skip_serializing_if = "none_or_empty_map")]
    data: Option<BTreeMap<&'a str, JsonValue>>,
    #[serde(default, skip_serializing_if = "Option::is_none")]
    kind: Option<&'a str>,
    #[serde(default, skip_serializing_if = "none_or_empty_vec")]
    links: Option<Vec<SpanLink<'a>>>,
    #[serde(borrow, default, skip_serializing_if = "Option::is_none")]
    measurements: Option<BTreeMap<Cow<'a, str>, Option<SpanMeasurement>>>,
    #[serde(default)]
    organization_id: u64,
    #[serde(borrow, default, skip_serializing_if = "Option::is_none")]
    origin: Option<Cow<'a, str>>,
    #[serde(default, skip_serializing_if = "Option::is_none")]
    parent_span_id: Option<&'a str>,
    #[serde(default, skip_serializing_if = "Option::is_none")]
    profile_id: Option<&'a str>,
    /// The numeric ID of the project.
    #[serde(default)]
    project_id: u64,
    /// Time at which the event was received by Relay. Not to be confused with `start_timestamp_ms`.
    received: f64,
    /// Number of days until these data should be deleted.
    #[serde(default)]
    retention_days: u16,
    #[serde(default, skip_serializing_if = "Option::is_none")]
    segment_id: Option<&'a str>,
    #[serde(
        default,
        skip_serializing_if = "Option::is_none",
        serialize_with = "serialize_btreemap_skip_nulls"
    )]
    sentry_tags: Option<BTreeMap<&'a str, Option<String>>>,
    span_id: &'a str,
    #[serde(default)]
    tags: Option<BTreeMap<&'a str, Option<String>>>,
    trace_id: EventId,

    #[serde(default)]
    start_timestamp_ms: u64,
    #[serde(rename(deserialize = "start_timestamp"))]
    start_timestamp_precise: f64,
    #[serde(rename(deserialize = "timestamp"))]
    end_timestamp_precise: f64,

    #[serde(borrow, default, skip_serializing)]
    platform: Cow<'a, str>, // We only use this for logging for now

    #[serde(
        default,
        rename = "_meta",
        skip_serializing_if = "none_or_empty_object"
    )]
    meta: Option<&'a RawValue>,

    #[serde(default, skip_serializing_if = "Option::is_none")]
    _performance_issues_spans: Option<bool>,
}

#[derive(Clone, Debug, Deserialize)]
#[serde(tag = "type", content = "value")]
enum LogAttributeValue {
    #[serde(rename = "string")]
    String(String),
    #[serde(rename = "boolean")]
    Bool(bool),
    #[serde(rename = "integer")]
    Int(i64),
    #[serde(rename = "double")]
    Double(f64),
    #[serde(rename = "unknown")]
    Unknown(()),
}

/// This is a temporary struct to convert the old attribute format to the new one.
#[derive(Debug, Deserialize)]
#[allow(dead_code)]
struct LogAttribute {
    #[serde(flatten)]
    value: Option<LogAttributeValue>,
}

#[derive(Debug, Deserialize)]
struct LogKafkaMessages<'a> {
    #[serde(borrow)]
    items: Vec<LogKafkaMessage<'a>>,
}

#[derive(Debug, Deserialize)]
struct LogKafkaMessage<'a> {
    trace_id: EventId,
    #[serde(default)]
    timestamp: f64,
    #[serde(borrow, default)]
    attributes: Option<BTreeMap<&'a str, Option<LogAttribute>>>,
}

fn none_or_empty_map<K, V>(value: &Option<BTreeMap<K, V>>) -> bool {
    match value {
        Some(map) => map.is_empty(),
        None => true,
    }
}

fn none_or_empty_object(value: &Option<&RawValue>) -> bool {
    match value {
        None => true,
        Some(raw) => raw.get() == "{}",
    }
}

fn none_or_empty_vec<T>(value: &Option<Vec<T>>) -> bool {
    match &value {
        Some(vec) => vec.is_empty(),
        None => true,
    }
}

#[derive(Clone, Debug, Serialize)]
struct ProfileChunkKafkaMessage {
    organization_id: OrganizationId,
    project_id: ProjectId,
    received: u64,
    retention_days: u16,
    payload: Bytes,
}

/// An enum over all possible ingest messages.
#[derive(Debug, Serialize)]
#[serde(tag = "type", rename_all = "snake_case")]
#[allow(clippy::large_enum_variant)]
enum KafkaMessage<'a> {
    Event(EventKafkaMessage),
    Attachment(AttachmentKafkaMessage),
    AttachmentChunk(AttachmentChunkKafkaMessage),
    UserReport(UserReportKafkaMessage),
    Metric {
        #[serde(skip)]
        headers: BTreeMap<String, String>,
        #[serde(flatten)]
        message: MetricKafkaMessage<'a>,
    },
    Profile(ProfileKafkaMessage),
    ReplayEvent(ReplayEventKafkaMessage<'a>),
    ReplayRecordingNotChunked(ReplayRecordingNotChunkedKafkaMessage<'a>),
    CheckIn(CheckInKafkaMessage),
    Item {
        #[serde(skip)]
        headers: BTreeMap<String, String>,
        #[serde(skip)]
        item_type: TraceItemType,
        #[serde(skip)]
        message: TraceItem,
    },
    Span {
        #[serde(skip)]
        headers: BTreeMap<String, String>,
        #[serde(flatten)]
        message: SpanKafkaMessage<'a>,
    },
    Log {
        headers: BTreeMap<String, String>,
        #[serde(skip)]
        message: TraceItem,
    },
    ProfileChunk(ProfileChunkKafkaMessage),
}

impl Message for KafkaMessage<'_> {
    fn variant(&self) -> &'static str {
        match self {
            KafkaMessage::Event(_) => "event",
            KafkaMessage::Attachment(_) => "attachment",
            KafkaMessage::AttachmentChunk(_) => "attachment_chunk",
            KafkaMessage::UserReport(_) => "user_report",
            KafkaMessage::Metric { message, .. } => match message.name.namespace() {
                MetricNamespace::Sessions => "metric_sessions",
                MetricNamespace::Transactions => "metric_transactions",
                MetricNamespace::Spans => "metric_spans",
                MetricNamespace::Custom => "metric_custom",
                MetricNamespace::Stats => "metric_metric_stats",
                MetricNamespace::Unsupported => "metric_unsupported",
            },
            KafkaMessage::Profile(_) => "profile",
            KafkaMessage::ReplayEvent(_) => "replay_event",
            KafkaMessage::ReplayRecordingNotChunked(_) => "replay_recording_not_chunked",
            KafkaMessage::CheckIn(_) => "check_in",
            KafkaMessage::Log { .. } => "log",
            KafkaMessage::Span { .. } => "span",
            KafkaMessage::ProfileChunk(_) => "profile_chunk",
            KafkaMessage::Item { item_type, .. } => item_type.as_str_name(),
        }
    }

    /// Returns the partitioning key for this kafka message determining.
    fn key(&self) -> [u8; 16] {
        let mut uuid = match self {
            Self::Event(message) => message.event_id.0,
            Self::Attachment(message) => message.event_id.0,
            Self::AttachmentChunk(message) => message.event_id.0,
            Self::UserReport(message) => message.event_id.0,
            Self::ReplayEvent(message) => message.replay_id.0,
            Self::Span { message, .. } => message.trace_id.0,

            // Monitor check-ins use the hinted UUID passed through from the Envelope.
            //
            // XXX(epurkhiser): In the future it would be better if all KafkaMessage's would
            // recieve the routing_key_hint form their envelopes.
            Self::CheckIn(message) => message.routing_key_hint.unwrap_or_else(Uuid::nil),

            // Random partitioning
            Self::Profile(_)
            | Self::Log { .. }
            | Self::ReplayRecordingNotChunked(_)
            | Self::ProfileChunk(_)
            | Self::Metric { .. }
            | Self::Item { .. } => Uuid::nil(),
        };

        if uuid.is_nil() {
            uuid = Uuid::new_v4();
        }

        *uuid.as_bytes()
    }

    fn headers(&self) -> Option<&BTreeMap<String, String>> {
        match &self {
            KafkaMessage::Metric { headers, .. } => {
                if !headers.is_empty() {
                    return Some(headers);
                }
                None
            }
            KafkaMessage::Profile(profile) => {
                if !profile.headers.is_empty() {
                    return Some(&profile.headers);
                }
                None
            }
            KafkaMessage::Log { headers, .. } => {
                if !headers.is_empty() {
                    return Some(headers);
                }
                None
            }
            KafkaMessage::Span { headers, .. } => {
                if !headers.is_empty() {
                    return Some(headers);
                }
                None
            }
            _ => None,
        }
    }

    /// Serializes the message into its binary format.
    fn serialize(&self) -> Result<Cow<'_, [u8]>, ClientError> {
        match self {
            KafkaMessage::Metric { message, .. } => serde_json::to_vec(message)
                .map(Cow::Owned)
                .map_err(ClientError::InvalidJson),
            KafkaMessage::ReplayEvent(message) => serde_json::to_vec(message)
                .map(Cow::Owned)
                .map_err(ClientError::InvalidJson),
            KafkaMessage::Span { message, .. } => serde_json::to_vec(message)
                .map(Cow::Owned)
                .map_err(ClientError::InvalidJson),
            KafkaMessage::Log { message, .. } | KafkaMessage::Item { message, .. } => {
                let mut payload = Vec::new();

                if message.encode(&mut payload).is_err() {
                    return Err(ClientError::ProtobufEncodingFailed);
                }

                Ok(Cow::Owned(payload))
            }
            _ => rmp_serde::to_vec_named(&self)
                .map(Cow::Owned)
                .map_err(ClientError::InvalidMsgPack),
        }
    }
}

/// Determines if the given item is considered slow.
///
/// Slow items must be routed to the `Attachments` topic.
fn is_slow_item(item: &Item) -> bool {
    item.ty() == &ItemType::Attachment || item.ty() == &ItemType::UserReport
}

fn bool_to_str(value: bool) -> &'static str {
    if value { "true" } else { "false" }
}

/// Returns a safe timestamp for Kafka.
///
/// Kafka expects timestamps to be in UTC and in seconds since epoch.
fn safe_timestamp(timestamp: DateTime<Utc>) -> u64 {
    let ts = timestamp.timestamp();
    if ts >= 0 {
        return ts as u64;
    }

    // We assume this call can't return < 0.
    Utc::now().timestamp() as u64
}

#[cfg(test)]
mod tests {
    use super::*;

    #[test]
    fn disallow_outcomes() {
        let config = Config::default();
        let producer = Producer::create(&config).unwrap();

        for topic in [KafkaTopic::Outcomes, KafkaTopic::OutcomesBilling] {
            let res = producer
                .client
                .send(topic, *b"0123456789abcdef", None, "foo", b"");

            assert!(matches!(res, Err(ClientError::InvalidTopicName)));
        }
    }
}<|MERGE_RESOLUTION|>--- conflicted
+++ resolved
@@ -957,12 +957,7 @@
                     "project_id".to_string(),
                     scoping.project_id.to_string(),
                 )]),
-<<<<<<< HEAD
                 message: span.clone(),
-                ignore_trace_id_partitioning: false,
-=======
-                message: span,
->>>>>>> 9fd1ce34
             },
         )?;
 
@@ -1923,7 +1918,10 @@
 
     fn headers(&self) -> Option<&BTreeMap<String, String>> {
         match &self {
-            KafkaMessage::Metric { headers, .. } => {
+            KafkaMessage::Metric { headers, .. }
+            | KafkaMessage::Span { headers, .. }
+            | KafkaMessage::Item { headers, .. }
+            | KafkaMessage::Log { headers, .. } => {
                 if !headers.is_empty() {
                     return Some(headers);
                 }
@@ -1932,18 +1930,6 @@
             KafkaMessage::Profile(profile) => {
                 if !profile.headers.is_empty() {
                     return Some(&profile.headers);
-                }
-                None
-            }
-            KafkaMessage::Log { headers, .. } => {
-                if !headers.is_empty() {
-                    return Some(headers);
-                }
-                None
-            }
-            KafkaMessage::Span { headers, .. } => {
-                if !headers.is_empty() {
-                    return Some(headers);
                 }
                 None
             }
