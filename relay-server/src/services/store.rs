//! This module contains the service that forwards events and attachments to the Sentry store.
//! The service uses Kafka topics to forward data to Sentry

use std::borrow::Cow;
use std::collections::BTreeMap;
use std::error::Error;
use std::sync::Arc;
use std::time::Instant;

use bytes::Bytes;
use relay_base_schema::data_category::DataCategory;
use relay_base_schema::project::ProjectId;
use relay_common::time::{instant_to_date_time, UnixTimestamp};
use relay_config::Config;
use relay_event_schema::protocol::{EventId, SessionStatus, VALID_PLATFORMS};

use relay_kafka::{ClientError, KafkaClient, KafkaTopic, Message};
use relay_metrics::{
    Bucket, BucketView, BucketViewValue, BucketsView, FiniteF64, GaugeValue, MetricNamespace,
    SetView,
};
use relay_quotas::Scoping;
use relay_statsd::metric;
use relay_system::{Addr, FromMessage, Interface, NoResponse, Service};
use serde::{Deserialize, Serialize};
use serde_json::value::RawValue;
use serde_json::Deserializer;
use uuid::Uuid;

use crate::envelope::{AttachmentType, Envelope, Item, ItemType, SourceQuantities};
use crate::metric_stats::MetricStats;
use crate::services::global_config::GlobalConfigHandle;
use crate::services::outcome::{DiscardReason, Outcome, TrackOutcome};
use crate::services::processor::Processed;
use crate::statsd::RelayCounters;
use crate::utils::{self, ArrayEncoding, BucketEncoder, ExtractionMode, TypedEnvelope};

/// Fallback name used for attachment items without a `filename` header.
const UNNAMED_ATTACHMENT: &str = "Unnamed Attachment";

#[derive(Debug, thiserror::Error)]
pub enum StoreError {
    #[error("failed to send the message to kafka")]
    SendFailed(#[from] ClientError),
    #[error("failed to encode data: {0}")]
    EncodingFailed(std::io::Error),
    #[error("failed to store event because event id was missing")]
    NoEventId,
}

struct Producer {
    client: KafkaClient,
}

impl Producer {
    pub fn create(config: &Arc<Config>) -> anyhow::Result<Self> {
        let mut client_builder = KafkaClient::builder();

        for topic in KafkaTopic::iter()
            .filter(|t| **t != KafkaTopic::Outcomes || **t != KafkaTopic::OutcomesBilling)
        {
            let kafka_config = &config.kafka_config(*topic)?;
            client_builder = client_builder.add_kafka_topic_config(*topic, kafka_config)?;
        }

        Ok(Self {
            client: client_builder.build(),
        })
    }
}

/// Publishes an [`Envelope`] to the Sentry core application through Kafka topics.
#[derive(Debug)]
pub struct StoreEnvelope {
    pub envelope: TypedEnvelope<Processed>,
}

/// Publishes a list of [`Bucket`]s to the Sentry core application through Kafka topics.
#[derive(Clone, Debug)]
pub struct StoreMetrics {
    pub buckets: Vec<Bucket>,
    pub scoping: Scoping,
    pub retention: u16,
    pub mode: ExtractionMode,
}

#[derive(Debug)]
pub struct StoreCogs(pub Vec<u8>);

/// Service interface for the [`StoreEnvelope`] message.
#[derive(Debug)]
pub enum Store {
    Envelope(StoreEnvelope),
    Metrics(StoreMetrics),
    Cogs(StoreCogs),
}

impl Interface for Store {}

impl FromMessage<StoreEnvelope> for Store {
    type Response = NoResponse;

    fn from_message(message: StoreEnvelope, _: ()) -> Self {
        Self::Envelope(message)
    }
}

impl FromMessage<StoreMetrics> for Store {
    type Response = NoResponse;

    fn from_message(message: StoreMetrics, _: ()) -> Self {
        Self::Metrics(message)
    }
}

impl FromMessage<StoreCogs> for Store {
    type Response = NoResponse;

    fn from_message(message: StoreCogs, _: ()) -> Self {
        Self::Cogs(message)
    }
}

/// Service implementing the [`Store`] interface.
pub struct StoreService {
    config: Arc<Config>,
    global_config: GlobalConfigHandle,
    outcome_aggregator: Addr<TrackOutcome>,
    metric_stats: MetricStats,
    producer: Producer,
}

impl StoreService {
    pub fn create(
        config: Arc<Config>,
        global_config: GlobalConfigHandle,
        outcome_aggregator: Addr<TrackOutcome>,
        metric_stats: MetricStats,
    ) -> anyhow::Result<Self> {
        let producer = Producer::create(&config)?;
        Ok(Self {
            config,
            global_config,
            outcome_aggregator,
            metric_stats,
            producer,
        })
    }

    fn handle_message(&self, message: Store) {
        match message {
            Store::Envelope(message) => self.handle_store_envelope(message),
            Store::Metrics(message) => self.handle_store_metrics(message),
            Store::Cogs(message) => self.handle_store_cogs(message),
        }
    }

    fn handle_store_envelope(&self, message: StoreEnvelope) {
        let StoreEnvelope {
            envelope: mut managed,
        } = message;

        let scoping = managed.scoping();
        let envelope = managed.take_envelope();

        match self.store_envelope(envelope, managed.start_time(), scoping) {
            Ok(()) => managed.accept(),
            Err(error) => {
                managed.reject(Outcome::Invalid(DiscardReason::Internal));
                relay_log::error!(
                    error = &error as &dyn Error,
                    tags.project_key = %scoping.project_key,
                    "failed to store envelope"
                );
            }
        }
    }

    fn store_envelope(
        &self,
        envelope: Box<Envelope>,
        start_time: Instant,
        scoping: Scoping,
    ) -> Result<(), StoreError> {
        let retention = envelope.retention();
        let client = envelope.meta().client();
        let event_id = envelope.event_id();
        let event_item = envelope.get_item_by(|item| {
            matches!(
                item.ty(),
                ItemType::Event
                    | ItemType::Transaction
                    | ItemType::Security
                    | ItemType::UserReportV2
            )
        });

        let topic = if envelope.get_item_by(is_slow_item).is_some() {
            KafkaTopic::Attachments
        } else if event_item.map(|x| x.ty()) == Some(&ItemType::Transaction) {
            KafkaTopic::Transactions
        } else {
            KafkaTopic::Events
        };

        let mut attachments = Vec::new();

        let mut replay_event = None;
        let mut replay_recording = None;

        for item in envelope.items() {
            match item.ty() {
                ItemType::Attachment => {
                    debug_assert!(topic == KafkaTopic::Attachments);
                    let attachment = self.produce_attachment_chunks(
                        event_id.ok_or(StoreError::NoEventId)?,
                        scoping.organization_id,
                        scoping.project_id,
                        item,
                    )?;
                    attachments.push(attachment);
                }
                ItemType::UserReport => {
                    debug_assert!(topic == KafkaTopic::Attachments);
                    self.produce_user_report(
                        event_id.ok_or(StoreError::NoEventId)?,
                        scoping.organization_id,
                        scoping.project_id,
                        start_time,
                        item,
                    )?;
                }
<<<<<<< HEAD
                ItemType::MetricBuckets => self.produce_metrics(
                    scoping.organization_id,
                    scoping.project_id,
                    item,
                    retention,
                )?,
=======
                ItemType::Session | ItemType::Sessions => {
                    self.produce_sessions(
                        scoping.organization_id,
                        scoping.project_id,
                        retention,
                        client,
                        item,
                    )?;
                }
                ItemType::MetricBuckets => self.produce_metrics(scoping, item, retention)?,
>>>>>>> bfa97f65
                ItemType::Profile => self.produce_profile(
                    scoping.organization_id,
                    scoping.project_id,
                    scoping.key_id,
                    start_time,
                    item,
                )?,
                ItemType::ReplayVideo => {
                    self.produce_replay_video(
                        event_id,
                        scoping,
                        item.payload(),
                        start_time,
                        retention,
                    )?;
                }
                ItemType::ReplayRecording => {
                    replay_recording = Some(item);
                }
                ItemType::ReplayEvent => {
                    if item.replay_combined_payload() {
                        replay_event = Some(item);
                    }

                    self.produce_replay_event(
                        event_id.ok_or(StoreError::NoEventId)?,
                        scoping.organization_id,
                        scoping.project_id,
                        start_time,
                        retention,
                        &item.payload(),
                    )?;
                }
                ItemType::CheckIn => self.produce_check_in(
                    scoping.organization_id,
                    scoping.project_id,
                    start_time,
                    client,
                    retention,
                    item,
                )?,
                ItemType::Span => {
                    self.produce_span(scoping, start_time, event_id, retention, item)?
                }
                _ => {}
            }
        }

        if let Some(recording) = replay_recording {
            // If a recording item type was seen we produce it to Kafka with the replay-event
            // payload (should it have been provided).
            //
            // The replay_video value is always specified as `None`. We do not allow separate
            // item types for `ReplayVideo` events.
            let replay_event = replay_event.map(|rv| rv.payload());
            self.produce_replay_recording(
                event_id,
                scoping,
                &recording.payload(),
                replay_event.as_deref(),
                None,
                start_time,
                retention,
            )?;
        }

        if event_item.is_none() && attachments.is_empty() {
            // No event-related content. All done.
            return Ok(());
        }

        let remote_addr = envelope.meta().client_addr().map(|addr| addr.to_string());

        let kafka_messages = Self::extract_kafka_messages_for_event(
            event_item,
            event_id.ok_or(StoreError::NoEventId)?,
            scoping,
            start_time,
            remote_addr,
            attachments,
        );

        for message in kafka_messages {
            self.produce(topic, scoping.organization_id, message)?;
        }

        Ok(())
    }

    fn handle_store_metrics(&self, message: StoreMetrics) {
        let StoreMetrics {
            buckets,
            scoping,
            retention,
            mode,
        } = message;

        let batch_size = self.config.metrics_max_batch_size_bytes();
        let mut dropped = SourceQuantities::default();
        let mut error = None;

        let global_config = self.global_config.current();
        let mut encoder = BucketEncoder::new(&global_config);

        for mut bucket in buckets {
            let namespace = encoder.prepare(&mut bucket);

            // Create a local bucket view to avoid splitting buckets unnecessarily. Since we produce
            // each bucket separately, we only need to split buckets that exceed the size, but not
            // batches.
            for view in BucketsView::new(&[bucket]).by_size(batch_size).flatten() {
                let message = self.create_metric_message(
                    scoping.organization_id,
                    scoping.project_id,
                    &mut encoder,
                    namespace,
                    &view,
                    retention,
                );

                let result =
                    message.and_then(|message| self.send_metric_message(namespace, message));

                match result {
                    Ok(()) => {
                        self.metric_stats.track(scoping, &view, Outcome::Accepted);
                    }
                    Err(e) => {
                        error.get_or_insert(e);
                        dropped += utils::extract_metric_quantities([view], mode);
                    }
                }
            }
        }

        if let Some(error) = error {
            relay_log::error!("failed to produce metric buckets: {error}");

            utils::reject_metrics(
                &self.outcome_aggregator,
                dropped,
                scoping,
                Outcome::Invalid(DiscardReason::Internal),
            );
        }
    }

    fn handle_store_cogs(&self, StoreCogs(payload): StoreCogs) {
        let message = KafkaMessage::Cogs(CogsKafkaMessage(payload));
        if let Err(error) = self.produce(KafkaTopic::Cogs, 0, message) {
            relay_log::error!(
                error = &error as &dyn std::error::Error,
                "failed to store cogs measurement"
            );
        }
    }

    fn create_metric_message<'a>(
        &self,
        organization_id: u64,
        project_id: ProjectId,
        encoder: &'a mut BucketEncoder,
        namespace: MetricNamespace,
        view: &BucketView<'a>,
        retention_days: u16,
    ) -> Result<MetricKafkaMessage<'a>, StoreError> {
        let value = match view.value() {
            BucketViewValue::Counter(c) => MetricValue::Counter(c),
            BucketViewValue::Distribution(data) => MetricValue::Distribution(
                encoder
                    .encode_distribution(namespace, data)
                    .map_err(StoreError::EncodingFailed)?,
            ),
            BucketViewValue::Set(data) => MetricValue::Set(
                encoder
                    .encode_set(namespace, data)
                    .map_err(StoreError::EncodingFailed)?,
            ),
            BucketViewValue::Gauge(g) => MetricValue::Gauge(g),
        };

        Ok(MetricKafkaMessage {
            org_id: organization_id,
            project_id,
            name: view.name(),
            value,
            timestamp: view.timestamp(),
            tags: view.tags(),
            retention_days,
        })
    }

    fn extract_kafka_messages_for_event(
        event_item: Option<&Item>,
        event_id: EventId,
        scoping: Scoping,
        start_time: Instant,
        remote_addr: Option<String>,
        attachments: Vec<ChunkedAttachment>,
    ) -> impl Iterator<Item = KafkaMessage> {
        // There might be a better way to do this:
        let (individual_attachments, inline_attachments) = match event_item {
            Some(event_item) => {
                if matches!(event_item.ty(), ItemType::Transaction) {
                    // Sentry discards inline attachments for transactions, so send them as individual ones instead.
                    (attachments, vec![])
                } else {
                    (vec![], attachments)
                }
            }
            None => (attachments, vec![]),
        };

        let project_id = scoping.project_id;

        let event_iterator = event_item
            .map(|event_item| {
                KafkaMessage::Event(EventKafkaMessage {
                    payload: event_item.payload(),
                    start_time: UnixTimestamp::from_instant(start_time).as_secs(),
                    event_id,
                    project_id,
                    remote_addr,
                    attachments: inline_attachments,
                })
            })
            .into_iter();

        let attachment_iterator = individual_attachments.into_iter().map(move |attachment| {
            KafkaMessage::Attachment(AttachmentKafkaMessage {
                event_id,
                project_id,
                attachment,
            })
        });

        attachment_iterator.chain(event_iterator)
    }

    fn produce(
        &self,
        topic: KafkaTopic,
        organization_id: u64,
        // Takes message by value to ensure it is not being produced twice.
        message: KafkaMessage,
    ) -> Result<(), StoreError> {
        relay_log::trace!("Sending kafka message of type {}", message.variant());

        self.producer
            .client
            .send_message(topic, organization_id, &message)?;

        match &message {
            KafkaMessage::Metric {
                message: metric, ..
            } => {
                metric!(
                    counter(RelayCounters::ProcessingMessageProduced) += 1,
                    event_type = message.variant(),
                    metric_type = metric.value.variant(),
                    metric_encoding = metric.value.encoding().unwrap_or(""),
                );
            }
            KafkaMessage::Span(span) => {
                let is_segment = span.is_segment;
                let has_parent = span.parent_span_id.is_some();
                let platform = VALID_PLATFORMS.iter().find(|p| *p == &span.platform);

                metric!(
                    counter(RelayCounters::ProcessingMessageProduced) += 1,
                    event_type = message.variant(),
                    platform = platform.unwrap_or(&""),
                    is_segment = bool_to_str(is_segment),
                    has_parent = bool_to_str(has_parent),
                );
            }
            KafkaMessage::ReplayRecordingNotChunked(replay) => {
                let has_video = replay.replay_video.is_some();

                metric!(
                    counter(RelayCounters::ProcessingMessageProduced) += 1,
                    event_type = message.variant(),
                    has_video = bool_to_str(has_video),
                );
            }
            message => {
                metric!(
                    counter(RelayCounters::ProcessingMessageProduced) += 1,
                    event_type = message.variant(),
                );
            }
        }

        Ok(())
    }

    fn produce_attachment_chunks(
        &self,
        event_id: EventId,
        organization_id: u64,
        project_id: ProjectId,
        item: &Item,
    ) -> Result<ChunkedAttachment, StoreError> {
        let id = Uuid::new_v4().to_string();

        let mut chunk_index = 0;
        let mut offset = 0;
        let payload = item.payload();
        let size = item.len();

        // This skips chunks for empty attachments. The consumer does not require chunks for
        // empty attachments. `chunks` will be `0` in this case.
        while offset < size {
            let max_chunk_size = self.config.attachment_chunk_size();
            let chunk_size = std::cmp::min(max_chunk_size, size - offset);
            let attachment_message = KafkaMessage::AttachmentChunk(AttachmentChunkKafkaMessage {
                payload: payload.slice(offset..offset + chunk_size),
                event_id,
                project_id,
                id: id.clone(),
                chunk_index,
            });
            self.produce(KafkaTopic::Attachments, organization_id, attachment_message)?;
            offset += chunk_size;
            chunk_index += 1;
        }

        // The chunk_index is incremented after every loop iteration. After we exit the loop, it
        // is one larger than the last chunk, so it is equal to the number of chunks.

        Ok(ChunkedAttachment {
            id,
            name: match item.filename() {
                Some(name) => name.to_owned(),
                None => UNNAMED_ATTACHMENT.to_owned(),
            },
            content_type: item
                .content_type()
                .map(|content_type| content_type.as_str().to_owned()),
            attachment_type: item.attachment_type().cloned().unwrap_or_default(),
            chunks: chunk_index,
            size: Some(size),
            rate_limited: Some(item.rate_limited()),
        })
    }

    fn produce_user_report(
        &self,
        event_id: EventId,
        organization_id: u64,
        project_id: ProjectId,
        start_time: Instant,
        item: &Item,
    ) -> Result<(), StoreError> {
        let message = KafkaMessage::UserReport(UserReportKafkaMessage {
            project_id,
            event_id,
            payload: item.payload(),
            start_time: UnixTimestamp::from_instant(start_time).as_secs(),
        });

        self.produce(KafkaTopic::Attachments, organization_id, message)
    }

    fn send_metric_message(
        &self,
        namespace: MetricNamespace,
        message: MetricKafkaMessage,
    ) -> Result<(), StoreError> {
        let organization_id = message.org_id;
        let topic = match namespace {
            MetricNamespace::Sessions => KafkaTopic::MetricsSessions,
            MetricNamespace::Unsupported => {
                relay_log::with_scope(
                    |scope| scope.set_extra("metric_message.name", message.name.into()),
                    || relay_log::error!("store service dropping unknown metric usecase"),
                );
                return Ok(());
            }
            MetricNamespace::Profiles => {
                if !self
                    .global_config
                    .current()
                    .options
                    .profiles_function_generic_metrics_enabled
                {
                    return Ok(());
                }
                KafkaTopic::MetricsGeneric
            }
            _ => KafkaTopic::MetricsGeneric,
        };
        let headers = BTreeMap::from([("namespace".to_string(), namespace.to_string())]);

        self.produce(
            topic,
            organization_id,
            KafkaMessage::Metric { headers, message },
        )?;
        Ok(())
    }

    fn produce_metrics(
        &self,
        scoping: Scoping,
        item: &Item,
        retention: u16,
    ) -> Result<(), StoreError> {
        let payload = item.payload();

        let global_config = self.global_config.current();
        let mut encoder = BucketEncoder::new(&global_config);

        for mut bucket in serde_json::from_slice::<Vec<Bucket>>(&payload).unwrap_or_default() {
            let namespace = encoder.prepare(&mut bucket);

            let view = BucketView::new(&bucket);
            let message = self.create_metric_message(
                scoping.organization_id,
                scoping.project_id,
                &mut encoder,
                namespace,
                &view,
                retention,
            );

            message.and_then(|message| self.send_metric_message(namespace, message))?;
            self.metric_stats.track(scoping, &view, Outcome::Accepted);
        }

        Ok(())
    }

    fn produce_profile(
        &self,
        organization_id: u64,
        project_id: ProjectId,
        key_id: Option<u64>,
        start_time: Instant,
        item: &Item,
    ) -> Result<(), StoreError> {
        let message = ProfileKafkaMessage {
            organization_id,
            project_id,
            key_id,
            received: UnixTimestamp::from_instant(start_time).as_secs(),
            headers: BTreeMap::from([(
                "sampled".to_string(),
                if item.sampled() { "true" } else { "false" }.to_owned(),
            )]),
            payload: item.payload(),
        };
        self.produce(
            KafkaTopic::Profiles,
            organization_id,
            KafkaMessage::Profile(message),
        )?;
        Ok(())
    }

    fn produce_replay_event(
        &self,
        replay_id: EventId,
        organization_id: u64,
        project_id: ProjectId,
        start_time: Instant,
        retention_days: u16,
        payload: &[u8],
    ) -> Result<(), StoreError> {
        let message = ReplayEventKafkaMessage {
            replay_id,
            project_id,
            retention_days,
            start_time: UnixTimestamp::from_instant(start_time).as_secs(),
            payload,
        };
        self.produce(
            KafkaTopic::ReplayEvents,
            organization_id,
            KafkaMessage::ReplayEvent(message),
        )?;
        Ok(())
    }

    #[allow(clippy::too_many_arguments)]
    fn produce_replay_recording(
        &self,
        event_id: Option<EventId>,
        scoping: Scoping,
        payload: &[u8],
        replay_event: Option<&[u8]>,
        replay_video: Option<&[u8]>,
        start_time: Instant,
        retention: u16,
    ) -> Result<(), StoreError> {
        // Maximum number of bytes accepted by the consumer.
        let max_payload_size = self.config.max_replay_message_size();

        // Size of the consumer message. We can be reasonably sure this won't overflow because
        // of the request size validation provided by Nginx and Relay.
        let mut payload_size = 2000; // Reserve 2KB for the message metadata.
        payload_size += replay_event.as_ref().map_or(0, |b| b.len());
        payload_size += replay_video.as_ref().map_or(0, |b| b.len());
        payload_size += payload.len();

        // If the recording payload can not fit in to the message do not produce and quit early.
        if payload_size >= max_payload_size {
            relay_log::warn!("replay_recording over maximum size.");
            self.outcome_aggregator.send(TrackOutcome {
                category: DataCategory::Replay,
                event_id,
                outcome: Outcome::Invalid(DiscardReason::TooLarge),
                quantity: 1,
                remote_addr: None,
                scoping,
                timestamp: instant_to_date_time(start_time),
            });
            return Ok(());
        }

        let message =
            KafkaMessage::ReplayRecordingNotChunked(ReplayRecordingNotChunkedKafkaMessage {
                replay_id: event_id.ok_or(StoreError::NoEventId)?,
                project_id: scoping.project_id,
                key_id: scoping.key_id,
                org_id: scoping.organization_id,
                received: UnixTimestamp::from_instant(start_time).as_secs(),
                retention_days: retention,
                payload,
                replay_event,
                replay_video,
            });

        self.produce(
            KafkaTopic::ReplayRecordings,
            scoping.organization_id,
            message,
        )?;

        Ok(())
    }

    fn produce_replay_video(
        &self,
        event_id: Option<EventId>,
        scoping: Scoping,
        payload: Bytes,
        start_time: Instant,
        retention: u16,
    ) -> Result<(), StoreError> {
        #[derive(Deserialize)]
        struct VideoEvent<'a> {
            replay_event: &'a [u8],
            replay_recording: &'a [u8],
            replay_video: &'a [u8],
        }

        let Ok(VideoEvent {
            replay_video,
            replay_event,
            replay_recording,
        }) = rmp_serde::from_slice::<VideoEvent>(&payload)
        else {
            self.outcome_aggregator.send(TrackOutcome {
                category: DataCategory::Replay,
                event_id,
                outcome: Outcome::Invalid(DiscardReason::InvalidReplayEvent),
                quantity: 1,
                remote_addr: None,
                scoping,
                timestamp: instant_to_date_time(start_time),
            });
            return Ok(());
        };

        self.produce_replay_event(
            event_id.ok_or(StoreError::NoEventId)?,
            scoping.organization_id,
            scoping.project_id,
            start_time,
            retention,
            replay_event,
        )?;

        self.produce_replay_recording(
            event_id,
            scoping,
            replay_recording,
            Some(replay_event),
            Some(replay_video),
            start_time,
            retention,
        )
    }

    fn produce_check_in(
        &self,
        organization_id: u64,
        project_id: ProjectId,
        start_time: Instant,
        client: Option<&str>,
        retention_days: u16,
        item: &Item,
    ) -> Result<(), StoreError> {
        let message = KafkaMessage::CheckIn(CheckInKafkaMessage {
            message_type: CheckInMessageType::CheckIn,
            project_id,
            retention_days,
            start_time: UnixTimestamp::from_instant(start_time).as_secs(),
            sdk: client.map(str::to_owned),
            payload: item.payload(),
            routing_key_hint: item.routing_hint(),
        });

        self.produce(KafkaTopic::Monitors, organization_id, message)?;

        Ok(())
    }

    fn produce_span(
        &self,
        scoping: Scoping,
        start_time: Instant,
        event_id: Option<EventId>,
        retention_days: u16,
        item: &Item,
    ) -> Result<(), StoreError> {
        let payload = item.payload();
        let d = &mut Deserializer::from_slice(&payload);
        let mut span: SpanKafkaMessage = match serde_path_to_error::deserialize(d) {
            Ok(span) => span,
            Err(error) => {
                relay_log::error!(
                    error = &error as &dyn std::error::Error,
                    "failed to parse span"
                );
                self.outcome_aggregator.send(TrackOutcome {
                    category: DataCategory::SpanIndexed,
                    event_id: None,
                    outcome: Outcome::Invalid(DiscardReason::InvalidSpan),
                    quantity: 1,
                    remote_addr: None,
                    scoping,
                    timestamp: instant_to_date_time(start_time),
                });
                return Ok(());
            }
        };

        span.duration_ms = ((span.end_timestamp - span.start_timestamp) * 1e3) as u32;
        span.event_id = event_id;
        span.organization_id = scoping.organization_id;
        span.project_id = scoping.project_id.value();
        span.retention_days = retention_days;
        span.start_timestamp_ms = (span.start_timestamp * 1e3) as u64;

        if let Some(measurements) = &mut span.measurements {
            measurements.retain(|_, v| {
                v.as_ref()
                    .and_then(|v| v.value)
                    .map_or(false, f64::is_finite)
            });
        }

        self.produce_metrics_summary(scoping, item, &span);

        self.produce(
            KafkaTopic::Spans,
            scoping.organization_id,
            KafkaMessage::Span(span),
        )?;

        self.outcome_aggregator.send(TrackOutcome {
            category: DataCategory::SpanIndexed,
            event_id: None,
            outcome: Outcome::Accepted,
            quantity: 1,
            remote_addr: None,
            scoping,
            timestamp: instant_to_date_time(start_time),
        });

        Ok(())
    }

    fn produce_metrics_summary(&self, scoping: Scoping, item: &Item, span: &SpanKafkaMessage) {
        let payload = item.payload();
        let d = &mut Deserializer::from_slice(&payload);
        let mut metrics_summary: SpanWithMetricsSummary = match serde_path_to_error::deserialize(d)
        {
            Ok(span) => span,
            Err(error) => {
                relay_log::error!(
                    error = &error as &dyn std::error::Error,
                    "failed to parse metrics summary of span"
                );
                return;
            }
        };
        let Some(metrics_summary) = &mut metrics_summary.metrics_summary else {
            return;
        };
        let &SpanKafkaMessage {
            duration_ms,
            end_timestamp,
            is_segment,
            project_id,
            received,
            retention_days,
            segment_id,
            span_id,
            trace_id,
            ..
        } = span;
        let group = span
            .sentry_tags
            .as_ref()
            .and_then(|sentry_tags| sentry_tags.get("group"))
            .map_or("", String::as_str);

        for (mri, summaries) in metrics_summary {
            let Some(summaries) = summaries else {
                continue;
            };
            for summary in summaries {
                let Some(SpanMetricsSummary {
                    count,
                    max,
                    min,
                    sum,
                    tags,
                }) = summary
                else {
                    continue;
                };

                let &mut Some(count) = count else {
                    continue;
                };

                if count == 0 {
                    continue;
                }

                // If none of the values are there, the summary is invalid.
                if max.is_none() && min.is_none() && sum.is_none() {
                    continue;
                }

                let tags = tags
                    .iter_mut()
                    .filter_map(|(k, v)| Some((k.as_str(), v.as_deref()?)))
                    .collect();

                // Ignore immediate errors on produce.
                if let Err(error) = self.produce(
                    KafkaTopic::MetricsSummaries,
                    scoping.organization_id,
                    KafkaMessage::MetricsSummary(MetricsSummaryKafkaMessage {
                        count,
                        duration_ms,
                        end_timestamp,
                        group,
                        is_segment,
                        max,
                        min,
                        mri,
                        project_id,
                        received,
                        retention_days,
                        segment_id: segment_id.unwrap_or_default(),
                        span_id,
                        sum,
                        tags,
                        trace_id,
                    }),
                ) {
                    relay_log::error!(
                        error = &error as &dyn std::error::Error,
                        "failed to push metrics summary to kafka",
                    );
                }
            }
        }
    }
}

impl Service for StoreService {
    type Interface = Store;

    fn spawn_handler(self, mut rx: relay_system::Receiver<Self::Interface>) {
        tokio::spawn(async move {
            relay_log::info!("store forwarder started");

            while let Some(message) = rx.recv().await {
                self.handle_message(message);
            }

            relay_log::info!("store forwarder stopped");
        });
    }
}

/// Common attributes for both standalone attachments and processing-relevant attachments.
#[derive(Debug, Serialize)]
struct ChunkedAttachment {
    /// The attachment ID within the event.
    ///
    /// The triple `(project_id, event_id, id)` identifies an attachment uniquely.
    id: String,

    /// File name of the attachment file.
    name: String,

    /// Content type of the attachment payload.
    content_type: Option<String>,

    /// The Sentry-internal attachment type used in the processing pipeline.
    #[serde(serialize_with = "serialize_attachment_type")]
    attachment_type: AttachmentType,

    /// Number of chunks. Must be greater than zero.
    chunks: usize,

    /// The size of the attachment in bytes.
    #[serde(skip_serializing_if = "Option::is_none")]
    size: Option<usize>,

    /// Whether this attachment was rate limited and should be removed after processing.
    ///
    /// By default, rate limited attachments are immediately removed from Envelopes. For processing,
    /// native crash reports still need to be retained. These attachments are marked with the
    /// `rate_limited` header, which signals to the processing pipeline that the attachment should
    /// not be persisted after processing.
    #[serde(skip_serializing_if = "Option::is_none")]
    rate_limited: Option<bool>,
}

/// A hack to make rmp-serde behave more like serde-json when serializing enums.
///
/// Cannot serialize bytes.
///
/// See <https://github.com/3Hren/msgpack-rust/pull/214>
fn serialize_attachment_type<S, T>(t: &T, serializer: S) -> Result<S::Ok, S::Error>
where
    S: serde::Serializer,
    T: serde::Serialize,
{
    serde_json::to_value(t)
        .map_err(|e| serde::ser::Error::custom(e.to_string()))?
        .serialize(serializer)
}

/// Container payload for event messages.
#[derive(Debug, Serialize)]
struct EventKafkaMessage {
    /// Raw event payload.
    payload: Bytes,
    /// Time at which the event was received by Relay.
    start_time: u64,
    /// The event id.
    event_id: EventId,
    /// The project id for the current event.
    project_id: ProjectId,
    /// The client ip address.
    remote_addr: Option<String>,
    /// Attachments that are potentially relevant for processing.
    attachments: Vec<ChunkedAttachment>,
}

#[derive(Debug, Serialize)]
struct ReplayEventKafkaMessage<'a> {
    /// Raw event payload.
    payload: &'a [u8],
    /// Time at which the event was received by Relay.
    start_time: u64,
    /// The event id.
    replay_id: EventId,
    /// The project id for the current event.
    project_id: ProjectId,
    // Number of days to retain.
    retention_days: u16,
}

/// Container payload for chunks of attachments.
#[derive(Debug, Serialize)]
struct AttachmentChunkKafkaMessage {
    /// Chunk payload of the attachment.
    payload: Bytes,
    /// The event id.
    event_id: EventId,
    /// The project id for the current event.
    project_id: ProjectId,
    /// The attachment ID within the event.
    ///
    /// The triple `(project_id, event_id, id)` identifies an attachment uniquely.
    id: String,
    /// Sequence number of chunk. Starts at 0 and ends at `AttachmentKafkaMessage.num_chunks - 1`.
    chunk_index: usize,
}

/// A "standalone" attachment.
///
/// Still belongs to an event but can be sent independently (like UserReport) and is not
/// considered in processing.
#[derive(Debug, Serialize)]
struct AttachmentKafkaMessage {
    /// The event id.
    event_id: EventId,
    /// The project id for the current event.
    project_id: ProjectId,
    /// The attachment.
    attachment: ChunkedAttachment,
}

/// Container payload for chunks of attachments.
#[derive(Debug, Serialize)]
struct ReplayRecordingChunkKafkaMessage {
    /// Chunk payload of the replay recording.
    payload: Bytes,
    /// The replay id.
    replay_id: EventId,
    /// The project id for the current replay.
    project_id: ProjectId,
    /// The recording ID within the replay.
    id: String,
    /// Sequence number of chunk. Starts at 0 and ends at `ReplayRecordingKafkaMessage.num_chunks - 1`.
    /// the tuple (id, chunk_index) is the unique identifier for a single chunk.
    chunk_index: usize,
}
#[derive(Debug, Serialize)]
struct ReplayRecordingChunkMeta {
    /// The attachment ID within the event.
    ///
    /// The triple `(project_id, event_id, id)` identifies an attachment uniquely.
    id: String,

    /// Number of chunks. Must be greater than zero.
    chunks: usize,

    /// The size of the attachment in bytes.
    #[serde(skip_serializing_if = "Option::is_none")]
    size: Option<usize>,
}

#[derive(Debug, Serialize)]
struct ReplayRecordingKafkaMessage {
    replay_id: EventId,
    /// The key_id for the current recording.
    key_id: Option<u64>,
    /// The org id for the current recording.
    org_id: u64,
    /// The project id for the current recording.
    project_id: ProjectId,
    /// The timestamp of when the recording was Received by relay
    received: u64,
    // Number of days to retain.
    retention_days: u16,
    /// The recording attachment.
    replay_recording: ReplayRecordingChunkMeta,
}

#[derive(Debug, Serialize)]
struct ReplayRecordingNotChunkedKafkaMessage<'a> {
    replay_id: EventId,
    key_id: Option<u64>,
    org_id: u64,
    project_id: ProjectId,
    received: u64,
    retention_days: u16,
    #[serde(with = "serde_bytes")]
    payload: &'a [u8],
    #[serde(with = "serde_bytes")]
    replay_event: Option<&'a [u8]>,
    #[serde(with = "serde_bytes")]
    replay_video: Option<&'a [u8]>,
}

/// User report for an event wrapped up in a message ready for consumption in Kafka.
///
/// Is always independent of an event and can be sent as part of any envelope.
#[derive(Debug, Serialize)]
struct UserReportKafkaMessage {
    /// The project id for the current event.
    project_id: ProjectId,
    start_time: u64,
    payload: Bytes,

    // Used for KafkaMessage::key
    #[serde(skip)]
    event_id: EventId,
}

#[derive(Clone, Debug, Serialize)]
struct SessionKafkaMessage {
    org_id: u64,
    project_id: ProjectId,
    session_id: Uuid,
    distinct_id: Uuid,
    quantity: u32,
    seq: u64,
    received: f64,
    started: f64,
    duration: Option<f64>,
    status: SessionStatus,
    errors: u16,
    release: String,
    environment: Option<String>,
    sdk: Option<String>,
    retention_days: u16,
}

#[derive(Clone, Debug, Serialize)]
struct MetricKafkaMessage<'a> {
    org_id: u64,
    project_id: ProjectId,
    name: &'a str,
    #[serde(flatten)]
    value: MetricValue<'a>,
    timestamp: UnixTimestamp,
    tags: &'a BTreeMap<String, String>,
    retention_days: u16,
}

#[derive(Clone, Debug, Serialize)]
#[serde(tag = "type", content = "value")]
enum MetricValue<'a> {
    #[serde(rename = "c")]
    Counter(FiniteF64),
    #[serde(rename = "d")]
    Distribution(ArrayEncoding<'a, &'a [FiniteF64]>),
    #[serde(rename = "s")]
    Set(ArrayEncoding<'a, SetView<'a>>),
    #[serde(rename = "g")]
    Gauge(GaugeValue),
}

impl<'a> MetricValue<'a> {
    fn variant(&self) -> &'static str {
        match self {
            Self::Counter(_) => "counter",
            Self::Distribution(_) => "distribution",
            Self::Set(_) => "set",
            Self::Gauge(_) => "gauge",
        }
    }

    fn encoding(&self) -> Option<&'static str> {
        match self {
            Self::Distribution(ae) => Some(ae.name()),
            Self::Set(ae) => Some(ae.name()),
            _ => None,
        }
    }
}

#[derive(Clone, Debug, Serialize)]
struct ProfileKafkaMessage {
    organization_id: u64,
    project_id: ProjectId,
    key_id: Option<u64>,
    received: u64,
    #[serde(skip)]
    headers: BTreeMap<String, String>,
    payload: Bytes,
}

/// Used to discriminate cron monitor ingestion messages.
///
/// There are two types of messages that end up in the ingest-monitors kafka topic, "check_in" (the
/// ones produced here in relay) and "clock_pulse" messages, which are produced externally and are
/// intended to ensure the clock continues to run even when ingestion volume drops.
#[allow(dead_code)]
#[derive(Debug, Serialize)]
#[serde(rename_all = "snake_case")]
enum CheckInMessageType {
    ClockPulse,
    CheckIn,
}

#[derive(Debug, Serialize)]
struct CheckInKafkaMessage {
    #[serde(skip)]
    routing_key_hint: Option<Uuid>,

    /// Used by the consumer to discrinminate the message.
    message_type: CheckInMessageType,
    /// Raw event payload.
    payload: Bytes,
    /// Time at which the event was received by Relay.
    start_time: u64,
    /// The SDK client which produced the event.
    sdk: Option<String>,
    /// The project id for the current event.
    project_id: ProjectId,
    /// Number of days to retain.
    retention_days: u16,
}

#[derive(Debug, Deserialize, Serialize)]
struct SpanMeasurement {
    #[serde(default, skip_serializing_if = "Option::is_none")]
    value: Option<f64>,
}

#[derive(Debug, Deserialize, Serialize)]
struct SpanKafkaMessage<'a> {
    #[serde(skip_serializing)]
    start_timestamp: f64,
    #[serde(rename(deserialize = "timestamp"), skip_serializing)]
    end_timestamp: f64,

    #[serde(default, skip_serializing_if = "Option::is_none")]
    description: Option<&'a RawValue>,
    #[serde(default)]
    duration_ms: u32,
    /// The ID of the transaction event associated to this span, if any.
    #[serde(default, skip_serializing_if = "Option::is_none")]
    event_id: Option<EventId>,
    #[serde(rename(deserialize = "exclusive_time"))]
    exclusive_time_ms: f64,
    is_segment: bool,

    #[serde(borrow, default, skip_serializing_if = "Option::is_none")]
    measurements: Option<BTreeMap<Cow<'a, str>, Option<SpanMeasurement>>>,
    #[serde(default)]
    organization_id: u64,
    #[serde(default, skip_serializing_if = "Option::is_none")]
    parent_span_id: Option<&'a str>,
    #[serde(default, skip_serializing_if = "Option::is_none")]
    profile_id: Option<&'a str>,
    /// The numeric ID of the project.
    #[serde(default)]
    project_id: u64,
    /// Time at which the event was received by Relay. Not to be confused with `start_timestamp_ms`.
    received: f64,
    /// Number of days until these data should be deleted.
    #[serde(default)]
    retention_days: u16,
    #[serde(default, skip_serializing_if = "Option::is_none")]
    segment_id: Option<&'a str>,
    #[serde(default, skip_serializing_if = "Option::is_none")]
    sentry_tags: Option<BTreeMap<&'a str, String>>,
    span_id: &'a str,
    #[serde(default)]
    start_timestamp_ms: u64,
    #[serde(default, skip_serializing_if = "Option::is_none")]
    tags: Option<&'a RawValue>,
    trace_id: &'a str,

    #[serde(borrow, default, skip_serializing)]
    platform: Cow<'a, str>, // We only use this for logging for now
}

#[derive(Debug, Deserialize)]
struct SpanMetricsSummary {
    #[serde(default)]
    count: Option<u64>,
    #[serde(default)]
    max: Option<f64>,
    #[serde(default)]
    min: Option<f64>,
    #[serde(default)]
    sum: Option<f64>,
    #[serde(default)]
    tags: BTreeMap<String, Option<String>>,
}

type SpanMetricsSummaries = Vec<Option<SpanMetricsSummary>>;

#[derive(Debug, Deserialize)]
struct SpanWithMetricsSummary {
    #[serde(default, rename(deserialize = "_metrics_summary"))]
    metrics_summary: Option<BTreeMap<String, Option<SpanMetricsSummaries>>>,
}

#[derive(Debug, Serialize)]
struct MetricsSummaryKafkaMessage<'a> {
    duration_ms: u32,
    end_timestamp: f64,
    group: &'a str,
    is_segment: bool,
    mri: &'a str,
    project_id: u64,
    received: f64,
    retention_days: u16,
    segment_id: &'a str,
    span_id: &'a str,
    trace_id: &'a str,

    count: u64,
    #[serde(skip_serializing_if = "Option::is_none")]
    max: &'a Option<f64>,
    #[serde(skip_serializing_if = "Option::is_none")]
    min: &'a Option<f64>,
    #[serde(skip_serializing_if = "Option::is_none")]
    sum: &'a Option<f64>,
    #[serde(skip_serializing_if = "BTreeMap::is_empty")]
    tags: BTreeMap<&'a str, &'a str>,
}

#[derive(Debug, Serialize)]
#[serde(transparent)]
struct CogsKafkaMessage(Vec<u8>);

/// An enum over all possible ingest messages.
#[derive(Debug, Serialize)]
#[serde(tag = "type", rename_all = "snake_case")]
#[allow(clippy::large_enum_variant)]
enum KafkaMessage<'a> {
    Event(EventKafkaMessage),
    Attachment(AttachmentKafkaMessage),
    AttachmentChunk(AttachmentChunkKafkaMessage),
    UserReport(UserReportKafkaMessage),
    Metric {
        #[serde(skip)]
        headers: BTreeMap<String, String>,
        #[serde(flatten)]
        message: MetricKafkaMessage<'a>,
    },
    Profile(ProfileKafkaMessage),
    ReplayEvent(ReplayEventKafkaMessage<'a>),
    ReplayRecordingNotChunked(ReplayRecordingNotChunkedKafkaMessage<'a>),
    CheckIn(CheckInKafkaMessage),
    Span(SpanKafkaMessage<'a>),
    MetricsSummary(MetricsSummaryKafkaMessage<'a>),
    Cogs(CogsKafkaMessage),
}

impl Message for KafkaMessage<'_> {
    fn variant(&self) -> &'static str {
        match self {
            KafkaMessage::Event(_) => "event",
            KafkaMessage::Attachment(_) => "attachment",
            KafkaMessage::AttachmentChunk(_) => "attachment_chunk",
            KafkaMessage::UserReport(_) => "user_report",
            KafkaMessage::Metric { .. } => "metric",
            KafkaMessage::Profile(_) => "profile",
            KafkaMessage::ReplayEvent(_) => "replay_event",
            KafkaMessage::ReplayRecordingNotChunked(_) => "replay_recording_not_chunked",
            KafkaMessage::CheckIn(_) => "check_in",
            KafkaMessage::Span(_) => "span",
            KafkaMessage::MetricsSummary(_) => "metrics_summary",
            KafkaMessage::Cogs(_) => "cogs",
        }
    }

    /// Returns the partitioning key for this kafka message determining.
    fn key(&self) -> [u8; 16] {
        let mut uuid = match self {
            Self::Event(message) => message.event_id.0,
            Self::Attachment(message) => message.event_id.0,
            Self::AttachmentChunk(message) => message.event_id.0,
            Self::UserReport(message) => message.event_id.0,
            Self::ReplayEvent(message) => message.replay_id.0,

            // Monitor check-ins use the hinted UUID passed through from the Envelope.
            //
            // XXX(epurkhiser): In the future it would be better if all KafkaMessage's would
            // recieve the routing_key_hint form their envelopes.
            Self::CheckIn(message) => message.routing_key_hint.unwrap_or_else(Uuid::nil),

            // Random partitioning
            Self::Profile(_)
            | Self::ReplayRecordingNotChunked(_)
            | Self::Span(_)
            | Self::MetricsSummary(_)
            | Self::Cogs(_) => Uuid::nil(),

            // TODO(ja): Determine a partitioning key
            Self::Metric { .. } => Uuid::nil(),
        };

        if uuid.is_nil() {
            uuid = Uuid::new_v4();
        }

        *uuid.as_bytes()
    }

    fn headers(&self) -> Option<&BTreeMap<String, String>> {
        match &self {
            KafkaMessage::Metric { headers, .. } => {
                if !headers.is_empty() {
                    return Some(headers);
                }
                None
            }
            KafkaMessage::Profile(profile) => {
                if !profile.headers.is_empty() {
                    return Some(&profile.headers);
                }
                None
            }
            _ => None,
        }
    }

    /// Serializes the message into its binary format.
    fn serialize(&self) -> Result<Cow<'_, [u8]>, ClientError> {
        match self {
            KafkaMessage::Metric { message, .. } => serde_json::to_vec(message)
                .map(Cow::Owned)
                .map_err(ClientError::InvalidJson),
            KafkaMessage::ReplayEvent(message) => serde_json::to_vec(message)
                .map(Cow::Owned)
                .map_err(ClientError::InvalidJson),
            KafkaMessage::Span(message) => serde_json::to_vec(message)
                .map(Cow::Owned)
                .map_err(ClientError::InvalidJson),
            KafkaMessage::MetricsSummary(message) => serde_json::to_vec(message)
                .map(Cow::Owned)
                .map_err(ClientError::InvalidJson),

            KafkaMessage::Cogs(CogsKafkaMessage(payload)) => Ok(payload.into()),

            _ => rmp_serde::to_vec_named(&self)
                .map(Cow::Owned)
                .map_err(ClientError::InvalidMsgPack),
        }
    }
}

/// Determines if the given item is considered slow.
///
/// Slow items must be routed to the `Attachments` topic.
fn is_slow_item(item: &Item) -> bool {
    item.ty() == &ItemType::Attachment || item.ty() == &ItemType::UserReport
}

fn bool_to_str(value: bool) -> &'static str {
    if value {
        "true"
    } else {
        "false"
    }
}

#[cfg(test)]
mod tests {
    use relay_base_schema::project::ProjectKey;

    use super::*;

    /// Helper function to get the arguments for the `fn extract_kafka_messages(...)` method.
    fn arguments_extract_kafka_msgs() -> (Instant, EventId, Scoping, Vec<ChunkedAttachment>) {
        let start_time = Instant::now();
        let event_id = EventId::new();
        let scoping = Scoping {
            organization_id: 42,
            project_id: ProjectId::new(21),
            project_key: ProjectKey::parse("a94ae32be2584e0bbd7a4cbb95971fee").unwrap(),
            key_id: Some(17),
        };

        let attachment_vec = {
            let item = Item::new(ItemType::Attachment);

            vec![ChunkedAttachment {
                id: Uuid::new_v4().to_string(),
                name: UNNAMED_ATTACHMENT.to_owned(),
                content_type: item
                    .content_type()
                    .map(|content_type| content_type.as_str().to_owned()),
                attachment_type: item.attachment_type().cloned().unwrap_or_default(),
                chunks: 0,
                size: None,
                rate_limited: Some(item.rate_limited()),
            }]
        };

        (start_time, event_id, scoping, attachment_vec)
    }

    #[test]
    fn test_return_attachments_when_missing_event_item() {
        let (start_time, event_id, scoping, attachment_vec) = arguments_extract_kafka_msgs();
        let number_of_attachments = attachment_vec.len();

        let kafka_messages = StoreService::extract_kafka_messages_for_event(
            None,
            event_id,
            scoping,
            start_time,
            None,
            attachment_vec,
        );

        assert!(
            kafka_messages
                .filter(|msg| matches!(msg, KafkaMessage::Attachment(_)))
                .count()
                == number_of_attachments
        );
    }

    /// If there is an event_item, and it is of type transaction, then the attachments should not
    /// be sent together with the event but rather as standalones.
    #[test]
    fn test_send_standalone_attachments_when_transaction() {
        let (start_time, event_id, scoping, attachment_vec) = arguments_extract_kafka_msgs();
        let number_of_attachments = attachment_vec.len();

        let item = Item::new(ItemType::Transaction);
        let event_item = Some(&item);

        let kafka_messages = StoreService::extract_kafka_messages_for_event(
            event_item,
            event_id,
            scoping,
            start_time,
            None,
            attachment_vec,
        );

        let (event, standalone_attachments): (Vec<_>, Vec<_>) =
            kafka_messages.partition(|item| match item {
                KafkaMessage::Event(_) => true,
                KafkaMessage::Attachment(_) => false,
                _ => panic!("only expected events or attachment type"),
            });

        // Tests that the event does not contain any attachments.
        let event = &event[0];
        if let KafkaMessage::Event(event) = event {
            assert!(event.attachments.is_empty());
        } else {
            panic!("No event found")
        }

        // Tests that the attachment we sent to `extract_kafka_messages_for_event` is in the
        // standalone attachments.
        assert!(standalone_attachments.len() == number_of_attachments);
    }

    /// If there is an event_item, and it is not a transaction. The attachments should be kept in
    /// the event and not be returned as stand-alone attachments.
    #[test]
    fn test_store_attachment_in_event_when_not_a_transaction() {
        let (start_time, event_id, scoping, attachment_vec) = arguments_extract_kafka_msgs();
        let number_of_attachments = attachment_vec.len();

        let item = Item::new(ItemType::Event);
        let event_item = Some(&item);

        let kafka_messages = StoreService::extract_kafka_messages_for_event(
            event_item,
            event_id,
            scoping,
            start_time,
            None,
            attachment_vec,
        );

        let (event, standalone_attachments): (Vec<_>, Vec<_>) =
            kafka_messages.partition(|item| match item {
                KafkaMessage::Event(_) => true,
                KafkaMessage::Attachment(_) => false,
                _ => panic!("only expected events or attachment type"),
            });

        // Because it's not a transaction event, the attachment should be part of the event,
        // and therefore the standalone_attachments vec should be empty.
        assert!(standalone_attachments.is_empty());

        // Checks that the attachment is part of the event.
        let event = &event[0];
        if let KafkaMessage::Event(event) = event {
            assert!(event.attachments.len() == number_of_attachments);
        } else {
            panic!("No event found")
        }
    }
}<|MERGE_RESOLUTION|>--- conflicted
+++ resolved
@@ -230,25 +230,7 @@
                         item,
                     )?;
                 }
-<<<<<<< HEAD
-                ItemType::MetricBuckets => self.produce_metrics(
-                    scoping.organization_id,
-                    scoping.project_id,
-                    item,
-                    retention,
-                )?,
-=======
-                ItemType::Session | ItemType::Sessions => {
-                    self.produce_sessions(
-                        scoping.organization_id,
-                        scoping.project_id,
-                        retention,
-                        client,
-                        item,
-                    )?;
-                }
                 ItemType::MetricBuckets => self.produce_metrics(scoping, item, retention)?,
->>>>>>> bfa97f65
                 ItemType::Profile => self.produce_profile(
                     scoping.organization_id,
                     scoping.project_id,
