--- conflicted
+++ resolved
@@ -1437,151 +1437,6 @@
         Ok(EventMetricsExtracted(true))
     }
 
-<<<<<<< HEAD
-=======
-    fn normalize_event<Group: EventProcessing>(
-        &self,
-        managed_envelope: &mut TypedEnvelope<Group>,
-        event: &mut Annotated<Event>,
-        project_id: ProjectId,
-        project_info: &ProjectInfo,
-        mut event_fully_normalized: EventFullyNormalized,
-    ) -> Result<EventFullyNormalized, ProcessingError> {
-        if event.value().is_empty() {
-            // NOTE(iker): only processing relays create events from
-            // attachments, so these events won't be normalized in
-            // non-processing relays even if the config is set to run full
-            // normalization.
-            return Ok(event_fully_normalized);
-        }
-
-        let full_normalization = match self.inner.config.normalization_level() {
-            NormalizationLevel::Full => true,
-            NormalizationLevel::Default => {
-                if self.inner.config.processing_enabled() && event_fully_normalized.0 {
-                    return Ok(event_fully_normalized);
-                }
-
-                self.inner.config.processing_enabled()
-            }
-        };
-
-        let request_meta = managed_envelope.envelope().meta();
-        let client_ipaddr = request_meta.client_addr().map(IpAddr::from);
-
-        let transaction_aggregator_config = self
-            .inner
-            .config
-            .aggregator_config_for(MetricNamespace::Transactions);
-
-        let global_config = self.inner.global_config.current();
-        let ai_model_costs = global_config.ai_model_costs.as_ref().ok();
-        let ai_operation_type_map = global_config.ai_operation_type_map.as_ref().ok();
-        let http_span_allowed_hosts = global_config.options.http_span_allowed_hosts.as_slice();
-
-        let retention_days: i64 = project_info
-            .config
-            .event_retention
-            .unwrap_or(DEFAULT_EVENT_RETENTION)
-            .into();
-
-        utils::log_transaction_name_metrics(event, |event| {
-            let event_validation_config = EventValidationConfig {
-                received_at: Some(managed_envelope.received_at()),
-                max_secs_in_past: Some(retention_days * 24 * 3600),
-                max_secs_in_future: Some(self.inner.config.max_secs_in_future()),
-                transaction_timestamp_range: Some(transaction_aggregator_config.timestamp_range()),
-                is_validated: false,
-            };
-
-            let key_id = project_info
-                .get_public_key_config()
-                .and_then(|key| Some(key.numeric_id?.to_string()));
-            if full_normalization && key_id.is_none() {
-                relay_log::error!(
-                    "project state for key {} is missing key id",
-                    managed_envelope.envelope().meta().public_key()
-                );
-            }
-
-            let normalization_config = NormalizationConfig {
-                project_id: Some(project_id.value()),
-                client: request_meta.client().map(str::to_owned),
-                key_id,
-                protocol_version: Some(request_meta.version().to_string()),
-                grouping_config: project_info.config.grouping_config.clone(),
-                client_ip: client_ipaddr.as_ref(),
-                // if the setting is enabled we do not want to infer the ip address
-                infer_ip_address: !project_info
-                    .config
-                    .datascrubbing_settings
-                    .scrub_ip_addresses,
-                client_sample_rate: managed_envelope
-                    .envelope()
-                    .dsc()
-                    .and_then(|ctx| ctx.sample_rate),
-                user_agent: RawUserAgentInfo {
-                    user_agent: request_meta.user_agent(),
-                    client_hints: request_meta.client_hints(),
-                },
-                max_name_and_unit_len: Some(
-                    transaction_aggregator_config
-                        .max_name_length
-                        .saturating_sub(MeasurementsConfig::MEASUREMENT_MRI_OVERHEAD),
-                ),
-                breakdowns_config: project_info.config.breakdowns_v2.as_ref(),
-                performance_score: project_info.config.performance_score.as_ref(),
-                normalize_user_agent: Some(true),
-                transaction_name_config: TransactionNameConfig {
-                    rules: &project_info.config.tx_name_rules,
-                },
-                device_class_synthesis_config: project_info
-                    .has_feature(Feature::DeviceClassSynthesis),
-                enrich_spans: true,
-                max_tag_value_length: self
-                    .inner
-                    .config
-                    .aggregator_config_for(MetricNamespace::Spans)
-                    .max_tag_value_length,
-                is_renormalize: false,
-                remove_other: full_normalization,
-                emit_event_errors: full_normalization,
-                span_description_rules: project_info.config.span_description_rules.as_ref(),
-                geoip_lookup: Some(&self.inner.geoip_lookup),
-                ai_model_costs,
-                ai_operation_type_map,
-                enable_trimming: true,
-                measurements: Some(CombinedMeasurementsConfig::new(
-                    project_info.config().measurements.as_ref(),
-                    global_config.measurements.as_ref(),
-                )),
-                normalize_spans: true,
-                replay_id: managed_envelope
-                    .envelope()
-                    .dsc()
-                    .and_then(|ctx| ctx.replay_id),
-                span_allowed_hosts: http_span_allowed_hosts,
-                span_op_defaults: global_config.span_op_defaults.borrow(),
-                performance_issues_spans: project_info.has_feature(Feature::PerformanceIssuesSpans),
-            };
-
-            metric!(timer(RelayTimers::EventProcessingNormalization), {
-                validate_event(event, &event_validation_config)
-                    .map_err(|_| ProcessingError::InvalidTransaction)?;
-                normalize_event(event, &normalization_config);
-                if full_normalization && event::has_unprintable_fields(event) {
-                    metric!(counter(RelayCounters::EventCorrupted) += 1);
-                }
-                Result::<(), ProcessingError>::Ok(())
-            })
-        })?;
-
-        event_fully_normalized.0 |= full_normalization;
-
-        Ok(event_fully_normalized)
-    }
-
->>>>>>> ed27584b
     /// Processes the general errors, and the items which require or create the events.
     async fn process_errors(
         &self,
