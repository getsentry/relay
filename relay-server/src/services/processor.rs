use std::borrow::Cow;
use std::collections::{BTreeSet, HashMap};
use std::error::Error;
use std::fmt::{Debug, Display};
use std::future::Future;
use std::io::Write;
use std::pin::Pin;
use std::sync::{Arc, Once};
use std::time::Duration;

use anyhow::Context;
use brotli::CompressorWriter as BrotliEncoder;
use bytes::Bytes;
use chrono::{DateTime, Utc};
use flate2::write::{GzEncoder, ZlibEncoder};
use flate2::Compression;
use relay_base_schema::project::{ProjectId, ProjectKey};
use relay_cogs::{AppFeature, Cogs, FeatureWeights, ResourceId, Token};
use relay_common::time::UnixTimestamp;
use relay_config::{Config, HttpEncoding, NormalizationLevel, RelayMode};
use relay_dynamic_config::{CombinedMetricExtractionConfig, ErrorBoundary, Feature};
use relay_event_normalization::{
    normalize_event, validate_event, ClockDriftProcessor, CombinedMeasurementsConfig,
    EventValidationConfig, GeoIpLookup, MeasurementsConfig, NormalizationConfig, RawUserAgentInfo,
    TransactionNameConfig,
};
use relay_event_schema::processor::ProcessingAction;
use relay_event_schema::protocol::{
    ClientReport, Event, EventId, EventType, IpAddr, Metrics, NetworkReportError,
};
use relay_filter::FilterStatKey;
use relay_metrics::{Bucket, BucketMetadata, BucketView, BucketsView, MetricNamespace};
use relay_pii::PiiConfigError;
use relay_protocol::Annotated;
use relay_quotas::{DataCategory, RateLimits, Scoping};
use relay_sampling::evaluation::{ReservoirCounters, ReservoirEvaluator, SamplingDecision};
use relay_statsd::metric;
use relay_system::{Addr, FromMessage, NoResponse, Service};
use reqwest::header;
use smallvec::{smallvec, SmallVec};
use zstd::stream::Encoder as ZstdEncoder;

use crate::constants::DEFAULT_EVENT_RETENTION;
use crate::envelope::{self, ContentType, Envelope, EnvelopeError, Item, ItemType};
use crate::extractors::{PartialDsn, RequestMeta};
use crate::http;
use crate::metrics::{MetricOutcomes, MetricsLimiter, MinimalTrackableBucket};
use crate::metrics_extraction::transactions::types::ExtractMetricsError;
use crate::metrics_extraction::transactions::{ExtractedMetrics, TransactionExtractor};
use crate::service::ServiceError;
use crate::services::global_config::GlobalConfigHandle;
use crate::services::metrics::{Aggregator, FlushBuckets, MergeBuckets, ProjectBuckets};
use crate::services::outcome::{DiscardReason, Outcome, TrackOutcome};
use crate::services::processor::event::FiltersStatus;
use crate::services::projects::cache::ProjectCacheHandle;
use crate::services::projects::project::{ProjectInfo, ProjectState};
use crate::services::test_store::{Capture, TestStore};
use crate::services::upstream::{
    SendRequest, UpstreamRelay, UpstreamRequest, UpstreamRequestError,
};
use crate::statsd::{RelayCounters, RelayHistograms, RelayTimers};
use crate::utils::{
    self, InvalidProcessingGroupType, ManagedEnvelope, SamplingResult, ThreadPool, TypedEnvelope,
    WorkerGroup,
};
use relay_base_schema::organization::OrganizationId;
#[cfg(feature = "processing")]
use {
    crate::services::store::{Store, StoreEnvelope},
    crate::utils::{CheckLimits, Enforcement, EnvelopeLimiter, ItemAction},
    itertools::Itertools,
    relay_cardinality::{
        CardinalityLimit, CardinalityLimiter, CardinalityLimitsSplit, RedisSetLimiter,
        RedisSetLimiterOptions,
    },
    relay_dynamic_config::{CardinalityLimiterMode, GlobalConfig, MetricExtractionGroups},
    relay_quotas::{Quota, RateLimitingError, RedisRateLimiter},
    relay_redis::{RedisPool, RedisPools},
    std::iter::Chain,
    std::slice::Iter,
    std::time::Instant,
    symbolic_unreal::{Unreal4Error, Unreal4ErrorKind},
};

mod attachment;
mod dynamic_sampling;
mod event;
mod metrics;
mod profile;
mod profile_chunk;
mod replay;
mod report;
mod session;
mod span;
pub use span::extract_transaction_span;

#[cfg(feature = "processing")]
mod unreal;

/// Creates the block only if used with `processing` feature.
///
/// Provided code block will be executed only if the provided config has `processing_enabled` set.
macro_rules! if_processing {
    ($config:expr, $if_true:block) => {
        #[cfg(feature = "processing")] {
            if $config.processing_enabled() $if_true
        }
    };
    ($config:expr, $if_true:block else $if_false:block) => {
        {
            #[cfg(feature = "processing")] {
                if $config.processing_enabled() $if_true else $if_false
            }
            #[cfg(not(feature = "processing"))] {
                $if_false
            }
        }
    };
}

/// The minimum clock drift for correction to apply.
const MINIMUM_CLOCK_DRIFT: Duration = Duration::from_secs(55 * 60);

#[derive(Debug)]
pub struct GroupTypeError;

impl Display for GroupTypeError {
    fn fmt(&self, f: &mut std::fmt::Formatter<'_>) -> std::fmt::Result {
        f.write_str("failed to convert processing group into corresponding type")
    }
}

impl std::error::Error for GroupTypeError {}

macro_rules! processing_group {
    ($ty:ident, $variant:ident) => {
        #[derive(Clone, Copy, Debug)]
        pub struct $ty;

        impl From<$ty> for ProcessingGroup {
            fn from(_: $ty) -> Self {
                ProcessingGroup::$variant
            }
        }

        impl TryFrom<ProcessingGroup> for $ty {
            type Error = GroupTypeError;

            fn try_from(value: ProcessingGroup) -> Result<Self, Self::Error> {
                if matches!(value, ProcessingGroup::$variant) {
                    return Ok($ty);
                }
                return Err(GroupTypeError);
            }
        }
    };
}

/// A marker trait.
///
/// Should be used only with groups which are responsible for processing envelopes with events.
pub trait EventProcessing {}

/// A trait for processing groups that can be dynamically sampled.
pub trait Sampling {
    /// Whether dynamic sampling should run under the given project's conditions.
    fn supports_sampling(project_info: &ProjectInfo) -> bool;

    /// Whether reservoir sampling applies to this processing group (a.k.a. data type).
    fn supports_reservoir_sampling() -> bool;
}

processing_group!(TransactionGroup, Transaction);
impl EventProcessing for TransactionGroup {}

impl Sampling for TransactionGroup {
    fn supports_sampling(project_info: &ProjectInfo) -> bool {
        // For transactions, we require transaction metrics to be enabled before sampling.
        matches!(&project_info.config.transaction_metrics, Some(ErrorBoundary::Ok(c)) if c.is_enabled())
    }

    fn supports_reservoir_sampling() -> bool {
        true
    }
}

processing_group!(ErrorGroup, Error);
impl EventProcessing for ErrorGroup {}

processing_group!(SessionGroup, Session);
processing_group!(StandaloneGroup, Standalone);
processing_group!(ClientReportGroup, ClientReport);
processing_group!(ReplayGroup, Replay);
processing_group!(CheckInGroup, CheckIn);
processing_group!(SpanGroup, Span);

impl Sampling for SpanGroup {
    fn supports_sampling(project_info: &ProjectInfo) -> bool {
        // If no metrics could be extracted, do not sample anything.
        matches!(&project_info.config().metric_extraction, ErrorBoundary::Ok(c) if c.is_supported())
    }

    fn supports_reservoir_sampling() -> bool {
        false
    }
}

processing_group!(ProfileChunkGroup, ProfileChunk);
processing_group!(MetricsGroup, Metrics);
processing_group!(ForwardUnknownGroup, ForwardUnknown);
processing_group!(Ungrouped, Ungrouped);

/// Processed group type marker.
///
/// Marks the envelopes which passed through the processing pipeline.
#[derive(Clone, Copy, Debug)]
pub struct Processed;

/// Describes the groups of the processable items.
#[derive(Clone, Copy, Debug)]
pub enum ProcessingGroup {
    /// All the transaction related items.
    ///
    /// Includes transactions, related attachments, profiles.
    Transaction,
    /// All the items which require (have or create) events.
    ///
    /// This includes: errors, NEL, security reports, user reports, some of the
    /// attachments.
    Error,
    /// Session events.
    Session,
    /// Standalone items which can be sent alone without any event attached to it in the current
    /// envelope e.g. some attachments, user reports.
    Standalone,
    /// Outcomes.
    ClientReport,
    /// Replays and ReplayRecordings.
    Replay,
    /// Crons.
    CheckIn,
    /// Spans.
    Span,
    /// Metrics.
    Metrics,
    /// ProfileChunk.
    ProfileChunk,
    /// Unknown item types will be forwarded upstream (to processing Relay), where we will
    /// decide what to do with them.
    ForwardUnknown,
    /// All the items in the envelope that could not be grouped.
    Ungrouped,
}

impl ProcessingGroup {
    /// Splits provided envelope into list of tuples of groups with associated envelopes.
    pub fn split_envelope(mut envelope: Envelope) -> SmallVec<[(Self, Box<Envelope>); 3]> {
        let headers = envelope.headers().clone();
        let mut grouped_envelopes = smallvec![];

        // Each NEL item *must* have a dedicated envelope.
        let nel_envelopes = envelope
            .take_items_by(|item| matches!(item.ty(), &ItemType::Nel))
            .into_iter()
            .map(|item| {
                let headers = headers.clone();
                let items: SmallVec<[Item; 3]> = smallvec![item.clone()];
                let mut envelope = Envelope::from_parts(headers, items);
                envelope.set_event_id(EventId::new());
                (ProcessingGroup::Error, envelope)
            });
        grouped_envelopes.extend(nel_envelopes);

        // Extract replays.
        let replay_items = envelope.take_items_by(|item| {
            matches!(
                item.ty(),
                &ItemType::ReplayEvent | &ItemType::ReplayRecording | &ItemType::ReplayVideo
            )
        });
        if !replay_items.is_empty() {
            grouped_envelopes.push((
                ProcessingGroup::Replay,
                Envelope::from_parts(headers.clone(), replay_items),
            ))
        }

        // Keep all the sessions together in one envelope.
        let session_items = envelope
            .take_items_by(|item| matches!(item.ty(), &ItemType::Session | &ItemType::Sessions));
        if !session_items.is_empty() {
            grouped_envelopes.push((
                ProcessingGroup::Session,
                Envelope::from_parts(headers.clone(), session_items),
            ))
        }

        // Extract spans.
        let span_items = envelope.take_items_by(|item| {
            matches!(
                item.ty(),
                &ItemType::Span | &ItemType::OtelSpan | &ItemType::OtelTracesData
            )
        });
        if !span_items.is_empty() {
            grouped_envelopes.push((
                ProcessingGroup::Span,
                Envelope::from_parts(headers.clone(), span_items),
            ))
        }

        // Exract all metric items.
        //
        // Note: Should only be relevant in proxy mode. In other modes we send metrics through
        // a separate pipeline.
        let metric_items = envelope.take_items_by(|i| i.ty().is_metrics());
        if !metric_items.is_empty() {
            grouped_envelopes.push((
                ProcessingGroup::Metrics,
                Envelope::from_parts(headers.clone(), metric_items),
            ))
        }

        // Extract profile chunks.
        let profile_chunk_items =
            envelope.take_items_by(|item| matches!(item.ty(), &ItemType::ProfileChunk));
        if !profile_chunk_items.is_empty() {
            grouped_envelopes.push((
                ProcessingGroup::ProfileChunk,
                Envelope::from_parts(headers.clone(), profile_chunk_items),
            ))
        }

        // Extract all standalone items.
        //
        // Note: only if there are no items in the envelope which can create events, otherwise they
        // will be in the same envelope with all require event items.
        if !envelope.items().any(Item::creates_event) {
            let standalone_items = envelope.take_items_by(Item::requires_event);
            if !standalone_items.is_empty() {
                grouped_envelopes.push((
                    ProcessingGroup::Standalone,
                    Envelope::from_parts(headers.clone(), standalone_items),
                ))
            }
        };

        // Make sure we create separate envelopes for each `RawSecurity` report.
        let security_reports_items = envelope
            .take_items_by(|i| matches!(i.ty(), &ItemType::RawSecurity))
            .into_iter()
            .map(|item| {
                let headers = headers.clone();
                let items: SmallVec<[Item; 3]> = smallvec![item.clone()];
                let mut envelope = Envelope::from_parts(headers, items);
                envelope.set_event_id(EventId::new());
                (ProcessingGroup::Error, envelope)
            });
        grouped_envelopes.extend(security_reports_items);

        // Extract all the items which require an event into separate envelope.
        let require_event_items = envelope.take_items_by(Item::requires_event);
        if !require_event_items.is_empty() {
            let group = if require_event_items
                .iter()
                .any(|item| matches!(item.ty(), &ItemType::Transaction | &ItemType::Profile))
            {
                ProcessingGroup::Transaction
            } else {
                ProcessingGroup::Error
            };

            grouped_envelopes.push((
                group,
                Envelope::from_parts(headers.clone(), require_event_items),
            ))
        }

        // Get the rest of the envelopes, one per item.
        let envelopes = envelope.items_mut().map(|item| {
            let headers = headers.clone();
            let items: SmallVec<[Item; 3]> = smallvec![item.clone()];
            let envelope = Envelope::from_parts(headers, items);
            let item_type = item.ty();
            let group = if matches!(item_type, &ItemType::CheckIn) {
                ProcessingGroup::CheckIn
            } else if matches!(item.ty(), &ItemType::ClientReport) {
                ProcessingGroup::ClientReport
            } else if matches!(item_type, &ItemType::Unknown(_)) {
                ProcessingGroup::ForwardUnknown
            } else {
                // Cannot group this item type.
                ProcessingGroup::Ungrouped
            };

            (group, envelope)
        });
        grouped_envelopes.extend(envelopes);

        grouped_envelopes
    }

    /// Returns the name of the group.
    pub fn variant(&self) -> &'static str {
        match self {
            ProcessingGroup::Transaction => "transaction",
            ProcessingGroup::Error => "error",
            ProcessingGroup::Session => "session",
            ProcessingGroup::Standalone => "standalone",
            ProcessingGroup::ClientReport => "client_report",
            ProcessingGroup::Replay => "replay",
            ProcessingGroup::CheckIn => "check_in",
            ProcessingGroup::Span => "span",
            ProcessingGroup::Metrics => "metrics",
            ProcessingGroup::ProfileChunk => "profile_chunk",
            ProcessingGroup::ForwardUnknown => "forward_unknown",
            ProcessingGroup::Ungrouped => "ungrouped",
        }
    }
}

impl From<ProcessingGroup> for AppFeature {
    fn from(value: ProcessingGroup) -> Self {
        match value {
            ProcessingGroup::Transaction => AppFeature::Transactions,
            ProcessingGroup::Error => AppFeature::Errors,
            ProcessingGroup::Session => AppFeature::Sessions,
            ProcessingGroup::Standalone => AppFeature::UnattributedEnvelope,
            ProcessingGroup::ClientReport => AppFeature::ClientReports,
            ProcessingGroup::Replay => AppFeature::Replays,
            ProcessingGroup::CheckIn => AppFeature::CheckIns,
            ProcessingGroup::Span => AppFeature::Spans,
            ProcessingGroup::Metrics => AppFeature::UnattributedMetrics,
            ProcessingGroup::ProfileChunk => AppFeature::Profiles,
            ProcessingGroup::ForwardUnknown => AppFeature::UnattributedEnvelope,
            ProcessingGroup::Ungrouped => AppFeature::UnattributedEnvelope,
        }
    }
}

/// An error returned when handling [`ProcessEnvelope`].
#[derive(Debug, thiserror::Error)]
pub enum ProcessingError {
    #[error("invalid json in event")]
    InvalidJson(#[source] serde_json::Error),

    #[error("invalid message pack event payload")]
    InvalidMsgpack(#[from] rmp_serde::decode::Error),

    #[cfg(feature = "processing")]
    #[error("invalid unreal crash report")]
    InvalidUnrealReport(#[source] Unreal4Error),

    #[error("event payload too large")]
    PayloadTooLarge,

    #[error("invalid transaction event")]
    InvalidTransaction,

    #[error("envelope processor failed")]
    ProcessingFailed(#[from] ProcessingAction),

    #[error("duplicate {0} in event")]
    DuplicateItem(ItemType),

    #[error("failed to extract event payload")]
    NoEventPayload,

    #[error("missing project id in DSN")]
    MissingProjectId,

    #[error("invalid security report type: {0:?}")]
    InvalidSecurityType(Bytes),

    #[error("unsupported security report type")]
    UnsupportedSecurityType,

    #[error("invalid security report")]
    InvalidSecurityReport(#[source] serde_json::Error),

    #[error("invalid nel report")]
    InvalidNelReport(#[source] NetworkReportError),

    #[error("event filtered with reason: {0:?}")]
    EventFiltered(FilterStatKey),

    #[error("missing or invalid required event timestamp")]
    InvalidTimestamp,

    #[error("could not serialize event payload")]
    SerializeFailed(#[source] serde_json::Error),

    #[cfg(feature = "processing")]
    #[error("failed to apply quotas")]
    QuotasFailed(#[from] RateLimitingError),

    #[error("invalid pii config")]
    PiiConfigError(PiiConfigError),

    #[error("invalid processing group type")]
    InvalidProcessingGroup(#[from] InvalidProcessingGroupType),

    #[error("invalid replay")]
    InvalidReplay(DiscardReason),

    #[error("replay filtered with reason: {0:?}")]
    ReplayFiltered(FilterStatKey),
}

impl ProcessingError {
    fn to_outcome(&self) -> Option<Outcome> {
        match self {
            // General outcomes for invalid events
            Self::PayloadTooLarge => Some(Outcome::Invalid(DiscardReason::TooLarge)),
            Self::InvalidJson(_) => Some(Outcome::Invalid(DiscardReason::InvalidJson)),
            Self::InvalidMsgpack(_) => Some(Outcome::Invalid(DiscardReason::InvalidMsgpack)),
            Self::InvalidSecurityType(_) => {
                Some(Outcome::Invalid(DiscardReason::SecurityReportType))
            }
            Self::InvalidSecurityReport(_) => Some(Outcome::Invalid(DiscardReason::SecurityReport)),
            Self::UnsupportedSecurityType => Some(Outcome::Filtered(FilterStatKey::InvalidCsp)),
            Self::InvalidNelReport(_) => Some(Outcome::Invalid(DiscardReason::InvalidJson)),
            Self::InvalidTransaction => Some(Outcome::Invalid(DiscardReason::InvalidTransaction)),
            Self::InvalidTimestamp => Some(Outcome::Invalid(DiscardReason::Timestamp)),
            Self::DuplicateItem(_) => Some(Outcome::Invalid(DiscardReason::DuplicateItem)),
            Self::NoEventPayload => Some(Outcome::Invalid(DiscardReason::NoEventPayload)),

            // Processing-only outcomes (Sentry-internal Relays)
            #[cfg(feature = "processing")]
            Self::InvalidUnrealReport(ref err)
                if err.kind() == Unreal4ErrorKind::BadCompression =>
            {
                Some(Outcome::Invalid(DiscardReason::InvalidCompression))
            }
            #[cfg(feature = "processing")]
            Self::InvalidUnrealReport(_) => Some(Outcome::Invalid(DiscardReason::ProcessUnreal)),

            // Internal errors
            Self::SerializeFailed(_) | Self::ProcessingFailed(_) => {
                Some(Outcome::Invalid(DiscardReason::Internal))
            }
            #[cfg(feature = "processing")]
            Self::QuotasFailed(_) => Some(Outcome::Invalid(DiscardReason::Internal)),
            Self::PiiConfigError(_) => Some(Outcome::Invalid(DiscardReason::ProjectStatePii)),

            // These outcomes are emitted at the source.
            Self::MissingProjectId => None,
            Self::EventFiltered(_) => None,
            Self::InvalidProcessingGroup(_) => None,

            Self::InvalidReplay(reason) => Some(Outcome::Invalid(*reason)),
            Self::ReplayFiltered(key) => Some(Outcome::Filtered(key.clone())),
        }
    }

    fn is_unexpected(&self) -> bool {
        self.to_outcome()
            .map_or(false, |outcome| outcome.is_unexpected())
    }
}

#[cfg(feature = "processing")]
impl From<Unreal4Error> for ProcessingError {
    fn from(err: Unreal4Error) -> Self {
        match err.kind() {
            Unreal4ErrorKind::TooLarge => Self::PayloadTooLarge,
            _ => ProcessingError::InvalidUnrealReport(err),
        }
    }
}

impl From<ExtractMetricsError> for ProcessingError {
    fn from(error: ExtractMetricsError) -> Self {
        match error {
            ExtractMetricsError::MissingTimestamp | ExtractMetricsError::InvalidTimestamp => {
                Self::InvalidTimestamp
            }
        }
    }
}

type ExtractedEvent = (Annotated<Event>, usize);

/// A container for extracted metrics during processing.
///
/// The container enforces that the extracted metrics are correctly tagged
/// with the dynamic sampling decision.
#[derive(Debug)]
pub struct ProcessingExtractedMetrics {
    metrics: ExtractedMetrics,
}

impl ProcessingExtractedMetrics {
    pub fn new() -> Self {
        Self {
            metrics: ExtractedMetrics::default(),
        }
    }

    /// Extends the contained metrics with [`ExtractedMetrics`].
    pub fn extend(
        &mut self,
        extracted: ExtractedMetrics,
        sampling_decision: Option<SamplingDecision>,
    ) {
        self.extend_project_metrics(extracted.project_metrics, sampling_decision);
        self.extend_sampling_metrics(extracted.sampling_metrics, sampling_decision);
    }

    /// Extends the contained project metrics.
    pub fn extend_project_metrics<I>(
        &mut self,
        buckets: I,
        sampling_decision: Option<SamplingDecision>,
    ) where
        I: IntoIterator<Item = Bucket>,
    {
        self.metrics
            .project_metrics
            .extend(buckets.into_iter().map(|mut bucket| {
                bucket.metadata.extracted_from_indexed =
                    sampling_decision == Some(SamplingDecision::Keep);
                bucket
            }));
    }

    /// Extends the contained sampling metrics.
    pub fn extend_sampling_metrics<I>(
        &mut self,
        buckets: I,
        sampling_decision: Option<SamplingDecision>,
    ) where
        I: IntoIterator<Item = Bucket>,
    {
        self.metrics
            .sampling_metrics
            .extend(buckets.into_iter().map(|mut bucket| {
                bucket.metadata.extracted_from_indexed =
                    sampling_decision == Some(SamplingDecision::Keep);
                bucket
            }));
    }

    /// Applies rate limits to the contained metrics.
    ///
    /// This is used to apply rate limits which have been enforced on sampled items of an envelope
    /// to also consistently apply to the metrics extracted from these items.
    #[cfg(feature = "processing")]
    fn apply_enforcement(&mut self, enforcement: &Enforcement, enforced_consistently: bool) {
        // Metric namespaces which need to be dropped.
        let mut drop_namespaces: SmallVec<[_; 2]> = smallvec![];
        // Metrics belonging to this metric namespace need to have the `extracted_from_indexed`
        // flag reset to `false`.
        let mut reset_extracted_from_indexed: SmallVec<[_; 2]> = smallvec![];

        for (namespace, limit, indexed) in [
            (
                MetricNamespace::Transactions,
                &enforcement.event,
                &enforcement.event_indexed,
            ),
            (
                MetricNamespace::Spans,
                &enforcement.spans,
                &enforcement.spans_indexed,
            ),
        ] {
            if limit.is_active() {
                drop_namespaces.push(namespace);
            } else if indexed.is_active() && !enforced_consistently {
                // If the enforcment was not computed by consistently checking the limits,
                // the quota for the metrics has not yet been incremented.
                // In this case we have a dropped indexed payload but a metric which still needs to
                // be accounted for, make sure the metric will still be rate limited.
                reset_extracted_from_indexed.push(namespace);
            }
        }

        if !drop_namespaces.is_empty() || !reset_extracted_from_indexed.is_empty() {
            self.retain_mut(|bucket| {
                let Some(namespace) = bucket.name.try_namespace() else {
                    return true;
                };

                if drop_namespaces.contains(&namespace) {
                    return false;
                }

                if reset_extracted_from_indexed.contains(&namespace) {
                    bucket.metadata.extracted_from_indexed = false;
                }

                true
            });
        }
    }

    #[cfg(feature = "processing")]
    fn retain_mut(&mut self, mut f: impl FnMut(&mut Bucket) -> bool) {
        self.metrics.project_metrics.retain_mut(&mut f);
        self.metrics.sampling_metrics.retain_mut(&mut f);
    }
}

fn send_metrics(metrics: ExtractedMetrics, envelope: &Envelope, aggregator: &Addr<Aggregator>) {
    let project_key = envelope.meta().public_key();

    let ExtractedMetrics {
        project_metrics,
        sampling_metrics,
    } = metrics;

    if !project_metrics.is_empty() {
        aggregator.send(MergeBuckets {
            project_key,
            buckets: project_metrics,
        });
    }

    if !sampling_metrics.is_empty() {
        // If no sampling project state is available, we associate the sampling
        // metrics with the current project.
        //
        // project_without_tracing         -> metrics goes to self
        // dependent_project_with_tracing  -> metrics goes to root
        // root_project_with_tracing       -> metrics goes to root == self
        let sampling_project_key = envelope.sampling_key().unwrap_or(project_key);
        aggregator.send(MergeBuckets {
            project_key: sampling_project_key,
            buckets: sampling_metrics,
        });
    }
}

/// A state container for envelope processing.
#[derive(Debug)]
struct ProcessEnvelopeState<Group> {
    /// The extracted event payload.
    ///
    /// For Envelopes without event payloads, this contains `Annotated::empty`. If a single item has
    /// `creates_event`, the event is required and the pipeline errors if no payload can be
    /// extracted.
    event: Annotated<Event>,

    /// Partial metrics of the Event during construction.
    ///
    /// The pipeline stages can add to this metrics objects. In `finalize_event`, the metrics are
    /// persisted into the Event. All modifications afterwards will have no effect.
    metrics: Metrics,

    /// Metrics extracted from items in the envelope.
    ///
    /// Relay can extract metrics for sessions and transactions, which is controlled by
    /// configuration objects in the project config.
    extracted_metrics: ProcessingExtractedMetrics,

<<<<<<< HEAD
=======
    /// Currently active cached rate limits of the project this envelope belongs to.
    #[cfg_attr(not(feature = "processing"), expect(dead_code))]
    rate_limits: Arc<RateLimits>,

>>>>>>> 2fcf51a8
    /// The managed envelope before processing.
    managed_envelope: TypedEnvelope<Group>,
}

impl<Group> ProcessEnvelopeState<Group> {
    /// Returns a reference to the contained [`Envelope`].
    fn envelope(&self) -> &Envelope {
        self.managed_envelope.envelope()
    }

    /// Returns a mutable reference to the contained [`Envelope`].
    fn envelope_mut(&mut self) -> &mut Envelope {
        self.managed_envelope.envelope_mut()
    }

    /// Returns true if there is an event in the processing state.
    ///
    /// The event was previously removed from the Envelope. This returns false if there was an
    /// invalid event item.
    fn has_event(&self) -> bool {
        self.event.value().is_some()
    }

    /// Returns the event type if there is an event.
    ///
    /// If the event does not have a type, `Some(EventType::Default)` is assumed. If, in contrast, there
    /// is no event, `None` is returned.
    fn event_type(&self) -> Option<EventType> {
        self.event
            .value()
            .map(|event| event.ty.value().copied().unwrap_or_default())
    }

    /// Returns the data category if there is an event.
    ///
    /// The data category is computed from the event type. Both `Default` and `Error` events map to
    /// the `Error` data category. If there is no Event, `None` is returned.
    fn event_category(&self) -> Option<DataCategory> {
        self.event_type().map(DataCategory::from)
    }

    /// Removes the event payload from this processing state.
    fn remove_event(&mut self) {
        self.event = Annotated::empty();
    }
}

/// Function for on-off switches that filter specific item types (profiles, spans)
/// based on a feature flag.
///
/// If the project config did not come from the upstream, we keep the items.
<<<<<<< HEAD
fn should_filter(config: &Config, feature: Feature, project_info: &ProjectInfo) -> bool {
    match config.relay_mode() {
        RelayMode::Proxy | RelayMode::Static | RelayMode::Capture => false,
        RelayMode::Managed => !project_info.has_feature(feature),
    }
}

/// New type representing the normalization state of the event.
#[derive(Copy, Clone)]
struct EventFullyNormalized(bool);

impl EventFullyNormalized {
    /// Returns `true` if the event is fully normalized, `false` otherwise.
    pub fn new(envelope: &Envelope) -> Self {
        let event_fully_normalized = envelope.meta().is_from_internal_relay()
            && envelope
                .items()
                .any(|item| item.creates_event() && item.fully_normalized());

        Self(event_fully_normalized)
    }
}

=======
fn should_filter(config: &Config, project_info: &ProjectInfo, feature: Feature) -> bool {
    match config.relay_mode() {
        RelayMode::Proxy | RelayMode::Static | RelayMode::Capture => false,
        RelayMode::Managed => !project_info.has_feature(feature),
    }
}

/// New type representing the normalization state of the event.
#[derive(Copy, Clone)]
struct EventFullyNormalized(bool);

impl EventFullyNormalized {
    /// Returns `true` if the event is fully normalized, `false` otherwise.
    pub fn new(envelope: &Envelope) -> Self {
        let event_fully_normalized = envelope.meta().is_from_internal_relay()
            && envelope
                .items()
                .any(|item| item.creates_event() && item.fully_normalized());

        Self(event_fully_normalized)
    }
}

>>>>>>> 2fcf51a8
/// New type representing whether metrics were extracted from transactions/spans.
#[derive(Copy, Clone)]
struct EventMetricsExtracted(bool);

/// New type representing whether spans were extracted.
#[derive(Copy, Clone)]
struct SpansExtracted(bool);

/// The view out of the [`ProcessEnvelopeState`] after processing.
#[derive(Debug)]
struct ProcessingStateResult {
    managed_envelope: TypedEnvelope<Processed>,
    extracted_metrics: ExtractedMetrics,
}

/// Response of the [`ProcessEnvelope`] message.
#[cfg_attr(not(feature = "processing"), allow(dead_code))]
pub struct ProcessEnvelopeResponse {
    /// The processed envelope.
    ///
    /// This is `Some` if the envelope passed inbound filtering and rate limiting. Invalid items are
    /// removed from the envelope. Otherwise, if the envelope is empty or the entire envelope needs
    /// to be dropped, this is `None`.
    pub envelope: Option<TypedEnvelope<Processed>>,
}

/// Applies processing to all contents of the given envelope.
///
/// Depending on the contents of the envelope and Relay's mode, this includes:
///
///  - Basic normalization and validation for all item types.
///  - Clock drift correction if the required `sent_at` header is present.
///  - Expansion of certain item types (e.g. unreal).
///  - Store normalization for event payloads in processing mode.
///  - Rate limiters and inbound filters on events in processing mode.
#[derive(Debug)]
pub struct ProcessEnvelope {
    /// Envelope to process.
    pub envelope: ManagedEnvelope,
    /// The project info.
    pub project_info: Arc<ProjectInfo>,
    /// Currently active cached rate limits for this project.
    pub rate_limits: Arc<RateLimits>,
    /// Root sampling project info.
    pub sampling_project_info: Option<Arc<ProjectInfo>>,
    /// Sampling reservoir counters.
    pub reservoir_counters: ReservoirCounters,
}

/// Parses a list of metrics or metric buckets and pushes them to the project's aggregator.
///
/// This parses and validates the metrics:
///  - For [`Metrics`](ItemType::Statsd), each metric is parsed separately, and invalid metrics are
///    ignored independently.
///  - For [`MetricBuckets`](ItemType::MetricBuckets), the entire list of buckets is parsed and
///    dropped together on parsing failure.
///  - Other envelope items will be ignored with an error message.
///
/// Additionally, processing applies clock drift correction using the system clock of this Relay, if
/// the Envelope specifies the [`sent_at`](Envelope::sent_at) header.
#[derive(Debug)]
pub struct ProcessMetrics {
    /// A list of metric items.
    pub data: MetricData,
    /// The target project.
    pub project_key: ProjectKey,
    /// Whether to keep or reset the metric metadata.
    pub source: BucketSource,
    /// The wall clock time at which the request was received.
    pub received_at: DateTime<Utc>,
    /// The value of the Envelope's [`sent_at`](Envelope::sent_at) header for clock drift
    /// correction.
    pub sent_at: Option<DateTime<Utc>>,
}

/// Raw unparsed metric data.
#[derive(Debug)]
pub enum MetricData {
    /// Raw data, unparsed envelope items.
    Raw(Vec<Item>),
    /// Already parsed buckets but unprocessed.
    Parsed(Vec<Bucket>),
}

impl MetricData {
    /// Consumes the metric data and parses the contained buckets.
    ///
    /// If the contained data is already parsed the buckets are returned unchanged.
    /// Raw buckets are parsed and created with the passed `timestamp`.
    fn into_buckets(self, timestamp: UnixTimestamp) -> Vec<Bucket> {
        let items = match self {
            Self::Parsed(buckets) => return buckets,
            Self::Raw(items) => items,
        };

        let mut buckets = Vec::new();
        for item in items {
            let payload = item.payload();
            if item.ty() == &ItemType::Statsd {
                for bucket_result in Bucket::parse_all(&payload, timestamp) {
                    match bucket_result {
                        Ok(bucket) => buckets.push(bucket),
                        Err(error) => relay_log::debug!(
                            error = &error as &dyn Error,
                            "failed to parse metric bucket from statsd format",
                        ),
                    }
                }
            } else if item.ty() == &ItemType::MetricBuckets {
                match serde_json::from_slice::<Vec<Bucket>>(&payload) {
                    Ok(parsed_buckets) => {
                        // Re-use the allocation of `b` if possible.
                        if buckets.is_empty() {
                            buckets = parsed_buckets;
                        } else {
                            buckets.extend(parsed_buckets);
                        }
                    }
                    Err(error) => {
                        relay_log::debug!(
                            error = &error as &dyn Error,
                            "failed to parse metric bucket",
                        );
                        metric!(counter(RelayCounters::MetricBucketsParsingFailed) += 1);
                    }
                }
            } else {
                relay_log::error!(
                    "invalid item of type {} passed to ProcessMetrics",
                    item.ty()
                );
            }
        }
        buckets
    }
}

#[derive(Debug)]
pub struct ProcessBatchedMetrics {
    /// Metrics payload in JSON format.
    pub payload: Bytes,
    /// Whether to keep or reset the metric metadata.
    pub source: BucketSource,
    /// The wall clock time at which the request was received.
    pub received_at: DateTime<Utc>,
    /// The wall clock time at which the request was received.
    pub sent_at: Option<DateTime<Utc>>,
}

/// Source information where a metric bucket originates from.
#[derive(Clone, Copy, Debug, PartialEq, Eq, PartialOrd, Ord)]
pub enum BucketSource {
    /// The metric bucket originated from an internal Relay use case.
    ///
    /// The metric bucket originates either from within the same Relay
    /// or was accepted coming from another Relay which is registered as
    /// an internal Relay via Relay's configuration.
    Internal,
    /// The bucket source originated from an untrusted source.
    ///
    /// Managed Relays sending extracted metrics are considered external,
    /// it's a project use case but it comes from an untrusted source.
    External,
}

impl BucketSource {
    /// Infers the bucket source from [`RequestMeta::is_from_internal_relay`].
    pub fn from_meta(meta: &RequestMeta) -> Self {
        match meta.is_from_internal_relay() {
            true => Self::Internal,
            false => Self::External,
        }
    }
}

/// Sends an envelope to the upstream or Kafka.
#[derive(Debug)]
pub struct SubmitEnvelope {
    pub envelope: TypedEnvelope<Processed>,
}

/// Sends a client report to the upstream.
#[derive(Debug)]
pub struct SubmitClientReports {
    /// The client report to be sent.
    pub client_reports: Vec<ClientReport>,
    /// Scoping information for the client report.
    pub scoping: Scoping,
}

/// CPU-intensive processing tasks for envelopes.
#[derive(Debug)]
pub enum EnvelopeProcessor {
    ProcessEnvelope(Box<ProcessEnvelope>),
    ProcessProjectMetrics(Box<ProcessMetrics>),
    ProcessBatchedMetrics(Box<ProcessBatchedMetrics>),
    FlushBuckets(Box<FlushBuckets>),
    SubmitEnvelope(Box<SubmitEnvelope>),
    SubmitClientReports(Box<SubmitClientReports>),
}

impl EnvelopeProcessor {
    /// Returns the name of the message variant.
    pub fn variant(&self) -> &'static str {
        match self {
            EnvelopeProcessor::ProcessEnvelope(_) => "ProcessEnvelope",
            EnvelopeProcessor::ProcessProjectMetrics(_) => "ProcessProjectMetrics",
            EnvelopeProcessor::ProcessBatchedMetrics(_) => "ProcessBatchedMetrics",
            EnvelopeProcessor::FlushBuckets(_) => "FlushBuckets",
            EnvelopeProcessor::SubmitEnvelope(_) => "SubmitEnvelope",
            EnvelopeProcessor::SubmitClientReports(_) => "SubmitClientReports",
        }
    }
}

impl relay_system::Interface for EnvelopeProcessor {}

impl FromMessage<ProcessEnvelope> for EnvelopeProcessor {
    type Response = relay_system::NoResponse;

    fn from_message(message: ProcessEnvelope, _sender: ()) -> Self {
        Self::ProcessEnvelope(Box::new(message))
    }
}

impl FromMessage<ProcessMetrics> for EnvelopeProcessor {
    type Response = NoResponse;

    fn from_message(message: ProcessMetrics, _: ()) -> Self {
        Self::ProcessProjectMetrics(Box::new(message))
    }
}

impl FromMessage<ProcessBatchedMetrics> for EnvelopeProcessor {
    type Response = NoResponse;

    fn from_message(message: ProcessBatchedMetrics, _: ()) -> Self {
        Self::ProcessBatchedMetrics(Box::new(message))
    }
}

impl FromMessage<FlushBuckets> for EnvelopeProcessor {
    type Response = NoResponse;

    fn from_message(message: FlushBuckets, _: ()) -> Self {
        Self::FlushBuckets(Box::new(message))
    }
}

impl FromMessage<SubmitEnvelope> for EnvelopeProcessor {
    type Response = NoResponse;

    fn from_message(message: SubmitEnvelope, _: ()) -> Self {
        Self::SubmitEnvelope(Box::new(message))
    }
}

impl FromMessage<SubmitClientReports> for EnvelopeProcessor {
    type Response = NoResponse;

    fn from_message(message: SubmitClientReports, _: ()) -> Self {
        Self::SubmitClientReports(Box::new(message))
    }
}

/// Service implementing the [`EnvelopeProcessor`] interface.
///
/// This service handles messages in a worker pool with configurable concurrency.
#[derive(Clone)]
pub struct EnvelopeProcessorService {
    inner: Arc<InnerProcessor>,
}

/// Contains the addresses of services that the processor publishes to.
pub struct Addrs {
    pub outcome_aggregator: Addr<TrackOutcome>,
    pub upstream_relay: Addr<UpstreamRelay>,
    pub test_store: Addr<TestStore>,
    #[cfg(feature = "processing")]
    pub store_forwarder: Option<Addr<Store>>,
    pub aggregator: Addr<Aggregator>,
}

impl Default for Addrs {
    fn default() -> Self {
        Addrs {
            outcome_aggregator: Addr::dummy(),
            upstream_relay: Addr::dummy(),
            test_store: Addr::dummy(),
            #[cfg(feature = "processing")]
            store_forwarder: None,
            aggregator: Addr::dummy(),
        }
    }
}

struct InnerProcessor {
    workers: WorkerGroup,
    config: Arc<Config>,
    global_config: GlobalConfigHandle,
    project_cache: ProjectCacheHandle,
    cogs: Cogs,
    #[cfg(feature = "processing")]
    quotas_pool: Option<RedisPool>,
    addrs: Addrs,
    #[cfg(feature = "processing")]
    rate_limiter: Option<RedisRateLimiter>,
    geoip_lookup: Option<GeoIpLookup>,
    #[cfg(feature = "processing")]
    cardinality_limiter: Option<CardinalityLimiter>,
    metric_outcomes: MetricOutcomes,
}

impl EnvelopeProcessorService {
    /// Creates a multi-threaded envelope processor.
    #[cfg_attr(feature = "processing", expect(clippy::too_many_arguments))]
    pub fn new(
        pool: ThreadPool,
        config: Arc<Config>,
        global_config: GlobalConfigHandle,
        project_cache: ProjectCacheHandle,
        cogs: Cogs,
        #[cfg(feature = "processing")] redis: Option<RedisPools>,
        addrs: Addrs,
        metric_outcomes: MetricOutcomes,
    ) -> Self {
        let geoip_lookup = config.geoip_path().and_then(|p| {
            match GeoIpLookup::open(p).context(ServiceError::GeoIp) {
                Ok(geoip) => Some(geoip),
                Err(err) => {
                    relay_log::error!("failed to open GeoIP db {p:?}: {err:?}");
                    None
                }
            }
        });

        #[cfg(feature = "processing")]
        let (cardinality, quotas) = match redis {
            Some(RedisPools {
                cardinality,
                quotas,
                ..
            }) => (Some(cardinality), Some(quotas)),
            None => (None, None),
        };

        let inner = InnerProcessor {
            workers: WorkerGroup::new(pool),
            global_config,
            project_cache,
            cogs,
            #[cfg(feature = "processing")]
            quotas_pool: quotas.clone(),
            #[cfg(feature = "processing")]
            rate_limiter: quotas
                .map(|quotas| RedisRateLimiter::new(quotas).max_limit(config.max_rate_limit())),
            addrs,
            geoip_lookup,
            #[cfg(feature = "processing")]
            cardinality_limiter: cardinality
                .map(|cardinality| {
                    RedisSetLimiter::new(
                        RedisSetLimiterOptions {
                            cache_vacuum_interval: config
                                .cardinality_limiter_cache_vacuum_interval(),
                        },
                        cardinality,
                    )
                })
                .map(CardinalityLimiter::new),
            metric_outcomes,
            config,
        };

        Self {
            inner: Arc::new(inner),
        }
    }

    /// Normalize monitor check-ins and remove invalid ones.
    #[cfg(feature = "processing")]
    fn process_check_ins(
        &self,
        state: &mut ProcessEnvelopeState<CheckInGroup>,
        project_id: ProjectId,
    ) {
        state.managed_envelope.retain_items(|item| {
            if item.ty() != &ItemType::CheckIn {
                return ItemAction::Keep;
            }

            match relay_monitors::process_check_in(&item.payload(), project_id) {
                Ok(result) => {
                    item.set_routing_hint(result.routing_hint);
                    item.set_payload(ContentType::Json, result.payload);
                    ItemAction::Keep
                }
                Err(error) => {
                    // TODO: Track an outcome.
                    relay_log::debug!(
                        error = &error as &dyn Error,
                        "dropped invalid monitor check-in"
                    );
                    ItemAction::DropSilently
                }
            }
        })
    }

    #[cfg(feature = "processing")]
    fn enforce_quotas<G>(
        &self,
        state: &mut ProcessEnvelopeState<G>,
        project_info: Arc<ProjectInfo>,
        rate_limits: Arc<RateLimits>,
    ) -> Result<(), ProcessingError> {
        let global_config = self.inner.global_config.current();
        let rate_limiter = match self.inner.rate_limiter.as_ref() {
            Some(rate_limiter) => rate_limiter,
            None => return Ok(()),
        };

        // Cached quotas first, they are quick to evaluate and some quotas (indexed) are not
        // applied in the fast path, all cached quotas can be applied here.
        let _ = RateLimiter::Cached.enforce(
            &global_config,
            state,
            project_info.clone(),
            rate_limits.clone(),
        )?;

        // Enforce all quotas consistently with Redis.
        let limits = RateLimiter::Consistent(rate_limiter).enforce(
            &global_config,
            state,
            project_info,
            rate_limits,
        )?;

        // Update cached rate limits with the freshly computed ones.
        if !limits.is_empty() {
            self.inner
                .project_cache
                .get(state.managed_envelope.scoping().project_key)
                .rate_limits()
                .merge(limits);
        }

        Ok(())
    }

    /// Extract transaction metrics.
    fn extract_transaction_metrics(
        &self,
        state: &mut ProcessEnvelopeState<TransactionGroup>,
        project_id: ProjectId,
        project_info: Arc<ProjectInfo>,
        sampling_decision: SamplingDecision,
        event_metrics_extracted: EventMetricsExtracted,
        spans_extracted: SpansExtracted,
    ) -> Result<EventMetricsExtracted, ProcessingError> {
        if event_metrics_extracted.0 {
            return Ok(event_metrics_extracted);
        }
        let Some(event) = state.event.value_mut() else {
            return Ok(event_metrics_extracted);
        };

        // NOTE: This function requires a `metric_extraction` in the project config. Legacy configs
        // will upsert this configuration from transaction and conditional tagging fields, even if
        // it is not present in the actual project config payload.
        let global = self.inner.global_config.current();
        let combined_config = {
            let config = match &project_info.config.metric_extraction {
                ErrorBoundary::Ok(ref config) if config.is_supported() => config,
                _ => return Ok(event_metrics_extracted),
            };
            let global_config = match &global.metric_extraction {
                ErrorBoundary::Ok(global_config) => global_config,
                #[allow(unused_variables)]
                ErrorBoundary::Err(e) => {
                    if_processing!(self.inner.config, {
                        // Config is invalid, but we will try to extract what we can with just the
                        // project config.
                        relay_log::error!("Failed to parse global extraction config {e}");
                        MetricExtractionGroups::EMPTY
                    } else {
                        // If there's an error with global metrics extraction, it is safe to assume that this
                        // Relay instance is not up-to-date, and we should skip extraction.
                        relay_log::debug!("Failed to parse global extraction config: {e}");
                        return Ok(event_metrics_extracted);
                    })
                }
            };
            CombinedMetricExtractionConfig::new(global_config, config)
        };

        // Require a valid transaction metrics config.
        let tx_config = match &project_info.config.transaction_metrics {
            Some(ErrorBoundary::Ok(tx_config)) => tx_config,
            Some(ErrorBoundary::Err(e)) => {
                relay_log::debug!("Failed to parse legacy transaction metrics config: {e}");
                return Ok(event_metrics_extracted);
            }
            None => {
                relay_log::debug!("Legacy transaction metrics config is missing");
                return Ok(event_metrics_extracted);
            }
        };

        if !tx_config.is_enabled() {
            static TX_CONFIG_ERROR: Once = Once::new();
            TX_CONFIG_ERROR.call_once(|| {
                if self.inner.config.processing_enabled() {
                    relay_log::error!(
                        "Processing Relay outdated, received tx config in version {}, which is not supported",
                        tx_config.version
                    );
                }
            });

            return Ok(event_metrics_extracted);
        }

        // If spans were already extracted for an event, we rely on span processing to extract metrics.
        let extract_spans = !spans_extracted.0
            && project_info.config.features.produces_spans()
            && utils::sample(global.options.span_extraction_sample_rate.unwrap_or(1.0));

        let metrics = crate::metrics_extraction::event::extract_metrics(
            event,
            combined_config,
            sampling_decision,
            project_id,
            self.inner
                .config
                .aggregator_config_for(MetricNamespace::Spans)
                .aggregator
                .max_tag_value_length,
            extract_spans,
        );

        state
            .extracted_metrics
            .extend(metrics, Some(sampling_decision));

        if !project_info.has_feature(Feature::DiscardTransaction) {
            let transaction_from_dsc = state
                .managed_envelope
                .envelope()
                .dsc()
                .and_then(|dsc| dsc.transaction.as_deref());

            let extractor = TransactionExtractor {
                config: tx_config,
                generic_config: Some(combined_config),
                transaction_from_dsc,
                sampling_decision,
                target_project_id: project_id,
            };

            state
                .extracted_metrics
                .extend(extractor.extract(event)?, Some(sampling_decision));
        }

        Ok(EventMetricsExtracted(true))
    }

    fn normalize_event<G: EventProcessing>(
        &self,
        state: &mut ProcessEnvelopeState<G>,
        project_id: ProjectId,
        project_info: Arc<ProjectInfo>,
        mut event_fully_normalized: EventFullyNormalized,
    ) -> Result<EventFullyNormalized, ProcessingError> {
        if !state.has_event() {
            // NOTE(iker): only processing relays create events from
            // attachments, so these events won't be normalized in
            // non-processing relays even if the config is set to run full
            // normalization.
            return Ok(event_fully_normalized);
        }

        let full_normalization = match self.inner.config.normalization_level() {
            NormalizationLevel::Full => true,
            NormalizationLevel::Default => {
                if self.inner.config.processing_enabled() && event_fully_normalized.0 {
                    return Ok(event_fully_normalized);
                }

                self.inner.config.processing_enabled()
            }
        };

        let request_meta = state.managed_envelope.envelope().meta();
        let client_ipaddr = request_meta.client_addr().map(IpAddr::from);

        let transaction_aggregator_config = self
            .inner
            .config
            .aggregator_config_for(MetricNamespace::Transactions);

        let global_config = self.inner.global_config.current();
        let ai_model_costs = global_config.ai_model_costs.clone().ok();
        let http_span_allowed_hosts = global_config.options.http_span_allowed_hosts.as_slice();

        let retention_days: i64 = project_info
            .config
            .event_retention
            .unwrap_or(DEFAULT_EVENT_RETENTION)
            .into();

        utils::log_transaction_name_metrics(&mut state.event, |event| {
            let event_validation_config = EventValidationConfig {
                received_at: Some(state.managed_envelope.received_at()),
                max_secs_in_past: Some(retention_days * 24 * 3600),
                max_secs_in_future: Some(self.inner.config.max_secs_in_future()),
                transaction_timestamp_range: Some(
                    transaction_aggregator_config.aggregator.timestamp_range(),
                ),
                is_validated: false,
            };

            let key_id = project_info
                .get_public_key_config()
                .and_then(|key| Some(key.numeric_id?.to_string()));
            if full_normalization && key_id.is_none() {
                relay_log::error!(
                    "project state for key {} is missing key id",
                    state.managed_envelope.envelope().meta().public_key()
                );
            }

            let normalization_config = NormalizationConfig {
                project_id: Some(project_id.value()),
                client: request_meta.client().map(str::to_owned),
                key_id,
                protocol_version: Some(request_meta.version().to_string()),
                grouping_config: project_info.config.grouping_config.clone(),
                client_ip: client_ipaddr.as_ref(),
                client_sample_rate: state
                    .managed_envelope
                    .envelope()
                    .dsc()
                    .and_then(|ctx| ctx.sample_rate),
                user_agent: RawUserAgentInfo {
                    user_agent: request_meta.user_agent(),
                    client_hints: request_meta.client_hints().as_deref(),
                },
                max_name_and_unit_len: Some(
                    transaction_aggregator_config
                        .aggregator
                        .max_name_length
                        .saturating_sub(MeasurementsConfig::MEASUREMENT_MRI_OVERHEAD),
                ),
                breakdowns_config: project_info.config.breakdowns_v2.as_ref(),
                performance_score: project_info.config.performance_score.as_ref(),
                normalize_user_agent: Some(true),
                transaction_name_config: TransactionNameConfig {
                    rules: &project_info.config.tx_name_rules,
                },
                device_class_synthesis_config: project_info
                    .has_feature(Feature::DeviceClassSynthesis),
                enrich_spans: project_info.has_feature(Feature::ExtractSpansFromEvent)
                    || project_info.has_feature(Feature::ExtractCommonSpanMetricsFromEvent),
                max_tag_value_length: self
                    .inner
                    .config
                    .aggregator_config_for(MetricNamespace::Spans)
                    .aggregator
                    .max_tag_value_length,
                is_renormalize: false,
                remove_other: full_normalization,
                emit_event_errors: full_normalization,
                span_description_rules: project_info.config.span_description_rules.as_ref(),
                geoip_lookup: self.inner.geoip_lookup.as_ref(),
                ai_model_costs: ai_model_costs.as_ref(),
                enable_trimming: true,
                measurements: Some(CombinedMeasurementsConfig::new(
                    project_info.config().measurements.as_ref(),
                    global_config.measurements.as_ref(),
                )),
                normalize_spans: true,
                replay_id: state
                    .managed_envelope
                    .envelope()
                    .dsc()
                    .and_then(|ctx| ctx.replay_id),
                span_allowed_hosts: http_span_allowed_hosts,
                span_op_defaults: global_config.span_op_defaults.borrow(),
            };

            metric!(timer(RelayTimers::EventProcessingNormalization), {
                validate_event(event, &event_validation_config)
                    .map_err(|_| ProcessingError::InvalidTransaction)?;
                normalize_event(event, &normalization_config);
                if full_normalization && event::has_unprintable_fields(event) {
                    metric!(counter(RelayCounters::EventCorrupted) += 1);
                }
                Result::<(), ProcessingError>::Ok(())
            })
        })?;

        event_fully_normalized.0 |= full_normalization;

        Ok(event_fully_normalized)
    }

    /// Processes the general errors, and the items which require or create the events.
    fn process_errors(
        &self,
        state: &mut ProcessEnvelopeState<ErrorGroup>,
        project_id: ProjectId,
        project_info: Arc<ProjectInfo>,
        sampling_project_info: Option<Arc<ProjectInfo>>,
        rate_limits: Arc<RateLimits>,
    ) -> Result<(), ProcessingError> {
        let mut event_fully_normalized = EventFullyNormalized::new(state.envelope());

        // Events can also contain user reports.
        report::process_user_reports(state);

        if_processing!(self.inner.config, {
            unreal::expand(state, &self.inner.config)?;
        });

        // When extracting the event when processing an error, we expect that the result of this
        // function is unused since we don't have error metrics and errors are not correlated to
        // extracted spans.
        event::extract(state, event_fully_normalized, &self.inner.config)?;

        if_processing!(self.inner.config, {
            if let Some(inner_event_fully_normalized) = unreal::process(state)? {
                event_fully_normalized = inner_event_fully_normalized;
            }
            if let Some(inner_event_fully_normalized) = attachment::create_placeholders(state) {
                event_fully_normalized = inner_event_fully_normalized;
            }
        });

        event::finalize(state, &self.inner.config)?;
        event_fully_normalized = self.normalize_event(
            state,
            project_id,
            project_info.clone(),
            event_fully_normalized,
        )?;
        let filter_run = event::filter(
            state,
            project_info.clone(),
            &self.inner.global_config.current(),
        )?;

        if self.inner.config.processing_enabled() || matches!(filter_run, FiltersStatus::Ok) {
            dynamic_sampling::tag_error_with_sampling_decision(
                state,
                sampling_project_info,
                &self.inner.config,
            );
        }

        if_processing!(self.inner.config, {
            self.enforce_quotas(state, project_info.clone(), rate_limits)?;
        });

        if state.has_event() {
            event::scrub(state, project_info.clone())?;
            event::serialize(
                state,
                event_fully_normalized,
                EventMetricsExtracted(false),
                SpansExtracted(false),
            )?;
            event::emit_feedback_metrics(state.envelope());
        }

        attachment::scrub(state, project_info);

        if self.inner.config.processing_enabled() && !event_fully_normalized.0 {
            relay_log::error!(
                tags.project = %project_id,
                tags.ty = state.event_type().map(|e| e.to_string()).unwrap_or("none".to_owned()),
                "ingested event without normalizing"
            );
        }

        Ok(())
    }

    /// Processes only transactions and transaction-related items.
    #[allow(unused_assignments)]
    #[allow(clippy::too_many_arguments)]
    fn process_transactions(
        &self,
        state: &mut ProcessEnvelopeState<TransactionGroup>,
        config: Arc<Config>,
        project_id: ProjectId,
        project_info: Arc<ProjectInfo>,
        mut sampling_project_info: Option<Arc<ProjectInfo>>,
        rate_limits: Arc<RateLimits>,
        reservoir_counters: ReservoirCounters,
    ) -> Result<(), ProcessingError> {
        let mut event_fully_normalized = EventFullyNormalized::new(state.envelope());
        let mut event_metrics_extracted = EventMetricsExtracted(false);
        let mut spans_extracted = SpansExtracted(false);

        let global_config = self.inner.global_config.current();

        if let Some((inner_event_metrics_extracted, inner_spans_extracted)) =
            event::extract(state, event_fully_normalized, &self.inner.config)?
        {
            event_metrics_extracted = inner_event_metrics_extracted;
            spans_extracted = inner_spans_extracted;
        };

        let profile_id = profile::filter(state, config.clone(), project_id, project_info.clone());
        profile::transfer_id(state, profile_id);

        event::finalize(state, &self.inner.config)?;
        event_fully_normalized = self.normalize_event(
            state,
            project_id,
            project_info.clone(),
            event_fully_normalized,
        )?;

        sampling_project_info = dynamic_sampling::validate_and_set_dsc(
            state,
            project_info.clone(),
            sampling_project_info.clone(),
        );

        let filter_run = event::filter(
            state,
            project_info.clone(),
            &self.inner.global_config.current(),
        )?;

        // Always run dynamic sampling on processing Relays,
        // but delay decision until inbound filters have been fully processed.
        let run_dynamic_sampling =
            matches!(filter_run, FiltersStatus::Ok) || self.inner.config.processing_enabled();

        let reservoir = self.new_reservoir_evaluator(
            state.managed_envelope.scoping().organization_id,
            reservoir_counters,
        );

        let sampling_result = match run_dynamic_sampling {
            true => dynamic_sampling::run(
                state,
                config.clone(),
                project_info.clone(),
                sampling_project_info,
                &reservoir,
            ),
            false => SamplingResult::Pending,
        };

        #[cfg(feature = "processing")]
        let server_sample_rate = match sampling_result {
            SamplingResult::Match(ref sampling_match) => Some(sampling_match.sample_rate()),
            SamplingResult::NoMatch | SamplingResult::Pending => None,
        };

        if let Some(outcome) = sampling_result.into_dropped_outcome() {
            // Process profiles before dropping the transaction, if necessary.
            // Before metric extraction to make sure the profile count is reflected correctly.
            profile::process(state, &global_config, config.clone(), project_info.clone());
            // Extract metrics here, we're about to drop the event/transaction.
            event_metrics_extracted = self.extract_transaction_metrics(
                state,
                project_id,
                project_info.clone(),
                SamplingDecision::Drop,
                event_metrics_extracted,
                spans_extracted,
            )?;

            dynamic_sampling::drop_unsampled_items(state, outcome);

            // At this point we have:
            //  - An empty envelope.
            //  - An envelope containing only processed profiles.
            // We need to make sure there are enough quotas for these profiles.
            if_processing!(self.inner.config, {
                self.enforce_quotas(state, project_info.clone(), rate_limits)?;
            });

            return Ok(());
        }

        // Need to scrub the transaction before extracting spans.
        //
        // Unconditionally scrub to make sure PII is removed as early as possible.
        event::scrub(state, project_info.clone())?;
        attachment::scrub(state, project_info.clone());

        if_processing!(self.inner.config, {
            // Process profiles before extracting metrics, to make sure they are removed if they are invalid.
            let profile_id =
                profile::process(state, &global_config, config.clone(), project_info.clone());
            profile::transfer_id(state, profile_id);

            // Always extract metrics in processing Relays for sampled items.
            event_metrics_extracted = self.extract_transaction_metrics(
                state,
                project_id,
                project_info.clone(),
                SamplingDecision::Keep,
                event_metrics_extracted,
                spans_extracted,
            )?;

            if project_info.has_feature(Feature::ExtractSpansFromEvent) {
                spans_extracted = span::extract_from_event(
                    state,
                    &global_config,
                    config,
                    project_info.clone(),
                    server_sample_rate,
                    event_metrics_extracted,
                    spans_extracted,
                );
            }

            self.enforce_quotas(state, project_info.clone(), rate_limits)?;

            span::maybe_discard_transaction(state, project_info);
        });

        // Event may have been dropped because of a quota and the envelope can be empty.
        if state.has_event() {
            event::serialize(
                state,
                event_fully_normalized,
                event_metrics_extracted,
                spans_extracted,
            )?;
        }

        if self.inner.config.processing_enabled() && !event_fully_normalized.0 {
            relay_log::error!(
                tags.project = %project_id,
                tags.ty = state.event_type().map(|e| e.to_string()).unwrap_or("none".to_owned()),
                "ingested event without normalizing"
            );
        };

        Ok(())
    }

    fn process_profile_chunks(
        &self,
        state: &mut ProcessEnvelopeState<ProfileChunkGroup>,
        project_info: Arc<ProjectInfo>,
    ) -> Result<(), ProcessingError> {
        profile_chunk::filter(state, project_info.clone());
        if_processing!(self.inner.config, {
            profile_chunk::process(
                state,
                project_info,
                &self.inner.global_config.current(),
                &self.inner.config,
            );
        });
        Ok(())
    }

    /// Processes standalone items that require an event ID, but do not have an event on the same envelope.
    fn process_standalone(
        &self,
        state: &mut ProcessEnvelopeState<StandaloneGroup>,
        config: Arc<Config>,
        project_id: ProjectId,
        project_info: Arc<ProjectInfo>,
        rate_limits: Arc<RateLimits>,
    ) -> Result<(), ProcessingError> {
        profile::filter(state, config, project_id, project_info.clone());

        if_processing!(self.inner.config, {
            self.enforce_quotas(state, project_info.clone(), rate_limits)?;
        });

        report::process_user_reports(state);
        attachment::scrub(state, project_info);
        Ok(())
    }

    /// Processes user sessions.
    fn process_sessions(
        &self,
        state: &mut ProcessEnvelopeState<SessionGroup>,
        project_info: Arc<ProjectInfo>,
        rate_limits: Arc<RateLimits>,
    ) -> Result<(), ProcessingError> {
        session::process(state, project_info.clone(), &self.inner.config);
        if_processing!(self.inner.config, {
            self.enforce_quotas(state, project_info, rate_limits)?;
        });
        Ok(())
    }

    /// Processes user and client reports.
    fn process_client_reports(
        &self,
        state: &mut ProcessEnvelopeState<ClientReportGroup>,
        config: Arc<Config>,
        project_info: Arc<ProjectInfo>,
        rate_limits: Arc<RateLimits>,
    ) -> Result<(), ProcessingError> {
        if_processing!(self.inner.config, {
            self.enforce_quotas(state, project_info.clone(), rate_limits)?;
        });

        report::process_client_reports(
            state,
            config,
            project_info,
            self.inner.addrs.outcome_aggregator.clone(),
        );

        Ok(())
    }

    /// Processes replays.
    fn process_replays(
        &self,
        state: &mut ProcessEnvelopeState<ReplayGroup>,
        config: Arc<Config>,
        project_info: Arc<ProjectInfo>,
        rate_limits: Arc<RateLimits>,
    ) -> Result<(), ProcessingError> {
        replay::process(
            state,
            &self.inner.global_config.current(),
            config,
            project_info.clone(),
            self.inner.geoip_lookup.as_ref(),
        )?;
        if_processing!(self.inner.config, {
            self.enforce_quotas(state, project_info, rate_limits)?;
        });
        Ok(())
    }

    /// Processes cron check-ins.
    fn process_checkins(
        &self,
        #[allow(unused_variables)] state: &mut ProcessEnvelopeState<CheckInGroup>,
        #[allow(unused_variables)] project_id: ProjectId,
        #[allow(unused_variables)] project_info: Arc<ProjectInfo>,
        rate_limits: Arc<RateLimits>,
    ) -> Result<(), ProcessingError> {
        if_processing!(self.inner.config, {
            self.enforce_quotas(state, project_info, rate_limits)?;
            self.process_check_ins(state, project_id);
        });
        Ok(())
    }

    /// Processes standalone spans.
    ///
    /// This function does *not* run for spans extracted from transactions.
    #[allow(clippy::too_many_arguments)]
    fn process_standalone_spans(
        &self,
        state: &mut ProcessEnvelopeState<SpanGroup>,
        config: Arc<Config>,
        #[allow(unused_variables)] project_id: ProjectId,
        project_info: Arc<ProjectInfo>,
        #[allow(unused_variables)] sampling_project_info: Option<Arc<ProjectInfo>>,
        rate_limits: Arc<RateLimits>,
        #[allow(unused_variables)] reservoir_counters: ReservoirCounters,
    ) -> Result<(), ProcessingError> {
        span::filter(state, config.clone(), project_info.clone());
        span::convert_otel_traces_data(state);

        if_processing!(self.inner.config, {
            let global_config = self.inner.global_config.current();
            let reservoir = self.new_reservoir_evaluator(
                state.managed_envelope.scoping().organization_id,
                reservoir_counters,
            );

            span::process(
                state,
                &global_config,
                config,
                project_id,
                project_info.clone(),
                sampling_project_info,
                self.inner.geoip_lookup.as_ref(),
                &reservoir,
            );

            self.enforce_quotas(state, project_info, rate_limits)?;
        });
        Ok(())
    }

    fn process_envelope(
        &self,
        mut managed_envelope: ManagedEnvelope,
        project_id: ProjectId,
        project_info: Arc<ProjectInfo>,
        rate_limits: Arc<RateLimits>,
        sampling_project_info: Option<Arc<ProjectInfo>>,
        reservoir_counters: ReservoirCounters,
    ) -> Result<ProcessingStateResult, ProcessingError> {
        // Get the group from the managed envelope context, and if it's not set, try to guess it
        // from the contents of the envelope.
        let group = managed_envelope.group();

        // Pre-process the envelope headers.
        if let Some(sampling_state) = sampling_project_info.as_ref() {
            // Both transactions and standalone span envelopes need a normalized DSC header
            // to make sampling rules based on the segment/transaction name work correctly.
            managed_envelope
                .envelope_mut()
                .parametrize_dsc_transaction(&sampling_state.config.tx_name_rules);
        }

        // Set the event retention. Effectively, this value will only be available in processing
        // mode when the full project config is queried from the upstream.
        if let Some(retention) = project_info.config.event_retention {
            managed_envelope.envelope_mut().set_retention(retention);
        }

        // Ensure the project ID is updated to the stored instance for this project cache. This can
        // differ in two cases:
        //  1. The envelope was sent to the legacy `/store/` endpoint without a project ID.
        //  2. The DSN was moved and the envelope sent to the old project ID.
        managed_envelope
            .envelope_mut()
            .meta_mut()
            .set_project_id(project_id);

        macro_rules! run {
            ($fn_name:ident $(, $args:expr)*) => {{
                let managed_envelope = managed_envelope.try_into()?;
                let mut state = ProcessEnvelopeState {
                    event: Annotated::empty(),
                    metrics: Metrics::default(),
                    extracted_metrics: ProcessingExtractedMetrics::new(),
<<<<<<< HEAD
=======
                    rate_limits,
>>>>>>> 2fcf51a8
                    managed_envelope,
                };

                // The state is temporarily supplied, until it will be removed.
                match self.$fn_name(&mut state, $($args),*) {
                    Ok(()) => Ok(ProcessingStateResult {
                        managed_envelope: state.managed_envelope.into_processed(),
                        extracted_metrics: state.extracted_metrics.metrics,
                    }),
                    Err(e) => {
                        if let Some(outcome) = e.to_outcome() {
                            state.managed_envelope.reject(outcome);
                        }
                        return Err(e);
                    }
                }

            }};
        }

        relay_log::trace!("Processing {group} group", group = group.variant());

        match group {
            ProcessingGroup::Error => run!(
                process_errors,
                project_id,
                project_info,
                sampling_project_info,
                rate_limits
            ),
            ProcessingGroup::Transaction => {
                run!(
                    process_transactions,
                    self.inner.config.clone(),
                    project_id,
                    project_info,
                    sampling_project_info,
                    rate_limits,
                    reservoir_counters
                )
            }
<<<<<<< HEAD
            ProcessingGroup::Session => run!(process_sessions, project_info, rate_limits),
=======
            ProcessingGroup::Session => run!(process_sessions, project_info),
>>>>>>> 2fcf51a8
            ProcessingGroup::Standalone => run!(
                process_standalone,
                self.inner.config.clone(),
                project_id,
<<<<<<< HEAD
                project_info,
                rate_limits
=======
                project_info
>>>>>>> 2fcf51a8
            ),
            ProcessingGroup::ClientReport => run!(
                process_client_reports,
                self.inner.config.clone(),
<<<<<<< HEAD
                project_info,
                rate_limits
            ),
            ProcessingGroup::Replay => {
                run!(
                    process_replays,
                    self.inner.config.clone(),
                    project_info,
                    rate_limits
                )
            }
            ProcessingGroup::CheckIn => {
                run!(process_checkins, project_id, project_info, rate_limits)
            }
=======
                project_info
            ),
            ProcessingGroup::Replay => {
                run!(process_replays, self.inner.config.clone(), project_info)
            }
            ProcessingGroup::CheckIn => run!(process_checkins, project_id, project_info),
>>>>>>> 2fcf51a8
            ProcessingGroup::Span => run!(
                process_standalone_spans,
                self.inner.config.clone(),
                project_id,
                project_info,
                sampling_project_info,
                rate_limits,
                reservoir_counters
            ),
            ProcessingGroup::ProfileChunk => run!(process_profile_chunks, project_info),
            // Currently is not used.
            ProcessingGroup::Metrics => {
                // In proxy mode we simply forward the metrics.
                // This group shouldn't be used outside of proxy mode.
                if self.inner.config.relay_mode() != RelayMode::Proxy {
                    relay_log::error!(
                        tags.project = %project_id,
                        items = ?managed_envelope.envelope().items().next().map(Item::ty),
                        "received metrics in the process_state"
                    );
                }

                Ok(ProcessingStateResult {
                    managed_envelope: managed_envelope.into_processed(),
                    extracted_metrics: Default::default(),
                })
            }
            // Fallback to the legacy process_state implementation for Ungrouped events.
            ProcessingGroup::Ungrouped => {
                relay_log::error!(
                    tags.project = %project_id,
                    items = ?managed_envelope.envelope().items().next().map(Item::ty),
                    "could not identify the processing group based on the envelope's items"
                );
                Ok(ProcessingStateResult {
                    managed_envelope: managed_envelope.into_processed(),
                    extracted_metrics: Default::default(),
                })
            }
            // Leave this group unchanged.
            //
            // This will later be forwarded to upstream.
            ProcessingGroup::ForwardUnknown => Ok(ProcessingStateResult {
                managed_envelope: managed_envelope.into_processed(),
                extracted_metrics: Default::default(),
            }),
        }
    }

    fn process(
        &self,
        message: ProcessEnvelope,
    ) -> Result<ProcessEnvelopeResponse, ProcessingError> {
        let ProcessEnvelope {
            envelope: mut managed_envelope,
            project_info,
            rate_limits,
            sampling_project_info,
            reservoir_counters,
        } = message;

        // Prefer the project's project ID, and fall back to the stated project id from the
        // envelope. The project ID is available in all modes, other than in proxy mode, where
        // envelopes for unknown projects are forwarded blindly.
        //
        // Neither ID can be available in proxy mode on the /store/ endpoint. This is not supported,
        // since we cannot process an envelope without project ID, so drop it.
        let project_id = match project_info
            .project_id
            .or_else(|| managed_envelope.envelope().meta().project_id())
        {
            Some(project_id) => project_id,
            None => {
                managed_envelope.reject(Outcome::Invalid(DiscardReason::Internal));
                return Err(ProcessingError::MissingProjectId);
            }
        };

        let client = managed_envelope
            .envelope()
            .meta()
            .client()
            .map(str::to_owned);

        let user_agent = managed_envelope
            .envelope()
            .meta()
            .user_agent()
            .map(str::to_owned);

        relay_log::with_scope(
            |scope| {
                scope.set_tag("project", project_id);
                if let Some(client) = client {
                    scope.set_tag("sdk", client);
                }
                if let Some(user_agent) = user_agent {
                    scope.set_extra("user_agent", user_agent.into());
                }
            },
            || {
                match self.process_envelope(
                    managed_envelope,
                    project_id,
                    project_info,
                    rate_limits,
                    sampling_project_info,
                    reservoir_counters,
                ) {
                    Ok(mut state) => {
                        // The envelope could be modified or even emptied during processing, which
                        // requires recomputation of the context.
                        state.managed_envelope.update();

                        let has_metrics = !state.extracted_metrics.project_metrics.is_empty();
                        send_metrics(
                            state.extracted_metrics,
                            state.managed_envelope.envelope(),
                            &self.inner.addrs.aggregator,
                        );

                        let envelope_response = if state.managed_envelope.envelope().is_empty() {
                            if !has_metrics {
                                // Individual rate limits have already been issued
                                state.managed_envelope.reject(Outcome::RateLimited(None));
                            } else {
                                state.managed_envelope.accept();
                            }
                            None
                        } else {
                            Some(state.managed_envelope)
                        };

                        Ok(ProcessEnvelopeResponse {
                            envelope: envelope_response,
                        })
                    }
                    Err(err) => Err(err),
                }
            },
        )
    }

    fn handle_process_envelope(&self, message: ProcessEnvelope) {
        let project_key = message.envelope.envelope().meta().public_key();
        let wait_time = message.envelope.age();
        metric!(timer(RelayTimers::EnvelopeWaitTime) = wait_time);

        let group = message.envelope.group().variant();
        let result = metric!(timer(RelayTimers::EnvelopeProcessingTime), group = group, {
            self.process(message)
        });
        match result {
            Ok(response) => {
                if let Some(envelope) = response.envelope {
                    self.handle_submit_envelope(SubmitEnvelope { envelope });
                };
            }
            Err(error) => {
                // Errors are only logged for what we consider infrastructure or implementation
                // bugs. In other cases, we "expect" errors and log them as debug level.
                if error.is_unexpected() {
                    relay_log::error!(
                        tags.project_key = %project_key,
                        error = &error as &dyn Error,
                        "error processing envelope"
                    );
                }
            }
        }
    }

    fn handle_process_metrics(&self, cogs: &mut Token, message: ProcessMetrics) {
        let ProcessMetrics {
            data,
            project_key,
            received_at,
            sent_at,
            source,
        } = message;

        let received_timestamp =
            UnixTimestamp::from_datetime(received_at).unwrap_or(UnixTimestamp::now());

        let mut buckets = data.into_buckets(received_timestamp);
        if buckets.is_empty() {
            return;
        };
        cogs.update(relay_metrics::cogs::BySize(&buckets));

        let clock_drift_processor =
            ClockDriftProcessor::new(sent_at, received_at).at_least(MINIMUM_CLOCK_DRIFT);

        buckets.retain_mut(|bucket| {
            if let Err(error) = relay_metrics::normalize_bucket(bucket) {
                relay_log::debug!(error = &error as &dyn Error, "dropping bucket {bucket:?}");
                return false;
            }

            if !self::metrics::is_valid_namespace(bucket, source) {
                return false;
            }

            clock_drift_processor.process_timestamp(&mut bucket.timestamp);

            if !matches!(source, BucketSource::Internal) {
                bucket.metadata = BucketMetadata::new(received_timestamp);
            }

            true
        });

        let project = self.inner.project_cache.get(project_key);

        // Best effort check to filter and rate limit buckets, if there is no project state
        // available at the current time, we will check again after flushing.
        let buckets = match project.state() {
            ProjectState::Enabled(project_info) => {
                let rate_limits = project.rate_limits().current_limits();
                self.check_buckets(project_key, project_info, &rate_limits, buckets)
            }
            _ => buckets,
        };

        relay_log::trace!("merging metric buckets into the aggregator");
        self.inner
            .addrs
            .aggregator
            .send(MergeBuckets::new(project_key, buckets));
    }

    fn handle_process_batched_metrics(&self, cogs: &mut Token, message: ProcessBatchedMetrics) {
        let ProcessBatchedMetrics {
            payload,
            source,
            received_at,
            sent_at,
        } = message;

        #[derive(serde::Deserialize)]
        struct Wrapper {
            buckets: HashMap<ProjectKey, Vec<Bucket>>,
        }

        let buckets = match serde_json::from_slice(&payload) {
            Ok(Wrapper { buckets }) => buckets,
            Err(error) => {
                relay_log::debug!(
                    error = &error as &dyn Error,
                    "failed to parse batched metrics",
                );
                metric!(counter(RelayCounters::MetricBucketsParsingFailed) += 1);
                return;
            }
        };

        for (project_key, buckets) in buckets {
            self.handle_process_metrics(
                cogs,
                ProcessMetrics {
                    data: MetricData::Parsed(buckets),
                    project_key,
                    source,
                    received_at,
                    sent_at,
                },
            )
        }
    }

    fn handle_submit_envelope(&self, message: SubmitEnvelope) {
        let SubmitEnvelope { mut envelope } = message;

        #[cfg(feature = "processing")]
        if self.inner.config.processing_enabled() {
            if let Some(store_forwarder) = self.inner.addrs.store_forwarder.clone() {
                relay_log::trace!("sending envelope to kafka");
                store_forwarder.send(StoreEnvelope { envelope });
                return;
            }
        }

        // If we are in capture mode, we stash away the event instead of forwarding it.
        if Capture::should_capture(&self.inner.config) {
            relay_log::trace!("capturing envelope in memory");
            self.inner
                .addrs
                .test_store
                .send(Capture::accepted(envelope));
            return;
        }

        // Override the `sent_at` timestamp. Since the envelope went through basic
        // normalization, all timestamps have been corrected. We propagate the new
        // `sent_at` to allow the next Relay to double-check this timestamp and
        // potentially apply correction again. This is done as close to sending as
        // possible so that we avoid internal delays.
        envelope.envelope_mut().set_sent_at(Utc::now());

        relay_log::trace!("sending envelope to sentry endpoint");
        let http_encoding = self.inner.config.http_encoding();
        let result = envelope.envelope().to_vec().and_then(|v| {
            encode_payload(&v.into(), http_encoding).map_err(EnvelopeError::PayloadIoFailed)
        });

        match result {
            Ok(body) => {
                self.inner
                    .addrs
                    .upstream_relay
                    .send(SendRequest(SendEnvelope {
                        envelope,
                        body,
                        http_encoding,
                        project_cache: self.inner.project_cache.clone(),
                    }));
            }
            Err(error) => {
                // Errors are only logged for what we consider an internal discard reason. These
                // indicate errors in the infrastructure or implementation bugs.
                relay_log::error!(
                    error = &error as &dyn Error,
                    tags.project_key = %envelope.scoping().project_key,
                    "failed to serialize envelope payload"
                );

                envelope.reject(Outcome::Invalid(DiscardReason::Internal));
            }
        }
    }

    fn handle_submit_client_reports(&self, message: SubmitClientReports) {
        let SubmitClientReports {
            client_reports,
            scoping,
        } = message;

        let upstream = self.inner.config.upstream_descriptor();
        let dsn = PartialDsn::outbound(&scoping, upstream);

        let mut envelope = Envelope::from_request(None, RequestMeta::outbound(dsn));
        for client_report in client_reports {
            let mut item = Item::new(ItemType::ClientReport);
            item.set_payload(ContentType::Json, client_report.serialize().unwrap()); // TODO: unwrap OK?
            envelope.add_item(item);
        }

        let envelope = ManagedEnvelope::new(
            envelope,
            self.inner.addrs.outcome_aggregator.clone(),
            self.inner.addrs.test_store.clone(),
            ProcessingGroup::ClientReport,
        );
        self.handle_submit_envelope(SubmitEnvelope {
            envelope: envelope.into_processed(),
        });
    }

    fn check_buckets(
        &self,
        project_key: ProjectKey,
        project_info: &ProjectInfo,
        rate_limits: &RateLimits,
        buckets: Vec<Bucket>,
    ) -> Vec<Bucket> {
        let Some(scoping) = project_info.scoping(project_key) else {
            relay_log::error!(
                tags.project_key = project_key.as_str(),
                "there is no scoping: dropping {} buckets",
                buckets.len(),
            );
            return Vec::new();
        };

        let mut buckets = self::metrics::apply_project_info(
            buckets,
            &self.inner.metric_outcomes,
            project_info,
            scoping,
        );

        let namespaces: BTreeSet<MetricNamespace> = buckets
            .iter()
            .filter_map(|bucket| bucket.name.try_namespace())
            .collect();

        for namespace in namespaces {
            let limits = rate_limits.check_with_quotas(
                project_info.get_quotas(),
                scoping.item(DataCategory::MetricBucket),
            );

            if limits.is_limited() {
                let rejected;
                (buckets, rejected) = utils::split_off(buckets, |bucket| {
                    bucket.name.try_namespace() == Some(namespace)
                });

                let reason_code = limits.longest().and_then(|limit| limit.reason_code.clone());
                self.inner.metric_outcomes.track(
                    scoping,
                    &rejected,
                    Outcome::RateLimited(reason_code),
                );
            }
        }

        let quotas = project_info.config.quotas.clone();
        match MetricsLimiter::create(buckets, quotas, scoping) {
            Ok(mut bucket_limiter) => {
                bucket_limiter.enforce_limits(rate_limits, &self.inner.metric_outcomes);
                bucket_limiter.into_buckets()
            }
            Err(buckets) => buckets,
        }
    }

    #[cfg(feature = "processing")]
    fn rate_limit_buckets(
        &self,
        scoping: Scoping,
        project_info: &ProjectInfo,
        mut buckets: Vec<Bucket>,
    ) -> Vec<Bucket> {
        let Some(rate_limiter) = self.inner.rate_limiter.as_ref() else {
            return buckets;
        };

        let global_config = self.inner.global_config.current();
        let namespaces = buckets
            .iter()
            .filter_map(|bucket| bucket.name.try_namespace())
            .counts();

        let quotas = CombinedQuotas::new(&global_config, project_info.get_quotas());

        for (namespace, quantity) in namespaces {
            let item_scoping = scoping.metric_bucket(namespace);

            let limits = match rate_limiter.is_rate_limited(quotas, item_scoping, quantity, false) {
                Ok(limits) => limits,
                Err(err) => {
                    relay_log::error!(
                        error = &err as &dyn std::error::Error,
                        "failed to check redis rate limits"
                    );
                    break;
                }
            };

            if limits.is_limited() {
                let rejected;
                (buckets, rejected) = utils::split_off(buckets, |bucket| {
                    bucket.name.try_namespace() == Some(namespace)
                });

                let reason_code = limits.longest().and_then(|limit| limit.reason_code.clone());
                self.inner.metric_outcomes.track(
                    scoping,
                    &rejected,
                    Outcome::RateLimited(reason_code),
                );

                self.inner
                    .project_cache
                    .get(item_scoping.scoping.project_key)
                    .rate_limits()
                    .merge(limits);
            }
        }

        match MetricsLimiter::create(buckets, project_info.config.quotas.clone(), scoping) {
            Err(buckets) => buckets,
            Ok(bucket_limiter) => self.apply_other_rate_limits(bucket_limiter),
        }
    }

    /// Check and apply rate limits to metrics buckets for transactions and spans.
    #[cfg(feature = "processing")]
    fn apply_other_rate_limits(&self, mut bucket_limiter: MetricsLimiter) -> Vec<Bucket> {
        relay_log::trace!("handle_rate_limit_buckets");

        let scoping = *bucket_limiter.scoping();

        if let Some(rate_limiter) = self.inner.rate_limiter.as_ref() {
            let global_config = self.inner.global_config.current();
            let quotas = CombinedQuotas::new(&global_config, bucket_limiter.quotas());

            // We set over_accept_once such that the limit is actually reached, which allows subsequent
            // calls with quantity=0 to be rate limited.
            let over_accept_once = true;
            let mut rate_limits = RateLimits::new();

            for category in [DataCategory::Transaction, DataCategory::Span] {
                let count = bucket_limiter.count(category);

                let timer = Instant::now();
                let mut is_limited = false;

                if let Some(count) = count {
                    match rate_limiter.is_rate_limited(
                        quotas,
                        scoping.item(category),
                        count,
                        over_accept_once,
                    ) {
                        Ok(limits) => {
                            is_limited = limits.is_limited();
                            rate_limits.merge(limits)
                        }
                        Err(e) => relay_log::error!(error = &e as &dyn Error),
                    }
                }

                relay_statsd::metric!(
                    timer(RelayTimers::RateLimitBucketsDuration) = timer.elapsed(),
                    category = category.name(),
                    limited = if is_limited { "true" } else { "false" },
                    count = match count {
                        None => "none",
                        Some(0) => "0",
                        Some(1) => "1",
                        Some(1..=10) => "10",
                        Some(1..=25) => "25",
                        Some(1..=50) => "50",
                        Some(51..=100) => "100",
                        Some(101..=500) => "500",
                        _ => "> 500",
                    },
                );
            }

            if rate_limits.is_limited() {
                let was_enforced =
                    bucket_limiter.enforce_limits(&rate_limits, &self.inner.metric_outcomes);

                if was_enforced {
                    // Update the rate limits in the project cache.
                    self.inner
                        .project_cache
                        .get(scoping.project_key)
                        .rate_limits()
                        .merge(rate_limits);
                }
            }
        }

        bucket_limiter.into_buckets()
    }

    /// Cardinality limits the passed buckets and returns a filtered vector of only accepted buckets.
    #[cfg(feature = "processing")]
    fn cardinality_limit_buckets(
        &self,
        scoping: Scoping,
        limits: &[CardinalityLimit],
        buckets: Vec<Bucket>,
    ) -> Vec<Bucket> {
        let global_config = self.inner.global_config.current();
        let cardinality_limiter_mode = global_config.options.cardinality_limiter_mode;

        if matches!(cardinality_limiter_mode, CardinalityLimiterMode::Disabled) {
            return buckets;
        }

        let Some(ref limiter) = self.inner.cardinality_limiter else {
            return buckets;
        };

        let scope = relay_cardinality::Scoping {
            organization_id: scoping.organization_id,
            project_id: scoping.project_id,
        };

        let limits = match limiter.check_cardinality_limits(scope, limits, buckets) {
            Ok(limits) => limits,
            Err((buckets, error)) => {
                relay_log::error!(
                    error = &error as &dyn std::error::Error,
                    "cardinality limiter failed"
                );
                return buckets;
            }
        };

        let error_sample_rate = global_config.options.cardinality_limiter_error_sample_rate;
        if !limits.exceeded_limits().is_empty() && utils::sample(error_sample_rate) {
            for limit in limits.exceeded_limits() {
                relay_log::with_scope(
                    |scope| {
                        // Set the organization as user so we can alert on distinct org_ids.
                        scope.set_user(Some(relay_log::sentry::User {
                            id: Some(scoping.organization_id.to_string()),
                            ..Default::default()
                        }));
                    },
                    || {
                        relay_log::error!(
                            tags.organization_id = scoping.organization_id.value(),
                            tags.limit_id = limit.id,
                            tags.passive = limit.passive,
                            "Cardinality Limit"
                        );
                    },
                );
            }
        }

        for (limit, reports) in limits.cardinality_reports() {
            for report in reports {
                self.inner
                    .metric_outcomes
                    .cardinality(scoping, limit, report);
            }
        }

        if matches!(cardinality_limiter_mode, CardinalityLimiterMode::Passive) {
            return limits.into_source();
        }

        let CardinalityLimitsSplit { accepted, rejected } = limits.into_split();

        for (bucket, exceeded) in rejected {
            self.inner.metric_outcomes.track(
                scoping,
                &[bucket],
                Outcome::CardinalityLimited(exceeded.id.clone()),
            );
        }
        accepted
    }

    /// Processes metric buckets and sends them to kafka.
    ///
    /// This function runs the following steps:
    ///  - cardinality limiting
    ///  - rate limiting
    ///  - submit to `StoreForwarder`
    #[cfg(feature = "processing")]
    fn encode_metrics_processing(&self, message: FlushBuckets, store_forwarder: &Addr<Store>) {
        use crate::constants::DEFAULT_EVENT_RETENTION;
        use crate::services::store::StoreMetrics;

        for ProjectBuckets {
            buckets,
            scoping,
            project_info,
            ..
        } in message.buckets.into_values()
        {
            let buckets = self.rate_limit_buckets(scoping, &project_info, buckets);

            let limits = project_info.get_cardinality_limits();
            let buckets = self.cardinality_limit_buckets(scoping, limits, buckets);

            if buckets.is_empty() {
                continue;
            }

            let retention = project_info
                .config
                .event_retention
                .unwrap_or(DEFAULT_EVENT_RETENTION);

            // The store forwarder takes care of bucket splitting internally, so we can submit the
            // entire list of buckets. There is no batching needed here.
            store_forwarder.send(StoreMetrics {
                buckets,
                scoping,
                retention,
            });
        }
    }

    /// Serializes metric buckets to JSON and sends them to the upstream.
    ///
    /// This function runs the following steps:
    ///  - partitioning
    ///  - batching by configured size limit
    ///  - serialize to JSON and pack in an envelope
    ///  - submit the envelope to upstream or kafka depending on configuration
    ///
    /// Cardinality limiting and rate limiting run only in processing Relays as they both require
    /// access to the central Redis instance. Cached rate limits are applied in the project cache
    /// already.
    fn encode_metrics_envelope(&self, message: FlushBuckets) {
        let FlushBuckets {
            partition_key,
            buckets,
        } = message;

        let batch_size = self.inner.config.metrics_max_batch_size_bytes();
        let upstream = self.inner.config.upstream_descriptor();

        for ProjectBuckets {
            buckets, scoping, ..
        } in buckets.values()
        {
            let dsn = PartialDsn::outbound(scoping, upstream);

            if let Some(key) = partition_key {
                relay_statsd::metric!(histogram(RelayHistograms::PartitionKeys) = key);
            }

            let mut num_batches = 0;
            for batch in BucketsView::from(buckets).by_size(batch_size) {
                let mut envelope = Envelope::from_request(None, RequestMeta::outbound(dsn.clone()));

                let mut item = Item::new(ItemType::MetricBuckets);
                item.set_source_quantities(crate::metrics::extract_quantities(batch));
                item.set_payload(ContentType::Json, serde_json::to_vec(&buckets).unwrap());
                envelope.add_item(item);

                let mut envelope = ManagedEnvelope::new(
                    envelope,
                    self.inner.addrs.outcome_aggregator.clone(),
                    self.inner.addrs.test_store.clone(),
                    ProcessingGroup::Metrics,
                );
                envelope.set_partition_key(partition_key).scope(*scoping);

                relay_statsd::metric!(
                    histogram(RelayHistograms::BucketsPerBatch) = batch.len() as u64
                );

                self.handle_submit_envelope(SubmitEnvelope {
                    envelope: envelope.into_processed(),
                });
                num_batches += 1;
            }

            relay_statsd::metric!(histogram(RelayHistograms::BatchesPerPartition) = num_batches);
        }
    }

    /// Creates a [`SendMetricsRequest`] and sends it to the upstream relay.
    fn send_global_partition(&self, partition_key: Option<u64>, partition: &mut Partition<'_>) {
        if partition.is_empty() {
            return;
        }

        let (unencoded, project_info) = partition.take();
        let http_encoding = self.inner.config.http_encoding();
        let encoded = match encode_payload(&unencoded, http_encoding) {
            Ok(payload) => payload,
            Err(error) => {
                let error = &error as &dyn std::error::Error;
                relay_log::error!(error, "failed to encode metrics payload");
                return;
            }
        };

        let request = SendMetricsRequest {
            partition_key: partition_key.map(|k| k.to_string()),
            unencoded,
            encoded,
            project_info,
            http_encoding,
            metric_outcomes: self.inner.metric_outcomes.clone(),
        };

        self.inner.addrs.upstream_relay.send(SendRequest(request));
    }

    /// Serializes metric buckets to JSON and sends them to the upstream via the global endpoint.
    ///
    /// This function is similar to [`Self::encode_metrics_envelope`], but sends a global batched
    /// payload directly instead of per-project Envelopes.
    ///
    /// This function runs the following steps:
    ///  - partitioning
    ///  - batching by configured size limit
    ///  - serialize to JSON
    ///  - submit directly to the upstream
    ///
    /// Cardinality limiting and rate limiting run only in processing Relays as they both require
    /// access to the central Redis instance. Cached rate limits are applied in the project cache
    /// already.
    fn encode_metrics_global(&self, message: FlushBuckets) {
        let FlushBuckets {
            partition_key,
            buckets,
        } = message;

        let batch_size = self.inner.config.metrics_max_batch_size_bytes();
        let mut partition = Partition::new(batch_size);
        let mut partition_splits = 0;

        for ProjectBuckets {
            buckets, scoping, ..
        } in buckets.values()
        {
            for bucket in buckets {
                let mut remaining = Some(BucketView::new(bucket));

                while let Some(bucket) = remaining.take() {
                    if let Some(next) = partition.insert(bucket, *scoping) {
                        // A part of the bucket could not be inserted. Take the partition and submit
                        // it immediately. Repeat until the final part was inserted. This should
                        // always result in a request, otherwise we would enter an endless loop.
                        self.send_global_partition(partition_key, &mut partition);
                        remaining = Some(next);
                        partition_splits += 1;
                    }
                }
            }
        }

        if partition_splits > 0 {
            metric!(histogram(RelayHistograms::PartitionSplits) = partition_splits);
        }

        self.send_global_partition(partition_key, &mut partition);
    }

    fn handle_flush_buckets(&self, mut message: FlushBuckets) {
        for (project_key, pb) in message.buckets.iter_mut() {
            let buckets = std::mem::take(&mut pb.buckets);
            pb.buckets =
                self.check_buckets(*project_key, &pb.project_info, &pb.rate_limits, buckets);
        }

        #[cfg(feature = "processing")]
        if self.inner.config.processing_enabled() {
            if let Some(ref store_forwarder) = self.inner.addrs.store_forwarder {
                return self.encode_metrics_processing(message, store_forwarder);
            }
        }

        if self.inner.config.http_global_metrics() {
            self.encode_metrics_global(message)
        } else {
            self.encode_metrics_envelope(message)
        }
    }

    #[cfg(all(test, feature = "processing"))]
    fn redis_rate_limiter_enabled(&self) -> bool {
        self.inner.rate_limiter.is_some()
    }

    fn handle_message(&self, message: EnvelopeProcessor) {
        let ty = message.variant();
        let feature_weights = self.feature_weights(&message);

        metric!(timer(RelayTimers::ProcessMessageDuration), message = ty, {
            let mut cogs = self.inner.cogs.timed(ResourceId::Relay, feature_weights);

            match message {
                EnvelopeProcessor::ProcessEnvelope(m) => self.handle_process_envelope(*m),
                EnvelopeProcessor::ProcessProjectMetrics(m) => {
                    self.handle_process_metrics(&mut cogs, *m)
                }
                EnvelopeProcessor::ProcessBatchedMetrics(m) => {
                    self.handle_process_batched_metrics(&mut cogs, *m)
                }
                EnvelopeProcessor::FlushBuckets(m) => self.handle_flush_buckets(*m),
                EnvelopeProcessor::SubmitEnvelope(m) => self.handle_submit_envelope(*m),
                EnvelopeProcessor::SubmitClientReports(m) => self.handle_submit_client_reports(*m),
            }
        });
    }

    fn feature_weights(&self, message: &EnvelopeProcessor) -> FeatureWeights {
        match message {
            EnvelopeProcessor::ProcessEnvelope(v) => AppFeature::from(v.envelope.group()).into(),
            EnvelopeProcessor::ProcessProjectMetrics(_) => AppFeature::Unattributed.into(),
            EnvelopeProcessor::ProcessBatchedMetrics(_) => AppFeature::Unattributed.into(),
            EnvelopeProcessor::FlushBuckets(v) => v
                .buckets
                .values()
                .map(|s| {
                    if self.inner.config.processing_enabled() {
                        // Processing does not encode the metrics but instead rate and cardinality
                        // limits the metrics, which scales by count and not size.
                        relay_metrics::cogs::ByCount(&s.buckets).into()
                    } else {
                        relay_metrics::cogs::BySize(&s.buckets).into()
                    }
                })
                .fold(FeatureWeights::none(), FeatureWeights::merge),
            EnvelopeProcessor::SubmitEnvelope(v) => AppFeature::from(v.envelope.group()).into(),
            EnvelopeProcessor::SubmitClientReports(_) => AppFeature::ClientReports.into(),
        }
    }

    fn new_reservoir_evaluator(
        &self,
        #[allow(unused_variables)] organization_id: OrganizationId,
        reservoir_counters: ReservoirCounters,
    ) -> ReservoirEvaluator {
        #[allow(unused_mut)]
        let mut reservoir = ReservoirEvaluator::new(reservoir_counters);
        #[cfg(feature = "processing")]
        if let Some(quotas_pool) = self.inner.quotas_pool.as_ref() {
            reservoir.set_redis(organization_id, quotas_pool);
        }

        reservoir
    }
}

impl Service for EnvelopeProcessorService {
    type Interface = EnvelopeProcessor;

    async fn run(self, mut rx: relay_system::Receiver<Self::Interface>) {
        while let Some(message) = rx.recv().await {
            let service = self.clone();
            self.inner
                .workers
                .spawn(move || service.handle_message(message))
                .await;
        }
    }
}

#[cfg(feature = "processing")]
enum RateLimiter<'a> {
    Cached,
    Consistent(&'a RedisRateLimiter),
}

#[cfg(feature = "processing")]
impl RateLimiter<'_> {
    fn enforce<G>(
        &self,
        global_config: &GlobalConfig,
        state: &mut ProcessEnvelopeState<G>,
        project_info: Arc<ProjectInfo>,
        rate_limits: Arc<RateLimits>,
    ) -> Result<RateLimits, ProcessingError> {
        if state.envelope().is_empty() && !state.has_event() {
            return Ok(RateLimits::default());
        }

        let quotas = CombinedQuotas::new(global_config, project_info.get_quotas());
        if quotas.is_empty() {
            return Ok(RateLimits::default());
        }

        let event_category = state.event_category();

        // When invoking the rate limiter, capture if the event item has been rate limited to also
        // remove it from the processing state eventually.
        let mut envelope_limiter =
            EnvelopeLimiter::new(CheckLimits::All, |item_scope, quantity| match self {
                RateLimiter::Cached => Ok(rate_limits.check_with_quotas(quotas, item_scope)),
                RateLimiter::Consistent(rl) => Ok::<_, ProcessingError>(
                    rl.is_rate_limited(quotas, item_scope, quantity, false)?,
                ),
            });

        // Tell the envelope limiter about the event, since it has been removed from the Envelope at
        // this stage in processing.
        if let Some(category) = event_category {
            envelope_limiter.assume_event(category);
        }

        let scoping = state.managed_envelope.scoping();
        let (enforcement, limits) = metric!(timer(RelayTimers::EventProcessingRateLimiting), {
            envelope_limiter.compute(state.managed_envelope.envelope_mut(), &scoping)?
        });
        let event_active = enforcement.is_event_active();

        // Use the same rate limits as used for the envelope on the metrics.
        // Those rate limits should not be checked for expiry or similar to ensure a consistent
        // limiting of envelope items and metrics.
        state
            .extracted_metrics
            .apply_enforcement(&enforcement, matches!(self, Self::Consistent(_)));
        enforcement.apply_with_outcomes(&mut state.managed_envelope);

        if event_active {
            state.remove_event();
            debug_assert!(state.envelope().is_empty());
            debug_assert!(!state.has_event());
        }

        Ok(limits)
    }
}

fn encode_payload(body: &Bytes, http_encoding: HttpEncoding) -> Result<Bytes, std::io::Error> {
    let envelope_body: Vec<u8> = match http_encoding {
        HttpEncoding::Identity => return Ok(body.clone()),
        HttpEncoding::Deflate => {
            let mut encoder = ZlibEncoder::new(Vec::new(), Compression::default());
            encoder.write_all(body.as_ref())?;
            encoder.finish()?
        }
        HttpEncoding::Gzip => {
            let mut encoder = GzEncoder::new(Vec::new(), Compression::default());
            encoder.write_all(body.as_ref())?;
            encoder.finish()?
        }
        HttpEncoding::Br => {
            // Use default buffer size (via 0), medium quality (5), and the default lgwin (22).
            let mut encoder = BrotliEncoder::new(Vec::new(), 0, 5, 22);
            encoder.write_all(body.as_ref())?;
            encoder.into_inner()
        }
        HttpEncoding::Zstd => {
            // Use the fastest compression level, our main objective here is to get the best
            // compression ratio for least amount of time spent.
            let mut encoder = ZstdEncoder::new(Vec::new(), 1)?;
            encoder.write_all(body.as_ref())?;
            encoder.finish()?
        }
    };

    Ok(envelope_body.into())
}

/// An upstream request that submits an envelope via HTTP.
#[derive(Debug)]
pub struct SendEnvelope {
    envelope: TypedEnvelope<Processed>,
    body: Bytes,
    http_encoding: HttpEncoding,
    project_cache: ProjectCacheHandle,
}

impl UpstreamRequest for SendEnvelope {
    fn method(&self) -> reqwest::Method {
        reqwest::Method::POST
    }

    fn path(&self) -> Cow<'_, str> {
        format!("/api/{}/envelope/", self.envelope.scoping().project_id).into()
    }

    fn route(&self) -> &'static str {
        "envelope"
    }

    fn build(&mut self, builder: &mut http::RequestBuilder) -> Result<(), http::HttpError> {
        let envelope_body = self.body.clone();
        metric!(histogram(RelayHistograms::UpstreamEnvelopeBodySize) = envelope_body.len() as u64);

        let meta = &self.envelope.meta();
        let shard = self.envelope.partition_key().map(|p| p.to_string());
        builder
            .content_encoding(self.http_encoding)
            .header_opt("Origin", meta.origin().map(|url| url.as_str()))
            .header_opt("User-Agent", meta.user_agent())
            .header("X-Sentry-Auth", meta.auth_header())
            .header("X-Forwarded-For", meta.forwarded_for())
            .header("Content-Type", envelope::CONTENT_TYPE)
            .header_opt("X-Sentry-Relay-Shard", shard)
            .body(envelope_body);

        Ok(())
    }

    fn respond(
        self: Box<Self>,
        result: Result<http::Response, UpstreamRequestError>,
    ) -> Pin<Box<dyn Future<Output = ()> + Send + Sync>> {
        Box::pin(async move {
            let result = match result {
                Ok(mut response) => response.consume().await.map_err(UpstreamRequestError::Http),
                Err(error) => Err(error),
            };

            match result {
                Ok(()) => self.envelope.accept(),
                Err(error) if error.is_received() => {
                    let scoping = self.envelope.scoping();
                    self.envelope.accept();

                    if let UpstreamRequestError::RateLimited(limits) = error {
                        self.project_cache
                            .get(scoping.project_key)
                            .rate_limits()
                            .merge(limits.scope(&scoping));
                    }
                }
                Err(error) => {
                    // Errors are only logged for what we consider an internal discard reason. These
                    // indicate errors in the infrastructure or implementation bugs.
                    let mut envelope = self.envelope;
                    envelope.reject(Outcome::Invalid(DiscardReason::Internal));
                    relay_log::error!(
                        error = &error as &dyn Error,
                        tags.project_key = %envelope.scoping().project_key,
                        "error sending envelope"
                    );
                }
            }
        })
    }
}

/// A container for metric buckets from multiple projects.
///
/// This container is used to send metrics to the upstream in global batches as part of the
/// [`FlushBuckets`] message if the `http.global_metrics` option is enabled. The container monitors
/// the size of all metrics and allows to split them into multiple batches. See
/// [`insert`](Self::insert) for more information.
#[derive(Debug)]
struct Partition<'a> {
    max_size: usize,
    remaining: usize,
    views: HashMap<ProjectKey, Vec<BucketView<'a>>>,
    project_info: HashMap<ProjectKey, Scoping>,
}

impl<'a> Partition<'a> {
    /// Creates a new partition with the given maximum size in bytes.
    pub fn new(size: usize) -> Self {
        Self {
            max_size: size,
            remaining: size,
            views: HashMap::new(),
            project_info: HashMap::new(),
        }
    }

    /// Inserts a bucket into the partition, splitting it if necessary.
    ///
    /// This function attempts to add the bucket to this partition. If the bucket does not fit
    /// entirely into the partition given its maximum size, the remaining part of the bucket is
    /// returned from this function call.
    ///
    /// If this function returns `Some(_)`, the partition is full and should be submitted to the
    /// upstream immediately. Use [`Self::take`] to retrieve the contents of the
    /// partition. Afterwards, the caller is responsible to call this function again with the
    /// remaining bucket until it is fully inserted.
    pub fn insert(&mut self, bucket: BucketView<'a>, scoping: Scoping) -> Option<BucketView<'a>> {
        let (current, next) = bucket.split(self.remaining, Some(self.max_size));

        if let Some(current) = current {
            self.remaining = self.remaining.saturating_sub(current.estimated_size());
            self.views
                .entry(scoping.project_key)
                .or_default()
                .push(current);

            self.project_info
                .entry(scoping.project_key)
                .or_insert(scoping);
        }

        next
    }

    /// Returns `true` if the partition does not hold any data.
    fn is_empty(&self) -> bool {
        self.views.is_empty()
    }

    /// Returns the serialized buckets for this partition.
    ///
    /// This empties the partition, so that it can be reused.
    fn take(&mut self) -> (Bytes, HashMap<ProjectKey, Scoping>) {
        #[derive(serde::Serialize)]
        struct Wrapper<'a> {
            buckets: &'a HashMap<ProjectKey, Vec<BucketView<'a>>>,
        }

        let buckets = &self.views;
        let payload = serde_json::to_vec(&Wrapper { buckets }).unwrap().into();

        let scopings = self.project_info.clone();
        self.project_info.clear();

        self.views.clear();
        self.remaining = self.max_size;

        (payload, scopings)
    }
}

/// An upstream request that submits metric buckets via HTTP.
///
/// This request is not awaited. It automatically tracks outcomes if the request is not received.
#[derive(Debug)]
struct SendMetricsRequest {
    /// If the partition key is set, the request is marked with `X-Sentry-Relay-Shard`.
    partition_key: Option<String>,
    /// Serialized metric buckets without encoding applied, used for signing.
    unencoded: Bytes,
    /// Serialized metric buckets with the stated HTTP encoding applied.
    encoded: Bytes,
    /// Mapping of all contained project keys to their scoping and extraction mode.
    ///
    /// Used to track outcomes for transmission failures.
    project_info: HashMap<ProjectKey, Scoping>,
    /// Encoding (compression) of the payload.
    http_encoding: HttpEncoding,
    /// Metric outcomes instance to send outcomes on error.
    metric_outcomes: MetricOutcomes,
}

impl SendMetricsRequest {
    fn create_error_outcomes(self) {
        #[derive(serde::Deserialize)]
        struct Wrapper {
            buckets: HashMap<ProjectKey, Vec<MinimalTrackableBucket>>,
        }

        let buckets = match serde_json::from_slice(&self.unencoded) {
            Ok(Wrapper { buckets }) => buckets,
            Err(err) => {
                relay_log::error!(
                    error = &err as &dyn std::error::Error,
                    "failed to parse buckets from failed transmission"
                );
                return;
            }
        };

        for (key, buckets) in buckets {
            let Some(&scoping) = self.project_info.get(&key) else {
                relay_log::error!("missing scoping for project key");
                continue;
            };

            self.metric_outcomes.track(
                scoping,
                &buckets,
                Outcome::Invalid(DiscardReason::Internal),
            );
        }
    }
}

impl UpstreamRequest for SendMetricsRequest {
    fn set_relay_id(&self) -> bool {
        true
    }

    fn sign(&mut self) -> Option<Bytes> {
        Some(self.unencoded.clone())
    }

    fn method(&self) -> reqwest::Method {
        reqwest::Method::POST
    }

    fn path(&self) -> Cow<'_, str> {
        "/api/0/relays/metrics/".into()
    }

    fn route(&self) -> &'static str {
        "global_metrics"
    }

    fn build(&mut self, builder: &mut http::RequestBuilder) -> Result<(), http::HttpError> {
        metric!(histogram(RelayHistograms::UpstreamMetricsBodySize) = self.encoded.len() as u64);

        builder
            .content_encoding(self.http_encoding)
            .header_opt("X-Sentry-Relay-Shard", self.partition_key.as_ref())
            .header(header::CONTENT_TYPE, b"application/json")
            .body(self.encoded.clone());

        Ok(())
    }

    fn respond(
        self: Box<Self>,
        result: Result<http::Response, UpstreamRequestError>,
    ) -> Pin<Box<dyn Future<Output = ()> + Send + Sync>> {
        Box::pin(async {
            match result {
                Ok(mut response) => {
                    response.consume().await.ok();
                }
                Err(error) => {
                    relay_log::error!(error = &error as &dyn Error, "Failed to send metrics batch");

                    // If the request did not arrive at the upstream, we are responsible for outcomes.
                    // Otherwise, the upstream is responsible to log outcomes.
                    if error.is_received() {
                        return;
                    }

                    self.create_error_outcomes()
                }
            }
        })
    }
}

/// Container for global and project level [`Quota`].
#[cfg(feature = "processing")]
#[derive(Copy, Clone)]
struct CombinedQuotas<'a> {
    global_quotas: &'a [Quota],
    project_quotas: &'a [Quota],
}

#[cfg(feature = "processing")]
impl<'a> CombinedQuotas<'a> {
    /// Returns a new [`CombinedQuotas`].
    pub fn new(global_config: &'a GlobalConfig, project_quotas: &'a [Quota]) -> Self {
        Self {
            global_quotas: &global_config.quotas,
            project_quotas,
        }
    }

    /// Returns `true` if both global quotas and project quotas are empty.
    pub fn is_empty(&self) -> bool {
        self.len() == 0
    }

    /// Returns the number of both global and project quotas.
    pub fn len(&self) -> usize {
        self.global_quotas.len() + self.project_quotas.len()
    }
}

#[cfg(feature = "processing")]
impl<'a> IntoIterator for CombinedQuotas<'a> {
    type Item = &'a Quota;
    type IntoIter = Chain<Iter<'a, Quota>, Iter<'a, Quota>>;

    fn into_iter(self) -> Self::IntoIter {
        self.global_quotas.iter().chain(self.project_quotas.iter())
    }
}

#[cfg(test)]
mod tests {
    use std::collections::BTreeMap;
    use std::env;

    use insta::assert_debug_snapshot;
    use relay_base_schema::metrics::{DurationUnit, MetricUnit};
    use relay_common::glob2::LazyGlob;
    use relay_dynamic_config::ProjectConfig;
    use relay_event_normalization::{RedactionRule, TransactionNameRule};
    use relay_event_schema::protocol::TransactionSource;
    use relay_pii::DataScrubbingConfig;
    use similar_asserts::assert_eq;

    use crate::metrics_extraction::transactions::types::{
        CommonTags, TransactionMeasurementTags, TransactionMetric,
    };
    use crate::metrics_extraction::IntoMetric;
    use crate::testutils::{self, create_test_processor, create_test_processor_with_addrs};

    #[cfg(feature = "processing")]
    use {
        relay_metrics::BucketValue,
        relay_quotas::{QuotaScope, ReasonCode},
        relay_test::mock_service,
    };

    use super::*;

    #[cfg(feature = "processing")]
    fn mock_quota(id: &str) -> Quota {
        Quota {
            id: Some(id.into()),
            categories: smallvec::smallvec![DataCategory::MetricBucket],
            scope: QuotaScope::Organization,
            scope_id: None,
            limit: Some(0),
            window: None,
            reason_code: None,
            namespace: None,
        }
    }

    #[cfg(feature = "processing")]
    #[test]
    fn test_dynamic_quotas() {
        let global_config = GlobalConfig {
            quotas: vec![mock_quota("foo"), mock_quota("bar")],
            ..Default::default()
        };

        let project_quotas = vec![mock_quota("baz"), mock_quota("qux")];

        let dynamic_quotas = CombinedQuotas::new(&global_config, &project_quotas);

        assert_eq!(dynamic_quotas.len(), 4);
        assert!(!dynamic_quotas.is_empty());

        let quota_ids = dynamic_quotas.into_iter().filter_map(|q| q.id.as_deref());
        assert!(quota_ids.eq(["foo", "bar", "baz", "qux"]));
    }

    /// Ensures that if we ratelimit one batch of buckets in [`FlushBuckets`] message, it won't
    /// also ratelimit the next batches in the same message automatically.
    #[cfg(feature = "processing")]
    #[tokio::test]
    async fn test_ratelimit_per_batch() {
        use relay_base_schema::organization::OrganizationId;

        let rate_limited_org = Scoping {
            organization_id: OrganizationId::new(1),
            project_id: ProjectId::new(21),
            project_key: ProjectKey::parse("00000000000000000000000000000000").unwrap(),
            key_id: Some(17),
        };

        let not_rate_limited_org = Scoping {
            organization_id: OrganizationId::new(2),
            project_id: ProjectId::new(21),
            project_key: ProjectKey::parse("11111111111111111111111111111111").unwrap(),
            key_id: Some(17),
        };

        let message = {
            let project_info = {
                let quota = Quota {
                    id: Some("testing".into()),
                    categories: vec![DataCategory::MetricBucket].into(),
                    scope: relay_quotas::QuotaScope::Organization,
                    scope_id: Some(rate_limited_org.organization_id.to_string()),
                    limit: Some(0),
                    window: None,
                    reason_code: Some(ReasonCode::new("test")),
                    namespace: None,
                };

                let mut config = ProjectConfig::default();
                config.quotas.push(quota);

                Arc::new(ProjectInfo {
                    config,
                    ..Default::default()
                })
            };

            let project_metrics = |scoping| ProjectBuckets {
                buckets: vec![Bucket {
                    name: "d:transactions/bar".into(),
                    value: BucketValue::Counter(relay_metrics::FiniteF64::new(1.0).unwrap()),
                    timestamp: UnixTimestamp::now(),
                    tags: Default::default(),
                    width: 10,
                    metadata: BucketMetadata::default(),
                }],
                rate_limits: Default::default(),
                project_info: project_info.clone(),
                scoping,
            };

            let buckets = hashbrown::HashMap::from([
                (
                    rate_limited_org.project_key,
                    project_metrics(rate_limited_org),
                ),
                (
                    not_rate_limited_org.project_key,
                    project_metrics(not_rate_limited_org),
                ),
            ]);

            FlushBuckets {
                partition_key: None,
                buckets,
            }
        };

        // ensure the order of the map while iterating is as expected.
        assert_eq!(message.buckets.keys().count(), 2);

        let config = {
            let config_json = serde_json::json!({
                "processing": {
                    "enabled": true,
                    "kafka_config": [],
                    "redis": {
                        "server": std::env::var("RELAY_REDIS_URL").unwrap_or_else(|_| "redis://127.0.0.1:6379".to_owned()),
                    }
                }
            });
            Config::from_json_value(config_json).unwrap()
        };

        let (store, handle) = {
            let f = |org_ids: &mut Vec<OrganizationId>, msg: Store| {
                let org_id = match msg {
                    Store::Metrics(x) => x.scoping.organization_id,
                    _ => panic!("received envelope when expecting only metrics"),
                };
                org_ids.push(org_id);
            };

            mock_service("store_forwarder", vec![], f)
        };

        let processor = create_test_processor(config).await;
        assert!(processor.redis_rate_limiter_enabled());

        processor.encode_metrics_processing(message, &store);

        drop(store);
        let orgs_not_ratelimited = handle.await.unwrap();

        assert_eq!(
            orgs_not_ratelimited,
            vec![not_rate_limited_org.organization_id]
        );
    }

    #[tokio::test]
    async fn test_browser_version_extraction_with_pii_like_data() {
        let processor = create_test_processor(Default::default()).await;
        let (outcome_aggregator, test_store) = testutils::processor_services();
        let event_id = EventId::new();

        let dsn = "https://e12d836b15bb49d7bbf99e64295d995b:@sentry.io/42"
            .parse()
            .unwrap();

        let request_meta = RequestMeta::new(dsn);
        let mut envelope = Envelope::from_request(Some(event_id), request_meta);

        envelope.add_item({
                let mut item = Item::new(ItemType::Event);
                item.set_payload(
                    ContentType::Json,
                    r#"
                    {
                        "request": {
                            "headers": [
                                ["User-Agent", "Mozilla/5.0 (Macintosh; Intel Mac OS X 10_15_7) AppleWebKit/537.36 (KHTML, like Gecko) Chrome/103.0.0.0 Safari/537.36"]
                            ]
                        }
                    }
                "#,
                );
                item
            });

        let mut datascrubbing_settings = DataScrubbingConfig::default();
        // enable all the default scrubbing
        datascrubbing_settings.scrub_data = true;
        datascrubbing_settings.scrub_defaults = true;
        datascrubbing_settings.scrub_ip_addresses = true;

        // Make sure to mask any IP-like looking data
        let pii_config = serde_json::from_str(r#"{"applications": {"**": ["@ip:mask"]}}"#).unwrap();

        let config = ProjectConfig {
            datascrubbing_settings,
            pii_config: Some(pii_config),
            ..Default::default()
        };

        let project_info = ProjectInfo {
            config,
            ..Default::default()
        };

        let mut envelopes = ProcessingGroup::split_envelope(*envelope);
        assert_eq!(envelopes.len(), 1);

        let (group, envelope) = envelopes.pop().unwrap();
        let envelope = ManagedEnvelope::new(envelope, outcome_aggregator, test_store, group);

        let message = ProcessEnvelope {
            envelope,
            project_info: Arc::new(project_info),
            rate_limits: Default::default(),
            sampling_project_info: None,
            reservoir_counters: ReservoirCounters::default(),
        };

        let envelope_response = processor.process(message).unwrap();
        let new_envelope = envelope_response.envelope.unwrap();
        let new_envelope = new_envelope.envelope();

        let event_item = new_envelope.items().last().unwrap();
        let annotated_event: Annotated<Event> =
            Annotated::from_json_bytes(&event_item.payload()).unwrap();
        let event = annotated_event.into_value().unwrap();
        let headers = event
            .request
            .into_value()
            .unwrap()
            .headers
            .into_value()
            .unwrap();

        // IP-like data must be masked
        assert_eq!(Some("Mozilla/5.0 (Macintosh; Intel Mac OS X 10_15_7) AppleWebKit/537.36 (KHTML, like Gecko) Chrome/********* Safari/537.36"), headers.get_header("User-Agent"));
        // But we still get correct browser and version number
        let contexts = event.contexts.into_value().unwrap();
        let browser = contexts.0.get("browser").unwrap();
        assert_eq!(
            r#"{"browser":"Chrome 103.0.0","name":"Chrome","version":"103.0.0","type":"browser"}"#,
            browser.to_json().unwrap()
        );
    }

    #[tokio::test]
    #[cfg(feature = "processing")]
    async fn test_materialize_dsc() {
        let dsn = "https://e12d836b15bb49d7bbf99e64295d995b:@sentry.io/42"
            .parse()
            .unwrap();
        let request_meta = RequestMeta::new(dsn);
        let mut envelope = Envelope::from_request(None, request_meta);

        let dsc = r#"{
            "trace_id": "00000000-0000-0000-0000-000000000000",
            "public_key": "e12d836b15bb49d7bbf99e64295d995b",
            "sample_rate": "0.2"
        }"#;
        envelope.set_dsc(serde_json::from_str(dsc).unwrap());

        let mut item = Item::new(ItemType::Event);
        item.set_payload(ContentType::Json, r#"{}"#);
        envelope.add_item(item);

        let (outcome_aggregator, test_store) = testutils::processor_services();
        let managed_envelope = ManagedEnvelope::new(
            envelope,
            outcome_aggregator,
            test_store,
            ProcessingGroup::Error,
        );

        let process_message = ProcessEnvelope {
            envelope: managed_envelope,
            project_info: Arc::new(ProjectInfo::default()),
            rate_limits: Default::default(),
            sampling_project_info: None,
            reservoir_counters: ReservoirCounters::default(),
        };

        let config = Config::from_json_value(serde_json::json!({
            "processing": {
                "enabled": true,
                "kafka_config": [],
            }
        }))
        .unwrap();

        let processor = create_test_processor(config).await;
        let response = processor.process(process_message).unwrap();
        let envelope = response.envelope.as_ref().unwrap().envelope();
        let event = envelope
            .get_item_by(|item| item.ty() == &ItemType::Event)
            .unwrap();

        let event = Annotated::<Event>::from_json_bytes(&event.payload()).unwrap();
        insta::assert_debug_snapshot!(event.value().unwrap()._dsc, @r###"
        Object(
            {
                "environment": ~,
                "public_key": String(
                    "e12d836b15bb49d7bbf99e64295d995b",
                ),
                "release": ~,
                "replay_id": ~,
                "sample_rate": String(
                    "0.2",
                ),
                "trace_id": String(
                    "00000000-0000-0000-0000-000000000000",
                ),
                "transaction": ~,
            },
        )
        "###);
    }

    fn capture_test_event(transaction_name: &str, source: TransactionSource) -> Vec<String> {
        let mut event = Annotated::<Event>::from_json(
            r#"
            {
                "type": "transaction",
                "transaction": "/foo/",
                "timestamp": 946684810.0,
                "start_timestamp": 946684800.0,
                "contexts": {
                    "trace": {
                        "trace_id": "4c79f60c11214eb38604f4ae0781bfb2",
                        "span_id": "fa90fdead5f74053",
                        "op": "http.server",
                        "type": "trace"
                    }
                },
                "transaction_info": {
                    "source": "url"
                }
            }
            "#,
        )
        .unwrap();
        let e = event.value_mut().as_mut().unwrap();
        e.transaction.set_value(Some(transaction_name.into()));

        e.transaction_info
            .value_mut()
            .as_mut()
            .unwrap()
            .source
            .set_value(Some(source));

        relay_statsd::with_capturing_test_client(|| {
            utils::log_transaction_name_metrics(&mut event, |event| {
                let config = NormalizationConfig {
                    transaction_name_config: TransactionNameConfig {
                        rules: &[TransactionNameRule {
                            pattern: LazyGlob::new("/foo/*/**".to_owned()),
                            expiry: DateTime::<Utc>::MAX_UTC,
                            redaction: RedactionRule::Replace {
                                substitution: "*".to_owned(),
                            },
                        }],
                    },
                    ..Default::default()
                };
                normalize_event(event, &config)
            });
        })
    }

    #[test]
    fn test_log_transaction_metrics_none() {
        let captures = capture_test_event("/nothing", TransactionSource::Url);
        insta::assert_debug_snapshot!(captures, @r#"
        [
            "event.transaction_name_changes:1|c|#source_in:url,changes:none,source_out:sanitized,is_404:false",
        ]
        "#);
    }

    #[test]
    fn test_log_transaction_metrics_rule() {
        let captures = capture_test_event("/foo/john/denver", TransactionSource::Url);
        insta::assert_debug_snapshot!(captures, @r#"
        [
            "event.transaction_name_changes:1|c|#source_in:url,changes:rule,source_out:sanitized,is_404:false",
        ]
        "#);
    }

    #[test]
    fn test_log_transaction_metrics_pattern() {
        let captures = capture_test_event("/something/12345", TransactionSource::Url);
        insta::assert_debug_snapshot!(captures, @r#"
        [
            "event.transaction_name_changes:1|c|#source_in:url,changes:pattern,source_out:sanitized,is_404:false",
        ]
        "#);
    }

    #[test]
    fn test_log_transaction_metrics_both() {
        let captures = capture_test_event("/foo/john/12345", TransactionSource::Url);
        insta::assert_debug_snapshot!(captures, @r#"
        [
            "event.transaction_name_changes:1|c|#source_in:url,changes:both,source_out:sanitized,is_404:false",
        ]
        "#);
    }

    #[test]
    fn test_log_transaction_metrics_no_match() {
        let captures = capture_test_event("/foo/john/12345", TransactionSource::Route);
        insta::assert_debug_snapshot!(captures, @r#"
        [
            "event.transaction_name_changes:1|c|#source_in:route,changes:none,source_out:route,is_404:false",
        ]
        "#);
    }

    /// Confirms that the hardcoded value we use for the fixed length of the measurement MRI is
    /// correct. Unit test is placed here because it has dependencies to relay-server and therefore
    /// cannot be called from relay-metrics.
    #[test]
    fn test_mri_overhead_constant() {
        let hardcoded_value = MeasurementsConfig::MEASUREMENT_MRI_OVERHEAD;

        let derived_value = {
            let name = "foobar".to_string();
            let value = 5.into(); // Arbitrary value.
            let unit = MetricUnit::Duration(DurationUnit::default());
            let tags = TransactionMeasurementTags {
                measurement_rating: None,
                universal_tags: CommonTags(BTreeMap::new()),
                score_profile_version: None,
            };

            let measurement = TransactionMetric::Measurement {
                name: name.clone(),
                value,
                unit,
                tags,
            };

            let metric: Bucket = measurement.into_metric(UnixTimestamp::now());
            metric.name.len() - unit.to_string().len() - name.len()
        };
        assert_eq!(
            hardcoded_value, derived_value,
            "Update `MEASUREMENT_MRI_OVERHEAD` if the naming scheme changed."
        );
    }

    #[tokio::test]
    async fn test_process_metrics_bucket_metadata() {
        let mut token = Cogs::noop().timed(ResourceId::Relay, AppFeature::Unattributed);
        let project_key = ProjectKey::parse("a94ae32be2584e0bbd7a4cbb95971fee").unwrap();
        let received_at = Utc::now();
        let config = Config::default();

        let (aggregator, mut aggregator_rx) = Addr::custom();
        let processor = create_test_processor_with_addrs(
            config,
            Addrs {
                aggregator,
                ..Default::default()
            },
        )
        .await;

        let mut item = Item::new(ItemType::Statsd);
        item.set_payload(
            ContentType::Text,
            "transactions/foo:3182887624:4267882815|s",
        );
        for (source, expected_received_at) in [
            (
                BucketSource::External,
                Some(UnixTimestamp::from_datetime(received_at).unwrap()),
            ),
            (BucketSource::Internal, None),
        ] {
            let message = ProcessMetrics {
                data: MetricData::Raw(vec![item.clone()]),
                project_key,
                source,
                received_at,
                sent_at: Some(Utc::now()),
            };
            processor.handle_process_metrics(&mut token, message);

            let value = aggregator_rx.recv().await.unwrap();
            let Aggregator::MergeBuckets(merge_buckets) = value else {
                panic!()
            };
            let buckets = merge_buckets.buckets;
            assert_eq!(buckets.len(), 1);
            assert_eq!(buckets[0].metadata.received_at, expected_received_at);
        }
    }

    #[tokio::test]
    async fn test_process_batched_metrics() {
        let mut token = Cogs::noop().timed(ResourceId::Relay, AppFeature::Unattributed);
        let received_at = Utc::now();
        let config = Config::default();

        let (aggregator, mut aggregator_rx) = Addr::custom();
        let processor = create_test_processor_with_addrs(
            config,
            Addrs {
                aggregator,
                ..Default::default()
            },
        )
        .await;

        let payload = r#"{
    "buckets": {
        "11111111111111111111111111111111": [
            {
                "timestamp": 1615889440,
                "width": 0,
                "name": "d:custom/endpoint.response_time@millisecond",
                "type": "d",
                "value": [
                  68.0
                ],
                "tags": {
                  "route": "user_index"
                }
            }
        ],
        "22222222222222222222222222222222": [
            {
                "timestamp": 1615889440,
                "width": 0,
                "name": "d:custom/endpoint.cache_rate@none",
                "type": "d",
                "value": [
                  36.0
                ]
            }
        ]
    }
}
"#;
        let message = ProcessBatchedMetrics {
            payload: Bytes::from(payload),
            source: BucketSource::Internal,
            received_at,
            sent_at: Some(Utc::now()),
        };
        processor.handle_process_batched_metrics(&mut token, message);

        let value = aggregator_rx.recv().await.unwrap();
        let Aggregator::MergeBuckets(mb1) = value else {
            panic!()
        };
        let value = aggregator_rx.recv().await.unwrap();
        let Aggregator::MergeBuckets(mb2) = value else {
            panic!()
        };

        let mut messages = vec![mb1, mb2];
        messages.sort_by_key(|mb| mb.project_key);

        let actual = messages
            .into_iter()
            .map(|mb| (mb.project_key, mb.buckets))
            .collect::<Vec<_>>();

        assert_debug_snapshot!(actual, @r###"
        [
            (
                ProjectKey("11111111111111111111111111111111"),
                [
                    Bucket {
                        timestamp: UnixTimestamp(1615889440),
                        width: 0,
                        name: MetricName(
                            "d:custom/endpoint.response_time@millisecond",
                        ),
                        value: Distribution(
                            [
                                68.0,
                            ],
                        ),
                        tags: {
                            "route": "user_index",
                        },
                        metadata: BucketMetadata {
                            merges: 1,
                            received_at: None,
                            extracted_from_indexed: false,
                        },
                    },
                ],
            ),
            (
                ProjectKey("22222222222222222222222222222222"),
                [
                    Bucket {
                        timestamp: UnixTimestamp(1615889440),
                        width: 0,
                        name: MetricName(
                            "d:custom/endpoint.cache_rate@none",
                        ),
                        value: Distribution(
                            [
                                36.0,
                            ],
                        ),
                        tags: {},
                        metadata: BucketMetadata {
                            merges: 1,
                            received_at: None,
                            extracted_from_indexed: false,
                        },
                    },
                ],
            ),
        ]
        "###);
    }
}<|MERGE_RESOLUTION|>--- conflicted
+++ resolved
@@ -754,13 +754,6 @@
     /// configuration objects in the project config.
     extracted_metrics: ProcessingExtractedMetrics,
 
-<<<<<<< HEAD
-=======
-    /// Currently active cached rate limits of the project this envelope belongs to.
-    #[cfg_attr(not(feature = "processing"), expect(dead_code))]
-    rate_limits: Arc<RateLimits>,
-
->>>>>>> 2fcf51a8
     /// The managed envelope before processing.
     managed_envelope: TypedEnvelope<Group>,
 }
@@ -812,8 +805,7 @@
 /// based on a feature flag.
 ///
 /// If the project config did not come from the upstream, we keep the items.
-<<<<<<< HEAD
-fn should_filter(config: &Config, feature: Feature, project_info: &ProjectInfo) -> bool {
+fn should_filter(config: &Config, project_info: &ProjectInfo, feature: Feature) -> bool {
     match config.relay_mode() {
         RelayMode::Proxy | RelayMode::Static | RelayMode::Capture => false,
         RelayMode::Managed => !project_info.has_feature(feature),
@@ -836,31 +828,6 @@
     }
 }
 
-=======
-fn should_filter(config: &Config, project_info: &ProjectInfo, feature: Feature) -> bool {
-    match config.relay_mode() {
-        RelayMode::Proxy | RelayMode::Static | RelayMode::Capture => false,
-        RelayMode::Managed => !project_info.has_feature(feature),
-    }
-}
-
-/// New type representing the normalization state of the event.
-#[derive(Copy, Clone)]
-struct EventFullyNormalized(bool);
-
-impl EventFullyNormalized {
-    /// Returns `true` if the event is fully normalized, `false` otherwise.
-    pub fn new(envelope: &Envelope) -> Self {
-        let event_fully_normalized = envelope.meta().is_from_internal_relay()
-            && envelope
-                .items()
-                .any(|item| item.creates_event() && item.fully_normalized());
-
-        Self(event_fully_normalized)
-    }
-}
-
->>>>>>> 2fcf51a8
 /// New type representing whether metrics were extracted from transactions/spans.
 #[derive(Copy, Clone)]
 struct EventMetricsExtracted(bool);
@@ -2007,10 +1974,6 @@
                     event: Annotated::empty(),
                     metrics: Metrics::default(),
                     extracted_metrics: ProcessingExtractedMetrics::new(),
-<<<<<<< HEAD
-=======
-                    rate_limits,
->>>>>>> 2fcf51a8
                     managed_envelope,
                 };
 
@@ -2052,26 +2015,17 @@
                     reservoir_counters
                 )
             }
-<<<<<<< HEAD
             ProcessingGroup::Session => run!(process_sessions, project_info, rate_limits),
-=======
-            ProcessingGroup::Session => run!(process_sessions, project_info),
->>>>>>> 2fcf51a8
             ProcessingGroup::Standalone => run!(
                 process_standalone,
                 self.inner.config.clone(),
                 project_id,
-<<<<<<< HEAD
                 project_info,
                 rate_limits
-=======
-                project_info
->>>>>>> 2fcf51a8
             ),
             ProcessingGroup::ClientReport => run!(
                 process_client_reports,
                 self.inner.config.clone(),
-<<<<<<< HEAD
                 project_info,
                 rate_limits
             ),
@@ -2086,14 +2040,6 @@
             ProcessingGroup::CheckIn => {
                 run!(process_checkins, project_id, project_info, rate_limits)
             }
-=======
-                project_info
-            ),
-            ProcessingGroup::Replay => {
-                run!(process_replays, self.inner.config.clone(), project_info)
-            }
-            ProcessingGroup::CheckIn => run!(process_checkins, project_id, project_info),
->>>>>>> 2fcf51a8
             ProcessingGroup::Span => run!(
                 process_standalone_spans,
                 self.inner.config.clone(),
