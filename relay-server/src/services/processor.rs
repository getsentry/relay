--- conflicted
+++ resolved
@@ -56,13 +56,8 @@
     },
     relay_dynamic_config::{CardinalityLimiterMode, MetricExtractionGroups},
     relay_metrics::RedisMetricMetaStore,
-<<<<<<< HEAD
-    relay_quotas::{Quota, RateLimitingError, RateLimits, RedisRateLimiter},
+    relay_quotas::{Quota, RateLimitingError, RedisRateLimiter},
     relay_redis::{RedisPool, RedisPools},
-=======
-    relay_quotas::{Quota, RateLimitingError, RedisRateLimiter},
-    relay_redis::RedisPool,
->>>>>>> 3cfb9f0c
     std::iter::Chain,
     std::slice::Iter,
     symbolic_unreal::{Unreal4Error, Unreal4ErrorKind},
