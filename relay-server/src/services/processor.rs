--- conflicted
+++ resolved
@@ -3477,17 +3477,10 @@
             processor.handle_process_metrics(&mut token, message);
 
             let value = project_cache_rx.recv().await.unwrap();
-<<<<<<< HEAD
-            let ProjectCache::AddMetricBuckets(add_metric_buckets) = value else {
-                panic!()
-            };
-            let buckets = add_metric_buckets.buckets;
-=======
             let ProjectCache::AddMetricBuckets(merge_buckets) = value else {
                 panic!()
             };
             let buckets = merge_buckets.buckets;
->>>>>>> 34a4f62a
             assert_eq!(buckets.len(), 1);
             assert_eq!(buckets[0].metadata.received_at, expected_received_at);
         }
@@ -3584,17 +3577,10 @@
             processor.handle_process_batched_metrics(&mut token, message);
 
             let value = project_cache_rx.recv().await.unwrap();
-<<<<<<< HEAD
-            let ProjectCache::AddMetricBuckets(add_metric_buckets) = value else {
-                panic!()
-            };
-            let buckets = add_metric_buckets.buckets;
-=======
             let ProjectCache::AddMetricBuckets(merge_buckets) = value else {
                 panic!()
             };
             let buckets = merge_buckets.buckets;
->>>>>>> 34a4f62a
             assert_eq!(buckets.len(), 1);
             assert_eq!(buckets[0].metadata.received_at, expected_received_at);
         }
