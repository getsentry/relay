--- conflicted
+++ resolved
@@ -1157,23 +1157,16 @@
         Ok(state)
     }
 
-<<<<<<< HEAD
     fn light_normalize_event<'a, G: EventProcessing>(
         &'_ self,
         mut state: ProcessEnvelopeState<'a, G>,
     ) -> Result<ProcessEnvelopeState<'a, G>, ProcessError<'a, G>> {
-=======
-    fn light_normalize_event<G: EventProcessing>(
-        &self,
-        state: &mut ProcessEnvelopeState<G>,
-    ) -> Result<(), ProcessingError> {
         if let Some(sampling_state) = state.sampling_project_state.as_ref().map(Arc::clone) {
             state
                 .envelope_mut()
                 .parametrize_dsc_transaction(&sampling_state.config.tx_name_rules);
         }
 
->>>>>>> e78106d1
         let request_meta = state.managed_envelope.envelope().meta();
         let client_ipaddr = request_meta.client_addr().map(IpAddr::from);
 
