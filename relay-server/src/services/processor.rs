--- conflicted
+++ resolved
@@ -829,32 +829,6 @@
     }
 }
 
-<<<<<<< HEAD
-/// New type representing the normalization state of the event.
-#[derive(Copy, Clone)]
-struct EventFullyNormalized(bool);
-
-impl EventFullyNormalized {
-    /// Returns `true` if the event is fully normalized, `false` otherwise.
-    pub fn new(envelope: &Envelope) -> Self {
-        let event_fully_normalized = envelope.meta().request_trust().is_trusted()
-            && envelope
-                .items()
-                .any(|item| item.creates_event() && item.fully_normalized());
-
-        Self(event_fully_normalized)
-    }
-}
-
-/// New type representing whether metrics were extracted from transactions/spans.
-#[derive(Debug, Copy, Clone)]
-struct EventMetricsExtracted(bool);
-
-/// New type representing whether spans were extracted.
-#[derive(Debug, Copy, Clone)]
-struct SpansExtracted(bool);
-
-=======
 /// Function for on-off switches that filter specific item types (profiles, spans)
 /// based on a feature flag.
 ///
@@ -866,7 +840,6 @@
     }
 }
 
->>>>>>> 6faf6daa
 /// The result of the envelope processing containing the processed envelope along with the partial
 /// result.
 #[derive(Debug)]
@@ -1518,14 +1491,6 @@
             ctx.project_info,
             ctx.sampling_project_info,
         );
-<<<<<<< HEAD
-        processing::finalize_event(
-            managed_envelope.envelope().headers(),
-            managed_envelope
-                .envelope()
-                .items()
-                .filter(|i| i.ty() == &ItemType::Attachment),
-=======
 
         let attachments = managed_envelope
             .envelope()
@@ -1533,7 +1498,6 @@
             .filter(|item| item.attachment_type() == Some(&AttachmentType::Attachment));
         processing::utils::event::finalize(
             managed_envelope.envelope().headers(),
->>>>>>> 6faf6daa
             &mut event,
             attachments,
             &mut metrics,
