--- conflicted
+++ resolved
@@ -57,13 +57,8 @@
         CardinalityLimit, CardinalityLimiter, CardinalityLimitsSplit, RedisSetLimiter,
         RedisSetLimiterOptions,
     },
-<<<<<<< HEAD
     relay_dynamic_config::{CardinalityLimiterMode, MetricExtractionGroups},
-    relay_metrics::{Aggregator, MergeBuckets, RedisMetricMetaStore},
-=======
-    relay_dynamic_config::{CardinalityLimiterMode, GlobalConfig, MetricExtractionGroups},
     relay_metrics::RedisMetricMetaStore,
->>>>>>> 7eb3be7b
     relay_quotas::{Quota, RateLimitingError, RateLimits, RedisRateLimiter},
     relay_redis::RedisPool,
     std::iter::Chain,
