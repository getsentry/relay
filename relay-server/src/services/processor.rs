--- conflicted
+++ resolved
@@ -611,12 +611,14 @@
     }
 
     /// Extends the [`ProcessingExtractedMetrics`].
-    fn extend_metrics(
+    fn extend_metrics<I>(
         processing_enabled: bool,
         existing_buckets: &mut Vec<Bucket>,
-        buckets: Vec<Bucket>,
+        buckets: I,
         sampling_decision: Option<SamplingDecision>,
-    ) {
+    ) where
+        I: IntoIterator<Item = Bucket>,
+    {
         // If we are not a processing Relay, we don't want to add any metadata or tags because
         // metrics are not extracted from indexed payloads in non-processing Relays.
         if !processing_enabled {
@@ -641,59 +643,33 @@
     /// Extends the contained project metrics.
     pub fn extend_project_metrics<I>(
         &mut self,
-<<<<<<< HEAD
-        buckets: Vec<Bucket>,
+        buckets: I,
         sampling_decision: Option<SamplingDecision>,
-    ) {
+    ) where
+        I: IntoIterator<Item = Bucket>,
+    {
         Self::extend_metrics(
             self.config.processing_enabled(),
             &mut self.metrics.project_metrics,
             buckets,
             sampling_decision,
         );
-=======
+    }
+
+    /// Extends the contained sampling metrics.
+    pub fn extend_sampling_metrics<I>(
+        &mut self,
         buckets: I,
         sampling_decision: Option<SamplingDecision>,
     ) where
         I: IntoIterator<Item = Bucket>,
     {
-        self.metrics
-            .project_metrics
-            .extend(buckets.into_iter().map(|mut bucket| {
-                bucket.metadata.extracted_from_indexed =
-                    sampling_decision == Some(SamplingDecision::Keep);
-                bucket
-            }));
->>>>>>> 75a37c83
-    }
-
-    /// Extends the contained sampling metrics.
-    pub fn extend_sampling_metrics<I>(
-        &mut self,
-<<<<<<< HEAD
-        buckets: Vec<Bucket>,
-        sampling_decision: Option<SamplingDecision>,
-    ) {
         Self::extend_metrics(
             self.config.processing_enabled(),
             &mut self.metrics.sampling_metrics,
             buckets,
             sampling_decision,
         );
-=======
-        buckets: I,
-        sampling_decision: Option<SamplingDecision>,
-    ) where
-        I: IntoIterator<Item = Bucket>,
-    {
-        self.metrics
-            .sampling_metrics
-            .extend(buckets.into_iter().map(|mut bucket| {
-                bucket.metadata.extracted_from_indexed =
-                    sampling_decision == Some(SamplingDecision::Keep);
-                bucket
-            }));
->>>>>>> 75a37c83
     }
 
     /// Applies rate limits to the contained metrics.
@@ -743,10 +719,6 @@
 
                 if reset_extracted_from_indexed.contains(&namespace) {
                     bucket.metadata.extracted_from_indexed = false;
-                    // If this metric is a usage metric, and we dropped the indexed payload due to
-                    // rate limiting, we want to remove the indexed tag, so that the amount of
-                    // transactions/spans can still be counted correctly.
-                    remove_indexed_tag(bucket);
                 }
 
                 true
