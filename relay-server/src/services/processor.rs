use std::borrow::Cow;
use std::collections::{BTreeSet, HashMap};
use std::error::Error;
use std::fmt::{Debug, Display};
use std::future::Future;
use std::io::Write;
use std::pin::Pin;
use std::sync::Arc;
use std::time::Duration;

use anyhow::Context;
use brotli::CompressorWriter as BrotliEncoder;
use bytes::Bytes;
use chrono::{DateTime, Utc};
use flate2::Compression;
use flate2::write::{GzEncoder, ZlibEncoder};
use futures::FutureExt;
use futures::future::BoxFuture;
use relay_base_schema::project::{ProjectId, ProjectKey};
use relay_cogs::{AppFeature, Cogs, FeatureWeights, ResourceId, Token};
use relay_common::time::UnixTimestamp;
use relay_config::{Config, HttpEncoding, RelayMode};
use relay_dynamic_config::{ErrorBoundary, Feature, GlobalConfig};
use relay_event_normalization::{ClockDriftProcessor, GeoIpLookup};
use relay_event_schema::processor::ProcessingAction;
use relay_event_schema::protocol::{
    ClientReport, Event, EventId, Metrics, NetworkReportError, SpanV2,
};
use relay_filter::FilterStatKey;
use relay_metrics::{Bucket, BucketMetadata, BucketView, BucketsView, MetricNamespace};
use relay_pii::PiiConfigError;
use relay_protocol::Annotated;
use relay_quotas::{DataCategory, Quota, RateLimits, Scoping};
use relay_sampling::evaluation::{ReservoirCounters, ReservoirEvaluator, SamplingDecision};
use relay_statsd::metric;
use relay_system::{Addr, FromMessage, NoResponse, Service};
use reqwest::header;
use smallvec::{SmallVec, smallvec};
use zstd::stream::Encoder as ZstdEncoder;

use crate::envelope::{
    self, AttachmentType, ContentType, Envelope, EnvelopeError, Item, ItemContainer, ItemType,
};
use crate::extractors::{PartialDsn, RequestMeta, RequestTrust};
use crate::integrations::{Integration, SpansIntegration};
use crate::managed::{InvalidProcessingGroupType, ManagedEnvelope, TypedEnvelope};
use crate::metrics::{MetricOutcomes, MetricsLimiter, MinimalTrackableBucket};
use crate::metrics_extraction::transactions::ExtractedMetrics;
use crate::metrics_extraction::transactions::types::ExtractMetricsError;
use crate::processing::check_ins::CheckInsProcessor;
use crate::processing::logs::LogsProcessor;
use crate::processing::sessions::SessionsProcessor;
use crate::processing::spans::SpansProcessor;
use crate::processing::trace_metrics::TraceMetricsProcessor;
use crate::processing::utils::event::{
    EventFullyNormalized, EventMetricsExtracted, FiltersStatus, SpansExtracted, event_category,
    event_type,
};
use crate::processing::utils::transaction::ExtractMetricsContext;
use crate::processing::{Forward as _, Output, Outputs, QuotaRateLimiter};
use crate::service::ServiceError;
use crate::services::global_config::GlobalConfigHandle;
use crate::services::metrics::{Aggregator, FlushBuckets, MergeBuckets, ProjectBuckets};
use crate::services::outcome::{DiscardItemType, DiscardReason, Outcome, TrackOutcome};
use crate::services::projects::cache::ProjectCacheHandle;
use crate::services::projects::project::{ProjectInfo, ProjectState};
use crate::services::upstream::{
    SendRequest, Sign, SignatureType, UpstreamRelay, UpstreamRequest, UpstreamRequestError,
};
use crate::statsd::{RelayCounters, RelayHistograms, RelayTimers};
use crate::utils::{self, CheckLimits, EnvelopeLimiter, SamplingResult};
use crate::{http, processing};
use relay_threading::AsyncPool;
#[cfg(feature = "processing")]
use {
    crate::services::global_rate_limits::{GlobalRateLimits, GlobalRateLimitsServiceHandle},
    crate::services::processor::nnswitch::SwitchProcessingError,
    crate::services::store::{Store, StoreEnvelope},
    crate::utils::Enforcement,
    itertools::Itertools,
    relay_cardinality::{
        CardinalityLimit, CardinalityLimiter, CardinalityLimitsSplit, RedisSetLimiter,
        RedisSetLimiterOptions,
    },
    relay_dynamic_config::CardinalityLimiterMode,
    relay_quotas::{RateLimitingError, RedisRateLimiter},
    relay_redis::{AsyncRedisClient, RedisClients},
    std::time::Instant,
    symbolic_unreal::{Unreal4Error, Unreal4ErrorKind},
};

mod attachment;
mod dynamic_sampling;
mod event;
mod metrics;
mod nel;
mod profile;
mod profile_chunk;
mod replay;
mod report;
mod span;

#[cfg(all(sentry, feature = "processing"))]
mod playstation;
mod standalone;
#[cfg(feature = "processing")]
mod unreal;

#[cfg(feature = "processing")]
mod nnswitch;

/// Creates the block only if used with `processing` feature.
///
/// Provided code block will be executed only if the provided config has `processing_enabled` set.
macro_rules! if_processing {
    ($config:expr, $if_true:block) => {
        #[cfg(feature = "processing")] {
            if $config.processing_enabled() $if_true
        }
    };
    ($config:expr, $if_true:block else $if_false:block) => {
        {
            #[cfg(feature = "processing")] {
                if $config.processing_enabled() $if_true else $if_false
            }
            #[cfg(not(feature = "processing"))] {
                $if_false
            }
        }
    };
}

/// The minimum clock drift for correction to apply.
pub const MINIMUM_CLOCK_DRIFT: Duration = Duration::from_secs(55 * 60);

#[derive(Debug)]
pub struct GroupTypeError;

impl Display for GroupTypeError {
    fn fmt(&self, f: &mut std::fmt::Formatter<'_>) -> std::fmt::Result {
        f.write_str("failed to convert processing group into corresponding type")
    }
}

impl std::error::Error for GroupTypeError {}

macro_rules! processing_group {
    ($ty:ident, $variant:ident$(, $($other:ident),+)?) => {
        #[derive(Clone, Copy, Debug)]
        pub struct $ty;

        impl From<$ty> for ProcessingGroup {
            fn from(_: $ty) -> Self {
                ProcessingGroup::$variant
            }
        }

        impl TryFrom<ProcessingGroup> for $ty {
            type Error = GroupTypeError;

            fn try_from(value: ProcessingGroup) -> Result<Self, Self::Error> {
                if matches!(value, ProcessingGroup::$variant) {
                    return Ok($ty);
                }
                $($(
                    if matches!(value, ProcessingGroup::$other) {
                        return Ok($ty);
                    }
                )+)?
                return Err(GroupTypeError);
            }
        }
    };
}

/// A marker trait.
///
/// Should be used only with groups which are responsible for processing envelopes with events.
pub trait EventProcessing {}

processing_group!(TransactionGroup, Transaction);
impl EventProcessing for TransactionGroup {}

processing_group!(ErrorGroup, Error);
impl EventProcessing for ErrorGroup {}

processing_group!(SessionGroup, Session);
processing_group!(StandaloneGroup, Standalone);
processing_group!(ClientReportGroup, ClientReport);
processing_group!(ReplayGroup, Replay);
processing_group!(CheckInGroup, CheckIn);
processing_group!(LogGroup, Log, Nel);
processing_group!(TraceMetricGroup, TraceMetric);
processing_group!(SpanGroup, Span);

processing_group!(ProfileChunkGroup, ProfileChunk);
processing_group!(MetricsGroup, Metrics);
processing_group!(ForwardUnknownGroup, ForwardUnknown);
processing_group!(Ungrouped, Ungrouped);

/// Processed group type marker.
///
/// Marks the envelopes which passed through the processing pipeline.
#[derive(Clone, Copy, Debug)]
pub struct Processed;

/// Describes the groups of the processable items.
#[derive(Clone, Copy, Debug)]
pub enum ProcessingGroup {
    /// All the transaction related items.
    ///
    /// Includes transactions, related attachments, profiles.
    Transaction,
    /// All the items which require (have or create) events.
    ///
    /// This includes: errors, NEL, security reports, user reports, some of the
    /// attachments.
    Error,
    /// Session events.
    Session,
    /// Standalone items which can be sent alone without any event attached to it in the current
    /// envelope e.g. some attachments, user reports.
    Standalone,
    /// Outcomes.
    ClientReport,
    /// Replays and ReplayRecordings.
    Replay,
    /// Crons.
    CheckIn,
    /// NEL reports.
    Nel,
    /// Logs.
    Log,
    /// Trace metrics.
    TraceMetric,
    /// Spans.
    Span,
    /// Span V2 spans.
    SpanV2,
    /// Metrics.
    Metrics,
    /// ProfileChunk.
    ProfileChunk,
    /// Unknown item types will be forwarded upstream (to processing Relay), where we will
    /// decide what to do with them.
    ForwardUnknown,
    /// All the items in the envelope that could not be grouped.
    Ungrouped,
}

impl ProcessingGroup {
    /// Splits provided envelope into list of tuples of groups with associated envelopes.
    fn split_envelope(
        mut envelope: Envelope,
        project_info: &ProjectInfo,
    ) -> SmallVec<[(Self, Box<Envelope>); 3]> {
        let headers = envelope.headers().clone();
        let mut grouped_envelopes = smallvec![];

        // Extract replays.
        let replay_items = envelope.take_items_by(|item| {
            matches!(
                item.ty(),
                &ItemType::ReplayEvent | &ItemType::ReplayRecording | &ItemType::ReplayVideo
            )
        });
        if !replay_items.is_empty() {
            grouped_envelopes.push((
                ProcessingGroup::Replay,
                Envelope::from_parts(headers.clone(), replay_items),
            ))
        }

        // Keep all the sessions together in one envelope.
        let session_items = envelope
            .take_items_by(|item| matches!(item.ty(), &ItemType::Session | &ItemType::Sessions));
        if !session_items.is_empty() {
            grouped_envelopes.push((
                ProcessingGroup::Session,
                Envelope::from_parts(headers.clone(), session_items),
            ))
        }

        let span_v2_items = envelope.take_items_by(|item| {
            let exp_feature = project_info.has_feature(Feature::SpanV2ExperimentalProcessing);
            let is_supported_integration = matches!(
                item.integration(),
                Some(Integration::Spans(SpansIntegration::OtelV1 { .. }))
            );
            let is_span = matches!(item.ty(), &ItemType::Span);

            ItemContainer::<SpanV2>::is_container(item)
                || (exp_feature && is_span)
                || (exp_feature && is_supported_integration)
        });

        if !span_v2_items.is_empty() {
            grouped_envelopes.push((
                ProcessingGroup::SpanV2,
                Envelope::from_parts(headers.clone(), span_v2_items),
            ))
        }

        // Extract spans.
        let span_items = envelope.take_items_by(|item| {
            matches!(item.ty(), &ItemType::Span)
                || matches!(item.integration(), Some(Integration::Spans(_)))
        });

        if !span_items.is_empty() {
            grouped_envelopes.push((
                ProcessingGroup::Span,
                Envelope::from_parts(headers.clone(), span_items),
            ))
        }

        // Extract logs.
        let logs_items = envelope.take_items_by(|item| {
            matches!(item.ty(), &ItemType::Log)
                || matches!(item.integration(), Some(Integration::Logs(_)))
        });
        if !logs_items.is_empty() {
            grouped_envelopes.push((
                ProcessingGroup::Log,
                Envelope::from_parts(headers.clone(), logs_items),
            ))
        }

        // Extract trace metrics.
        let trace_metric_items =
            envelope.take_items_by(|item| matches!(item.ty(), &ItemType::TraceMetric));
        if !trace_metric_items.is_empty() {
            grouped_envelopes.push((
                ProcessingGroup::TraceMetric,
                Envelope::from_parts(headers.clone(), trace_metric_items),
            ))
        }

        // NEL items are transformed into logs in their own processing step.
        let nel_items = envelope.take_items_by(|item| matches!(item.ty(), &ItemType::Nel));
        if !nel_items.is_empty() {
            grouped_envelopes.push((
                ProcessingGroup::Nel,
                Envelope::from_parts(headers.clone(), nel_items),
            ))
        }

        // Extract all metric items.
        //
        // Note: Should only be relevant in proxy mode. In other modes we send metrics through
        // a separate pipeline.
        let metric_items = envelope.take_items_by(|i| i.ty().is_metrics());
        if !metric_items.is_empty() {
            grouped_envelopes.push((
                ProcessingGroup::Metrics,
                Envelope::from_parts(headers.clone(), metric_items),
            ))
        }

        // Extract profile chunks.
        let profile_chunk_items =
            envelope.take_items_by(|item| matches!(item.ty(), &ItemType::ProfileChunk));
        if !profile_chunk_items.is_empty() {
            grouped_envelopes.push((
                ProcessingGroup::ProfileChunk,
                Envelope::from_parts(headers.clone(), profile_chunk_items),
            ))
        }

        // Extract all standalone items.
        //
        // Note: only if there are no items in the envelope which can create events, otherwise they
        // will be in the same envelope with all require event items.
        if !envelope.items().any(Item::creates_event) {
            let standalone_items = envelope.take_items_by(Item::requires_event);
            if !standalone_items.is_empty() {
                grouped_envelopes.push((
                    ProcessingGroup::Standalone,
                    Envelope::from_parts(headers.clone(), standalone_items),
                ))
            }
        };

        // Make sure we create separate envelopes for each `RawSecurity` report.
        let security_reports_items = envelope
            .take_items_by(|i| matches!(i.ty(), &ItemType::RawSecurity))
            .into_iter()
            .map(|item| {
                let headers = headers.clone();
                let items: SmallVec<[Item; 3]> = smallvec![item.clone()];
                let mut envelope = Envelope::from_parts(headers, items);
                envelope.set_event_id(EventId::new());
                (ProcessingGroup::Error, envelope)
            });
        grouped_envelopes.extend(security_reports_items);

        // Extract all the items which require an event into separate envelope.
        let require_event_items = envelope.take_items_by(Item::requires_event);
        if !require_event_items.is_empty() {
            let group = if require_event_items
                .iter()
                .any(|item| matches!(item.ty(), &ItemType::Transaction | &ItemType::Profile))
            {
                ProcessingGroup::Transaction
            } else {
                ProcessingGroup::Error
            };

            grouped_envelopes.push((
                group,
                Envelope::from_parts(headers.clone(), require_event_items),
            ))
        }

        // Get the rest of the envelopes, one per item.
        let envelopes = envelope.items_mut().map(|item| {
            let headers = headers.clone();
            let items: SmallVec<[Item; 3]> = smallvec![item.clone()];
            let envelope = Envelope::from_parts(headers, items);
            let item_type = item.ty();
            let group = if matches!(item_type, &ItemType::CheckIn) {
                ProcessingGroup::CheckIn
            } else if matches!(item.ty(), &ItemType::ClientReport) {
                ProcessingGroup::ClientReport
            } else if matches!(item_type, &ItemType::Unknown(_)) {
                ProcessingGroup::ForwardUnknown
            } else {
                // Cannot group this item type.
                ProcessingGroup::Ungrouped
            };

            (group, envelope)
        });
        grouped_envelopes.extend(envelopes);

        grouped_envelopes
    }

    /// Returns the name of the group.
    pub fn variant(&self) -> &'static str {
        match self {
            ProcessingGroup::Transaction => "transaction",
            ProcessingGroup::Error => "error",
            ProcessingGroup::Session => "session",
            ProcessingGroup::Standalone => "standalone",
            ProcessingGroup::ClientReport => "client_report",
            ProcessingGroup::Replay => "replay",
            ProcessingGroup::CheckIn => "check_in",
            ProcessingGroup::Log => "log",
            ProcessingGroup::TraceMetric => "trace_metric",
            ProcessingGroup::Nel => "nel",
            ProcessingGroup::Span => "span",
            ProcessingGroup::SpanV2 => "span_v2",
            ProcessingGroup::Metrics => "metrics",
            ProcessingGroup::ProfileChunk => "profile_chunk",
            ProcessingGroup::ForwardUnknown => "forward_unknown",
            ProcessingGroup::Ungrouped => "ungrouped",
        }
    }
}

impl From<ProcessingGroup> for AppFeature {
    fn from(value: ProcessingGroup) -> Self {
        match value {
            ProcessingGroup::Transaction => AppFeature::Transactions,
            ProcessingGroup::Error => AppFeature::Errors,
            ProcessingGroup::Session => AppFeature::Sessions,
            ProcessingGroup::Standalone => AppFeature::UnattributedEnvelope,
            ProcessingGroup::ClientReport => AppFeature::ClientReports,
            ProcessingGroup::Replay => AppFeature::Replays,
            ProcessingGroup::CheckIn => AppFeature::CheckIns,
            ProcessingGroup::Log => AppFeature::Logs,
            ProcessingGroup::TraceMetric => AppFeature::TraceMetrics,
            ProcessingGroup::Nel => AppFeature::Logs,
            ProcessingGroup::Span => AppFeature::Spans,
            ProcessingGroup::SpanV2 => AppFeature::Spans,
            ProcessingGroup::Metrics => AppFeature::UnattributedMetrics,
            ProcessingGroup::ProfileChunk => AppFeature::Profiles,
            ProcessingGroup::ForwardUnknown => AppFeature::UnattributedEnvelope,
            ProcessingGroup::Ungrouped => AppFeature::UnattributedEnvelope,
        }
    }
}

/// An error returned when handling [`ProcessEnvelope`].
#[derive(Debug, thiserror::Error)]
pub enum ProcessingError {
    #[error("invalid json in event")]
    InvalidJson(#[source] serde_json::Error),

    #[error("invalid message pack event payload")]
    InvalidMsgpack(#[from] rmp_serde::decode::Error),

    #[cfg(feature = "processing")]
    #[error("invalid unreal crash report")]
    InvalidUnrealReport(#[source] Unreal4Error),

    #[error("event payload too large")]
    PayloadTooLarge(DiscardItemType),

    #[error("invalid transaction event")]
    InvalidTransaction,

    #[error("envelope processor failed")]
    ProcessingFailed(#[from] ProcessingAction),

    #[error("duplicate {0} in event")]
    DuplicateItem(ItemType),

    #[error("failed to extract event payload")]
    NoEventPayload,

    #[error("missing project id in DSN")]
    MissingProjectId,

    #[error("invalid security report type: {0:?}")]
    InvalidSecurityType(Bytes),

    #[error("unsupported security report type")]
    UnsupportedSecurityType,

    #[error("invalid security report")]
    InvalidSecurityReport(#[source] serde_json::Error),

    #[error("invalid nel report")]
    InvalidNelReport(#[source] NetworkReportError),

    #[error("event filtered with reason: {0:?}")]
    EventFiltered(FilterStatKey),

    #[error("missing or invalid required event timestamp")]
    InvalidTimestamp,

    #[error("could not serialize event payload")]
    SerializeFailed(#[source] serde_json::Error),

    #[cfg(feature = "processing")]
    #[error("failed to apply quotas")]
    QuotasFailed(#[from] RateLimitingError),

    #[error("invalid pii config")]
    PiiConfigError(PiiConfigError),

    #[error("invalid processing group type")]
    InvalidProcessingGroup(Box<InvalidProcessingGroupType>),

    #[error("invalid replay")]
    InvalidReplay(DiscardReason),

    #[error("replay filtered with reason: {0:?}")]
    ReplayFiltered(FilterStatKey),

    #[cfg(feature = "processing")]
    #[error("nintendo switch dying message processing failed {0:?}")]
    InvalidNintendoDyingMessage(#[source] SwitchProcessingError),

    #[cfg(all(sentry, feature = "processing"))]
    #[error("playstation dump processing failed: {0}")]
    InvalidPlaystationDump(String),

    #[error("processing group does not match specific processor")]
    ProcessingGroupMismatch,
    #[error("new processing pipeline failed")]
    ProcessingFailure,
}

impl ProcessingError {
    pub fn to_outcome(&self) -> Option<Outcome> {
        match self {
            Self::PayloadTooLarge(payload_type) => {
                Some(Outcome::Invalid(DiscardReason::TooLarge(*payload_type)))
            }
            Self::InvalidJson(_) => Some(Outcome::Invalid(DiscardReason::InvalidJson)),
            Self::InvalidMsgpack(_) => Some(Outcome::Invalid(DiscardReason::InvalidMsgpack)),
            Self::InvalidSecurityType(_) => {
                Some(Outcome::Invalid(DiscardReason::SecurityReportType))
            }
            Self::InvalidSecurityReport(_) => Some(Outcome::Invalid(DiscardReason::SecurityReport)),
            Self::UnsupportedSecurityType => Some(Outcome::Filtered(FilterStatKey::InvalidCsp)),
            Self::InvalidNelReport(_) => Some(Outcome::Invalid(DiscardReason::InvalidJson)),
            Self::InvalidTransaction => Some(Outcome::Invalid(DiscardReason::InvalidTransaction)),
            Self::InvalidTimestamp => Some(Outcome::Invalid(DiscardReason::Timestamp)),
            Self::DuplicateItem(_) => Some(Outcome::Invalid(DiscardReason::DuplicateItem)),
            Self::NoEventPayload => Some(Outcome::Invalid(DiscardReason::NoEventPayload)),
            #[cfg(feature = "processing")]
            Self::InvalidNintendoDyingMessage(_) => Some(Outcome::Invalid(DiscardReason::Payload)),
            #[cfg(all(sentry, feature = "processing"))]
            Self::InvalidPlaystationDump(_) => Some(Outcome::Invalid(DiscardReason::Payload)),
            #[cfg(feature = "processing")]
            Self::InvalidUnrealReport(err) if err.kind() == Unreal4ErrorKind::BadCompression => {
                Some(Outcome::Invalid(DiscardReason::InvalidCompression))
            }
            #[cfg(feature = "processing")]
            Self::InvalidUnrealReport(_) => Some(Outcome::Invalid(DiscardReason::ProcessUnreal)),
            Self::SerializeFailed(_) | Self::ProcessingFailed(_) => {
                Some(Outcome::Invalid(DiscardReason::Internal))
            }
            #[cfg(feature = "processing")]
            Self::QuotasFailed(_) => Some(Outcome::Invalid(DiscardReason::Internal)),
            Self::PiiConfigError(_) => Some(Outcome::Invalid(DiscardReason::ProjectStatePii)),
            Self::MissingProjectId => None,
            Self::EventFiltered(_) => None,
            Self::InvalidProcessingGroup(_) => None,
            Self::InvalidReplay(reason) => Some(Outcome::Invalid(*reason)),
            Self::ReplayFiltered(key) => Some(Outcome::Filtered(key.clone())),

            Self::ProcessingGroupMismatch => Some(Outcome::Invalid(DiscardReason::Internal)),
            // Outcomes are emitted in the new processing pipeline already.
            Self::ProcessingFailure => None,
        }
    }

    fn is_unexpected(&self) -> bool {
        self.to_outcome()
            .is_some_and(|outcome| outcome.is_unexpected())
    }
}

#[cfg(feature = "processing")]
impl From<Unreal4Error> for ProcessingError {
    fn from(err: Unreal4Error) -> Self {
        match err.kind() {
            Unreal4ErrorKind::TooLarge => Self::PayloadTooLarge(ItemType::UnrealReport.into()),
            _ => ProcessingError::InvalidUnrealReport(err),
        }
    }
}

impl From<ExtractMetricsError> for ProcessingError {
    fn from(error: ExtractMetricsError) -> Self {
        match error {
            ExtractMetricsError::MissingTimestamp | ExtractMetricsError::InvalidTimestamp => {
                Self::InvalidTimestamp
            }
        }
    }
}

impl From<InvalidProcessingGroupType> for ProcessingError {
    fn from(value: InvalidProcessingGroupType) -> Self {
        Self::InvalidProcessingGroup(Box::new(value))
    }
}

type ExtractedEvent = (Annotated<Event>, usize);

/// A container for extracted metrics during processing.
///
/// The container enforces that the extracted metrics are correctly tagged
/// with the dynamic sampling decision.
#[derive(Debug)]
pub struct ProcessingExtractedMetrics {
    metrics: ExtractedMetrics,
}

impl ProcessingExtractedMetrics {
    pub fn new() -> Self {
        Self {
            metrics: ExtractedMetrics::default(),
        }
    }

    pub fn into_inner(self) -> ExtractedMetrics {
        self.metrics
    }

    /// Extends the contained metrics with [`ExtractedMetrics`].
    pub fn extend(
        &mut self,
        extracted: ExtractedMetrics,
        sampling_decision: Option<SamplingDecision>,
    ) {
        self.extend_project_metrics(extracted.project_metrics, sampling_decision);
        self.extend_sampling_metrics(extracted.sampling_metrics, sampling_decision);
    }

    /// Extends the contained project metrics.
    pub fn extend_project_metrics<I>(
        &mut self,
        buckets: I,
        sampling_decision: Option<SamplingDecision>,
    ) where
        I: IntoIterator<Item = Bucket>,
    {
        self.metrics
            .project_metrics
            .extend(buckets.into_iter().map(|mut bucket| {
                bucket.metadata.extracted_from_indexed =
                    sampling_decision == Some(SamplingDecision::Keep);
                bucket
            }));
    }

    /// Extends the contained sampling metrics.
    pub fn extend_sampling_metrics<I>(
        &mut self,
        buckets: I,
        sampling_decision: Option<SamplingDecision>,
    ) where
        I: IntoIterator<Item = Bucket>,
    {
        self.metrics
            .sampling_metrics
            .extend(buckets.into_iter().map(|mut bucket| {
                bucket.metadata.extracted_from_indexed =
                    sampling_decision == Some(SamplingDecision::Keep);
                bucket
            }));
    }

    /// Applies rate limits to the contained metrics.
    ///
    /// This is used to apply rate limits which have been enforced on sampled items of an envelope
    /// to also consistently apply to the metrics extracted from these items.
    #[cfg(feature = "processing")]
    fn apply_enforcement(&mut self, enforcement: &Enforcement, enforced_consistently: bool) {
        // Metric namespaces which need to be dropped.
        let mut drop_namespaces: SmallVec<[_; 2]> = smallvec![];
        // Metrics belonging to this metric namespace need to have the `extracted_from_indexed`
        // flag reset to `false`.
        let mut reset_extracted_from_indexed: SmallVec<[_; 2]> = smallvec![];

        for (namespace, limit, indexed) in [
            (
                MetricNamespace::Transactions,
                &enforcement.event,
                &enforcement.event_indexed,
            ),
            (
                MetricNamespace::Spans,
                &enforcement.spans,
                &enforcement.spans_indexed,
            ),
        ] {
            if limit.is_active() {
                drop_namespaces.push(namespace);
            } else if indexed.is_active() && !enforced_consistently {
                // If the enforcement was not computed by consistently checking the limits,
                // the quota for the metrics has not yet been incremented.
                // In this case we have a dropped indexed payload but a metric which still needs to
                // be accounted for, make sure the metric will still be rate limited.
                reset_extracted_from_indexed.push(namespace);
            }
        }

        if !drop_namespaces.is_empty() || !reset_extracted_from_indexed.is_empty() {
            self.retain_mut(|bucket| {
                let Some(namespace) = bucket.name.try_namespace() else {
                    return true;
                };

                if drop_namespaces.contains(&namespace) {
                    return false;
                }

                if reset_extracted_from_indexed.contains(&namespace) {
                    bucket.metadata.extracted_from_indexed = false;
                }

                true
            });
        }
    }

    #[cfg(feature = "processing")]
    fn retain_mut(&mut self, mut f: impl FnMut(&mut Bucket) -> bool) {
        self.metrics.project_metrics.retain_mut(&mut f);
        self.metrics.sampling_metrics.retain_mut(&mut f);
    }
}

fn send_metrics(
    metrics: ExtractedMetrics,
    project_key: ProjectKey,
    sampling_key: Option<ProjectKey>,
    aggregator: &Addr<Aggregator>,
) {
    let ExtractedMetrics {
        project_metrics,
        sampling_metrics,
    } = metrics;

    if !project_metrics.is_empty() {
        aggregator.send(MergeBuckets {
            project_key,
            buckets: project_metrics,
        });
    }

    if !sampling_metrics.is_empty() {
        // If no sampling project state is available, we associate the sampling
        // metrics with the current project.
        //
        // project_without_tracing         -> metrics goes to self
        // dependent_project_with_tracing  -> metrics goes to root
        // root_project_with_tracing       -> metrics goes to root == self
        let sampling_project_key = sampling_key.unwrap_or(project_key);
        aggregator.send(MergeBuckets {
            project_key: sampling_project_key,
            buckets: sampling_metrics,
        });
    }
}

/// Function for on-off switches that filter specific item types (profiles, spans)
/// based on a feature flag.
///
/// If the project config did not come from the upstream, we keep the items.
fn should_filter(config: &Config, project_info: &ProjectInfo, feature: Feature) -> bool {
    match config.relay_mode() {
        RelayMode::Proxy => false,
        RelayMode::Managed => !project_info.has_feature(feature),
    }
}

/// The result of the envelope processing containing the processed envelope along with the partial
/// result.
#[derive(Debug)]
#[expect(
    clippy::large_enum_variant,
    reason = "until we have a better solution to combat the excessive growth of Item, see #4819"
)]
enum ProcessingResult {
    Envelope {
        managed_envelope: TypedEnvelope<Processed>,
        extracted_metrics: ProcessingExtractedMetrics,
    },
    Output(Output<Outputs>),
}

impl ProcessingResult {
    /// Creates a [`ProcessingResult`] with no metrics.
    fn no_metrics(managed_envelope: TypedEnvelope<Processed>) -> Self {
        Self::Envelope {
            managed_envelope,
            extracted_metrics: ProcessingExtractedMetrics::new(),
        }
    }
}

/// All items which can be submitted upstream.
#[derive(Debug)]
#[expect(
    clippy::large_enum_variant,
    reason = "until we have a better solution to combat the excessive growth of Item, see #4819"
)]
enum Submit<'a> {
    /// A processed envelope.
    Envelope(TypedEnvelope<Processed>),
    /// The output of a [`processing::Processor`].
    Output {
        output: Outputs,
        ctx: processing::ForwardContext<'a>,
    },
}

/// Applies processing to all contents of the given envelope.
///
/// Depending on the contents of the envelope and Relay's mode, this includes:
///
///  - Basic normalization and validation for all item types.
///  - Clock drift correction if the required `sent_at` header is present.
///  - Expansion of certain item types (e.g. unreal).
///  - Store normalization for event payloads in processing mode.
///  - Rate limiters and inbound filters on events in processing mode.
#[derive(Debug)]
pub struct ProcessEnvelope {
    /// Envelope to process.
    pub envelope: ManagedEnvelope,
    /// The project info.
    pub project_info: Arc<ProjectInfo>,
    /// Currently active cached rate limits for this project.
    pub rate_limits: Arc<RateLimits>,
    /// Root sampling project info.
    pub sampling_project_info: Option<Arc<ProjectInfo>>,
    /// Sampling reservoir counters.
    pub reservoir_counters: ReservoirCounters,
}

/// Like a [`ProcessEnvelope`], but with an envelope which has been grouped.
#[derive(Debug)]
struct ProcessEnvelopeGrouped<'a> {
    /// The group the envelope belongs to.
    pub group: ProcessingGroup,
    /// Envelope to process.
    pub envelope: ManagedEnvelope,
    /// The processing context.
    pub ctx: processing::Context<'a>,
    /// Sampling reservoir counters.
    pub reservoir_counters: &'a ReservoirCounters,
}

/// Parses a list of metrics or metric buckets and pushes them to the project's aggregator.
///
/// This parses and validates the metrics:
///  - For [`Metrics`](ItemType::Statsd), each metric is parsed separately, and invalid metrics are
///    ignored independently.
///  - For [`MetricBuckets`](ItemType::MetricBuckets), the entire list of buckets is parsed and
///    dropped together on parsing failure.
///  - Other envelope items will be ignored with an error message.
///
/// Additionally, processing applies clock drift correction using the system clock of this Relay, if
/// the Envelope specifies the [`sent_at`](Envelope::sent_at) header.
#[derive(Debug)]
pub struct ProcessMetrics {
    /// A list of metric items.
    pub data: MetricData,
    /// The target project.
    pub project_key: ProjectKey,
    /// Whether to keep or reset the metric metadata.
    pub source: BucketSource,
    /// The wall clock time at which the request was received.
    pub received_at: DateTime<Utc>,
    /// The value of the Envelope's [`sent_at`](Envelope::sent_at) header for clock drift
    /// correction.
    pub sent_at: Option<DateTime<Utc>>,
}

/// Raw unparsed metric data.
#[derive(Debug)]
pub enum MetricData {
    /// Raw data, unparsed envelope items.
    Raw(Vec<Item>),
    /// Already parsed buckets but unprocessed.
    Parsed(Vec<Bucket>),
}

impl MetricData {
    /// Consumes the metric data and parses the contained buckets.
    ///
    /// If the contained data is already parsed the buckets are returned unchanged.
    /// Raw buckets are parsed and created with the passed `timestamp`.
    fn into_buckets(self, timestamp: UnixTimestamp) -> Vec<Bucket> {
        let items = match self {
            Self::Parsed(buckets) => return buckets,
            Self::Raw(items) => items,
        };

        let mut buckets = Vec::new();
        for item in items {
            let payload = item.payload();
            if item.ty() == &ItemType::Statsd {
                for bucket_result in Bucket::parse_all(&payload, timestamp) {
                    match bucket_result {
                        Ok(bucket) => buckets.push(bucket),
                        Err(error) => relay_log::debug!(
                            error = &error as &dyn Error,
                            "failed to parse metric bucket from statsd format",
                        ),
                    }
                }
            } else if item.ty() == &ItemType::MetricBuckets {
                match serde_json::from_slice::<Vec<Bucket>>(&payload) {
                    Ok(parsed_buckets) => {
                        // Re-use the allocation of `b` if possible.
                        if buckets.is_empty() {
                            buckets = parsed_buckets;
                        } else {
                            buckets.extend(parsed_buckets);
                        }
                    }
                    Err(error) => {
                        relay_log::debug!(
                            error = &error as &dyn Error,
                            "failed to parse metric bucket",
                        );
                        metric!(counter(RelayCounters::MetricBucketsParsingFailed) += 1);
                    }
                }
            } else {
                relay_log::error!(
                    "invalid item of type {} passed to ProcessMetrics",
                    item.ty()
                );
            }
        }
        buckets
    }
}

#[derive(Debug)]
pub struct ProcessBatchedMetrics {
    /// Metrics payload in JSON format.
    pub payload: Bytes,
    /// Whether to keep or reset the metric metadata.
    pub source: BucketSource,
    /// The wall clock time at which the request was received.
    pub received_at: DateTime<Utc>,
    /// The wall clock time at which the request was received.
    pub sent_at: Option<DateTime<Utc>>,
}

/// Source information where a metric bucket originates from.
#[derive(Clone, Copy, Debug, PartialEq, Eq, PartialOrd, Ord)]
pub enum BucketSource {
    /// The metric bucket originated from an internal Relay use case.
    ///
    /// The metric bucket originates either from within the same Relay
    /// or was accepted coming from another Relay which is registered as
    /// an internal Relay via Relay's configuration.
    Internal,
    /// The bucket source originated from an untrusted source.
    ///
    /// Managed Relays sending extracted metrics are considered external,
    /// it's a project use case but it comes from an untrusted source.
    External,
}

impl BucketSource {
    /// Infers the bucket source from [`RequestMeta::request_trust`].
    pub fn from_meta(meta: &RequestMeta) -> Self {
        match meta.request_trust() {
            RequestTrust::Trusted => Self::Internal,
            RequestTrust::Untrusted => Self::External,
        }
    }
}

/// Sends a client report to the upstream.
#[derive(Debug)]
pub struct SubmitClientReports {
    /// The client report to be sent.
    pub client_reports: Vec<ClientReport>,
    /// Scoping information for the client report.
    pub scoping: Scoping,
}

/// CPU-intensive processing tasks for envelopes.
#[derive(Debug)]
pub enum EnvelopeProcessor {
    ProcessEnvelope(Box<ProcessEnvelope>),
    ProcessProjectMetrics(Box<ProcessMetrics>),
    ProcessBatchedMetrics(Box<ProcessBatchedMetrics>),
    FlushBuckets(Box<FlushBuckets>),
    SubmitClientReports(Box<SubmitClientReports>),
}

impl EnvelopeProcessor {
    /// Returns the name of the message variant.
    pub fn variant(&self) -> &'static str {
        match self {
            EnvelopeProcessor::ProcessEnvelope(_) => "ProcessEnvelope",
            EnvelopeProcessor::ProcessProjectMetrics(_) => "ProcessProjectMetrics",
            EnvelopeProcessor::ProcessBatchedMetrics(_) => "ProcessBatchedMetrics",
            EnvelopeProcessor::FlushBuckets(_) => "FlushBuckets",
            EnvelopeProcessor::SubmitClientReports(_) => "SubmitClientReports",
        }
    }
}

impl relay_system::Interface for EnvelopeProcessor {}

impl FromMessage<ProcessEnvelope> for EnvelopeProcessor {
    type Response = relay_system::NoResponse;

    fn from_message(message: ProcessEnvelope, _sender: ()) -> Self {
        Self::ProcessEnvelope(Box::new(message))
    }
}

impl FromMessage<ProcessMetrics> for EnvelopeProcessor {
    type Response = NoResponse;

    fn from_message(message: ProcessMetrics, _: ()) -> Self {
        Self::ProcessProjectMetrics(Box::new(message))
    }
}

impl FromMessage<ProcessBatchedMetrics> for EnvelopeProcessor {
    type Response = NoResponse;

    fn from_message(message: ProcessBatchedMetrics, _: ()) -> Self {
        Self::ProcessBatchedMetrics(Box::new(message))
    }
}

impl FromMessage<FlushBuckets> for EnvelopeProcessor {
    type Response = NoResponse;

    fn from_message(message: FlushBuckets, _: ()) -> Self {
        Self::FlushBuckets(Box::new(message))
    }
}

impl FromMessage<SubmitClientReports> for EnvelopeProcessor {
    type Response = NoResponse;

    fn from_message(message: SubmitClientReports, _: ()) -> Self {
        Self::SubmitClientReports(Box::new(message))
    }
}

/// The asynchronous thread pool used for scheduling processing tasks in the processor.
pub type EnvelopeProcessorServicePool = AsyncPool<BoxFuture<'static, ()>>;

/// Service implementing the [`EnvelopeProcessor`] interface.
///
/// This service handles messages in a worker pool with configurable concurrency.
#[derive(Clone)]
pub struct EnvelopeProcessorService {
    inner: Arc<InnerProcessor>,
}

/// Contains the addresses of services that the processor publishes to.
pub struct Addrs {
    pub outcome_aggregator: Addr<TrackOutcome>,
    pub upstream_relay: Addr<UpstreamRelay>,
    #[cfg(feature = "processing")]
    pub store_forwarder: Option<Addr<Store>>,
    pub aggregator: Addr<Aggregator>,
    #[cfg(feature = "processing")]
    pub global_rate_limits: Option<Addr<GlobalRateLimits>>,
}

impl Default for Addrs {
    fn default() -> Self {
        Addrs {
            outcome_aggregator: Addr::dummy(),
            upstream_relay: Addr::dummy(),
            #[cfg(feature = "processing")]
            store_forwarder: None,
            aggregator: Addr::dummy(),
            #[cfg(feature = "processing")]
            global_rate_limits: None,
        }
    }
}

struct InnerProcessor {
    pool: EnvelopeProcessorServicePool,
    config: Arc<Config>,
    global_config: GlobalConfigHandle,
    project_cache: ProjectCacheHandle,
    cogs: Cogs,
    #[cfg(feature = "processing")]
    quotas_client: Option<AsyncRedisClient>,
    addrs: Addrs,
    #[cfg(feature = "processing")]
    rate_limiter: Option<Arc<RedisRateLimiter<GlobalRateLimitsServiceHandle>>>,
    geoip_lookup: GeoIpLookup,
    #[cfg(feature = "processing")]
    cardinality_limiter: Option<CardinalityLimiter>,
    metric_outcomes: MetricOutcomes,
    processing: Processing,
}

struct Processing {
    logs: LogsProcessor,
    trace_metrics: TraceMetricsProcessor,
    spans: SpansProcessor,
    check_ins: CheckInsProcessor,
    sessions: SessionsProcessor,
}

impl EnvelopeProcessorService {
    /// Creates a multi-threaded envelope processor.
    #[cfg_attr(feature = "processing", expect(clippy::too_many_arguments))]
    pub fn new(
        pool: EnvelopeProcessorServicePool,
        config: Arc<Config>,
        global_config: GlobalConfigHandle,
        project_cache: ProjectCacheHandle,
        cogs: Cogs,
        #[cfg(feature = "processing")] redis: Option<RedisClients>,
        addrs: Addrs,
        metric_outcomes: MetricOutcomes,
    ) -> Self {
        let geoip_lookup = config
            .geoip_path()
            .and_then(
                |p| match GeoIpLookup::open(p).context(ServiceError::GeoIp) {
                    Ok(geoip) => Some(geoip),
                    Err(err) => {
                        relay_log::error!("failed to open GeoIP db {p:?}: {err:?}");
                        None
                    }
                },
            )
            .unwrap_or_else(GeoIpLookup::empty);

        #[cfg(feature = "processing")]
        let (cardinality, quotas) = match redis {
            Some(RedisClients {
                cardinality,
                quotas,
                ..
            }) => (Some(cardinality), Some(quotas)),
            None => (None, None),
        };

        #[cfg(feature = "processing")]
        let global_rate_limits = addrs.global_rate_limits.clone().map(Into::into);

        #[cfg(feature = "processing")]
        let rate_limiter = match (quotas.clone(), global_rate_limits) {
            (Some(redis), Some(global)) => {
                Some(RedisRateLimiter::new(redis, global).max_limit(config.max_rate_limit()))
            }
            _ => None,
        };

        let quota_limiter = Arc::new(QuotaRateLimiter::new(
            #[cfg(feature = "processing")]
            project_cache.clone(),
            #[cfg(feature = "processing")]
            rate_limiter.clone(),
        ));
        #[cfg(feature = "processing")]
        let rate_limiter = rate_limiter.map(Arc::new);

        let inner = InnerProcessor {
            pool,
            global_config,
            project_cache,
            cogs,
            #[cfg(feature = "processing")]
            quotas_client: quotas.clone(),
            #[cfg(feature = "processing")]
            rate_limiter,
            addrs,
            #[cfg(feature = "processing")]
            cardinality_limiter: cardinality
                .map(|cardinality| {
                    RedisSetLimiter::new(
                        RedisSetLimiterOptions {
                            cache_vacuum_interval: config
                                .cardinality_limiter_cache_vacuum_interval(),
                        },
                        cardinality,
                    )
                })
                .map(CardinalityLimiter::new),
            metric_outcomes,
            processing: Processing {
                logs: LogsProcessor::new(Arc::clone(&quota_limiter)),
                trace_metrics: TraceMetricsProcessor::new(Arc::clone(&quota_limiter)),
                spans: SpansProcessor::new(Arc::clone(&quota_limiter), geoip_lookup.clone()),
                check_ins: CheckInsProcessor::new(Arc::clone(&quota_limiter)),
                sessions: SessionsProcessor::new(quota_limiter),
            },
            geoip_lookup,
            config,
        };

        Self {
            inner: Arc::new(inner),
        }
    }

    async fn enforce_quotas<Group>(
        &self,
        managed_envelope: &mut TypedEnvelope<Group>,
        event: Annotated<Event>,
        extracted_metrics: &mut ProcessingExtractedMetrics,
        ctx: processing::Context<'_>,
    ) -> Result<Annotated<Event>, ProcessingError> {
        // Cached quotas first, they are quick to evaluate and some quotas (indexed) are not
        // applied in the fast path, all cached quotas can be applied here.
        let cached_result = RateLimiter::Cached
            .enforce(managed_envelope, event, extracted_metrics, ctx)
            .await?;

        if_processing!(self.inner.config, {
            let rate_limiter = match self.inner.rate_limiter.clone() {
                Some(rate_limiter) => rate_limiter,
                None => return Ok(cached_result.event),
            };

            // Enforce all quotas consistently with Redis.
            let consistent_result = RateLimiter::Consistent(rate_limiter)
                .enforce(
                    managed_envelope,
                    cached_result.event,
                    extracted_metrics,
                    ctx
                )
                .await?;

            // Update cached rate limits with the freshly computed ones.
            if !consistent_result.rate_limits.is_empty() {
                self.inner
                    .project_cache
                    .get(managed_envelope.scoping().project_key)
                    .rate_limits()
                    .merge(consistent_result.rate_limits);
            }

            Ok(consistent_result.event)
        } else { Ok(cached_result.event) })
    }

    /// Processes the general errors, and the items which require or create the events.
    async fn process_errors(
        &self,
        managed_envelope: &mut TypedEnvelope<ErrorGroup>,
        project_id: ProjectId,
        mut ctx: processing::Context<'_>,
    ) -> Result<Option<ProcessingExtractedMetrics>, ProcessingError> {
        let mut event_fully_normalized = EventFullyNormalized::new(managed_envelope.envelope());
        let mut metrics = Metrics::default();
        let mut extracted_metrics = ProcessingExtractedMetrics::new();

        // Events can also contain user reports.
        report::process_user_reports(managed_envelope);

        if_processing!(self.inner.config, {
            unreal::expand(managed_envelope, &self.inner.config)?;
            #[cfg(sentry)]
            playstation::expand(managed_envelope, &self.inner.config, ctx.project_info)?;
            nnswitch::expand(managed_envelope)?;
        });

        let extraction_result = event::extract(
            managed_envelope,
            &mut metrics,
            event_fully_normalized,
            &self.inner.config,
        )?;
        let mut event = extraction_result.event;

        if_processing!(self.inner.config, {
            if let Some(inner_event_fully_normalized) =
                unreal::process(managed_envelope, &mut event)?
            {
                event_fully_normalized = inner_event_fully_normalized;
            }
            #[cfg(sentry)]
            if let Some(inner_event_fully_normalized) =
                playstation::process(managed_envelope, &mut event, ctx.project_info)?
            {
                event_fully_normalized = inner_event_fully_normalized;
            }
            if let Some(inner_event_fully_normalized) =
                attachment::create_placeholders(managed_envelope, &mut event, &mut metrics)
            {
                event_fully_normalized = inner_event_fully_normalized;
            }
        });

        ctx.sampling_project_info = dynamic_sampling::validate_and_set_dsc(
            managed_envelope,
            &mut event,
            ctx.project_info,
            ctx.sampling_project_info,
        );

        let attachments = managed_envelope
            .envelope()
            .items()
            .filter(|item| item.attachment_type() == Some(&AttachmentType::Attachment));
        processing::utils::event::finalize(
            managed_envelope.envelope().headers(),
            &mut event,
            attachments,
            &mut metrics,
            &ctx.config,
        )?;
        event_fully_normalized = processing::utils::event::normalize(
            managed_envelope.envelope().headers(),
            &mut event,
            event_fully_normalized,
            project_id,
            &ctx,
            &self.inner.geoip_lookup,
        )?;
        let filter_run = processing::utils::event::filter(
            managed_envelope.envelope().headers(),
            &mut event,
            &ctx,
        )
        .map_err(|err| {
            managed_envelope.reject(Outcome::Filtered(err.clone()));
            ProcessingError::EventFiltered(err)
        })?;

        if self.inner.config.processing_enabled() || matches!(filter_run, FiltersStatus::Ok) {
            dynamic_sampling::tag_error_with_sampling_decision(
                managed_envelope,
                &mut event,
                ctx.sampling_project_info,
                &self.inner.config,
            )
            .await;
        }

        event = self
            .enforce_quotas(managed_envelope, event, &mut extracted_metrics, ctx)
            .await?;

        if event.value().is_some() {
            processing::utils::event::scrub(&mut event, ctx.project_info)?;
            event::serialize(
                managed_envelope,
                &mut event,
                event_fully_normalized,
                EventMetricsExtracted(false),
                SpansExtracted(false),
            )?;
            event::emit_feedback_metrics(managed_envelope.envelope());
        }

        let attachments = managed_envelope
            .envelope_mut()
            .items_mut()
            .filter(|i| i.ty() == &ItemType::Attachment);
        processing::utils::attachments::scrub(attachments, ctx.project_info);

        if self.inner.config.processing_enabled() && !event_fully_normalized.0 {
            relay_log::error!(
                tags.project = %project_id,
                tags.ty = event_type(&event).map(|e| e.to_string()).unwrap_or("none".to_owned()),
                "ingested event without normalizing"
            );
        }

        Ok(Some(extracted_metrics))
    }

    /// Processes only transactions and transaction-related items.
    async fn process_transactions(
        &self,
        managed_envelope: &mut TypedEnvelope<TransactionGroup>,
        cogs: &mut Token,
        project_id: ProjectId,
        mut ctx: processing::Context<'_>,
        reservoir_counters: &ReservoirCounters,
    ) -> Result<Option<ProcessingExtractedMetrics>, ProcessingError> {
        let mut event_fully_normalized = EventFullyNormalized::new(managed_envelope.envelope());
        let mut event_metrics_extracted = EventMetricsExtracted(false);
        let mut spans_extracted = SpansExtracted(false);
        let mut metrics = Metrics::default();
        let mut extracted_metrics = ProcessingExtractedMetrics::new();

        // We extract the main event from the envelope.
        let extraction_result = event::extract(
            managed_envelope,
            &mut metrics,
            event_fully_normalized,
            &self.inner.config,
        )?;

        // If metrics were extracted we mark that.
        if let Some(inner_event_metrics_extracted) = extraction_result.event_metrics_extracted {
            event_metrics_extracted = inner_event_metrics_extracted;
        }
        if let Some(inner_spans_extracted) = extraction_result.spans_extracted {
            spans_extracted = inner_spans_extracted;
        };

        // We take the main event out of the result.
        let mut event = extraction_result.event;

        let profile_id = profile::filter(
            managed_envelope,
            &event,
            ctx.config,
            project_id,
            ctx.project_info,
        );
<<<<<<< HEAD
        processing::transactions::profile::transfer_id(&mut event, profile_id);
=======
        profile::transfer_id(&mut event, profile_id);
        profile::remove_context_if_rate_limited(&mut event, managed_envelope, ctx);
>>>>>>> 7816369a

        ctx.sampling_project_info = dynamic_sampling::validate_and_set_dsc(
            managed_envelope,
            &mut event,
            ctx.project_info,
            ctx.sampling_project_info,
        );

        let attachments = managed_envelope
            .envelope()
            .items()
            .filter(|item| item.attachment_type() == Some(&AttachmentType::Attachment));
        processing::utils::event::finalize(
            managed_envelope.envelope().headers(),
            &mut event,
            attachments,
            &mut metrics,
            &self.inner.config,
        )?;

        event_fully_normalized = processing::utils::event::normalize(
            managed_envelope.envelope().headers(),
            &mut event,
            event_fully_normalized,
            project_id,
            &ctx,
            &self.inner.geoip_lookup,
        )?;

        let filter_run = processing::utils::event::filter(
            managed_envelope.envelope().headers(),
            &mut event,
            &ctx,
        )
        .map_err(|err| {
            managed_envelope.reject(Outcome::Filtered(err.clone()));
            ProcessingError::EventFiltered(err)
        })?;

        // Always run dynamic sampling on processing Relays,
        // but delay decision until inbound filters have been fully processed.
        // Also, we require transaction metrics to be enabled before sampling.
        let run_dynamic_sampling = (matches!(filter_run, FiltersStatus::Ok)
            || self.inner.config.processing_enabled())
            && matches!(&ctx.project_info.config.transaction_metrics, Some(ErrorBoundary::Ok(c)) if c.is_enabled());

        let sampling_result = match run_dynamic_sampling {
            true => {
                #[allow(unused_mut)]
                let mut reservoir = ReservoirEvaluator::new(Arc::clone(reservoir_counters));
                #[cfg(feature = "processing")]
                if let Some(quotas_client) = self.inner.quotas_client.as_ref() {
                    reservoir.set_redis(managed_envelope.scoping().organization_id, quotas_client);
                }
                processing::utils::dynamic_sampling::run(
                    managed_envelope.envelope().headers().dsc(),
                    &mut event,
                    &ctx,
                    Some(&reservoir),
                )
                .await
            }
            false => SamplingResult::Pending,
        };

        relay_statsd::metric!(
            counter(RelayCounters::SamplingDecision) += 1,
            decision = sampling_result.decision().as_str(),
            item = "transaction"
        );

        #[cfg(feature = "processing")]
        let server_sample_rate = sampling_result.sample_rate();

        if let Some(outcome) = sampling_result.into_dropped_outcome() {
            // Process profiles before dropping the transaction, if necessary.
            // Before metric extraction to make sure the profile count is reflected correctly.
            profile::process(
                managed_envelope,
                &mut event,
                ctx.global_config,
                ctx.config,
                ctx.project_info,
            );
            // Extract metrics here, we're about to drop the event/transaction.
            event_metrics_extracted = processing::utils::transaction::extract_metrics(
                &mut event,
                &mut extracted_metrics,
                ExtractMetricsContext {
                    dsc: managed_envelope.envelope().dsc(),
                    project_id,
                    ctx: &ctx,
                    sampling_decision: SamplingDecision::Drop,
                    metrics_extracted: event_metrics_extracted,
                    spans_extracted: spans_extracted.0,
                },
            )?;

            dynamic_sampling::drop_unsampled_items(
                managed_envelope,
                event,
                outcome,
                spans_extracted,
            );

            // At this point we have:
            //  - An empty envelope.
            //  - An envelope containing only processed profiles.
            // We need to make sure there are enough quotas for these profiles.
            event = self
                .enforce_quotas(
                    managed_envelope,
                    Annotated::empty(),
                    &mut extracted_metrics,
                    ctx,
                )
                .await?;

            return Ok(Some(extracted_metrics));
        }

        let _post_ds = cogs.start_category("post_ds");

        // Need to scrub the transaction before extracting spans.
        //
        // Unconditionally scrub to make sure PII is removed as early as possible.
        processing::utils::event::scrub(&mut event, ctx.project_info)?;

        let attachments = managed_envelope
            .envelope_mut()
            .items_mut()
            .filter(|i| i.ty() == &ItemType::Attachment);
        processing::utils::attachments::scrub(attachments, ctx.project_info);

        if_processing!(self.inner.config, {
            // Process profiles before extracting metrics, to make sure they are removed if they are invalid.
            let profile_id = profile::process(
                managed_envelope,
                &mut event,
                ctx.global_config,
                ctx.config,
                ctx.project_info,
            );
            processing::transactions::profile::transfer_id(&mut event, profile_id);
            processing::transactions::profile::scrub_profiler_id(&mut event);

            // Always extract metrics in processing Relays for sampled items.
            event_metrics_extracted = processing::utils::transaction::extract_metrics(
                &mut event,
                &mut extracted_metrics,
                ExtractMetricsContext {
                    dsc: managed_envelope.envelope().dsc(),
                    project_id,
                    ctx: &ctx,
                    sampling_decision: SamplingDecision::Keep,
                    metrics_extracted: event_metrics_extracted,
                    spans_extracted: spans_extracted.0,
                },
            )?;

            if let Some(spans) = processing::transactions::spans::extract_from_event(
                managed_envelope.envelope().dsc(),
                &event,
                ctx.global_config,
                ctx.config,
                server_sample_rate,
                event_metrics_extracted,
                spans_extracted,
            ) {
                spans_extracted = SpansExtracted(true);
                for item in spans {
                    match item {
                        Ok(item) => managed_envelope.envelope_mut().add_item(item),
                        Err(()) => managed_envelope.track_outcome(
                            Outcome::Invalid(DiscardReason::InvalidSpan),
                            DataCategory::SpanIndexed,
                            1,
                        ),
                        // TODO: also `DataCategory::Span`?
                    }
                }
            }
        });

        event = self
            .enforce_quotas(managed_envelope, event, &mut extracted_metrics, ctx)
            .await?;

        // Event may have been dropped because of a quota and the envelope can be empty.
        if event.value().is_some() {
            event::serialize(
                managed_envelope,
                &mut event,
                event_fully_normalized,
                event_metrics_extracted,
                spans_extracted,
            )?;
        }

        if self.inner.config.processing_enabled() && !event_fully_normalized.0 {
            relay_log::error!(
                tags.project = %project_id,
                tags.ty = event_type(&event).map(|e| e.to_string()).unwrap_or("none".to_owned()),
                "ingested event without normalizing"
            );
        };

        Ok(Some(extracted_metrics))
    }

    async fn process_profile_chunks(
        &self,
        managed_envelope: &mut TypedEnvelope<ProfileChunkGroup>,
        ctx: processing::Context<'_>,
    ) -> Result<Option<ProcessingExtractedMetrics>, ProcessingError> {
        profile_chunk::filter(managed_envelope, ctx.project_info);

        if_processing!(self.inner.config, {
            profile_chunk::process(
                managed_envelope,
                ctx.project_info,
                ctx.global_config,
                ctx.config,
            );
        });

        self.enforce_quotas(
            managed_envelope,
            Annotated::empty(),
            &mut ProcessingExtractedMetrics::new(),
            ctx,
        )
        .await?;

        Ok(None)
    }

    /// Processes standalone items that require an event ID, but do not have an event on the same envelope.
    async fn process_standalone(
        &self,
        managed_envelope: &mut TypedEnvelope<StandaloneGroup>,
        project_id: ProjectId,
        ctx: processing::Context<'_>,
    ) -> Result<Option<ProcessingExtractedMetrics>, ProcessingError> {
        let mut extracted_metrics = ProcessingExtractedMetrics::new();

        standalone::process(managed_envelope);

        profile::filter(
            managed_envelope,
            &Annotated::empty(),
            ctx.config,
            project_id,
            ctx.project_info,
        );

        self.enforce_quotas(
            managed_envelope,
            Annotated::empty(),
            &mut extracted_metrics,
            ctx,
        )
        .await?;

        report::process_user_reports(managed_envelope);
        let attachments = managed_envelope
            .envelope_mut()
            .items_mut()
            .filter(|i| i.ty() == &ItemType::Transaction);
        processing::utils::attachments::scrub(attachments, ctx.project_info);

        Ok(Some(extracted_metrics))
    }

    /// Processes user and client reports.
    async fn process_client_reports(
        &self,
        managed_envelope: &mut TypedEnvelope<ClientReportGroup>,
        ctx: processing::Context<'_>,
    ) -> Result<Option<ProcessingExtractedMetrics>, ProcessingError> {
        let mut extracted_metrics = ProcessingExtractedMetrics::new();

        self.enforce_quotas(
            managed_envelope,
            Annotated::empty(),
            &mut extracted_metrics,
            ctx,
        )
        .await?;

        report::process_client_reports(
            managed_envelope,
            ctx.config,
            ctx.project_info,
            self.inner.addrs.outcome_aggregator.clone(),
        );

        Ok(Some(extracted_metrics))
    }

    /// Processes replays.
    async fn process_replays(
        &self,
        managed_envelope: &mut TypedEnvelope<ReplayGroup>,
        ctx: processing::Context<'_>,
    ) -> Result<Option<ProcessingExtractedMetrics>, ProcessingError> {
        let mut extracted_metrics = ProcessingExtractedMetrics::new();

        replay::process(
            managed_envelope,
            ctx.global_config,
            ctx.config,
            ctx.project_info,
            &self.inner.geoip_lookup,
        )?;

        self.enforce_quotas(
            managed_envelope,
            Annotated::empty(),
            &mut extracted_metrics,
            ctx,
        )
        .await?;

        Ok(Some(extracted_metrics))
    }

    async fn process_nel(
        &self,
        mut managed_envelope: ManagedEnvelope,
        ctx: processing::Context<'_>,
    ) -> Result<ProcessingResult, ProcessingError> {
        nel::convert_to_logs(&mut managed_envelope);
        self.process_with_processor(&self.inner.processing.logs, managed_envelope, ctx)
            .await
    }

    async fn process_with_processor<P: processing::Processor>(
        &self,
        processor: &P,
        mut managed_envelope: ManagedEnvelope,
        ctx: processing::Context<'_>,
    ) -> Result<ProcessingResult, ProcessingError>
    where
        Outputs: From<P::Output>,
    {
        let Some(work) = processor.prepare_envelope(&mut managed_envelope) else {
            debug_assert!(
                false,
                "there must be work for the {} processor",
                std::any::type_name::<P>(),
            );
            return Err(ProcessingError::ProcessingGroupMismatch);
        };

        managed_envelope.update();
        match managed_envelope.envelope().is_empty() {
            true => managed_envelope.accept(),
            false => managed_envelope.reject(Outcome::Invalid(DiscardReason::Internal)),
        }

        processor
            .process(work, ctx)
            .await
            .map_err(|err| {
                relay_log::debug!(
                    error = &err as &dyn std::error::Error,
                    "processing pipeline failed"
                );
                ProcessingError::ProcessingFailure
            })
            .map(|o| o.map(Into::into))
            .map(ProcessingResult::Output)
    }

    /// Processes standalone spans.
    ///
    /// This function does *not* run for spans extracted from transactions.
    async fn process_standalone_spans(
        &self,
        managed_envelope: &mut TypedEnvelope<SpanGroup>,
        _project_id: ProjectId,
        ctx: processing::Context<'_>,
    ) -> Result<Option<ProcessingExtractedMetrics>, ProcessingError> {
        let mut extracted_metrics = ProcessingExtractedMetrics::new();

        span::filter(managed_envelope, ctx.config, ctx.project_info);
        span::convert_otel_traces_data(managed_envelope);

        if_processing!(self.inner.config, {
            span::process(
                managed_envelope,
                &mut Annotated::empty(),
                &mut extracted_metrics,
                _project_id,
                ctx,
                &self.inner.geoip_lookup,
            )
            .await;
        });

        self.enforce_quotas(
            managed_envelope,
            Annotated::empty(),
            &mut extracted_metrics,
            ctx,
        )
        .await?;

        Ok(Some(extracted_metrics))
    }

    async fn process_envelope(
        &self,
        cogs: &mut Token,
        project_id: ProjectId,
        message: ProcessEnvelopeGrouped<'_>,
    ) -> Result<ProcessingResult, ProcessingError> {
        let ProcessEnvelopeGrouped {
            group,
            envelope: mut managed_envelope,
            ctx,
            reservoir_counters,
        } = message;

        // Pre-process the envelope headers.
        if let Some(sampling_state) = ctx.sampling_project_info {
            // Both transactions and standalone span envelopes need a normalized DSC header
            // to make sampling rules based on the segment/transaction name work correctly.
            managed_envelope
                .envelope_mut()
                .parametrize_dsc_transaction(&sampling_state.config.tx_name_rules);
        }

        // Set the event retention. Effectively, this value will only be available in processing
        // mode when the full project config is queried from the upstream.
        if let Some(retention) = ctx.project_info.config.event_retention {
            managed_envelope.envelope_mut().set_retention(retention);
        }

        // Set the event retention. Effectively, this value will only be available in processing
        // mode when the full project config is queried from the upstream.
        if let Some(retention) = ctx.project_info.config.downsampled_event_retention {
            managed_envelope
                .envelope_mut()
                .set_downsampled_retention(retention);
        }

        // Ensure the project ID is updated to the stored instance for this project cache. This can
        // differ in two cases:
        //  1. The envelope was sent to the legacy `/store/` endpoint without a project ID.
        //  2. The DSN was moved and the envelope sent to the old project ID.
        managed_envelope
            .envelope_mut()
            .meta_mut()
            .set_project_id(project_id);

        macro_rules! run {
            ($fn_name:ident $(, $args:expr)*) => {
                async {
                    let mut managed_envelope = (managed_envelope, group).try_into()?;
                    match self.$fn_name(&mut managed_envelope, $($args),*).await {
                        Ok(extracted_metrics) => Ok(ProcessingResult::Envelope {
                            managed_envelope: managed_envelope.into_processed(),
                            extracted_metrics: extracted_metrics.map_or(ProcessingExtractedMetrics::new(), |e| e)
                        }),
                        Err(error) => {
                            relay_log::trace!("Executing {fn} failed: {error}", fn = stringify!($fn_name), error = error);
                            if let Some(outcome) = error.to_outcome() {
                                managed_envelope.reject(outcome);
                            }

                            return Err(error);
                        }
                    }
                }.await
            };
        }

        relay_log::trace!("Processing {group} group", group = group.variant());

        match group {
            ProcessingGroup::Error => run!(process_errors, project_id, ctx),
            ProcessingGroup::Transaction => {
                run!(
                    process_transactions,
                    cogs,
                    project_id,
                    ctx,
                    reservoir_counters
                )
            }
            ProcessingGroup::Session => {
                self.process_with_processor(&self.inner.processing.sessions, managed_envelope, ctx)
                    .await
            }
            ProcessingGroup::Standalone => run!(process_standalone, project_id, ctx),
            ProcessingGroup::ClientReport => run!(process_client_reports, ctx),
            ProcessingGroup::Replay => {
                run!(process_replays, ctx)
            }
            ProcessingGroup::CheckIn => {
                self.process_with_processor(&self.inner.processing.check_ins, managed_envelope, ctx)
                    .await
            }
            ProcessingGroup::Nel => self.process_nel(managed_envelope, ctx).await,
            ProcessingGroup::Log => {
                self.process_with_processor(&self.inner.processing.logs, managed_envelope, ctx)
                    .await
            }
            ProcessingGroup::TraceMetric => {
                self.process_with_processor(
                    &self.inner.processing.trace_metrics,
                    managed_envelope,
                    ctx,
                )
                .await
            }
            ProcessingGroup::SpanV2 => {
                self.process_with_processor(&self.inner.processing.spans, managed_envelope, ctx)
                    .await
            }
            ProcessingGroup::Span => run!(process_standalone_spans, project_id, ctx),
            ProcessingGroup::ProfileChunk => {
                run!(process_profile_chunks, ctx)
            }
            // Currently is not used.
            ProcessingGroup::Metrics => {
                // In proxy mode we simply forward the metrics.
                // This group shouldn't be used outside of proxy mode.
                if self.inner.config.relay_mode() != RelayMode::Proxy {
                    relay_log::error!(
                        tags.project = %project_id,
                        items = ?managed_envelope.envelope().items().next().map(Item::ty),
                        "received metrics in the process_state"
                    );
                }

                Ok(ProcessingResult::no_metrics(
                    managed_envelope.into_processed(),
                ))
            }
            // Fallback to the legacy process_state implementation for Ungrouped events.
            ProcessingGroup::Ungrouped => {
                relay_log::error!(
                    tags.project = %project_id,
                    items = ?managed_envelope.envelope().items().next().map(Item::ty),
                    "could not identify the processing group based on the envelope's items"
                );

                Ok(ProcessingResult::no_metrics(
                    managed_envelope.into_processed(),
                ))
            }
            // Leave this group unchanged.
            //
            // This will later be forwarded to upstream.
            ProcessingGroup::ForwardUnknown => Ok(ProcessingResult::no_metrics(
                managed_envelope.into_processed(),
            )),
        }
    }

    /// Processes the envelope and returns the processed envelope back.
    ///
    /// Returns `Some` if the envelope passed inbound filtering and rate limiting. Invalid items are
    /// removed from the envelope. Otherwise, if the envelope is empty or the entire envelope needs
    /// to be dropped, this is `None`.
    async fn process<'a>(
        &self,
        cogs: &mut Token,
        mut message: ProcessEnvelopeGrouped<'a>,
    ) -> Result<Option<Submit<'a>>, ProcessingError> {
        let ProcessEnvelopeGrouped {
            ref mut envelope,
            ctx,
            ..
        } = message;

        // Prefer the project's project ID, and fall back to the stated project id from the
        // envelope. The project ID is available in all modes, other than in proxy mode, where
        // envelopes for unknown projects are forwarded blindly.
        //
        // Neither ID can be available in proxy mode on the /store/ endpoint. This is not supported,
        // since we cannot process an envelope without project ID, so drop it.
        let Some(project_id) = ctx
            .project_info
            .project_id
            .or_else(|| envelope.envelope().meta().project_id())
        else {
            envelope.reject(Outcome::Invalid(DiscardReason::Internal));
            return Err(ProcessingError::MissingProjectId);
        };

        let client = envelope.envelope().meta().client().map(str::to_owned);
        let user_agent = envelope.envelope().meta().user_agent().map(str::to_owned);
        let project_key = envelope.envelope().meta().public_key();
        // Only allow sending to the sampling key, if we successfully loaded a sampling project
        // info relating to it. This filters out unknown/invalid project keys as well as project
        // keys from different organizations.
        let sampling_key = envelope
            .envelope()
            .sampling_key()
            .filter(|_| ctx.sampling_project_info.is_some());

        // We set additional information on the scope, which will be removed after processing the
        // envelope.
        relay_log::configure_scope(|scope| {
            scope.set_tag("project", project_id);
            if let Some(client) = client {
                scope.set_tag("sdk", client);
            }
            if let Some(user_agent) = user_agent {
                scope.set_extra("user_agent", user_agent.into());
            }
        });

        let result = match self.process_envelope(cogs, project_id, message).await {
            Ok(ProcessingResult::Envelope {
                mut managed_envelope,
                extracted_metrics,
            }) => {
                // The envelope could be modified or even emptied during processing, which
                // requires re-computation of the context.
                managed_envelope.update();

                let has_metrics = !extracted_metrics.metrics.project_metrics.is_empty();
                send_metrics(
                    extracted_metrics.metrics,
                    project_key,
                    sampling_key,
                    &self.inner.addrs.aggregator,
                );

                let envelope_response = if managed_envelope.envelope().is_empty() {
                    if !has_metrics {
                        // Individual rate limits have already been issued
                        managed_envelope.reject(Outcome::RateLimited(None));
                    } else {
                        managed_envelope.accept();
                    }

                    None
                } else {
                    Some(managed_envelope)
                };

                Ok(envelope_response.map(Submit::Envelope))
            }
            Ok(ProcessingResult::Output(Output { main, metrics })) => {
                if let Some(metrics) = metrics {
                    metrics.accept(|metrics| {
                        send_metrics(
                            metrics,
                            project_key,
                            sampling_key,
                            &self.inner.addrs.aggregator,
                        );
                    });
                }

                let ctx = ctx.to_forward();
                Ok(main.map(|output| Submit::Output { output, ctx }))
            }
            Err(err) => Err(err),
        };

        relay_log::configure_scope(|scope| {
            scope.remove_tag("project");
            scope.remove_tag("sdk");
            scope.remove_tag("user_agent");
        });

        result
    }

    async fn handle_process_envelope(&self, cogs: &mut Token, message: ProcessEnvelope) {
        let project_key = message.envelope.envelope().meta().public_key();
        let wait_time = message.envelope.age();
        metric!(timer(RelayTimers::EnvelopeWaitTime) = wait_time);

        // This COGS handling may need an overhaul in the future:
        // Cancel the passed in token, to start individual measurements per envelope instead.
        cogs.cancel();

        let scoping = message.envelope.scoping();
        for (group, envelope) in ProcessingGroup::split_envelope(
            *message.envelope.into_envelope(),
            &message.project_info,
        ) {
            let mut cogs = self
                .inner
                .cogs
                .timed(ResourceId::Relay, AppFeature::from(group));

            let mut envelope =
                ManagedEnvelope::new(envelope, self.inner.addrs.outcome_aggregator.clone());
            envelope.scope(scoping);

            let global_config = self.inner.global_config.current();

            let ctx = processing::Context {
                config: &self.inner.config,
                global_config: &global_config,
                project_info: &message.project_info,
                sampling_project_info: message.sampling_project_info.as_deref(),
                rate_limits: &message.rate_limits,
            };

            let message = ProcessEnvelopeGrouped {
                group,
                envelope,
                ctx,
                reservoir_counters: &message.reservoir_counters,
            };

            let result = metric!(
                timer(RelayTimers::EnvelopeProcessingTime),
                group = group.variant(),
                { self.process(&mut cogs, message).await }
            );

            match result {
                Ok(Some(envelope)) => self.submit_upstream(&mut cogs, envelope),
                Ok(None) => {}
                Err(error) if error.is_unexpected() => {
                    relay_log::error!(
                        tags.project_key = %project_key,
                        error = &error as &dyn Error,
                        "error processing envelope"
                    )
                }
                Err(error) => {
                    relay_log::debug!(
                        tags.project_key = %project_key,
                        error = &error as &dyn Error,
                        "error processing envelope"
                    )
                }
            }
        }
    }

    fn handle_process_metrics(&self, cogs: &mut Token, message: ProcessMetrics) {
        let ProcessMetrics {
            data,
            project_key,
            received_at,
            sent_at,
            source,
        } = message;

        let received_timestamp =
            UnixTimestamp::from_datetime(received_at).unwrap_or(UnixTimestamp::now());

        let mut buckets = data.into_buckets(received_timestamp);
        if buckets.is_empty() {
            return;
        };
        cogs.update(relay_metrics::cogs::BySize(&buckets));

        let clock_drift_processor =
            ClockDriftProcessor::new(sent_at, received_at).at_least(MINIMUM_CLOCK_DRIFT);

        buckets.retain_mut(|bucket| {
            if let Err(error) = relay_metrics::normalize_bucket(bucket) {
                relay_log::debug!(error = &error as &dyn Error, "dropping bucket {bucket:?}");
                return false;
            }

            if !self::metrics::is_valid_namespace(bucket) {
                return false;
            }

            clock_drift_processor.process_timestamp(&mut bucket.timestamp);

            if !matches!(source, BucketSource::Internal) {
                bucket.metadata = BucketMetadata::new(received_timestamp);
            }

            true
        });

        let project = self.inner.project_cache.get(project_key);

        // Best effort check to filter and rate limit buckets, if there is no project state
        // available at the current time, we will check again after flushing.
        let buckets = match project.state() {
            ProjectState::Enabled(project_info) => {
                let rate_limits = project.rate_limits().current_limits();
                self.check_buckets(project_key, project_info, &rate_limits, buckets)
            }
            _ => buckets,
        };

        relay_log::trace!("merging metric buckets into the aggregator");
        self.inner
            .addrs
            .aggregator
            .send(MergeBuckets::new(project_key, buckets));
    }

    fn handle_process_batched_metrics(&self, cogs: &mut Token, message: ProcessBatchedMetrics) {
        let ProcessBatchedMetrics {
            payload,
            source,
            received_at,
            sent_at,
        } = message;

        #[derive(serde::Deserialize)]
        struct Wrapper {
            buckets: HashMap<ProjectKey, Vec<Bucket>>,
        }

        let buckets = match serde_json::from_slice(&payload) {
            Ok(Wrapper { buckets }) => buckets,
            Err(error) => {
                relay_log::debug!(
                    error = &error as &dyn Error,
                    "failed to parse batched metrics",
                );
                metric!(counter(RelayCounters::MetricBucketsParsingFailed) += 1);
                return;
            }
        };

        for (project_key, buckets) in buckets {
            self.handle_process_metrics(
                cogs,
                ProcessMetrics {
                    data: MetricData::Parsed(buckets),
                    project_key,
                    source,
                    received_at,
                    sent_at,
                },
            )
        }
    }

    fn submit_upstream(&self, cogs: &mut Token, submit: Submit<'_>) {
        let _submit = cogs.start_category("submit");

        #[cfg(feature = "processing")]
        if self.inner.config.processing_enabled()
            && let Some(store_forwarder) = &self.inner.addrs.store_forwarder
        {
            match submit {
                Submit::Envelope(envelope) => store_forwarder.send(StoreEnvelope { envelope }),
                Submit::Output { output, ctx } => output
                    .forward_store(store_forwarder, ctx)
                    .unwrap_or_else(|err| err.into_inner()),
            }
            return;
        }

        let mut envelope = match submit {
            Submit::Envelope(envelope) => envelope,
            Submit::Output { output, ctx } => match output.serialize_envelope(ctx) {
                Ok(envelope) => ManagedEnvelope::from(envelope).into_processed(),
                Err(_) => {
                    relay_log::error!("failed to serialize output to an envelope");
                    return;
                }
            },
        };

        if envelope.envelope_mut().is_empty() {
            envelope.accept();
            return;
        }

        // Override the `sent_at` timestamp. Since the envelope went through basic
        // normalization, all timestamps have been corrected. We propagate the new
        // `sent_at` to allow the next Relay to double-check this timestamp and
        // potentially apply correction again. This is done as close to sending as
        // possible so that we avoid internal delays.
        envelope.envelope_mut().set_sent_at(Utc::now());

        relay_log::trace!("sending envelope to sentry endpoint");
        let http_encoding = self.inner.config.http_encoding();
        let result = envelope.envelope().to_vec().and_then(|v| {
            encode_payload(&v.into(), http_encoding).map_err(EnvelopeError::PayloadIoFailed)
        });

        match result {
            Ok(body) => {
                self.inner
                    .addrs
                    .upstream_relay
                    .send(SendRequest(SendEnvelope {
                        envelope,
                        body,
                        http_encoding,
                        project_cache: self.inner.project_cache.clone(),
                    }));
            }
            Err(error) => {
                // Errors are only logged for what we consider an internal discard reason. These
                // indicate errors in the infrastructure or implementation bugs.
                relay_log::error!(
                    error = &error as &dyn Error,
                    tags.project_key = %envelope.scoping().project_key,
                    "failed to serialize envelope payload"
                );

                envelope.reject(Outcome::Invalid(DiscardReason::Internal));
            }
        }
    }

    fn handle_submit_client_reports(&self, cogs: &mut Token, message: SubmitClientReports) {
        let SubmitClientReports {
            client_reports,
            scoping,
        } = message;

        let upstream = self.inner.config.upstream_descriptor();
        let dsn = PartialDsn::outbound(&scoping, upstream);

        let mut envelope = Envelope::from_request(None, RequestMeta::outbound(dsn));
        for client_report in client_reports {
            match client_report.serialize() {
                Ok(payload) => {
                    let mut item = Item::new(ItemType::ClientReport);
                    item.set_payload(ContentType::Json, payload);
                    envelope.add_item(item);
                }
                Err(error) => {
                    relay_log::error!(
                        error = &error as &dyn std::error::Error,
                        "failed to serialize client report"
                    );
                }
            }
        }

        let envelope = ManagedEnvelope::new(envelope, self.inner.addrs.outcome_aggregator.clone());
        self.submit_upstream(cogs, Submit::Envelope(envelope.into_processed()));
    }

    fn check_buckets(
        &self,
        project_key: ProjectKey,
        project_info: &ProjectInfo,
        rate_limits: &RateLimits,
        buckets: Vec<Bucket>,
    ) -> Vec<Bucket> {
        let Some(scoping) = project_info.scoping(project_key) else {
            relay_log::error!(
                tags.project_key = project_key.as_str(),
                "there is no scoping: dropping {} buckets",
                buckets.len(),
            );
            return Vec::new();
        };

        let mut buckets = self::metrics::apply_project_info(
            buckets,
            &self.inner.metric_outcomes,
            project_info,
            scoping,
        );

        let namespaces: BTreeSet<MetricNamespace> = buckets
            .iter()
            .filter_map(|bucket| bucket.name.try_namespace())
            .collect();

        for namespace in namespaces {
            let limits = rate_limits.check_with_quotas(
                project_info.get_quotas(),
                scoping.item(DataCategory::MetricBucket),
            );

            if limits.is_limited() {
                let rejected;
                (buckets, rejected) = utils::split_off(buckets, |bucket| {
                    bucket.name.try_namespace() == Some(namespace)
                });

                let reason_code = limits.longest().and_then(|limit| limit.reason_code.clone());
                self.inner.metric_outcomes.track(
                    scoping,
                    &rejected,
                    Outcome::RateLimited(reason_code),
                );
            }
        }

        let quotas = project_info.config.quotas.clone();
        match MetricsLimiter::create(buckets, quotas, scoping) {
            Ok(mut bucket_limiter) => {
                bucket_limiter.enforce_limits(rate_limits, &self.inner.metric_outcomes);
                bucket_limiter.into_buckets()
            }
            Err(buckets) => buckets,
        }
    }

    #[cfg(feature = "processing")]
    async fn rate_limit_buckets(
        &self,
        scoping: Scoping,
        project_info: &ProjectInfo,
        mut buckets: Vec<Bucket>,
    ) -> Vec<Bucket> {
        let Some(rate_limiter) = &self.inner.rate_limiter else {
            return buckets;
        };

        let global_config = self.inner.global_config.current();
        let namespaces = buckets
            .iter()
            .filter_map(|bucket| bucket.name.try_namespace())
            .counts();

        let quotas = CombinedQuotas::new(&global_config, project_info.get_quotas());

        for (namespace, quantity) in namespaces {
            let item_scoping = scoping.metric_bucket(namespace);

            let limits = match rate_limiter
                .is_rate_limited(quotas, item_scoping, quantity, false)
                .await
            {
                Ok(limits) => limits,
                Err(err) => {
                    relay_log::error!(
                        error = &err as &dyn std::error::Error,
                        "failed to check redis rate limits"
                    );
                    break;
                }
            };

            if limits.is_limited() {
                let rejected;
                (buckets, rejected) = utils::split_off(buckets, |bucket| {
                    bucket.name.try_namespace() == Some(namespace)
                });

                let reason_code = limits.longest().and_then(|limit| limit.reason_code.clone());
                self.inner.metric_outcomes.track(
                    scoping,
                    &rejected,
                    Outcome::RateLimited(reason_code),
                );

                self.inner
                    .project_cache
                    .get(item_scoping.scoping.project_key)
                    .rate_limits()
                    .merge(limits);
            }
        }

        match MetricsLimiter::create(buckets, project_info.config.quotas.clone(), scoping) {
            Err(buckets) => buckets,
            Ok(bucket_limiter) => self.apply_other_rate_limits(bucket_limiter).await,
        }
    }

    /// Check and apply rate limits to metrics buckets for transactions and spans.
    #[cfg(feature = "processing")]
    async fn apply_other_rate_limits(&self, mut bucket_limiter: MetricsLimiter) -> Vec<Bucket> {
        relay_log::trace!("handle_rate_limit_buckets");

        let scoping = *bucket_limiter.scoping();

        if let Some(rate_limiter) = self.inner.rate_limiter.as_ref() {
            let global_config = self.inner.global_config.current();
            let quotas = CombinedQuotas::new(&global_config, bucket_limiter.quotas());

            // We set over_accept_once such that the limit is actually reached, which allows subsequent
            // calls with quantity=0 to be rate limited.
            let over_accept_once = true;
            let mut rate_limits = RateLimits::new();

            for category in [DataCategory::Transaction, DataCategory::Span] {
                let count = bucket_limiter.count(category);

                let timer = Instant::now();
                let mut is_limited = false;

                if let Some(count) = count {
                    match rate_limiter
                        .is_rate_limited(quotas, scoping.item(category), count, over_accept_once)
                        .await
                    {
                        Ok(limits) => {
                            is_limited = limits.is_limited();
                            rate_limits.merge(limits)
                        }
                        Err(e) => relay_log::error!(error = &e as &dyn Error),
                    }
                }

                relay_statsd::metric!(
                    timer(RelayTimers::RateLimitBucketsDuration) = timer.elapsed(),
                    category = category.name(),
                    limited = if is_limited { "true" } else { "false" },
                    count = match count {
                        None => "none",
                        Some(0) => "0",
                        Some(1) => "1",
                        Some(1..=10) => "10",
                        Some(1..=25) => "25",
                        Some(1..=50) => "50",
                        Some(51..=100) => "100",
                        Some(101..=500) => "500",
                        _ => "> 500",
                    },
                );
            }

            if rate_limits.is_limited() {
                let was_enforced =
                    bucket_limiter.enforce_limits(&rate_limits, &self.inner.metric_outcomes);

                if was_enforced {
                    // Update the rate limits in the project cache.
                    self.inner
                        .project_cache
                        .get(scoping.project_key)
                        .rate_limits()
                        .merge(rate_limits);
                }
            }
        }

        bucket_limiter.into_buckets()
    }

    /// Cardinality limits the passed buckets and returns a filtered vector of only accepted buckets.
    #[cfg(feature = "processing")]
    async fn cardinality_limit_buckets(
        &self,
        scoping: Scoping,
        limits: &[CardinalityLimit],
        buckets: Vec<Bucket>,
    ) -> Vec<Bucket> {
        let global_config = self.inner.global_config.current();
        let cardinality_limiter_mode = global_config.options.cardinality_limiter_mode;

        if matches!(cardinality_limiter_mode, CardinalityLimiterMode::Disabled) {
            return buckets;
        }

        let Some(ref limiter) = self.inner.cardinality_limiter else {
            return buckets;
        };

        let scope = relay_cardinality::Scoping {
            organization_id: scoping.organization_id,
            project_id: scoping.project_id,
        };

        let limits = match limiter
            .check_cardinality_limits(scope, limits, buckets)
            .await
        {
            Ok(limits) => limits,
            Err((buckets, error)) => {
                relay_log::error!(
                    error = &error as &dyn std::error::Error,
                    "cardinality limiter failed"
                );
                return buckets;
            }
        };

        let error_sample_rate = global_config.options.cardinality_limiter_error_sample_rate;
        if !limits.exceeded_limits().is_empty() && utils::sample(error_sample_rate).is_keep() {
            for limit in limits.exceeded_limits() {
                relay_log::with_scope(
                    |scope| {
                        // Set the organization as user so we can alert on distinct org_ids.
                        scope.set_user(Some(relay_log::sentry::User {
                            id: Some(scoping.organization_id.to_string()),
                            ..Default::default()
                        }));
                    },
                    || {
                        relay_log::error!(
                            tags.organization_id = scoping.organization_id.value(),
                            tags.limit_id = limit.id,
                            tags.passive = limit.passive,
                            "Cardinality Limit"
                        );
                    },
                );
            }
        }

        for (limit, reports) in limits.cardinality_reports() {
            for report in reports {
                self.inner
                    .metric_outcomes
                    .cardinality(scoping, limit, report);
            }
        }

        if matches!(cardinality_limiter_mode, CardinalityLimiterMode::Passive) {
            return limits.into_source();
        }

        let CardinalityLimitsSplit { accepted, rejected } = limits.into_split();

        for (bucket, exceeded) in rejected {
            self.inner.metric_outcomes.track(
                scoping,
                &[bucket],
                Outcome::CardinalityLimited(exceeded.id.clone()),
            );
        }
        accepted
    }

    /// Processes metric buckets and sends them to kafka.
    ///
    /// This function runs the following steps:
    ///  - cardinality limiting
    ///  - rate limiting
    ///  - submit to `StoreForwarder`
    #[cfg(feature = "processing")]
    async fn encode_metrics_processing(
        &self,
        message: FlushBuckets,
        store_forwarder: &Addr<Store>,
    ) {
        use crate::constants::DEFAULT_EVENT_RETENTION;
        use crate::services::store::StoreMetrics;

        for ProjectBuckets {
            buckets,
            scoping,
            project_info,
            ..
        } in message.buckets.into_values()
        {
            let buckets = self
                .rate_limit_buckets(scoping, &project_info, buckets)
                .await;

            let limits = project_info.get_cardinality_limits();
            let buckets = self
                .cardinality_limit_buckets(scoping, limits, buckets)
                .await;

            if buckets.is_empty() {
                continue;
            }

            let retention = project_info
                .config
                .event_retention
                .unwrap_or(DEFAULT_EVENT_RETENTION);

            // The store forwarder takes care of bucket splitting internally, so we can submit the
            // entire list of buckets. There is no batching needed here.
            store_forwarder.send(StoreMetrics {
                buckets,
                scoping,
                retention,
            });
        }
    }

    /// Serializes metric buckets to JSON and sends them to the upstream.
    ///
    /// This function runs the following steps:
    ///  - partitioning
    ///  - batching by configured size limit
    ///  - serialize to JSON and pack in an envelope
    ///  - submit the envelope to upstream or kafka depending on configuration
    ///
    /// Cardinality limiting and rate limiting run only in processing Relays as they both require
    /// access to the central Redis instance. Cached rate limits are applied in the project cache
    /// already.
    fn encode_metrics_envelope(&self, cogs: &mut Token, message: FlushBuckets) {
        let FlushBuckets {
            partition_key,
            buckets,
        } = message;

        let batch_size = self.inner.config.metrics_max_batch_size_bytes();
        let upstream = self.inner.config.upstream_descriptor();

        for ProjectBuckets {
            buckets, scoping, ..
        } in buckets.values()
        {
            let dsn = PartialDsn::outbound(scoping, upstream);

            relay_statsd::metric!(
                histogram(RelayHistograms::PartitionKeys) = u64::from(partition_key)
            );

            let mut num_batches = 0;
            for batch in BucketsView::from(buckets).by_size(batch_size) {
                let mut envelope = Envelope::from_request(None, RequestMeta::outbound(dsn.clone()));

                let mut item = Item::new(ItemType::MetricBuckets);
                item.set_source_quantities(crate::metrics::extract_quantities(batch));
                item.set_payload(ContentType::Json, serde_json::to_vec(&buckets).unwrap());
                envelope.add_item(item);

                let mut envelope =
                    ManagedEnvelope::new(envelope, self.inner.addrs.outcome_aggregator.clone());
                envelope
                    .set_partition_key(Some(partition_key))
                    .scope(*scoping);

                relay_statsd::metric!(
                    histogram(RelayHistograms::BucketsPerBatch) = batch.len() as u64
                );

                self.submit_upstream(cogs, Submit::Envelope(envelope.into_processed()));
                num_batches += 1;
            }

            relay_statsd::metric!(histogram(RelayHistograms::BatchesPerPartition) = num_batches);
        }
    }

    /// Creates a [`SendMetricsRequest`] and sends it to the upstream relay.
    fn send_global_partition(&self, partition_key: u32, partition: &mut Partition<'_>) {
        if partition.is_empty() {
            return;
        }

        let (unencoded, project_info) = partition.take();
        let http_encoding = self.inner.config.http_encoding();
        let encoded = match encode_payload(&unencoded, http_encoding) {
            Ok(payload) => payload,
            Err(error) => {
                let error = &error as &dyn std::error::Error;
                relay_log::error!(error, "failed to encode metrics payload");
                return;
            }
        };

        let request = SendMetricsRequest {
            partition_key: partition_key.to_string(),
            unencoded,
            encoded,
            project_info,
            http_encoding,
            metric_outcomes: self.inner.metric_outcomes.clone(),
        };

        self.inner.addrs.upstream_relay.send(SendRequest(request));
    }

    /// Serializes metric buckets to JSON and sends them to the upstream via the global endpoint.
    ///
    /// This function is similar to [`Self::encode_metrics_envelope`], but sends a global batched
    /// payload directly instead of per-project Envelopes.
    ///
    /// This function runs the following steps:
    ///  - partitioning
    ///  - batching by configured size limit
    ///  - serialize to JSON
    ///  - submit directly to the upstream
    ///
    /// Cardinality limiting and rate limiting run only in processing Relays as they both require
    /// access to the central Redis instance. Cached rate limits are applied in the project cache
    /// already.
    fn encode_metrics_global(&self, message: FlushBuckets) {
        let FlushBuckets {
            partition_key,
            buckets,
        } = message;

        let batch_size = self.inner.config.metrics_max_batch_size_bytes();
        let mut partition = Partition::new(batch_size);
        let mut partition_splits = 0;

        for ProjectBuckets {
            buckets, scoping, ..
        } in buckets.values()
        {
            for bucket in buckets {
                let mut remaining = Some(BucketView::new(bucket));

                while let Some(bucket) = remaining.take() {
                    if let Some(next) = partition.insert(bucket, *scoping) {
                        // A part of the bucket could not be inserted. Take the partition and submit
                        // it immediately. Repeat until the final part was inserted. This should
                        // always result in a request, otherwise we would enter an endless loop.
                        self.send_global_partition(partition_key, &mut partition);
                        remaining = Some(next);
                        partition_splits += 1;
                    }
                }
            }
        }

        if partition_splits > 0 {
            metric!(histogram(RelayHistograms::PartitionSplits) = partition_splits);
        }

        self.send_global_partition(partition_key, &mut partition);
    }

    async fn handle_flush_buckets(&self, cogs: &mut Token, mut message: FlushBuckets) {
        for (project_key, pb) in message.buckets.iter_mut() {
            let buckets = std::mem::take(&mut pb.buckets);
            pb.buckets =
                self.check_buckets(*project_key, &pb.project_info, &pb.rate_limits, buckets);
        }

        #[cfg(feature = "processing")]
        if self.inner.config.processing_enabled()
            && let Some(ref store_forwarder) = self.inner.addrs.store_forwarder
        {
            return self
                .encode_metrics_processing(message, store_forwarder)
                .await;
        }

        if self.inner.config.http_global_metrics() {
            self.encode_metrics_global(message)
        } else {
            self.encode_metrics_envelope(cogs, message)
        }
    }

    #[cfg(all(test, feature = "processing"))]
    fn redis_rate_limiter_enabled(&self) -> bool {
        self.inner.rate_limiter.is_some()
    }

    async fn handle_message(&self, message: EnvelopeProcessor) {
        let ty = message.variant();
        let feature_weights = self.feature_weights(&message);

        metric!(timer(RelayTimers::ProcessMessageDuration), message = ty, {
            let mut cogs = self.inner.cogs.timed(ResourceId::Relay, feature_weights);

            match message {
                EnvelopeProcessor::ProcessEnvelope(m) => {
                    self.handle_process_envelope(&mut cogs, *m).await
                }
                EnvelopeProcessor::ProcessProjectMetrics(m) => {
                    self.handle_process_metrics(&mut cogs, *m)
                }
                EnvelopeProcessor::ProcessBatchedMetrics(m) => {
                    self.handle_process_batched_metrics(&mut cogs, *m)
                }
                EnvelopeProcessor::FlushBuckets(m) => {
                    self.handle_flush_buckets(&mut cogs, *m).await
                }
                EnvelopeProcessor::SubmitClientReports(m) => {
                    self.handle_submit_client_reports(&mut cogs, *m)
                }
            }
        });
    }

    fn feature_weights(&self, message: &EnvelopeProcessor) -> FeatureWeights {
        match message {
            // Envelope is split later and tokens are attributed then.
            EnvelopeProcessor::ProcessEnvelope(_) => AppFeature::Unattributed.into(),
            EnvelopeProcessor::ProcessProjectMetrics(_) => AppFeature::Unattributed.into(),
            EnvelopeProcessor::ProcessBatchedMetrics(_) => AppFeature::Unattributed.into(),
            EnvelopeProcessor::FlushBuckets(v) => v
                .buckets
                .values()
                .map(|s| {
                    if self.inner.config.processing_enabled() {
                        // Processing does not encode the metrics but instead rate and cardinality
                        // limits the metrics, which scales by count and not size.
                        relay_metrics::cogs::ByCount(&s.buckets).into()
                    } else {
                        relay_metrics::cogs::BySize(&s.buckets).into()
                    }
                })
                .fold(FeatureWeights::none(), FeatureWeights::merge),
            EnvelopeProcessor::SubmitClientReports(_) => AppFeature::ClientReports.into(),
        }
    }
}

impl Service for EnvelopeProcessorService {
    type Interface = EnvelopeProcessor;

    async fn run(self, mut rx: relay_system::Receiver<Self::Interface>) {
        while let Some(message) = rx.recv().await {
            let service = self.clone();
            self.inner
                .pool
                .spawn_async(
                    async move {
                        service.handle_message(message).await;
                    }
                    .boxed(),
                )
                .await;
        }
    }
}

/// Result of the enforcement of rate limiting.
///
/// If the event is already `None` or it's rate limited, it will be `None`
/// within the [`Annotated`].
struct EnforcementResult {
    event: Annotated<Event>,
    #[cfg_attr(not(feature = "processing"), expect(dead_code))]
    rate_limits: RateLimits,
}

impl EnforcementResult {
    /// Creates a new [`EnforcementResult`].
    pub fn new(event: Annotated<Event>, rate_limits: RateLimits) -> Self {
        Self { event, rate_limits }
    }
}

#[derive(Clone)]
enum RateLimiter {
    Cached,
    #[cfg(feature = "processing")]
    Consistent(Arc<RedisRateLimiter<GlobalRateLimitsServiceHandle>>),
}

impl RateLimiter {
    async fn enforce<Group>(
        &self,
        managed_envelope: &mut TypedEnvelope<Group>,
        event: Annotated<Event>,
        _extracted_metrics: &mut ProcessingExtractedMetrics,
        ctx: processing::Context<'_>,
    ) -> Result<EnforcementResult, ProcessingError> {
        if managed_envelope.envelope().is_empty() && event.value().is_none() {
            return Ok(EnforcementResult::new(event, RateLimits::default()));
        }

        let quotas = CombinedQuotas::new(ctx.global_config, ctx.project_info.get_quotas());
        if quotas.is_empty() {
            return Ok(EnforcementResult::new(event, RateLimits::default()));
        }

        let event_category = event_category(&event);

        // We extract the rate limiters, in case we perform consistent rate limiting, since we will
        // need Redis access.
        //
        // When invoking the rate limiter, capture if the event item has been rate limited to also
        // remove it from the processing state eventually.
        let this = self.clone();
        let mut envelope_limiter =
            EnvelopeLimiter::new(CheckLimits::All, move |item_scope, _quantity| {
                let this = this.clone();

                async move {
                    match this {
                        #[cfg(feature = "processing")]
                        RateLimiter::Consistent(rate_limiter) => Ok::<_, ProcessingError>(
                            rate_limiter
                                .is_rate_limited(quotas, item_scope, _quantity, false)
                                .await?,
                        ),
                        _ => Ok::<_, ProcessingError>(
                            ctx.rate_limits.check_with_quotas(quotas, item_scope),
                        ),
                    }
                }
            });

        // Tell the envelope limiter about the event, since it has been removed from the Envelope at
        // this stage in processing.
        if let Some(category) = event_category {
            envelope_limiter.assume_event(category);
        }

        let scoping = managed_envelope.scoping();
        let (enforcement, rate_limits) = metric!(timer(RelayTimers::EventProcessingRateLimiting), type = self.name(), {
            envelope_limiter
                .compute(managed_envelope.envelope_mut(), &scoping)
                .await
        })?;
        let event_active = enforcement.is_event_active();

        // Use the same rate limits as used for the envelope on the metrics.
        // Those rate limits should not be checked for expiry or similar to ensure a consistent
        // limiting of envelope items and metrics.
        #[cfg(feature = "processing")]
        _extracted_metrics.apply_enforcement(&enforcement, matches!(self, Self::Consistent(_)));
        enforcement.apply_with_outcomes(managed_envelope);

        if event_active {
            debug_assert!(managed_envelope.envelope().is_empty());
            return Ok(EnforcementResult::new(Annotated::empty(), rate_limits));
        }

        Ok(EnforcementResult::new(event, rate_limits))
    }

    fn name(&self) -> &'static str {
        match self {
            Self::Cached => "cached",
            #[cfg(feature = "processing")]
            Self::Consistent(_) => "consistent",
        }
    }
}

pub fn encode_payload(body: &Bytes, http_encoding: HttpEncoding) -> Result<Bytes, std::io::Error> {
    let envelope_body: Vec<u8> = match http_encoding {
        HttpEncoding::Identity => return Ok(body.clone()),
        HttpEncoding::Deflate => {
            let mut encoder = ZlibEncoder::new(Vec::new(), Compression::default());
            encoder.write_all(body.as_ref())?;
            encoder.finish()?
        }
        HttpEncoding::Gzip => {
            let mut encoder = GzEncoder::new(Vec::new(), Compression::default());
            encoder.write_all(body.as_ref())?;
            encoder.finish()?
        }
        HttpEncoding::Br => {
            // Use default buffer size (via 0), medium quality (5), and the default lgwin (22).
            let mut encoder = BrotliEncoder::new(Vec::new(), 0, 5, 22);
            encoder.write_all(body.as_ref())?;
            encoder.into_inner()
        }
        HttpEncoding::Zstd => {
            // Use the fastest compression level, our main objective here is to get the best
            // compression ratio for least amount of time spent.
            let mut encoder = ZstdEncoder::new(Vec::new(), 1)?;
            encoder.write_all(body.as_ref())?;
            encoder.finish()?
        }
    };

    Ok(envelope_body.into())
}

/// An upstream request that submits an envelope via HTTP.
#[derive(Debug)]
pub struct SendEnvelope {
    pub envelope: TypedEnvelope<Processed>,
    pub body: Bytes,
    pub http_encoding: HttpEncoding,
    pub project_cache: ProjectCacheHandle,
}

impl UpstreamRequest for SendEnvelope {
    fn method(&self) -> reqwest::Method {
        reqwest::Method::POST
    }

    fn path(&self) -> Cow<'_, str> {
        format!("/api/{}/envelope/", self.envelope.scoping().project_id).into()
    }

    fn route(&self) -> &'static str {
        "envelope"
    }

    fn build(&mut self, builder: &mut http::RequestBuilder) -> Result<(), http::HttpError> {
        let envelope_body = self.body.clone();
        metric!(histogram(RelayHistograms::UpstreamEnvelopeBodySize) = envelope_body.len() as u64);

        let meta = &self.envelope.meta();
        let shard = self.envelope.partition_key().map(|p| p.to_string());
        builder
            .content_encoding(self.http_encoding)
            .header_opt("Origin", meta.origin().map(|url| url.as_str()))
            .header_opt("User-Agent", meta.user_agent())
            .header("X-Sentry-Auth", meta.auth_header())
            .header("X-Forwarded-For", meta.forwarded_for())
            .header("Content-Type", envelope::CONTENT_TYPE)
            .header_opt("X-Sentry-Relay-Shard", shard)
            .body(envelope_body);

        Ok(())
    }

    fn sign(&mut self) -> Option<Sign> {
        Some(Sign::Optional(SignatureType::RequestSign))
    }

    fn respond(
        self: Box<Self>,
        result: Result<http::Response, UpstreamRequestError>,
    ) -> Pin<Box<dyn Future<Output = ()> + Send + Sync>> {
        Box::pin(async move {
            let result = match result {
                Ok(mut response) => response.consume().await.map_err(UpstreamRequestError::Http),
                Err(error) => Err(error),
            };

            match result {
                Ok(()) => self.envelope.accept(),
                Err(error) if error.is_received() => {
                    let scoping = self.envelope.scoping();
                    self.envelope.accept();

                    if let UpstreamRequestError::RateLimited(limits) = error {
                        self.project_cache
                            .get(scoping.project_key)
                            .rate_limits()
                            .merge(limits.scope(&scoping));
                    }
                }
                Err(error) => {
                    // Errors are only logged for what we consider an internal discard reason. These
                    // indicate errors in the infrastructure or implementation bugs.
                    let mut envelope = self.envelope;
                    envelope.reject(Outcome::Invalid(DiscardReason::Internal));
                    relay_log::error!(
                        error = &error as &dyn Error,
                        tags.project_key = %envelope.scoping().project_key,
                        "error sending envelope"
                    );
                }
            }
        })
    }
}

/// A container for metric buckets from multiple projects.
///
/// This container is used to send metrics to the upstream in global batches as part of the
/// [`FlushBuckets`] message if the `http.global_metrics` option is enabled. The container monitors
/// the size of all metrics and allows to split them into multiple batches. See
/// [`insert`](Self::insert) for more information.
#[derive(Debug)]
struct Partition<'a> {
    max_size: usize,
    remaining: usize,
    views: HashMap<ProjectKey, Vec<BucketView<'a>>>,
    project_info: HashMap<ProjectKey, Scoping>,
}

impl<'a> Partition<'a> {
    /// Creates a new partition with the given maximum size in bytes.
    pub fn new(size: usize) -> Self {
        Self {
            max_size: size,
            remaining: size,
            views: HashMap::new(),
            project_info: HashMap::new(),
        }
    }

    /// Inserts a bucket into the partition, splitting it if necessary.
    ///
    /// This function attempts to add the bucket to this partition. If the bucket does not fit
    /// entirely into the partition given its maximum size, the remaining part of the bucket is
    /// returned from this function call.
    ///
    /// If this function returns `Some(_)`, the partition is full and should be submitted to the
    /// upstream immediately. Use [`Self::take`] to retrieve the contents of the
    /// partition. Afterwards, the caller is responsible to call this function again with the
    /// remaining bucket until it is fully inserted.
    pub fn insert(&mut self, bucket: BucketView<'a>, scoping: Scoping) -> Option<BucketView<'a>> {
        let (current, next) = bucket.split(self.remaining, Some(self.max_size));

        if let Some(current) = current {
            self.remaining = self.remaining.saturating_sub(current.estimated_size());
            self.views
                .entry(scoping.project_key)
                .or_default()
                .push(current);

            self.project_info
                .entry(scoping.project_key)
                .or_insert(scoping);
        }

        next
    }

    /// Returns `true` if the partition does not hold any data.
    fn is_empty(&self) -> bool {
        self.views.is_empty()
    }

    /// Returns the serialized buckets for this partition.
    ///
    /// This empties the partition, so that it can be reused.
    fn take(&mut self) -> (Bytes, HashMap<ProjectKey, Scoping>) {
        #[derive(serde::Serialize)]
        struct Wrapper<'a> {
            buckets: &'a HashMap<ProjectKey, Vec<BucketView<'a>>>,
        }

        let buckets = &self.views;
        let payload = serde_json::to_vec(&Wrapper { buckets }).unwrap().into();

        let scopings = self.project_info.clone();
        self.project_info.clear();

        self.views.clear();
        self.remaining = self.max_size;

        (payload, scopings)
    }
}

/// An upstream request that submits metric buckets via HTTP.
///
/// This request is not awaited. It automatically tracks outcomes if the request is not received.
#[derive(Debug)]
struct SendMetricsRequest {
    /// If the partition key is set, the request is marked with `X-Sentry-Relay-Shard`.
    partition_key: String,
    /// Serialized metric buckets without encoding applied, used for signing.
    unencoded: Bytes,
    /// Serialized metric buckets with the stated HTTP encoding applied.
    encoded: Bytes,
    /// Mapping of all contained project keys to their scoping and extraction mode.
    ///
    /// Used to track outcomes for transmission failures.
    project_info: HashMap<ProjectKey, Scoping>,
    /// Encoding (compression) of the payload.
    http_encoding: HttpEncoding,
    /// Metric outcomes instance to send outcomes on error.
    metric_outcomes: MetricOutcomes,
}

impl SendMetricsRequest {
    fn create_error_outcomes(self) {
        #[derive(serde::Deserialize)]
        struct Wrapper {
            buckets: HashMap<ProjectKey, Vec<MinimalTrackableBucket>>,
        }

        let buckets = match serde_json::from_slice(&self.unencoded) {
            Ok(Wrapper { buckets }) => buckets,
            Err(err) => {
                relay_log::error!(
                    error = &err as &dyn std::error::Error,
                    "failed to parse buckets from failed transmission"
                );
                return;
            }
        };

        for (key, buckets) in buckets {
            let Some(&scoping) = self.project_info.get(&key) else {
                relay_log::error!("missing scoping for project key");
                continue;
            };

            self.metric_outcomes.track(
                scoping,
                &buckets,
                Outcome::Invalid(DiscardReason::Internal),
            );
        }
    }
}

impl UpstreamRequest for SendMetricsRequest {
    fn set_relay_id(&self) -> bool {
        true
    }

    fn sign(&mut self) -> Option<Sign> {
        Some(Sign::Required(SignatureType::Body(self.unencoded.clone())))
    }

    fn method(&self) -> reqwest::Method {
        reqwest::Method::POST
    }

    fn path(&self) -> Cow<'_, str> {
        "/api/0/relays/metrics/".into()
    }

    fn route(&self) -> &'static str {
        "global_metrics"
    }

    fn build(&mut self, builder: &mut http::RequestBuilder) -> Result<(), http::HttpError> {
        metric!(histogram(RelayHistograms::UpstreamMetricsBodySize) = self.encoded.len() as u64);

        builder
            .content_encoding(self.http_encoding)
            .header("X-Sentry-Relay-Shard", self.partition_key.as_bytes())
            .header(header::CONTENT_TYPE, b"application/json")
            .body(self.encoded.clone());

        Ok(())
    }

    fn respond(
        self: Box<Self>,
        result: Result<http::Response, UpstreamRequestError>,
    ) -> Pin<Box<dyn Future<Output = ()> + Send + Sync>> {
        Box::pin(async {
            match result {
                Ok(mut response) => {
                    response.consume().await.ok();
                }
                Err(error) => {
                    relay_log::error!(error = &error as &dyn Error, "Failed to send metrics batch");

                    // If the request did not arrive at the upstream, we are responsible for outcomes.
                    // Otherwise, the upstream is responsible to log outcomes.
                    if error.is_received() {
                        return;
                    }

                    self.create_error_outcomes()
                }
            }
        })
    }
}

/// Container for global and project level [`Quota`].
#[derive(Copy, Clone, Debug)]
struct CombinedQuotas<'a> {
    global_quotas: &'a [Quota],
    project_quotas: &'a [Quota],
}

impl<'a> CombinedQuotas<'a> {
    /// Returns a new [`CombinedQuotas`].
    pub fn new(global_config: &'a GlobalConfig, project_quotas: &'a [Quota]) -> Self {
        Self {
            global_quotas: &global_config.quotas,
            project_quotas,
        }
    }

    /// Returns `true` if both global quotas and project quotas are empty.
    pub fn is_empty(&self) -> bool {
        self.len() == 0
    }

    /// Returns the number of both global and project quotas.
    pub fn len(&self) -> usize {
        self.global_quotas.len() + self.project_quotas.len()
    }
}

impl<'a> IntoIterator for CombinedQuotas<'a> {
    type Item = &'a Quota;
    type IntoIter = std::iter::Chain<std::slice::Iter<'a, Quota>, std::slice::Iter<'a, Quota>>;

    fn into_iter(self) -> Self::IntoIter {
        self.global_quotas.iter().chain(self.project_quotas.iter())
    }
}

#[cfg(test)]
mod tests {
    use std::collections::BTreeMap;

    use insta::assert_debug_snapshot;
    use relay_base_schema::metrics::{DurationUnit, MetricUnit};
    use relay_common::glob2::LazyGlob;
    use relay_dynamic_config::ProjectConfig;
    use relay_event_normalization::{
        MeasurementsConfig, NormalizationConfig, RedactionRule, TransactionNameConfig,
        TransactionNameRule,
    };
    use relay_event_schema::protocol::TransactionSource;
    use relay_pii::DataScrubbingConfig;
    use similar_asserts::assert_eq;

    use crate::metrics_extraction::IntoMetric;
    use crate::metrics_extraction::transactions::types::{
        CommonTags, TransactionMeasurementTags, TransactionMetric,
    };
    use crate::testutils::{create_test_processor, create_test_processor_with_addrs};

    #[cfg(feature = "processing")]
    use {
        relay_metrics::BucketValue,
        relay_quotas::{QuotaScope, ReasonCode},
        relay_test::mock_service,
    };

    use super::*;

    #[cfg(feature = "processing")]
    fn mock_quota(id: &str) -> Quota {
        Quota {
            id: Some(id.into()),
            categories: smallvec::smallvec![DataCategory::MetricBucket],
            scope: QuotaScope::Organization,
            scope_id: None,
            limit: Some(0),
            window: None,
            reason_code: None,
            namespace: None,
        }
    }

    #[cfg(feature = "processing")]
    #[test]
    fn test_dynamic_quotas() {
        let global_config = GlobalConfig {
            quotas: vec![mock_quota("foo"), mock_quota("bar")],
            ..Default::default()
        };

        let project_quotas = vec![mock_quota("baz"), mock_quota("qux")];

        let dynamic_quotas = CombinedQuotas::new(&global_config, &project_quotas);

        assert_eq!(dynamic_quotas.len(), 4);
        assert!(!dynamic_quotas.is_empty());

        let quota_ids = dynamic_quotas.into_iter().filter_map(|q| q.id.as_deref());
        assert!(quota_ids.eq(["foo", "bar", "baz", "qux"]));
    }

    /// Ensures that if we ratelimit one batch of buckets in [`FlushBuckets`] message, it won't
    /// also ratelimit the next batches in the same message automatically.
    #[cfg(feature = "processing")]
    #[tokio::test]
    async fn test_ratelimit_per_batch() {
        use relay_base_schema::organization::OrganizationId;
        use relay_protocol::FiniteF64;

        let rate_limited_org = Scoping {
            organization_id: OrganizationId::new(1),
            project_id: ProjectId::new(21),
            project_key: ProjectKey::parse("00000000000000000000000000000000").unwrap(),
            key_id: Some(17),
        };

        let not_rate_limited_org = Scoping {
            organization_id: OrganizationId::new(2),
            project_id: ProjectId::new(21),
            project_key: ProjectKey::parse("11111111111111111111111111111111").unwrap(),
            key_id: Some(17),
        };

        let message = {
            let project_info = {
                let quota = Quota {
                    id: Some("testing".into()),
                    categories: vec![DataCategory::MetricBucket].into(),
                    scope: relay_quotas::QuotaScope::Organization,
                    scope_id: Some(rate_limited_org.organization_id.to_string()),
                    limit: Some(0),
                    window: None,
                    reason_code: Some(ReasonCode::new("test")),
                    namespace: None,
                };

                let mut config = ProjectConfig::default();
                config.quotas.push(quota);

                Arc::new(ProjectInfo {
                    config,
                    ..Default::default()
                })
            };

            let project_metrics = |scoping| ProjectBuckets {
                buckets: vec![Bucket {
                    name: "d:transactions/bar".into(),
                    value: BucketValue::Counter(FiniteF64::new(1.0).unwrap()),
                    timestamp: UnixTimestamp::now(),
                    tags: Default::default(),
                    width: 10,
                    metadata: BucketMetadata::default(),
                }],
                rate_limits: Default::default(),
                project_info: project_info.clone(),
                scoping,
            };

            let buckets = hashbrown::HashMap::from([
                (
                    rate_limited_org.project_key,
                    project_metrics(rate_limited_org),
                ),
                (
                    not_rate_limited_org.project_key,
                    project_metrics(not_rate_limited_org),
                ),
            ]);

            FlushBuckets {
                partition_key: 0,
                buckets,
            }
        };

        // ensure the order of the map while iterating is as expected.
        assert_eq!(message.buckets.keys().count(), 2);

        let config = {
            let config_json = serde_json::json!({
                "processing": {
                    "enabled": true,
                    "kafka_config": [],
                    "redis": {
                        "server": std::env::var("RELAY_REDIS_URL").unwrap_or_else(|_| "redis://127.0.0.1:6379".to_owned()),
                    }
                }
            });
            Config::from_json_value(config_json).unwrap()
        };

        let (store, handle) = {
            let f = |org_ids: &mut Vec<OrganizationId>, msg: Store| {
                let org_id = match msg {
                    Store::Metrics(x) => x.scoping.organization_id,
                    _ => panic!("received envelope when expecting only metrics"),
                };
                org_ids.push(org_id);
            };

            mock_service("store_forwarder", vec![], f)
        };

        let processor = create_test_processor(config).await;
        assert!(processor.redis_rate_limiter_enabled());

        processor.encode_metrics_processing(message, &store).await;

        drop(store);
        let orgs_not_ratelimited = handle.await.unwrap();

        assert_eq!(
            orgs_not_ratelimited,
            vec![not_rate_limited_org.organization_id]
        );
    }

    #[tokio::test]
    async fn test_browser_version_extraction_with_pii_like_data() {
        let processor = create_test_processor(Default::default()).await;
        let outcome_aggregator = Addr::dummy();
        let event_id = EventId::new();

        let dsn = "https://e12d836b15bb49d7bbf99e64295d995b:@sentry.io/42"
            .parse()
            .unwrap();

        let request_meta = RequestMeta::new(dsn);
        let mut envelope = Envelope::from_request(Some(event_id), request_meta);

        envelope.add_item({
                let mut item = Item::new(ItemType::Event);
                item.set_payload(
                    ContentType::Json,
                    r#"
                    {
                        "request": {
                            "headers": [
                                ["User-Agent", "Mozilla/5.0 (Macintosh; Intel Mac OS X 10_15_7) AppleWebKit/537.36 (KHTML, like Gecko) Chrome/103.0.0.0 Safari/537.36"]
                            ]
                        }
                    }
                "#,
                );
                item
            });

        let mut datascrubbing_settings = DataScrubbingConfig::default();
        // enable all the default scrubbing
        datascrubbing_settings.scrub_data = true;
        datascrubbing_settings.scrub_defaults = true;
        datascrubbing_settings.scrub_ip_addresses = true;

        // Make sure to mask any IP-like looking data
        let pii_config = serde_json::from_str(r#"{"applications": {"**": ["@ip:mask"]}}"#).unwrap();

        let config = ProjectConfig {
            datascrubbing_settings,
            pii_config: Some(pii_config),
            ..Default::default()
        };

        let project_info = ProjectInfo {
            config,
            ..Default::default()
        };

        let mut envelopes = ProcessingGroup::split_envelope(*envelope, &Default::default());
        assert_eq!(envelopes.len(), 1);

        let (group, envelope) = envelopes.pop().unwrap();
        let envelope = ManagedEnvelope::new(envelope, outcome_aggregator);

        let message = ProcessEnvelopeGrouped {
            group,
            envelope,
            ctx: processing::Context {
                project_info: &project_info,
                ..processing::Context::for_test()
            },
            reservoir_counters: &ReservoirCounters::default(),
        };

        let Ok(Some(Submit::Envelope(mut new_envelope))) =
            processor.process(&mut Token::noop(), message).await
        else {
            panic!();
        };
        let new_envelope = new_envelope.envelope_mut();

        let event_item = new_envelope.items().last().unwrap();
        let annotated_event: Annotated<Event> =
            Annotated::from_json_bytes(&event_item.payload()).unwrap();
        let event = annotated_event.into_value().unwrap();
        let headers = event
            .request
            .into_value()
            .unwrap()
            .headers
            .into_value()
            .unwrap();

        // IP-like data must be masked
        assert_eq!(
            Some(
                "Mozilla/5.0 (Macintosh; Intel Mac OS X 10_15_7) AppleWebKit/537.36 (KHTML, like Gecko) Chrome/********* Safari/537.36"
            ),
            headers.get_header("User-Agent")
        );
        // But we still get correct browser and version number
        let contexts = event.contexts.into_value().unwrap();
        let browser = contexts.0.get("browser").unwrap();
        assert_eq!(
            r#"{"browser":"Chrome 103.0.0","name":"Chrome","version":"103.0.0","type":"browser"}"#,
            browser.to_json().unwrap()
        );
    }

    #[tokio::test]
    #[cfg(feature = "processing")]
    async fn test_materialize_dsc() {
        use crate::services::projects::project::PublicKeyConfig;

        let dsn = "https://e12d836b15bb49d7bbf99e64295d995b:@sentry.io/42"
            .parse()
            .unwrap();
        let request_meta = RequestMeta::new(dsn);
        let mut envelope = Envelope::from_request(None, request_meta);

        let dsc = r#"{
            "trace_id": "00000000-0000-0000-0000-000000000000",
            "public_key": "e12d836b15bb49d7bbf99e64295d995b",
            "sample_rate": "0.2"
        }"#;
        envelope.set_dsc(serde_json::from_str(dsc).unwrap());

        let mut item = Item::new(ItemType::Event);
        item.set_payload(ContentType::Json, r#"{}"#);
        envelope.add_item(item);

        let outcome_aggregator = Addr::dummy();
        let managed_envelope = ManagedEnvelope::new(envelope, outcome_aggregator);

        let mut project_info = ProjectInfo::default();
        project_info.public_keys.push(PublicKeyConfig {
            public_key: ProjectKey::parse("e12d836b15bb49d7bbf99e64295d995b").unwrap(),
            numeric_id: Some(1),
        });

        let config = serde_json::json!({
            "processing": {
                "enabled": true,
                "kafka_config": [],
            }
        });

        let message = ProcessEnvelopeGrouped {
            group: ProcessingGroup::Transaction,
            envelope: managed_envelope,
            ctx: processing::Context {
                config: &Config::from_json_value(config.clone()).unwrap(),
                project_info: &project_info,
                sampling_project_info: Some(&project_info),
                ..processing::Context::for_test()
            },
            reservoir_counters: &ReservoirCounters::default(),
        };

        let processor = create_test_processor(Config::from_json_value(config).unwrap()).await;
        let Ok(Some(Submit::Envelope(envelope))) =
            processor.process(&mut Token::noop(), message).await
        else {
            panic!();
        };
        let event = envelope
            .envelope()
            .get_item_by(|item| item.ty() == &ItemType::Event)
            .unwrap();

        let event = Annotated::<Event>::from_json_bytes(&event.payload()).unwrap();
        insta::assert_debug_snapshot!(event.value().unwrap()._dsc, @r###"
        Object(
            {
                "environment": ~,
                "public_key": String(
                    "e12d836b15bb49d7bbf99e64295d995b",
                ),
                "release": ~,
                "replay_id": ~,
                "sample_rate": String(
                    "0.2",
                ),
                "trace_id": String(
                    "00000000000000000000000000000000",
                ),
                "transaction": ~,
            },
        )
        "###);
    }

    fn capture_test_event(transaction_name: &str, source: TransactionSource) -> Vec<String> {
        let mut event = Annotated::<Event>::from_json(
            r#"
            {
                "type": "transaction",
                "transaction": "/foo/",
                "timestamp": 946684810.0,
                "start_timestamp": 946684800.0,
                "contexts": {
                    "trace": {
                        "trace_id": "4c79f60c11214eb38604f4ae0781bfb2",
                        "span_id": "fa90fdead5f74053",
                        "op": "http.server",
                        "type": "trace"
                    }
                },
                "transaction_info": {
                    "source": "url"
                }
            }
            "#,
        )
        .unwrap();
        let e = event.value_mut().as_mut().unwrap();
        e.transaction.set_value(Some(transaction_name.into()));

        e.transaction_info
            .value_mut()
            .as_mut()
            .unwrap()
            .source
            .set_value(Some(source));

        relay_statsd::with_capturing_test_client(|| {
            utils::log_transaction_name_metrics(&mut event, |event| {
                let config = NormalizationConfig {
                    transaction_name_config: TransactionNameConfig {
                        rules: &[TransactionNameRule {
                            pattern: LazyGlob::new("/foo/*/**".to_owned()),
                            expiry: DateTime::<Utc>::MAX_UTC,
                            redaction: RedactionRule::Replace {
                                substitution: "*".to_owned(),
                            },
                        }],
                    },
                    ..Default::default()
                };
                relay_event_normalization::normalize_event(event, &config)
            });
        })
    }

    #[test]
    fn test_log_transaction_metrics_none() {
        let captures = capture_test_event("/nothing", TransactionSource::Url);
        insta::assert_debug_snapshot!(captures, @r###"
        [
            "event.transaction_name_changes:1|c|#source_in:url,changes:none,source_out:sanitized,is_404:false",
        ]
        "###);
    }

    #[test]
    fn test_log_transaction_metrics_rule() {
        let captures = capture_test_event("/foo/john/denver", TransactionSource::Url);
        insta::assert_debug_snapshot!(captures, @r###"
        [
            "event.transaction_name_changes:1|c|#source_in:url,changes:rule,source_out:sanitized,is_404:false",
        ]
        "###);
    }

    #[test]
    fn test_log_transaction_metrics_pattern() {
        let captures = capture_test_event("/something/12345", TransactionSource::Url);
        insta::assert_debug_snapshot!(captures, @r###"
        [
            "event.transaction_name_changes:1|c|#source_in:url,changes:pattern,source_out:sanitized,is_404:false",
        ]
        "###);
    }

    #[test]
    fn test_log_transaction_metrics_both() {
        let captures = capture_test_event("/foo/john/12345", TransactionSource::Url);
        insta::assert_debug_snapshot!(captures, @r###"
        [
            "event.transaction_name_changes:1|c|#source_in:url,changes:both,source_out:sanitized,is_404:false",
        ]
        "###);
    }

    #[test]
    fn test_log_transaction_metrics_no_match() {
        let captures = capture_test_event("/foo/john/12345", TransactionSource::Route);
        insta::assert_debug_snapshot!(captures, @r###"
        [
            "event.transaction_name_changes:1|c|#source_in:route,changes:none,source_out:route,is_404:false",
        ]
        "###);
    }

    /// Confirms that the hardcoded value we use for the fixed length of the measurement MRI is
    /// correct. Unit test is placed here because it has dependencies to relay-server and therefore
    /// cannot be called from relay-metrics.
    #[test]
    fn test_mri_overhead_constant() {
        let hardcoded_value = MeasurementsConfig::MEASUREMENT_MRI_OVERHEAD;

        let derived_value = {
            let name = "foobar".to_owned();
            let value = 5.into(); // Arbitrary value.
            let unit = MetricUnit::Duration(DurationUnit::default());
            let tags = TransactionMeasurementTags {
                measurement_rating: None,
                universal_tags: CommonTags(BTreeMap::new()),
                score_profile_version: None,
            };

            let measurement = TransactionMetric::Measurement {
                name: name.clone(),
                value,
                unit,
                tags,
            };

            let metric: Bucket = measurement.into_metric(UnixTimestamp::now());
            metric.name.len() - unit.to_string().len() - name.len()
        };
        assert_eq!(
            hardcoded_value, derived_value,
            "Update `MEASUREMENT_MRI_OVERHEAD` if the naming scheme changed."
        );
    }

    #[tokio::test]
    async fn test_process_metrics_bucket_metadata() {
        let mut token = Cogs::noop().timed(ResourceId::Relay, AppFeature::Unattributed);
        let project_key = ProjectKey::parse("a94ae32be2584e0bbd7a4cbb95971fee").unwrap();
        let received_at = Utc::now();
        let config = Config::default();

        let (aggregator, mut aggregator_rx) = Addr::custom();
        let processor = create_test_processor_with_addrs(
            config,
            Addrs {
                aggregator,
                ..Default::default()
            },
        )
        .await;

        let mut item = Item::new(ItemType::Statsd);
        item.set_payload(
            ContentType::Text,
            "transactions/foo:3182887624:4267882815|s",
        );
        for (source, expected_received_at) in [
            (
                BucketSource::External,
                Some(UnixTimestamp::from_datetime(received_at).unwrap()),
            ),
            (BucketSource::Internal, None),
        ] {
            let message = ProcessMetrics {
                data: MetricData::Raw(vec![item.clone()]),
                project_key,
                source,
                received_at,
                sent_at: Some(Utc::now()),
            };
            processor.handle_process_metrics(&mut token, message);

            let Aggregator::MergeBuckets(merge_buckets) = aggregator_rx.recv().await.unwrap();
            let buckets = merge_buckets.buckets;
            assert_eq!(buckets.len(), 1);
            assert_eq!(buckets[0].metadata.received_at, expected_received_at);
        }
    }

    #[tokio::test]
    async fn test_process_batched_metrics() {
        let mut token = Cogs::noop().timed(ResourceId::Relay, AppFeature::Unattributed);
        let received_at = Utc::now();
        let config = Config::default();

        let (aggregator, mut aggregator_rx) = Addr::custom();
        let processor = create_test_processor_with_addrs(
            config,
            Addrs {
                aggregator,
                ..Default::default()
            },
        )
        .await;

        let payload = r#"{
    "buckets": {
        "11111111111111111111111111111111": [
            {
                "timestamp": 1615889440,
                "width": 0,
                "name": "d:custom/endpoint.response_time@millisecond",
                "type": "d",
                "value": [
                  68.0
                ],
                "tags": {
                  "route": "user_index"
                }
            }
        ],
        "22222222222222222222222222222222": [
            {
                "timestamp": 1615889440,
                "width": 0,
                "name": "d:custom/endpoint.cache_rate@none",
                "type": "d",
                "value": [
                  36.0
                ]
            }
        ]
    }
}
"#;
        let message = ProcessBatchedMetrics {
            payload: Bytes::from(payload),
            source: BucketSource::Internal,
            received_at,
            sent_at: Some(Utc::now()),
        };
        processor.handle_process_batched_metrics(&mut token, message);

        let Aggregator::MergeBuckets(mb1) = aggregator_rx.recv().await.unwrap();
        let Aggregator::MergeBuckets(mb2) = aggregator_rx.recv().await.unwrap();

        let mut messages = vec![mb1, mb2];
        messages.sort_by_key(|mb| mb.project_key);

        let actual = messages
            .into_iter()
            .map(|mb| (mb.project_key, mb.buckets))
            .collect::<Vec<_>>();

        assert_debug_snapshot!(actual, @r###"
        [
            (
                ProjectKey("11111111111111111111111111111111"),
                [
                    Bucket {
                        timestamp: UnixTimestamp(1615889440),
                        width: 0,
                        name: MetricName(
                            "d:custom/endpoint.response_time@millisecond",
                        ),
                        value: Distribution(
                            [
                                68.0,
                            ],
                        ),
                        tags: {
                            "route": "user_index",
                        },
                        metadata: BucketMetadata {
                            merges: 1,
                            received_at: None,
                            extracted_from_indexed: false,
                        },
                    },
                ],
            ),
            (
                ProjectKey("22222222222222222222222222222222"),
                [
                    Bucket {
                        timestamp: UnixTimestamp(1615889440),
                        width: 0,
                        name: MetricName(
                            "d:custom/endpoint.cache_rate@none",
                        ),
                        value: Distribution(
                            [
                                36.0,
                            ],
                        ),
                        tags: {},
                        metadata: BucketMetadata {
                            merges: 1,
                            received_at: None,
                            extracted_from_indexed: false,
                        },
                    },
                ],
            ),
        ]
        "###);
    }
}<|MERGE_RESOLUTION|>--- conflicted
+++ resolved
@@ -1457,12 +1457,8 @@
             project_id,
             ctx.project_info,
         );
-<<<<<<< HEAD
         processing::transactions::profile::transfer_id(&mut event, profile_id);
-=======
-        profile::transfer_id(&mut event, profile_id);
         profile::remove_context_if_rate_limited(&mut event, managed_envelope, ctx);
->>>>>>> 7816369a
 
         ctx.sampling_project_info = dynamic_sampling::validate_and_set_dsc(
             managed_envelope,
