use std::borrow::Cow;
use std::collections::{BTreeSet, HashMap};
use std::error::Error;
use std::fmt::{Debug, Display};
use std::future::Future;
use std::io::Write;
use std::pin::Pin;
use std::sync::Arc;
use std::time::Duration;

use anyhow::Context;
use brotli::CompressorWriter as BrotliEncoder;
use bytes::Bytes;
use chrono::{DateTime, Utc};
use flate2::Compression;
use flate2::write::{GzEncoder, ZlibEncoder};
use futures::FutureExt;
use futures::future::BoxFuture;
use relay_base_schema::project::{ProjectId, ProjectKey};
use relay_cogs::{AppFeature, Cogs, FeatureWeights, ResourceId, Token};
use relay_common::time::UnixTimestamp;
use relay_config::{Config, HttpEncoding, RelayMode};
use relay_dynamic_config::{Feature, GlobalConfig};
use relay_event_normalization::{ClockDriftProcessor, GeoIpLookup};
use relay_event_schema::processor::ProcessingAction;
use relay_event_schema::protocol::{
    ClientReport, Event, EventId, Metrics, NetworkReportError, SpanV2,
};
use relay_filter::FilterStatKey;
use relay_metrics::{Bucket, BucketMetadata, BucketView, BucketsView, MetricNamespace};
use relay_pii::PiiConfigError;
use relay_protocol::Annotated;
use relay_quotas::{DataCategory, Quota, RateLimits, Scoping};
use relay_sampling::evaluation::{ReservoirCounters, SamplingDecision};
use relay_statsd::metric;
use relay_system::{Addr, FromMessage, NoResponse, Service};
use reqwest::header;
use smallvec::{SmallVec, smallvec};
use zstd::stream::Encoder as ZstdEncoder;

use crate::envelope::{
    self, AttachmentType, ContentType, Envelope, EnvelopeError, Item, ItemContainer, ItemType,
};
use crate::extractors::{PartialDsn, RequestMeta, RequestTrust};
use crate::integrations::{Integration, SpansIntegration};
use crate::managed::{InvalidProcessingGroupType, ManagedEnvelope, TypedEnvelope};
use crate::metrics::{MetricOutcomes, MetricsLimiter, MinimalTrackableBucket};
use crate::metrics_extraction::transactions::ExtractedMetrics;
use crate::metrics_extraction::transactions::types::ExtractMetricsError;
use crate::processing::check_ins::CheckInsProcessor;
use crate::processing::logs::LogsProcessor;
use crate::processing::sessions::SessionsProcessor;
use crate::processing::spans::SpansProcessor;
use crate::processing::trace_attachments::TraceAttachmentsProcessor;
use crate::processing::trace_metrics::TraceMetricsProcessor;
use crate::processing::transactions::TransactionProcessor;
use crate::processing::utils::event::{
    EventFullyNormalized, EventMetricsExtracted, FiltersStatus, SpansExtracted, event_category,
    event_type,
};
use crate::processing::{Forward as _, Output, Outputs, QuotaRateLimiter};
use crate::service::ServiceError;
use crate::services::global_config::GlobalConfigHandle;
use crate::services::metrics::{Aggregator, FlushBuckets, MergeBuckets, ProjectBuckets};
use crate::services::outcome::{DiscardItemType, DiscardReason, Outcome, TrackOutcome};
use crate::services::projects::cache::ProjectCacheHandle;
use crate::services::projects::project::{ProjectInfo, ProjectState};
use crate::services::upstream::{
    SendRequest, Sign, SignatureType, UpstreamRelay, UpstreamRequest, UpstreamRequestError,
};
use crate::statsd::{RelayCounters, RelayDistributions, RelayTimers};
use crate::utils::{self, CheckLimits, EnvelopeLimiter};
use crate::{http, processing};
use relay_threading::AsyncPool;
#[cfg(feature = "processing")]
use {
    crate::services::global_rate_limits::{GlobalRateLimits, GlobalRateLimitsServiceHandle},
    crate::services::processor::nnswitch::SwitchProcessingError,
    crate::services::store::{Store, StoreEnvelope},
    crate::services::upload::Upload,
    crate::utils::Enforcement,
    itertools::Itertools,
    relay_cardinality::{
        CardinalityLimit, CardinalityLimiter, CardinalityLimitsSplit, RedisSetLimiter,
        RedisSetLimiterOptions,
    },
    relay_dynamic_config::CardinalityLimiterMode,
    relay_quotas::{RateLimitingError, RedisRateLimiter},
    relay_redis::RedisClients,
    std::time::Instant,
    symbolic_unreal::{Unreal4Error, Unreal4ErrorKind},
};

mod attachment;
mod dynamic_sampling;
mod event;
mod metrics;
mod nel;
mod profile;
mod profile_chunk;
mod replay;
mod report;
mod span;

#[cfg(all(sentry, feature = "processing"))]
mod playstation;
mod standalone;
#[cfg(feature = "processing")]
mod unreal;

#[cfg(feature = "processing")]
mod nnswitch;

/// Creates the block only if used with `processing` feature.
///
/// Provided code block will be executed only if the provided config has `processing_enabled` set.
macro_rules! if_processing {
    ($config:expr, $if_true:block) => {
        #[cfg(feature = "processing")] {
            if $config.processing_enabled() $if_true
        }
    };
    ($config:expr, $if_true:block else $if_false:block) => {
        {
            #[cfg(feature = "processing")] {
                if $config.processing_enabled() $if_true else $if_false
            }
            #[cfg(not(feature = "processing"))] {
                $if_false
            }
        }
    };
}

/// The minimum clock drift for correction to apply.
pub const MINIMUM_CLOCK_DRIFT: Duration = Duration::from_secs(55 * 60);

#[derive(Debug)]
pub struct GroupTypeError;

impl Display for GroupTypeError {
    fn fmt(&self, f: &mut std::fmt::Formatter<'_>) -> std::fmt::Result {
        f.write_str("failed to convert processing group into corresponding type")
    }
}

impl std::error::Error for GroupTypeError {}

macro_rules! processing_group {
    ($ty:ident, $variant:ident$(, $($other:ident),+)?) => {
        #[derive(Clone, Copy, Debug)]
        pub struct $ty;

        impl From<$ty> for ProcessingGroup {
            fn from(_: $ty) -> Self {
                ProcessingGroup::$variant
            }
        }

        impl TryFrom<ProcessingGroup> for $ty {
            type Error = GroupTypeError;

            fn try_from(value: ProcessingGroup) -> Result<Self, Self::Error> {
                if matches!(value, ProcessingGroup::$variant) {
                    return Ok($ty);
                }
                $($(
                    if matches!(value, ProcessingGroup::$other) {
                        return Ok($ty);
                    }
                )+)?
                return Err(GroupTypeError);
            }
        }
    };
}

/// A marker trait.
///
/// Should be used only with groups which are responsible for processing envelopes with events.
pub trait EventProcessing {}

processing_group!(TransactionGroup, Transaction);
impl EventProcessing for TransactionGroup {}

processing_group!(ErrorGroup, Error);
impl EventProcessing for ErrorGroup {}

processing_group!(SessionGroup, Session);
processing_group!(StandaloneGroup, Standalone);
processing_group!(ClientReportGroup, ClientReport);
processing_group!(ReplayGroup, Replay);
processing_group!(CheckInGroup, CheckIn);
processing_group!(LogGroup, Log, Nel);
processing_group!(TraceMetricGroup, TraceMetric);
processing_group!(SpanGroup, Span);

processing_group!(ProfileChunkGroup, ProfileChunk);
processing_group!(MetricsGroup, Metrics);
processing_group!(ForwardUnknownGroup, ForwardUnknown);
processing_group!(Ungrouped, Ungrouped);

/// Processed group type marker.
///
/// Marks the envelopes which passed through the processing pipeline.
#[derive(Clone, Copy, Debug)]
pub struct Processed;

/// Describes the groups of the processable items.
#[derive(Clone, Copy, Debug)]
pub enum ProcessingGroup {
    /// All the transaction related items.
    ///
    /// Includes transactions, related attachments, profiles.
    Transaction,
    /// All the items which require (have or create) events.
    ///
    /// This includes: errors, NEL, security reports, user reports, some of the
    /// attachments.
    Error,
    /// Session events.
    Session,
    /// Standalone items which can be sent alone without any event attached to it in the current
    /// envelope e.g. some attachments, user reports.
    Standalone,
    /// Outcomes.
    ClientReport,
    /// Replays and ReplayRecordings.
    Replay,
    /// Crons.
    CheckIn,
    /// NEL reports.
    Nel,
    /// Logs.
    Log,
    /// Trace metrics.
    TraceMetric,
    /// Spans.
    Span,
    /// Span V2 spans.
    SpanV2,
    /// Metrics.
    Metrics,
    /// ProfileChunk.
    ProfileChunk,
    /// V2 attachments without span / log association.
    TraceAttachment,
    /// Unknown item types will be forwarded upstream (to processing Relay), where we will
    /// decide what to do with them.
    ForwardUnknown,
    /// All the items in the envelope that could not be grouped.
    Ungrouped,
}

impl ProcessingGroup {
    /// Splits provided envelope into list of tuples of groups with associated envelopes.
    fn split_envelope(
        mut envelope: Envelope,
        project_info: &ProjectInfo,
    ) -> SmallVec<[(Self, Box<Envelope>); 3]> {
        let headers = envelope.headers().clone();
        let mut grouped_envelopes = smallvec![];

        // Extract replays.
        let replay_items = envelope.take_items_by(|item| {
            matches!(
                item.ty(),
                &ItemType::ReplayEvent | &ItemType::ReplayRecording | &ItemType::ReplayVideo
            )
        });
        if !replay_items.is_empty() {
            grouped_envelopes.push((
                ProcessingGroup::Replay,
                Envelope::from_parts(headers.clone(), replay_items),
            ))
        }

        // Keep all the sessions together in one envelope.
        let session_items = envelope
            .take_items_by(|item| matches!(item.ty(), &ItemType::Session | &ItemType::Sessions));
        if !session_items.is_empty() {
            grouped_envelopes.push((
                ProcessingGroup::Session,
                Envelope::from_parts(headers.clone(), session_items),
            ))
        }

        let span_v2_items = envelope.take_items_by(|item| {
            let exp_feature = project_info.has_feature(Feature::SpanV2ExperimentalProcessing);
            let is_supported_integration = {
                matches!(
                    item.integration(),
                    Some(Integration::Spans(SpansIntegration::OtelV1 { .. }))
                )
            };
            let is_span = matches!(item.ty(), &ItemType::Span);
            let is_span_attachment = item.is_span_attachment();

            ItemContainer::<SpanV2>::is_container(item)
                || (exp_feature && is_span)
                || (exp_feature && is_supported_integration)
                || (exp_feature && is_span_attachment)
        });

        if !span_v2_items.is_empty() {
            grouped_envelopes.push((
                ProcessingGroup::SpanV2,
                Envelope::from_parts(headers.clone(), span_v2_items),
            ))
        }

        // Extract spans.
        let span_items = envelope.take_items_by(|item| {
            matches!(item.ty(), &ItemType::Span)
                || matches!(item.integration(), Some(Integration::Spans(_)))
        });

        if !span_items.is_empty() {
            grouped_envelopes.push((
                ProcessingGroup::Span,
                Envelope::from_parts(headers.clone(), span_items),
            ))
        }

        // Extract logs.
        let logs_items = envelope.take_items_by(|item| {
            matches!(item.ty(), &ItemType::Log)
                || matches!(item.integration(), Some(Integration::Logs(_)))
        });
        if !logs_items.is_empty() {
            grouped_envelopes.push((
                ProcessingGroup::Log,
                Envelope::from_parts(headers.clone(), logs_items),
            ))
        }

        // Extract trace metrics.
        let trace_metric_items =
            envelope.take_items_by(|item| matches!(item.ty(), &ItemType::TraceMetric));
        if !trace_metric_items.is_empty() {
            grouped_envelopes.push((
                ProcessingGroup::TraceMetric,
                Envelope::from_parts(headers.clone(), trace_metric_items),
            ))
        }

        // NEL items are transformed into logs in their own processing step.
        let nel_items = envelope.take_items_by(|item| matches!(item.ty(), &ItemType::Nel));
        if !nel_items.is_empty() {
            grouped_envelopes.push((
                ProcessingGroup::Nel,
                Envelope::from_parts(headers.clone(), nel_items),
            ))
        }

        // Extract all metric items.
        //
        // Note: Should only be relevant in proxy mode. In other modes we send metrics through
        // a separate pipeline.
        let metric_items = envelope.take_items_by(|i| i.ty().is_metrics());
        if !metric_items.is_empty() {
            grouped_envelopes.push((
                ProcessingGroup::Metrics,
                Envelope::from_parts(headers.clone(), metric_items),
            ))
        }

        // Extract profile chunks.
        let profile_chunk_items =
            envelope.take_items_by(|item| matches!(item.ty(), &ItemType::ProfileChunk));
        if !profile_chunk_items.is_empty() {
            grouped_envelopes.push((
                ProcessingGroup::ProfileChunk,
                Envelope::from_parts(headers.clone(), profile_chunk_items),
            ))
        }

        let trace_attachment_items = envelope.take_items_by(Item::is_trace_attachment);
        if !trace_attachment_items.is_empty() {
            grouped_envelopes.push((
                ProcessingGroup::TraceAttachment,
                Envelope::from_parts(headers.clone(), trace_attachment_items),
            ))
        }

        // Extract all standalone items.
        //
        // Note: only if there are no items in the envelope which can create events, otherwise they
        // will be in the same envelope with all require event items.
        if !envelope.items().any(Item::creates_event) {
            let standalone_items = envelope.take_items_by(Item::requires_event);
            if !standalone_items.is_empty() {
                grouped_envelopes.push((
                    ProcessingGroup::Standalone,
                    Envelope::from_parts(headers.clone(), standalone_items),
                ))
            }
        };

        // Make sure we create separate envelopes for each `RawSecurity` report.
        let security_reports_items = envelope
            .take_items_by(|i| matches!(i.ty(), &ItemType::RawSecurity))
            .into_iter()
            .map(|item| {
                let headers = headers.clone();
                let items: SmallVec<[Item; 3]> = smallvec![item.clone()];
                let mut envelope = Envelope::from_parts(headers, items);
                envelope.set_event_id(EventId::new());
                (ProcessingGroup::Error, envelope)
            });
        grouped_envelopes.extend(security_reports_items);

        // Extract all the items which require an event into separate envelope.
        let require_event_items = envelope.take_items_by(Item::requires_event);
        if !require_event_items.is_empty() {
            let group = if require_event_items
                .iter()
                .any(|item| matches!(item.ty(), &ItemType::Transaction | &ItemType::Profile))
            {
                ProcessingGroup::Transaction
            } else {
                ProcessingGroup::Error
            };

            grouped_envelopes.push((
                group,
                Envelope::from_parts(headers.clone(), require_event_items),
            ))
        }

        // Get the rest of the envelopes, one per item.
        let envelopes = envelope.items_mut().map(|item| {
            let headers = headers.clone();
            let items: SmallVec<[Item; 3]> = smallvec![item.clone()];
            let envelope = Envelope::from_parts(headers, items);
            let item_type = item.ty();
            let group = if matches!(item_type, &ItemType::CheckIn) {
                ProcessingGroup::CheckIn
            } else if matches!(item.ty(), &ItemType::ClientReport) {
                ProcessingGroup::ClientReport
            } else if matches!(item_type, &ItemType::Unknown(_)) {
                ProcessingGroup::ForwardUnknown
            } else {
                // Cannot group this item type.
                ProcessingGroup::Ungrouped
            };

            (group, envelope)
        });
        grouped_envelopes.extend(envelopes);

        grouped_envelopes
    }

    /// Returns the name of the group.
    pub fn variant(&self) -> &'static str {
        match self {
            ProcessingGroup::Transaction => "transaction",
            ProcessingGroup::Error => "error",
            ProcessingGroup::Session => "session",
            ProcessingGroup::Standalone => "standalone",
            ProcessingGroup::ClientReport => "client_report",
            ProcessingGroup::Replay => "replay",
            ProcessingGroup::CheckIn => "check_in",
            ProcessingGroup::Log => "log",
            ProcessingGroup::TraceMetric => "trace_metric",
            ProcessingGroup::Nel => "nel",
            ProcessingGroup::Span => "span",
            ProcessingGroup::SpanV2 => "span_v2",
            ProcessingGroup::Metrics => "metrics",
            ProcessingGroup::ProfileChunk => "profile_chunk",
            ProcessingGroup::TraceAttachment => "trace_attachment",
            ProcessingGroup::ForwardUnknown => "forward_unknown",
            ProcessingGroup::Ungrouped => "ungrouped",
        }
    }
}

impl From<ProcessingGroup> for AppFeature {
    fn from(value: ProcessingGroup) -> Self {
        match value {
            ProcessingGroup::Transaction => AppFeature::Transactions,
            ProcessingGroup::Error => AppFeature::Errors,
            ProcessingGroup::Session => AppFeature::Sessions,
            ProcessingGroup::Standalone => AppFeature::UnattributedEnvelope,
            ProcessingGroup::ClientReport => AppFeature::ClientReports,
            ProcessingGroup::Replay => AppFeature::Replays,
            ProcessingGroup::CheckIn => AppFeature::CheckIns,
            ProcessingGroup::Log => AppFeature::Logs,
            ProcessingGroup::TraceMetric => AppFeature::TraceMetrics,
            ProcessingGroup::Nel => AppFeature::Logs,
            ProcessingGroup::Span => AppFeature::Spans,
            ProcessingGroup::SpanV2 => AppFeature::Spans,
            ProcessingGroup::Metrics => AppFeature::UnattributedMetrics,
            ProcessingGroup::ProfileChunk => AppFeature::Profiles,
            ProcessingGroup::ForwardUnknown => AppFeature::UnattributedEnvelope,
            ProcessingGroup::Ungrouped => AppFeature::UnattributedEnvelope,
            ProcessingGroup::TraceAttachment => AppFeature::TraceAttachments,
        }
    }
}

/// An error returned when handling [`ProcessEnvelope`].
#[derive(Debug, thiserror::Error)]
pub enum ProcessingError {
    #[error("invalid json in event")]
    InvalidJson(#[source] serde_json::Error),

    #[error("invalid message pack event payload")]
    InvalidMsgpack(#[from] rmp_serde::decode::Error),

    #[cfg(feature = "processing")]
    #[error("invalid unreal crash report")]
    InvalidUnrealReport(#[source] Unreal4Error),

    #[error("event payload too large")]
    PayloadTooLarge(DiscardItemType),

    #[error("invalid transaction event")]
    InvalidTransaction,

    #[error("envelope processor failed")]
    ProcessingFailed(#[from] ProcessingAction),

    #[error("duplicate {0} in event")]
    DuplicateItem(ItemType),

    #[error("failed to extract event payload")]
    NoEventPayload,

    #[error("missing project id in DSN")]
    MissingProjectId,

    #[error("invalid security report type: {0:?}")]
    InvalidSecurityType(Bytes),

    #[error("unsupported security report type")]
    UnsupportedSecurityType,

    #[error("invalid security report")]
    InvalidSecurityReport(#[source] serde_json::Error),

    #[error("invalid nel report")]
    InvalidNelReport(#[source] NetworkReportError),

    #[error("event filtered with reason: {0:?}")]
    EventFiltered(FilterStatKey),

    #[error("missing or invalid required event timestamp")]
    InvalidTimestamp,

    #[error("could not serialize event payload")]
    SerializeFailed(#[source] serde_json::Error),

    #[cfg(feature = "processing")]
    #[error("failed to apply quotas")]
    QuotasFailed(#[from] RateLimitingError),

    #[error("invalid pii config")]
    PiiConfigError(PiiConfigError),

    #[error("invalid processing group type")]
    InvalidProcessingGroup(Box<InvalidProcessingGroupType>),

    #[error("invalid replay")]
    InvalidReplay(DiscardReason),

    #[error("replay filtered with reason: {0:?}")]
    ReplayFiltered(FilterStatKey),

    #[cfg(feature = "processing")]
    #[error("nintendo switch dying message processing failed {0:?}")]
    InvalidNintendoDyingMessage(#[source] SwitchProcessingError),

    #[cfg(all(sentry, feature = "processing"))]
    #[error("playstation dump processing failed: {0}")]
    InvalidPlaystationDump(String),

    #[error("processing group does not match specific processor")]
    ProcessingGroupMismatch,
    #[error("new processing pipeline failed")]
    ProcessingFailure,
}

impl ProcessingError {
    pub fn to_outcome(&self) -> Option<Outcome> {
        match self {
            Self::PayloadTooLarge(payload_type) => {
                Some(Outcome::Invalid(DiscardReason::TooLarge(*payload_type)))
            }
            Self::InvalidJson(_) => Some(Outcome::Invalid(DiscardReason::InvalidJson)),
            Self::InvalidMsgpack(_) => Some(Outcome::Invalid(DiscardReason::InvalidMsgpack)),
            Self::InvalidSecurityType(_) => {
                Some(Outcome::Invalid(DiscardReason::SecurityReportType))
            }
            Self::InvalidSecurityReport(_) => Some(Outcome::Invalid(DiscardReason::SecurityReport)),
            Self::UnsupportedSecurityType => Some(Outcome::Filtered(FilterStatKey::InvalidCsp)),
            Self::InvalidNelReport(_) => Some(Outcome::Invalid(DiscardReason::InvalidJson)),
            Self::InvalidTransaction => Some(Outcome::Invalid(DiscardReason::InvalidTransaction)),
            Self::InvalidTimestamp => Some(Outcome::Invalid(DiscardReason::Timestamp)),
            Self::DuplicateItem(_) => Some(Outcome::Invalid(DiscardReason::DuplicateItem)),
            Self::NoEventPayload => Some(Outcome::Invalid(DiscardReason::NoEventPayload)),
            #[cfg(feature = "processing")]
            Self::InvalidNintendoDyingMessage(_) => Some(Outcome::Invalid(DiscardReason::Payload)),
            #[cfg(all(sentry, feature = "processing"))]
            Self::InvalidPlaystationDump(_) => Some(Outcome::Invalid(DiscardReason::Payload)),
            #[cfg(feature = "processing")]
            Self::InvalidUnrealReport(err) if err.kind() == Unreal4ErrorKind::BadCompression => {
                Some(Outcome::Invalid(DiscardReason::InvalidCompression))
            }
            #[cfg(feature = "processing")]
            Self::InvalidUnrealReport(_) => Some(Outcome::Invalid(DiscardReason::ProcessUnreal)),
            Self::SerializeFailed(_) | Self::ProcessingFailed(_) => {
                Some(Outcome::Invalid(DiscardReason::Internal))
            }
            #[cfg(feature = "processing")]
            Self::QuotasFailed(_) => Some(Outcome::Invalid(DiscardReason::Internal)),
            Self::PiiConfigError(_) => Some(Outcome::Invalid(DiscardReason::ProjectStatePii)),
            Self::MissingProjectId => None,
            Self::EventFiltered(_) => None,
            Self::InvalidProcessingGroup(_) => None,
            Self::InvalidReplay(reason) => Some(Outcome::Invalid(*reason)),
            Self::ReplayFiltered(key) => Some(Outcome::Filtered(key.clone())),

            Self::ProcessingGroupMismatch => Some(Outcome::Invalid(DiscardReason::Internal)),
            // Outcomes are emitted in the new processing pipeline already.
            Self::ProcessingFailure => None,
        }
    }

    fn is_unexpected(&self) -> bool {
        self.to_outcome()
            .is_some_and(|outcome| outcome.is_unexpected())
    }
}

#[cfg(feature = "processing")]
impl From<Unreal4Error> for ProcessingError {
    fn from(err: Unreal4Error) -> Self {
        match err.kind() {
            Unreal4ErrorKind::TooLarge => Self::PayloadTooLarge(ItemType::UnrealReport.into()),
            _ => ProcessingError::InvalidUnrealReport(err),
        }
    }
}

impl From<ExtractMetricsError> for ProcessingError {
    fn from(error: ExtractMetricsError) -> Self {
        match error {
            ExtractMetricsError::MissingTimestamp | ExtractMetricsError::InvalidTimestamp => {
                Self::InvalidTimestamp
            }
        }
    }
}

impl From<InvalidProcessingGroupType> for ProcessingError {
    fn from(value: InvalidProcessingGroupType) -> Self {
        Self::InvalidProcessingGroup(Box::new(value))
    }
}

type ExtractedEvent = (Annotated<Event>, usize);

/// A container for extracted metrics during processing.
///
/// The container enforces that the extracted metrics are correctly tagged
/// with the dynamic sampling decision.
#[derive(Debug)]
pub struct ProcessingExtractedMetrics {
    metrics: ExtractedMetrics,
}

impl ProcessingExtractedMetrics {
    pub fn new() -> Self {
        Self {
            metrics: ExtractedMetrics::default(),
        }
    }

    pub fn into_inner(self) -> ExtractedMetrics {
        self.metrics
    }

    /// Extends the contained metrics with [`ExtractedMetrics`].
    pub fn extend(
        &mut self,
        extracted: ExtractedMetrics,
        sampling_decision: Option<SamplingDecision>,
    ) {
        self.extend_project_metrics(extracted.project_metrics, sampling_decision);
        self.extend_sampling_metrics(extracted.sampling_metrics, sampling_decision);
    }

    /// Extends the contained project metrics.
    pub fn extend_project_metrics<I>(
        &mut self,
        buckets: I,
        sampling_decision: Option<SamplingDecision>,
    ) where
        I: IntoIterator<Item = Bucket>,
    {
        self.metrics
            .project_metrics
            .extend(buckets.into_iter().map(|mut bucket| {
                bucket.metadata.extracted_from_indexed =
                    sampling_decision == Some(SamplingDecision::Keep);
                bucket
            }));
    }

    /// Extends the contained sampling metrics.
    pub fn extend_sampling_metrics<I>(
        &mut self,
        buckets: I,
        sampling_decision: Option<SamplingDecision>,
    ) where
        I: IntoIterator<Item = Bucket>,
    {
        self.metrics
            .sampling_metrics
            .extend(buckets.into_iter().map(|mut bucket| {
                bucket.metadata.extracted_from_indexed =
                    sampling_decision == Some(SamplingDecision::Keep);
                bucket
            }));
    }

    /// Applies rate limits to the contained metrics.
    ///
    /// This is used to apply rate limits which have been enforced on sampled items of an envelope
    /// to also consistently apply to the metrics extracted from these items.
    #[cfg(feature = "processing")]
    fn apply_enforcement(&mut self, enforcement: &Enforcement, enforced_consistently: bool) {
        // Metric namespaces which need to be dropped.
        let mut drop_namespaces: SmallVec<[_; 2]> = smallvec![];
        // Metrics belonging to this metric namespace need to have the `extracted_from_indexed`
        // flag reset to `false`.
        let mut reset_extracted_from_indexed: SmallVec<[_; 2]> = smallvec![];

        for (namespace, limit, indexed) in [
            (
                MetricNamespace::Transactions,
                &enforcement.event,
                &enforcement.event_indexed,
            ),
            (
                MetricNamespace::Spans,
                &enforcement.spans,
                &enforcement.spans_indexed,
            ),
        ] {
            if limit.is_active() {
                drop_namespaces.push(namespace);
            } else if indexed.is_active() && !enforced_consistently {
                // If the enforcement was not computed by consistently checking the limits,
                // the quota for the metrics has not yet been incremented.
                // In this case we have a dropped indexed payload but a metric which still needs to
                // be accounted for, make sure the metric will still be rate limited.
                reset_extracted_from_indexed.push(namespace);
            }
        }

        if !drop_namespaces.is_empty() || !reset_extracted_from_indexed.is_empty() {
            self.retain_mut(|bucket| {
                let Some(namespace) = bucket.name.try_namespace() else {
                    return true;
                };

                if drop_namespaces.contains(&namespace) {
                    return false;
                }

                if reset_extracted_from_indexed.contains(&namespace) {
                    bucket.metadata.extracted_from_indexed = false;
                }

                true
            });
        }
    }

    #[cfg(feature = "processing")]
    fn retain_mut(&mut self, mut f: impl FnMut(&mut Bucket) -> bool) {
        self.metrics.project_metrics.retain_mut(&mut f);
        self.metrics.sampling_metrics.retain_mut(&mut f);
    }
}

fn send_metrics(
    metrics: ExtractedMetrics,
    project_key: ProjectKey,
    sampling_key: Option<ProjectKey>,
    aggregator: &Addr<Aggregator>,
) {
    let ExtractedMetrics {
        project_metrics,
        sampling_metrics,
    } = metrics;

    if !project_metrics.is_empty() {
        aggregator.send(MergeBuckets {
            project_key,
            buckets: project_metrics,
        });
    }

    if !sampling_metrics.is_empty() {
        // If no sampling project state is available, we associate the sampling
        // metrics with the current project.
        //
        // project_without_tracing         -> metrics goes to self
        // dependent_project_with_tracing  -> metrics goes to root
        // root_project_with_tracing       -> metrics goes to root == self
        let sampling_project_key = sampling_key.unwrap_or(project_key);
        aggregator.send(MergeBuckets {
            project_key: sampling_project_key,
            buckets: sampling_metrics,
        });
    }
}

/// Function for on-off switches that filter specific item types (profiles, spans)
/// based on a feature flag.
///
/// If the project config did not come from the upstream, we keep the items.
fn should_filter(config: &Config, project_info: &ProjectInfo, feature: Feature) -> bool {
    match config.relay_mode() {
        RelayMode::Proxy => false,
        RelayMode::Managed => !project_info.has_feature(feature),
    }
}

/// The result of the envelope processing containing the processed envelope along with the partial
/// result.
#[derive(Debug)]
#[expect(
    clippy::large_enum_variant,
    reason = "until we have a better solution to combat the excessive growth of Item, see #4819"
)]
enum ProcessingResult {
    Envelope {
        managed_envelope: TypedEnvelope<Processed>,
        extracted_metrics: ProcessingExtractedMetrics,
    },
    Output(Output<Outputs>),
}

impl ProcessingResult {
    /// Creates a [`ProcessingResult`] with no metrics.
    fn no_metrics(managed_envelope: TypedEnvelope<Processed>) -> Self {
        Self::Envelope {
            managed_envelope,
            extracted_metrics: ProcessingExtractedMetrics::new(),
        }
    }
}

/// All items which can be submitted upstream.
#[derive(Debug)]
#[expect(
    clippy::large_enum_variant,
    reason = "until we have a better solution to combat the excessive growth of Item, see #4819"
)]
enum Submit<'a> {
    /// A processed envelope.
    Envelope(TypedEnvelope<Processed>),
    /// The output of a [`processing::Processor`].
    Output {
        output: Outputs,
        ctx: processing::ForwardContext<'a>,
    },
}

/// Applies processing to all contents of the given envelope.
///
/// Depending on the contents of the envelope and Relay's mode, this includes:
///
///  - Basic normalization and validation for all item types.
///  - Clock drift correction if the required `sent_at` header is present.
///  - Expansion of certain item types (e.g. unreal).
///  - Store normalization for event payloads in processing mode.
///  - Rate limiters and inbound filters on events in processing mode.
#[derive(Debug)]
pub struct ProcessEnvelope {
    /// Envelope to process.
    pub envelope: ManagedEnvelope,
    /// The project info.
    pub project_info: Arc<ProjectInfo>,
    /// Currently active cached rate limits for this project.
    pub rate_limits: Arc<RateLimits>,
    /// Root sampling project info.
    pub sampling_project_info: Option<Arc<ProjectInfo>>,
    /// Sampling reservoir counters.
    pub reservoir_counters: ReservoirCounters,
}

/// Like a [`ProcessEnvelope`], but with an envelope which has been grouped.
#[derive(Debug)]
struct ProcessEnvelopeGrouped<'a> {
    /// The group the envelope belongs to.
    pub group: ProcessingGroup,
    /// Envelope to process.
    pub envelope: ManagedEnvelope,
    /// The processing context.
    pub ctx: processing::Context<'a>,
}

/// Parses a list of metrics or metric buckets and pushes them to the project's aggregator.
///
/// This parses and validates the metrics:
///  - For [`Metrics`](ItemType::Statsd), each metric is parsed separately, and invalid metrics are
///    ignored independently.
///  - For [`MetricBuckets`](ItemType::MetricBuckets), the entire list of buckets is parsed and
///    dropped together on parsing failure.
///  - Other envelope items will be ignored with an error message.
///
/// Additionally, processing applies clock drift correction using the system clock of this Relay, if
/// the Envelope specifies the [`sent_at`](Envelope::sent_at) header.
#[derive(Debug)]
pub struct ProcessMetrics {
    /// A list of metric items.
    pub data: MetricData,
    /// The target project.
    pub project_key: ProjectKey,
    /// Whether to keep or reset the metric metadata.
    pub source: BucketSource,
    /// The wall clock time at which the request was received.
    pub received_at: DateTime<Utc>,
    /// The value of the Envelope's [`sent_at`](Envelope::sent_at) header for clock drift
    /// correction.
    pub sent_at: Option<DateTime<Utc>>,
}

/// Raw unparsed metric data.
#[derive(Debug)]
pub enum MetricData {
    /// Raw data, unparsed envelope items.
    Raw(Vec<Item>),
    /// Already parsed buckets but unprocessed.
    Parsed(Vec<Bucket>),
}

impl MetricData {
    /// Consumes the metric data and parses the contained buckets.
    ///
    /// If the contained data is already parsed the buckets are returned unchanged.
    /// Raw buckets are parsed and created with the passed `timestamp`.
    fn into_buckets(self, timestamp: UnixTimestamp) -> Vec<Bucket> {
        let items = match self {
            Self::Parsed(buckets) => return buckets,
            Self::Raw(items) => items,
        };

        let mut buckets = Vec::new();
        for item in items {
            let payload = item.payload();
            if item.ty() == &ItemType::Statsd {
                for bucket_result in Bucket::parse_all(&payload, timestamp) {
                    match bucket_result {
                        Ok(bucket) => buckets.push(bucket),
                        Err(error) => relay_log::debug!(
                            error = &error as &dyn Error,
                            "failed to parse metric bucket from statsd format",
                        ),
                    }
                }
            } else if item.ty() == &ItemType::MetricBuckets {
                match serde_json::from_slice::<Vec<Bucket>>(&payload) {
                    Ok(parsed_buckets) => {
                        // Re-use the allocation of `b` if possible.
                        if buckets.is_empty() {
                            buckets = parsed_buckets;
                        } else {
                            buckets.extend(parsed_buckets);
                        }
                    }
                    Err(error) => {
                        relay_log::debug!(
                            error = &error as &dyn Error,
                            "failed to parse metric bucket",
                        );
                        metric!(counter(RelayCounters::MetricBucketsParsingFailed) += 1);
                    }
                }
            } else {
                relay_log::error!(
                    "invalid item of type {} passed to ProcessMetrics",
                    item.ty()
                );
            }
        }
        buckets
    }
}

#[derive(Debug)]
pub struct ProcessBatchedMetrics {
    /// Metrics payload in JSON format.
    pub payload: Bytes,
    /// Whether to keep or reset the metric metadata.
    pub source: BucketSource,
    /// The wall clock time at which the request was received.
    pub received_at: DateTime<Utc>,
    /// The wall clock time at which the request was received.
    pub sent_at: Option<DateTime<Utc>>,
}

/// Source information where a metric bucket originates from.
#[derive(Clone, Copy, Debug, PartialEq, Eq, PartialOrd, Ord)]
pub enum BucketSource {
    /// The metric bucket originated from an internal Relay use case.
    ///
    /// The metric bucket originates either from within the same Relay
    /// or was accepted coming from another Relay which is registered as
    /// an internal Relay via Relay's configuration.
    Internal,
    /// The bucket source originated from an untrusted source.
    ///
    /// Managed Relays sending extracted metrics are considered external,
    /// it's a project use case but it comes from an untrusted source.
    External,
}

impl BucketSource {
    /// Infers the bucket source from [`RequestMeta::request_trust`].
    pub fn from_meta(meta: &RequestMeta) -> Self {
        match meta.request_trust() {
            RequestTrust::Trusted => Self::Internal,
            RequestTrust::Untrusted => Self::External,
        }
    }
}

/// Sends a client report to the upstream.
#[derive(Debug)]
pub struct SubmitClientReports {
    /// The client report to be sent.
    pub client_reports: Vec<ClientReport>,
    /// Scoping information for the client report.
    pub scoping: Scoping,
}

/// CPU-intensive processing tasks for envelopes.
#[derive(Debug)]
pub enum EnvelopeProcessor {
    ProcessEnvelope(Box<ProcessEnvelope>),
    ProcessProjectMetrics(Box<ProcessMetrics>),
    ProcessBatchedMetrics(Box<ProcessBatchedMetrics>),
    FlushBuckets(Box<FlushBuckets>),
    SubmitClientReports(Box<SubmitClientReports>),
}

impl EnvelopeProcessor {
    /// Returns the name of the message variant.
    pub fn variant(&self) -> &'static str {
        match self {
            EnvelopeProcessor::ProcessEnvelope(_) => "ProcessEnvelope",
            EnvelopeProcessor::ProcessProjectMetrics(_) => "ProcessProjectMetrics",
            EnvelopeProcessor::ProcessBatchedMetrics(_) => "ProcessBatchedMetrics",
            EnvelopeProcessor::FlushBuckets(_) => "FlushBuckets",
            EnvelopeProcessor::SubmitClientReports(_) => "SubmitClientReports",
        }
    }
}

impl relay_system::Interface for EnvelopeProcessor {}

impl FromMessage<ProcessEnvelope> for EnvelopeProcessor {
    type Response = relay_system::NoResponse;

    fn from_message(message: ProcessEnvelope, _sender: ()) -> Self {
        Self::ProcessEnvelope(Box::new(message))
    }
}

impl FromMessage<ProcessMetrics> for EnvelopeProcessor {
    type Response = NoResponse;

    fn from_message(message: ProcessMetrics, _: ()) -> Self {
        Self::ProcessProjectMetrics(Box::new(message))
    }
}

impl FromMessage<ProcessBatchedMetrics> for EnvelopeProcessor {
    type Response = NoResponse;

    fn from_message(message: ProcessBatchedMetrics, _: ()) -> Self {
        Self::ProcessBatchedMetrics(Box::new(message))
    }
}

impl FromMessage<FlushBuckets> for EnvelopeProcessor {
    type Response = NoResponse;

    fn from_message(message: FlushBuckets, _: ()) -> Self {
        Self::FlushBuckets(Box::new(message))
    }
}

impl FromMessage<SubmitClientReports> for EnvelopeProcessor {
    type Response = NoResponse;

    fn from_message(message: SubmitClientReports, _: ()) -> Self {
        Self::SubmitClientReports(Box::new(message))
    }
}

/// The asynchronous thread pool used for scheduling processing tasks in the processor.
pub type EnvelopeProcessorServicePool = AsyncPool<BoxFuture<'static, ()>>;

/// Service implementing the [`EnvelopeProcessor`] interface.
///
/// This service handles messages in a worker pool with configurable concurrency.
#[derive(Clone)]
pub struct EnvelopeProcessorService {
    inner: Arc<InnerProcessor>,
}

/// Contains the addresses of services that the processor publishes to.
pub struct Addrs {
    pub outcome_aggregator: Addr<TrackOutcome>,
    pub upstream_relay: Addr<UpstreamRelay>,
    #[cfg(feature = "processing")]
    pub upload: Option<Addr<Upload>>,
    #[cfg(feature = "processing")]
    pub store_forwarder: Option<Addr<Store>>,
    pub aggregator: Addr<Aggregator>,
    #[cfg(feature = "processing")]
    pub global_rate_limits: Option<Addr<GlobalRateLimits>>,
}

impl Default for Addrs {
    fn default() -> Self {
        Addrs {
            outcome_aggregator: Addr::dummy(),
            upstream_relay: Addr::dummy(),
            #[cfg(feature = "processing")]
            upload: None,
            #[cfg(feature = "processing")]
            store_forwarder: None,
            aggregator: Addr::dummy(),
            #[cfg(feature = "processing")]
            global_rate_limits: None,
        }
    }
}

struct InnerProcessor {
    pool: EnvelopeProcessorServicePool,
    config: Arc<Config>,
    global_config: GlobalConfigHandle,
    project_cache: ProjectCacheHandle,
    cogs: Cogs,
    addrs: Addrs,
    #[cfg(feature = "processing")]
    rate_limiter: Option<Arc<RedisRateLimiter<GlobalRateLimitsServiceHandle>>>,
    geoip_lookup: GeoIpLookup,
    #[cfg(feature = "processing")]
    cardinality_limiter: Option<CardinalityLimiter>,
    metric_outcomes: MetricOutcomes,
    processing: Processing,
}

struct Processing {
    logs: LogsProcessor,
    trace_metrics: TraceMetricsProcessor,
    spans: SpansProcessor,
    check_ins: CheckInsProcessor,
    sessions: SessionsProcessor,
<<<<<<< HEAD
    transactions: TransactionProcessor,
=======
    trace_attachments: TraceAttachmentsProcessor,
>>>>>>> 324752ed
}

impl EnvelopeProcessorService {
    /// Creates a multi-threaded envelope processor.
    #[cfg_attr(feature = "processing", expect(clippy::too_many_arguments))]
    pub fn new(
        pool: EnvelopeProcessorServicePool,
        config: Arc<Config>,
        global_config: GlobalConfigHandle,
        project_cache: ProjectCacheHandle,
        cogs: Cogs,
        #[cfg(feature = "processing")] redis: Option<RedisClients>,
        addrs: Addrs,
        metric_outcomes: MetricOutcomes,
    ) -> Self {
        let geoip_lookup = config
            .geoip_path()
            .and_then(
                |p| match GeoIpLookup::open(p).context(ServiceError::GeoIp) {
                    Ok(geoip) => Some(geoip),
                    Err(err) => {
                        relay_log::error!("failed to open GeoIP db {p:?}: {err:?}");
                        None
                    }
                },
            )
            .unwrap_or_else(GeoIpLookup::empty);

        #[cfg(feature = "processing")]
        let (cardinality, quotas) = match redis {
            Some(RedisClients {
                cardinality,
                quotas,
                ..
            }) => (Some(cardinality), Some(quotas)),
            None => (None, None),
        };

        #[cfg(feature = "processing")]
        let global_rate_limits = addrs.global_rate_limits.clone().map(Into::into);

        #[cfg(feature = "processing")]
        let rate_limiter = match (quotas.clone(), global_rate_limits) {
            (Some(redis), Some(global)) => Some(
                RedisRateLimiter::new(redis, global)
                    .max_limit(config.max_rate_limit())
                    .cache(config.quota_cache_ratio(), config.quota_cache_max()),
            ),
            _ => None,
        };

        let quota_limiter = Arc::new(QuotaRateLimiter::new(
            #[cfg(feature = "processing")]
            project_cache.clone(),
            #[cfg(feature = "processing")]
            rate_limiter.clone(),
        ));
        #[cfg(feature = "processing")]
        let rate_limiter = rate_limiter.map(Arc::new);

        let inner = InnerProcessor {
            pool,
            global_config,
            project_cache,
            cogs,
            #[cfg(feature = "processing")]
            rate_limiter,
            addrs,
            #[cfg(feature = "processing")]
            cardinality_limiter: cardinality
                .map(|cardinality| {
                    RedisSetLimiter::new(
                        RedisSetLimiterOptions {
                            cache_vacuum_interval: config
                                .cardinality_limiter_cache_vacuum_interval(),
                        },
                        cardinality,
                    )
                })
                .map(CardinalityLimiter::new),
            metric_outcomes,
            processing: Processing {
                logs: LogsProcessor::new(Arc::clone(&quota_limiter)),
                trace_metrics: TraceMetricsProcessor::new(Arc::clone(&quota_limiter)),
                spans: SpansProcessor::new(Arc::clone(&quota_limiter), geoip_lookup.clone()),
                check_ins: CheckInsProcessor::new(Arc::clone(&quota_limiter)),
                sessions: SessionsProcessor::new(Arc::clone(&quota_limiter)),
<<<<<<< HEAD
                transactions: TransactionProcessor::new(
                    Arc::clone(&quota_limiter),
                    geoip_lookup.clone(),
                    #[cfg(feature = "processing")]
                    quotas.clone(),
                ),
=======
                trace_attachments: TraceAttachmentsProcessor::new(quota_limiter),
>>>>>>> 324752ed
            },
            geoip_lookup,
            config,
        };

        Self {
            inner: Arc::new(inner),
        }
    }

    async fn enforce_quotas<Group>(
        &self,
        managed_envelope: &mut TypedEnvelope<Group>,
        event: Annotated<Event>,
        extracted_metrics: &mut ProcessingExtractedMetrics,
        ctx: processing::Context<'_>,
    ) -> Result<Annotated<Event>, ProcessingError> {
        // Cached quotas first, they are quick to evaluate and some quotas (indexed) are not
        // applied in the fast path, all cached quotas can be applied here.
        let cached_result = RateLimiter::Cached
            .enforce(managed_envelope, event, extracted_metrics, ctx)
            .await?;

        if_processing!(self.inner.config, {
            let rate_limiter = match self.inner.rate_limiter.clone() {
                Some(rate_limiter) => rate_limiter,
                None => return Ok(cached_result.event),
            };

            // Enforce all quotas consistently with Redis.
            let consistent_result = RateLimiter::Consistent(rate_limiter)
                .enforce(
                    managed_envelope,
                    cached_result.event,
                    extracted_metrics,
                    ctx
                )
                .await?;

            // Update cached rate limits with the freshly computed ones.
            if !consistent_result.rate_limits.is_empty() {
                self.inner
                    .project_cache
                    .get(managed_envelope.scoping().project_key)
                    .rate_limits()
                    .merge(consistent_result.rate_limits);
            }

            Ok(consistent_result.event)
        } else { Ok(cached_result.event) })
    }

    /// Processes the general errors, and the items which require or create the events.
    async fn process_errors(
        &self,
        managed_envelope: &mut TypedEnvelope<ErrorGroup>,
        project_id: ProjectId,
        mut ctx: processing::Context<'_>,
    ) -> Result<Option<ProcessingExtractedMetrics>, ProcessingError> {
        let mut event_fully_normalized = EventFullyNormalized::new(managed_envelope.envelope());
        let mut metrics = Metrics::default();
        let mut extracted_metrics = ProcessingExtractedMetrics::new();

        // Events can also contain user reports.
        report::process_user_reports(managed_envelope);

        if_processing!(self.inner.config, {
            unreal::expand(managed_envelope, &self.inner.config)?;
            #[cfg(sentry)]
            playstation::expand(managed_envelope, &self.inner.config, ctx.project_info)?;
            nnswitch::expand(managed_envelope)?;
        });

        let mut event = event::extract(
            managed_envelope,
            &mut metrics,
            event_fully_normalized,
            &self.inner.config,
        )?;

        if_processing!(self.inner.config, {
            if let Some(inner_event_fully_normalized) =
                unreal::process(managed_envelope, &mut event)?
            {
                event_fully_normalized = inner_event_fully_normalized;
            }
            #[cfg(sentry)]
            if let Some(inner_event_fully_normalized) =
                playstation::process(managed_envelope, &mut event, ctx.project_info)?
            {
                event_fully_normalized = inner_event_fully_normalized;
            }
            if let Some(inner_event_fully_normalized) =
                attachment::create_placeholders(managed_envelope, &mut event, &mut metrics)
            {
                event_fully_normalized = inner_event_fully_normalized;
            }
        });

        ctx.sampling_project_info = dynamic_sampling::validate_and_set_dsc(
            managed_envelope,
            &mut event,
            ctx.project_info,
            ctx.sampling_project_info,
        );

        let attachments = managed_envelope
            .envelope()
            .items()
            .filter(|item| item.attachment_type() == Some(&AttachmentType::Attachment));
        processing::utils::event::finalize(
            managed_envelope.envelope().headers(),
            &mut event,
            attachments,
            &mut metrics,
            ctx.config,
        )?;
        event_fully_normalized = processing::utils::event::normalize(
            managed_envelope.envelope().headers(),
            &mut event,
            event_fully_normalized,
            project_id,
            ctx,
            &self.inner.geoip_lookup,
        )?;
        let filter_run =
            processing::utils::event::filter(managed_envelope.envelope().headers(), &event, &ctx)
                .map_err(|err| {
                managed_envelope.reject(Outcome::Filtered(err.clone()));
                ProcessingError::EventFiltered(err)
            })?;

        if self.inner.config.processing_enabled() || matches!(filter_run, FiltersStatus::Ok) {
            dynamic_sampling::tag_error_with_sampling_decision(
                managed_envelope,
                &mut event,
                ctx.sampling_project_info,
                &self.inner.config,
            )
            .await;
        }

        event = self
            .enforce_quotas(managed_envelope, event, &mut extracted_metrics, ctx)
            .await?;

        if event.value().is_some() {
            processing::utils::event::scrub(&mut event, ctx.project_info)?;
            event::serialize(
                managed_envelope,
                &mut event,
                event_fully_normalized,
                EventMetricsExtracted(false),
                SpansExtracted(false),
            )?;
            event::emit_feedback_metrics(managed_envelope.envelope());
        }

        let attachments = managed_envelope
            .envelope_mut()
            .items_mut()
            .filter(|i| i.ty() == &ItemType::Attachment);
        processing::utils::attachments::scrub(attachments, ctx.project_info);

        if self.inner.config.processing_enabled() && !event_fully_normalized.0 {
            relay_log::error!(
                tags.project = %project_id,
                tags.ty = event_type(&event).map(|e| e.to_string()).unwrap_or("none".to_owned()),
                "ingested event without normalizing"
            );
        }

        Ok(Some(extracted_metrics))
    }

<<<<<<< HEAD
=======
    /// Processes only transactions and transaction-related items.
    #[allow(unused_assignments)]
    async fn process_transactions(
        &self,
        managed_envelope: &mut TypedEnvelope<TransactionGroup>,
        cogs: &mut Token,
        project_id: ProjectId,
        mut ctx: processing::Context<'_>,
    ) -> Result<Option<ProcessingExtractedMetrics>, ProcessingError> {
        let mut event_fully_normalized = EventFullyNormalized::new(managed_envelope.envelope());
        let mut event_metrics_extracted = EventMetricsExtracted(false);
        let mut spans_extracted = SpansExtracted(false);
        let mut metrics = Metrics::default();
        let mut extracted_metrics = ProcessingExtractedMetrics::new();

        // We extract the main event from the envelope.
        let extraction_result = event::extract(
            managed_envelope,
            &mut metrics,
            event_fully_normalized,
            &self.inner.config,
        )?;

        // If metrics were extracted we mark that.
        if let Some(inner_event_metrics_extracted) = extraction_result.event_metrics_extracted {
            event_metrics_extracted = inner_event_metrics_extracted;
        }
        if let Some(inner_spans_extracted) = extraction_result.spans_extracted {
            spans_extracted = inner_spans_extracted;
        };

        // We take the main event out of the result.
        let mut event = extraction_result.event;

        let profile_id = profile::filter(
            managed_envelope,
            &event,
            ctx.config,
            project_id,
            ctx.project_info,
        );
        processing::transactions::profile::transfer_id(&mut event, profile_id);
        processing::transactions::profile::remove_context_if_rate_limited(
            &mut event,
            managed_envelope.scoping(),
            ctx,
        );

        ctx.sampling_project_info = dynamic_sampling::validate_and_set_dsc(
            managed_envelope,
            &mut event,
            ctx.project_info,
            ctx.sampling_project_info,
        );

        let attachments = managed_envelope
            .envelope()
            .items()
            .filter(|item| item.attachment_type() == Some(&AttachmentType::Attachment));
        processing::utils::event::finalize(
            managed_envelope.envelope().headers(),
            &mut event,
            attachments,
            &mut metrics,
            &self.inner.config,
        )?;

        event_fully_normalized = processing::utils::event::normalize(
            managed_envelope.envelope().headers(),
            &mut event,
            event_fully_normalized,
            project_id,
            ctx,
            &self.inner.geoip_lookup,
        )?;

        let filter_run =
            processing::utils::event::filter(managed_envelope.envelope().headers(), &event, &ctx)
                .map_err(|err| {
                managed_envelope.reject(Outcome::Filtered(err.clone()));
                ProcessingError::EventFiltered(err)
            })?;

        // Always run dynamic sampling on processing Relays,
        // but delay decision until inbound filters have been fully processed.
        // Also, we require transaction metrics to be enabled before sampling.
        let run_dynamic_sampling = (matches!(filter_run, FiltersStatus::Ok)
            || self.inner.config.processing_enabled())
            && matches!(&ctx.project_info.config.transaction_metrics, Some(ErrorBoundary::Ok(c)) if c.is_enabled());

        let sampling_result = match run_dynamic_sampling {
            true => {
                #[allow(unused_mut)]
                let mut reservoir = ReservoirEvaluator::new(Arc::clone(ctx.reservoir_counters));
                #[cfg(feature = "processing")]
                if let Some(quotas_client) = self.inner.quotas_client.as_ref() {
                    reservoir.set_redis(managed_envelope.scoping().organization_id, quotas_client);
                }
                processing::utils::dynamic_sampling::run(
                    managed_envelope.envelope().headers().dsc(),
                    event.value(),
                    &ctx,
                    Some(&reservoir),
                )
                .await
            }
            false => SamplingResult::Pending,
        };

        relay_statsd::metric!(
            counter(RelayCounters::SamplingDecision) += 1,
            decision = sampling_result.decision().as_str(),
            item = "transaction"
        );

        #[cfg(feature = "processing")]
        let server_sample_rate = sampling_result.sample_rate();

        if let Some(outcome) = sampling_result.into_dropped_outcome() {
            // Process profiles before dropping the transaction, if necessary.
            // Before metric extraction to make sure the profile count is reflected correctly.
            profile::process(
                managed_envelope,
                &mut event,
                ctx.global_config,
                ctx.config,
                ctx.project_info,
            );
            // Extract metrics here, we're about to drop the event/transaction.
            event_metrics_extracted = processing::transactions::extraction::extract_metrics(
                &mut event,
                &mut extracted_metrics,
                ExtractMetricsContext {
                    dsc: managed_envelope.envelope().dsc(),
                    project_id,
                    ctx,
                    sampling_decision: SamplingDecision::Drop,
                    metrics_extracted: event_metrics_extracted.0,
                    spans_extracted: spans_extracted.0,
                },
            )?;

            dynamic_sampling::drop_unsampled_items(
                managed_envelope,
                event,
                outcome,
                spans_extracted,
            );

            // At this point we have:
            //  - An empty envelope.
            //  - An envelope containing only processed profiles.
            // We need to make sure there are enough quotas for these profiles.
            event = self
                .enforce_quotas(
                    managed_envelope,
                    Annotated::empty(),
                    &mut extracted_metrics,
                    ctx,
                )
                .await?;

            return Ok(Some(extracted_metrics));
        }

        let _post_ds = cogs.start_category("post_ds");

        // Need to scrub the transaction before extracting spans.
        //
        // Unconditionally scrub to make sure PII is removed as early as possible.
        processing::utils::event::scrub(&mut event, ctx.project_info)?;

        let attachments = managed_envelope
            .envelope_mut()
            .items_mut()
            .filter(|i| i.ty() == &ItemType::Attachment);
        processing::utils::attachments::scrub(attachments, ctx.project_info);

        if_processing!(self.inner.config, {
            // Process profiles before extracting metrics, to make sure they are removed if they are invalid.
            let profile_id = profile::process(
                managed_envelope,
                &mut event,
                ctx.global_config,
                ctx.config,
                ctx.project_info,
            );
            processing::transactions::profile::transfer_id(&mut event, profile_id);
            processing::transactions::profile::scrub_profiler_id(&mut event);

            // Always extract metrics in processing Relays for sampled items.
            event_metrics_extracted = processing::transactions::extraction::extract_metrics(
                &mut event,
                &mut extracted_metrics,
                ExtractMetricsContext {
                    dsc: managed_envelope.envelope().dsc(),
                    project_id,
                    ctx,
                    sampling_decision: SamplingDecision::Keep,
                    metrics_extracted: event_metrics_extracted.0,
                    spans_extracted: spans_extracted.0,
                },
            )?;

            if let Some(spans) = processing::transactions::spans::extract_from_event(
                managed_envelope.envelope().dsc(),
                &event,
                ctx.global_config,
                ctx.config,
                server_sample_rate,
                event_metrics_extracted,
                spans_extracted,
            ) {
                spans_extracted = SpansExtracted(true);
                for item in spans {
                    match item {
                        Ok(item) => managed_envelope.envelope_mut().add_item(item),
                        Err(()) => managed_envelope.track_outcome(
                            Outcome::Invalid(DiscardReason::InvalidSpan),
                            DataCategory::SpanIndexed,
                            1,
                        ),
                        // TODO: also `DataCategory::Span`?
                    }
                }
            }
        });

        event = self
            .enforce_quotas(managed_envelope, event, &mut extracted_metrics, ctx)
            .await?;

        // Event may have been dropped because of a quota and the envelope can be empty.
        if event.value().is_some() {
            event::serialize(
                managed_envelope,
                &mut event,
                event_fully_normalized,
                event_metrics_extracted,
                spans_extracted,
            )?;
        }

        if self.inner.config.processing_enabled() && !event_fully_normalized.0 {
            relay_log::error!(
                tags.project = %project_id,
                tags.ty = event_type(&event).map(|e| e.to_string()).unwrap_or("none".to_owned()),
                "ingested event without normalizing"
            );
        };

        Ok(Some(extracted_metrics))
    }

>>>>>>> 324752ed
    async fn process_profile_chunks(
        &self,
        managed_envelope: &mut TypedEnvelope<ProfileChunkGroup>,
        ctx: processing::Context<'_>,
    ) -> Result<Option<ProcessingExtractedMetrics>, ProcessingError> {
        profile_chunk::filter(managed_envelope, ctx.project_info);

        if_processing!(self.inner.config, {
            profile_chunk::process(
                managed_envelope,
                ctx.project_info,
                ctx.global_config,
                ctx.config,
            );
        });

        self.enforce_quotas(
            managed_envelope,
            Annotated::empty(),
            &mut ProcessingExtractedMetrics::new(),
            ctx,
        )
        .await?;

        Ok(None)
    }

    /// Processes standalone items that require an event ID, but do not have an event on the same envelope.
    async fn process_standalone(
        &self,
        managed_envelope: &mut TypedEnvelope<StandaloneGroup>,
        project_id: ProjectId,
        ctx: processing::Context<'_>,
    ) -> Result<Option<ProcessingExtractedMetrics>, ProcessingError> {
        let mut extracted_metrics = ProcessingExtractedMetrics::new();

        standalone::process(managed_envelope);

        profile::filter(
            managed_envelope,
            &Annotated::empty(),
            ctx.config,
            project_id,
            ctx.project_info,
        );

        self.enforce_quotas(
            managed_envelope,
            Annotated::empty(),
            &mut extracted_metrics,
            ctx,
        )
        .await?;

        report::process_user_reports(managed_envelope);
        let attachments = managed_envelope
            .envelope_mut()
            .items_mut()
            .filter(|i| i.ty() == &ItemType::Attachment);
        processing::utils::attachments::scrub(attachments, ctx.project_info);

        Ok(Some(extracted_metrics))
    }

    /// Processes user and client reports.
    async fn process_client_reports(
        &self,
        managed_envelope: &mut TypedEnvelope<ClientReportGroup>,
        ctx: processing::Context<'_>,
    ) -> Result<Option<ProcessingExtractedMetrics>, ProcessingError> {
        let mut extracted_metrics = ProcessingExtractedMetrics::new();

        self.enforce_quotas(
            managed_envelope,
            Annotated::empty(),
            &mut extracted_metrics,
            ctx,
        )
        .await?;

        report::process_client_reports(
            managed_envelope,
            ctx.config,
            ctx.project_info,
            self.inner.addrs.outcome_aggregator.clone(),
        );

        Ok(Some(extracted_metrics))
    }

    /// Processes replays.
    async fn process_replays(
        &self,
        managed_envelope: &mut TypedEnvelope<ReplayGroup>,
        ctx: processing::Context<'_>,
    ) -> Result<Option<ProcessingExtractedMetrics>, ProcessingError> {
        let mut extracted_metrics = ProcessingExtractedMetrics::new();

        replay::process(
            managed_envelope,
            ctx.global_config,
            ctx.config,
            ctx.project_info,
            &self.inner.geoip_lookup,
        )?;

        self.enforce_quotas(
            managed_envelope,
            Annotated::empty(),
            &mut extracted_metrics,
            ctx,
        )
        .await?;

        Ok(Some(extracted_metrics))
    }

    async fn process_nel(
        &self,
        mut managed_envelope: ManagedEnvelope,
        ctx: processing::Context<'_>,
    ) -> Result<ProcessingResult, ProcessingError> {
        nel::convert_to_logs(&mut managed_envelope);
        self.process_with_processor(&self.inner.processing.logs, managed_envelope, ctx)
            .await
    }

    async fn process_with_processor<P: processing::Processor>(
        &self,
        processor: &P,
        mut managed_envelope: ManagedEnvelope,
        ctx: processing::Context<'_>,
    ) -> Result<ProcessingResult, ProcessingError>
    where
        Outputs: From<P::Output>,
    {
        let Some(work) = processor.prepare_envelope(&mut managed_envelope) else {
            debug_assert!(
                false,
                "there must be work for the {} processor",
                std::any::type_name::<P>(),
            );
            return Err(ProcessingError::ProcessingGroupMismatch);
        };

        managed_envelope.update();
        match managed_envelope.envelope().is_empty() {
            true => managed_envelope.accept(),
            false => managed_envelope.reject(Outcome::Invalid(DiscardReason::Internal)),
        }

        processor
            .process(work, ctx)
            .await
            .map_err(|err| {
                relay_log::debug!(
                    error = &err as &dyn std::error::Error,
                    "processing pipeline failed"
                );
                ProcessingError::ProcessingFailure
            })
            .map(|o| o.map(Into::into))
            .map(ProcessingResult::Output)
    }

    /// Processes standalone spans.
    ///
    /// This function does *not* run for spans extracted from transactions.
    async fn process_standalone_spans(
        &self,
        managed_envelope: &mut TypedEnvelope<SpanGroup>,
        _project_id: ProjectId,
        ctx: processing::Context<'_>,
    ) -> Result<Option<ProcessingExtractedMetrics>, ProcessingError> {
        let mut extracted_metrics = ProcessingExtractedMetrics::new();

        span::filter(managed_envelope, ctx.config, ctx.project_info);
        span::convert_otel_traces_data(managed_envelope);

        if_processing!(self.inner.config, {
            span::process(
                managed_envelope,
                &mut Annotated::empty(),
                &mut extracted_metrics,
                _project_id,
                ctx,
                &self.inner.geoip_lookup,
            )
            .await;
        });

        self.enforce_quotas(
            managed_envelope,
            Annotated::empty(),
            &mut extracted_metrics,
            ctx,
        )
        .await?;

        Ok(Some(extracted_metrics))
    }

    async fn process_envelope(
        &self,
        project_id: ProjectId,
        message: ProcessEnvelopeGrouped<'_>,
    ) -> Result<ProcessingResult, ProcessingError> {
        let ProcessEnvelopeGrouped {
            group,
            envelope: mut managed_envelope,
            ctx,
        } = message;

        // Pre-process the envelope headers.
        if let Some(sampling_state) = ctx.sampling_project_info {
            // Both transactions and standalone span envelopes need a normalized DSC header
            // to make sampling rules based on the segment/transaction name work correctly.
            managed_envelope
                .envelope_mut()
                .parametrize_dsc_transaction(&sampling_state.config.tx_name_rules);
        }

        // Set the event retention. Effectively, this value will only be available in processing
        // mode when the full project config is queried from the upstream.
        if let Some(retention) = ctx.project_info.config.event_retention {
            managed_envelope.envelope_mut().set_retention(retention);
        }

        // Set the event retention. Effectively, this value will only be available in processing
        // mode when the full project config is queried from the upstream.
        if let Some(retention) = ctx.project_info.config.downsampled_event_retention {
            managed_envelope
                .envelope_mut()
                .set_downsampled_retention(retention);
        }

        // Ensure the project ID is updated to the stored instance for this project cache. This can
        // differ in two cases:
        //  1. The envelope was sent to the legacy `/store/` endpoint without a project ID.
        //  2. The DSN was moved and the envelope sent to the old project ID.
        managed_envelope
            .envelope_mut()
            .meta_mut()
            .set_project_id(project_id);

        macro_rules! run {
            ($fn_name:ident $(, $args:expr)*) => {
                async {
                    let mut managed_envelope = (managed_envelope, group).try_into()?;
                    match self.$fn_name(&mut managed_envelope, $($args),*).await {
                        Ok(extracted_metrics) => Ok(ProcessingResult::Envelope {
                            managed_envelope: managed_envelope.into_processed(),
                            extracted_metrics: extracted_metrics.map_or(ProcessingExtractedMetrics::new(), |e| e)
                        }),
                        Err(error) => {
                            relay_log::trace!("Executing {fn} failed: {error}", fn = stringify!($fn_name), error = error);
                            if let Some(outcome) = error.to_outcome() {
                                managed_envelope.reject(outcome);
                            }

                            return Err(error);
                        }
                    }
                }.await
            };
        }

        relay_log::trace!("Processing {group} group", group = group.variant());

        match group {
            ProcessingGroup::Error => run!(process_errors, project_id, ctx),
            ProcessingGroup::Transaction => {
                self.process_with_processor(
                    &self.inner.processing.transactions,
                    managed_envelope,
                    ctx,
                )
                .await
            }
            ProcessingGroup::Session => {
                self.process_with_processor(&self.inner.processing.sessions, managed_envelope, ctx)
                    .await
            }
            ProcessingGroup::Standalone => run!(process_standalone, project_id, ctx),
            ProcessingGroup::ClientReport => run!(process_client_reports, ctx),
            ProcessingGroup::Replay => {
                run!(process_replays, ctx)
            }
            ProcessingGroup::CheckIn => {
                self.process_with_processor(&self.inner.processing.check_ins, managed_envelope, ctx)
                    .await
            }
            ProcessingGroup::Nel => self.process_nel(managed_envelope, ctx).await,
            ProcessingGroup::Log => {
                self.process_with_processor(&self.inner.processing.logs, managed_envelope, ctx)
                    .await
            }
            ProcessingGroup::TraceMetric => {
                self.process_with_processor(
                    &self.inner.processing.trace_metrics,
                    managed_envelope,
                    ctx,
                )
                .await
            }
            ProcessingGroup::SpanV2 => {
                self.process_with_processor(&self.inner.processing.spans, managed_envelope, ctx)
                    .await
            }
            ProcessingGroup::TraceAttachment => {
                self.process_with_processor(
                    &self.inner.processing.trace_attachments,
                    managed_envelope,
                    ctx,
                )
                .await
            }
            ProcessingGroup::Span => run!(process_standalone_spans, project_id, ctx),
            ProcessingGroup::ProfileChunk => {
                run!(process_profile_chunks, ctx)
            }
            // Currently is not used.
            ProcessingGroup::Metrics => {
                // In proxy mode we simply forward the metrics.
                // This group shouldn't be used outside of proxy mode.
                if self.inner.config.relay_mode() != RelayMode::Proxy {
                    relay_log::error!(
                        tags.project = %project_id,
                        items = ?managed_envelope.envelope().items().next().map(Item::ty),
                        "received metrics in the process_state"
                    );
                }

                Ok(ProcessingResult::no_metrics(
                    managed_envelope.into_processed(),
                ))
            }
            // Fallback to the legacy process_state implementation for Ungrouped events.
            ProcessingGroup::Ungrouped => {
                relay_log::error!(
                    tags.project = %project_id,
                    items = ?managed_envelope.envelope().items().next().map(Item::ty),
                    "could not identify the processing group based on the envelope's items"
                );

                Ok(ProcessingResult::no_metrics(
                    managed_envelope.into_processed(),
                ))
            }
            // Leave this group unchanged.
            //
            // This will later be forwarded to upstream.
            ProcessingGroup::ForwardUnknown => Ok(ProcessingResult::no_metrics(
                managed_envelope.into_processed(),
            )),
        }
    }

    /// Processes the envelope and returns the processed envelope back.
    ///
    /// Returns `Some` if the envelope passed inbound filtering and rate limiting. Invalid items are
    /// removed from the envelope. Otherwise, if the envelope is empty or the entire envelope needs
    /// to be dropped, this is `None`.
    async fn process<'a>(
        &self,
        mut message: ProcessEnvelopeGrouped<'a>,
    ) -> Result<Option<Submit<'a>>, ProcessingError> {
        let ProcessEnvelopeGrouped {
            ref mut envelope,
            ctx,
            ..
        } = message;

        // Prefer the project's project ID, and fall back to the stated project id from the
        // envelope. The project ID is available in all modes, other than in proxy mode, where
        // envelopes for unknown projects are forwarded blindly.
        //
        // Neither ID can be available in proxy mode on the /store/ endpoint. This is not supported,
        // since we cannot process an envelope without project ID, so drop it.
        let Some(project_id) = ctx
            .project_info
            .project_id
            .or_else(|| envelope.envelope().meta().project_id())
        else {
            envelope.reject(Outcome::Invalid(DiscardReason::Internal));
            return Err(ProcessingError::MissingProjectId);
        };

        let client = envelope.envelope().meta().client().map(str::to_owned);
        let user_agent = envelope.envelope().meta().user_agent().map(str::to_owned);
        let project_key = envelope.envelope().meta().public_key();
        // Only allow sending to the sampling key, if we successfully loaded a sampling project
        // info relating to it. This filters out unknown/invalid project keys as well as project
        // keys from different organizations.
        let sampling_key = envelope
            .envelope()
            .sampling_key()
            .filter(|_| ctx.sampling_project_info.is_some());

        // We set additional information on the scope, which will be removed after processing the
        // envelope.
        relay_log::configure_scope(|scope| {
            scope.set_tag("project", project_id);
            if let Some(client) = client {
                scope.set_tag("sdk", client);
            }
            if let Some(user_agent) = user_agent {
                scope.set_extra("user_agent", user_agent.into());
            }
        });

        let result = match self.process_envelope(project_id, message).await {
            Ok(ProcessingResult::Envelope {
                mut managed_envelope,
                extracted_metrics,
            }) => {
                // The envelope could be modified or even emptied during processing, which
                // requires re-computation of the context.
                managed_envelope.update();

                let has_metrics = !extracted_metrics.metrics.project_metrics.is_empty();
                send_metrics(
                    extracted_metrics.metrics,
                    project_key,
                    sampling_key,
                    &self.inner.addrs.aggregator,
                );

                let envelope_response = if managed_envelope.envelope().is_empty() {
                    if !has_metrics {
                        // Individual rate limits have already been issued
                        managed_envelope.reject(Outcome::RateLimited(None));
                    } else {
                        managed_envelope.accept();
                    }

                    None
                } else {
                    Some(managed_envelope)
                };

                Ok(envelope_response.map(Submit::Envelope))
            }
            Ok(ProcessingResult::Output(Output { main, metrics })) => {
                if let Some(metrics) = metrics {
                    metrics.accept(|metrics| {
                        send_metrics(
                            metrics,
                            project_key,
                            sampling_key,
                            &self.inner.addrs.aggregator,
                        );
                    });
                }

                let ctx = ctx.to_forward();
                Ok(main.map(|output| Submit::Output { output, ctx }))
            }
            Err(err) => Err(err),
        };

        relay_log::configure_scope(|scope| {
            scope.remove_tag("project");
            scope.remove_tag("sdk");
            scope.remove_tag("user_agent");
        });

        result
    }

    async fn handle_process_envelope(&self, cogs: &mut Token, message: ProcessEnvelope) {
        let project_key = message.envelope.envelope().meta().public_key();
        let wait_time = message.envelope.age();
        metric!(timer(RelayTimers::EnvelopeWaitTime) = wait_time);

        // This COGS handling may need an overhaul in the future:
        // Cancel the passed in token, to start individual measurements per envelope instead.
        cogs.cancel();

        let scoping = message.envelope.scoping();
        for (group, envelope) in ProcessingGroup::split_envelope(
            *message.envelope.into_envelope(),
            &message.project_info,
        ) {
            let mut cogs = self
                .inner
                .cogs
                .timed(ResourceId::Relay, AppFeature::from(group));

            let mut envelope =
                ManagedEnvelope::new(envelope, self.inner.addrs.outcome_aggregator.clone());
            envelope.scope(scoping);

            let global_config = self.inner.global_config.current();

            let ctx = processing::Context {
                config: &self.inner.config,
                global_config: &global_config,
                project_info: &message.project_info,
                sampling_project_info: message.sampling_project_info.as_deref(),
                rate_limits: &message.rate_limits,
                reservoir_counters: &message.reservoir_counters,
            };

            let message = ProcessEnvelopeGrouped {
                group,
                envelope,
                ctx,
            };

            let result = metric!(
                timer(RelayTimers::EnvelopeProcessingTime),
                group = group.variant(),
                { self.process(message).await }
            );

            match result {
                Ok(Some(envelope)) => self.submit_upstream(&mut cogs, envelope),
                Ok(None) => {}
                Err(error) if error.is_unexpected() => {
                    relay_log::error!(
                        tags.project_key = %project_key,
                        error = &error as &dyn Error,
                        "error processing envelope"
                    )
                }
                Err(error) => {
                    relay_log::debug!(
                        tags.project_key = %project_key,
                        error = &error as &dyn Error,
                        "error processing envelope"
                    )
                }
            }
        }
    }

    fn handle_process_metrics(&self, cogs: &mut Token, message: ProcessMetrics) {
        let ProcessMetrics {
            data,
            project_key,
            received_at,
            sent_at,
            source,
        } = message;

        let received_timestamp =
            UnixTimestamp::from_datetime(received_at).unwrap_or(UnixTimestamp::now());

        let mut buckets = data.into_buckets(received_timestamp);
        if buckets.is_empty() {
            return;
        };
        cogs.update(relay_metrics::cogs::BySize(&buckets));

        let clock_drift_processor =
            ClockDriftProcessor::new(sent_at, received_at).at_least(MINIMUM_CLOCK_DRIFT);

        buckets.retain_mut(|bucket| {
            if let Err(error) = relay_metrics::normalize_bucket(bucket) {
                relay_log::debug!(error = &error as &dyn Error, "dropping bucket {bucket:?}");
                return false;
            }

            if !self::metrics::is_valid_namespace(bucket) {
                return false;
            }

            clock_drift_processor.process_timestamp(&mut bucket.timestamp);

            if !matches!(source, BucketSource::Internal) {
                bucket.metadata = BucketMetadata::new(received_timestamp);
            }

            true
        });

        let project = self.inner.project_cache.get(project_key);

        // Best effort check to filter and rate limit buckets, if there is no project state
        // available at the current time, we will check again after flushing.
        let buckets = match project.state() {
            ProjectState::Enabled(project_info) => {
                let rate_limits = project.rate_limits().current_limits();
                self.check_buckets(project_key, project_info, &rate_limits, buckets)
            }
            _ => buckets,
        };

        relay_log::trace!("merging metric buckets into the aggregator");
        self.inner
            .addrs
            .aggregator
            .send(MergeBuckets::new(project_key, buckets));
    }

    fn handle_process_batched_metrics(&self, cogs: &mut Token, message: ProcessBatchedMetrics) {
        let ProcessBatchedMetrics {
            payload,
            source,
            received_at,
            sent_at,
        } = message;

        #[derive(serde::Deserialize)]
        struct Wrapper {
            buckets: HashMap<ProjectKey, Vec<Bucket>>,
        }

        let buckets = match serde_json::from_slice(&payload) {
            Ok(Wrapper { buckets }) => buckets,
            Err(error) => {
                relay_log::debug!(
                    error = &error as &dyn Error,
                    "failed to parse batched metrics",
                );
                metric!(counter(RelayCounters::MetricBucketsParsingFailed) += 1);
                return;
            }
        };

        for (project_key, buckets) in buckets {
            self.handle_process_metrics(
                cogs,
                ProcessMetrics {
                    data: MetricData::Parsed(buckets),
                    project_key,
                    source,
                    received_at,
                    sent_at,
                },
            )
        }
    }

    fn submit_upstream(&self, cogs: &mut Token, submit: Submit<'_>) {
        let _submit = cogs.start_category("submit");

        #[cfg(feature = "processing")]
        if self.inner.config.processing_enabled()
            && let Some(store_forwarder) = &self.inner.addrs.store_forwarder
        {
            use crate::processing::StoreHandle;

            let upload = self.inner.addrs.upload.as_ref();
            match submit {
                Submit::Envelope(envelope) => {
                    let envelope_has_attachments = envelope
                        .envelope()
                        .items()
                        .any(|item| *item.ty() == ItemType::Attachment);
                    // Whether Relay will store this attachment in objectstore or use kafka like before.
                    let use_objectstore = || {
                        let options = &self.inner.global_config.current().options;
                        utils::sample(options.objectstore_attachments_sample_rate).is_keep()
                    };

                    if let Some(upload) = &self.inner.addrs.upload
                        && envelope_has_attachments
                        && use_objectstore()
                    {
                        // the `UploadService` will upload all attachments, and then forward the envelope to the `StoreService`.
                        upload.send(StoreEnvelope { envelope })
                    } else {
                        store_forwarder.send(StoreEnvelope { envelope })
                    }
                }
                Submit::Output { output, ctx } => output
                    .forward_store(StoreHandle::new(store_forwarder, upload), ctx)
                    .unwrap_or_else(|err| err.into_inner()),
            }
            return;
        }

        let mut envelope = match submit {
            Submit::Envelope(envelope) => envelope,
            Submit::Output { output, ctx } => match output.serialize_envelope(ctx) {
                Ok(envelope) => ManagedEnvelope::from(envelope).into_processed(),
                Err(_) => {
                    relay_log::error!("failed to serialize output to an envelope");
                    return;
                }
            },
        };

        if envelope.envelope_mut().is_empty() {
            envelope.accept();
            return;
        }

        // Override the `sent_at` timestamp. Since the envelope went through basic
        // normalization, all timestamps have been corrected. We propagate the new
        // `sent_at` to allow the next Relay to double-check this timestamp and
        // potentially apply correction again. This is done as close to sending as
        // possible so that we avoid internal delays.
        envelope.envelope_mut().set_sent_at(Utc::now());

        relay_log::trace!("sending envelope to sentry endpoint");
        let http_encoding = self.inner.config.http_encoding();
        let result = envelope.envelope().to_vec().and_then(|v| {
            encode_payload(&v.into(), http_encoding).map_err(EnvelopeError::PayloadIoFailed)
        });

        match result {
            Ok(body) => {
                self.inner
                    .addrs
                    .upstream_relay
                    .send(SendRequest(SendEnvelope {
                        envelope,
                        body,
                        http_encoding,
                        project_cache: self.inner.project_cache.clone(),
                    }));
            }
            Err(error) => {
                // Errors are only logged for what we consider an internal discard reason. These
                // indicate errors in the infrastructure or implementation bugs.
                relay_log::error!(
                    error = &error as &dyn Error,
                    tags.project_key = %envelope.scoping().project_key,
                    "failed to serialize envelope payload"
                );

                envelope.reject(Outcome::Invalid(DiscardReason::Internal));
            }
        }
    }

    fn handle_submit_client_reports(&self, cogs: &mut Token, message: SubmitClientReports) {
        let SubmitClientReports {
            client_reports,
            scoping,
        } = message;

        let upstream = self.inner.config.upstream_descriptor();
        let dsn = PartialDsn::outbound(&scoping, upstream);

        let mut envelope = Envelope::from_request(None, RequestMeta::outbound(dsn));
        for client_report in client_reports {
            match client_report.serialize() {
                Ok(payload) => {
                    let mut item = Item::new(ItemType::ClientReport);
                    item.set_payload(ContentType::Json, payload);
                    envelope.add_item(item);
                }
                Err(error) => {
                    relay_log::error!(
                        error = &error as &dyn std::error::Error,
                        "failed to serialize client report"
                    );
                }
            }
        }

        let envelope = ManagedEnvelope::new(envelope, self.inner.addrs.outcome_aggregator.clone());
        self.submit_upstream(cogs, Submit::Envelope(envelope.into_processed()));
    }

    fn check_buckets(
        &self,
        project_key: ProjectKey,
        project_info: &ProjectInfo,
        rate_limits: &RateLimits,
        buckets: Vec<Bucket>,
    ) -> Vec<Bucket> {
        let Some(scoping) = project_info.scoping(project_key) else {
            relay_log::error!(
                tags.project_key = project_key.as_str(),
                "there is no scoping: dropping {} buckets",
                buckets.len(),
            );
            return Vec::new();
        };

        let mut buckets = self::metrics::apply_project_info(
            buckets,
            &self.inner.metric_outcomes,
            project_info,
            scoping,
        );

        let namespaces: BTreeSet<MetricNamespace> = buckets
            .iter()
            .filter_map(|bucket| bucket.name.try_namespace())
            .collect();

        for namespace in namespaces {
            let limits = rate_limits.check_with_quotas(
                project_info.get_quotas(),
                scoping.item(DataCategory::MetricBucket),
            );

            if limits.is_limited() {
                let rejected;
                (buckets, rejected) = utils::split_off(buckets, |bucket| {
                    bucket.name.try_namespace() == Some(namespace)
                });

                let reason_code = limits.longest().and_then(|limit| limit.reason_code.clone());
                self.inner.metric_outcomes.track(
                    scoping,
                    &rejected,
                    Outcome::RateLimited(reason_code),
                );
            }
        }

        let quotas = project_info.config.quotas.clone();
        match MetricsLimiter::create(buckets, quotas, scoping) {
            Ok(mut bucket_limiter) => {
                bucket_limiter.enforce_limits(rate_limits, &self.inner.metric_outcomes);
                bucket_limiter.into_buckets()
            }
            Err(buckets) => buckets,
        }
    }

    #[cfg(feature = "processing")]
    async fn rate_limit_buckets(
        &self,
        scoping: Scoping,
        project_info: &ProjectInfo,
        mut buckets: Vec<Bucket>,
    ) -> Vec<Bucket> {
        let Some(rate_limiter) = &self.inner.rate_limiter else {
            return buckets;
        };

        let global_config = self.inner.global_config.current();
        let namespaces = buckets
            .iter()
            .filter_map(|bucket| bucket.name.try_namespace())
            .counts();

        let quotas = CombinedQuotas::new(&global_config, project_info.get_quotas());

        for (namespace, quantity) in namespaces {
            let item_scoping = scoping.metric_bucket(namespace);

            let limits = match rate_limiter
                .is_rate_limited(quotas, item_scoping, quantity, false)
                .await
            {
                Ok(limits) => limits,
                Err(err) => {
                    relay_log::error!(
                        error = &err as &dyn std::error::Error,
                        "failed to check redis rate limits"
                    );
                    break;
                }
            };

            if limits.is_limited() {
                let rejected;
                (buckets, rejected) = utils::split_off(buckets, |bucket| {
                    bucket.name.try_namespace() == Some(namespace)
                });

                let reason_code = limits.longest().and_then(|limit| limit.reason_code.clone());
                self.inner.metric_outcomes.track(
                    scoping,
                    &rejected,
                    Outcome::RateLimited(reason_code),
                );

                self.inner
                    .project_cache
                    .get(item_scoping.scoping.project_key)
                    .rate_limits()
                    .merge(limits);
            }
        }

        match MetricsLimiter::create(buckets, project_info.config.quotas.clone(), scoping) {
            Err(buckets) => buckets,
            Ok(bucket_limiter) => self.apply_other_rate_limits(bucket_limiter).await,
        }
    }

    /// Check and apply rate limits to metrics buckets for transactions and spans.
    #[cfg(feature = "processing")]
    async fn apply_other_rate_limits(&self, mut bucket_limiter: MetricsLimiter) -> Vec<Bucket> {
        relay_log::trace!("handle_rate_limit_buckets");

        let scoping = *bucket_limiter.scoping();

        if let Some(rate_limiter) = self.inner.rate_limiter.as_ref() {
            let global_config = self.inner.global_config.current();
            let quotas = CombinedQuotas::new(&global_config, bucket_limiter.quotas());

            // We set over_accept_once such that the limit is actually reached, which allows subsequent
            // calls with quantity=0 to be rate limited.
            let over_accept_once = true;
            let mut rate_limits = RateLimits::new();

            for category in [DataCategory::Transaction, DataCategory::Span] {
                let count = bucket_limiter.count(category);

                let timer = Instant::now();
                let mut is_limited = false;

                if let Some(count) = count {
                    match rate_limiter
                        .is_rate_limited(quotas, scoping.item(category), count, over_accept_once)
                        .await
                    {
                        Ok(limits) => {
                            is_limited = limits.is_limited();
                            rate_limits.merge(limits)
                        }
                        Err(e) => relay_log::error!(error = &e as &dyn Error),
                    }
                }

                relay_statsd::metric!(
                    timer(RelayTimers::RateLimitBucketsDuration) = timer.elapsed(),
                    category = category.name(),
                    limited = if is_limited { "true" } else { "false" },
                    count = match count {
                        None => "none",
                        Some(0) => "0",
                        Some(1) => "1",
                        Some(1..=10) => "10",
                        Some(1..=25) => "25",
                        Some(1..=50) => "50",
                        Some(51..=100) => "100",
                        Some(101..=500) => "500",
                        _ => "> 500",
                    },
                );
            }

            if rate_limits.is_limited() {
                let was_enforced =
                    bucket_limiter.enforce_limits(&rate_limits, &self.inner.metric_outcomes);

                if was_enforced {
                    // Update the rate limits in the project cache.
                    self.inner
                        .project_cache
                        .get(scoping.project_key)
                        .rate_limits()
                        .merge(rate_limits);
                }
            }
        }

        bucket_limiter.into_buckets()
    }

    /// Cardinality limits the passed buckets and returns a filtered vector of only accepted buckets.
    #[cfg(feature = "processing")]
    async fn cardinality_limit_buckets(
        &self,
        scoping: Scoping,
        limits: &[CardinalityLimit],
        buckets: Vec<Bucket>,
    ) -> Vec<Bucket> {
        let global_config = self.inner.global_config.current();
        let cardinality_limiter_mode = global_config.options.cardinality_limiter_mode;

        if matches!(cardinality_limiter_mode, CardinalityLimiterMode::Disabled) {
            return buckets;
        }

        let Some(ref limiter) = self.inner.cardinality_limiter else {
            return buckets;
        };

        let scope = relay_cardinality::Scoping {
            organization_id: scoping.organization_id,
            project_id: scoping.project_id,
        };

        let limits = match limiter
            .check_cardinality_limits(scope, limits, buckets)
            .await
        {
            Ok(limits) => limits,
            Err((buckets, error)) => {
                relay_log::error!(
                    error = &error as &dyn std::error::Error,
                    "cardinality limiter failed"
                );
                return buckets;
            }
        };

        let error_sample_rate = global_config.options.cardinality_limiter_error_sample_rate;
        if !limits.exceeded_limits().is_empty() && utils::sample(error_sample_rate).is_keep() {
            for limit in limits.exceeded_limits() {
                relay_log::with_scope(
                    |scope| {
                        // Set the organization as user so we can alert on distinct org_ids.
                        scope.set_user(Some(relay_log::sentry::User {
                            id: Some(scoping.organization_id.to_string()),
                            ..Default::default()
                        }));
                    },
                    || {
                        relay_log::error!(
                            tags.organization_id = scoping.organization_id.value(),
                            tags.limit_id = limit.id,
                            tags.passive = limit.passive,
                            "Cardinality Limit"
                        );
                    },
                );
            }
        }

        for (limit, reports) in limits.cardinality_reports() {
            for report in reports {
                self.inner
                    .metric_outcomes
                    .cardinality(scoping, limit, report);
            }
        }

        if matches!(cardinality_limiter_mode, CardinalityLimiterMode::Passive) {
            return limits.into_source();
        }

        let CardinalityLimitsSplit { accepted, rejected } = limits.into_split();

        for (bucket, exceeded) in rejected {
            self.inner.metric_outcomes.track(
                scoping,
                &[bucket],
                Outcome::CardinalityLimited(exceeded.id.clone()),
            );
        }
        accepted
    }

    /// Processes metric buckets and sends them to kafka.
    ///
    /// This function runs the following steps:
    ///  - cardinality limiting
    ///  - rate limiting
    ///  - submit to `StoreForwarder`
    #[cfg(feature = "processing")]
    async fn encode_metrics_processing(
        &self,
        message: FlushBuckets,
        store_forwarder: &Addr<Store>,
    ) {
        use crate::constants::DEFAULT_EVENT_RETENTION;
        use crate::services::store::StoreMetrics;

        for ProjectBuckets {
            buckets,
            scoping,
            project_info,
            ..
        } in message.buckets.into_values()
        {
            let buckets = self
                .rate_limit_buckets(scoping, &project_info, buckets)
                .await;

            let limits = project_info.get_cardinality_limits();
            let buckets = self
                .cardinality_limit_buckets(scoping, limits, buckets)
                .await;

            if buckets.is_empty() {
                continue;
            }

            let retention = project_info
                .config
                .event_retention
                .unwrap_or(DEFAULT_EVENT_RETENTION);

            // The store forwarder takes care of bucket splitting internally, so we can submit the
            // entire list of buckets. There is no batching needed here.
            store_forwarder.send(StoreMetrics {
                buckets,
                scoping,
                retention,
            });
        }
    }

    /// Serializes metric buckets to JSON and sends them to the upstream.
    ///
    /// This function runs the following steps:
    ///  - partitioning
    ///  - batching by configured size limit
    ///  - serialize to JSON and pack in an envelope
    ///  - submit the envelope to upstream or kafka depending on configuration
    ///
    /// Cardinality limiting and rate limiting run only in processing Relays as they both require
    /// access to the central Redis instance. Cached rate limits are applied in the project cache
    /// already.
    fn encode_metrics_envelope(&self, cogs: &mut Token, message: FlushBuckets) {
        let FlushBuckets {
            partition_key,
            buckets,
        } = message;

        let batch_size = self.inner.config.metrics_max_batch_size_bytes();
        let upstream = self.inner.config.upstream_descriptor();

        for ProjectBuckets {
            buckets, scoping, ..
        } in buckets.values()
        {
            let dsn = PartialDsn::outbound(scoping, upstream);

            relay_statsd::metric!(
                distribution(RelayDistributions::PartitionKeys) = u64::from(partition_key)
            );

            let mut num_batches = 0;
            for batch in BucketsView::from(buckets).by_size(batch_size) {
                let mut envelope = Envelope::from_request(None, RequestMeta::outbound(dsn.clone()));

                let mut item = Item::new(ItemType::MetricBuckets);
                item.set_source_quantities(crate::metrics::extract_quantities(batch));
                item.set_payload(ContentType::Json, serde_json::to_vec(&buckets).unwrap());
                envelope.add_item(item);

                let mut envelope =
                    ManagedEnvelope::new(envelope, self.inner.addrs.outcome_aggregator.clone());
                envelope
                    .set_partition_key(Some(partition_key))
                    .scope(*scoping);

                relay_statsd::metric!(
                    distribution(RelayDistributions::BucketsPerBatch) = batch.len() as u64
                );

                self.submit_upstream(cogs, Submit::Envelope(envelope.into_processed()));
                num_batches += 1;
            }

            relay_statsd::metric!(
                distribution(RelayDistributions::BatchesPerPartition) = num_batches
            );
        }
    }

    /// Creates a [`SendMetricsRequest`] and sends it to the upstream relay.
    fn send_global_partition(&self, partition_key: u32, partition: &mut Partition<'_>) {
        if partition.is_empty() {
            return;
        }

        let (unencoded, project_info) = partition.take();
        let http_encoding = self.inner.config.http_encoding();
        let encoded = match encode_payload(&unencoded, http_encoding) {
            Ok(payload) => payload,
            Err(error) => {
                let error = &error as &dyn std::error::Error;
                relay_log::error!(error, "failed to encode metrics payload");
                return;
            }
        };

        let request = SendMetricsRequest {
            partition_key: partition_key.to_string(),
            unencoded,
            encoded,
            project_info,
            http_encoding,
            metric_outcomes: self.inner.metric_outcomes.clone(),
        };

        self.inner.addrs.upstream_relay.send(SendRequest(request));
    }

    /// Serializes metric buckets to JSON and sends them to the upstream via the global endpoint.
    ///
    /// This function is similar to [`Self::encode_metrics_envelope`], but sends a global batched
    /// payload directly instead of per-project Envelopes.
    ///
    /// This function runs the following steps:
    ///  - partitioning
    ///  - batching by configured size limit
    ///  - serialize to JSON
    ///  - submit directly to the upstream
    ///
    /// Cardinality limiting and rate limiting run only in processing Relays as they both require
    /// access to the central Redis instance. Cached rate limits are applied in the project cache
    /// already.
    fn encode_metrics_global(&self, message: FlushBuckets) {
        let FlushBuckets {
            partition_key,
            buckets,
        } = message;

        let batch_size = self.inner.config.metrics_max_batch_size_bytes();
        let mut partition = Partition::new(batch_size);
        let mut partition_splits = 0;

        for ProjectBuckets {
            buckets, scoping, ..
        } in buckets.values()
        {
            for bucket in buckets {
                let mut remaining = Some(BucketView::new(bucket));

                while let Some(bucket) = remaining.take() {
                    if let Some(next) = partition.insert(bucket, *scoping) {
                        // A part of the bucket could not be inserted. Take the partition and submit
                        // it immediately. Repeat until the final part was inserted. This should
                        // always result in a request, otherwise we would enter an endless loop.
                        self.send_global_partition(partition_key, &mut partition);
                        remaining = Some(next);
                        partition_splits += 1;
                    }
                }
            }
        }

        if partition_splits > 0 {
            metric!(distribution(RelayDistributions::PartitionSplits) = partition_splits);
        }

        self.send_global_partition(partition_key, &mut partition);
    }

    async fn handle_flush_buckets(&self, cogs: &mut Token, mut message: FlushBuckets) {
        for (project_key, pb) in message.buckets.iter_mut() {
            let buckets = std::mem::take(&mut pb.buckets);
            pb.buckets =
                self.check_buckets(*project_key, &pb.project_info, &pb.rate_limits, buckets);
        }

        #[cfg(feature = "processing")]
        if self.inner.config.processing_enabled()
            && let Some(ref store_forwarder) = self.inner.addrs.store_forwarder
        {
            return self
                .encode_metrics_processing(message, store_forwarder)
                .await;
        }

        if self.inner.config.http_global_metrics() {
            self.encode_metrics_global(message)
        } else {
            self.encode_metrics_envelope(cogs, message)
        }
    }

    #[cfg(all(test, feature = "processing"))]
    fn redis_rate_limiter_enabled(&self) -> bool {
        self.inner.rate_limiter.is_some()
    }

    async fn handle_message(&self, message: EnvelopeProcessor) {
        let ty = message.variant();
        let feature_weights = self.feature_weights(&message);

        metric!(timer(RelayTimers::ProcessMessageDuration), message = ty, {
            let mut cogs = self.inner.cogs.timed(ResourceId::Relay, feature_weights);

            match message {
                EnvelopeProcessor::ProcessEnvelope(m) => {
                    self.handle_process_envelope(&mut cogs, *m).await
                }
                EnvelopeProcessor::ProcessProjectMetrics(m) => {
                    self.handle_process_metrics(&mut cogs, *m)
                }
                EnvelopeProcessor::ProcessBatchedMetrics(m) => {
                    self.handle_process_batched_metrics(&mut cogs, *m)
                }
                EnvelopeProcessor::FlushBuckets(m) => {
                    self.handle_flush_buckets(&mut cogs, *m).await
                }
                EnvelopeProcessor::SubmitClientReports(m) => {
                    self.handle_submit_client_reports(&mut cogs, *m)
                }
            }
        });
    }

    fn feature_weights(&self, message: &EnvelopeProcessor) -> FeatureWeights {
        match message {
            // Envelope is split later and tokens are attributed then.
            EnvelopeProcessor::ProcessEnvelope(_) => AppFeature::Unattributed.into(),
            EnvelopeProcessor::ProcessProjectMetrics(_) => AppFeature::Unattributed.into(),
            EnvelopeProcessor::ProcessBatchedMetrics(_) => AppFeature::Unattributed.into(),
            EnvelopeProcessor::FlushBuckets(v) => v
                .buckets
                .values()
                .map(|s| {
                    if self.inner.config.processing_enabled() {
                        // Processing does not encode the metrics but instead rate and cardinality
                        // limits the metrics, which scales by count and not size.
                        relay_metrics::cogs::ByCount(&s.buckets).into()
                    } else {
                        relay_metrics::cogs::BySize(&s.buckets).into()
                    }
                })
                .fold(FeatureWeights::none(), FeatureWeights::merge),
            EnvelopeProcessor::SubmitClientReports(_) => AppFeature::ClientReports.into(),
        }
    }
}

impl Service for EnvelopeProcessorService {
    type Interface = EnvelopeProcessor;

    async fn run(self, mut rx: relay_system::Receiver<Self::Interface>) {
        while let Some(message) = rx.recv().await {
            let service = self.clone();
            self.inner
                .pool
                .spawn_async(
                    async move {
                        service.handle_message(message).await;
                    }
                    .boxed(),
                )
                .await;
        }
    }
}

/// Result of the enforcement of rate limiting.
///
/// If the event is already `None` or it's rate limited, it will be `None`
/// within the [`Annotated`].
struct EnforcementResult {
    event: Annotated<Event>,
    #[cfg_attr(not(feature = "processing"), expect(dead_code))]
    rate_limits: RateLimits,
}

impl EnforcementResult {
    /// Creates a new [`EnforcementResult`].
    pub fn new(event: Annotated<Event>, rate_limits: RateLimits) -> Self {
        Self { event, rate_limits }
    }
}

#[derive(Clone)]
enum RateLimiter {
    Cached,
    #[cfg(feature = "processing")]
    Consistent(Arc<RedisRateLimiter<GlobalRateLimitsServiceHandle>>),
}

impl RateLimiter {
    async fn enforce<Group>(
        &self,
        managed_envelope: &mut TypedEnvelope<Group>,
        event: Annotated<Event>,
        _extracted_metrics: &mut ProcessingExtractedMetrics,
        ctx: processing::Context<'_>,
    ) -> Result<EnforcementResult, ProcessingError> {
        if managed_envelope.envelope().is_empty() && event.value().is_none() {
            return Ok(EnforcementResult::new(event, RateLimits::default()));
        }

        let quotas = CombinedQuotas::new(ctx.global_config, ctx.project_info.get_quotas());
        if quotas.is_empty() {
            return Ok(EnforcementResult::new(event, RateLimits::default()));
        }

        let event_category = event_category(&event);

        // We extract the rate limiters, in case we perform consistent rate limiting, since we will
        // need Redis access.
        //
        // When invoking the rate limiter, capture if the event item has been rate limited to also
        // remove it from the processing state eventually.
        let this = self.clone();
        let mut envelope_limiter =
            EnvelopeLimiter::new(CheckLimits::All, move |item_scope, _quantity| {
                let this = this.clone();

                async move {
                    match this {
                        #[cfg(feature = "processing")]
                        RateLimiter::Consistent(rate_limiter) => Ok::<_, ProcessingError>(
                            rate_limiter
                                .is_rate_limited(quotas, item_scope, _quantity, false)
                                .await?,
                        ),
                        _ => Ok::<_, ProcessingError>(
                            ctx.rate_limits.check_with_quotas(quotas, item_scope),
                        ),
                    }
                }
            });

        // Tell the envelope limiter about the event, since it has been removed from the Envelope at
        // this stage in processing.
        if let Some(category) = event_category {
            envelope_limiter.assume_event(category);
        }

        let scoping = managed_envelope.scoping();
        let (enforcement, rate_limits) = metric!(timer(RelayTimers::EventProcessingRateLimiting), type = self.name(), {
            envelope_limiter
                .compute(managed_envelope.envelope_mut(), &scoping)
                .await
        })?;
        let event_active = enforcement.is_event_active();

        // Use the same rate limits as used for the envelope on the metrics.
        // Those rate limits should not be checked for expiry or similar to ensure a consistent
        // limiting of envelope items and metrics.
        #[cfg(feature = "processing")]
        _extracted_metrics.apply_enforcement(&enforcement, matches!(self, Self::Consistent(_)));
        enforcement.apply_with_outcomes(managed_envelope);

        if event_active {
            debug_assert!(managed_envelope.envelope().is_empty());
            return Ok(EnforcementResult::new(Annotated::empty(), rate_limits));
        }

        Ok(EnforcementResult::new(event, rate_limits))
    }

    fn name(&self) -> &'static str {
        match self {
            Self::Cached => "cached",
            #[cfg(feature = "processing")]
            Self::Consistent(_) => "consistent",
        }
    }
}

pub fn encode_payload(body: &Bytes, http_encoding: HttpEncoding) -> Result<Bytes, std::io::Error> {
    let envelope_body: Vec<u8> = match http_encoding {
        HttpEncoding::Identity => return Ok(body.clone()),
        HttpEncoding::Deflate => {
            let mut encoder = ZlibEncoder::new(Vec::new(), Compression::default());
            encoder.write_all(body.as_ref())?;
            encoder.finish()?
        }
        HttpEncoding::Gzip => {
            let mut encoder = GzEncoder::new(Vec::new(), Compression::default());
            encoder.write_all(body.as_ref())?;
            encoder.finish()?
        }
        HttpEncoding::Br => {
            // Use default buffer size (via 0), medium quality (5), and the default lgwin (22).
            let mut encoder = BrotliEncoder::new(Vec::new(), 0, 5, 22);
            encoder.write_all(body.as_ref())?;
            encoder.into_inner()
        }
        HttpEncoding::Zstd => {
            // Use the fastest compression level, our main objective here is to get the best
            // compression ratio for least amount of time spent.
            let mut encoder = ZstdEncoder::new(Vec::new(), 1)?;
            encoder.write_all(body.as_ref())?;
            encoder.finish()?
        }
    };

    Ok(envelope_body.into())
}

/// An upstream request that submits an envelope via HTTP.
#[derive(Debug)]
pub struct SendEnvelope {
    pub envelope: TypedEnvelope<Processed>,
    pub body: Bytes,
    pub http_encoding: HttpEncoding,
    pub project_cache: ProjectCacheHandle,
}

impl UpstreamRequest for SendEnvelope {
    fn method(&self) -> reqwest::Method {
        reqwest::Method::POST
    }

    fn path(&self) -> Cow<'_, str> {
        format!("/api/{}/envelope/", self.envelope.scoping().project_id).into()
    }

    fn route(&self) -> &'static str {
        "envelope"
    }

    fn build(&mut self, builder: &mut http::RequestBuilder) -> Result<(), http::HttpError> {
        let envelope_body = self.body.clone();
        metric!(
            distribution(RelayDistributions::UpstreamEnvelopeBodySize) = envelope_body.len() as u64
        );

        let meta = &self.envelope.meta();
        let shard = self.envelope.partition_key().map(|p| p.to_string());
        builder
            .content_encoding(self.http_encoding)
            .header_opt("Origin", meta.origin().map(|url| url.as_str()))
            .header_opt("User-Agent", meta.user_agent())
            .header("X-Sentry-Auth", meta.auth_header())
            .header("X-Forwarded-For", meta.forwarded_for())
            .header("Content-Type", envelope::CONTENT_TYPE)
            .header_opt("X-Sentry-Relay-Shard", shard)
            .body(envelope_body);

        Ok(())
    }

    fn sign(&mut self) -> Option<Sign> {
        Some(Sign::Optional(SignatureType::RequestSign))
    }

    fn respond(
        self: Box<Self>,
        result: Result<http::Response, UpstreamRequestError>,
    ) -> Pin<Box<dyn Future<Output = ()> + Send + Sync>> {
        Box::pin(async move {
            let result = match result {
                Ok(mut response) => response.consume().await.map_err(UpstreamRequestError::Http),
                Err(error) => Err(error),
            };

            match result {
                Ok(()) => self.envelope.accept(),
                Err(error) if error.is_received() => {
                    let scoping = self.envelope.scoping();
                    self.envelope.accept();

                    if let UpstreamRequestError::RateLimited(limits) = error {
                        self.project_cache
                            .get(scoping.project_key)
                            .rate_limits()
                            .merge(limits.scope(&scoping));
                    }
                }
                Err(error) => {
                    // Errors are only logged for what we consider an internal discard reason. These
                    // indicate errors in the infrastructure or implementation bugs.
                    let mut envelope = self.envelope;
                    envelope.reject(Outcome::Invalid(DiscardReason::Internal));
                    relay_log::error!(
                        error = &error as &dyn Error,
                        tags.project_key = %envelope.scoping().project_key,
                        "error sending envelope"
                    );
                }
            }
        })
    }
}

/// A container for metric buckets from multiple projects.
///
/// This container is used to send metrics to the upstream in global batches as part of the
/// [`FlushBuckets`] message if the `http.global_metrics` option is enabled. The container monitors
/// the size of all metrics and allows to split them into multiple batches. See
/// [`insert`](Self::insert) for more information.
#[derive(Debug)]
struct Partition<'a> {
    max_size: usize,
    remaining: usize,
    views: HashMap<ProjectKey, Vec<BucketView<'a>>>,
    project_info: HashMap<ProjectKey, Scoping>,
}

impl<'a> Partition<'a> {
    /// Creates a new partition with the given maximum size in bytes.
    pub fn new(size: usize) -> Self {
        Self {
            max_size: size,
            remaining: size,
            views: HashMap::new(),
            project_info: HashMap::new(),
        }
    }

    /// Inserts a bucket into the partition, splitting it if necessary.
    ///
    /// This function attempts to add the bucket to this partition. If the bucket does not fit
    /// entirely into the partition given its maximum size, the remaining part of the bucket is
    /// returned from this function call.
    ///
    /// If this function returns `Some(_)`, the partition is full and should be submitted to the
    /// upstream immediately. Use [`Self::take`] to retrieve the contents of the
    /// partition. Afterwards, the caller is responsible to call this function again with the
    /// remaining bucket until it is fully inserted.
    pub fn insert(&mut self, bucket: BucketView<'a>, scoping: Scoping) -> Option<BucketView<'a>> {
        let (current, next) = bucket.split(self.remaining, Some(self.max_size));

        if let Some(current) = current {
            self.remaining = self.remaining.saturating_sub(current.estimated_size());
            self.views
                .entry(scoping.project_key)
                .or_default()
                .push(current);

            self.project_info
                .entry(scoping.project_key)
                .or_insert(scoping);
        }

        next
    }

    /// Returns `true` if the partition does not hold any data.
    fn is_empty(&self) -> bool {
        self.views.is_empty()
    }

    /// Returns the serialized buckets for this partition.
    ///
    /// This empties the partition, so that it can be reused.
    fn take(&mut self) -> (Bytes, HashMap<ProjectKey, Scoping>) {
        #[derive(serde::Serialize)]
        struct Wrapper<'a> {
            buckets: &'a HashMap<ProjectKey, Vec<BucketView<'a>>>,
        }

        let buckets = &self.views;
        let payload = serde_json::to_vec(&Wrapper { buckets }).unwrap().into();

        let scopings = self.project_info.clone();
        self.project_info.clear();

        self.views.clear();
        self.remaining = self.max_size;

        (payload, scopings)
    }
}

/// An upstream request that submits metric buckets via HTTP.
///
/// This request is not awaited. It automatically tracks outcomes if the request is not received.
#[derive(Debug)]
struct SendMetricsRequest {
    /// If the partition key is set, the request is marked with `X-Sentry-Relay-Shard`.
    partition_key: String,
    /// Serialized metric buckets without encoding applied, used for signing.
    unencoded: Bytes,
    /// Serialized metric buckets with the stated HTTP encoding applied.
    encoded: Bytes,
    /// Mapping of all contained project keys to their scoping and extraction mode.
    ///
    /// Used to track outcomes for transmission failures.
    project_info: HashMap<ProjectKey, Scoping>,
    /// Encoding (compression) of the payload.
    http_encoding: HttpEncoding,
    /// Metric outcomes instance to send outcomes on error.
    metric_outcomes: MetricOutcomes,
}

impl SendMetricsRequest {
    fn create_error_outcomes(self) {
        #[derive(serde::Deserialize)]
        struct Wrapper {
            buckets: HashMap<ProjectKey, Vec<MinimalTrackableBucket>>,
        }

        let buckets = match serde_json::from_slice(&self.unencoded) {
            Ok(Wrapper { buckets }) => buckets,
            Err(err) => {
                relay_log::error!(
                    error = &err as &dyn std::error::Error,
                    "failed to parse buckets from failed transmission"
                );
                return;
            }
        };

        for (key, buckets) in buckets {
            let Some(&scoping) = self.project_info.get(&key) else {
                relay_log::error!("missing scoping for project key");
                continue;
            };

            self.metric_outcomes.track(
                scoping,
                &buckets,
                Outcome::Invalid(DiscardReason::Internal),
            );
        }
    }
}

impl UpstreamRequest for SendMetricsRequest {
    fn set_relay_id(&self) -> bool {
        true
    }

    fn sign(&mut self) -> Option<Sign> {
        Some(Sign::Required(SignatureType::Body(self.unencoded.clone())))
    }

    fn method(&self) -> reqwest::Method {
        reqwest::Method::POST
    }

    fn path(&self) -> Cow<'_, str> {
        "/api/0/relays/metrics/".into()
    }

    fn route(&self) -> &'static str {
        "global_metrics"
    }

    fn build(&mut self, builder: &mut http::RequestBuilder) -> Result<(), http::HttpError> {
        metric!(
            distribution(RelayDistributions::UpstreamMetricsBodySize) = self.encoded.len() as u64
        );

        builder
            .content_encoding(self.http_encoding)
            .header("X-Sentry-Relay-Shard", self.partition_key.as_bytes())
            .header(header::CONTENT_TYPE, b"application/json")
            .body(self.encoded.clone());

        Ok(())
    }

    fn respond(
        self: Box<Self>,
        result: Result<http::Response, UpstreamRequestError>,
    ) -> Pin<Box<dyn Future<Output = ()> + Send + Sync>> {
        Box::pin(async {
            match result {
                Ok(mut response) => {
                    response.consume().await.ok();
                }
                Err(error) => {
                    relay_log::error!(error = &error as &dyn Error, "Failed to send metrics batch");

                    // If the request did not arrive at the upstream, we are responsible for outcomes.
                    // Otherwise, the upstream is responsible to log outcomes.
                    if error.is_received() {
                        return;
                    }

                    self.create_error_outcomes()
                }
            }
        })
    }
}

/// Container for global and project level [`Quota`].
#[derive(Copy, Clone, Debug)]
struct CombinedQuotas<'a> {
    global_quotas: &'a [Quota],
    project_quotas: &'a [Quota],
}

impl<'a> CombinedQuotas<'a> {
    /// Returns a new [`CombinedQuotas`].
    pub fn new(global_config: &'a GlobalConfig, project_quotas: &'a [Quota]) -> Self {
        Self {
            global_quotas: &global_config.quotas,
            project_quotas,
        }
    }

    /// Returns `true` if both global quotas and project quotas are empty.
    pub fn is_empty(&self) -> bool {
        self.len() == 0
    }

    /// Returns the number of both global and project quotas.
    pub fn len(&self) -> usize {
        self.global_quotas.len() + self.project_quotas.len()
    }
}

impl<'a> IntoIterator for CombinedQuotas<'a> {
    type Item = &'a Quota;
    type IntoIter = std::iter::Chain<std::slice::Iter<'a, Quota>, std::slice::Iter<'a, Quota>>;

    fn into_iter(self) -> Self::IntoIter {
        self.global_quotas.iter().chain(self.project_quotas.iter())
    }
}

#[cfg(test)]
mod tests {
    use std::collections::BTreeMap;

    use insta::assert_debug_snapshot;
    use relay_base_schema::metrics::{DurationUnit, MetricUnit};
    use relay_common::glob2::LazyGlob;
    use relay_dynamic_config::ProjectConfig;
    use relay_event_normalization::{
        MeasurementsConfig, NormalizationConfig, RedactionRule, TransactionNameConfig,
        TransactionNameRule,
    };
    use relay_event_schema::protocol::TransactionSource;
    use relay_pii::DataScrubbingConfig;
    use similar_asserts::assert_eq;

    use crate::metrics_extraction::IntoMetric;
    use crate::metrics_extraction::transactions::types::{
        CommonTags, TransactionMeasurementTags, TransactionMetric,
    };
    use crate::testutils::{create_test_processor, create_test_processor_with_addrs};

    #[cfg(feature = "processing")]
    use {
        relay_metrics::BucketValue,
        relay_quotas::{QuotaScope, ReasonCode},
        relay_test::mock_service,
    };

    use super::*;

    #[cfg(feature = "processing")]
    fn mock_quota(id: &str) -> Quota {
        Quota {
            id: Some(id.into()),
            categories: [DataCategory::MetricBucket].into(),
            scope: QuotaScope::Organization,
            scope_id: None,
            limit: Some(0),
            window: None,
            reason_code: None,
            namespace: None,
        }
    }

    #[cfg(feature = "processing")]
    #[test]
    fn test_dynamic_quotas() {
        let global_config = GlobalConfig {
            quotas: vec![mock_quota("foo"), mock_quota("bar")],
            ..Default::default()
        };

        let project_quotas = vec![mock_quota("baz"), mock_quota("qux")];

        let dynamic_quotas = CombinedQuotas::new(&global_config, &project_quotas);

        assert_eq!(dynamic_quotas.len(), 4);
        assert!(!dynamic_quotas.is_empty());

        let quota_ids = dynamic_quotas.into_iter().filter_map(|q| q.id.as_deref());
        assert!(quota_ids.eq(["foo", "bar", "baz", "qux"]));
    }

    /// Ensures that if we ratelimit one batch of buckets in [`FlushBuckets`] message, it won't
    /// also ratelimit the next batches in the same message automatically.
    #[cfg(feature = "processing")]
    #[tokio::test]
    async fn test_ratelimit_per_batch() {
        use relay_base_schema::organization::OrganizationId;
        use relay_protocol::FiniteF64;

        let rate_limited_org = Scoping {
            organization_id: OrganizationId::new(1),
            project_id: ProjectId::new(21),
            project_key: ProjectKey::parse("00000000000000000000000000000000").unwrap(),
            key_id: Some(17),
        };

        let not_rate_limited_org = Scoping {
            organization_id: OrganizationId::new(2),
            project_id: ProjectId::new(21),
            project_key: ProjectKey::parse("11111111111111111111111111111111").unwrap(),
            key_id: Some(17),
        };

        let message = {
            let project_info = {
                let quota = Quota {
                    id: Some("testing".into()),
                    categories: [DataCategory::MetricBucket].into(),
                    scope: relay_quotas::QuotaScope::Organization,
                    scope_id: Some(rate_limited_org.organization_id.to_string().into()),
                    limit: Some(0),
                    window: None,
                    reason_code: Some(ReasonCode::new("test")),
                    namespace: None,
                };

                let mut config = ProjectConfig::default();
                config.quotas.push(quota);

                Arc::new(ProjectInfo {
                    config,
                    ..Default::default()
                })
            };

            let project_metrics = |scoping| ProjectBuckets {
                buckets: vec![Bucket {
                    name: "d:transactions/bar".into(),
                    value: BucketValue::Counter(FiniteF64::new(1.0).unwrap()),
                    timestamp: UnixTimestamp::now(),
                    tags: Default::default(),
                    width: 10,
                    metadata: BucketMetadata::default(),
                }],
                rate_limits: Default::default(),
                project_info: project_info.clone(),
                scoping,
            };

            let buckets = hashbrown::HashMap::from([
                (
                    rate_limited_org.project_key,
                    project_metrics(rate_limited_org),
                ),
                (
                    not_rate_limited_org.project_key,
                    project_metrics(not_rate_limited_org),
                ),
            ]);

            FlushBuckets {
                partition_key: 0,
                buckets,
            }
        };

        // ensure the order of the map while iterating is as expected.
        assert_eq!(message.buckets.keys().count(), 2);

        let config = {
            let config_json = serde_json::json!({
                "processing": {
                    "enabled": true,
                    "kafka_config": [],
                    "redis": {
                        "server": std::env::var("RELAY_REDIS_URL").unwrap_or_else(|_| "redis://127.0.0.1:6379".to_owned()),
                    }
                }
            });
            Config::from_json_value(config_json).unwrap()
        };

        let (store, handle) = {
            let f = |org_ids: &mut Vec<OrganizationId>, msg: Store| {
                let org_id = match msg {
                    Store::Metrics(x) => x.scoping.organization_id,
                    _ => panic!("received envelope when expecting only metrics"),
                };
                org_ids.push(org_id);
            };

            mock_service("store_forwarder", vec![], f)
        };

        let processor = create_test_processor(config).await;
        assert!(processor.redis_rate_limiter_enabled());

        processor.encode_metrics_processing(message, &store).await;

        drop(store);
        let orgs_not_ratelimited = handle.await.unwrap();

        assert_eq!(
            orgs_not_ratelimited,
            vec![not_rate_limited_org.organization_id]
        );
    }

    #[tokio::test]
    async fn test_browser_version_extraction_with_pii_like_data() {
        let processor = create_test_processor(Default::default()).await;
        let outcome_aggregator = Addr::dummy();
        let event_id = EventId::new();

        let dsn = "https://e12d836b15bb49d7bbf99e64295d995b:@sentry.io/42"
            .parse()
            .unwrap();

        let request_meta = RequestMeta::new(dsn);
        let mut envelope = Envelope::from_request(Some(event_id), request_meta);

        envelope.add_item({
                let mut item = Item::new(ItemType::Event);
                item.set_payload(
                    ContentType::Json,
                    r#"
                    {
                        "request": {
                            "headers": [
                                ["User-Agent", "Mozilla/5.0 (Macintosh; Intel Mac OS X 10_15_7) AppleWebKit/537.36 (KHTML, like Gecko) Chrome/103.0.0.0 Safari/537.36"]
                            ]
                        }
                    }
                "#,
                );
                item
            });

        let mut datascrubbing_settings = DataScrubbingConfig::default();
        // enable all the default scrubbing
        datascrubbing_settings.scrub_data = true;
        datascrubbing_settings.scrub_defaults = true;
        datascrubbing_settings.scrub_ip_addresses = true;

        // Make sure to mask any IP-like looking data
        let pii_config = serde_json::from_str(r#"{"applications": {"**": ["@ip:mask"]}}"#).unwrap();

        let config = ProjectConfig {
            datascrubbing_settings,
            pii_config: Some(pii_config),
            ..Default::default()
        };

        let project_info = ProjectInfo {
            config,
            ..Default::default()
        };

        let mut envelopes = ProcessingGroup::split_envelope(*envelope, &Default::default());
        assert_eq!(envelopes.len(), 1);

        let (group, envelope) = envelopes.pop().unwrap();
        let envelope = ManagedEnvelope::new(envelope, outcome_aggregator);

        let message = ProcessEnvelopeGrouped {
            group,
            envelope,
            ctx: processing::Context {
                project_info: &project_info,
                ..processing::Context::for_test()
            },
        };

        let Ok(Some(Submit::Envelope(mut new_envelope))) = processor.process(message).await else {
            panic!();
        };
        let new_envelope = new_envelope.envelope_mut();

        let event_item = new_envelope.items().last().unwrap();
        let annotated_event: Annotated<Event> =
            Annotated::from_json_bytes(&event_item.payload()).unwrap();
        let event = annotated_event.into_value().unwrap();
        let headers = event
            .request
            .into_value()
            .unwrap()
            .headers
            .into_value()
            .unwrap();

        // IP-like data must be masked
        assert_eq!(
            Some(
                "Mozilla/5.0 (Macintosh; Intel Mac OS X 10_15_7) AppleWebKit/537.36 (KHTML, like Gecko) Chrome/********* Safari/537.36"
            ),
            headers.get_header("User-Agent")
        );
        // But we still get correct browser and version number
        let contexts = event.contexts.into_value().unwrap();
        let browser = contexts.0.get("browser").unwrap();
        assert_eq!(
            r#"{"browser":"Chrome 103.0.0","name":"Chrome","version":"103.0.0","type":"browser"}"#,
            browser.to_json().unwrap()
        );
    }

    #[tokio::test]
    #[cfg(feature = "processing")]
    async fn test_materialize_dsc() {
        use crate::services::projects::project::PublicKeyConfig;

        let dsn = "https://e12d836b15bb49d7bbf99e64295d995b:@sentry.io/42"
            .parse()
            .unwrap();
        let request_meta = RequestMeta::new(dsn);
        let mut envelope = Envelope::from_request(None, request_meta);

        let dsc = r#"{
            "trace_id": "00000000-0000-0000-0000-000000000000",
            "public_key": "e12d836b15bb49d7bbf99e64295d995b",
            "sample_rate": "0.2"
        }"#;
        envelope.set_dsc(serde_json::from_str(dsc).unwrap());

        let mut item = Item::new(ItemType::Event);
        item.set_payload(ContentType::Json, r#"{}"#);
        envelope.add_item(item);

        let outcome_aggregator = Addr::dummy();
        let managed_envelope = ManagedEnvelope::new(envelope, outcome_aggregator);

        let mut project_info = ProjectInfo::default();
        project_info.public_keys.push(PublicKeyConfig {
            public_key: ProjectKey::parse("e12d836b15bb49d7bbf99e64295d995b").unwrap(),
            numeric_id: Some(1),
        });

        let config = serde_json::json!({
            "processing": {
                "enabled": true,
                "kafka_config": [],
            }
        });

        let message = ProcessEnvelopeGrouped {
            group: ProcessingGroup::Error,
            envelope: managed_envelope,
            ctx: processing::Context {
                config: &Config::from_json_value(config.clone()).unwrap(),
                project_info: &project_info,
                sampling_project_info: Some(&project_info),
                ..processing::Context::for_test()
            },
        };

        let processor = create_test_processor(Config::from_json_value(config).unwrap()).await;
        let Ok(Some(Submit::Envelope(envelope))) = processor.process(message).await else {
            panic!();
        };
        let event = envelope
            .envelope()
            .get_item_by(|item| item.ty() == &ItemType::Event)
            .unwrap();

        let event = Annotated::<Event>::from_json_bytes(&event.payload()).unwrap();
        insta::assert_debug_snapshot!(event.value().unwrap()._dsc, @r###"
        Object(
            {
                "environment": ~,
                "public_key": String(
                    "e12d836b15bb49d7bbf99e64295d995b",
                ),
                "release": ~,
                "replay_id": ~,
                "sample_rate": String(
                    "0.2",
                ),
                "trace_id": String(
                    "00000000000000000000000000000000",
                ),
                "transaction": ~,
            },
        )
        "###);
    }

    fn capture_test_event(transaction_name: &str, source: TransactionSource) -> Vec<String> {
        let mut event = Annotated::<Event>::from_json(
            r#"
            {
                "type": "transaction",
                "transaction": "/foo/",
                "timestamp": 946684810.0,
                "start_timestamp": 946684800.0,
                "contexts": {
                    "trace": {
                        "trace_id": "4c79f60c11214eb38604f4ae0781bfb2",
                        "span_id": "fa90fdead5f74053",
                        "op": "http.server",
                        "type": "trace"
                    }
                },
                "transaction_info": {
                    "source": "url"
                }
            }
            "#,
        )
        .unwrap();
        let e = event.value_mut().as_mut().unwrap();
        e.transaction.set_value(Some(transaction_name.into()));

        e.transaction_info
            .value_mut()
            .as_mut()
            .unwrap()
            .source
            .set_value(Some(source));

        relay_statsd::with_capturing_test_client(|| {
            utils::log_transaction_name_metrics(&mut event, |event| {
                let config = NormalizationConfig {
                    transaction_name_config: TransactionNameConfig {
                        rules: &[TransactionNameRule {
                            pattern: LazyGlob::new("/foo/*/**".to_owned()),
                            expiry: DateTime::<Utc>::MAX_UTC,
                            redaction: RedactionRule::Replace {
                                substitution: "*".to_owned(),
                            },
                        }],
                    },
                    ..Default::default()
                };
                relay_event_normalization::normalize_event(event, &config)
            });
        })
    }

    #[test]
    fn test_log_transaction_metrics_none() {
        let captures = capture_test_event("/nothing", TransactionSource::Url);
        insta::assert_debug_snapshot!(captures, @r###"
        [
            "event.transaction_name_changes:1|c|#source_in:url,changes:none,source_out:sanitized,is_404:false",
        ]
        "###);
    }

    #[test]
    fn test_log_transaction_metrics_rule() {
        let captures = capture_test_event("/foo/john/denver", TransactionSource::Url);
        insta::assert_debug_snapshot!(captures, @r###"
        [
            "event.transaction_name_changes:1|c|#source_in:url,changes:rule,source_out:sanitized,is_404:false",
        ]
        "###);
    }

    #[test]
    fn test_log_transaction_metrics_pattern() {
        let captures = capture_test_event("/something/12345", TransactionSource::Url);
        insta::assert_debug_snapshot!(captures, @r###"
        [
            "event.transaction_name_changes:1|c|#source_in:url,changes:pattern,source_out:sanitized,is_404:false",
        ]
        "###);
    }

    #[test]
    fn test_log_transaction_metrics_both() {
        let captures = capture_test_event("/foo/john/12345", TransactionSource::Url);
        insta::assert_debug_snapshot!(captures, @r###"
        [
            "event.transaction_name_changes:1|c|#source_in:url,changes:both,source_out:sanitized,is_404:false",
        ]
        "###);
    }

    #[test]
    fn test_log_transaction_metrics_no_match() {
        let captures = capture_test_event("/foo/john/12345", TransactionSource::Route);
        insta::assert_debug_snapshot!(captures, @r###"
        [
            "event.transaction_name_changes:1|c|#source_in:route,changes:none,source_out:route,is_404:false",
        ]
        "###);
    }

    /// Confirms that the hardcoded value we use for the fixed length of the measurement MRI is
    /// correct. Unit test is placed here because it has dependencies to relay-server and therefore
    /// cannot be called from relay-metrics.
    #[test]
    fn test_mri_overhead_constant() {
        let hardcoded_value = MeasurementsConfig::MEASUREMENT_MRI_OVERHEAD;

        let derived_value = {
            let name = "foobar".to_owned();
            let value = 5.into(); // Arbitrary value.
            let unit = MetricUnit::Duration(DurationUnit::default());
            let tags = TransactionMeasurementTags {
                measurement_rating: None,
                universal_tags: CommonTags(BTreeMap::new()),
                score_profile_version: None,
            };

            let measurement = TransactionMetric::Measurement {
                name: name.clone(),
                value,
                unit,
                tags,
            };

            let metric: Bucket = measurement.into_metric(UnixTimestamp::now());
            metric.name.len() - unit.to_string().len() - name.len()
        };
        assert_eq!(
            hardcoded_value, derived_value,
            "Update `MEASUREMENT_MRI_OVERHEAD` if the naming scheme changed."
        );
    }

    #[tokio::test]
    async fn test_process_metrics_bucket_metadata() {
        let mut token = Cogs::noop().timed(ResourceId::Relay, AppFeature::Unattributed);
        let project_key = ProjectKey::parse("a94ae32be2584e0bbd7a4cbb95971fee").unwrap();
        let received_at = Utc::now();
        let config = Config::default();

        let (aggregator, mut aggregator_rx) = Addr::custom();
        let processor = create_test_processor_with_addrs(
            config,
            Addrs {
                aggregator,
                ..Default::default()
            },
        )
        .await;

        let mut item = Item::new(ItemType::Statsd);
        item.set_payload(
            ContentType::Text,
            "transactions/foo:3182887624:4267882815|s",
        );
        for (source, expected_received_at) in [
            (
                BucketSource::External,
                Some(UnixTimestamp::from_datetime(received_at).unwrap()),
            ),
            (BucketSource::Internal, None),
        ] {
            let message = ProcessMetrics {
                data: MetricData::Raw(vec![item.clone()]),
                project_key,
                source,
                received_at,
                sent_at: Some(Utc::now()),
            };
            processor.handle_process_metrics(&mut token, message);

            let Aggregator::MergeBuckets(merge_buckets) = aggregator_rx.recv().await.unwrap();
            let buckets = merge_buckets.buckets;
            assert_eq!(buckets.len(), 1);
            assert_eq!(buckets[0].metadata.received_at, expected_received_at);
        }
    }

    #[tokio::test]
    async fn test_process_batched_metrics() {
        let mut token = Cogs::noop().timed(ResourceId::Relay, AppFeature::Unattributed);
        let received_at = Utc::now();
        let config = Config::default();

        let (aggregator, mut aggregator_rx) = Addr::custom();
        let processor = create_test_processor_with_addrs(
            config,
            Addrs {
                aggregator,
                ..Default::default()
            },
        )
        .await;

        let payload = r#"{
    "buckets": {
        "11111111111111111111111111111111": [
            {
                "timestamp": 1615889440,
                "width": 0,
                "name": "d:custom/endpoint.response_time@millisecond",
                "type": "d",
                "value": [
                  68.0
                ],
                "tags": {
                  "route": "user_index"
                }
            }
        ],
        "22222222222222222222222222222222": [
            {
                "timestamp": 1615889440,
                "width": 0,
                "name": "d:custom/endpoint.cache_rate@none",
                "type": "d",
                "value": [
                  36.0
                ]
            }
        ]
    }
}
"#;
        let message = ProcessBatchedMetrics {
            payload: Bytes::from(payload),
            source: BucketSource::Internal,
            received_at,
            sent_at: Some(Utc::now()),
        };
        processor.handle_process_batched_metrics(&mut token, message);

        let Aggregator::MergeBuckets(mb1) = aggregator_rx.recv().await.unwrap();
        let Aggregator::MergeBuckets(mb2) = aggregator_rx.recv().await.unwrap();

        let mut messages = vec![mb1, mb2];
        messages.sort_by_key(|mb| mb.project_key);

        let actual = messages
            .into_iter()
            .map(|mb| (mb.project_key, mb.buckets))
            .collect::<Vec<_>>();

        assert_debug_snapshot!(actual, @r###"
        [
            (
                ProjectKey("11111111111111111111111111111111"),
                [
                    Bucket {
                        timestamp: UnixTimestamp(1615889440),
                        width: 0,
                        name: MetricName(
                            "d:custom/endpoint.response_time@millisecond",
                        ),
                        value: Distribution(
                            [
                                68.0,
                            ],
                        ),
                        tags: {
                            "route": "user_index",
                        },
                        metadata: BucketMetadata {
                            merges: 1,
                            received_at: None,
                            extracted_from_indexed: false,
                        },
                    },
                ],
            ),
            (
                ProjectKey("22222222222222222222222222222222"),
                [
                    Bucket {
                        timestamp: UnixTimestamp(1615889440),
                        width: 0,
                        name: MetricName(
                            "d:custom/endpoint.cache_rate@none",
                        ),
                        value: Distribution(
                            [
                                36.0,
                            ],
                        ),
                        tags: {},
                        metadata: BucketMetadata {
                            merges: 1,
                            received_at: None,
                            extracted_from_indexed: false,
                        },
                    },
                ],
            ),
        ]
        "###);
    }
}<|MERGE_RESOLUTION|>--- conflicted
+++ resolved
@@ -1168,11 +1168,8 @@
     spans: SpansProcessor,
     check_ins: CheckInsProcessor,
     sessions: SessionsProcessor,
-<<<<<<< HEAD
     transactions: TransactionProcessor,
-=======
     trace_attachments: TraceAttachmentsProcessor,
->>>>>>> 324752ed
 }
 
 impl EnvelopeProcessorService {
@@ -1260,16 +1257,13 @@
                 spans: SpansProcessor::new(Arc::clone(&quota_limiter), geoip_lookup.clone()),
                 check_ins: CheckInsProcessor::new(Arc::clone(&quota_limiter)),
                 sessions: SessionsProcessor::new(Arc::clone(&quota_limiter)),
-<<<<<<< HEAD
                 transactions: TransactionProcessor::new(
                     Arc::clone(&quota_limiter),
                     geoip_lookup.clone(),
                     #[cfg(feature = "processing")]
                     quotas.clone(),
                 ),
-=======
                 trace_attachments: TraceAttachmentsProcessor::new(quota_limiter),
->>>>>>> 324752ed
             },
             geoip_lookup,
             config,
@@ -1445,263 +1439,6 @@
         Ok(Some(extracted_metrics))
     }
 
-<<<<<<< HEAD
-=======
-    /// Processes only transactions and transaction-related items.
-    #[allow(unused_assignments)]
-    async fn process_transactions(
-        &self,
-        managed_envelope: &mut TypedEnvelope<TransactionGroup>,
-        cogs: &mut Token,
-        project_id: ProjectId,
-        mut ctx: processing::Context<'_>,
-    ) -> Result<Option<ProcessingExtractedMetrics>, ProcessingError> {
-        let mut event_fully_normalized = EventFullyNormalized::new(managed_envelope.envelope());
-        let mut event_metrics_extracted = EventMetricsExtracted(false);
-        let mut spans_extracted = SpansExtracted(false);
-        let mut metrics = Metrics::default();
-        let mut extracted_metrics = ProcessingExtractedMetrics::new();
-
-        // We extract the main event from the envelope.
-        let extraction_result = event::extract(
-            managed_envelope,
-            &mut metrics,
-            event_fully_normalized,
-            &self.inner.config,
-        )?;
-
-        // If metrics were extracted we mark that.
-        if let Some(inner_event_metrics_extracted) = extraction_result.event_metrics_extracted {
-            event_metrics_extracted = inner_event_metrics_extracted;
-        }
-        if let Some(inner_spans_extracted) = extraction_result.spans_extracted {
-            spans_extracted = inner_spans_extracted;
-        };
-
-        // We take the main event out of the result.
-        let mut event = extraction_result.event;
-
-        let profile_id = profile::filter(
-            managed_envelope,
-            &event,
-            ctx.config,
-            project_id,
-            ctx.project_info,
-        );
-        processing::transactions::profile::transfer_id(&mut event, profile_id);
-        processing::transactions::profile::remove_context_if_rate_limited(
-            &mut event,
-            managed_envelope.scoping(),
-            ctx,
-        );
-
-        ctx.sampling_project_info = dynamic_sampling::validate_and_set_dsc(
-            managed_envelope,
-            &mut event,
-            ctx.project_info,
-            ctx.sampling_project_info,
-        );
-
-        let attachments = managed_envelope
-            .envelope()
-            .items()
-            .filter(|item| item.attachment_type() == Some(&AttachmentType::Attachment));
-        processing::utils::event::finalize(
-            managed_envelope.envelope().headers(),
-            &mut event,
-            attachments,
-            &mut metrics,
-            &self.inner.config,
-        )?;
-
-        event_fully_normalized = processing::utils::event::normalize(
-            managed_envelope.envelope().headers(),
-            &mut event,
-            event_fully_normalized,
-            project_id,
-            ctx,
-            &self.inner.geoip_lookup,
-        )?;
-
-        let filter_run =
-            processing::utils::event::filter(managed_envelope.envelope().headers(), &event, &ctx)
-                .map_err(|err| {
-                managed_envelope.reject(Outcome::Filtered(err.clone()));
-                ProcessingError::EventFiltered(err)
-            })?;
-
-        // Always run dynamic sampling on processing Relays,
-        // but delay decision until inbound filters have been fully processed.
-        // Also, we require transaction metrics to be enabled before sampling.
-        let run_dynamic_sampling = (matches!(filter_run, FiltersStatus::Ok)
-            || self.inner.config.processing_enabled())
-            && matches!(&ctx.project_info.config.transaction_metrics, Some(ErrorBoundary::Ok(c)) if c.is_enabled());
-
-        let sampling_result = match run_dynamic_sampling {
-            true => {
-                #[allow(unused_mut)]
-                let mut reservoir = ReservoirEvaluator::new(Arc::clone(ctx.reservoir_counters));
-                #[cfg(feature = "processing")]
-                if let Some(quotas_client) = self.inner.quotas_client.as_ref() {
-                    reservoir.set_redis(managed_envelope.scoping().organization_id, quotas_client);
-                }
-                processing::utils::dynamic_sampling::run(
-                    managed_envelope.envelope().headers().dsc(),
-                    event.value(),
-                    &ctx,
-                    Some(&reservoir),
-                )
-                .await
-            }
-            false => SamplingResult::Pending,
-        };
-
-        relay_statsd::metric!(
-            counter(RelayCounters::SamplingDecision) += 1,
-            decision = sampling_result.decision().as_str(),
-            item = "transaction"
-        );
-
-        #[cfg(feature = "processing")]
-        let server_sample_rate = sampling_result.sample_rate();
-
-        if let Some(outcome) = sampling_result.into_dropped_outcome() {
-            // Process profiles before dropping the transaction, if necessary.
-            // Before metric extraction to make sure the profile count is reflected correctly.
-            profile::process(
-                managed_envelope,
-                &mut event,
-                ctx.global_config,
-                ctx.config,
-                ctx.project_info,
-            );
-            // Extract metrics here, we're about to drop the event/transaction.
-            event_metrics_extracted = processing::transactions::extraction::extract_metrics(
-                &mut event,
-                &mut extracted_metrics,
-                ExtractMetricsContext {
-                    dsc: managed_envelope.envelope().dsc(),
-                    project_id,
-                    ctx,
-                    sampling_decision: SamplingDecision::Drop,
-                    metrics_extracted: event_metrics_extracted.0,
-                    spans_extracted: spans_extracted.0,
-                },
-            )?;
-
-            dynamic_sampling::drop_unsampled_items(
-                managed_envelope,
-                event,
-                outcome,
-                spans_extracted,
-            );
-
-            // At this point we have:
-            //  - An empty envelope.
-            //  - An envelope containing only processed profiles.
-            // We need to make sure there are enough quotas for these profiles.
-            event = self
-                .enforce_quotas(
-                    managed_envelope,
-                    Annotated::empty(),
-                    &mut extracted_metrics,
-                    ctx,
-                )
-                .await?;
-
-            return Ok(Some(extracted_metrics));
-        }
-
-        let _post_ds = cogs.start_category("post_ds");
-
-        // Need to scrub the transaction before extracting spans.
-        //
-        // Unconditionally scrub to make sure PII is removed as early as possible.
-        processing::utils::event::scrub(&mut event, ctx.project_info)?;
-
-        let attachments = managed_envelope
-            .envelope_mut()
-            .items_mut()
-            .filter(|i| i.ty() == &ItemType::Attachment);
-        processing::utils::attachments::scrub(attachments, ctx.project_info);
-
-        if_processing!(self.inner.config, {
-            // Process profiles before extracting metrics, to make sure they are removed if they are invalid.
-            let profile_id = profile::process(
-                managed_envelope,
-                &mut event,
-                ctx.global_config,
-                ctx.config,
-                ctx.project_info,
-            );
-            processing::transactions::profile::transfer_id(&mut event, profile_id);
-            processing::transactions::profile::scrub_profiler_id(&mut event);
-
-            // Always extract metrics in processing Relays for sampled items.
-            event_metrics_extracted = processing::transactions::extraction::extract_metrics(
-                &mut event,
-                &mut extracted_metrics,
-                ExtractMetricsContext {
-                    dsc: managed_envelope.envelope().dsc(),
-                    project_id,
-                    ctx,
-                    sampling_decision: SamplingDecision::Keep,
-                    metrics_extracted: event_metrics_extracted.0,
-                    spans_extracted: spans_extracted.0,
-                },
-            )?;
-
-            if let Some(spans) = processing::transactions::spans::extract_from_event(
-                managed_envelope.envelope().dsc(),
-                &event,
-                ctx.global_config,
-                ctx.config,
-                server_sample_rate,
-                event_metrics_extracted,
-                spans_extracted,
-            ) {
-                spans_extracted = SpansExtracted(true);
-                for item in spans {
-                    match item {
-                        Ok(item) => managed_envelope.envelope_mut().add_item(item),
-                        Err(()) => managed_envelope.track_outcome(
-                            Outcome::Invalid(DiscardReason::InvalidSpan),
-                            DataCategory::SpanIndexed,
-                            1,
-                        ),
-                        // TODO: also `DataCategory::Span`?
-                    }
-                }
-            }
-        });
-
-        event = self
-            .enforce_quotas(managed_envelope, event, &mut extracted_metrics, ctx)
-            .await?;
-
-        // Event may have been dropped because of a quota and the envelope can be empty.
-        if event.value().is_some() {
-            event::serialize(
-                managed_envelope,
-                &mut event,
-                event_fully_normalized,
-                event_metrics_extracted,
-                spans_extracted,
-            )?;
-        }
-
-        if self.inner.config.processing_enabled() && !event_fully_normalized.0 {
-            relay_log::error!(
-                tags.project = %project_id,
-                tags.ty = event_type(&event).map(|e| e.to_string()).unwrap_or("none".to_owned()),
-                "ingested event without normalizing"
-            );
-        };
-
-        Ok(Some(extracted_metrics))
-    }
-
->>>>>>> 324752ed
     async fn process_profile_chunks(
         &self,
         managed_envelope: &mut TypedEnvelope<ProfileChunkGroup>,
