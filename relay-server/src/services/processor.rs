use std::borrow::Cow;
use std::collections::{BTreeMap, BTreeSet, HashMap};
use std::error::Error;
use std::fmt::{Debug, Display};
use std::future::Future;
use std::io::Write;
use std::pin::Pin;
use std::sync::{Arc, Mutex, Once};
use std::time::Duration;

use anyhow::Context;
use brotli::CompressorWriter as BrotliEncoder;
use bytes::Bytes;
use chrono::{DateTime, Utc};
use flate2::write::{GzEncoder, ZlibEncoder};
use flate2::Compression;
use relay_base_schema::project::{ProjectId, ProjectKey};
use relay_cogs::{AppFeature, Cogs, FeatureWeights, ResourceId, Token};
use relay_common::time::UnixTimestamp;
use relay_config::{Config, HttpEncoding, NormalizationLevel, RelayMode};
use relay_dynamic_config::{CombinedMetricExtractionConfig, ErrorBoundary, Feature};
use relay_event_normalization::span::description::ScrubMongoDescription;
use relay_event_normalization::{
    normalize_event, validate_event, ClockDriftProcessor, CombinedMeasurementsConfig,
    EventValidationConfig, GeoIpLookup, MeasurementsConfig, NormalizationConfig, RawUserAgentInfo,
    TransactionNameConfig,
};
use relay_event_schema::processor::ProcessingAction;
use relay_event_schema::protocol::{
    ClientReport, Event, EventId, EventType, IpAddr, Metrics, NetworkReportError,
};
use relay_filter::FilterStatKey;
use relay_metrics::{Bucket, BucketMetadata, BucketView, BucketsView, MetricMeta, MetricNamespace};
use relay_pii::PiiConfigError;
use relay_profiling::ProfileId;
use relay_protocol::Annotated;
use relay_quotas::{DataCategory, RateLimits, Scoping};
use relay_sampling::config::RuleId;
use relay_sampling::evaluation::{ReservoirCounters, ReservoirEvaluator, SamplingDecision};
use relay_statsd::metric;
use relay_system::{Addr, FromMessage, NoResponse, Service};
use reqwest::header;
use smallvec::{smallvec, SmallVec};

#[cfg(feature = "processing")]
use {
    crate::services::store::{Store, StoreEnvelope},
    crate::utils::{CheckLimits, Enforcement, EnvelopeLimiter, ItemAction},
    itertools::Itertools,
    relay_cardinality::{
        CardinalityLimit, CardinalityLimiter, CardinalityLimitsSplit, RedisSetLimiter,
        RedisSetLimiterOptions,
    },
    relay_dynamic_config::{CardinalityLimiterMode, GlobalConfig, MetricExtractionGroups},
    relay_metrics::RedisMetricMetaStore,
    relay_quotas::{Quota, RateLimitingError, RedisRateLimiter},
    relay_redis::{RedisPool, RedisPools},
    std::iter::Chain,
    std::slice::Iter,
    std::time::Instant,
    symbolic_unreal::{Unreal4Error, Unreal4ErrorKind},
};

use crate::constants::DEFAULT_EVENT_RETENTION;
use crate::envelope::{self, ContentType, Envelope, EnvelopeError, Item, ItemType};
use crate::extractors::{PartialDsn, RequestMeta};
use crate::http;
use crate::metrics::{MetricOutcomes, MetricsLimiter, MinimalTrackableBucket};
use crate::metrics_extraction::transactions::types::ExtractMetricsError;
use crate::metrics_extraction::transactions::{ExtractedMetrics, TransactionExtractor};
use crate::service::ServiceError;
use crate::services::global_config::GlobalConfigHandle;
use crate::services::metrics::{Aggregator, MergeBuckets};
use crate::services::outcome::{DiscardReason, Outcome, TrackOutcome};
use crate::services::processor::event::FiltersStatus;
use crate::services::projects::cache::{
    AddMetricMeta, BucketSource, ProcessMetrics, ProjectCache, UpdateRateLimits,
};
use crate::services::projects::project::{ProjectInfo, ProjectState};
use crate::services::test_store::{Capture, TestStore};
use crate::services::upstream::{
    SendRequest, UpstreamRelay, UpstreamRequest, UpstreamRequestError,
};
use crate::statsd::{RelayCounters, RelayHistograms, RelayTimers};
use crate::utils::{
    self, InvalidProcessingGroupType, ManagedEnvelope, SamplingResult, ThreadPool, TypedEnvelope,
    WorkerGroup,
};

mod attachment;
mod dynamic_sampling;
mod event;
mod metrics;
mod profile;
mod profile_chunk;
mod replay;
mod report;
mod session;
mod span;
pub use span::extract_transaction_span;

#[cfg(feature = "processing")]
mod unreal;

/// Creates the block only if used with `processing` feature.
///
/// Provided code block will be executed only if the provided config has `processing_enabled` set.
macro_rules! if_processing {
    ($config:expr, $if_true:block) => {
        #[cfg(feature = "processing")] {
            if $config.processing_enabled() $if_true
        }
    };
    ($config:expr, $if_true:block else $if_false:block) => {
        {
            #[cfg(feature = "processing")] {
                if $config.processing_enabled() $if_true else $if_false
            }
            #[cfg(not(feature = "processing"))] {
                $if_false
            }
        }
    };
}

/// The minimum clock drift for correction to apply.
const MINIMUM_CLOCK_DRIFT: Duration = Duration::from_secs(55 * 60);

#[derive(Debug)]
pub struct GroupTypeError;

impl Display for GroupTypeError {
    fn fmt(&self, f: &mut std::fmt::Formatter<'_>) -> std::fmt::Result {
        f.write_str("failed to convert processing group into corresponding type")
    }
}

impl std::error::Error for GroupTypeError {}

macro_rules! processing_group {
    ($ty:ident, $variant:ident) => {
        #[derive(Clone, Copy, Debug)]
        pub struct $ty;

        impl From<$ty> for ProcessingGroup {
            fn from(_: $ty) -> Self {
                ProcessingGroup::$variant
            }
        }

        impl TryFrom<ProcessingGroup> for $ty {
            type Error = GroupTypeError;

            fn try_from(value: ProcessingGroup) -> Result<Self, Self::Error> {
                if matches!(value, ProcessingGroup::$variant) {
                    return Ok($ty);
                }
                return Err(GroupTypeError);
            }
        }
    };
}

/// A marker trait.
///
/// Should be used only with groups which are responsible for processing envelopes with events.
pub trait EventProcessing {}

/// A trait for processing groups that can be dynamically sampled.
pub trait Sampling {
    /// Whether dynamic sampling should run under the given project's conditions.
    fn supports_sampling(project_info: &ProjectInfo) -> bool;

    /// Whether reservoir sampling applies to this processing group (a.k.a. data type).
    fn supports_reservoir_sampling() -> bool;
}

processing_group!(TransactionGroup, Transaction);
impl EventProcessing for TransactionGroup {}

impl Sampling for TransactionGroup {
    fn supports_sampling(project_info: &ProjectInfo) -> bool {
        // For transactions, we require transaction metrics to be enabled before sampling.
        matches!(&project_info.config.transaction_metrics, Some(ErrorBoundary::Ok(c)) if c.is_enabled())
    }

    fn supports_reservoir_sampling() -> bool {
        true
    }
}

processing_group!(ErrorGroup, Error);
impl EventProcessing for ErrorGroup {}

processing_group!(SessionGroup, Session);
processing_group!(StandaloneGroup, Standalone);
processing_group!(ClientReportGroup, ClientReport);
processing_group!(ReplayGroup, Replay);
processing_group!(CheckInGroup, CheckIn);
processing_group!(SpanGroup, Span);

impl Sampling for SpanGroup {
    fn supports_sampling(project_info: &ProjectInfo) -> bool {
        // If no metrics could be extracted, do not sample anything.
        matches!(&project_info.config().metric_extraction, ErrorBoundary::Ok(c) if c.is_supported())
    }

    fn supports_reservoir_sampling() -> bool {
        false
    }
}

processing_group!(ProfileChunkGroup, ProfileChunk);
processing_group!(MetricsGroup, Metrics);
processing_group!(ForwardUnknownGroup, ForwardUnknown);
processing_group!(Ungrouped, Ungrouped);

/// Processed group type marker.
///
/// Marks the envelopes which passed through the processing pipeline.
#[derive(Clone, Copy, Debug)]
pub struct Processed;

/// Describes the groups of the processable items.
#[derive(Clone, Copy, Debug)]
pub enum ProcessingGroup {
    /// All the transaction related items.
    ///
    /// Includes transactions, related attachments, profiles.
    Transaction,
    /// All the items which require (have or create) events.
    ///
    /// This includes: errors, NEL, security reports, user reports, some of the
    /// attachments.
    Error,
    /// Session events.
    Session,
    /// Standalone items which can be sent alone without any event attached to it in the current
    /// envelope e.g. some attachments, user reports.
    Standalone,
    /// Outcomes.
    ClientReport,
    /// Replays and ReplayRecordings.
    Replay,
    /// Crons.
    CheckIn,
    /// Spans.
    Span,
    /// Metrics.
    Metrics,
    /// ProfileChunk.
    ProfileChunk,
    /// Unknown item types will be forwarded upstream (to processing Relay), where we will
    /// decide what to do with them.
    ForwardUnknown,
    /// All the items in the envelope that could not be grouped.
    Ungrouped,
}

impl ProcessingGroup {
    /// Splits provided envelope into list of tuples of groups with associated envelopes.
    pub fn split_envelope(mut envelope: Envelope) -> SmallVec<[(Self, Box<Envelope>); 3]> {
        let headers = envelope.headers().clone();
        let mut grouped_envelopes = smallvec![];

        // Each NEL item *must* have a dedicated envelope.
        let nel_envelopes = envelope
            .take_items_by(|item| matches!(item.ty(), &ItemType::Nel))
            .into_iter()
            .map(|item| {
                let headers = headers.clone();
                let items: SmallVec<[Item; 3]> = smallvec![item.clone()];
                let mut envelope = Envelope::from_parts(headers, items);
                envelope.set_event_id(EventId::new());
                (ProcessingGroup::Error, envelope)
            });
        grouped_envelopes.extend(nel_envelopes);

        // Extract replays.
        let replay_items = envelope.take_items_by(|item| {
            matches!(
                item.ty(),
                &ItemType::ReplayEvent | &ItemType::ReplayRecording | &ItemType::ReplayVideo
            )
        });
        if !replay_items.is_empty() {
            grouped_envelopes.push((
                ProcessingGroup::Replay,
                Envelope::from_parts(headers.clone(), replay_items),
            ))
        }

        // Keep all the sessions together in one envelope.
        let session_items = envelope
            .take_items_by(|item| matches!(item.ty(), &ItemType::Session | &ItemType::Sessions));
        if !session_items.is_empty() {
            grouped_envelopes.push((
                ProcessingGroup::Session,
                Envelope::from_parts(headers.clone(), session_items),
            ))
        }

        // Extract spans.
        let span_items = envelope
            .take_items_by(|item| matches!(item.ty(), &ItemType::Span | &ItemType::OtelSpan));
        if !span_items.is_empty() {
            grouped_envelopes.push((
                ProcessingGroup::Span,
                Envelope::from_parts(headers.clone(), span_items),
            ))
        }

        // Exract all metric items.
        //
        // Note: Should only be relevant in proxy mode. In other modes we send metrics through
        // a separate pipeline.
        let metric_items = envelope.take_items_by(|i| i.ty().is_metrics());
        if !metric_items.is_empty() {
            grouped_envelopes.push((
                ProcessingGroup::Metrics,
                Envelope::from_parts(headers.clone(), metric_items),
            ))
        }

        // Extract profile chunks.
        let profile_chunk_items =
            envelope.take_items_by(|item| matches!(item.ty(), &ItemType::ProfileChunk));
        if !profile_chunk_items.is_empty() {
            grouped_envelopes.push((
                ProcessingGroup::ProfileChunk,
                Envelope::from_parts(headers.clone(), profile_chunk_items),
            ))
        }

        // Extract all standalone items.
        //
        // Note: only if there are no items in the envelope which can create events, otherwise they
        // will be in the same envelope with all require event items.
        if !envelope.items().any(Item::creates_event) {
            let standalone_items = envelope.take_items_by(Item::requires_event);
            if !standalone_items.is_empty() {
                grouped_envelopes.push((
                    ProcessingGroup::Standalone,
                    Envelope::from_parts(headers.clone(), standalone_items),
                ))
            }
        };

        // Make sure we create separate envelopes for each `RawSecurity` report.
        let security_reports_items = envelope
            .take_items_by(|i| matches!(i.ty(), &ItemType::RawSecurity))
            .into_iter()
            .map(|item| {
                let headers = headers.clone();
                let items: SmallVec<[Item; 3]> = smallvec![item.clone()];
                let mut envelope = Envelope::from_parts(headers, items);
                envelope.set_event_id(EventId::new());
                (ProcessingGroup::Error, envelope)
            });
        grouped_envelopes.extend(security_reports_items);

        // Extract all the items which require an event into separate envelope.
        let require_event_items = envelope.take_items_by(Item::requires_event);
        if !require_event_items.is_empty() {
            let group = if require_event_items
                .iter()
                .any(|item| matches!(item.ty(), &ItemType::Transaction | &ItemType::Profile))
            {
                ProcessingGroup::Transaction
            } else {
                ProcessingGroup::Error
            };

            grouped_envelopes.push((
                group,
                Envelope::from_parts(headers.clone(), require_event_items),
            ))
        }

        // Get the rest of the envelopes, one per item.
        let envelopes = envelope.items_mut().map(|item| {
            let headers = headers.clone();
            let items: SmallVec<[Item; 3]> = smallvec![item.clone()];
            let envelope = Envelope::from_parts(headers, items);
            let item_type = item.ty();
            let group = if matches!(item_type, &ItemType::CheckIn) {
                ProcessingGroup::CheckIn
            } else if matches!(item.ty(), &ItemType::ClientReport) {
                ProcessingGroup::ClientReport
            } else if matches!(item_type, &ItemType::Unknown(_)) {
                ProcessingGroup::ForwardUnknown
            } else {
                // Cannot group this item type.
                ProcessingGroup::Ungrouped
            };

            (group, envelope)
        });
        grouped_envelopes.extend(envelopes);

        grouped_envelopes
    }

    /// Returns the name of the group.
    pub fn variant(&self) -> &'static str {
        match self {
            ProcessingGroup::Transaction => "transaction",
            ProcessingGroup::Error => "error",
            ProcessingGroup::Session => "session",
            ProcessingGroup::Standalone => "standalone",
            ProcessingGroup::ClientReport => "client_report",
            ProcessingGroup::Replay => "replay",
            ProcessingGroup::CheckIn => "check_in",
            ProcessingGroup::Span => "span",
            ProcessingGroup::Metrics => "metrics",
            ProcessingGroup::ProfileChunk => "profile_chunk",
            ProcessingGroup::ForwardUnknown => "forward_unknown",
            ProcessingGroup::Ungrouped => "ungrouped",
        }
    }
}

impl From<ProcessingGroup> for AppFeature {
    fn from(value: ProcessingGroup) -> Self {
        match value {
            ProcessingGroup::Transaction => AppFeature::Transactions,
            ProcessingGroup::Error => AppFeature::Errors,
            ProcessingGroup::Session => AppFeature::Sessions,
            ProcessingGroup::Standalone => AppFeature::UnattributedEnvelope,
            ProcessingGroup::ClientReport => AppFeature::ClientReports,
            ProcessingGroup::Replay => AppFeature::Replays,
            ProcessingGroup::CheckIn => AppFeature::CheckIns,
            ProcessingGroup::Span => AppFeature::Spans,
            ProcessingGroup::Metrics => AppFeature::UnattributedMetrics,
            ProcessingGroup::ProfileChunk => AppFeature::Profiles,
            ProcessingGroup::ForwardUnknown => AppFeature::UnattributedEnvelope,
            ProcessingGroup::Ungrouped => AppFeature::UnattributedEnvelope,
        }
    }
}

/// An error returned when handling [`ProcessEnvelope`].
#[derive(Debug, thiserror::Error)]
pub enum ProcessingError {
    #[error("invalid json in event")]
    InvalidJson(#[source] serde_json::Error),

    #[error("invalid message pack event payload")]
    InvalidMsgpack(#[from] rmp_serde::decode::Error),

    #[cfg(feature = "processing")]
    #[error("invalid unreal crash report")]
    InvalidUnrealReport(#[source] Unreal4Error),

    #[error("event payload too large")]
    PayloadTooLarge,

    #[error("invalid transaction event")]
    InvalidTransaction,

    #[error("envelope processor failed")]
    ProcessingFailed(#[from] ProcessingAction),

    #[error("duplicate {0} in event")]
    DuplicateItem(ItemType),

    #[error("failed to extract event payload")]
    NoEventPayload,

    #[error("missing project id in DSN")]
    MissingProjectId,

    #[error("invalid security report type: {0:?}")]
    InvalidSecurityType(Bytes),

    #[error("unsupported security report type")]
    UnsupportedSecurityType,

    #[error("invalid security report")]
    InvalidSecurityReport(#[source] serde_json::Error),

    #[error("invalid nel report")]
    InvalidNelReport(#[source] NetworkReportError),

    #[error("event filtered with reason: {0:?}")]
    EventFiltered(FilterStatKey),

    #[error("missing or invalid required event timestamp")]
    InvalidTimestamp,

    #[error("could not serialize event payload")]
    SerializeFailed(#[source] serde_json::Error),

    #[cfg(feature = "processing")]
    #[error("failed to apply quotas")]
    QuotasFailed(#[from] RateLimitingError),

    #[error("invalid pii config")]
    PiiConfigError(PiiConfigError),

    #[error("invalid processing group type")]
    InvalidProcessingGroup(#[from] InvalidProcessingGroupType),

    #[error("invalid replay")]
    InvalidReplay(DiscardReason),

    #[error("replay filtered with reason: {0:?}")]
    ReplayFiltered(FilterStatKey),
}

impl ProcessingError {
    fn to_outcome(&self) -> Option<Outcome> {
        match self {
            // General outcomes for invalid events
            Self::PayloadTooLarge => Some(Outcome::Invalid(DiscardReason::TooLarge)),
            Self::InvalidJson(_) => Some(Outcome::Invalid(DiscardReason::InvalidJson)),
            Self::InvalidMsgpack(_) => Some(Outcome::Invalid(DiscardReason::InvalidMsgpack)),
            Self::InvalidSecurityType(_) => {
                Some(Outcome::Invalid(DiscardReason::SecurityReportType))
            }
            Self::InvalidSecurityReport(_) => Some(Outcome::Invalid(DiscardReason::SecurityReport)),
            Self::UnsupportedSecurityType => Some(Outcome::Filtered(FilterStatKey::InvalidCsp)),
            Self::InvalidNelReport(_) => Some(Outcome::Invalid(DiscardReason::InvalidJson)),
            Self::InvalidTransaction => Some(Outcome::Invalid(DiscardReason::InvalidTransaction)),
            Self::InvalidTimestamp => Some(Outcome::Invalid(DiscardReason::Timestamp)),
            Self::DuplicateItem(_) => Some(Outcome::Invalid(DiscardReason::DuplicateItem)),
            Self::NoEventPayload => Some(Outcome::Invalid(DiscardReason::NoEventPayload)),

            // Processing-only outcomes (Sentry-internal Relays)
            #[cfg(feature = "processing")]
            Self::InvalidUnrealReport(ref err)
                if err.kind() == Unreal4ErrorKind::BadCompression =>
            {
                Some(Outcome::Invalid(DiscardReason::InvalidCompression))
            }
            #[cfg(feature = "processing")]
            Self::InvalidUnrealReport(_) => Some(Outcome::Invalid(DiscardReason::ProcessUnreal)),

            // Internal errors
            Self::SerializeFailed(_) | Self::ProcessingFailed(_) => {
                Some(Outcome::Invalid(DiscardReason::Internal))
            }
            #[cfg(feature = "processing")]
            Self::QuotasFailed(_) => Some(Outcome::Invalid(DiscardReason::Internal)),
            Self::PiiConfigError(_) => Some(Outcome::Invalid(DiscardReason::ProjectStatePii)),

            // These outcomes are emitted at the source.
            Self::MissingProjectId => None,
            Self::EventFiltered(_) => None,
            Self::InvalidProcessingGroup(_) => None,

            Self::InvalidReplay(reason) => Some(Outcome::Invalid(*reason)),
            Self::ReplayFiltered(key) => Some(Outcome::Filtered(key.clone())),
        }
    }

    fn is_unexpected(&self) -> bool {
        self.to_outcome()
            .map_or(false, |outcome| outcome.is_unexpected())
    }
}

#[cfg(feature = "processing")]
impl From<Unreal4Error> for ProcessingError {
    fn from(err: Unreal4Error) -> Self {
        match err.kind() {
            Unreal4ErrorKind::TooLarge => Self::PayloadTooLarge,
            _ => ProcessingError::InvalidUnrealReport(err),
        }
    }
}

impl From<ExtractMetricsError> for ProcessingError {
    fn from(error: ExtractMetricsError) -> Self {
        match error {
            ExtractMetricsError::MissingTimestamp | ExtractMetricsError::InvalidTimestamp => {
                Self::InvalidTimestamp
            }
        }
    }
}

type ExtractedEvent = (Annotated<Event>, usize);

/// A container for extracted metrics during processing.
///
/// The container enforces that the extracted metrics are correctly tagged
/// with the dynamic sampling decision.
#[derive(Debug)]
pub struct ProcessingExtractedMetrics {
    metrics: ExtractedMetrics,
}

impl ProcessingExtractedMetrics {
    pub fn new() -> Self {
        Self {
            metrics: ExtractedMetrics::default(),
        }
    }

    /// Extends the contained metrics with [`ExtractedMetrics`].
    pub fn extend(
        &mut self,
        extracted: ExtractedMetrics,
        sampling_decision: Option<SamplingDecision>,
    ) {
        self.extend_project_metrics(extracted.project_metrics, sampling_decision);
        self.extend_sampling_metrics(extracted.sampling_metrics, sampling_decision);
    }

    /// Extends the contained project metrics.
    pub fn extend_project_metrics<I>(
        &mut self,
        buckets: I,
        sampling_decision: Option<SamplingDecision>,
    ) where
        I: IntoIterator<Item = Bucket>,
    {
        self.metrics
            .project_metrics
            .extend(buckets.into_iter().map(|mut bucket| {
                bucket.metadata.extracted_from_indexed =
                    sampling_decision == Some(SamplingDecision::Keep);
                bucket
            }));
    }

    /// Extends the contained sampling metrics.
    pub fn extend_sampling_metrics<I>(
        &mut self,
        buckets: I,
        sampling_decision: Option<SamplingDecision>,
    ) where
        I: IntoIterator<Item = Bucket>,
    {
        self.metrics
            .sampling_metrics
            .extend(buckets.into_iter().map(|mut bucket| {
                bucket.metadata.extracted_from_indexed =
                    sampling_decision == Some(SamplingDecision::Keep);
                bucket
            }));
    }

    /// Applies rate limits to the contained metrics.
    ///
    /// This is used to apply rate limits which have been enforced on sampled items of an envelope
    /// to also consistently apply to the metrics extracted from these items.
    #[cfg(feature = "processing")]
    fn apply_enforcement(&mut self, enforcement: &Enforcement, enforced_consistently: bool) {
        // Metric namespaces which need to be dropped.
        let mut drop_namespaces: SmallVec<[_; 2]> = smallvec![];
        // Metrics belonging to this metric namespace need to have the `extracted_from_indexed`
        // flag reset to `false`.
        let mut reset_extracted_from_indexed: SmallVec<[_; 2]> = smallvec![];

        for (namespace, limit, indexed) in [
            (
                MetricNamespace::Transactions,
                &enforcement.event,
                &enforcement.event_indexed,
            ),
            (
                MetricNamespace::Spans,
                &enforcement.spans,
                &enforcement.spans_indexed,
            ),
        ] {
            if limit.is_active() {
                drop_namespaces.push(namespace);
            } else if indexed.is_active() && !enforced_consistently {
                // If the enforcment was not computed by consistently checking the limits,
                // the quota for the metrics has not yet been incremented.
                // In this case we have a dropped indexed payload but a metric which still needs to
                // be accounted for, make sure the metric will still be rate limited.
                reset_extracted_from_indexed.push(namespace);
            }
        }

        if !drop_namespaces.is_empty() || !reset_extracted_from_indexed.is_empty() {
            self.retain_mut(|bucket| {
                let Some(namespace) = bucket.name.try_namespace() else {
                    return true;
                };

                if drop_namespaces.contains(&namespace) {
                    return false;
                }

                if reset_extracted_from_indexed.contains(&namespace) {
                    bucket.metadata.extracted_from_indexed = false;
                }

                true
            });
        }
    }

    #[cfg(feature = "processing")]
    fn retain_mut(&mut self, mut f: impl FnMut(&mut Bucket) -> bool) {
        self.metrics.project_metrics.retain_mut(&mut f);
        self.metrics.sampling_metrics.retain_mut(&mut f);
    }
}

fn send_metrics(metrics: ExtractedMetrics, envelope: &Envelope, aggregator: &Addr<Aggregator>) {
    let project_key = envelope.meta().public_key();

    let ExtractedMetrics {
        project_metrics,
        sampling_metrics,
    } = metrics;

    if !project_metrics.is_empty() {
        aggregator.send(MergeBuckets {
            project_key,
            buckets: project_metrics,
        });
    }

    if !sampling_metrics.is_empty() {
        // If no sampling project state is available, we associate the sampling
        // metrics with the current project.
        //
        // project_without_tracing         -> metrics goes to self
        // dependent_project_with_tracing  -> metrics goes to root
        // root_project_with_tracing       -> metrics goes to root == self
        let sampling_project_key = envelope.sampling_key().unwrap_or(project_key);
        aggregator.send(MergeBuckets {
            project_key: sampling_project_key,
            buckets: sampling_metrics,
        });
    }
}

/// A state container for envelope processing.
#[derive(Debug)]
struct ProcessEnvelopeState<'a, Group> {
    /// The extracted event payload.
    ///
    /// For Envelopes without event payloads, this contains `Annotated::empty`. If a single item has
    /// `creates_event`, the event is required and the pipeline errors if no payload can be
    /// extracted.
    event: Annotated<Event>,

    /// Track whether transaction metrics were already extracted.
    event_metrics_extracted: bool,

    /// Track whether spans and span metrics were already extracted.
    ///
    /// Only applies to envelopes with a transaction item.
    spans_extracted: bool,

    /// Partial metrics of the Event during construction.
    ///
    /// The pipeline stages can add to this metrics objects. In `finalize_event`, the metrics are
    /// persisted into the Event. All modifications afterwards will have no effect.
    metrics: Metrics,

    /// Metrics extracted from items in the envelope.
    ///
    /// Relay can extract metrics for sessions and transactions, which is controlled by
    /// configuration objects in the project config.
    extracted_metrics: ProcessingExtractedMetrics,

    /// The state of the project that this envelope belongs to.
    project_info: Arc<ProjectInfo>,

    /// Currently active cached rate limits of the project this envelope belongs to.
    #[cfg_attr(not(feature = "processing"), expect(dead_code))]
    rate_limits: RateLimits,

    /// The config of this Relay instance.
    config: Arc<Config>,

    /// The state of the project that initiated the current trace.
    /// This is the config used for trace-based dynamic sampling.
    sampling_project_info: Option<Arc<ProjectInfo>>,

    /// The id of the project that this envelope is ingested into.
    ///
    /// This identifier can differ from the one stated in the Envelope's DSN if the key was moved to
    /// a new project or on the legacy endpoint. In that case, normalization will update the project
    /// ID.
    project_id: ProjectId,

    /// The managed envelope before processing.
    managed_envelope: TypedEnvelope<Group>,

    /// Reservoir evaluator that we use for dynamic sampling.
    reservoir: ReservoirEvaluator<'a>,

    /// Track whether the event has already been fully normalized.
    ///
    /// If the processing pipeline applies changes to the event, it should
    /// disable this flag to ensure the event is always normalized.
    event_fully_normalized: bool,
}

impl<'a, Group> ProcessEnvelopeState<'a, Group> {
    /// Returns a reference to the contained [`Envelope`].
    fn envelope(&self) -> &Envelope {
        self.managed_envelope.envelope()
    }

    /// Returns a mutable reference to the contained [`Envelope`].
    fn envelope_mut(&mut self) -> &mut Envelope {
        self.managed_envelope.envelope_mut()
    }

    /// Returns true if there is an event in the processing state.
    ///
    /// The event was previously removed from the Envelope. This returns false if there was an
    /// invalid event item.
    fn has_event(&self) -> bool {
        self.event.value().is_some()
    }

    /// Returns the event type if there is an event.
    ///
    /// If the event does not have a type, `Some(EventType::Default)` is assumed. If, in contrast, there
    /// is no event, `None` is returned.
    fn event_type(&self) -> Option<EventType> {
        self.event
            .value()
            .map(|event| event.ty.value().copied().unwrap_or_default())
    }

    /// Returns the data category if there is an event.
    ///
    /// The data category is computed from the event type. Both `Default` and `Error` events map to
    /// the `Error` data category. If there is no Event, `None` is returned.
    fn event_category(&self) -> Option<DataCategory> {
        self.event_type().map(DataCategory::from)
    }

    /// Removes the event payload from this processing state.
    fn remove_event(&mut self) {
        self.event = Annotated::empty();
    }

    /// Function for on-off switches that filter specific item types (profiles, spans)
    /// based on a feature flag.
    ///
    /// If the project config did not come from the upstream, we keep the items.
    fn should_filter(&self, feature: Feature) -> bool {
        match self.config.relay_mode() {
            RelayMode::Proxy | RelayMode::Static | RelayMode::Capture => false,
            RelayMode::Managed => !self.project_info.has_feature(feature),
        }
    }
}

/// The view out of the [`ProcessEnvelopeState`] after processing.
#[derive(Debug)]
struct ProcessingStateResult {
    managed_envelope: TypedEnvelope<Processed>,
    extracted_metrics: ExtractedMetrics,
}

/// Response of the [`ProcessEnvelope`] message.
#[cfg_attr(not(feature = "processing"), allow(dead_code))]
pub struct ProcessEnvelopeResponse {
    /// The processed envelope.
    ///
    /// This is `Some` if the envelope passed inbound filtering and rate limiting. Invalid items are
    /// removed from the envelope. Otherwise, if the envelope is empty or the entire envelope needs
    /// to be dropped, this is `None`.
    pub envelope: Option<TypedEnvelope<Processed>>,
}

/// Applies processing to all contents of the given envelope.
///
/// Depending on the contents of the envelope and Relay's mode, this includes:
///
///  - Basic normalization and validation for all item types.
///  - Clock drift correction if the required `sent_at` header is present.
///  - Expansion of certain item types (e.g. unreal).
///  - Store normalization for event payloads in processing mode.
///  - Rate limiters and inbound filters on events in processing mode.
#[derive(Debug)]
pub struct ProcessEnvelope {
    /// Envelope to process.
    pub envelope: ManagedEnvelope,
    /// The project info.
    pub project_info: Arc<ProjectInfo>,
    /// Currently active cached rate limits for this project.
    pub rate_limits: RateLimits,
    /// Root sampling project info.
    pub sampling_project_info: Option<Arc<ProjectInfo>>,
    /// Sampling reservoir counters.
    pub reservoir_counters: ReservoirCounters,
}

/// Parses a list of metrics or metric buckets and pushes them to the project's aggregator.
///
/// This parses and validates the metrics:
///  - For [`Metrics`](ItemType::Statsd), each metric is parsed separately, and invalid metrics are
///    ignored independently.
///  - For [`MetricBuckets`](ItemType::MetricBuckets), the entire list of buckets is parsed and
///    dropped together on parsing failure.
///  - Other envelope items will be ignored with an error message.
///
/// Additionally, processing applies clock drift correction using the system clock of this Relay, if
/// the Envelope specifies the [`sent_at`](Envelope::sent_at) header.
#[derive(Debug)]
pub struct ProcessProjectMetrics {
    /// The project state the metrics belong to.
    ///
    /// The project state can be pending, in which case cached rate limits
    /// and other project specific operations are skipped and executed once
    /// the project state becomes available.
    pub project_state: ProjectState,
    /// Currently active cached rate limits for this project.
    pub rate_limits: RateLimits,

    /// A list of metric items.
    pub data: MetricData,
    /// The target project.
    pub project_key: ProjectKey,
    /// Whether to keep or reset the metric metadata.
    pub source: BucketSource,
    /// The wall clock time at which the request was received.
    pub received_at: DateTime<Utc>,
    /// The value of the Envelope's [`sent_at`](Envelope::sent_at) header for clock drift
    /// correction.
    pub sent_at: Option<DateTime<Utc>>,
}

/// Raw unparsed metric data.
#[derive(Debug)]
pub enum MetricData {
    /// Raw data, unparsed envelope items.
    Raw(Vec<Item>),
    /// Already parsed buckets but unprocessed.
    Parsed(Vec<Bucket>),
}

impl MetricData {
    /// Consumes the metric data and parses the contained buckets.
    ///
    /// If the contained data is already parsed the buckets are returned unchanged.
    /// Raw buckets are parsed and created with the passed `timestamp`.
    fn into_buckets(self, timestamp: UnixTimestamp) -> Vec<Bucket> {
        let items = match self {
            Self::Parsed(buckets) => return buckets,
            Self::Raw(items) => items,
        };

        let mut buckets = Vec::new();
        for item in items {
            let payload = item.payload();
            if item.ty() == &ItemType::Statsd {
                for bucket_result in Bucket::parse_all(&payload, timestamp) {
                    match bucket_result {
                        Ok(bucket) => buckets.push(bucket),
                        Err(error) => relay_log::debug!(
                            error = &error as &dyn Error,
                            "failed to parse metric bucket from statsd format",
                        ),
                    }
                }
            } else if item.ty() == &ItemType::MetricBuckets {
                match serde_json::from_slice::<Vec<Bucket>>(&payload) {
                    Ok(parsed_buckets) => {
                        // Re-use the allocation of `b` if possible.
                        if buckets.is_empty() {
                            buckets = parsed_buckets;
                        } else {
                            buckets.extend(parsed_buckets);
                        }
                    }
                    Err(error) => {
                        relay_log::debug!(
                            error = &error as &dyn Error,
                            "failed to parse metric bucket",
                        );
                        metric!(counter(RelayCounters::MetricBucketsParsingFailed) += 1);
                    }
                }
            } else {
                relay_log::error!(
                    "invalid item of type {} passed to ProcessMetrics",
                    item.ty()
                );
            }
        }
        buckets
    }
}

#[derive(Debug)]
pub struct ProcessBatchedMetrics {
    /// Metrics payload in JSON format.
    pub payload: Bytes,
    /// Whether to keep or reset the metric metadata.
    pub source: BucketSource,
    /// The wall clock time at which the request was received.
    pub received_at: DateTime<Utc>,
    /// The wall clock time at which the request was received.
    pub sent_at: Option<DateTime<Utc>>,
}

/// Parses a list of metric meta items and pushes them to the project cache for aggregation.
#[derive(Debug)]
pub struct ProcessMetricMeta {
    /// A list of metric meta items.
    pub items: Vec<Item>,
    /// The target project.
    pub project_key: ProjectKey,
}

/// Metric buckets with additional project.
#[derive(Debug, Clone)]
pub struct ProjectMetrics {
    /// The metric buckets to encode.
    pub buckets: Vec<Bucket>,
    /// Project info for extracting quotas.
    pub project_info: Arc<ProjectInfo>,
    /// Currently cached rate limits.
    pub rate_limits: RateLimits,
}

/// Encodes metrics into an envelope ready to be sent upstream.
#[derive(Debug)]
pub struct EncodeMetrics {
    pub partition_key: Option<u64>,
    pub scopes: BTreeMap<Scoping, ProjectMetrics>,
}

/// Encodes metric meta into an [`Envelope`] and sends it upstream.
///
/// At the moment, upstream means directly into Redis for processing relays
/// and otherwise submitting the Envelope via HTTP to the [`UpstreamRelay`].
#[derive(Debug)]
pub struct EncodeMetricMeta {
    /// Scoping of the meta.
    pub scoping: Scoping,
    /// The metric meta.
    pub meta: MetricMeta,
}

/// Sends an envelope to the upstream or Kafka.
#[derive(Debug)]
pub struct SubmitEnvelope {
    pub envelope: TypedEnvelope<Processed>,
}

/// Sends a client report to the upstream.
#[derive(Debug)]
pub struct SubmitClientReports {
    /// The client report to be sent.
    pub client_reports: Vec<ClientReport>,
    /// Scoping information for the client report.
    pub scoping: Scoping,
}

/// CPU-intensive processing tasks for envelopes.
#[derive(Debug)]
pub enum EnvelopeProcessor {
    ProcessEnvelope(Box<ProcessEnvelope>),
    ProcessProjectMetrics(Box<ProcessProjectMetrics>),
    ProcessBatchedMetrics(Box<ProcessBatchedMetrics>),
    ProcessMetricMeta(Box<ProcessMetricMeta>),
    EncodeMetrics(Box<EncodeMetrics>),
    EncodeMetricMeta(Box<EncodeMetricMeta>),
    SubmitEnvelope(Box<SubmitEnvelope>),
    SubmitClientReports(Box<SubmitClientReports>),
}

impl EnvelopeProcessor {
    /// Returns the name of the message variant.
    pub fn variant(&self) -> &'static str {
        match self {
            EnvelopeProcessor::ProcessEnvelope(_) => "ProcessEnvelope",
            EnvelopeProcessor::ProcessProjectMetrics(_) => "ProcessProjectMetrics",
            EnvelopeProcessor::ProcessBatchedMetrics(_) => "ProcessBatchedMetrics",
            EnvelopeProcessor::ProcessMetricMeta(_) => "ProcessMetricMeta",
            EnvelopeProcessor::EncodeMetrics(_) => "EncodeMetrics",
            EnvelopeProcessor::EncodeMetricMeta(_) => "EncodeMetricMeta",
            EnvelopeProcessor::SubmitEnvelope(_) => "SubmitEnvelope",
            EnvelopeProcessor::SubmitClientReports(_) => "SubmitClientReports",
        }
    }
}

impl relay_system::Interface for EnvelopeProcessor {}

impl FromMessage<ProcessEnvelope> for EnvelopeProcessor {
    type Response = relay_system::NoResponse;

    fn from_message(message: ProcessEnvelope, _sender: ()) -> Self {
        Self::ProcessEnvelope(Box::new(message))
    }
}

impl FromMessage<ProcessProjectMetrics> for EnvelopeProcessor {
    type Response = NoResponse;

    fn from_message(message: ProcessProjectMetrics, _: ()) -> Self {
        Self::ProcessProjectMetrics(Box::new(message))
    }
}

impl FromMessage<ProcessBatchedMetrics> for EnvelopeProcessor {
    type Response = NoResponse;

    fn from_message(message: ProcessBatchedMetrics, _: ()) -> Self {
        Self::ProcessBatchedMetrics(Box::new(message))
    }
}

impl FromMessage<ProcessMetricMeta> for EnvelopeProcessor {
    type Response = NoResponse;

    fn from_message(message: ProcessMetricMeta, _: ()) -> Self {
        Self::ProcessMetricMeta(Box::new(message))
    }
}

impl FromMessage<EncodeMetrics> for EnvelopeProcessor {
    type Response = NoResponse;

    fn from_message(message: EncodeMetrics, _: ()) -> Self {
        Self::EncodeMetrics(Box::new(message))
    }
}

impl FromMessage<EncodeMetricMeta> for EnvelopeProcessor {
    type Response = NoResponse;

    fn from_message(message: EncodeMetricMeta, _: ()) -> Self {
        Self::EncodeMetricMeta(Box::new(message))
    }
}

impl FromMessage<SubmitEnvelope> for EnvelopeProcessor {
    type Response = NoResponse;

    fn from_message(message: SubmitEnvelope, _: ()) -> Self {
        Self::SubmitEnvelope(Box::new(message))
    }
}

impl FromMessage<SubmitClientReports> for EnvelopeProcessor {
    type Response = NoResponse;

    fn from_message(message: SubmitClientReports, _: ()) -> Self {
        Self::SubmitClientReports(Box::new(message))
    }
}

/// Service implementing the [`EnvelopeProcessor`] interface.
///
/// This service handles messages in a worker pool with configurable concurrency.
#[derive(Clone)]
pub struct EnvelopeProcessorService {
    inner: Arc<InnerProcessor>,
}

/// Contains the addresses of services that the processor publishes to.
pub struct Addrs {
    pub project_cache: Addr<ProjectCache>,
    pub outcome_aggregator: Addr<TrackOutcome>,
    pub upstream_relay: Addr<UpstreamRelay>,
    pub test_store: Addr<TestStore>,
    #[cfg(feature = "processing")]
    pub store_forwarder: Option<Addr<Store>>,
    pub aggregator: Addr<Aggregator>,
}

impl Default for Addrs {
    fn default() -> Self {
        Addrs {
            project_cache: Addr::dummy(),
            outcome_aggregator: Addr::dummy(),
            upstream_relay: Addr::dummy(),
            test_store: Addr::dummy(),
            #[cfg(feature = "processing")]
            store_forwarder: None,
            aggregator: Addr::dummy(),
        }
    }
}

struct InnerProcessor {
    workers: WorkerGroup,
    config: Arc<Config>,
    global_config: GlobalConfigHandle,
    cogs: Cogs,
    #[cfg(feature = "processing")]
    quotas_pool: Option<RedisPool>,
    addrs: Addrs,
    #[cfg(feature = "processing")]
    rate_limiter: Option<RedisRateLimiter>,
    geoip_lookup: Option<GeoIpLookup>,
    #[cfg(feature = "processing")]
    metric_meta_store: Option<RedisMetricMetaStore>,
    #[cfg(feature = "processing")]
    cardinality_limiter: Option<CardinalityLimiter>,
    metric_outcomes: MetricOutcomes,
}

impl EnvelopeProcessorService {
    /// Creates a multi-threaded envelope processor.
    pub fn new(
        pool: ThreadPool,
        config: Arc<Config>,
        global_config: GlobalConfigHandle,
        cogs: Cogs,
        #[cfg(feature = "processing")] redis: Option<RedisPools>,
        addrs: Addrs,
        metric_outcomes: MetricOutcomes,
    ) -> Self {
        let geoip_lookup = config.geoip_path().and_then(|p| {
            match GeoIpLookup::open(p).context(ServiceError::GeoIp) {
                Ok(geoip) => Some(geoip),
                Err(err) => {
                    relay_log::error!("failed to open GeoIP db {p:?}: {err:?}");
                    None
                }
            }
        });

        #[cfg(feature = "processing")]
        let (cardinality, quotas, misc) = match redis {
            Some(RedisPools {
                cardinality,
                quotas,
                misc,
                ..
            }) => (Some(cardinality), Some(quotas), Some(misc)),
            None => (None, None, None),
        };

        let inner = InnerProcessor {
            workers: WorkerGroup::new(pool),
            global_config,
            cogs,
            #[cfg(feature = "processing")]
            quotas_pool: quotas.clone(),
            #[cfg(feature = "processing")]
            rate_limiter: quotas
                .map(|quotas| RedisRateLimiter::new(quotas).max_limit(config.max_rate_limit())),
            addrs,
            geoip_lookup,
            #[cfg(feature = "processing")]
            metric_meta_store: misc.map(|misc| {
                RedisMetricMetaStore::new(misc, config.metrics_meta_locations_expiry())
            }),
            #[cfg(feature = "processing")]
            cardinality_limiter: cardinality
                .map(|cardinality| {
                    RedisSetLimiter::new(
                        RedisSetLimiterOptions {
                            cache_vacuum_interval: config
                                .cardinality_limiter_cache_vacuum_interval(),
                        },
                        cardinality,
                    )
                })
                .map(CardinalityLimiter::new),
            metric_outcomes,
            config,
        };

        Self {
            inner: Arc::new(inner),
        }
    }

    /// Normalize monitor check-ins and remove invalid ones.
    #[cfg(feature = "processing")]
    fn process_check_ins(&self, state: &mut ProcessEnvelopeState<CheckInGroup>) {
        state.managed_envelope.retain_items(|item| {
            if item.ty() != &ItemType::CheckIn {
                return ItemAction::Keep;
            }

            match relay_monitors::process_check_in(&item.payload(), state.project_id) {
                Ok(result) => {
                    item.set_routing_hint(result.routing_hint);
                    item.set_payload(ContentType::Json, result.payload);
                    ItemAction::Keep
                }
                Err(error) => {
                    // TODO: Track an outcome.
                    relay_log::debug!(
                        error = &error as &dyn Error,
                        "dropped invalid monitor check-in"
                    );
                    ItemAction::DropSilently
                }
            }
        })
    }

    /// Creates and initializes the processing state.
    ///
    /// This applies defaults to the envelope and initializes empty rate limits.
    #[allow(clippy::too_many_arguments)]
    fn prepare_state<G>(
        &self,
        config: Arc<Config>,
        mut managed_envelope: TypedEnvelope<G>,
        project_id: ProjectId,
        project_info: Arc<ProjectInfo>,
        rate_limits: RateLimits,
        sampling_project_info: Option<Arc<ProjectInfo>>,
        reservoir_counters: Arc<Mutex<BTreeMap<RuleId, i64>>>,
    ) -> ProcessEnvelopeState<G> {
        let envelope = managed_envelope.envelope_mut();

        // Set the event retention. Effectively, this value will only be available in processing
        // mode when the full project config is queried from the upstream.
        if let Some(retention) = project_info.config.event_retention {
            envelope.set_retention(retention);
        }

        // Ensure the project ID is updated to the stored instance for this project cache. This can
        // differ in two cases:
        //  1. The envelope was sent to the legacy `/store/` endpoint without a project ID.
        //  2. The DSN was moved and the envelope sent to the old project ID.
        envelope.meta_mut().set_project_id(project_id);

        // Only trust item headers in envelopes coming from internal relays
        let event_fully_normalized = envelope.meta().is_from_internal_relay()
            && envelope
                .items()
                .any(|item| item.creates_event() && item.fully_normalized());

        #[allow(unused_mut)]
        let mut reservoir = ReservoirEvaluator::new(reservoir_counters);
        #[cfg(feature = "processing")]
        if let Some(quotas_pool) = self.inner.quotas_pool.as_ref() {
            let org_id = managed_envelope.scoping().organization_id;
            reservoir.set_redis(org_id, quotas_pool);
        }

        let extracted_metrics = ProcessingExtractedMetrics::new();

        ProcessEnvelopeState {
            event: Annotated::empty(),
            event_metrics_extracted: false,
            spans_extracted: false,
            metrics: Metrics::default(),
            extracted_metrics,
            project_info,
            rate_limits,
            config,
            sampling_project_info,
            project_id,
            managed_envelope,
            reservoir,
            event_fully_normalized,
        }
    }

    #[cfg(feature = "processing")]
    fn enforce_quotas<G>(
        &self,
        state: &mut ProcessEnvelopeState<G>,
    ) -> Result<(), ProcessingError> {
        let global_config = self.inner.global_config.current();
        let rate_limiter = match self.inner.rate_limiter.as_ref() {
            Some(rate_limiter) => rate_limiter,
            None => return Ok(()),
        };

        // Cached quotas first, they are quick to evaluate and some quotas (indexed) are not
        // applied in the fast path, all cached quotas can be applied here.
        let _ = RateLimiter::Cached.enforce(&global_config, state)?;

        // Enforce all quotas consistently with Redis.
        let limits = RateLimiter::Consistent(rate_limiter).enforce(&global_config, state)?;

        // Update cached rate limits with the freshly computed ones.
        if !limits.is_empty() {
            self.inner.addrs.project_cache.send(UpdateRateLimits::new(
                state.managed_envelope.scoping().project_key,
                limits,
            ));
        }

        Ok(())
    }

    /// Extract transaction metrics.
    fn extract_transaction_metrics(
        &self,
        state: &mut ProcessEnvelopeState<TransactionGroup>,
        sampling_decision: SamplingDecision,
        profile_id: Option<ProfileId>,
    ) -> Result<(), ProcessingError> {
        if state.event_metrics_extracted {
            return Ok(());
        }
        let Some(event) = state.event.value_mut() else {
            return Ok(());
        };

        // NOTE: This function requires a `metric_extraction` in the project config. Legacy configs
        // will upsert this configuration from transaction and conditional tagging fields, even if
        // it is not present in the actual project config payload.
        let global = self.inner.global_config.current();
        let combined_config = {
            let config = match &state.project_info.config.metric_extraction {
                ErrorBoundary::Ok(ref config) if config.is_supported() => config,
                _ => return Ok(()),
            };
            let global_config = match &global.metric_extraction {
                ErrorBoundary::Ok(global_config) => global_config,
                #[allow(unused_variables)]
                ErrorBoundary::Err(e) => {
                    if_processing!(self.inner.config, {
                        // Config is invalid, but we will try to extract what we can with just the
                        // project config.
                        relay_log::error!("Failed to parse global extraction config {e}");
                        MetricExtractionGroups::EMPTY
                    } else {
                        // If there's an error with global metrics extraction, it is safe to assume that this
                        // Relay instance is not up-to-date, and we should skip extraction.
                        relay_log::debug!("Failed to parse global extraction config: {e}");
                        return Ok(());
                    })
                }
            };
            CombinedMetricExtractionConfig::new(global_config, config)
        };

        // Require a valid transaction metrics config.
        let tx_config = match &state.project_info.config.transaction_metrics {
            Some(ErrorBoundary::Ok(tx_config)) => tx_config,
            Some(ErrorBoundary::Err(e)) => {
                relay_log::debug!("Failed to parse legacy transaction metrics config: {e}");
                return Ok(());
            }
            None => {
                relay_log::debug!("Legacy transaction metrics config is missing");
                return Ok(());
            }
        };

        if !tx_config.is_enabled() {
            static TX_CONFIG_ERROR: Once = Once::new();
            TX_CONFIG_ERROR.call_once(|| {
                if self.inner.config.processing_enabled() {
                    relay_log::error!(
                        "Processing Relay outdated, received tx config in version {}, which is not supported",
                        tx_config.version
                    );
                }
            });

            return Ok(());
        }

        // If spans were already extracted for an event, we rely on span processing to extract metrics.
        let extract_spans = !state.spans_extracted
            && state.project_info.config.features.produces_spans()
            && utils::sample(global.options.span_extraction_sample_rate.unwrap_or(1.0));

        let metrics = crate::metrics_extraction::event::extract_metrics(
            event,
            combined_config,
            sampling_decision,
            state.project_id,
            self.inner
                .config
                .aggregator_config_for(MetricNamespace::Spans)
                .aggregator
                .max_tag_value_length,
            extract_spans,
        );

        state
            .extracted_metrics
            .extend(metrics, Some(sampling_decision));

        if !state.project_info.has_feature(Feature::DiscardTransaction) {
            let transaction_from_dsc = state
                .managed_envelope
                .envelope()
                .dsc()
                .and_then(|dsc| dsc.transaction.as_deref());

            let extractor = TransactionExtractor {
                config: tx_config,
                generic_config: Some(combined_config),
                transaction_from_dsc,
                sampling_decision,
                target_project_id: state.project_id,
                has_profile: profile_id.is_some(),
            };

            state
                .extracted_metrics
                .extend(extractor.extract(event)?, Some(sampling_decision));
        }

        state.event_metrics_extracted = true;

        Ok(())
    }

    fn normalize_event<G: EventProcessing>(
        &self,
        state: &mut ProcessEnvelopeState<G>,
    ) -> Result<(), ProcessingError> {
        if !state.has_event() {
            // NOTE(iker): only processing relays create events from
            // attachments, so these events won't be normalized in
            // non-processing relays even if the config is set to run full
            // normalization.
            return Ok(());
        }

        let full_normalization = match self.inner.config.normalization_level() {
            NormalizationLevel::Full => true,
            NormalizationLevel::Default => {
                if self.inner.config.processing_enabled() && state.event_fully_normalized {
                    return Ok(());
                }

                self.inner.config.processing_enabled()
            }
        };

        let request_meta = state.managed_envelope.envelope().meta();
        let client_ipaddr = request_meta.client_addr().map(IpAddr::from);

        let transaction_aggregator_config = self
            .inner
            .config
            .aggregator_config_for(MetricNamespace::Transactions);

        let global_config = self.inner.global_config.current();
        let ai_model_costs = global_config.ai_model_costs.clone().ok();
        let http_span_allowed_hosts = global_config.options.http_span_allowed_hosts.as_slice();

        let retention_days: i64 = state
            .project_info
            .config
            .event_retention
            .unwrap_or(DEFAULT_EVENT_RETENTION)
            .into();

        utils::log_transaction_name_metrics(&mut state.event, |event| {
            let event_validation_config = EventValidationConfig {
                received_at: Some(state.managed_envelope.received_at()),
                max_secs_in_past: Some(retention_days * 24 * 3600),
                max_secs_in_future: Some(self.inner.config.max_secs_in_future()),
                transaction_timestamp_range: Some(
                    transaction_aggregator_config.aggregator.timestamp_range(),
                ),
                is_validated: false,
            };

            let key_id = state
                .project_info
                .get_public_key_config()
                .and_then(|key| Some(key.numeric_id?.to_string()));
            if full_normalization && key_id.is_none() {
                relay_log::error!(
                    "project state for key {} is missing key id",
                    state.managed_envelope.envelope().meta().public_key()
                );
            }

            let normalization_config = NormalizationConfig {
                project_id: Some(state.project_id.value()),
                client: request_meta.client().map(str::to_owned),
                key_id,
                protocol_version: Some(request_meta.version().to_string()),
                grouping_config: state.project_info.config.grouping_config.clone(),
                client_ip: client_ipaddr.as_ref(),
                client_sample_rate: state
                    .managed_envelope
                    .envelope()
                    .dsc()
                    .and_then(|ctx| ctx.sample_rate),
                user_agent: RawUserAgentInfo {
                    user_agent: request_meta.user_agent(),
                    client_hints: request_meta.client_hints().as_deref(),
                },
                max_name_and_unit_len: Some(
                    transaction_aggregator_config
                        .aggregator
                        .max_name_length
                        .saturating_sub(MeasurementsConfig::MEASUREMENT_MRI_OVERHEAD),
                ),
                breakdowns_config: state.project_info.config.breakdowns_v2.as_ref(),
                performance_score: state.project_info.config.performance_score.as_ref(),
                normalize_user_agent: Some(true),
                transaction_name_config: TransactionNameConfig {
                    rules: &state.project_info.config.tx_name_rules,
                },
                device_class_synthesis_config: state
                    .project_info
                    .has_feature(Feature::DeviceClassSynthesis),
                enrich_spans: state
                    .project_info
                    .has_feature(Feature::ExtractSpansFromEvent)
                    || state
                        .project_info
                        .has_feature(Feature::ExtractCommonSpanMetricsFromEvent),
                max_tag_value_length: self
                    .inner
                    .config
                    .aggregator_config_for(MetricNamespace::Spans)
                    .aggregator
                    .max_tag_value_length,
                is_renormalize: false,
                remove_other: full_normalization,
                emit_event_errors: full_normalization,
                span_description_rules: state.project_info.config.span_description_rules.as_ref(),
                geoip_lookup: self.inner.geoip_lookup.as_ref(),
                ai_model_costs: ai_model_costs.as_ref(),
                enable_trimming: true,
                measurements: Some(CombinedMeasurementsConfig::new(
                    state.project_info.config().measurements.as_ref(),
                    global_config.measurements.as_ref(),
                )),
                normalize_spans: true,
                replay_id: state
                    .managed_envelope
                    .envelope()
                    .dsc()
                    .and_then(|ctx| ctx.replay_id),
                span_allowed_hosts: http_span_allowed_hosts,
                scrub_mongo_description: if state
                    .project_info
                    .has_feature(Feature::ScrubMongoDbDescriptions)
                {
                    ScrubMongoDescription::Enabled
                } else {
                    ScrubMongoDescription::Disabled
                },
                span_op_defaults: global_config.span_op_defaults.borrow(),
            };

            metric!(timer(RelayTimers::EventProcessingNormalization), {
                validate_event(event, &event_validation_config)
                    .map_err(|_| ProcessingError::InvalidTransaction)?;
                normalize_event(event, &normalization_config);
                if full_normalization && event::has_unprintable_fields(event) {
                    metric!(counter(RelayCounters::EventCorrupted) += 1);
                }
                Result::<(), ProcessingError>::Ok(())
            })
        })?;

        state.event_fully_normalized |= full_normalization;

        Ok(())
    }

    /// Processes the general errors, and the items which require or create the events.
    fn process_errors(
        &self,
        state: &mut ProcessEnvelopeState<ErrorGroup>,
    ) -> Result<(), ProcessingError> {
        // Events can also contain user reports.
        report::process_user_reports(state);

        if_processing!(self.inner.config, {
            unreal::expand(state, &self.inner.config)?;
        });

        event::extract(state, &self.inner.config)?;

        if_processing!(self.inner.config, {
            unreal::process(state)?;
            attachment::create_placeholders(state);
        });

        event::finalize(state, &self.inner.config)?;
        self.normalize_event(state)?;
        let filter_run = event::filter(state, &self.inner.global_config.current())?;

        if self.inner.config.processing_enabled() || matches!(filter_run, FiltersStatus::Ok) {
            dynamic_sampling::tag_error_with_sampling_decision(state, &self.inner.config);
        }

        if_processing!(self.inner.config, {
            self.enforce_quotas(state)?;
        });

        if state.has_event() {
            event::scrub(state)?;
            event::serialize(state)?;
            event::emit_feedback_metrics(state.envelope());
        }

        attachment::scrub(state);

        if self.inner.config.processing_enabled() && !state.event_fully_normalized {
            relay_log::error!(
                tags.project = %state.project_id,
                tags.ty = state.event_type().map(|e| e.to_string()).unwrap_or("none".to_owned()),
                "ingested event without normalizing"
            );
        }

        Ok(())
    }

    /// Processes only transactions and transaction-related items.
    fn process_transactions(
        &self,
        state: &mut ProcessEnvelopeState<TransactionGroup>,
    ) -> Result<(), ProcessingError> {
        let global_config = self.inner.global_config.current();

        event::extract(state, &self.inner.config)?;

        let profile_id = profile::filter(state);
        profile::transfer_id(state, profile_id);

        event::finalize(state, &self.inner.config)?;
        self.normalize_event(state)?;

        dynamic_sampling::ensure_dsc(state);

        let filter_run = event::filter(state, &self.inner.global_config.current())?;

        // Always run dynamic sampling on processing Relays,
        // but delay decision until inbound filters have been fully processed.
        let run_dynamic_sampling =
            matches!(filter_run, FiltersStatus::Ok) || self.inner.config.processing_enabled();

        let sampling_result = match run_dynamic_sampling {
            true => dynamic_sampling::run(state),
            false => SamplingResult::Pending,
        };

        #[cfg(feature = "processing")]
        let server_sample_rate = match sampling_result {
            SamplingResult::Match(ref sampling_match) => Some(sampling_match.sample_rate()),
            SamplingResult::NoMatch | SamplingResult::Pending => None,
        };

        if let Some(outcome) = sampling_result.into_dropped_outcome() {
            let keep_profiles = global_config.options.unsampled_profiles_enabled;
            // Process profiles before dropping the transaction, if necessary.
            // Before metric extraction to make sure the profile count is reflected correctly.
            let profile_id = match keep_profiles {
                true => profile::process(state),
                false => profile_id,
            };
            // Extract metrics here, we're about to drop the event/transaction.
            self.extract_transaction_metrics(state, SamplingDecision::Drop, profile_id)?;

            dynamic_sampling::drop_unsampled_items(state, outcome, keep_profiles);

            // At this point we have:
            //  - An empty envelope.
            //  - An envelope containing only processed profiles.
            // We need to make sure there are enough quotas for these profiles.
            if_processing!(self.inner.config, {
                self.enforce_quotas(state)?;
            });

            return Ok(());
        }

        // Need to scrub the transaction before extracting spans.
        //
        // Unconditionally scrub to make sure PII is removed as early as possible.
        event::scrub(state)?;
        attachment::scrub(state);

        if_processing!(self.inner.config, {
            // Process profiles before extracting metrics, to make sure they are removed if they are invalid.
            let profile_id = profile::process(state);
            profile::transfer_id(state, profile_id);

            // Always extract metrics in processing Relays for sampled items.
            self.extract_transaction_metrics(state, SamplingDecision::Keep, profile_id)?;

            if state
                .project_info
                .has_feature(Feature::ExtractSpansFromEvent)
            {
                span::extract_from_event(state, &global_config, server_sample_rate);
            }

            self.enforce_quotas(state)?;

            span::maybe_discard_transaction(state);
        });

        // Event may have been dropped because of a quota and the envelope can be empty.
        if state.has_event() {
            event::serialize(state)?;
        }

        if self.inner.config.processing_enabled() && !state.event_fully_normalized {
            relay_log::error!(
                tags.project = %state.project_id,
                tags.ty = state.event_type().map(|e| e.to_string()).unwrap_or("none".to_owned()),
                "ingested event without normalizing"
            );
        };

        Ok(())
    }

    fn process_profile_chunks(
        &self,
        state: &mut ProcessEnvelopeState<ProfileChunkGroup>,
    ) -> Result<(), ProcessingError> {
        profile_chunk::filter(state);
        if_processing!(self.inner.config, {
            profile_chunk::process(state, &self.inner.config);
        });
        Ok(())
    }

    /// Processes standalone items that require an event ID, but do not have an event on the same envelope.
    fn process_standalone(
        &self,
        state: &mut ProcessEnvelopeState<StandaloneGroup>,
    ) -> Result<(), ProcessingError> {
        profile::filter(state);

        if_processing!(self.inner.config, {
            self.enforce_quotas(state)?;
        });

        report::process_user_reports(state);
        attachment::scrub(state);
        Ok(())
    }

    /// Processes user sessions.
    fn process_sessions(
        &self,
        state: &mut ProcessEnvelopeState<SessionGroup>,
    ) -> Result<(), ProcessingError> {
        session::process(state, &self.inner.config);
        if_processing!(self.inner.config, {
            self.enforce_quotas(state)?;
        });
        Ok(())
    }

    /// Processes user and client reports.
    fn process_client_reports(
        &self,
        state: &mut ProcessEnvelopeState<ClientReportGroup>,
    ) -> Result<(), ProcessingError> {
        if_processing!(self.inner.config, {
            self.enforce_quotas(state)?;
        });

        report::process_client_reports(state, self.inner.addrs.outcome_aggregator.clone());

        Ok(())
    }

    /// Processes replays.
    fn process_replays(
        &self,
        state: &mut ProcessEnvelopeState<ReplayGroup>,
    ) -> Result<(), ProcessingError> {
        replay::process(
            state,
            &self.inner.global_config.current(),
            self.inner.geoip_lookup.as_ref(),
        )?;
        if_processing!(self.inner.config, {
            self.enforce_quotas(state)?;
        });
        Ok(())
    }

    /// Processes cron check-ins.
    fn process_checkins(
        &self,
        _state: &mut ProcessEnvelopeState<CheckInGroup>,
    ) -> Result<(), ProcessingError> {
        if_processing!(self.inner.config, {
            self.enforce_quotas(_state)?;
            self.process_check_ins(_state);
        });
        Ok(())
    }

    /// Processes standalone spans.
    ///
    /// This function does *not* run for spans extracted from transactions.
    fn process_standalone_spans(
        &self,
        state: &mut ProcessEnvelopeState<SpanGroup>,
    ) -> Result<(), ProcessingError> {
        span::filter(state);

        if_processing!(self.inner.config, {
            let global_config = self.inner.global_config.current();

            span::process(state, &global_config, self.inner.geoip_lookup.as_ref());

            self.enforce_quotas(state)?;
        });
        Ok(())
    }

    fn process_envelope(
        &self,
        mut managed_envelope: ManagedEnvelope,
        project_id: ProjectId,
        project_info: Arc<ProjectInfo>,
        rate_limits: RateLimits,
        sampling_project_info: Option<Arc<ProjectInfo>>,
        reservoir_counters: Arc<Mutex<BTreeMap<RuleId, i64>>>,
    ) -> Result<ProcessingStateResult, ProcessingError> {
        // Get the group from the managed envelope context, and if it's not set, try to guess it
        // from the contents of the envelope.
        let group = managed_envelope.group();

        // Pre-process the envelope headers.
        if let Some(sampling_state) = sampling_project_info.as_ref() {
            // Both transactions and standalone span envelopes need a normalized DSC header
            // to make sampling rules based on the segment/transaction name work correctly.
            managed_envelope
                .envelope_mut()
                .parametrize_dsc_transaction(&sampling_state.config.tx_name_rules);
        }

        macro_rules! run {
            ($fn:ident) => {{
                let managed_envelope = managed_envelope.try_into()?;
                let mut state = self.prepare_state(
                    self.inner.config.clone(),
                    managed_envelope,
                    project_id,
                    project_info,
                    rate_limits,
                    sampling_project_info,
                    reservoir_counters,
                );
                match self.$fn(&mut state) {
                    Ok(()) => Ok(ProcessingStateResult {
                        managed_envelope: state.managed_envelope.into_processed(),
                        extracted_metrics: state.extracted_metrics.metrics,
                    }),
                    Err(e) => {
                        if let Some(outcome) = e.to_outcome() {
                            state.managed_envelope.reject(outcome);
                        }
                        return Err(e);
                    }
                }
            }};
        }

        relay_log::trace!("Processing {group} group", group = group.variant());

        match group {
            ProcessingGroup::Error => run!(process_errors),
            ProcessingGroup::Transaction => run!(process_transactions),
            ProcessingGroup::Session => run!(process_sessions),
            ProcessingGroup::Standalone => run!(process_standalone),
            ProcessingGroup::ClientReport => run!(process_client_reports),
            ProcessingGroup::Replay => run!(process_replays),
            ProcessingGroup::CheckIn => run!(process_checkins),
            ProcessingGroup::Span => run!(process_standalone_spans),
            ProcessingGroup::ProfileChunk => run!(process_profile_chunks),
            // Currently is not used.
            ProcessingGroup::Metrics => {
                // In proxy mode we simply forward the metrics.
                // This group shouldn't be used outside of proxy mode.
                if self.inner.config.relay_mode() != RelayMode::Proxy {
                    relay_log::error!(
                        tags.project = %project_id,
                        items = ?managed_envelope.envelope().items().next().map(Item::ty),
                        "received metrics in the process_state"
                    );
                }

                Ok(ProcessingStateResult {
                    managed_envelope: managed_envelope.into_processed(),
                    extracted_metrics: Default::default(),
                })
            }
            // Fallback to the legacy process_state implementation for Ungrouped events.
            ProcessingGroup::Ungrouped => {
                relay_log::error!(
                    tags.project = %project_id,
                    items = ?managed_envelope.envelope().items().next().map(Item::ty),
                    "could not identify the processing group based on the envelope's items"
                );
                Ok(ProcessingStateResult {
                    managed_envelope: managed_envelope.into_processed(),
                    extracted_metrics: Default::default(),
                })
            }
            // Leave this group unchanged.
            //
            // This will later be forwarded to upstream.
            ProcessingGroup::ForwardUnknown => Ok(ProcessingStateResult {
                managed_envelope: managed_envelope.into_processed(),
                extracted_metrics: Default::default(),
            }),
        }
    }

    fn process(
        &self,
        message: ProcessEnvelope,
    ) -> Result<ProcessEnvelopeResponse, ProcessingError> {
        let ProcessEnvelope {
            envelope: mut managed_envelope,
            project_info,
            rate_limits,
            sampling_project_info,
            reservoir_counters,
        } = message;

        // Prefer the project's project ID, and fall back to the stated project id from the
        // envelope. The project ID is available in all modes, other than in proxy mode, where
        // envelopes for unknown projects are forwarded blindly.
        //
        // Neither ID can be available in proxy mode on the /store/ endpoint. This is not supported,
        // since we cannot process an envelope without project ID, so drop it.
        let project_id = match project_info
            .project_id
            .or_else(|| managed_envelope.envelope().meta().project_id())
        {
            Some(project_id) => project_id,
            None => {
                managed_envelope.reject(Outcome::Invalid(DiscardReason::Internal));
                return Err(ProcessingError::MissingProjectId);
            }
        };

        let client = managed_envelope
            .envelope()
            .meta()
            .client()
            .map(str::to_owned);

        let user_agent = managed_envelope
            .envelope()
            .meta()
            .user_agent()
            .map(str::to_owned);

        relay_log::with_scope(
            |scope| {
                scope.set_tag("project", project_id);
                if let Some(client) = client {
                    scope.set_tag("sdk", client);
                }
                if let Some(user_agent) = user_agent {
                    scope.set_extra("user_agent", user_agent.into());
                }
            },
            || {
                match self.process_envelope(
                    managed_envelope,
                    project_id,
                    project_info,
                    rate_limits,
                    sampling_project_info,
                    reservoir_counters,
                ) {
                    Ok(mut state) => {
                        // The envelope could be modified or even emptied during processing, which
                        // requires recomputation of the context.
                        state.managed_envelope.update();

                        let has_metrics = !state.extracted_metrics.project_metrics.is_empty();
                        send_metrics(
                            state.extracted_metrics,
                            state.managed_envelope.envelope(),
                            &self.inner.addrs.aggregator,
                        );

                        let envelope_response = if state.managed_envelope.envelope().is_empty() {
                            if !has_metrics {
                                // Individual rate limits have already been issued
                                state.managed_envelope.reject(Outcome::RateLimited(None));
                            } else {
                                state.managed_envelope.accept();
                            }
                            None
                        } else {
                            Some(state.managed_envelope)
                        };

                        Ok(ProcessEnvelopeResponse {
                            envelope: envelope_response,
                        })
                    }
                    Err(err) => Err(err),
                }
            },
        )
    }

    fn handle_process_envelope(&self, message: ProcessEnvelope) {
        let project_key = message.envelope.envelope().meta().public_key();
        let wait_time = message.envelope.age();
        metric!(timer(RelayTimers::EnvelopeWaitTime) = wait_time);

        let group = message.envelope.group().variant();
        let result = metric!(timer(RelayTimers::EnvelopeProcessingTime), group = group, {
            self.process(message)
        });
        match result {
            Ok(response) => {
                if let Some(envelope) = response.envelope {
                    self.handle_submit_envelope(SubmitEnvelope { envelope });
                };
            }
            Err(error) => {
                // Errors are only logged for what we consider infrastructure or implementation
                // bugs. In other cases, we "expect" errors and log them as debug level.
                if error.is_unexpected() {
                    relay_log::error!(
                        tags.project_key = %project_key,
                        error = &error as &dyn Error,
                        "error processing envelope"
                    );
                }
            }
        }
    }

    fn handle_process_project_metrics(&self, cogs: &mut Token, message: ProcessProjectMetrics) {
        let ProcessProjectMetrics {
            project_state,
            rate_limits,
            data,
            project_key,
            received_at,
            sent_at,
            source,
        } = message;

        let received_timestamp =
            UnixTimestamp::from_datetime(received_at).unwrap_or(UnixTimestamp::now());

        let mut buckets = data.into_buckets(received_timestamp);
        if buckets.is_empty() {
            return;
        };
        cogs.update(relay_metrics::cogs::BySize(&buckets));

        let clock_drift_processor =
            ClockDriftProcessor::new(sent_at, received_at).at_least(MINIMUM_CLOCK_DRIFT);

        buckets.retain_mut(|bucket| {
            if let Err(error) = relay_metrics::normalize_bucket(bucket) {
                relay_log::debug!(error = &error as &dyn Error, "dropping bucket {bucket:?}");
                return false;
            }

            if !self::metrics::is_valid_namespace(bucket, source) {
                return false;
            }

            clock_drift_processor.process_timestamp(&mut bucket.timestamp);

            if !matches!(source, BucketSource::Internal) {
                bucket.metadata = BucketMetadata::new(received_timestamp);
            }

            true
        });

        // Best effort check to filter and rate limit buckets, if there is no project state
        // available at the current time, we will check again after flushing.
        let buckets = match project_state.enabled() {
            Some(project_info) => {
                self.check_buckets(project_key, &project_info, &rate_limits, buckets)
            }
            None => buckets,
        };

        relay_log::trace!("merging metric buckets into the aggregator");
        self.inner
            .addrs
            .aggregator
            .send(MergeBuckets::new(project_key, buckets));
    }

    fn handle_process_batched_metrics(&self, cogs: &mut Token, message: ProcessBatchedMetrics) {
        let ProcessBatchedMetrics {
            payload,
            source,
            received_at,
            sent_at,
        } = message;

        #[derive(serde::Deserialize)]
        struct Wrapper {
            buckets: HashMap<ProjectKey, Vec<Bucket>>,
        }

        let buckets = match serde_json::from_slice(&payload) {
            Ok(Wrapper { buckets }) => buckets,
            Err(error) => {
                relay_log::debug!(
                    error = &error as &dyn Error,
                    "failed to parse batched metrics",
                );
                metric!(counter(RelayCounters::MetricBucketsParsingFailed) += 1);
                return;
            }
        };

        let mut feature_weights = FeatureWeights::none();
        for (project_key, buckets) in buckets {
            feature_weights = feature_weights.merge(relay_metrics::cogs::BySize(&buckets).into());

            self.inner.addrs.project_cache.send(ProcessMetrics {
                data: MetricData::Parsed(buckets),
                project_key,
                source,
                received_at,
                sent_at,
            });
        }

        if !feature_weights.is_empty() {
            cogs.update(feature_weights);
        }
    }

    fn handle_process_metric_meta(&self, message: ProcessMetricMeta) {
        let ProcessMetricMeta { items, project_key } = message;

        for item in items {
            if item.ty() != &ItemType::MetricMeta {
                relay_log::error!(
                    "invalid item of type {} passed to ProcessMetricMeta",
                    item.ty()
                );
                continue;
            }

            let payload = item.payload();
            match serde_json::from_slice::<MetricMeta>(&payload) {
                Ok(meta) => {
                    relay_log::trace!("adding metric metadata to project cache");
                    self.inner
                        .addrs
                        .project_cache
                        .send(AddMetricMeta { project_key, meta });
                }
                Err(error) => {
                    metric!(counter(RelayCounters::MetricMetaParsingFailed) += 1);
                    relay_log::debug!(error = &error as &dyn Error, "failed to parse metric meta");
                }
            }
        }
    }

    fn handle_submit_envelope(&self, message: SubmitEnvelope) {
        let SubmitEnvelope { mut envelope } = message;

        #[cfg(feature = "processing")]
        if self.inner.config.processing_enabled() {
            if let Some(store_forwarder) = self.inner.addrs.store_forwarder.clone() {
                relay_log::trace!("sending envelope to kafka");
                store_forwarder.send(StoreEnvelope { envelope });
                return;
            }
        }

        // If we are in capture mode, we stash away the event instead of forwarding it.
        if Capture::should_capture(&self.inner.config) {
            relay_log::trace!("capturing envelope in memory");
            self.inner
                .addrs
                .test_store
                .send(Capture::accepted(envelope));
            return;
        }

        // Override the `sent_at` timestamp. Since the envelope went through basic
        // normalization, all timestamps have been corrected. We propagate the new
        // `sent_at` to allow the next Relay to double-check this timestamp and
        // potentially apply correction again. This is done as close to sending as
        // possible so that we avoid internal delays.
        envelope.envelope_mut().set_sent_at(Utc::now());

        relay_log::trace!("sending envelope to sentry endpoint");
        let http_encoding = self.inner.config.http_encoding();
        let result = envelope.envelope().to_vec().and_then(|v| {
            encode_payload(&v.into(), http_encoding).map_err(EnvelopeError::PayloadIoFailed)
        });

        match result {
            Ok(body) => {
                self.inner
                    .addrs
                    .upstream_relay
                    .send(SendRequest(SendEnvelope {
                        envelope,
                        body,
                        http_encoding,
                        project_cache: self.inner.addrs.project_cache.clone(),
                    }));
            }
            Err(error) => {
                // Errors are only logged for what we consider an internal discard reason. These
                // indicate errors in the infrastructure or implementation bugs.
                relay_log::error!(
                    error = &error as &dyn Error,
                    tags.project_key = %envelope.scoping().project_key,
                    "failed to serialize envelope payload"
                );

                envelope.reject(Outcome::Invalid(DiscardReason::Internal));
            }
        }
    }

    fn handle_submit_client_reports(&self, message: SubmitClientReports) {
        let SubmitClientReports {
            client_reports,
            scoping,
        } = message;

        let upstream = self.inner.config.upstream_descriptor();
        let dsn = PartialDsn::outbound(&scoping, upstream);

        let mut envelope = Envelope::from_request(None, RequestMeta::outbound(dsn));
        for client_report in client_reports {
            let mut item = Item::new(ItemType::ClientReport);
            item.set_payload(ContentType::Json, client_report.serialize().unwrap()); // TODO: unwrap OK?
            envelope.add_item(item);
        }

        let envelope = ManagedEnvelope::new(
            envelope,
            self.inner.addrs.outcome_aggregator.clone(),
            self.inner.addrs.test_store.clone(),
            ProcessingGroup::ClientReport,
        );
        self.handle_submit_envelope(SubmitEnvelope {
            envelope: envelope.into_processed(),
        });
    }

    fn check_buckets(
        &self,
        project_key: ProjectKey,
        project_info: &ProjectInfo,
        rate_limits: &RateLimits,
        buckets: Vec<Bucket>,
    ) -> Vec<Bucket> {
        let Some(scoping) = project_info.scoping(project_key) else {
            relay_log::error!(
                tags.project_key = project_key.as_str(),
                "there is no scoping: dropping {} buckets",
                buckets.len(),
            );
            return Vec::new();
        };

        let mut buckets = self::metrics::apply_project_info(
            buckets,
            &self.inner.metric_outcomes,
            project_info,
            scoping,
        );

        let namespaces: BTreeSet<MetricNamespace> = buckets
            .iter()
            .filter_map(|bucket| bucket.name.try_namespace())
            .collect();

        for namespace in namespaces {
            let limits = rate_limits.check_with_quotas(
                project_info.get_quotas(),
                scoping.item(DataCategory::MetricBucket),
            );

            if limits.is_limited() {
                let rejected;
                (buckets, rejected) = utils::split_off(buckets, |bucket| {
                    bucket.name.try_namespace() == Some(namespace)
                });

                let reason_code = limits.longest().and_then(|limit| limit.reason_code.clone());
                self.inner.metric_outcomes.track(
                    scoping,
                    &rejected,
                    Outcome::RateLimited(reason_code),
                );
            }
        }

        let quotas = project_info.config.quotas.clone();
        match MetricsLimiter::create(buckets, quotas, scoping) {
            Ok(mut bucket_limiter) => {
                bucket_limiter.enforce_limits(
                    rate_limits,
                    &self.inner.metric_outcomes,
                    &self.inner.addrs.outcome_aggregator,
                );
                bucket_limiter.into_buckets()
            }
            Err(buckets) => buckets,
        }
    }

    #[cfg(feature = "processing")]
    fn rate_limit_buckets(
        &self,
        scoping: Scoping,
        project_info: &ProjectInfo,
        mut buckets: Vec<Bucket>,
    ) -> Vec<Bucket> {
        let Some(rate_limiter) = self.inner.rate_limiter.as_ref() else {
            return buckets;
        };

        let global_config = self.inner.global_config.current();
        let namespaces = buckets
            .iter()
            .filter_map(|bucket| bucket.name.try_namespace())
            .counts();

        let quotas = CombinedQuotas::new(&global_config, project_info.get_quotas());

        for (namespace, quantity) in namespaces {
            let item_scoping = scoping.metric_bucket(namespace);

            let limits = match rate_limiter.is_rate_limited(quotas, item_scoping, quantity, false) {
                Ok(limits) => limits,
                Err(err) => {
                    relay_log::error!(
                        error = &err as &dyn std::error::Error,
                        "failed to check redis rate limits"
                    );
                    break;
                }
            };

            if limits.is_limited() {
                let rejected;
                (buckets, rejected) = utils::split_off(buckets, |bucket| {
                    bucket.name.try_namespace() == Some(namespace)
                });

                let reason_code = limits.longest().and_then(|limit| limit.reason_code.clone());
                self.inner.metric_outcomes.track(
                    scoping,
                    &rejected,
                    Outcome::RateLimited(reason_code),
                );

                self.inner.addrs.project_cache.send(UpdateRateLimits::new(
                    item_scoping.scoping.project_key,
                    limits,
                ));
            }
        }

        match MetricsLimiter::create(buckets, project_info.config.quotas.clone(), scoping) {
            Err(buckets) => buckets,
            Ok(bucket_limiter) => self.apply_other_rate_limits(bucket_limiter),
        }
    }

    /// Check and apply rate limits to metrics buckets for transactions and spans.
    #[cfg(feature = "processing")]
    fn apply_other_rate_limits(&self, mut bucket_limiter: MetricsLimiter) -> Vec<Bucket> {
        relay_log::trace!("handle_rate_limit_buckets");

        let scoping = *bucket_limiter.scoping();

        if let Some(rate_limiter) = self.inner.rate_limiter.as_ref() {
            let global_config = self.inner.global_config.current();
            let quotas = CombinedQuotas::new(&global_config, bucket_limiter.quotas());

            // We set over_accept_once such that the limit is actually reached, which allows subsequent
            // calls with quantity=0 to be rate limited.
            let over_accept_once = true;
            let mut rate_limits = RateLimits::new();

            for category in [DataCategory::Transaction, DataCategory::Span] {
                let count = bucket_limiter.count(category);

                let timer = Instant::now();
                let mut is_limited = false;

                if let Some(count) = count {
                    match rate_limiter.is_rate_limited(
                        quotas,
                        scoping.item(category),
                        count,
                        over_accept_once,
                    ) {
                        Ok(limits) => {
                            is_limited = limits.is_limited();
                            rate_limits.merge(limits)
                        }
                        Err(e) => relay_log::error!(error = &e as &dyn Error),
                    }
                }

                relay_statsd::metric!(
                    timer(RelayTimers::RateLimitBucketsDuration) = timer.elapsed(),
                    category = category.name(),
                    limited = if is_limited { "true" } else { "false" },
                    count = match count {
                        None => "none",
                        Some(0) => "0",
                        Some(1) => "1",
                        Some(1..=10) => "10",
                        Some(1..=25) => "25",
                        Some(1..=50) => "50",
                        Some(51..=100) => "100",
                        Some(101..=500) => "500",
                        _ => "> 500",
                    },
                );
            }

            if rate_limits.is_limited() {
                let was_enforced = bucket_limiter.enforce_limits(
                    &rate_limits,
                    &self.inner.metric_outcomes,
                    &self.inner.addrs.outcome_aggregator,
                );

                if was_enforced {
                    // Update the rate limits in the project cache.
                    self.inner
                        .addrs
                        .project_cache
                        .send(UpdateRateLimits::new(scoping.project_key, rate_limits));
                }
            }
        }

        bucket_limiter.into_buckets()
    }

    /// Cardinality limits the passed buckets and returns a filtered vector of only accepted buckets.
    #[cfg(feature = "processing")]
    fn cardinality_limit_buckets(
        &self,
        scoping: Scoping,
        limits: &[CardinalityLimit],
        buckets: Vec<Bucket>,
    ) -> Vec<Bucket> {
        let global_config = self.inner.global_config.current();
        let cardinality_limiter_mode = global_config.options.cardinality_limiter_mode;

        if matches!(cardinality_limiter_mode, CardinalityLimiterMode::Disabled) {
            return buckets;
        }

        let Some(ref limiter) = self.inner.cardinality_limiter else {
            return buckets;
        };

        let scope = relay_cardinality::Scoping {
            organization_id: scoping.organization_id,
            project_id: scoping.project_id,
        };

        let limits = match limiter.check_cardinality_limits(scope, limits, buckets) {
            Ok(limits) => limits,
            Err((buckets, error)) => {
                relay_log::error!(
                    error = &error as &dyn std::error::Error,
                    "cardinality limiter failed"
                );
                return buckets;
            }
        };

        let error_sample_rate = global_config.options.cardinality_limiter_error_sample_rate;
        if !limits.exceeded_limits().is_empty() && utils::sample(error_sample_rate) {
            for limit in limits.exceeded_limits() {
<<<<<<< HEAD
                relay_log::error!(
                    tags.organization_id = scoping.organization_id.value(),
                    tags.limit_id = limit.id,
                    tags.passive = limit.passive,
                    "Cardinality Limit"
=======
                relay_log::with_scope(
                    |scope| {
                        // Set the organization as user so we can alert on distinct org_ids.
                        scope.set_user(Some(relay_log::sentry::User {
                            id: Some(scoping.organization_id.to_string()),
                            ..Default::default()
                        }));
                    },
                    || {
                        relay_log::error!(
                            tags.organization_id = scoping.organization_id,
                            tags.limit_id = limit.id,
                            tags.passive = limit.passive,
                            "Cardinality Limit"
                        );
                    },
>>>>>>> a9c0a493
                );
            }
        }

        for (limit, reports) in limits.cardinality_reports() {
            for report in reports {
                self.inner
                    .metric_outcomes
                    .cardinality(scoping, limit, report);
            }
        }

        if matches!(cardinality_limiter_mode, CardinalityLimiterMode::Passive) {
            return limits.into_source();
        }

        let CardinalityLimitsSplit { accepted, rejected } = limits.into_split();

        for (bucket, exceeded) in rejected {
            self.inner.metric_outcomes.track(
                scoping,
                &[bucket],
                Outcome::CardinalityLimited(exceeded.id.clone()),
            );
        }
        accepted
    }

    /// Processes metric buckets and sends them to kafka.
    ///
    /// This function runs the following steps:
    ///  - cardinality limiting
    ///  - rate limiting
    ///  - submit to `StoreForwarder`
    #[cfg(feature = "processing")]
    fn encode_metrics_processing(&self, message: EncodeMetrics, store_forwarder: &Addr<Store>) {
        use crate::constants::DEFAULT_EVENT_RETENTION;
        use crate::services::store::StoreMetrics;

        for (scoping, message) in message.scopes {
            let ProjectMetrics {
                buckets,
                project_info,
                rate_limits: _,
            } = message;

            let buckets = self.rate_limit_buckets(scoping, &project_info, buckets);

            let limits = project_info.get_cardinality_limits();
            let buckets = self.cardinality_limit_buckets(scoping, limits, buckets);

            if buckets.is_empty() {
                continue;
            }

            let retention = project_info
                .config
                .event_retention
                .unwrap_or(DEFAULT_EVENT_RETENTION);

            // The store forwarder takes care of bucket splitting internally, so we can submit the
            // entire list of buckets. There is no batching needed here.
            store_forwarder.send(StoreMetrics {
                buckets,
                scoping,
                retention,
            });
        }
    }

    /// Serializes metric buckets to JSON and sends them to the upstream.
    ///
    /// This function runs the following steps:
    ///  - partitioning
    ///  - batching by configured size limit
    ///  - serialize to JSON and pack in an envelope
    ///  - submit the envelope to upstream or kafka depending on configuration
    ///
    /// Cardinality limiting and rate limiting run only in processing Relays as they both require
    /// access to the central Redis instance. Cached rate limits are applied in the project cache
    /// already.
    fn encode_metrics_envelope(&self, message: EncodeMetrics) {
        let EncodeMetrics {
            partition_key,
            scopes,
        } = message;

        let batch_size = self.inner.config.metrics_max_batch_size_bytes();
        let upstream = self.inner.config.upstream_descriptor();

        for (scoping, message) in scopes {
            let ProjectMetrics { buckets, .. } = message;

            let dsn = PartialDsn::outbound(&scoping, upstream);

            if let Some(key) = partition_key {
                relay_statsd::metric!(histogram(RelayHistograms::PartitionKeys) = key);
            }

            let mut num_batches = 0;
            for batch in BucketsView::from(&buckets).by_size(batch_size) {
                let mut envelope = Envelope::from_request(None, RequestMeta::outbound(dsn.clone()));

                let mut item = Item::new(ItemType::MetricBuckets);
                item.set_source_quantities(crate::metrics::extract_quantities(batch));
                item.set_payload(ContentType::Json, serde_json::to_vec(&buckets).unwrap());
                envelope.add_item(item);

                let mut envelope = ManagedEnvelope::new(
                    envelope,
                    self.inner.addrs.outcome_aggregator.clone(),
                    self.inner.addrs.test_store.clone(),
                    ProcessingGroup::Metrics,
                );
                envelope.set_partition_key(partition_key).scope(scoping);

                relay_statsd::metric!(
                    histogram(RelayHistograms::BucketsPerBatch) = batch.len() as u64
                );

                self.handle_submit_envelope(SubmitEnvelope {
                    envelope: envelope.into_processed(),
                });
                num_batches += 1;
            }

            relay_statsd::metric!(histogram(RelayHistograms::BatchesPerPartition) = num_batches);
        }
    }

    /// Creates a [`SendMetricsRequest`] and sends it to the upstream relay.
    fn send_global_partition(&self, partition_key: Option<u64>, partition: &mut Partition<'_>) {
        if partition.is_empty() {
            return;
        }

        let (unencoded, project_info) = partition.take();
        let http_encoding = self.inner.config.http_encoding();
        let encoded = match encode_payload(&unencoded, http_encoding) {
            Ok(payload) => payload,
            Err(error) => {
                let error = &error as &dyn std::error::Error;
                relay_log::error!(error, "failed to encode metrics payload");
                return;
            }
        };

        let request = SendMetricsRequest {
            partition_key: partition_key.map(|k| k.to_string()),
            unencoded,
            encoded,
            project_info,
            http_encoding,
            metric_outcomes: self.inner.metric_outcomes.clone(),
        };

        self.inner.addrs.upstream_relay.send(SendRequest(request));
    }

    /// Serializes metric buckets to JSON and sends them to the upstream via the global endpoint.
    ///
    /// This function is similar to [`Self::encode_metrics_envelope`], but sends a global batched
    /// payload directly instead of per-project Envelopes.
    ///
    /// This function runs the following steps:
    ///  - partitioning
    ///  - batching by configured size limit
    ///  - serialize to JSON
    ///  - submit directly to the upstream
    ///
    /// Cardinality limiting and rate limiting run only in processing Relays as they both require
    /// access to the central Redis instance. Cached rate limits are applied in the project cache
    /// already.
    fn encode_metrics_global(&self, message: EncodeMetrics) {
        let EncodeMetrics {
            partition_key,
            scopes,
        } = message;

        let batch_size = self.inner.config.metrics_max_batch_size_bytes();
        let mut partition = Partition::new(batch_size);
        let mut partition_splits = 0;

        for (scoping, message) in &scopes {
            let ProjectMetrics { buckets, .. } = message;

            for bucket in buckets {
                let mut remaining = Some(BucketView::new(bucket));

                while let Some(bucket) = remaining.take() {
                    if let Some(next) = partition.insert(bucket, *scoping) {
                        // A part of the bucket could not be inserted. Take the partition and submit
                        // it immediately. Repeat until the final part was inserted. This should
                        // always result in a request, otherwise we would enter an endless loop.
                        self.send_global_partition(partition_key, &mut partition);
                        remaining = Some(next);
                        partition_splits += 1;
                    }
                }
            }
        }

        if partition_splits > 0 {
            metric!(histogram(RelayHistograms::PartitionSplits) = partition_splits);
        }

        self.send_global_partition(partition_key, &mut partition);
    }

    fn handle_encode_metrics(&self, mut message: EncodeMetrics) {
        for (scoping, pm) in message.scopes.iter_mut() {
            let buckets = std::mem::take(&mut pm.buckets);
            pm.buckets = self.check_buckets(
                scoping.project_key,
                &pm.project_info,
                &pm.rate_limits,
                buckets,
            );
        }

        #[cfg(feature = "processing")]
        if self.inner.config.processing_enabled() {
            if let Some(ref store_forwarder) = self.inner.addrs.store_forwarder {
                return self.encode_metrics_processing(message, store_forwarder);
            }
        }

        if self.inner.config.http_global_metrics() {
            self.encode_metrics_global(message)
        } else {
            self.encode_metrics_envelope(message)
        }
    }

    fn handle_encode_metric_meta(&self, message: EncodeMetricMeta) {
        #[cfg(feature = "processing")]
        if self.inner.config.processing_enabled() {
            return self.store_metric_meta(message);
        }

        self.encode_metric_meta(message);
    }

    fn encode_metric_meta(&self, message: EncodeMetricMeta) {
        let EncodeMetricMeta { scoping, meta } = message;

        let upstream = self.inner.config.upstream_descriptor();
        let dsn = PartialDsn::outbound(&scoping, upstream);

        let mut item = Item::new(ItemType::MetricMeta);
        item.set_payload(ContentType::Json, serde_json::to_vec(&meta).unwrap());
        let mut envelope = Envelope::from_request(None, RequestMeta::outbound(dsn));
        envelope.add_item(item);

        let envelope = ManagedEnvelope::new(
            envelope,
            self.inner.addrs.outcome_aggregator.clone(),
            self.inner.addrs.test_store.clone(),
            ProcessingGroup::Metrics,
        );
        self.handle_submit_envelope(SubmitEnvelope {
            envelope: envelope.into_processed(),
        });
    }

    #[cfg(feature = "processing")]
    fn store_metric_meta(&self, message: EncodeMetricMeta) {
        let EncodeMetricMeta { scoping, meta } = message;

        let Some(ref metric_meta_store) = self.inner.metric_meta_store else {
            return;
        };

        let r = metric_meta_store.store(scoping.organization_id, scoping.project_id, meta);
        if let Err(error) = r {
            relay_log::error!(
                error = &error as &dyn std::error::Error,
                "failed to store metric meta in redis"
            )
        }
    }

    #[cfg(all(test, feature = "processing"))]
    fn redis_rate_limiter_enabled(&self) -> bool {
        self.inner.rate_limiter.is_some()
    }

    fn handle_message(&self, message: EnvelopeProcessor) {
        let ty = message.variant();
        let feature_weights = self.feature_weights(&message);

        metric!(timer(RelayTimers::ProcessMessageDuration), message = ty, {
            let mut cogs = self.inner.cogs.timed(ResourceId::Relay, feature_weights);

            match message {
                EnvelopeProcessor::ProcessEnvelope(m) => self.handle_process_envelope(*m),
                EnvelopeProcessor::ProcessProjectMetrics(m) => {
                    self.handle_process_project_metrics(&mut cogs, *m)
                }
                EnvelopeProcessor::ProcessBatchedMetrics(m) => {
                    self.handle_process_batched_metrics(&mut cogs, *m)
                }
                EnvelopeProcessor::ProcessMetricMeta(m) => self.handle_process_metric_meta(*m),
                EnvelopeProcessor::EncodeMetrics(m) => self.handle_encode_metrics(*m),
                EnvelopeProcessor::EncodeMetricMeta(m) => self.handle_encode_metric_meta(*m),
                EnvelopeProcessor::SubmitEnvelope(m) => self.handle_submit_envelope(*m),
                EnvelopeProcessor::SubmitClientReports(m) => self.handle_submit_client_reports(*m),
            }
        });
    }

    fn feature_weights(&self, message: &EnvelopeProcessor) -> FeatureWeights {
        match message {
            EnvelopeProcessor::ProcessEnvelope(v) => AppFeature::from(v.envelope.group()).into(),
            EnvelopeProcessor::ProcessProjectMetrics(_) => AppFeature::Unattributed.into(),
            EnvelopeProcessor::ProcessBatchedMetrics(_) => AppFeature::Unattributed.into(),
            EnvelopeProcessor::ProcessMetricMeta(_) => AppFeature::MetricMeta.into(),
            EnvelopeProcessor::EncodeMetrics(v) => v
                .scopes
                .values()
                .map(|s| {
                    if self.inner.config.processing_enabled() {
                        // Processing does not encode the metrics but instead rate and cardinality
                        // limits the metrics, which scales by count and not size.
                        relay_metrics::cogs::ByCount(&s.buckets).into()
                    } else {
                        relay_metrics::cogs::BySize(&s.buckets).into()
                    }
                })
                .fold(FeatureWeights::none(), FeatureWeights::merge),
            EnvelopeProcessor::EncodeMetricMeta(_) => AppFeature::MetricMeta.into(),
            EnvelopeProcessor::SubmitEnvelope(v) => AppFeature::from(v.envelope.group()).into(),
            EnvelopeProcessor::SubmitClientReports(_) => AppFeature::ClientReports.into(),
        }
    }
}

impl Service for EnvelopeProcessorService {
    type Interface = EnvelopeProcessor;

    fn spawn_handler(self, mut rx: relay_system::Receiver<Self::Interface>) {
        tokio::spawn(async move {
            while let Some(message) = rx.recv().await {
                let service = self.clone();
                self.inner
                    .workers
                    .spawn(move || service.handle_message(message))
                    .await;
            }
        });
    }
}

#[cfg(feature = "processing")]
enum RateLimiter<'a> {
    Cached,
    Consistent(&'a RedisRateLimiter),
}

#[cfg(feature = "processing")]
impl<'a> RateLimiter<'a> {
    fn enforce<G>(
        &self,
        global_config: &GlobalConfig,
        state: &mut ProcessEnvelopeState<G>,
    ) -> Result<RateLimits, ProcessingError> {
        if state.envelope().is_empty() && !state.has_event() {
            return Ok(RateLimits::default());
        }

        let quotas = CombinedQuotas::new(global_config, state.project_info.get_quotas());
        if quotas.is_empty() {
            return Ok(RateLimits::default());
        }

        let event_category = state.event_category();

        // When invoking the rate limiter, capture if the event item has been rate limited to also
        // remove it from the processing state eventually.
        let mut envelope_limiter =
            EnvelopeLimiter::new(CheckLimits::All, |item_scope, quantity| match self {
                RateLimiter::Cached => Ok(state.rate_limits.check_with_quotas(quotas, item_scope)),
                RateLimiter::Consistent(rl) => Ok::<_, ProcessingError>(
                    rl.is_rate_limited(quotas, item_scope, quantity, false)?,
                ),
            });

        // Tell the envelope limiter about the event, since it has been removed from the Envelope at
        // this stage in processing.
        if let Some(category) = event_category {
            envelope_limiter.assume_event(category);
        }

        let scoping = state.managed_envelope.scoping();
        let (enforcement, limits) = metric!(timer(RelayTimers::EventProcessingRateLimiting), {
            envelope_limiter.compute(state.managed_envelope.envelope_mut(), &scoping)?
        });
        let event_active = enforcement.is_event_active();

        // Use the same rate limits as used for the envelope on the metrics.
        // Those rate limits should not be checked for expiry or similar to ensure a consistent
        // limiting of envelope items and metrics.
        state
            .extracted_metrics
            .apply_enforcement(&enforcement, matches!(self, Self::Consistent(_)));
        enforcement.apply_with_outcomes(&mut state.managed_envelope);

        if event_active {
            state.remove_event();
            debug_assert!(state.envelope().is_empty());
            debug_assert!(!state.has_event());
        }

        Ok(limits)
    }
}

fn encode_payload(body: &Bytes, http_encoding: HttpEncoding) -> Result<Bytes, std::io::Error> {
    let envelope_body: Vec<u8> = match http_encoding {
        HttpEncoding::Identity => return Ok(body.clone()),
        HttpEncoding::Deflate => {
            let mut encoder = ZlibEncoder::new(Vec::new(), Compression::default());
            encoder.write_all(body.as_ref())?;
            encoder.finish()?
        }
        HttpEncoding::Gzip => {
            let mut encoder = GzEncoder::new(Vec::new(), Compression::default());
            encoder.write_all(body.as_ref())?;
            encoder.finish()?
        }
        HttpEncoding::Br => {
            // Use default buffer size (via 0), medium quality (5), and the default lgwin (22).
            let mut encoder = BrotliEncoder::new(Vec::new(), 0, 5, 22);
            encoder.write_all(body.as_ref())?;
            encoder.into_inner()
        }
    };

    Ok(envelope_body.into())
}

/// An upstream request that submits an envelope via HTTP.
#[derive(Debug)]
pub struct SendEnvelope {
    envelope: TypedEnvelope<Processed>,
    body: Bytes,
    http_encoding: HttpEncoding,
    project_cache: Addr<ProjectCache>,
}

impl UpstreamRequest for SendEnvelope {
    fn method(&self) -> reqwest::Method {
        reqwest::Method::POST
    }

    fn path(&self) -> Cow<'_, str> {
        format!("/api/{}/envelope/", self.envelope.scoping().project_id).into()
    }

    fn route(&self) -> &'static str {
        "envelope"
    }

    fn build(&mut self, builder: &mut http::RequestBuilder) -> Result<(), http::HttpError> {
        let envelope_body = self.body.clone();
        metric!(histogram(RelayHistograms::UpstreamEnvelopeBodySize) = envelope_body.len() as u64);

        let meta = &self.envelope.meta();
        let shard = self.envelope.partition_key().map(|p| p.to_string());
        builder
            .content_encoding(self.http_encoding)
            .header_opt("Origin", meta.origin().map(|url| url.as_str()))
            .header_opt("User-Agent", meta.user_agent())
            .header("X-Sentry-Auth", meta.auth_header())
            .header("X-Forwarded-For", meta.forwarded_for())
            .header("Content-Type", envelope::CONTENT_TYPE)
            .header_opt("X-Sentry-Relay-Shard", shard)
            .body(envelope_body);

        Ok(())
    }

    fn respond(
        self: Box<Self>,
        result: Result<http::Response, UpstreamRequestError>,
    ) -> Pin<Box<dyn Future<Output = ()> + Send + Sync>> {
        Box::pin(async move {
            let result = match result {
                Ok(mut response) => response.consume().await.map_err(UpstreamRequestError::Http),
                Err(error) => Err(error),
            };

            match result {
                Ok(()) => self.envelope.accept(),
                Err(error) if error.is_received() => {
                    let scoping = self.envelope.scoping();
                    self.envelope.accept();

                    if let UpstreamRequestError::RateLimited(limits) = error {
                        self.project_cache.send(UpdateRateLimits::new(
                            scoping.project_key,
                            limits.scope(&scoping),
                        ));
                    }
                }
                Err(error) => {
                    // Errors are only logged for what we consider an internal discard reason. These
                    // indicate errors in the infrastructure or implementation bugs.
                    let mut envelope = self.envelope;
                    envelope.reject(Outcome::Invalid(DiscardReason::Internal));
                    relay_log::error!(
                        error = &error as &dyn Error,
                        tags.project_key = %envelope.scoping().project_key,
                        "error sending envelope"
                    );
                }
            }
        })
    }
}

/// A container for metric buckets from multiple projects.
///
/// This container is used to send metrics to the upstream in global batches as part of the
/// [`EncodeMetrics`] message if the `http.global_metrics` option is enabled. The container monitors
/// the size of all metrics and allows to split them into multiple batches. See
/// [`insert`](Self::insert) for more information.
#[derive(Debug)]
struct Partition<'a> {
    max_size: usize,
    remaining: usize,
    views: HashMap<ProjectKey, Vec<BucketView<'a>>>,
    project_info: HashMap<ProjectKey, Scoping>,
}

impl<'a> Partition<'a> {
    /// Creates a new partition with the given maximum size in bytes.
    pub fn new(size: usize) -> Self {
        Self {
            max_size: size,
            remaining: size,
            views: HashMap::new(),
            project_info: HashMap::new(),
        }
    }

    /// Inserts a bucket into the partition, splitting it if necessary.
    ///
    /// This function attempts to add the bucket to this partition. If the bucket does not fit
    /// entirely into the partition given its maximum size, the remaining part of the bucket is
    /// returned from this function call.
    ///
    /// If this function returns `Some(_)`, the partition is full and should be submitted to the
    /// upstream immediately. Use [`Self::take`] to retrieve the contents of the
    /// partition. Afterwards, the caller is responsible to call this function again with the
    /// remaining bucket until it is fully inserted.
    pub fn insert(&mut self, bucket: BucketView<'a>, scoping: Scoping) -> Option<BucketView<'a>> {
        let (current, next) = bucket.split(self.remaining, Some(self.max_size));

        if let Some(current) = current {
            self.remaining = self.remaining.saturating_sub(current.estimated_size());
            self.views
                .entry(scoping.project_key)
                .or_default()
                .push(current);

            self.project_info
                .entry(scoping.project_key)
                .or_insert(scoping);
        }

        next
    }

    /// Returns `true` if the partition does not hold any data.
    fn is_empty(&self) -> bool {
        self.views.is_empty()
    }

    /// Returns the serialized buckets for this partition.
    ///
    /// This empties the partition, so that it can be reused.
    fn take(&mut self) -> (Bytes, HashMap<ProjectKey, Scoping>) {
        #[derive(serde::Serialize)]
        struct Wrapper<'a> {
            buckets: &'a HashMap<ProjectKey, Vec<BucketView<'a>>>,
        }

        let buckets = &self.views;
        let payload = serde_json::to_vec(&Wrapper { buckets }).unwrap().into();

        let scopings = self.project_info.clone();
        self.project_info.clear();

        self.views.clear();
        self.remaining = self.max_size;

        (payload, scopings)
    }
}

/// An upstream request that submits metric buckets via HTTP.
///
/// This request is not awaited. It automatically tracks outcomes if the request is not received.
#[derive(Debug)]
struct SendMetricsRequest {
    /// If the partition key is set, the request is marked with `X-Sentry-Relay-Shard`.
    partition_key: Option<String>,
    /// Serialized metric buckets without encoding applied, used for signing.
    unencoded: Bytes,
    /// Serialized metric buckets with the stated HTTP encoding applied.
    encoded: Bytes,
    /// Mapping of all contained project keys to their scoping and extraction mode.
    ///
    /// Used to track outcomes for transmission failures.
    project_info: HashMap<ProjectKey, Scoping>,
    /// Encoding (compression) of the payload.
    http_encoding: HttpEncoding,
    /// Metric outcomes instance to send outcomes on error.
    metric_outcomes: MetricOutcomes,
}

impl SendMetricsRequest {
    fn create_error_outcomes(self) {
        #[derive(serde::Deserialize)]
        struct Wrapper {
            buckets: HashMap<ProjectKey, Vec<MinimalTrackableBucket>>,
        }

        let buckets = match serde_json::from_slice(&self.unencoded) {
            Ok(Wrapper { buckets }) => buckets,
            Err(err) => {
                relay_log::error!(
                    error = &err as &dyn std::error::Error,
                    "failed to parse buckets from failed transmission"
                );
                return;
            }
        };

        for (key, buckets) in buckets {
            let Some(&scoping) = self.project_info.get(&key) else {
                relay_log::error!("missing scoping for project key");
                continue;
            };

            self.metric_outcomes.track(
                scoping,
                &buckets,
                Outcome::Invalid(DiscardReason::Internal),
            );
        }
    }
}

impl UpstreamRequest for SendMetricsRequest {
    fn set_relay_id(&self) -> bool {
        true
    }

    fn sign(&mut self) -> Option<Bytes> {
        Some(self.unencoded.clone())
    }

    fn method(&self) -> reqwest::Method {
        reqwest::Method::POST
    }

    fn path(&self) -> Cow<'_, str> {
        "/api/0/relays/metrics/".into()
    }

    fn route(&self) -> &'static str {
        "global_metrics"
    }

    fn build(&mut self, builder: &mut http::RequestBuilder) -> Result<(), http::HttpError> {
        metric!(histogram(RelayHistograms::UpstreamMetricsBodySize) = self.encoded.len() as u64);

        builder
            .content_encoding(self.http_encoding)
            .header_opt("X-Sentry-Relay-Shard", self.partition_key.as_ref())
            .header(header::CONTENT_TYPE, b"application/json")
            .body(self.encoded.clone());

        Ok(())
    }

    fn respond(
        self: Box<Self>,
        result: Result<http::Response, UpstreamRequestError>,
    ) -> Pin<Box<dyn Future<Output = ()> + Send + Sync>> {
        Box::pin(async {
            match result {
                Ok(mut response) => {
                    response.consume().await.ok();
                }
                Err(error) => {
                    relay_log::error!(error = &error as &dyn Error, "Failed to send metrics batch");

                    // If the request did not arrive at the upstream, we are responsible for outcomes.
                    // Otherwise, the upstream is responsible to log outcomes.
                    if error.is_received() {
                        return;
                    }

                    self.create_error_outcomes()
                }
            }
        })
    }
}

/// Container for global and project level [`Quota`].
#[cfg(feature = "processing")]
#[derive(Copy, Clone)]
struct CombinedQuotas<'a> {
    global_quotas: &'a [Quota],
    project_quotas: &'a [Quota],
}

#[cfg(feature = "processing")]
impl<'a> CombinedQuotas<'a> {
    /// Returns a new [`CombinedQuotas`].
    pub fn new(global_config: &'a GlobalConfig, project_quotas: &'a [Quota]) -> Self {
        Self {
            global_quotas: &global_config.quotas,
            project_quotas,
        }
    }

    /// Returns `true` if both global quotas and project quotas are empty.
    pub fn is_empty(&self) -> bool {
        self.len() == 0
    }

    /// Returns the number of both global and project quotas.
    pub fn len(&self) -> usize {
        self.global_quotas.len() + self.project_quotas.len()
    }
}

#[cfg(feature = "processing")]
impl<'a> IntoIterator for CombinedQuotas<'a> {
    type Item = &'a Quota;
    type IntoIter = Chain<Iter<'a, Quota>, Iter<'a, Quota>>;

    fn into_iter(self) -> Self::IntoIter {
        self.global_quotas.iter().chain(self.project_quotas.iter())
    }
}

#[cfg(test)]
mod tests {
    use std::env;

    use insta::assert_debug_snapshot;
    use relay_base_schema::metrics::{DurationUnit, MetricUnit};
    use relay_common::glob2::LazyGlob;
    use relay_dynamic_config::ProjectConfig;
    use relay_event_normalization::{RedactionRule, TransactionNameRule};
    use relay_event_schema::protocol::TransactionSource;
    use relay_pii::DataScrubbingConfig;
    use similar_asserts::assert_eq;

    use crate::metrics_extraction::transactions::types::{
        CommonTags, TransactionMeasurementTags, TransactionMetric,
    };
    use crate::metrics_extraction::IntoMetric;
    use crate::testutils::{self, create_test_processor, create_test_processor_with_addrs};

    #[cfg(feature = "processing")]
    use {
        relay_metrics::BucketValue,
        relay_quotas::{QuotaScope, ReasonCode},
        relay_test::mock_service,
    };

    use super::*;

    #[cfg(feature = "processing")]
    fn mock_quota(id: &str) -> Quota {
        Quota {
            id: Some(id.into()),
            categories: smallvec::smallvec![DataCategory::MetricBucket],
            scope: QuotaScope::Organization,
            scope_id: None,
            limit: Some(0),
            window: None,
            reason_code: None,
            namespace: None,
        }
    }

    #[cfg(feature = "processing")]
    #[test]
    fn test_dynamic_quotas() {
        let global_config = GlobalConfig {
            quotas: vec![mock_quota("foo"), mock_quota("bar")],
            ..Default::default()
        };

        let project_quotas = vec![mock_quota("baz"), mock_quota("qux")];

        let dynamic_quotas = CombinedQuotas::new(&global_config, &project_quotas);

        assert_eq!(dynamic_quotas.len(), 4);
        assert!(!dynamic_quotas.is_empty());

        let quota_ids = dynamic_quotas.into_iter().filter_map(|q| q.id.as_deref());
        assert!(quota_ids.eq(["foo", "bar", "baz", "qux"]));
    }

    /// Ensures that if we ratelimit one batch of buckets in [`EncodeMetrics`] message, it won't
    /// also ratelimit the next batches in the same message automatically.
    #[cfg(feature = "processing")]
    #[tokio::test]
    async fn test_ratelimit_per_batch() {
        use relay_base_schema::organization::OrganizationId;

        let rate_limited_org = OrganizationId::new(1);
        let not_ratelimited_org = OrganizationId::new(2);

        let message = {
            let project_info = {
                let quota = Quota {
                    id: Some("testing".into()),
                    categories: vec![DataCategory::MetricBucket].into(),
                    scope: relay_quotas::QuotaScope::Organization,
                    scope_id: Some(rate_limited_org.to_string()),
                    limit: Some(0),
                    window: None,
                    reason_code: Some(ReasonCode::new("test")),
                    namespace: None,
                };

                let mut config = ProjectConfig::default();
                config.quotas.push(quota);

                Arc::new(ProjectInfo {
                    config,
                    ..Default::default()
                })
            };

            let project_metrics = ProjectMetrics {
                buckets: vec![Bucket {
                    name: "d:transactions/bar".into(),
                    value: BucketValue::Counter(relay_metrics::FiniteF64::new(1.0).unwrap()),
                    timestamp: UnixTimestamp::now(),
                    tags: Default::default(),
                    width: 10,
                    metadata: BucketMetadata::default(),
                }],
                rate_limits: Default::default(),
                project_info,
            };

            let scoping_by_org_id = |org_id: OrganizationId| Scoping {
                organization_id: org_id,
                project_id: ProjectId::new(21),
                project_key: ProjectKey::parse("a94ae32be2584e0bbd7a4cbb95971fee").unwrap(),
                key_id: Some(17),
            };

            let mut scopes = BTreeMap::<Scoping, ProjectMetrics>::new();
            scopes.insert(scoping_by_org_id(rate_limited_org), project_metrics.clone());
            scopes.insert(scoping_by_org_id(not_ratelimited_org), project_metrics);

            EncodeMetrics {
                partition_key: None,
                scopes,
            }
        };

        // ensure the order of the map while iterating is as expected.
        let mut iter = message.scopes.keys();
        assert_eq!(iter.next().unwrap().organization_id, rate_limited_org);
        assert_eq!(iter.next().unwrap().organization_id, not_ratelimited_org);
        assert!(iter.next().is_none());

        let config = {
            let config_json = serde_json::json!({
                "processing": {
                    "enabled": true,
                    "kafka_config": [],
                    "redis": {
                        "server": std::env::var("RELAY_REDIS_URL").unwrap_or_else(|_| "redis://127.0.0.1:6379".to_owned()),
                    }
                }
            });
            Config::from_json_value(config_json).unwrap()
        };

        let (store, handle) = {
            let f = |org_ids: &mut Vec<OrganizationId>, msg: Store| {
                let org_id = match msg {
                    Store::Metrics(x) => x.scoping.organization_id,
                    _ => panic!("received envelope when expecting only metrics"),
                };
                org_ids.push(org_id);
            };

            mock_service("store_forwarder", vec![], f)
        };

        let processor = create_test_processor(config);
        assert!(processor.redis_rate_limiter_enabled());

        processor.encode_metrics_processing(message, &store);

        drop(store);
        let orgs_not_ratelimited = handle.await.unwrap();

        assert_eq!(orgs_not_ratelimited, vec![not_ratelimited_org]);
    }

    #[tokio::test]
    async fn test_browser_version_extraction_with_pii_like_data() {
        let processor = create_test_processor(Default::default());
        let (outcome_aggregator, test_store) = testutils::processor_services();
        let event_id = EventId::new();

        let dsn = "https://e12d836b15bb49d7bbf99e64295d995b:@sentry.io/42"
            .parse()
            .unwrap();

        let request_meta = RequestMeta::new(dsn);
        let mut envelope = Envelope::from_request(Some(event_id), request_meta);

        envelope.add_item({
                let mut item = Item::new(ItemType::Event);
                item.set_payload(
                    ContentType::Json,
                    r#"
                    {
                        "request": {
                            "headers": [
                                ["User-Agent", "Mozilla/5.0 (Macintosh; Intel Mac OS X 10_15_7) AppleWebKit/537.36 (KHTML, like Gecko) Chrome/103.0.0.0 Safari/537.36"]
                            ]
                        }
                    }
                "#,
                );
                item
            });

        let mut datascrubbing_settings = DataScrubbingConfig::default();
        // enable all the default scrubbing
        datascrubbing_settings.scrub_data = true;
        datascrubbing_settings.scrub_defaults = true;
        datascrubbing_settings.scrub_ip_addresses = true;

        // Make sure to mask any IP-like looking data
        let pii_config = serde_json::from_str(r#"{"applications": {"**": ["@ip:mask"]}}"#).unwrap();

        let config = ProjectConfig {
            datascrubbing_settings,
            pii_config: Some(pii_config),
            ..Default::default()
        };

        let project_info = ProjectInfo {
            config,
            ..Default::default()
        };

        let mut envelopes = ProcessingGroup::split_envelope(*envelope);
        assert_eq!(envelopes.len(), 1);

        let (group, envelope) = envelopes.pop().unwrap();
        let envelope = ManagedEnvelope::new(envelope, outcome_aggregator, test_store, group);

        let message = ProcessEnvelope {
            envelope,
            project_info: Arc::new(project_info),
            rate_limits: Default::default(),
            sampling_project_info: None,
            reservoir_counters: ReservoirCounters::default(),
        };

        let envelope_response = processor.process(message).unwrap();
        let new_envelope = envelope_response.envelope.unwrap();
        let new_envelope = new_envelope.envelope();

        let event_item = new_envelope.items().last().unwrap();
        let annotated_event: Annotated<Event> =
            Annotated::from_json_bytes(&event_item.payload()).unwrap();
        let event = annotated_event.into_value().unwrap();
        let headers = event
            .request
            .into_value()
            .unwrap()
            .headers
            .into_value()
            .unwrap();

        // IP-like data must be masked
        assert_eq!(Some("Mozilla/5.0 (Macintosh; Intel Mac OS X 10_15_7) AppleWebKit/537.36 (KHTML, like Gecko) Chrome/********* Safari/537.36"), headers.get_header("User-Agent"));
        // But we still get correct browser and version number
        let contexts = event.contexts.into_value().unwrap();
        let browser = contexts.0.get("browser").unwrap();
        assert_eq!(
            r#"{"name":"Chrome","version":"103.0.0","type":"browser"}"#,
            browser.to_json().unwrap()
        );
    }

    #[tokio::test]
    #[cfg(feature = "processing")]
    async fn test_materialize_dsc() {
        let dsn = "https://e12d836b15bb49d7bbf99e64295d995b:@sentry.io/42"
            .parse()
            .unwrap();
        let request_meta = RequestMeta::new(dsn);
        let mut envelope = Envelope::from_request(None, request_meta);

        let dsc = r#"{
            "trace_id": "00000000-0000-0000-0000-000000000000",
            "public_key": "e12d836b15bb49d7bbf99e64295d995b",
            "sample_rate": "0.2"
        }"#;
        envelope.set_dsc(serde_json::from_str(dsc).unwrap());

        let mut item = Item::new(ItemType::Event);
        item.set_payload(ContentType::Json, r#"{}"#);
        envelope.add_item(item);

        let (outcome_aggregator, test_store) = testutils::processor_services();
        let managed_envelope = ManagedEnvelope::new(
            envelope,
            outcome_aggregator,
            test_store,
            ProcessingGroup::Error,
        );

        let process_message = ProcessEnvelope {
            envelope: managed_envelope,
            project_info: Arc::new(ProjectInfo::default()),
            rate_limits: Default::default(),
            sampling_project_info: None,
            reservoir_counters: ReservoirCounters::default(),
        };

        let config = Config::from_json_value(serde_json::json!({
            "processing": {
                "enabled": true,
                "kafka_config": [],
            }
        }))
        .unwrap();

        let processor = create_test_processor(config);
        let response = processor.process(process_message).unwrap();
        let envelope = response.envelope.as_ref().unwrap().envelope();
        let event = envelope
            .get_item_by(|item| item.ty() == &ItemType::Event)
            .unwrap();

        let event = Annotated::<Event>::from_json_bytes(&event.payload()).unwrap();
        insta::assert_debug_snapshot!(event.value().unwrap()._dsc, @r###"
        Object(
            {
                "environment": ~,
                "public_key": String(
                    "e12d836b15bb49d7bbf99e64295d995b",
                ),
                "release": ~,
                "replay_id": ~,
                "sample_rate": String(
                    "0.2",
                ),
                "trace_id": String(
                    "00000000-0000-0000-0000-000000000000",
                ),
                "transaction": ~,
            },
        )
        "###);
    }

    fn capture_test_event(transaction_name: &str, source: TransactionSource) -> Vec<String> {
        let mut event = Annotated::<Event>::from_json(
            r#"
            {
                "type": "transaction",
                "transaction": "/foo/",
                "timestamp": 946684810.0,
                "start_timestamp": 946684800.0,
                "contexts": {
                    "trace": {
                        "trace_id": "4c79f60c11214eb38604f4ae0781bfb2",
                        "span_id": "fa90fdead5f74053",
                        "op": "http.server",
                        "type": "trace"
                    }
                },
                "transaction_info": {
                    "source": "url"
                }
            }
            "#,
        )
        .unwrap();
        let e = event.value_mut().as_mut().unwrap();
        e.transaction.set_value(Some(transaction_name.into()));

        e.transaction_info
            .value_mut()
            .as_mut()
            .unwrap()
            .source
            .set_value(Some(source));

        relay_statsd::with_capturing_test_client(|| {
            utils::log_transaction_name_metrics(&mut event, |event| {
                let config = NormalizationConfig {
                    transaction_name_config: TransactionNameConfig {
                        rules: &[TransactionNameRule {
                            pattern: LazyGlob::new("/foo/*/**".to_owned()),
                            expiry: DateTime::<Utc>::MAX_UTC,
                            redaction: RedactionRule::Replace {
                                substitution: "*".to_owned(),
                            },
                        }],
                    },
                    ..Default::default()
                };
                normalize_event(event, &config)
            });
        })
    }

    #[test]
    fn test_log_transaction_metrics_none() {
        let captures = capture_test_event("/nothing", TransactionSource::Url);
        insta::assert_debug_snapshot!(captures, @r#"
        [
            "event.transaction_name_changes:1|c|#source_in:url,changes:none,source_out:sanitized,is_404:false",
        ]
        "#);
    }

    #[test]
    fn test_log_transaction_metrics_rule() {
        let captures = capture_test_event("/foo/john/denver", TransactionSource::Url);
        insta::assert_debug_snapshot!(captures, @r#"
        [
            "event.transaction_name_changes:1|c|#source_in:url,changes:rule,source_out:sanitized,is_404:false",
        ]
        "#);
    }

    #[test]
    fn test_log_transaction_metrics_pattern() {
        let captures = capture_test_event("/something/12345", TransactionSource::Url);
        insta::assert_debug_snapshot!(captures, @r#"
        [
            "event.transaction_name_changes:1|c|#source_in:url,changes:pattern,source_out:sanitized,is_404:false",
        ]
        "#);
    }

    #[test]
    fn test_log_transaction_metrics_both() {
        let captures = capture_test_event("/foo/john/12345", TransactionSource::Url);
        insta::assert_debug_snapshot!(captures, @r#"
        [
            "event.transaction_name_changes:1|c|#source_in:url,changes:both,source_out:sanitized,is_404:false",
        ]
        "#);
    }

    #[test]
    fn test_log_transaction_metrics_no_match() {
        let captures = capture_test_event("/foo/john/12345", TransactionSource::Route);
        insta::assert_debug_snapshot!(captures, @r#"
        [
            "event.transaction_name_changes:1|c|#source_in:route,changes:none,source_out:route,is_404:false",
        ]
        "#);
    }

    /// Confirms that the hardcoded value we use for the fixed length of the measurement MRI is
    /// correct. Unit test is placed here because it has dependencies to relay-server and therefore
    /// cannot be called from relay-metrics.
    #[test]
    fn test_mri_overhead_constant() {
        let hardcoded_value = MeasurementsConfig::MEASUREMENT_MRI_OVERHEAD;

        let derived_value = {
            let name = "foobar".to_string();
            let value = 5.into(); // Arbitrary value.
            let unit = MetricUnit::Duration(DurationUnit::default());
            let tags = TransactionMeasurementTags {
                measurement_rating: None,
                universal_tags: CommonTags(BTreeMap::new()),
                score_profile_version: None,
            };

            let measurement = TransactionMetric::Measurement {
                name: name.clone(),
                value,
                unit,
                tags,
            };

            let metric: Bucket = measurement.into_metric(UnixTimestamp::now());
            metric.name.len() - unit.to_string().len() - name.len()
        };
        assert_eq!(
            hardcoded_value, derived_value,
            "Update `MEASUREMENT_MRI_OVERHEAD` if the naming scheme changed."
        );
    }

    #[tokio::test]
    async fn test_process_metrics_bucket_metadata() {
        let mut token = Cogs::noop().timed(ResourceId::Relay, AppFeature::Unattributed);
        let project_key = ProjectKey::parse("a94ae32be2584e0bbd7a4cbb95971fee").unwrap();
        let received_at = Utc::now();
        let config = Config::default();

        let (aggregator, mut aggregator_rx) = Addr::custom();
        let processor = create_test_processor_with_addrs(
            config,
            Addrs {
                aggregator,
                ..Default::default()
            },
        );

        let mut item = Item::new(ItemType::Statsd);
        item.set_payload(
            ContentType::Text,
            "transactions/foo:3182887624:4267882815|s",
        );
        for (source, expected_received_at) in [
            (
                BucketSource::External,
                Some(UnixTimestamp::from_datetime(received_at).unwrap()),
            ),
            (BucketSource::Internal, None),
        ] {
            let message = ProcessProjectMetrics {
                data: MetricData::Raw(vec![item.clone()]),
                project_state: ProjectState::Pending,
                rate_limits: Default::default(),
                project_key,
                source,
                received_at,
                sent_at: Some(Utc::now()),
            };
            processor.handle_process_project_metrics(&mut token, message);

            let value = aggregator_rx.recv().await.unwrap();
            let Aggregator::MergeBuckets(merge_buckets) = value else {
                panic!()
            };
            let buckets = merge_buckets.buckets;
            assert_eq!(buckets.len(), 1);
            assert_eq!(buckets[0].metadata.received_at, expected_received_at);
        }
    }

    #[tokio::test]
    async fn test_process_batched_metrics() {
        let mut token = Cogs::noop().timed(ResourceId::Relay, AppFeature::Unattributed);
        let received_at = Utc::now();
        let config = Config::default();

        let (project_cache, mut project_cache_rx) = Addr::custom();
        let processor = create_test_processor_with_addrs(
            config,
            Addrs {
                project_cache,
                ..Default::default()
            },
        );

        let payload = r#"{
    "buckets": {
        "11111111111111111111111111111111": [
            {
                "timestamp": 1615889440,
                "width": 0,
                "name": "d:custom/endpoint.response_time@millisecond",
                "type": "d",
                "value": [
                  68.0
                ],
                "tags": {
                  "route": "user_index"
                }
            }
        ],
        "22222222222222222222222222222222": [
            {
                "timestamp": 1615889440,
                "width": 0,
                "name": "d:custom/endpoint.cache_rate@none",
                "type": "d",
                "value": [
                  36.0
                ]
            }
        ]
    }
}
"#;
        let message = ProcessBatchedMetrics {
            payload: Bytes::from(payload),
            source: BucketSource::Internal,
            received_at,
            sent_at: Some(Utc::now()),
        };
        processor.handle_process_batched_metrics(&mut token, message);

        let value = project_cache_rx.recv().await.unwrap();
        let ProjectCache::ProcessMetrics(pm1) = value else {
            panic!()
        };
        let value = project_cache_rx.recv().await.unwrap();
        let ProjectCache::ProcessMetrics(pm2) = value else {
            panic!()
        };

        let mut messages = vec![pm1, pm2];
        messages.sort_by_key(|pm| pm.project_key);

        let actual = messages
            .into_iter()
            .map(|pm| (pm.project_key, pm.data, pm.source))
            .collect::<Vec<_>>();

        assert_debug_snapshot!(actual, @r###"
        [
            (
                ProjectKey("11111111111111111111111111111111"),
                Parsed(
                    [
                        Bucket {
                            timestamp: UnixTimestamp(1615889440),
                            width: 0,
                            name: MetricName(
                                "d:custom/endpoint.response_time@millisecond",
                            ),
                            value: Distribution(
                                [
                                    68.0,
                                ],
                            ),
                            tags: {
                                "route": "user_index",
                            },
                            metadata: BucketMetadata {
                                merges: 1,
                                received_at: None,
                                extracted_from_indexed: false,
                            },
                        },
                    ],
                ),
                Internal,
            ),
            (
                ProjectKey("22222222222222222222222222222222"),
                Parsed(
                    [
                        Bucket {
                            timestamp: UnixTimestamp(1615889440),
                            width: 0,
                            name: MetricName(
                                "d:custom/endpoint.cache_rate@none",
                            ),
                            value: Distribution(
                                [
                                    36.0,
                                ],
                            ),
                            tags: {},
                            metadata: BucketMetadata {
                                merges: 1,
                                received_at: None,
                                extracted_from_indexed: false,
                            },
                        },
                    ],
                ),
                Internal,
            ),
        ]
        "###);
    }
}<|MERGE_RESOLUTION|>--- conflicted
+++ resolved
@@ -2582,13 +2582,6 @@
         let error_sample_rate = global_config.options.cardinality_limiter_error_sample_rate;
         if !limits.exceeded_limits().is_empty() && utils::sample(error_sample_rate) {
             for limit in limits.exceeded_limits() {
-<<<<<<< HEAD
-                relay_log::error!(
-                    tags.organization_id = scoping.organization_id.value(),
-                    tags.limit_id = limit.id,
-                    tags.passive = limit.passive,
-                    "Cardinality Limit"
-=======
                 relay_log::with_scope(
                     |scope| {
                         // Set the organization as user so we can alert on distinct org_ids.
@@ -2599,13 +2592,12 @@
                     },
                     || {
                         relay_log::error!(
-                            tags.organization_id = scoping.organization_id,
+                            tags.organization_id = scoping.organization_idvalue(),
                             tags.limit_id = limit.id,
                             tags.passive = limit.passive,
                             "Cardinality Limit"
                         );
                     },
->>>>>>> a9c0a493
                 );
             }
         }
