use std::collections::{BTreeMap, BTreeSet};
use std::error::Error;
use std::sync::Arc;
use std::time::Duration;

use crate::extractors::RequestMeta;
use crate::metrics::MetricOutcomes;
use hashbrown::HashSet;
use relay_base_schema::project::ProjectKey;
use relay_config::{Config, RelayMode};
use relay_metrics::{Aggregator, Bucket, FlushBuckets, MetricMeta};
use relay_quotas::RateLimits;
use relay_redis::RedisPool;
use relay_statsd::metric;
use relay_system::{Addr, FromMessage, Interface, Sender, Service};
use tokio::sync::mpsc;
use tokio::time::Instant;

use crate::services::global_config::{self, GlobalConfigManager, Subscribe};
use crate::services::outcome::{DiscardReason, TrackOutcome};
<<<<<<< HEAD
use crate::services::processor::{EncodeMetrics, EnvelopeProcessor, ProcessEnvelope};
use crate::services::project::{Project, ProjectFetchState, ProjectInfo, ProjectSender};
=======
use crate::services::processor::{
    EncodeMetrics, EnvelopeProcessor, ProcessEnvelope, ProjectMetrics,
};
use crate::services::project::{CheckedBuckets, Project, ProjectSender, ProjectState};
>>>>>>> f9357c41
use crate::services::project_local::{LocalProjectSource, LocalProjectSourceService};
#[cfg(feature = "processing")]
use crate::services::project_redis::RedisProjectSource;
use crate::services::project_upstream::{UpstreamProjectSource, UpstreamProjectSourceService};
use crate::services::spooler::{
    self, Buffer, BufferService, DequeueMany, Enqueue, QueueKey, RemoveMany, RestoreIndex,
    UnspooledEnvelope, BATCH_KEY_COUNT,
};
use crate::services::test_store::TestStore;
use crate::services::upstream::UpstreamRelay;

use crate::statsd::{RelayCounters, RelayGauges, RelayHistograms, RelayTimers};
use crate::utils::{
    self, BufferGuard, GarbageDisposal, ManagedEnvelope, RetryBackoff, SleepHandle,
};

/// Requests a refresh of a project state from one of the available sources.
///
/// The project state is resolved in the following precedence:
///
///  1. Local file system
///  2. Redis cache (processing mode only)
///  3. Upstream (managed and processing mode only)
///
/// Requests to the upstream are performed via `UpstreamProjectSource`, which internally batches
/// individual requests.
#[derive(Clone, Debug)]
pub struct RequestUpdate {
    /// The public key to fetch the project by.
    project_key: ProjectKey,

    /// If true, all caches should be skipped and a fresh state should be computed.
    no_cache: bool,
}

impl RequestUpdate {
    pub fn new(project_key: ProjectKey, no_cache: bool) -> Self {
        Self {
            project_key,
            no_cache,
        }
    }
}

/// Returns the project state.
///
/// The project state is fetched if it is missing or outdated. If `no_cache` is specified, then the
/// state is always refreshed.
#[derive(Debug)]
pub struct GetProjectState {
    project_key: ProjectKey,
    no_cache: bool,
}

impl GetProjectState {
    /// Fetches the project state and uses the cached version if up-to-date.
    pub fn new(project_key: ProjectKey) -> Self {
        Self {
            project_key,
            no_cache: false,
        }
    }

    /// Fetches the project state and conditionally skips the cache.
    pub fn no_cache(mut self, no_cache: bool) -> Self {
        self.no_cache = no_cache;
        self
    }
}

/// Returns the project state if it is already cached.
///
/// This is used for cases when we only want to perform operations that do
/// not require waiting for network requests.
#[derive(Debug)]
pub struct GetCachedProjectState {
    project_key: ProjectKey,
}

impl GetCachedProjectState {
    pub fn new(project_key: ProjectKey) -> Self {
        Self { project_key }
    }
}

/// A checked envelope and associated rate limits.
///
/// Items violating the rate limits have been removed from the envelope. If all items are removed
/// from the envelope, `None` is returned in place of the envelope.
#[derive(Debug)]
pub struct CheckedEnvelope {
    pub envelope: Option<ManagedEnvelope>,
    pub rate_limits: RateLimits,
}

/// Checks the envelope against project configuration and rate limits.
///
/// When `fetched`, then the project state is ensured to be up to date. When `cached`, an outdated
/// project state may be used, or otherwise the envelope is passed through unaltered.
///
/// To check the envelope, this runs:
///  - Validate origins and public keys
///  - Quotas with a limit of `0`
///  - Cached rate limits
#[derive(Debug)]
pub struct CheckEnvelope {
    envelope: ManagedEnvelope,
}

impl CheckEnvelope {
    /// Uses a cached project state and checks the envelope.
    pub fn new(envelope: ManagedEnvelope) -> Self {
        Self { envelope }
    }
}

/// Validates the envelope against project configuration and rate limits.
///
/// This ensures internally that the project state is up to date and then runs the same checks as
/// [`CheckEnvelope`]. Once the envelope has been validated, remaining items are forwarded to the
/// next stage:
///
///  - If the envelope needs dynamic sampling, and the project state is not cached or out of the
///  date, the envelopes is spooled and we continue when the state is fetched.
///  - Otherwise, the envelope is directly submitted to the [`EnvelopeProcessor`].
///
/// [`EnvelopeProcessor`]: crate::services::processor::EnvelopeProcessor
#[derive(Debug)]
pub struct ValidateEnvelope {
    envelope: ManagedEnvelope,
}

impl ValidateEnvelope {
    pub fn new(envelope: ManagedEnvelope) -> Self {
        Self { envelope }
    }
}

pub struct UpdateRateLimits {
    project_key: ProjectKey,
    rate_limits: RateLimits,
}

impl UpdateRateLimits {
    pub fn new(project_key: ProjectKey, rate_limits: RateLimits) -> UpdateRateLimits {
        Self {
            project_key,
            rate_limits,
        }
    }
}

/// Source information where a metric bucket originates from.
#[derive(Clone, Copy, Debug, PartialEq, Eq, PartialOrd, Ord)]
pub enum BucketSource {
    /// The metric bucket originated from an internal Relay use case.
    ///
    /// The metric bucket originates either from within the same Relay
    /// or was accepted coming from another Relay which is registered as
    /// an internal Relay via Relay's configuration.
    Internal,
    /// The bucket source originated from an untrusted source.
    ///
    /// Managed Relays sending extracted metrics are considered external,
    /// it's a project use case but it comes from an untrusted source.
    External,
}

impl From<&RequestMeta> for BucketSource {
    fn from(value: &RequestMeta) -> Self {
        if value.is_from_internal_relay() {
            Self::Internal
        } else {
            Self::External
        }
    }
}

/// Add metric buckets to the project.
///
/// Metric buckets added via the project are filtered and rate limited
/// according to the project state.
///
/// Adding buckets directly to the aggregator bypasses all of these checks.
#[derive(Debug)]
pub struct AddMetricBuckets {
    pub project_key: ProjectKey,
    pub buckets: Vec<Bucket>,
    pub source: BucketSource,
}

impl AddMetricBuckets {
    /// Convenience constructor which creates an internal [`AddMetricBuckets`] message.
    pub fn internal(project_key: ProjectKey, buckets: Vec<Bucket>) -> Self {
        Self {
            project_key,
            buckets,
            source: BucketSource::Internal,
        }
    }
}

/// Add metric metadata to the aggregator.
#[derive(Debug)]
pub struct AddMetricMeta {
    /// The project key.
    pub project_key: ProjectKey,
    /// The metadata.
    pub meta: MetricMeta,
}

/// Updates the buffer index for [`ProjectKey`] with the [`QueueKey`] keys.
///
/// This message is sent from the project buffer in case of the error while fetching the data from
/// the persistent buffer, ensuring that we still have the index pointing to the keys, which could be found in the
/// persistent storage.
pub struct UpdateSpoolIndex(pub HashSet<QueueKey>);

impl UpdateSpoolIndex {
    pub fn new(keys: HashSet<QueueKey>) -> Self {
        Self(keys)
    }
}

/// Checks the status of underlying buffer spool.
#[derive(Debug)]
pub struct SpoolHealth;

/// The current envelopes index fetched from the underlying buffer spool.
///
/// This index will be received only once shortly after startup and will trigger refresh for the
/// project states for the project keys returned in the message.
#[derive(Debug)]
pub struct RefreshIndexCache(pub HashSet<QueueKey>);

/// A cache for [`ProjectState`]s.
///
/// The project maintains information about organizations, projects, and project keys along with
/// settings required to ingest traffic to Sentry. Internally, it tries to keep information
/// up-to-date and automatically retires unused old data.
///
/// To retrieve information from the cache, use [`GetProjectState`] for guaranteed up-to-date
/// information, or [`GetCachedProjectState`] for immediately available but potentially older
/// information.
///
/// There are also higher-level operations, such as [`CheckEnvelope`] and [`ValidateEnvelope`] that
/// inspect contents of envelopes for ingestion, as well as [`AddMetricBuckets`] to aggregate metrics
/// associated with a project.
///
/// See the enumerated variants for a full list of available messages for this service.
pub enum ProjectCache {
    RequestUpdate(RequestUpdate),
    Get(GetProjectState, ProjectSender),
    GetCached(GetCachedProjectState, Sender<Option<ProjectFetchState>>),
    CheckEnvelope(
        CheckEnvelope,
        Sender<Result<CheckedEnvelope, DiscardReason>>,
    ),
    ValidateEnvelope(ValidateEnvelope),
    UpdateRateLimits(UpdateRateLimits),
    AddMetricBuckets(AddMetricBuckets),
    AddMetricMeta(AddMetricMeta),
    FlushBuckets(FlushBuckets),
    UpdateSpoolIndex(UpdateSpoolIndex),
    SpoolHealth(Sender<bool>),
    RefreshIndexCache(RefreshIndexCache),
}

impl ProjectCache {
    pub fn variant(&self) -> &'static str {
        match self {
            Self::RequestUpdate(_) => "RequestUpdate",
            Self::Get(_, _) => "Get",
            Self::GetCached(_, _) => "GetCached",
            Self::CheckEnvelope(_, _) => "CheckEnvelope",
            Self::ValidateEnvelope(_) => "ValidateEnvelope",
            Self::UpdateRateLimits(_) => "UpdateRateLimits",
            Self::AddMetricBuckets(_) => "AddMetricBuckets",
            Self::AddMetricMeta(_) => "AddMetricMeta",
            Self::FlushBuckets(_) => "FlushBuckets",
            Self::UpdateSpoolIndex(_) => "UpdateSpoolIndex",
            Self::SpoolHealth(_) => "SpoolHealth",
            Self::RefreshIndexCache(_) => "RefreshIndexCache",
        }
    }
}

impl Interface for ProjectCache {}

impl FromMessage<UpdateSpoolIndex> for ProjectCache {
    type Response = relay_system::NoResponse;

    fn from_message(message: UpdateSpoolIndex, _: ()) -> Self {
        Self::UpdateSpoolIndex(message)
    }
}

impl FromMessage<RefreshIndexCache> for ProjectCache {
    type Response = relay_system::NoResponse;

    fn from_message(message: RefreshIndexCache, _: ()) -> Self {
        Self::RefreshIndexCache(message)
    }
}

impl FromMessage<RequestUpdate> for ProjectCache {
    type Response = relay_system::NoResponse;

    fn from_message(message: RequestUpdate, _: ()) -> Self {
        Self::RequestUpdate(message)
    }
}

impl FromMessage<GetProjectState> for ProjectCache {
    type Response = relay_system::BroadcastResponse<ProjectFetchState>;

    fn from_message(message: GetProjectState, sender: ProjectSender) -> Self {
        Self::Get(message, sender)
    }
}

impl FromMessage<GetCachedProjectState> for ProjectCache {
    type Response = relay_system::AsyncResponse<Option<ProjectFetchState>>;

    fn from_message(
        message: GetCachedProjectState,
        sender: Sender<Option<ProjectFetchState>>,
    ) -> Self {
        Self::GetCached(message, sender)
    }
}

impl FromMessage<CheckEnvelope> for ProjectCache {
    type Response = relay_system::AsyncResponse<Result<CheckedEnvelope, DiscardReason>>;

    fn from_message(
        message: CheckEnvelope,
        sender: Sender<Result<CheckedEnvelope, DiscardReason>>,
    ) -> Self {
        Self::CheckEnvelope(message, sender)
    }
}

impl FromMessage<ValidateEnvelope> for ProjectCache {
    type Response = relay_system::NoResponse;

    fn from_message(message: ValidateEnvelope, _: ()) -> Self {
        Self::ValidateEnvelope(message)
    }
}

impl FromMessage<UpdateRateLimits> for ProjectCache {
    type Response = relay_system::NoResponse;

    fn from_message(message: UpdateRateLimits, _: ()) -> Self {
        Self::UpdateRateLimits(message)
    }
}

impl FromMessage<AddMetricBuckets> for ProjectCache {
    type Response = relay_system::NoResponse;

    fn from_message(message: AddMetricBuckets, _: ()) -> Self {
        Self::AddMetricBuckets(message)
    }
}

impl FromMessage<AddMetricMeta> for ProjectCache {
    type Response = relay_system::NoResponse;

    fn from_message(message: AddMetricMeta, _: ()) -> Self {
        Self::AddMetricMeta(message)
    }
}

impl FromMessage<FlushBuckets> for ProjectCache {
    type Response = relay_system::NoResponse;

    fn from_message(message: FlushBuckets, _: ()) -> Self {
        Self::FlushBuckets(message)
    }
}

impl FromMessage<SpoolHealth> for ProjectCache {
    type Response = relay_system::AsyncResponse<bool>;

    fn from_message(_message: SpoolHealth, sender: Sender<bool>) -> Self {
        Self::SpoolHealth(sender)
    }
}

/// Helper type that contains all configured sources for project cache fetching.
///
/// See [`RequestUpdate`] for a description on how project states are fetched.
#[derive(Clone, Debug)]
struct ProjectSource {
    config: Arc<Config>,
    local_source: Addr<LocalProjectSource>,
    upstream_source: Addr<UpstreamProjectSource>,
    #[cfg(feature = "processing")]
    redis_source: Option<RedisProjectSource>,
}

impl ProjectSource {
    /// Starts all project source services in the current runtime.
    pub fn start(
        config: Arc<Config>,
        upstream_relay: Addr<UpstreamRelay>,
        _redis: Option<RedisPool>,
    ) -> Self {
        let local_source = LocalProjectSourceService::new(config.clone()).start();
        let upstream_source =
            UpstreamProjectSourceService::new(config.clone(), upstream_relay).start();

        #[cfg(feature = "processing")]
        let redis_source = _redis.map(|pool| RedisProjectSource::new(config.clone(), pool));

        Self {
            config,
            local_source,
            upstream_source,
            #[cfg(feature = "processing")]
            redis_source,
        }
    }

    async fn fetch(self, project_key: ProjectKey, no_cache: bool) -> Result<ProjectFetchState, ()> {
        let state_opt = self
            .local_source
            .send(FetchOptionalProjectState { project_key })
            .await
            .map_err(|_| ())?;

        if let Some(state) = state_opt {
            return Ok(ProjectFetchState::new(state));
        }

        match self.config.relay_mode() {
            RelayMode::Proxy => return Ok(ProjectFetchState::allowed()),
            RelayMode::Static => return Ok(ProjectFetchState::disabled()),
            RelayMode::Capture => return Ok(ProjectFetchState::allowed()),
            RelayMode::Managed => (), // Proceed with loading the config from redis or upstream
        }

        #[cfg(feature = "processing")]
        if let Some(redis_source) = self.redis_source {
            let state_fetch_result =
                tokio::task::spawn_blocking(move || redis_source.get_config(project_key))
                    .await
                    .map_err(|_| ())?;

            let state_opt = match state_fetch_result {
                Ok(state) => state.map(ProjectInfo::sanitize).map(Arc::new),
                Err(error) => {
                    relay_log::error!(
                        error = &error as &dyn Error,
                        "failed to fetch project from Redis",
                    );
                    None
                }
            };

            if let Some(state) = state_opt {
                return Ok(state);
            }
        };

        self.upstream_source
            .send(FetchProjectState {
                project_key,
                no_cache,
            })
            .await
            .map_err(|_| ())
    }
}

/// Updates the cache with new project state information.
struct UpdateProjectState {
    /// The public key to fetch the project by.
    project_key: ProjectKey,

    /// New project state information.
    state: ProjectFetchState,

    /// If true, all caches should be skipped and a fresh state should be computed.
    no_cache: bool,
}

/// Holds the addresses of all services required for [`ProjectCache`].
#[derive(Debug, Clone)]
pub struct Services {
    pub aggregator: Addr<Aggregator>,
    pub envelope_processor: Addr<EnvelopeProcessor>,
    pub outcome_aggregator: Addr<TrackOutcome>,
    pub project_cache: Addr<ProjectCache>,
    pub test_store: Addr<TestStore>,
    pub upstream_relay: Addr<UpstreamRelay>,
    pub global_config: Addr<GlobalConfigManager>,
}

impl Services {
    /// Creates new [`Services`] context.
    #[allow(clippy::too_many_arguments)]
    pub fn new(
        aggregator: Addr<Aggregator>,
        envelope_processor: Addr<EnvelopeProcessor>,
        outcome_aggregator: Addr<TrackOutcome>,
        project_cache: Addr<ProjectCache>,
        test_store: Addr<TestStore>,
        upstream_relay: Addr<UpstreamRelay>,
        global_config: Addr<GlobalConfigManager>,
    ) -> Self {
        Self {
            aggregator,
            envelope_processor,
            outcome_aggregator,
            project_cache,
            test_store,
            upstream_relay,
            global_config,
        }
    }
}

/// Main broker of the [`ProjectCacheService`].
///
/// This handles incoming public messages, merges resolved project states, and maintains the actual
/// cache of project states.
#[derive(Debug)]
struct ProjectCacheBroker {
    config: Arc<Config>,
    services: Services,
    metric_outcomes: MetricOutcomes,
    // Need hashbrown because extract_if is not stable in std yet.
    projects: hashbrown::HashMap<ProjectKey, Project>,
    /// Utility for disposing of expired project data in a background thread.
    garbage_disposal: GarbageDisposal<Project>,
    /// Source for fetching project states from the upstream or from disk.
    source: ProjectSource,
    /// Tx channel used to send the updated project state whenever requested.
    state_tx: mpsc::UnboundedSender<UpdateProjectState>,
    /// Tx channel used by the [`BufferService`] to send back the requested dequeued elements.
    buffer_tx: mpsc::UnboundedSender<UnspooledEnvelope>,
    /// Shared semaphore used to control how many envelopes are currently running through Relay.
    buffer_guard: Arc<BufferGuard>,
    /// Index containing all the [`QueueKey`] that have been enqueued in the [`BufferService`].
    index: HashSet<QueueKey>,
    /// Handle to schedule periodic unspooling of buffered envelopes.
    buffer_unspool_handle: SleepHandle,
    /// Backoff strategy for retrying unspool attempts.
    buffer_unspool_backoff: RetryBackoff,
    /// Address of the [`BufferService`] used for enqueuing and dequeuing envelopes that can't be
    /// immediately processed.
    buffer: Addr<Buffer>,
    /// Status of the global configuration, used to determine readiness for processing.
    global_config: GlobalConfigStatus,
}

/// Describes the current status of the `GlobalConfig`.
///
/// Either it's ready to be used, or it contains the list of in-flight project keys,
/// to be processed once the config arrives.
#[derive(Debug)]
enum GlobalConfigStatus {
    /// Global config needed for envelope processing.
    Ready,
    /// The global config is not fetched yet.
    Pending,
}

impl GlobalConfigStatus {
    fn is_ready(&self) -> bool {
        matches!(self, GlobalConfigStatus::Ready)
    }
}

impl ProjectCacheBroker {
    fn set_global_config_ready(&mut self) {
        self.global_config = GlobalConfigStatus::Ready;
    }

    /// Adds the value to the queue for the provided key.
    pub fn enqueue(&mut self, key: QueueKey, value: ManagedEnvelope) {
        self.index.insert(key);
        self.buffer.send(Enqueue::new(key, value));
    }

    /// Sends the message to the buffer service to dequeue the envelopes.
    ///
    /// All the found envelopes will be send back through the `buffer_tx` channel and directly
    /// forwarded to `handle_processing`.
    pub fn dequeue(&self, keys: HashSet<QueueKey>) {
        self.buffer
            .send(DequeueMany::new(keys, self.buffer_tx.clone()))
    }

    /// Evict projects that are over its expiry date.
    ///
    /// Ideally, we would use `check_expiry` to determine expiry here.
    /// However, for eviction, we want to add an additional delay, such that we do not delete
    /// a project that has expired recently and for which a fetch is already underway in
    /// [`super::project_upstream`].
    fn evict_stale_project_caches(&mut self) {
        let eviction_start = Instant::now();
        let delta = 2 * self.config.project_cache_expiry() + self.config.project_grace_period();

        let expired = self
            .projects
            .extract_if(|_, entry| entry.last_updated_at() + delta <= eviction_start);

        // Defer dropping the projects to a dedicated thread:
        let mut count = 0;
        for (project_key, project) in expired {
            let keys = self
                .index
                .extract_if(|key| key.own_key == project_key || key.sampling_key == project_key)
                .collect::<BTreeSet<_>>();

            if !keys.is_empty() {
                self.buffer.send(RemoveMany::new(project_key, keys))
            }

            self.garbage_disposal.dispose(project);
            count += 1;
        }
        metric!(counter(RelayCounters::EvictingStaleProjectCaches) += count);

        // Log garbage queue size:
        let queue_size = self.garbage_disposal.queue_size() as f64;
        metric!(gauge(RelayGauges::ProjectCacheGarbageQueueSize) = queue_size);

        metric!(timer(RelayTimers::ProjectStateEvictionDuration) = eviction_start.elapsed());
    }

    fn get_or_create_project(&mut self, project_key: ProjectKey) -> &mut Project {
        metric!(histogram(RelayHistograms::ProjectStateCacheSize) = self.projects.len() as u64);

        let config = self.config.clone();

        self.projects
            .entry(project_key)
            .and_modify(|_| {
                metric!(counter(RelayCounters::ProjectCacheHit) += 1);
            })
            .or_insert_with(move || {
                metric!(counter(RelayCounters::ProjectCacheMiss) += 1);
                Project::new(project_key, config)
            })
    }

    /// Updates the [`Project`] with received [`ProjectState`].
    ///
    /// If the project state is valid we also send the message to the buffer service to dequeue the
    /// envelopes for this project.
    fn merge_state(&mut self, message: UpdateProjectState) {
        let UpdateProjectState {
            project_key,
            state,
            no_cache,
        } = message;

        let project_cache = self.services.project_cache.clone();
        let envelope_processor = self.services.envelope_processor.clone();

        self.get_or_create_project(project_key).update_state(
            &project_cache,
            state,
            &envelope_processor,
            no_cache,
        );

        // Try to schedule unspool if it's not scheduled yet.
        self.schedule_unspool();
    }

    fn handle_request_update(&mut self, message: RequestUpdate) {
        let RequestUpdate {
            project_key,
            no_cache,
        } = message;

        // Bump the update time of the project in our hashmap to evade eviction.
        let project = self.get_or_create_project(project_key);
        project.refresh_updated_timestamp();
        let next_attempt = project.next_fetch_attempt();

        let source = self.source.clone();
        let sender = self.state_tx.clone();

        tokio::spawn(async move {
            // Wait on the new attempt time when set.
            if let Some(next_attempt) = next_attempt {
                tokio::time::sleep_until(next_attempt).await;
            }
            let state = source
                .fetch(project_key, no_cache)
                .await
                .unwrap_or_else(|()| ProjectFetchState::disabled());

            let message = UpdateProjectState {
                project_key,
                state,
                no_cache,
            };

            sender.send(message).ok();
        });
    }

    fn handle_get(&mut self, message: GetProjectState, sender: ProjectSender) {
        let project_cache = self.services.project_cache.clone();
        self.get_or_create_project(message.project_key).get_state(
            project_cache,
            sender,
            message.no_cache,
        );
    }

    fn handle_get_cached(&mut self, message: GetCachedProjectState) -> Option<ProjectFetchState> {
        let project_cache = self.services.project_cache.clone();
        self.get_or_create_project(message.project_key)
            .get_cached_state(project_cache, false)
    }

    fn handle_check_envelope(
        &mut self,
        message: CheckEnvelope,
    ) -> Result<CheckedEnvelope, DiscardReason> {
        let CheckEnvelope { envelope: context } = message;
        let project_cache = self.services.project_cache.clone();
        let outcome_aggregator = self.services.outcome_aggregator.clone();
        let project = self.get_or_create_project(context.envelope().meta().public_key());

        // Preload the project cache so that it arrives a little earlier in processing. However,
        // do not pass `no_cache`. In case the project is rate limited, we do not want to force
        // a full reload. Fetching must not block the store request.
        project.prefetch(project_cache, false);
        project.check_envelope(context, outcome_aggregator)
    }

    /// Handles the processing of the provided envelope.
    fn handle_processing(&mut self, key: QueueKey, managed_envelope: ManagedEnvelope) {
        let project_key = managed_envelope.envelope().meta().public_key();

        let Some(project) = self.projects.get_mut(&project_key) else {
            relay_log::error!(
                tags.project_key = %project_key,
                "project could not be found in the cache",
            );

            let mut project = Project::new(project_key, self.config.clone());
            project.prefetch(self.services.project_cache.clone(), false);
            self.projects.insert(project_key, project);
            self.enqueue(key, managed_envelope);
            return;
        };

        let Some(own_project_state) = project.non_expired_state() else {
            relay_log::error!(
                tags.project_key = %project_key,
                "project has no valid cached state",
            );
            return;
        };

        // The `Envelope` and `EnvelopeContext` will be dropped if the `Project::check_envelope()`
        // function returns any error, which will also be ignored here.
        if let Ok(CheckedEnvelope {
            envelope: Some(managed_envelope),
            ..
        }) = project.check_envelope(managed_envelope, self.services.outcome_aggregator.clone())
        {
            let reservoir_counters = project.reservoir_counters();

            let sampling_project_state = utils::get_sampling_key(managed_envelope.envelope())
                .and_then(|key| self.projects.get(&key))
                .and_then(|p| p.non_expired_state())
                .filter(|state| state.organization_id == own_project_state.organization_id);

            let process = ProcessEnvelope {
                envelope: managed_envelope,
                project_state: own_project_state,
                sampling_project_state,
                reservoir_counters,
            };

            self.services.envelope_processor.send(process);
        }
    }

    /// Checks an incoming envelope and decides either process it immediately or buffer it.
    ///
    /// Few conditions are checked here:
    /// - If there is no dynamic sampling key and the project is already cached, we do straight to
    /// processing otherwise buffer the envelopes.
    /// - If the dynamic sampling key is provided and if the root and sampling projects
    /// are cached - process the envelope, buffer otherwise.
    ///
    /// This means if the caches are hot we always process all the incoming envelopes without any
    /// delay. But in case the project state cannot be fetched, we keep buffering till the state
    /// is eventually updated.
    ///
    /// The flushing of the buffered envelopes happens in `update_state`.
    fn handle_validate_envelope(&mut self, message: ValidateEnvelope) {
        let ValidateEnvelope { envelope: context } = message;
        let project_cache = self.services.project_cache.clone();
        let envelope = context.envelope();

        // Fetch the project state for our key and make sure it's not invalid.
        let own_key = envelope.meta().public_key();
        let project_state = self
            .get_or_create_project(own_key)
            .get_cached_state(project_cache.clone(), envelope.meta().no_cache())
            .filter(|st| !st.invalid());

        // Also, fetch the project state for sampling key and make sure it's not invalid.
        let sampling_key = utils::get_sampling_key(envelope);
        let sampling_state = sampling_key.and_then(|key| {
            self.get_or_create_project(key)
                .get_cached_state(project_cache, envelope.meta().no_cache())
                .filter(|st| !st.invalid())
        });

        let key = QueueKey::new(own_key, sampling_key.unwrap_or(own_key));

        // Trigger processing once we have a project state and we either have a sampling project
        // state or we do not need one.
        if project_state.is_some()
            && (sampling_state.is_some() || sampling_key.is_none())
            && !self.buffer_guard.is_over_high_watermark()
            && self.global_config.is_ready()
        {
            return self.handle_processing(key, context);
        }

        self.enqueue(key, context);
    }

    fn handle_rate_limits(&mut self, message: UpdateRateLimits) {
        self.get_or_create_project(message.project_key)
            .merge_rate_limits(message.rate_limits);
    }

    fn handle_add_metric_buckets(&mut self, message: AddMetricBuckets) {
        let project_cache = self.services.project_cache.clone();
        let aggregator = self.services.aggregator.clone();
        let metric_outcomes = self.metric_outcomes.clone();
        let outcome_aggregator = self.services.outcome_aggregator.clone();

        let project = self.get_or_create_project(message.project_key);
        project.prefetch(project_cache, false);
        project.merge_buckets(
            &aggregator,
            &metric_outcomes,
            &outcome_aggregator,
            message.buckets,
            message.source,
        );
    }

    fn handle_add_metric_meta(&mut self, message: AddMetricMeta) {
        let envelope_processor = self.services.envelope_processor.clone();

        self.get_or_create_project(message.project_key)
            .add_metric_meta(message.meta, envelope_processor);
    }

    fn handle_flush_buckets(&mut self, message: FlushBuckets) {
        let metric_outcomes = self.metric_outcomes.clone();
        let outcome_aggregator = self.services.outcome_aggregator.clone();
        let aggregator = self.services.aggregator.clone();
        let project_cache = self.services.project_cache.clone();

        let mut no_project = 0;
        let mut scoped_buckets = BTreeMap::new();
        for (project_key, buckets) in message.buckets {
            let project = self.get_or_create_project(project_key);
            match project.check_buckets(&metric_outcomes, &outcome_aggregator, buckets) {
                CheckedBuckets::NoProject(buckets) => {
                    no_project += 1;
                    // Schedule an update for the project just in case.
                    project.prefetch(project_cache.clone(), false);
                    project.return_buckets(&aggregator, buckets);
                }
                CheckedBuckets::Checked {
                    scoping,
                    project_state,
                    buckets,
                } => scoped_buckets
                    .entry(scoping)
                    .or_insert(ProjectMetrics {
                        project_state,
                        buckets: Vec::new(),
                    })
                    .buckets
                    .extend(buckets),
                CheckedBuckets::Dropped => {}
            }
        }

        self.services.envelope_processor.send(EncodeMetrics {
            partition_key: message.partition_key,
            scopes: scoped_buckets,
        });

        relay_statsd::metric!(
            counter(RelayCounters::ProjectStateFlushMetricsNoProject) += no_project
        );
    }

    fn handle_buffer_index(&mut self, message: UpdateSpoolIndex) {
        self.index.extend(message.0);
    }

    fn handle_spool_health(&mut self, sender: Sender<bool>) {
        self.buffer.send(spooler::Health(sender))
    }

    fn handle_refresh_index_cache(&mut self, message: RefreshIndexCache) {
        let RefreshIndexCache(index) = message;
        let project_cache = self.services.project_cache.clone();

        for key in index {
            self.index.insert(key);
            self.get_or_create_project(key.own_key)
                .prefetch(project_cache.clone(), false);
            if key.own_key != key.sampling_key {
                self.get_or_create_project(key.sampling_key)
                    .prefetch(project_cache.clone(), false);
            }
        }
    }

    /// Returns backoff timeout for an unspool attempt.
    fn next_unspool_attempt(&mut self) -> Duration {
        self.config.spool_envelopes_unspool_interval() + self.buffer_unspool_backoff.next_backoff()
    }

    fn schedule_unspool(&mut self) {
        if self.buffer_unspool_handle.is_idle() {
            // Set the time for the next attempt.
            let wait = self.next_unspool_attempt();
            self.buffer_unspool_handle.set(wait);
        }
    }

    /// Returns `true` if the project state valid for the [`QueueKey`].
    ///
    /// Which includes the own key and the samplig key for the project.
    /// Note: this function will trigger [`ProjectState`] refresh if it's already expired or not
    /// valid.
    fn is_state_valid(&mut self, key: &QueueKey) -> bool {
        let QueueKey {
            own_key,
            sampling_key,
        } = key;

        let is_own_state_valid = self.projects.get_mut(own_key).map_or(false, |project| {
            // Returns `Some` if the project is cached otherwise None and also triggers refresh
            // in background.
            project
                .get_cached_state(self.services.project_cache.clone(), false)
                // Makes sure that the state also is valid.
                .map_or(false, |state| !state.invalid())
        });

        let is_sampling_state_valid = if own_key != sampling_key {
            self.projects
                .get_mut(sampling_key)
                .map_or(false, |project| {
                    // Returns `Some` if the project is cached otherwise None and also triggers refresh
                    // in background.
                    project
                        .get_cached_state(self.services.project_cache.clone(), false)
                        // Makes sure that the state also is valid.
                        .map_or(false, |state| !state.invalid())
                })
        } else {
            is_own_state_valid
        };

        is_own_state_valid && is_sampling_state_valid
    }

    /// Iterates the buffer index and tries to unspool the envelopes for projects with a valid
    /// state.
    ///
    /// This makes sure we always moving the unspool forward, even if we do not fetch the project
    /// states updates, but still can process data based on the existing cache.
    fn handle_periodic_unspool(&mut self) {
        let (num_keys, reason) = self.handle_periodic_unspool_inner();
        relay_statsd::metric!(
            gauge(RelayGauges::BufferPeriodicUnspool) = num_keys as u64,
            reason = reason
        );
    }

    fn handle_periodic_unspool_inner(&mut self) -> (usize, &str) {
        self.buffer_unspool_handle.reset();

        // If we don't yet have the global config, we will defer dequeuing until we do.
        if let GlobalConfigStatus::Pending = self.global_config {
            self.buffer_unspool_backoff.reset();
            self.schedule_unspool();
            return (0, "no_global_config");
        }
        // If there is nothing spooled, schedule the next check a little bit later.
        if self.index.is_empty() {
            self.schedule_unspool();
            return (0, "index_empty");
        }

        let mut index = std::mem::take(&mut self.index);
        let keys = index
            .extract_if(|key| self.is_state_valid(key))
            .take(BATCH_KEY_COUNT)
            .collect::<HashSet<_>>();
        let num_keys = keys.len();

        if !keys.is_empty() {
            self.dequeue(keys);
        }

        // Return all the un-used items to the index.
        if !index.is_empty() {
            self.index.extend(index);
        }

        // Schedule unspool once we are done.
        self.buffer_unspool_backoff.reset();
        self.schedule_unspool();

        (num_keys, "found_keys")
    }

    fn handle_message(&mut self, message: ProjectCache) {
        let ty = message.variant();
        metric!(
            timer(RelayTimers::ProjectCacheMessageDuration),
            message = ty,
            {
                match message {
                    ProjectCache::RequestUpdate(message) => self.handle_request_update(message),
                    ProjectCache::Get(message, sender) => self.handle_get(message, sender),
                    ProjectCache::GetCached(message, sender) => {
                        sender.send(self.handle_get_cached(message))
                    }
                    ProjectCache::CheckEnvelope(message, sender) => {
                        sender.send(self.handle_check_envelope(message))
                    }
                    ProjectCache::ValidateEnvelope(message) => {
                        self.handle_validate_envelope(message)
                    }
                    ProjectCache::UpdateRateLimits(message) => self.handle_rate_limits(message),
                    ProjectCache::AddMetricBuckets(message) => {
                        self.handle_add_metric_buckets(message)
                    }
                    ProjectCache::AddMetricMeta(message) => self.handle_add_metric_meta(message),
                    ProjectCache::FlushBuckets(message) => self.handle_flush_buckets(message),
                    ProjectCache::UpdateSpoolIndex(message) => self.handle_buffer_index(message),
                    ProjectCache::SpoolHealth(sender) => self.handle_spool_health(sender),
                    ProjectCache::RefreshIndexCache(message) => {
                        self.handle_refresh_index_cache(message)
                    }
                }
            }
        )
    }
}

/// Service implementing the [`ProjectCache`] interface.
#[derive(Debug)]
pub struct ProjectCacheService {
    buffer_guard: Arc<BufferGuard>,
    config: Arc<Config>,
    services: Services,
    metric_outcomes: MetricOutcomes,
    redis: Option<RedisPool>,
}

impl ProjectCacheService {
    /// Creates a new `ProjectCacheService`.
    pub fn new(
        config: Arc<Config>,
        buffer_guard: Arc<BufferGuard>,
        services: Services,
        metric_outcomes: MetricOutcomes,
        redis: Option<RedisPool>,
    ) -> Self {
        Self {
            buffer_guard,
            config,
            services,
            metric_outcomes,
            redis,
        }
    }
}

impl Service for ProjectCacheService {
    type Interface = ProjectCache;

    fn spawn_handler(self, mut rx: relay_system::Receiver<Self::Interface>) {
        let Self {
            buffer_guard,
            config,
            services,
            metric_outcomes,
            redis,
        } = self;
        let project_cache = services.project_cache.clone();
        let outcome_aggregator = services.outcome_aggregator.clone();
        let test_store = services.test_store.clone();

        tokio::spawn(async move {
            let mut ticker = tokio::time::interval(config.cache_eviction_interval());
            relay_log::info!("project cache started");

            // Channel for async project state responses back into the project cache.
            let (state_tx, mut state_rx) = mpsc::unbounded_channel();

            // Channel for envelope buffering.
            let (buffer_tx, mut buffer_rx) = mpsc::unbounded_channel();
            let buffer_services = spooler::Services {
                outcome_aggregator,
                project_cache,
                test_store,
            };
            let buffer =
                match BufferService::create(buffer_guard.clone(), buffer_services, config.clone())
                    .await
                {
                    Ok(buffer) => buffer.start(),
                    Err(err) => {
                        relay_log::error!(
                            error = &err as &dyn Error,
                            "failed to start buffer service",
                        );
                        // NOTE: The process will exit with error if the buffer file could not be
                        // opened or the migrations could not be run.
                        std::process::exit(1);
                    }
                };

            let Ok(mut subscription) = services.global_config.send(Subscribe).await else {
                // TODO(iker): we accept this sub-optimal error handling. TBD
                // the approach to deal with failures on the subscription
                // mechanism.
                relay_log::error!("failed to subscribe to GlobalConfigService");
                return;
            };

            let global_config = match subscription.borrow().clone() {
                global_config::Status::Ready(_) => {
                    relay_log::info!("global config received");
                    GlobalConfigStatus::Ready
                }
                global_config::Status::Pending => {
                    relay_log::info!("waiting for global config");
                    GlobalConfigStatus::Pending
                }
            };

            // Request the existing index from the spooler.
            buffer.send(RestoreIndex);

            // Main broker that serializes public and internal messages, and triggers project state
            // fetches via the project source.
            let mut broker = ProjectCacheBroker {
                config: config.clone(),
                projects: hashbrown::HashMap::new(),
                garbage_disposal: GarbageDisposal::new(),
                source: ProjectSource::start(
                    config.clone(),
                    services.upstream_relay.clone(),
                    redis,
                ),
                services,
                state_tx,
                buffer_tx,
                buffer_guard,
                index: HashSet::new(),
                buffer_unspool_handle: SleepHandle::idle(),
                buffer_unspool_backoff: RetryBackoff::new(config.http_max_retry_interval()),
                buffer,
                global_config,
                metric_outcomes,
            };

            loop {
                tokio::select! {
                    biased;

                    Ok(()) = subscription.changed() => {
                        metric!(timer(RelayTimers::ProjectCacheTaskDuration), task = "update_global_config", {
                            match subscription.borrow().clone() {
                                global_config::Status::Ready(_) => broker.set_global_config_ready(),
                                // The watch should only be updated if it gets a new value.
                                // This would imply a logical bug.
                                global_config::Status::Pending => relay_log::error!("still waiting for the global config"),
                            }
                        })
                    },
                    Some(message) = state_rx.recv() => {
                        metric!(timer(RelayTimers::ProjectCacheTaskDuration), task = "merge_state", {
                            broker.merge_state(message)
                        })
                    }
                    // Buffer will not dequeue the envelopes from the spool if there is not enough
                    // permits in `BufferGuard` available. Currently this is 50%.
                    Some(UnspooledEnvelope{managed_envelope, key}) = buffer_rx.recv() => {
                        metric!(timer(RelayTimers::ProjectCacheTaskDuration), task = "handle_processing", {
                            broker.handle_processing(key, managed_envelope)
                        })
                    },
                    _ = ticker.tick() => {
                        metric!(timer(RelayTimers::ProjectCacheTaskDuration), task = "evict_project_caches", {
                            broker.evict_stale_project_caches()
                        })
                    }
                    () = &mut broker.buffer_unspool_handle => {
                        metric!(timer(RelayTimers::ProjectCacheTaskDuration), task = "periodic_unspool", {
                            broker.handle_periodic_unspool()
                        })
                    }
                    Some(message) = rx.recv() => {
                        metric!(timer(RelayTimers::ProjectCacheTaskDuration), task = "handle_message", {
                            broker.handle_message(message)
                        })
                    }
                    else => break,
                }
            }

            relay_log::info!("project cache stopped");
        });
    }
}

#[derive(Clone, Debug)]
pub struct FetchProjectState {
    /// The public key to fetch the project by.
    pub project_key: ProjectKey,

    /// If true, all caches should be skipped and a fresh state should be computed.
    pub no_cache: bool,
}

#[derive(Clone, Debug)]
pub struct FetchOptionalProjectState {
    project_key: ProjectKey,
}

impl FetchOptionalProjectState {
    pub fn project_key(&self) -> ProjectKey {
        self.project_key
    }
}

#[cfg(test)]
mod tests {
    use crate::metrics::MetricStats;
    use crate::services::global_config::GlobalConfigHandle;
    use relay_dynamic_config::GlobalConfig;
    use relay_test::mock_service;
    use tokio::select;
    use uuid::Uuid;

    use crate::services::processor::ProcessingGroup;
    use crate::testutils::{empty_envelope, empty_envelope_with_dsn};

    use super::*;

    fn mocked_services() -> Services {
        let (aggregator, _) = mock_service("aggregator", (), |&mut (), _| {});
        let (envelope_processor, _) = mock_service("envelope_processor", (), |&mut (), _| {});
        let (outcome_aggregator, _) = mock_service("outcome_aggregator", (), |&mut (), _| {});
        let (project_cache, _) = mock_service("project_cache", (), |&mut (), _| {});
        let (test_store, _) = mock_service("test_store", (), |&mut (), _| {});
        let (upstream_relay, _) = mock_service("upstream_relay", (), |&mut (), _| {});
        let (global_config, _) = mock_service("global_config", (), |&mut (), _| {});

        Services {
            aggregator,
            envelope_processor,
            project_cache,
            outcome_aggregator,
            test_store,
            upstream_relay,
            global_config,
        }
    }

    async fn project_cache_broker_setup(
        services: Services,
        buffer_guard: Arc<BufferGuard>,
        state_tx: mpsc::UnboundedSender<UpdateProjectState>,
        buffer_tx: mpsc::UnboundedSender<UnspooledEnvelope>,
    ) -> (ProjectCacheBroker, Addr<Buffer>) {
        let config: Arc<_> = Config::from_json_value(serde_json::json!({
            "spool": {
                "envelopes": {
                    "path": std::env::temp_dir().join(Uuid::new_v4().to_string()),
                    "max_memory_size": 0, // 0 bytes, to force to spool to disk all the envelopes.
                }
            }
        }))
        .unwrap()
        .into();
        let buffer_services = spooler::Services {
            outcome_aggregator: services.outcome_aggregator.clone(),
            project_cache: services.project_cache.clone(),
            test_store: services.test_store.clone(),
        };
        let buffer = match BufferService::create(
            buffer_guard.clone(),
            buffer_services,
            config.clone(),
        )
        .await
        {
            Ok(buffer) => buffer.start(),
            Err(err) => {
                relay_log::error!(error = &err as &dyn Error, "failed to start buffer service");
                // NOTE: The process will exit with error if the buffer file could not be
                // opened or the migrations could not be run.
                std::process::exit(1);
            }
        };

        let metric_stats = MetricStats::new(
            Arc::new(Config::default()),
            GlobalConfigHandle::fixed(GlobalConfig::default()),
            Addr::custom().0,
        );
        let metric_outcomes =
            MetricOutcomes::new(metric_stats, services.outcome_aggregator.clone());

        (
            ProjectCacheBroker {
                config: config.clone(),
                projects: hashbrown::HashMap::new(),
                garbage_disposal: GarbageDisposal::new(),
                source: ProjectSource::start(config, services.upstream_relay.clone(), None),
                services,
                state_tx,
                buffer_tx,
                buffer_guard,
                index: HashSet::new(),
                buffer: buffer.clone(),
                global_config: GlobalConfigStatus::Pending,
                buffer_unspool_handle: SleepHandle::idle(),
                buffer_unspool_backoff: RetryBackoff::new(Duration::from_millis(100)),
                metric_outcomes,
            },
            buffer,
        )
    }

    #[tokio::test]
    async fn always_spools() {
        relay_log::init_test!();

        let num_permits = 5;
        let buffer_guard: Arc<_> = BufferGuard::new(num_permits).into();
        let services = mocked_services();
        let (state_tx, _) = mpsc::unbounded_channel();
        let (buffer_tx, mut buffer_rx) = mpsc::unbounded_channel();
        let (mut broker, buffer_svc) =
            project_cache_broker_setup(services.clone(), buffer_guard.clone(), state_tx, buffer_tx)
                .await;

        for _ in 0..8 {
            let envelope = buffer_guard
                .enter(
                    empty_envelope(),
                    services.outcome_aggregator.clone(),
                    services.test_store.clone(),
                    ProcessingGroup::Ungrouped,
                )
                .unwrap();
            let message = ValidateEnvelope { envelope };

            broker.handle_validate_envelope(message);
            tokio::time::sleep(Duration::from_millis(200)).await;
            // Nothing will be dequeued.
            assert!(buffer_rx.try_recv().is_err())
        }

        // All the messages should have been spooled to disk.
        assert_eq!(buffer_guard.available(), 5);
        assert_eq!(broker.index.len(), 1);

        let project_key = ProjectKey::parse("e12d836b15bb49d7bbf99e64295d995b").unwrap();
        let key = QueueKey {
            own_key: project_key,
            sampling_key: project_key,
        };
        let (tx, mut rx) = mpsc::unbounded_channel();

        // Check if we can also dequeue from the buffer directly.
        buffer_svc.send(spooler::DequeueMany::new([key].into(), tx.clone()));
        tokio::time::sleep(Duration::from_millis(100)).await;

        // We should be able to unspool 5 envelopes since we have 5 permits.
        let mut envelopes = vec![];
        while let Ok(envelope) = rx.try_recv() {
            envelopes.push(envelope)
        }

        // We can unspool only 5 envelopes.
        assert_eq!(envelopes.len(), 5);

        // Drop one, and get one permit back.
        envelopes.pop().unwrap();
        assert_eq!(buffer_guard.available(), 1);

        // Till now we should have enqueued 5 envelopes and dequeued only 1, it means the index is
        // still populated with same keys and values.
        assert_eq!(broker.index.len(), 1);

        // Check if we can also dequeue from the buffer directly.
        buffer_svc.send(spooler::DequeueMany::new([key].into(), tx));
        tokio::time::sleep(Duration::from_millis(100)).await;
        // Cannot dequeue anymore, no more available permits.
        assert!(rx.try_recv().is_err());

        // The rest envelopes will be immediately spooled, since we at 80% buffer gueard usage.
        for _ in 0..10 {
            let envelope = ManagedEnvelope::untracked(
                empty_envelope(),
                services.outcome_aggregator.clone(),
                services.test_store.clone(),
            );
            let message = ValidateEnvelope { envelope };

            broker.handle_validate_envelope(message);
            tokio::time::sleep(Duration::from_millis(100)).await;
            // Nothing will be dequeued.
            assert!(buffer_rx.try_recv().is_err())
        }
    }

    #[tokio::test]
    async fn periodic_unspool() {
        relay_log::init_test!();

        let num_permits = 50;
        let buffer_guard: Arc<_> = BufferGuard::new(num_permits).into();
        let services = mocked_services();
        let (state_tx, _) = mpsc::unbounded_channel();
        let (buffer_tx, mut buffer_rx) = mpsc::unbounded_channel();
        let (mut broker, _buffer_svc) =
            project_cache_broker_setup(services.clone(), buffer_guard.clone(), state_tx, buffer_tx)
                .await;

        broker.global_config = GlobalConfigStatus::Ready;
        let (tx_update, mut rx_update) = mpsc::unbounded_channel();
        let (tx_assert, mut rx_assert) = mpsc::unbounded_channel();

        let dsn1 = "111d836b15bb49d7bbf99e64295d995b";
        let dsn2 = "eeed836b15bb49d7bbf99e64295d995b";

        // Send and spool some envelopes.
        for dsn in [dsn1, dsn2] {
            let envelope = buffer_guard
                .enter(
                    empty_envelope_with_dsn(dsn),
                    services.outcome_aggregator.clone(),
                    services.test_store.clone(),
                    ProcessingGroup::Ungrouped,
                )
                .unwrap();

            let message = ValidateEnvelope { envelope };

            broker.handle_validate_envelope(message);
            tokio::time::sleep(Duration::from_millis(200)).await;
            // Nothing will be dequeued.
            assert!(buffer_rx.try_recv().is_err())
        }

        // Emulate the project cache service loop.
        tokio::task::spawn(async move {
            loop {
                select! {

                    Some(assert) = rx_assert.recv() => {
                        assert_eq!(broker.index.len(), assert);
                    },
                    Some(update) = rx_update.recv() => broker.merge_state(update),
                    () = &mut broker.buffer_unspool_handle => broker.handle_periodic_unspool(),
                }
            }
        });

        // Before updating any project states.
        tx_assert.send(2).unwrap();

        let update_dsn1_project_state = UpdateProjectState {
            project_key: ProjectKey::parse(dsn1).unwrap(),
            state: ProjectInfo::allowed().into(),
            no_cache: false,
        };

        tx_update.send(update_dsn1_project_state).unwrap();
        assert!(buffer_rx.recv().await.is_some());
        // One of the project should be unspooled.
        tx_assert.send(1).unwrap();

        // Schedule some work...
        tokio::time::sleep(Duration::from_secs(2)).await;

        let update_dsn2_project_state = UpdateProjectState {
            project_key: ProjectKey::parse(dsn2).unwrap(),
            state: ProjectInfo::allowed().into(),
            no_cache: false,
        };

        tx_update.send(update_dsn2_project_state).unwrap();
        assert!(buffer_rx.recv().await.is_some());
        // The last project should be unspooled.
        tx_assert.send(0).unwrap();
        // Make sure the last assert is tested.
        tokio::time::sleep(Duration::from_millis(100)).await;
    }

    #[tokio::test]
    async fn handle_processing_without_project() {
        let num_permits = 50;
        let buffer_guard: Arc<_> = BufferGuard::new(num_permits).into();
        let services = mocked_services();
        let (state_tx, _) = mpsc::unbounded_channel();
        let (buffer_tx, mut buffer_rx) = mpsc::unbounded_channel();
        let (mut broker, buffer_svc) = project_cache_broker_setup(
            services.clone(),
            buffer_guard.clone(),
            state_tx,
            buffer_tx.clone(),
        )
        .await;

        let dsn = "111d836b15bb49d7bbf99e64295d995b";
        let project_key = ProjectKey::parse(dsn).unwrap();
        let key = QueueKey {
            own_key: project_key,
            sampling_key: project_key,
        };
        let envelope = buffer_guard
            .enter(
                empty_envelope_with_dsn(dsn),
                services.outcome_aggregator.clone(),
                services.test_store.clone(),
                ProcessingGroup::Ungrouped,
            )
            .unwrap();

        // Index and projects are empty.
        assert!(broker.projects.is_empty());
        assert!(broker.index.is_empty());

        // Since there is no project we should not process anything but create a project and spool
        // the envelope.
        broker.handle_processing(key, envelope);

        // Assert that we have a new project and also added an index.
        assert!(broker.projects.get(&project_key).is_some());
        assert!(broker.index.contains(&key));

        // Check is we actually spooled anything.
        buffer_svc.send(DequeueMany::new([key].into(), buffer_tx.clone()));
        let UnspooledEnvelope {
            key: unspooled_key,
            managed_envelope: _,
        } = buffer_rx.recv().await.unwrap();

        assert_eq!(key, unspooled_key);
    }
}<|MERGE_RESOLUTION|>--- conflicted
+++ resolved
@@ -18,15 +18,10 @@
 
 use crate::services::global_config::{self, GlobalConfigManager, Subscribe};
 use crate::services::outcome::{DiscardReason, TrackOutcome};
-<<<<<<< HEAD
-use crate::services::processor::{EncodeMetrics, EnvelopeProcessor, ProcessEnvelope};
-use crate::services::project::{Project, ProjectFetchState, ProjectInfo, ProjectSender};
-=======
 use crate::services::processor::{
     EncodeMetrics, EnvelopeProcessor, ProcessEnvelope, ProjectMetrics,
 };
-use crate::services::project::{CheckedBuckets, Project, ProjectSender, ProjectState};
->>>>>>> f9357c41
+use crate::services::project::{CheckedBuckets, Project, ProjectFetchState, ProjectSender};
 use crate::services::project_local::{LocalProjectSource, LocalProjectSourceService};
 #[cfg(feature = "processing")]
 use crate::services::project_redis::RedisProjectSource;
@@ -914,12 +909,12 @@
                 }
                 CheckedBuckets::Checked {
                     scoping,
-                    project_state,
+                    project_info,
                     buckets,
                 } => scoped_buckets
                     .entry(scoping)
                     .or_insert(ProjectMetrics {
-                        project_state,
+                        project_info,
                         buckets: Vec::new(),
                     })
                     .buckets
