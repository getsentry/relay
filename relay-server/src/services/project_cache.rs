use std::collections::{BTreeMap, BTreeSet};
use std::error::Error;
use std::sync::Arc;
use std::time::Duration;

use crate::extractors::RequestMeta;
use crate::metrics::MetricOutcomes;
use hashbrown::HashSet;
use relay_base_schema::project::ProjectKey;
use relay_config::{Config, RelayMode};
use relay_metrics::{Bucket, MetricMeta};
use relay_quotas::RateLimits;
use relay_redis::RedisPool;
use relay_statsd::metric;
use relay_system::{Addr, FromMessage, Interface, Sender, Service};
use tokio::sync::mpsc;
use tokio::time::Instant;

use crate::services::global_config::{self, GlobalConfigManager, Subscribe};
use crate::services::metrics::{Aggregator, FlushBuckets};
use crate::services::outcome::{DiscardReason, TrackOutcome};
use crate::services::processor::{
    EncodeMetrics, EnvelopeProcessor, ProcessEnvelope, ProjectMetrics,
};
use crate::services::project::{CheckedBuckets, Project, ProjectSender, ProjectState};
use crate::services::project_local::{LocalProjectSource, LocalProjectSourceService};
#[cfg(feature = "processing")]
use crate::services::project_redis::RedisProjectSource;
use crate::services::project_upstream::{UpstreamProjectSource, UpstreamProjectSourceService};
use crate::services::spooler::{
    self, Buffer, BufferService, DequeueMany, Enqueue, QueueKey, RemoveMany, RestoreIndex,
    UnspooledEnvelope, BATCH_KEY_COUNT,
};
use crate::services::test_store::TestStore;
use crate::services::upstream::UpstreamRelay;

use crate::statsd::{RelayCounters, RelayGauges, RelayHistograms, RelayTimers};
<<<<<<< HEAD
use crate::utils::{GarbageDisposal, ManagedEnvelope, MemoryChecker, RetryBackoff, SleepHandle};
=======
use crate::utils::{
    self, BufferGuard, GarbageDisposal, ManagedEnvelope, RetryBackoff, SleepHandle,
};
>>>>>>> 4e666e1d

/// Requests a refresh of a project state from one of the available sources.
///
/// The project state is resolved in the following precedence:
///
///  1. Local file system
///  2. Redis cache (processing mode only)
///  3. Upstream (managed and processing mode only)
///
/// Requests to the upstream are performed via `UpstreamProjectSource`, which internally batches
/// individual requests.
#[derive(Clone, Debug)]
pub struct RequestUpdate {
    /// The public key to fetch the project by.
    project_key: ProjectKey,

    /// If true, all caches should be skipped and a fresh state should be computed.
    no_cache: bool,
}

impl RequestUpdate {
    pub fn new(project_key: ProjectKey, no_cache: bool) -> Self {
        Self {
            project_key,
            no_cache,
        }
    }
}

/// Returns the project state.
///
/// The project state is fetched if it is missing or outdated. If `no_cache` is specified, then the
/// state is always refreshed.
#[derive(Debug)]
pub struct GetProjectState {
    project_key: ProjectKey,
    no_cache: bool,
}

impl GetProjectState {
    /// Fetches the project state and uses the cached version if up-to-date.
    pub fn new(project_key: ProjectKey) -> Self {
        Self {
            project_key,
            no_cache: false,
        }
    }

    /// Fetches the project state and conditionally skips the cache.
    pub fn no_cache(mut self, no_cache: bool) -> Self {
        self.no_cache = no_cache;
        self
    }
}

/// Returns the project state if it is already cached.
///
/// This is used for cases when we only want to perform operations that do
/// not require waiting for network requests.
#[derive(Debug)]
pub struct GetCachedProjectState {
    project_key: ProjectKey,
}

impl GetCachedProjectState {
    pub fn new(project_key: ProjectKey) -> Self {
        Self { project_key }
    }
}

/// A checked envelope and associated rate limits.
///
/// Items violating the rate limits have been removed from the envelope. If all items are removed
/// from the envelope, `None` is returned in place of the envelope.
#[derive(Debug)]
pub struct CheckedEnvelope {
    pub envelope: Option<ManagedEnvelope>,
    pub rate_limits: RateLimits,
}

/// Checks the envelope against project configuration and rate limits.
///
/// When `fetched`, then the project state is ensured to be up to date. When `cached`, an outdated
/// project state may be used, or otherwise the envelope is passed through unaltered.
///
/// To check the envelope, this runs:
///  - Validate origins and public keys
///  - Quotas with a limit of `0`
///  - Cached rate limits
#[derive(Debug)]
pub struct CheckEnvelope {
    envelope: ManagedEnvelope,
}

impl CheckEnvelope {
    /// Uses a cached project state and checks the envelope.
    pub fn new(envelope: ManagedEnvelope) -> Self {
        Self { envelope }
    }
}

/// Validates the envelope against project configuration and rate limits.
///
/// This ensures internally that the project state is up to date and then runs the same checks as
/// [`CheckEnvelope`]. Once the envelope has been validated, remaining items are forwarded to the
/// next stage:
///
///  - If the envelope needs dynamic sampling, and the project state is not cached or out of the
///  date, the envelopes is spooled and we continue when the state is fetched.
///  - Otherwise, the envelope is directly submitted to the [`EnvelopeProcessor`].
///
/// [`EnvelopeProcessor`]: crate::services::processor::EnvelopeProcessor
#[derive(Debug)]
pub struct ValidateEnvelope {
    envelope: ManagedEnvelope,
}

impl ValidateEnvelope {
    pub fn new(envelope: ManagedEnvelope) -> Self {
        Self { envelope }
    }
}

pub struct UpdateRateLimits {
    project_key: ProjectKey,
    rate_limits: RateLimits,
}

impl UpdateRateLimits {
    pub fn new(project_key: ProjectKey, rate_limits: RateLimits) -> UpdateRateLimits {
        Self {
            project_key,
            rate_limits,
        }
    }
}

/// Source information where a metric bucket originates from.
#[derive(Clone, Copy, Debug, PartialEq, Eq, PartialOrd, Ord)]
pub enum BucketSource {
    /// The metric bucket originated from an internal Relay use case.
    ///
    /// The metric bucket originates either from within the same Relay
    /// or was accepted coming from another Relay which is registered as
    /// an internal Relay via Relay's configuration.
    Internal,
    /// The bucket source originated from an untrusted source.
    ///
    /// Managed Relays sending extracted metrics are considered external,
    /// it's a project use case but it comes from an untrusted source.
    External,
}

impl From<&RequestMeta> for BucketSource {
    fn from(value: &RequestMeta) -> Self {
        if value.is_from_internal_relay() {
            Self::Internal
        } else {
            Self::External
        }
    }
}

/// Add metric buckets to the project.
///
/// Metric buckets added via the project are filtered and rate limited
/// according to the project state.
///
/// Adding buckets directly to the aggregator bypasses all of these checks.
#[derive(Debug)]
pub struct AddMetricBuckets {
    pub project_key: ProjectKey,
    pub buckets: Vec<Bucket>,
    pub source: BucketSource,
}

impl AddMetricBuckets {
    /// Convenience constructor which creates an internal [`AddMetricBuckets`] message.
    pub fn internal(project_key: ProjectKey, buckets: Vec<Bucket>) -> Self {
        Self {
            project_key,
            buckets,
            source: BucketSource::Internal,
        }
    }
}

/// Add metric metadata to the aggregator.
#[derive(Debug)]
pub struct AddMetricMeta {
    /// The project key.
    pub project_key: ProjectKey,
    /// The metadata.
    pub meta: MetricMeta,
}

/// Updates the buffer index for [`ProjectKey`] with the [`QueueKey`] keys.
///
/// This message is sent from the project buffer in case of the error while fetching the data from
/// the persistent buffer, ensuring that we still have the index pointing to the keys, which could be found in the
/// persistent storage.
pub struct UpdateSpoolIndex(pub HashSet<QueueKey>);

impl UpdateSpoolIndex {
    pub fn new(keys: HashSet<QueueKey>) -> Self {
        Self(keys)
    }
}

/// Checks the status of underlying buffer spool.
#[derive(Debug)]
pub struct SpoolHealth;

/// The current envelopes index fetched from the underlying buffer spool.
///
/// This index will be received only once shortly after startup and will trigger refresh for the
/// project states for the project keys returned in the message.
#[derive(Debug)]
pub struct RefreshIndexCache(pub HashSet<QueueKey>);

/// A cache for [`ProjectState`]s.
///
/// The project maintains information about organizations, projects, and project keys along with
/// settings required to ingest traffic to Sentry. Internally, it tries to keep information
/// up-to-date and automatically retires unused old data.
///
/// To retrieve information from the cache, use [`GetProjectState`] for guaranteed up-to-date
/// information, or [`GetCachedProjectState`] for immediately available but potentially older
/// information.
///
/// There are also higher-level operations, such as [`CheckEnvelope`] and [`ValidateEnvelope`] that
/// inspect contents of envelopes for ingestion, as well as [`AddMetricBuckets`] to aggregate metrics
/// associated with a project.
///
/// See the enumerated variants for a full list of available messages for this service.
pub enum ProjectCache {
    RequestUpdate(RequestUpdate),
    Get(GetProjectState, ProjectSender),
    GetCached(GetCachedProjectState, Sender<Option<Arc<ProjectState>>>),
    CheckEnvelope(
        CheckEnvelope,
        Sender<Result<CheckedEnvelope, DiscardReason>>,
    ),
    ValidateEnvelope(ValidateEnvelope),
    UpdateRateLimits(UpdateRateLimits),
    AddMetricBuckets(AddMetricBuckets),
    AddMetricMeta(AddMetricMeta),
    FlushBuckets(FlushBuckets),
    UpdateSpoolIndex(UpdateSpoolIndex),
    SpoolHealth(Sender<bool>),
    RefreshIndexCache(RefreshIndexCache),
}

impl ProjectCache {
    pub fn variant(&self) -> &'static str {
        match self {
            Self::RequestUpdate(_) => "RequestUpdate",
            Self::Get(_, _) => "Get",
            Self::GetCached(_, _) => "GetCached",
            Self::CheckEnvelope(_, _) => "CheckEnvelope",
            Self::ValidateEnvelope(_) => "ValidateEnvelope",
            Self::UpdateRateLimits(_) => "UpdateRateLimits",
            Self::AddMetricBuckets(_) => "AddMetricBuckets",
            Self::AddMetricMeta(_) => "AddMetricMeta",
            Self::FlushBuckets(_) => "FlushBuckets",
            Self::UpdateSpoolIndex(_) => "UpdateSpoolIndex",
            Self::SpoolHealth(_) => "SpoolHealth",
            Self::RefreshIndexCache(_) => "RefreshIndexCache",
        }
    }
}

impl Interface for ProjectCache {}

impl FromMessage<UpdateSpoolIndex> for ProjectCache {
    type Response = relay_system::NoResponse;

    fn from_message(message: UpdateSpoolIndex, _: ()) -> Self {
        Self::UpdateSpoolIndex(message)
    }
}

impl FromMessage<RefreshIndexCache> for ProjectCache {
    type Response = relay_system::NoResponse;

    fn from_message(message: RefreshIndexCache, _: ()) -> Self {
        Self::RefreshIndexCache(message)
    }
}

impl FromMessage<RequestUpdate> for ProjectCache {
    type Response = relay_system::NoResponse;

    fn from_message(message: RequestUpdate, _: ()) -> Self {
        Self::RequestUpdate(message)
    }
}

impl FromMessage<GetProjectState> for ProjectCache {
    type Response = relay_system::BroadcastResponse<Arc<ProjectState>>;

    fn from_message(message: GetProjectState, sender: ProjectSender) -> Self {
        Self::Get(message, sender)
    }
}

impl FromMessage<GetCachedProjectState> for ProjectCache {
    type Response = relay_system::AsyncResponse<Option<Arc<ProjectState>>>;

    fn from_message(
        message: GetCachedProjectState,
        sender: Sender<Option<Arc<ProjectState>>>,
    ) -> Self {
        Self::GetCached(message, sender)
    }
}

impl FromMessage<CheckEnvelope> for ProjectCache {
    type Response = relay_system::AsyncResponse<Result<CheckedEnvelope, DiscardReason>>;

    fn from_message(
        message: CheckEnvelope,
        sender: Sender<Result<CheckedEnvelope, DiscardReason>>,
    ) -> Self {
        Self::CheckEnvelope(message, sender)
    }
}

impl FromMessage<ValidateEnvelope> for ProjectCache {
    type Response = relay_system::NoResponse;

    fn from_message(message: ValidateEnvelope, _: ()) -> Self {
        Self::ValidateEnvelope(message)
    }
}

impl FromMessage<UpdateRateLimits> for ProjectCache {
    type Response = relay_system::NoResponse;

    fn from_message(message: UpdateRateLimits, _: ()) -> Self {
        Self::UpdateRateLimits(message)
    }
}

impl FromMessage<AddMetricBuckets> for ProjectCache {
    type Response = relay_system::NoResponse;

    fn from_message(message: AddMetricBuckets, _: ()) -> Self {
        Self::AddMetricBuckets(message)
    }
}

impl FromMessage<AddMetricMeta> for ProjectCache {
    type Response = relay_system::NoResponse;

    fn from_message(message: AddMetricMeta, _: ()) -> Self {
        Self::AddMetricMeta(message)
    }
}

impl FromMessage<FlushBuckets> for ProjectCache {
    type Response = relay_system::NoResponse;

    fn from_message(message: FlushBuckets, _: ()) -> Self {
        Self::FlushBuckets(message)
    }
}

impl FromMessage<SpoolHealth> for ProjectCache {
    type Response = relay_system::AsyncResponse<bool>;

    fn from_message(_message: SpoolHealth, sender: Sender<bool>) -> Self {
        Self::SpoolHealth(sender)
    }
}

/// Helper type that contains all configured sources for project cache fetching.
///
/// See [`RequestUpdate`] for a description on how project states are fetched.
#[derive(Clone, Debug)]
struct ProjectSource {
    config: Arc<Config>,
    local_source: Addr<LocalProjectSource>,
    upstream_source: Addr<UpstreamProjectSource>,
    #[cfg(feature = "processing")]
    redis_source: Option<RedisProjectSource>,
}

impl ProjectSource {
    /// Starts all project source services in the current runtime.
    pub fn start(
        config: Arc<Config>,
        upstream_relay: Addr<UpstreamRelay>,
        _redis: Option<RedisPool>,
    ) -> Self {
        let local_source = LocalProjectSourceService::new(config.clone()).start();
        let upstream_source =
            UpstreamProjectSourceService::new(config.clone(), upstream_relay).start();

        #[cfg(feature = "processing")]
        let redis_source = _redis.map(|pool| RedisProjectSource::new(config.clone(), pool));

        Self {
            config,
            local_source,
            upstream_source,
            #[cfg(feature = "processing")]
            redis_source,
        }
    }

    async fn fetch(self, project_key: ProjectKey, no_cache: bool) -> Result<Arc<ProjectState>, ()> {
        let state_opt = self
            .local_source
            .send(FetchOptionalProjectState { project_key })
            .await
            .map_err(|_| ())?;

        if let Some(state) = state_opt {
            return Ok(state);
        }

        match self.config.relay_mode() {
            RelayMode::Proxy => return Ok(Arc::new(ProjectState::allowed())),
            RelayMode::Static => return Ok(Arc::new(ProjectState::missing())),
            RelayMode::Capture => return Ok(Arc::new(ProjectState::allowed())),
            RelayMode::Managed => (), // Proceed with loading the config from redis or upstream
        }

        #[cfg(feature = "processing")]
        if let Some(redis_source) = self.redis_source {
            let state_fetch_result =
                tokio::task::spawn_blocking(move || redis_source.get_config(project_key))
                    .await
                    .map_err(|_| ())?;

            let state_opt = match state_fetch_result {
                Ok(state) => state.map(ProjectState::sanitize).map(Arc::new),
                Err(error) => {
                    relay_log::error!(
                        error = &error as &dyn Error,
                        "failed to fetch project from Redis",
                    );
                    None
                }
            };

            if let Some(state) = state_opt {
                return Ok(state);
            }
        };

        self.upstream_source
            .send(FetchProjectState {
                project_key,
                no_cache,
            })
            .await
            .map_err(|_| ())
    }
}

/// Updates the cache with new project state information.
struct UpdateProjectState {
    /// The public key to fetch the project by.
    project_key: ProjectKey,

    /// New project state information.
    state: Arc<ProjectState>,

    /// If true, all caches should be skipped and a fresh state should be computed.
    no_cache: bool,
}

/// Holds the addresses of all services required for [`ProjectCache`].
#[derive(Debug, Clone)]
pub struct Services {
    pub aggregator: Addr<Aggregator>,
    pub envelope_processor: Addr<EnvelopeProcessor>,
    pub outcome_aggregator: Addr<TrackOutcome>,
    pub project_cache: Addr<ProjectCache>,
    pub test_store: Addr<TestStore>,
    pub upstream_relay: Addr<UpstreamRelay>,
    pub global_config: Addr<GlobalConfigManager>,
}

impl Services {
    /// Creates new [`Services`] context.
    #[allow(clippy::too_many_arguments)]
    pub fn new(
        aggregator: Addr<Aggregator>,
        envelope_processor: Addr<EnvelopeProcessor>,
        outcome_aggregator: Addr<TrackOutcome>,
        project_cache: Addr<ProjectCache>,
        test_store: Addr<TestStore>,
        upstream_relay: Addr<UpstreamRelay>,
        global_config: Addr<GlobalConfigManager>,
    ) -> Self {
        Self {
            aggregator,
            envelope_processor,
            outcome_aggregator,
            project_cache,
            test_store,
            upstream_relay,
            global_config,
        }
    }
}

/// Main broker of the [`ProjectCacheService`].
///
/// This handles incoming public messages, merges resolved project states, and maintains the actual
/// cache of project states.
#[derive(Debug)]
struct ProjectCacheBroker {
    config: Arc<Config>,
    memory_checker: MemoryChecker,
    services: Services,
    metric_outcomes: MetricOutcomes,
    // Need hashbrown because extract_if is not stable in std yet.
    projects: hashbrown::HashMap<ProjectKey, Project>,
    /// Utility for disposing of expired project data in a background thread.
    garbage_disposal: GarbageDisposal<Project>,
    /// Source for fetching project states from the upstream or from disk.
    source: ProjectSource,
    /// Tx channel used to send the updated project state whenever requested.
    state_tx: mpsc::UnboundedSender<UpdateProjectState>,
    /// Tx channel used by the [`BufferService`] to send back the requested dequeued elements.
    buffer_tx: mpsc::UnboundedSender<UnspooledEnvelope>,
    /// Index containing all the [`QueueKey`] that have been enqueued in the [`BufferService`].
    index: HashSet<QueueKey>,
    /// Handle to schedule periodic unspooling of buffered envelopes.
    buffer_unspool_handle: SleepHandle,
    /// Backoff strategy for retrying unspool attempts.
    buffer_unspool_backoff: RetryBackoff,
    /// Address of the [`BufferService`] used for enqueuing and dequeuing envelopes that can't be
    /// immediately processed.
    buffer: Addr<Buffer>,
    /// Status of the global configuration, used to determine readiness for processing.
    global_config: GlobalConfigStatus,
}

/// Describes the current status of the `GlobalConfig`.
///
/// Either it's ready to be used, or it contains the list of in-flight project keys,
/// to be processed once the config arrives.
#[derive(Debug)]
enum GlobalConfigStatus {
    /// Global config needed for envelope processing.
    Ready,
    /// The global config is not fetched yet.
    Pending,
}

impl GlobalConfigStatus {
    fn is_ready(&self) -> bool {
        matches!(self, GlobalConfigStatus::Ready)
    }
}

impl ProjectCacheBroker {
    fn set_global_config_ready(&mut self) {
        self.global_config = GlobalConfigStatus::Ready;
    }

    /// Adds the value to the queue for the provided key.
    pub fn enqueue(&mut self, key: QueueKey, value: ManagedEnvelope) {
        self.index.insert(key);
        self.buffer.send(Enqueue::new(key, value));
    }

    /// Sends the message to the buffer service to dequeue the envelopes.
    ///
    /// All the found envelopes will be send back through the `buffer_tx` channel and directly
    /// forwarded to `handle_processing`.
    pub fn dequeue(&self, keys: HashSet<QueueKey>) {
        self.buffer
            .send(DequeueMany::new(keys, self.buffer_tx.clone()))
    }

    /// Evict projects that are over its expiry date.
    ///
    /// Ideally, we would use `check_expiry` to determine expiry here.
    /// However, for eviction, we want to add an additional delay, such that we do not delete
    /// a project that has expired recently and for which a fetch is already underway in
    /// [`super::project_upstream`].
    fn evict_stale_project_caches(&mut self) {
        let eviction_start = Instant::now();
        let delta = 2 * self.config.project_cache_expiry() + self.config.project_grace_period();

        let expired = self
            .projects
            .extract_if(|_, entry| entry.last_updated_at() + delta <= eviction_start);

        // Defer dropping the projects to a dedicated thread:
        let mut count = 0;
        for (project_key, project) in expired {
            let keys = self
                .index
                .extract_if(|key| key.own_key == project_key || key.sampling_key == project_key)
                .collect::<BTreeSet<_>>();

            if !keys.is_empty() {
                self.buffer.send(RemoveMany::new(project_key, keys))
            }

            self.garbage_disposal.dispose(project);
            count += 1;
        }
        metric!(counter(RelayCounters::EvictingStaleProjectCaches) += count);

        // Log garbage queue size:
        let queue_size = self.garbage_disposal.queue_size() as f64;
        metric!(gauge(RelayGauges::ProjectCacheGarbageQueueSize) = queue_size);

        metric!(timer(RelayTimers::ProjectStateEvictionDuration) = eviction_start.elapsed());
    }

    fn get_or_create_project(&mut self, project_key: ProjectKey) -> &mut Project {
        metric!(histogram(RelayHistograms::ProjectStateCacheSize) = self.projects.len() as u64);

        let config = self.config.clone();

        self.projects
            .entry(project_key)
            .and_modify(|_| {
                metric!(counter(RelayCounters::ProjectCacheHit) += 1);
            })
            .or_insert_with(move || {
                metric!(counter(RelayCounters::ProjectCacheMiss) += 1);
                Project::new(project_key, config)
            })
    }

    /// Updates the [`Project`] with received [`ProjectState`].
    ///
    /// If the project state is valid we also send the message to the buffer service to dequeue the
    /// envelopes for this project.
    fn merge_state(&mut self, message: UpdateProjectState) {
        let UpdateProjectState {
            project_key,
            state,
            no_cache,
        } = message;

        let project_cache = self.services.project_cache.clone();
        let envelope_processor = self.services.envelope_processor.clone();

        self.get_or_create_project(project_key).update_state(
            &project_cache,
            state,
            &envelope_processor,
            no_cache,
        );

        // Try to schedule unspool if it's not scheduled yet.
        self.schedule_unspool();
    }

    fn handle_request_update(&mut self, message: RequestUpdate) {
        let RequestUpdate {
            project_key,
            no_cache,
        } = message;

        // Bump the update time of the project in our hashmap to evade eviction.
        let project = self.get_or_create_project(project_key);
        project.refresh_updated_timestamp();
        let next_attempt = project.next_fetch_attempt();

        let source = self.source.clone();
        let sender = self.state_tx.clone();

        tokio::spawn(async move {
            // Wait on the new attempt time when set.
            if let Some(next_attempt) = next_attempt {
                tokio::time::sleep_until(next_attempt).await;
            }
            let state = source
                .fetch(project_key, no_cache)
                .await
                .unwrap_or_else(|()| Arc::new(ProjectState::err()));

            let message = UpdateProjectState {
                project_key,
                state,
                no_cache,
            };

            sender.send(message).ok();
        });
    }

    fn handle_get(&mut self, message: GetProjectState, sender: ProjectSender) {
        let project_cache = self.services.project_cache.clone();
        self.get_or_create_project(message.project_key).get_state(
            project_cache,
            sender,
            message.no_cache,
        );
    }

    fn handle_get_cached(&mut self, message: GetCachedProjectState) -> Option<Arc<ProjectState>> {
        let project_cache = self.services.project_cache.clone();
        self.get_or_create_project(message.project_key)
            .get_cached_state(project_cache, false)
    }

    fn handle_check_envelope(
        &mut self,
        message: CheckEnvelope,
    ) -> Result<CheckedEnvelope, DiscardReason> {
        let CheckEnvelope { envelope: context } = message;
        let project_cache = self.services.project_cache.clone();
        let project = self.get_or_create_project(context.envelope().meta().public_key());

        // Preload the project cache so that it arrives a little earlier in processing. However,
        // do not pass `no_cache`. In case the project is rate limited, we do not want to force
        // a full reload. Fetching must not block the store request.
        project.prefetch(project_cache, false);
        project.check_envelope(context)
    }

    /// Handles the processing of the provided envelope.
    fn handle_processing(&mut self, key: QueueKey, managed_envelope: ManagedEnvelope) {
        let project_key = managed_envelope.envelope().meta().public_key();

        let Some(project) = self.projects.get_mut(&project_key) else {
            relay_log::error!(
                tags.project_key = %project_key,
                "project could not be found in the cache",
            );

            let mut project = Project::new(project_key, self.config.clone());
            project.prefetch(self.services.project_cache.clone(), false);
            self.projects.insert(project_key, project);
            self.enqueue(key, managed_envelope);
            return;
        };

        let Some(own_project_state) = project.valid_state().filter(|s| !s.invalid()) else {
            relay_log::error!(
                tags.project_key = %project_key,
                "project has no valid cached state",
            );
            return;
        };

        // The `Envelope` and `EnvelopeContext` will be dropped if the `Project::check_envelope()`
        // function returns any error, which will also be ignored here.
        if let Ok(CheckedEnvelope {
            envelope: Some(managed_envelope),
            ..
        }) = project.check_envelope(managed_envelope)
        {
            let reservoir_counters = project.reservoir_counters();

            let sampling_project_state = utils::get_sampling_key(managed_envelope.envelope())
                .and_then(|key| self.projects.get(&key))
                .and_then(|p| p.valid_state())
                .filter(|state| state.organization_id == own_project_state.organization_id);

            let process = ProcessEnvelope {
                envelope: managed_envelope,
                project_state: own_project_state,
                sampling_project_state,
                reservoir_counters,
            };

            self.services.envelope_processor.send(process);
        }
    }

    /// Checks an incoming envelope and decides either process it immediately or buffer it.
    ///
    /// Few conditions are checked here:
    /// - If there is no dynamic sampling key and the project is already cached, we do straight to
    /// processing otherwise buffer the envelopes.
    /// - If the dynamic sampling key is provided and if the root and sampling projects
    /// are cached - process the envelope, buffer otherwise.
    ///
    /// This means if the caches are hot we always process all the incoming envelopes without any
    /// delay. But in case the project state cannot be fetched, we keep buffering till the state
    /// is eventually updated.
    ///
    /// The flushing of the buffered envelopes happens in `update_state`.
    fn handle_validate_envelope(&mut self, message: ValidateEnvelope) {
        let ValidateEnvelope { envelope: context } = message;
        let project_cache = self.services.project_cache.clone();
        let envelope = context.envelope();

        // Fetch the project state for our key and make sure it's not invalid.
        let own_key = envelope.meta().public_key();
        let project_state = self
            .get_or_create_project(own_key)
            .get_cached_state(project_cache.clone(), envelope.meta().no_cache())
            .filter(|st| !st.invalid());

        // Also, fetch the project state for sampling key and make sure it's not invalid.
        let sampling_key = utils::get_sampling_key(envelope);
        let sampling_state = sampling_key.and_then(|key| {
            self.get_or_create_project(key)
                .get_cached_state(project_cache, envelope.meta().no_cache())
                .filter(|st| !st.invalid())
        });

        let key = QueueKey::new(own_key, sampling_key.unwrap_or(own_key));

        // Trigger processing once we have a project state and we either have a sampling project
        // state or we do not need one.
<<<<<<< HEAD
        if let Some(project_state) = project_state {
            if (sampling_state.is_some() || sampling_key.is_none())
                && self.memory_checker.check_memory().has_capacity()
                && self.global_config.is_ready()
            {
                self.services.envelope_processor.send(ProcessEnvelope {
                    envelope: managed_envelope,
                    project_info: project_state,
                    sampling_project_info: sampling_state,
                    reservoir_counters,
                });

                return;
            }
=======
        if project_state.is_some()
            && (sampling_state.is_some() || sampling_key.is_none())
            && !self.buffer_guard.is_over_high_watermark()
            && self.global_config.is_ready()
        {
            return self.handle_processing(key, context);
>>>>>>> 4e666e1d
        }

        self.enqueue(key, context);
    }

    fn handle_rate_limits(&mut self, message: UpdateRateLimits) {
        self.get_or_create_project(message.project_key)
            .merge_rate_limits(message.rate_limits);
    }

    fn handle_add_metric_buckets(&mut self, message: AddMetricBuckets) {
        let project_cache = self.services.project_cache.clone();
        let aggregator = self.services.aggregator.clone();
        let metric_outcomes = self.metric_outcomes.clone();
        let outcome_aggregator = self.services.outcome_aggregator.clone();

        let project = self.get_or_create_project(message.project_key);
        project.prefetch(project_cache, false);
        project.merge_buckets(
            &aggregator,
            &metric_outcomes,
            &outcome_aggregator,
            message.buckets,
            message.source,
        );
    }

    fn handle_add_metric_meta(&mut self, message: AddMetricMeta) {
        let envelope_processor = self.services.envelope_processor.clone();

        self.get_or_create_project(message.project_key)
            .add_metric_meta(message.meta, envelope_processor);
    }

    fn handle_flush_buckets(&mut self, message: FlushBuckets) {
        let metric_outcomes = self.metric_outcomes.clone();
        let outcome_aggregator = self.services.outcome_aggregator.clone();
        let aggregator = self.services.aggregator.clone();
        let project_cache = self.services.project_cache.clone();

        let mut no_project = 0;
        let mut scoped_buckets = BTreeMap::new();
        for (project_key, buckets) in message.buckets {
            let project = self.get_or_create_project(project_key);
            match project.check_buckets(&metric_outcomes, &outcome_aggregator, buckets) {
                CheckedBuckets::NoProject(buckets) => {
                    no_project += 1;
                    // Schedule an update for the project just in case.
                    project.prefetch(project_cache.clone(), false);
                    project.return_buckets(&aggregator, buckets);
                }
                CheckedBuckets::Checked {
                    scoping,
                    project_state,
                    buckets,
                } => scoped_buckets
                    .entry(scoping)
                    .or_insert(ProjectMetrics {
                        project_state,
                        buckets: Vec::new(),
                    })
                    .buckets
                    .extend(buckets),
                CheckedBuckets::Dropped => {}
            }
        }

        self.services.envelope_processor.send(EncodeMetrics {
            partition_key: message.partition_key,
            scopes: scoped_buckets,
        });

        relay_statsd::metric!(
            counter(RelayCounters::ProjectStateFlushMetricsNoProject) += no_project
        );
    }

    fn handle_buffer_index(&mut self, message: UpdateSpoolIndex) {
        self.index.extend(message.0);
    }

    fn handle_spool_health(&mut self, sender: Sender<bool>) {
        self.buffer.send(spooler::Health(sender))
    }

    fn handle_refresh_index_cache(&mut self, message: RefreshIndexCache) {
        let RefreshIndexCache(index) = message;
        let project_cache = self.services.project_cache.clone();

        for key in index {
            self.index.insert(key);
            self.get_or_create_project(key.own_key)
                .prefetch(project_cache.clone(), false);
            if key.own_key != key.sampling_key {
                self.get_or_create_project(key.sampling_key)
                    .prefetch(project_cache.clone(), false);
            }
        }
    }

    /// Returns backoff timeout for an unspool attempt.
    fn next_unspool_attempt(&mut self) -> Duration {
        self.config.spool_envelopes_unspool_interval() + self.buffer_unspool_backoff.next_backoff()
    }

    fn schedule_unspool(&mut self) {
        if self.buffer_unspool_handle.is_idle() {
            // Set the time for the next attempt.
            let wait = self.next_unspool_attempt();
            self.buffer_unspool_handle.set(wait);
        }
    }

    /// Returns `true` if the project state valid for the [`QueueKey`].
    ///
    /// Which includes the own key and the samplig key for the project.
    /// Note: this function will trigger [`ProjectState`] refresh if it's already expired or not
    /// valid.
    fn is_state_valid(&mut self, key: &QueueKey) -> bool {
        let QueueKey {
            own_key,
            sampling_key,
        } = key;

        let is_own_state_valid = self.projects.get_mut(own_key).map_or(false, |project| {
            // Returns `Some` if the project is cached otherwise None and also triggers refresh
            // in background.
            project
                .get_cached_state(self.services.project_cache.clone(), false)
                // Makes sure that the state also is valid.
                .map_or(false, |state| !state.invalid())
        });

        let is_sampling_state_valid = if own_key != sampling_key {
            self.projects
                .get_mut(sampling_key)
                .map_or(false, |project| {
                    // Returns `Some` if the project is cached otherwise None and also triggers refresh
                    // in background.
                    project
                        .get_cached_state(self.services.project_cache.clone(), false)
                        // Makes sure that the state also is valid.
                        .map_or(false, |state| !state.invalid())
                })
        } else {
            is_own_state_valid
        };

        is_own_state_valid && is_sampling_state_valid
    }

    /// Iterates the buffer index and tries to unspool the envelopes for projects with a valid
    /// state.
    ///
    /// This makes sure we always moving the unspool forward, even if we do not fetch the project
    /// states updates, but still can process data based on the existing cache.
    fn handle_periodic_unspool(&mut self) {
        let (num_keys, reason) = self.handle_periodic_unspool_inner();
        relay_statsd::metric!(
            gauge(RelayGauges::BufferPeriodicUnspool) = num_keys as u64,
            reason = reason
        );
    }

    fn handle_periodic_unspool_inner(&mut self) -> (usize, &str) {
        self.buffer_unspool_handle.reset();

        // If we don't yet have the global config, we will defer dequeuing until we do.
        if let GlobalConfigStatus::Pending = self.global_config {
            self.buffer_unspool_backoff.reset();
            self.schedule_unspool();
            return (0, "no_global_config");
        }
        // If there is nothing spooled, schedule the next check a little bit later.
        if self.index.is_empty() {
            self.schedule_unspool();
            return (0, "index_empty");
        }

        let mut index = std::mem::take(&mut self.index);
        let keys = index
            .extract_if(|key| self.is_state_valid(key))
            .take(BATCH_KEY_COUNT)
            .collect::<HashSet<_>>();
        let num_keys = keys.len();

        if !keys.is_empty() {
            self.dequeue(keys);
        }

        // Return all the un-used items to the index.
        if !index.is_empty() {
            self.index.extend(index);
        }

        // Schedule unspool once we are done.
        self.buffer_unspool_backoff.reset();
        self.schedule_unspool();

        (num_keys, "found_keys")
    }

    fn handle_message(&mut self, message: ProjectCache) {
        let ty = message.variant();
        metric!(
            timer(RelayTimers::ProjectCacheMessageDuration),
            message = ty,
            {
                match message {
                    ProjectCache::RequestUpdate(message) => self.handle_request_update(message),
                    ProjectCache::Get(message, sender) => self.handle_get(message, sender),
                    ProjectCache::GetCached(message, sender) => {
                        sender.send(self.handle_get_cached(message))
                    }
                    ProjectCache::CheckEnvelope(message, sender) => {
                        sender.send(self.handle_check_envelope(message))
                    }
                    ProjectCache::ValidateEnvelope(message) => {
                        self.handle_validate_envelope(message)
                    }
                    ProjectCache::UpdateRateLimits(message) => self.handle_rate_limits(message),
                    ProjectCache::AddMetricBuckets(message) => {
                        self.handle_add_metric_buckets(message)
                    }
                    ProjectCache::AddMetricMeta(message) => self.handle_add_metric_meta(message),
                    ProjectCache::FlushBuckets(message) => self.handle_flush_buckets(message),
                    ProjectCache::UpdateSpoolIndex(message) => self.handle_buffer_index(message),
                    ProjectCache::SpoolHealth(sender) => self.handle_spool_health(sender),
                    ProjectCache::RefreshIndexCache(message) => {
                        self.handle_refresh_index_cache(message)
                    }
                }
            }
        )
    }
}

/// Service implementing the [`ProjectCache`] interface.
#[derive(Debug)]
pub struct ProjectCacheService {
    config: Arc<Config>,
    memory_checker: MemoryChecker,
    services: Services,
    metric_outcomes: MetricOutcomes,
    redis: Option<RedisPool>,
}

impl ProjectCacheService {
    /// Creates a new `ProjectCacheService`.
    pub fn new(
        config: Arc<Config>,
        memory_checker: MemoryChecker,
        services: Services,
        metric_outcomes: MetricOutcomes,
        redis: Option<RedisPool>,
    ) -> Self {
        Self {
            config,
            memory_checker,
            services,
            metric_outcomes,
            redis,
        }
    }
}

impl Service for ProjectCacheService {
    type Interface = ProjectCache;

    fn spawn_handler(self, mut rx: relay_system::Receiver<Self::Interface>) {
        let Self {
            config,
            memory_checker,
            services,
            metric_outcomes,
            redis,
        } = self;
        let project_cache = services.project_cache.clone();
        let outcome_aggregator = services.outcome_aggregator.clone();
        let test_store = services.test_store.clone();

        tokio::spawn(async move {
            let mut ticker = tokio::time::interval(config.cache_eviction_interval());
            relay_log::info!("project cache started");

            // Channel for async project state responses back into the project cache.
            let (state_tx, mut state_rx) = mpsc::unbounded_channel();

            // Channel for envelope buffering.
            let (buffer_tx, mut buffer_rx) = mpsc::unbounded_channel();
            let buffer_services = spooler::Services {
                outcome_aggregator,
                project_cache,
                test_store,
            };
            let buffer = match BufferService::create(
                memory_checker.clone(),
                buffer_services,
                config.clone(),
            )
            .await
            {
                Ok(buffer) => buffer.start(),
                Err(err) => {
                    relay_log::error!(error = &err as &dyn Error, "failed to start buffer service",);
                    // NOTE: The process will exit with error if the buffer file could not be
                    // opened or the migrations could not be run.
                    std::process::exit(1);
                }
            };

            let Ok(mut subscription) = services.global_config.send(Subscribe).await else {
                // TODO(iker): we accept this sub-optimal error handling. TBD
                // the approach to deal with failures on the subscription
                // mechanism.
                relay_log::error!("failed to subscribe to GlobalConfigService");
                return;
            };

            let global_config = match subscription.borrow().clone() {
                global_config::Status::Ready(_) => {
                    relay_log::info!("global config received");
                    GlobalConfigStatus::Ready
                }
                global_config::Status::Pending => {
                    relay_log::info!("waiting for global config");
                    GlobalConfigStatus::Pending
                }
            };

            // Request the existing index from the spooler.
            buffer.send(RestoreIndex);

            // Main broker that serializes public and internal messages, and triggers project state
            // fetches via the project source.
            let mut broker = ProjectCacheBroker {
                config: config.clone(),
                memory_checker,
                projects: hashbrown::HashMap::new(),
                garbage_disposal: GarbageDisposal::new(),
                source: ProjectSource::start(
                    config.clone(),
                    services.upstream_relay.clone(),
                    redis,
                ),
                services,
                state_tx,
                buffer_tx,
                index: HashSet::new(),
                buffer_unspool_handle: SleepHandle::idle(),
                buffer_unspool_backoff: RetryBackoff::new(config.http_max_retry_interval()),
                buffer,
                global_config,
                metric_outcomes,
            };

            loop {
                tokio::select! {
                    biased;

                    Ok(()) = subscription.changed() => {
                        metric!(timer(RelayTimers::ProjectCacheTaskDuration), task = "update_global_config", {
                            match subscription.borrow().clone() {
                                global_config::Status::Ready(_) => broker.set_global_config_ready(),
                                // The watch should only be updated if it gets a new value.
                                // This would imply a logical bug.
                                global_config::Status::Pending => relay_log::error!("still waiting for the global config"),
                            }
                        })
                    },
                    Some(message) = state_rx.recv() => {
                        metric!(timer(RelayTimers::ProjectCacheTaskDuration), task = "merge_state", {
                            broker.merge_state(message)
                        })
                    }
                    // Buffer will not dequeue the envelopes from the spool if there is not enough
                    // permits in `BufferGuard` available. Currently this is 50%.
                    Some(UnspooledEnvelope{managed_envelope, key}) = buffer_rx.recv() => {
                        metric!(timer(RelayTimers::ProjectCacheTaskDuration), task = "handle_processing", {
                            broker.handle_processing(key, managed_envelope)
                        })
                    },
                    _ = ticker.tick() => {
                        metric!(timer(RelayTimers::ProjectCacheTaskDuration), task = "evict_project_caches", {
                            broker.evict_stale_project_caches()
                        })
                    }
                    () = &mut broker.buffer_unspool_handle => {
                        metric!(timer(RelayTimers::ProjectCacheTaskDuration), task = "periodic_unspool", {
                            broker.handle_periodic_unspool()
                        })
                    }
                    Some(message) = rx.recv() => {
                        metric!(timer(RelayTimers::ProjectCacheTaskDuration), task = "handle_message", {
                            broker.handle_message(message)
                        })
                    }
                    else => break,
                }
            }

            relay_log::info!("project cache stopped");
        });
    }
}

#[derive(Clone, Debug)]
pub struct FetchProjectState {
    /// The public key to fetch the project by.
    pub project_key: ProjectKey,

    /// If true, all caches should be skipped and a fresh state should be computed.
    pub no_cache: bool,
}

#[derive(Clone, Debug)]
pub struct FetchOptionalProjectState {
    project_key: ProjectKey,
}

impl FetchOptionalProjectState {
    pub fn project_key(&self) -> ProjectKey {
        self.project_key
    }
}

#[cfg(test)]
mod tests {
    use crate::metrics::MetricStats;
    use crate::services::global_config::GlobalConfigHandle;
    use relay_dynamic_config::GlobalConfig;
    use relay_test::mock_service;
    use tokio::select;
    use uuid::Uuid;

    use crate::services::processor::ProcessingGroup;
    use crate::testutils::empty_envelope_with_dsn;
    use crate::utils::MemoryStat;

    use super::*;

    fn mocked_services() -> Services {
        let (aggregator, _) = mock_service("aggregator", (), |&mut (), _| {});
        let (envelope_processor, _) = mock_service("envelope_processor", (), |&mut (), _| {});
        let (outcome_aggregator, _) = mock_service("outcome_aggregator", (), |&mut (), _| {});
        let (project_cache, _) = mock_service("project_cache", (), |&mut (), _| {});
        let (test_store, _) = mock_service("test_store", (), |&mut (), _| {});
        let (upstream_relay, _) = mock_service("upstream_relay", (), |&mut (), _| {});
        let (global_config, _) = mock_service("global_config", (), |&mut (), _| {});

        Services {
            aggregator,
            envelope_processor,
            project_cache,
            outcome_aggregator,
            test_store,
            upstream_relay,
            global_config,
        }
    }

    async fn project_cache_broker_setup(
        services: Services,
        state_tx: mpsc::UnboundedSender<UpdateProjectState>,
        buffer_tx: mpsc::UnboundedSender<UnspooledEnvelope>,
    ) -> (ProjectCacheBroker, Addr<Buffer>) {
        let config: Arc<_> = Config::from_json_value(serde_json::json!({
            "spool": {
                "envelopes": {
                    "path": std::env::temp_dir().join(Uuid::new_v4().to_string()),
                    "max_memory_size": 0, // 0 bytes, to force to spool to disk all the envelopes.
                },
                "health": {
                    "max_memory_percent": 0.0
                }
            }
        }))
        .unwrap()
        .into();
        let memory_checker = MemoryChecker::new(MemoryStat::new(), config.clone());
        let buffer_services = spooler::Services {
            outcome_aggregator: services.outcome_aggregator.clone(),
            project_cache: services.project_cache.clone(),
            test_store: services.test_store.clone(),
        };
        let buffer =
            match BufferService::create(memory_checker.clone(), buffer_services, config.clone())
                .await
            {
                Ok(buffer) => buffer.start(),
                Err(err) => {
                    relay_log::error!(error = &err as &dyn Error, "failed to start buffer service");
                    // NOTE: The process will exit with error if the buffer file could not be
                    // opened or the migrations could not be run.
                    std::process::exit(1);
                }
            };

        let metric_stats = MetricStats::new(
            Arc::new(Config::default()),
            GlobalConfigHandle::fixed(GlobalConfig::default()),
            Addr::custom().0,
        );
        let metric_outcomes =
            MetricOutcomes::new(metric_stats, services.outcome_aggregator.clone());

        (
            ProjectCacheBroker {
                config: config.clone(),
                memory_checker,
                projects: hashbrown::HashMap::new(),
                garbage_disposal: GarbageDisposal::new(),
                source: ProjectSource::start(config, services.upstream_relay.clone(), None),
                services,
                state_tx,
                buffer_tx,
                index: HashSet::new(),
                buffer: buffer.clone(),
                global_config: GlobalConfigStatus::Pending,
                buffer_unspool_handle: SleepHandle::idle(),
                buffer_unspool_backoff: RetryBackoff::new(Duration::from_millis(100)),
                metric_outcomes,
            },
            buffer,
        )
    }

    #[tokio::test]
    async fn periodic_unspool() {
        relay_log::init_test!();

        let services = mocked_services();
        let (state_tx, _) = mpsc::unbounded_channel();
        let (buffer_tx, mut buffer_rx) = mpsc::unbounded_channel();
        let (mut broker, _buffer_svc) =
            project_cache_broker_setup(services.clone(), state_tx, buffer_tx).await;

        broker.global_config = GlobalConfigStatus::Ready;
        let (tx_update, mut rx_update) = mpsc::unbounded_channel();
        let (tx_assert, mut rx_assert) = mpsc::unbounded_channel();

        let dsn1 = "111d836b15bb49d7bbf99e64295d995b";
        let dsn2 = "eeed836b15bb49d7bbf99e64295d995b";

        // Send and spool some envelopes.
        for dsn in [dsn1, dsn2] {
            let envelope = ManagedEnvelope::new(
                empty_envelope_with_dsn(dsn),
                services.outcome_aggregator.clone(),
                services.test_store.clone(),
                ProcessingGroup::Ungrouped,
            );

            let message = ValidateEnvelope { envelope };

            broker.handle_validate_envelope(message);
            tokio::time::sleep(Duration::from_millis(200)).await;
            // Nothing will be dequeued.
            assert!(buffer_rx.try_recv().is_err())
        }

        // Emulate the project cache service loop.
        tokio::task::spawn(async move {
            loop {
                select! {

                    Some(assert) = rx_assert.recv() => {
                        assert_eq!(broker.index.len(), assert);
                    },
                    Some(update) = rx_update.recv() => broker.merge_state(update),
                    () = &mut broker.buffer_unspool_handle => broker.handle_periodic_unspool(),
                }
            }
        });

        // Before updating any project states.
        tx_assert.send(2).unwrap();

        let update_dsn1_project_state = UpdateProjectState {
            project_key: ProjectKey::parse(dsn1).unwrap(),
            state: ProjectState::allowed().into(),
            no_cache: false,
        };

        tx_update.send(update_dsn1_project_state).unwrap();
        assert!(buffer_rx.recv().await.is_some());
        // One of the project should be unspooled.
        tx_assert.send(1).unwrap();

        // Schedule some work...
        tokio::time::sleep(Duration::from_secs(2)).await;

        let update_dsn2_project_state = UpdateProjectState {
            project_key: ProjectKey::parse(dsn2).unwrap(),
            state: ProjectState::allowed().into(),
            no_cache: false,
        };

        tx_update.send(update_dsn2_project_state).unwrap();
        assert!(buffer_rx.recv().await.is_some());
        // The last project should be unspooled.
        tx_assert.send(0).unwrap();
        // Make sure the last assert is tested.
        tokio::time::sleep(Duration::from_millis(100)).await;
    }

    #[tokio::test]
    async fn handle_processing_without_project() {
        let services = mocked_services();
        let (state_tx, _) = mpsc::unbounded_channel();
        let (buffer_tx, mut buffer_rx) = mpsc::unbounded_channel();
        let (mut broker, buffer_svc) =
            project_cache_broker_setup(services.clone(), state_tx, buffer_tx.clone()).await;

        let dsn = "111d836b15bb49d7bbf99e64295d995b";
        let project_key = ProjectKey::parse(dsn).unwrap();
        let key = QueueKey {
            own_key: project_key,
            sampling_key: project_key,
        };
        let envelope = ManagedEnvelope::new(
            empty_envelope_with_dsn(dsn),
            services.outcome_aggregator.clone(),
            services.test_store.clone(),
            ProcessingGroup::Ungrouped,
        );

        // Index and projects are empty.
        assert!(broker.projects.is_empty());
        assert!(broker.index.is_empty());

        // Since there is no project we should not process anything but create a project and spool
        // the envelope.
        broker.handle_processing(key, envelope);

        // Assert that we have a new project and also added an index.
        assert!(broker.projects.get(&project_key).is_some());
        assert!(broker.index.contains(&key));

        // Check is we actually spooled anything.
        buffer_svc.send(DequeueMany::new([key].into(), buffer_tx.clone()));
        let UnspooledEnvelope {
            key: unspooled_key,
            managed_envelope: _,
        } = buffer_rx.recv().await.unwrap();

        assert_eq!(key, unspooled_key);
    }
}<|MERGE_RESOLUTION|>--- conflicted
+++ resolved
@@ -35,13 +35,9 @@
 use crate::services::upstream::UpstreamRelay;
 
 use crate::statsd::{RelayCounters, RelayGauges, RelayHistograms, RelayTimers};
-<<<<<<< HEAD
-use crate::utils::{GarbageDisposal, ManagedEnvelope, MemoryChecker, RetryBackoff, SleepHandle};
-=======
 use crate::utils::{
-    self, BufferGuard, GarbageDisposal, ManagedEnvelope, RetryBackoff, SleepHandle,
+    self, GarbageDisposal, ManagedEnvelope, MemoryChecker, RetryBackoff, SleepHandle,
 };
->>>>>>> 4e666e1d
 
 /// Requests a refresh of a project state from one of the available sources.
 ///
@@ -853,29 +849,12 @@
 
         // Trigger processing once we have a project state and we either have a sampling project
         // state or we do not need one.
-<<<<<<< HEAD
-        if let Some(project_state) = project_state {
-            if (sampling_state.is_some() || sampling_key.is_none())
-                && self.memory_checker.check_memory().has_capacity()
-                && self.global_config.is_ready()
-            {
-                self.services.envelope_processor.send(ProcessEnvelope {
-                    envelope: managed_envelope,
-                    project_info: project_state,
-                    sampling_project_info: sampling_state,
-                    reservoir_counters,
-                });
-
-                return;
-            }
-=======
         if project_state.is_some()
             && (sampling_state.is_some() || sampling_key.is_none())
-            && !self.buffer_guard.is_over_high_watermark()
+            && self.memory_checker.check_memory().has_capacity()
             && self.global_config.is_ready()
         {
             return self.handle_processing(key, context);
->>>>>>> 4e666e1d
         }
 
         self.enqueue(key, context);
