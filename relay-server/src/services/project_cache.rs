--- conflicted
+++ resolved
@@ -4,12 +4,11 @@
 use std::time::Duration;
 
 use crate::extractors::RequestMeta;
-<<<<<<< HEAD
+use crate::services::buffer::{EnvelopeBufferError, GuardedEnvelopeBuffer, Peek};
+use crate::services::processor::{
+    EncodeMetrics, EnvelopeProcessor, MetricData, ProcessEnvelope, ProcessingGroup, ProjectMetrics,
+};
 use chrono::{DateTime, Utc};
-=======
-use crate::metrics::MetricOutcomes;
-use crate::services::buffer::{EnvelopeBufferError, GuardedEnvelopeBuffer, Peek};
->>>>>>> 39bbc1fc
 use hashbrown::HashSet;
 use relay_base_schema::project::ProjectKey;
 use relay_config::{Config, RelayMode};
@@ -26,16 +25,6 @@
 use crate::services::global_config::{self, GlobalConfigManager, Subscribe};
 use crate::services::metrics::{Aggregator, FlushBuckets};
 use crate::services::outcome::{DiscardReason, Outcome, TrackOutcome};
-use crate::services::processor::{
-<<<<<<< HEAD
-    EncodeMetrics, EnvelopeProcessor, MetricData, ProcessEnvelope, ProjectMetrics,
-=======
-    EncodeMetrics, EnvelopeProcessor, ProcessEnvelope, ProcessingGroup, ProjectMetrics,
-};
-use crate::services::project::{
-    CheckedBuckets, Project, ProjectFetchState, ProjectSender, ProjectState,
->>>>>>> 39bbc1fc
-};
 use crate::services::project::{Project, ProjectFetchState, ProjectSender, ProjectState};
 use crate::services::project_local::{LocalProjectSource, LocalProjectSourceService};
 #[cfg(feature = "processing")]
@@ -1580,12 +1569,6 @@
                     buffer_unspool_backoff: RetryBackoff::new(Duration::from_millis(100)),
                 }),
                 global_config: GlobalConfigStatus::Pending,
-<<<<<<< HEAD
-                buffer_unspool_handle: SleepHandle::idle(),
-                buffer_unspool_backoff: RetryBackoff::new(Duration::from_millis(100)),
-=======
-                metric_outcomes,
->>>>>>> 39bbc1fc
             },
             buffer,
         )
