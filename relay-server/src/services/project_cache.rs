--- conflicted
+++ resolved
@@ -37,13 +37,9 @@
 use crate::services::upstream::UpstreamRelay;
 
 use crate::statsd::{RelayCounters, RelayGauges, RelayHistograms, RelayTimers};
-<<<<<<< HEAD
 use crate::utils::{
     self, GarbageDisposal, ManagedEnvelope, MemoryChecker, RetryBackoff, SleepHandle,
 };
-=======
-use crate::utils::{BufferGuard, GarbageDisposal, ManagedEnvelope, RetryBackoff, SleepHandle};
->>>>>>> 8182e287
 
 /// Requests a refresh of a project state from one of the available sources.
 ///
@@ -825,18 +821,9 @@
 
         // Trigger processing once we have a project state and we either have a sampling project
         // state or we do not need one.
-<<<<<<< HEAD
-        if project_state.is_some()
-            && (sampling_state.is_some() || sampling_key.is_none())
-            && self.memory_checker.check_memory().is_below()
-            && self.global_config.is_ready()
-        {
-            return self.handle_processing(key, context);
-        }
-=======
         if let Some(project_state) = project_state {
             if (sampling_state.is_some() || sampling_key.is_none())
-                && !self.buffer_guard.is_over_high_watermark()
+                && self.memory_checker.check_memory().is_below()
                 && self.global_config.is_ready()
             {
                 self.services.envelope_processor.send(ProcessEnvelope {
@@ -845,7 +832,6 @@
                     sampling_project_info: sampling_state,
                     reservoir_counters,
                 });
->>>>>>> 8182e287
 
                 return;
             }
