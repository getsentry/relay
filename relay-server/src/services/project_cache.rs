--- conflicted
+++ resolved
@@ -8,11 +8,8 @@
 use crate::services::processor::{
     EncodeMetrics, EnvelopeProcessor, MetricData, ProcessEnvelope, ProcessingGroup, ProjectMetrics,
 };
-<<<<<<< HEAD
+use crate::services::project::state::UpstreamProjectState;
 use crate::Envelope;
-=======
-use crate::services::project::state::UpstreamProjectState;
->>>>>>> ffc7c735
 use chrono::{DateTime, Utc};
 use hashbrown::HashSet;
 use relay_base_schema::project::ProjectKey;
@@ -1603,12 +1600,7 @@
         .unwrap()
         .into();
         let memory_checker = MemoryChecker::new(MemoryStat::default(), config.clone());
-<<<<<<< HEAD
         // let envelope_buffer = EnvelopeBufferService::new(&config).map(Arc::new);
-=======
-        let envelope_buffer =
-            GuardedEnvelopeBuffer::from_config(&config, memory_checker.clone()).map(Arc::new);
->>>>>>> ffc7c735
         let buffer_services = spooler::Services {
             outcome_aggregator: services.outcome_aggregator.clone(),
             project_cache: services.project_cache.clone(),
