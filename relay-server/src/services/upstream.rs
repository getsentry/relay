--- conflicted
+++ resolved
@@ -1528,16 +1528,9 @@
             action_tx,
         };
 
-<<<<<<< HEAD
         loop {
             tokio::select! {
                 biased;
-=======
-        relay_system::spawn!(async move {
-            loop {
-                tokio::select! {
-                    biased;
->>>>>>> 4c0638ab
 
                 Some(action) = action_rx.recv() => broker.handle_action(action),
                 Some(request) = broker.next_request() => broker.execute(request),
