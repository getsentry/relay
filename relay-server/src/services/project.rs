use std::collections::BTreeSet;
use std::sync::Arc;
use std::time::Duration;

use chrono::{DateTime, Utc};
use relay_base_schema::project::{ProjectId, ProjectKey};
#[cfg(feature = "processing")]
use relay_cardinality::CardinalityLimit;
use relay_config::Config;
use relay_dynamic_config::{ErrorBoundary, Feature, LimitedProjectConfig, ProjectConfig};
use relay_filter::matches_any_origin;
use relay_metrics::{
    Aggregator, Bucket, MergeBuckets, MetaAggregator, MetricMeta, MetricNamespace,
};
use relay_quotas::{
    CachedRateLimits, DataCategory, MetricNamespaceScoping, Quota, RateLimits, Scoping,
};
use relay_sampling::evaluation::ReservoirCounters;
use relay_statsd::metric;
use relay_system::{Addr, BroadcastChannel};
use serde::{Deserialize, Serialize};
use smallvec::SmallVec;
use tokio::time::Instant;
use url::Url;

use crate::envelope::{Envelope, ItemType};
use crate::metrics::{MetricOutcomes, MetricsLimiter};
use crate::services::outcome::{DiscardReason, Outcome, TrackOutcome};
use crate::services::processor::{EncodeMetricMeta, EnvelopeProcessor};
use crate::services::project::metrics::{apply_project_state, filter_namespaces};
use crate::services::project_cache::{BucketSource, CheckedEnvelope, ProjectCache, RequestUpdate};
use crate::utils::{Enforcement, SeqCount};

use crate::extractors::RequestMeta;

use crate::statsd::RelayCounters;
use crate::utils::{self, EnvelopeLimiter, ManagedEnvelope, RetryBackoff};

mod metrics;

/// The expiry status of a project state. Return value of [`ProjectState::check_expiry`].
#[derive(Clone, Copy, Debug, Eq, PartialEq, Hash)]
enum Expiry {
    /// The project state is perfectly up to date.
    Updated,
    /// The project state is outdated but events depending on this project state can still be
    /// processed. The state should be refreshed in the background though.
    Stale,
    /// The project state is completely outdated and events need to be buffered up until the new
    /// state has been fetched.
    Expired,
}

/// The expiry status of a project state, together with the state itself if it has not expired.
/// Return value of [`Project::expiry_state`].
pub enum ExpiryState {
    /// An up-to-date project state. See [`Expiry::Updated`].
    Updated(Arc<ProjectState>),
    /// A stale project state that can still be used. See [`Expiry::Stale`].
    Stale(Arc<ProjectState>),
    /// An expired project state that should not be used. See [`Expiry::Expired`].
    Expired,
}

/// Sender type for messages that respond with project states.
pub type ProjectSender = relay_system::BroadcastSender<Arc<ProjectState>>;

/// The project state is a cached server state of a project.
#[derive(Debug, Clone, Serialize, Deserialize)]
#[serde(rename_all = "camelCase")]
pub struct ProjectState {
    /// Unique identifier of this project.
    pub project_id: Option<ProjectId>,
    /// The timestamp of when the state was last changed.
    ///
    /// This might be `None` in some rare cases like where states
    /// are faked locally.
    #[serde(default)]
    pub last_change: Option<DateTime<Utc>>,
    /// Indicates that the project is disabled.
    #[serde(default)]
    pub disabled: bool,
    /// A container of known public keys in the project.
    ///
    /// Since version 2, each project state corresponds to a single public key. For this reason,
    /// only a single key can occur in this list.
    #[serde(default)]
    pub public_keys: SmallVec<[PublicKeyConfig; 1]>,
    /// The project's slug if available.
    #[serde(default)]
    pub slug: Option<String>,
    /// The project's current config.
    #[serde(default)]
    pub config: ProjectConfig,
    /// The organization id.
    #[serde(default)]
    pub organization_id: Option<u64>,

    /// The time at which this project state was last updated.
    #[serde(skip, default = "Instant::now")]
    pub last_fetch: Instant,

    /// True if this project state failed fetching or was incompatible with this Relay.
    #[serde(skip, default)]
    pub invalid: bool,
}

/// Controls how we serialize a ProjectState for an external Relay
#[derive(Debug, Serialize)]
#[serde(rename_all = "camelCase", remote = "ProjectState")]
pub struct LimitedProjectState {
    pub project_id: Option<ProjectId>,
    pub last_change: Option<DateTime<Utc>>,
    pub disabled: bool,
    pub public_keys: SmallVec<[PublicKeyConfig; 1]>,
    pub slug: Option<String>,
    #[serde(with = "LimitedProjectConfig")]
    pub config: ProjectConfig,
    pub organization_id: Option<u64>,
}

impl ProjectState {
    /// Project state for a missing project.
    pub fn missing() -> Self {
        ProjectState {
            project_id: None,
            last_change: None,
            disabled: true,
            public_keys: SmallVec::new(),
            slug: None,
            config: ProjectConfig::default(),
            organization_id: None,
            last_fetch: Instant::now(),
            invalid: false,
        }
    }

    /// Project state for an unknown but allowed project.
    ///
    /// This state is used for forwarding in Proxy mode.
    pub fn allowed() -> Self {
        let mut state = ProjectState::missing();
        state.disabled = false;
        state
    }

    /// Project state for a deserialization error.
    pub fn err() -> Self {
        let mut state = ProjectState::missing();
        state.invalid = true;
        state
    }

    /// Returns configuration options for the public key.
    pub fn get_public_key_config(&self) -> Option<&PublicKeyConfig> {
        self.public_keys.first()
    }

    /// Returns `true` if the entire project should be considered
    /// disabled (blackholed, deleted etc.).
    pub fn disabled(&self) -> bool {
        self.disabled
    }

    /// Returns `true` if the project state obtained from upstream could not be parsed.
    ///
    /// This results in events being dropped similar to disabled states, but can provide separate
    /// metrics.
    pub fn invalid(&self) -> bool {
        self.invalid
    }

    /// Returns whether this state is outdated and needs to be refetched.
    fn check_expiry(&self, config: &Config) -> Expiry {
        let expiry = match self.project_id {
            None => config.cache_miss_expiry(),
            Some(_) => config.project_cache_expiry(),
        };

        let elapsed = self.last_fetch.elapsed();
        if elapsed >= expiry + config.project_grace_period() {
            Expiry::Expired
        } else if elapsed >= expiry {
            Expiry::Stale
        } else {
            Expiry::Updated
        }
    }

    /// Returns the project config.
    pub fn config(&self) -> &ProjectConfig {
        &self.config
    }

    /// Returns `true` if the given project ID matches this project.
    ///
    /// If the project state has not been loaded, this check is skipped because the project
    /// identifier is not yet known. Likewise, this check is skipped for the legacy store endpoint
    /// which comes without a project ID. The id is later overwritten in `check_envelope`.
    pub fn is_valid_project_id(&self, stated_id: Option<ProjectId>, config: &Config) -> bool {
        match (self.project_id, stated_id, config.override_project_ids()) {
            (Some(actual_id), Some(stated_id), false) => actual_id == stated_id,
            _ => true,
        }
    }

    /// Checks if this origin is allowed for this project.
    fn is_valid_origin(&self, origin: Option<&Url>) -> bool {
        // Generally accept any event without an origin.
        let origin = match origin {
            Some(origin) => origin,
            None => return true,
        };

        // Match against list of allowed origins. If the list is empty we always reject.
        let allowed = &self.config().allowed_domains;
        if allowed.is_empty() {
            return false;
        }

        let allowed: Vec<_> = allowed
            .iter()
            .map(|origin| origin.as_str().into())
            .collect();

        matches_any_origin(Some(origin.as_str()), &allowed)
    }

    /// Returns `true` if the given public key matches this state.
    ///
    /// This is a sanity check since project states are keyed by the DSN public key. Unless the
    /// state is invalid or unloaded, it must always match the public key.
    pub fn is_matching_key(&self, project_key: ProjectKey) -> bool {
        if let Some(key_config) = self.get_public_key_config() {
            // Always validate if we have a key config.
            key_config.public_key == project_key
        } else {
            // Loaded states must have a key config, but ignore missing and invalid states.
            self.project_id.is_none()
        }
    }

    /// Amends request `Scoping` with information from this project state.
    ///
    /// This scoping amends `RequestMeta::get_partial_scoping` by adding organization and key info.
    /// The processor must fetch the full scoping before attempting to rate limit with partial
    /// scoping.
    ///
    /// To get the own scoping of this ProjectKey without amending request information, use
    /// [`Project::scoping`] instead.
    pub fn scope_request(&self, meta: &RequestMeta) -> Scoping {
        let mut scoping = meta.get_partial_scoping();

        // The key configuration may be missing if the event has been queued for extended times and
        // project was refetched in between. In such a case, access to key quotas is not availabe,
        // but we can gracefully execute all other rate limiting.
        scoping.key_id = self
            .get_public_key_config()
            .and_then(|config| config.numeric_id);

        // The original project identifier is part of the DSN. If the DSN was moved to another
        // project, the actual project identifier is different and can be obtained from project
        // states. This is only possible when the project state has been loaded.
        if let Some(project_id) = self.project_id {
            scoping.project_id = project_id;
        }

        // This is a hack covering three cases:
        //  1. Relay has not fetched the project state. In this case we have no way of knowing
        //     which organization this project belongs to and we need to ignore any
        //     organization-wide rate limits stored globally. This project state cannot hold
        //     organization rate limits yet.
        //  2. The state has been loaded, but the organization_id is not available. This is only
        //     the case for legacy Sentry servers that do not reply with organization rate
        //     limits. Thus, the organization_id doesn't matter.
        //  3. An organization id is available and can be matched against rate limits. In this
        //     project, all organizations will match automatically, unless the organization id
        //     has changed since the last fetch.
        scoping.organization_id = self.organization_id.unwrap_or(0);

        scoping
    }

    /// Returns quotas declared in this project state.
    pub fn get_quotas(&self) -> &[Quota] {
        self.config.quotas.as_slice()
    }

    /// Returns cardinality limits declared in this project state.
    #[cfg(feature = "processing")]
    pub fn get_cardinality_limits(&self) -> &[CardinalityLimit] {
        match self.config.metrics {
            ErrorBoundary::Ok(ref m) => m.cardinality_limits.as_slice(),
            _ => &[],
        }
    }

    /// Returns `Err` if the project is known to be invalid or disabled.
    ///
    /// If this project state is hard outdated, this returns `Ok(())`, instead, to avoid prematurely
    /// dropping data.
    pub fn check_disabled(&self, config: &Config) -> Result<(), DiscardReason> {
        // if the state is out of date, we proceed as if it was still up to date. The
        // upstream relay (or sentry) will still filter events.
        if self.check_expiry(config) == Expiry::Expired {
            return Ok(());
        }

        // if we recorded an invalid project state response from the upstream (i.e. parsing
        // failed), discard the event with a state reason.
        if self.invalid() {
            return Err(DiscardReason::ProjectState);
        }

        // only drop events if we know for sure the project or key are disabled.
        if self.disabled() {
            return Err(DiscardReason::ProjectId);
        }

        Ok(())
    }

    /// Determines whether the given envelope should be accepted or discarded.
    ///
    /// Returns `Ok(())` if the envelope should be accepted. Returns `Err(DiscardReason)` if the
    /// envelope should be discarded, by indicating the reason. The checks preformed for this are:
    ///
    ///  - Allowed origin headers
    ///  - Disabled or unknown projects
    ///  - Disabled project keys (DSN)
    ///  - Feature flags
    pub fn check_envelope(
        &self,
        envelope: &Envelope,
        config: &Config,
    ) -> Result<(), DiscardReason> {
        // Verify that the stated project id in the DSN matches the public key used to retrieve this
        // project state.
        let meta = envelope.meta();
        if !self.is_valid_project_id(meta.project_id(), config) {
            return Err(DiscardReason::ProjectId);
        }

        // Try to verify the request origin with the project config.
        if !self.is_valid_origin(meta.origin()) {
            return Err(DiscardReason::Cors);
        }

        // sanity-check that the state has a matching public key loaded.
        if !self.is_matching_key(meta.public_key()) {
            relay_log::error!("public key mismatch on state {}", meta.public_key());
            return Err(DiscardReason::ProjectId);
        }

        // Check for invalid or disabled projects.
        self.check_disabled(config)?;

        // Check feature.
        if let Some(disabled_feature) = envelope
            .required_features()
            .iter()
            .find(|f| !self.has_feature(**f))
        {
            return Err(DiscardReason::FeatureDisabled(*disabled_feature));
        }

        Ok(())
    }

    /// Validates data in this project state and removes values that are partially invalid.
    pub fn sanitize(mut self) -> Self {
        self.config.sanitize();
        self
    }

    /// Returns `true` if the given feature is enabled for this project.
    pub fn has_feature(&self, feature: Feature) -> bool {
        self.config.features.has(feature)
    }
}

/// Represents a public key received from the projectconfig endpoint.
#[derive(Debug, Clone, Serialize, Deserialize)]
#[serde(rename_all = "camelCase")]
pub struct PublicKeyConfig {
    /// Public part of key (random hash).
    pub public_key: ProjectKey,

    /// The primary key of the DSN in Sentry's main database.
    #[serde(default, skip_serializing_if = "Option::is_none")]
    pub numeric_id: Option<u64>,
}

#[derive(Debug)]
struct StateChannel {
    inner: BroadcastChannel<Arc<ProjectState>>,
    no_cache: bool,
}

impl StateChannel {
    pub fn new() -> Self {
        Self {
            inner: BroadcastChannel::new(),
            no_cache: false,
        }
    }

    pub fn no_cache(&mut self, no_cache: bool) -> &mut Self {
        self.no_cache = no_cache;
        self
    }
}

enum GetOrFetch<'a> {
    Cached(Arc<ProjectState>),
    Scheduled(&'a mut StateChannel),
}

/// Represents either the project state or an aggregation of metrics.
///
/// We have to delay rate limiting on metrics until we have a valid project state,
/// So when we don't have one yet, we hold them in this aggregator until the project state arrives.
///
/// TODO: spool queued metrics to disk when the in-memory aggregator becomes too full.
#[derive(Debug)]
enum State {
    Cached(Arc<ProjectState>),
    Pending,
}

impl State {
    fn state_value(&self) -> Option<Arc<ProjectState>> {
        match self {
            State::Cached(state) => Some(Arc::clone(state)),
            State::Pending => None,
        }
    }

    fn new() -> Self {
        Self::Pending
    }
}

/// Structure representing organization and project configuration for a project key.
///
/// This structure no longer uniquely identifies a project. Instead, it identifies a project key.
/// Projects can define multiple keys, in which case this structure is duplicated for each instance.
#[derive(Debug)]
pub struct Project {
    backoff: RetryBackoff,
    next_fetch_attempt: Option<Instant>,
    last_updated_at: Instant,
    project_key: ProjectKey,
    config: Arc<Config>,
    state: State,
    state_channel: Option<StateChannel>,
    rate_limits: CachedRateLimits,
    last_no_cache: Instant,
    reservoir_counters: ReservoirCounters,
    metric_meta_aggregator: MetaAggregator,
    has_pending_metric_meta: bool,
}

impl Project {
    /// Creates a new `Project`.
    pub fn new(key: ProjectKey, config: Arc<Config>) -> Self {
        Project {
            backoff: RetryBackoff::new(config.http_max_retry_interval()),
            next_fetch_attempt: None,
            last_updated_at: Instant::now(),
            project_key: key,
            state: State::new(),
            state_channel: None,
            rate_limits: CachedRateLimits::new(),
            last_no_cache: Instant::now(),
            reservoir_counters: Arc::default(),
            metric_meta_aggregator: MetaAggregator::new(config.metrics_meta_locations_max()),
            has_pending_metric_meta: false,
            config,
        }
    }

    /// Returns the [`ReservoirCounters`] for the project.
    pub fn reservoir_counters(&self) -> ReservoirCounters {
        self.reservoir_counters.clone()
    }

    fn state_value(&self) -> Option<Arc<ProjectState>> {
        self.state.state_value()
    }

    /// If a reservoir rule is no longer in the sampling config, we will remove those counters.
    fn remove_expired_reservoir_rules(&self) {
        let Some(state) = self.state_value() else {
            return;
        };

        let Some(ErrorBoundary::Ok(config)) = state.config.sampling.as_ref() else {
            return;
        };

        // Using try_lock to not slow down the project cache service.
        if let Ok(mut guard) = self.reservoir_counters.try_lock() {
            guard.retain(|key, _| config.rules.iter().any(|rule| rule.id == *key));
        }
    }

    pub fn merge_rate_limits(&mut self, rate_limits: RateLimits) {
        self.rate_limits.merge(rate_limits);
    }

    /// Returns the current [`ExpiryState`] for this project.
    /// If the project state's [`Expiry`] is `Expired`, do not return it.
    pub fn expiry_state(&self) -> ExpiryState {
        match self.state_value() {
            Some(ref state) => match state.check_expiry(self.config.as_ref()) {
                Expiry::Updated => ExpiryState::Updated(state.clone()),
                Expiry::Stale => ExpiryState::Stale(state.clone()),
                Expiry::Expired => ExpiryState::Expired,
            },
            None => ExpiryState::Expired,
        }
    }

    /// Returns the project state if it is not expired.
    ///
    /// Convenience wrapper around [`expiry_state`](Self::expiry_state).
    pub fn valid_state(&self) -> Option<Arc<ProjectState>> {
        match self.expiry_state() {
            ExpiryState::Updated(state) => Some(state),
            ExpiryState::Stale(state) => Some(state),
            ExpiryState::Expired => None,
        }
    }

    /// Returns the next attempt `Instant` if backoff is initiated, or None otherwise.
    pub fn next_fetch_attempt(&self) -> Option<Instant> {
        self.next_fetch_attempt
    }

    /// The last time the project state was updated
    pub fn last_updated_at(&self) -> Instant {
        self.last_updated_at
    }

    /// Refresh the update time of the project in order to delay eviction.
    ///
    /// Called by the project cache when the project state is refreshed.
    pub fn refresh_updated_timestamp(&mut self) {
        self.last_updated_at = Instant::now();
    }

    /// Validates and inserts given [buckets](Bucket) into the metrics aggregator.
    ///
    /// The buckets will be keyed underneath this project key.
    pub fn merge_buckets(
        &mut self,
        aggregator: &Addr<Aggregator>,
        metric_outcomes: &MetricOutcomes,
        outcome_aggregator: &Addr<TrackOutcome>,
        buckets: Vec<Bucket>,
        source: BucketSource,
    ) {
        // Best effort check for rate limits and project state. Continue if there is no project state.
        let buckets = match self.check_buckets(metric_outcomes, outcome_aggregator, buckets) {
            CheckedBuckets::NoProject(buckets) => buckets,
            CheckedBuckets::Checked { buckets, .. } => buckets,
            CheckedBuckets::Dropped => return,
        };

        let buckets = filter_namespaces(buckets, source);

        aggregator.send(MergeBuckets::new(
            self.project_key,
            buckets.into_iter().collect(),
        ));
    }

    /// Returns a list of buckets back to the aggregator.
    ///
    /// This is used to return flushed buckets back to the aggregator if the project has not been
    /// loaded at the time of flush.
    ///
    /// Buckets at this stage are expected to be validated already.
    pub fn return_buckets(&self, aggregator: &Addr<Aggregator>, buckets: Vec<Bucket>) {
        aggregator.send(MergeBuckets::new(
            self.project_key,
            buckets.into_iter().collect(),
        ));
    }

    pub fn add_metric_meta(
        &mut self,
        meta: MetricMeta,
        envelope_processor: Addr<EnvelopeProcessor>,
    ) {
        let state = self.state_value();

        // Only track metadata if custom metrics are enabled, or we don't know yet whether they are
        // enabled.
        if !state.map_or(true, |state| state.has_feature(Feature::CustomMetrics)) {
            relay_log::trace!(
                "metric meta feature flag not enabled for project {}",
                self.project_key
            );
            return;
        }

        let Some(meta) = self.metric_meta_aggregator.add(self.project_key, meta) else {
            // Nothing to do. Which means there is also no pending data.
            relay_log::trace!("metric meta aggregator already has data, nothing to send upstream");
            return;
        };

        let scoping = self.scoping();
        match scoping {
            Some(scoping) => {
                // We can only have a scoping if we also have a state, which means at this point feature
                // flags are already checked.
                envelope_processor.send(EncodeMetricMeta { scoping, meta })
            }
            None => self.has_pending_metric_meta = true,
        }
    }

    fn flush_metric_meta(&mut self, envelope_processor: &Addr<EnvelopeProcessor>) {
        if !self.has_pending_metric_meta {
            return;
        }
        let Some(state) = self.state_value() else {
            return;
        };
        let Some(scoping) = self.scoping() else {
            return;
        };

        // All relevant info has been gathered, consider us flushed.
        self.has_pending_metric_meta = false;

        if !state.has_feature(Feature::CustomMetrics) {
            relay_log::debug!(
                "clearing metric meta aggregator, because project {} does not have feature flag enabled",
                self.project_key,
            );
            // Project/Org does not have the feature, forget everything.
            self.metric_meta_aggregator.clear(self.project_key);
            return;
        }

        // Flush the entire aggregator containing all code locations for the project.
        //
        // There is the rare case when this flushes items which have already been flushed before.
        // This happens only if we temporarily lose a previously valid and loaded project state
        // and then reveive an update for the project state.
        // While this is a possible occurence the effect should be relatively limited,
        // especially since the final store does de-deuplication.
        for meta in self
            .metric_meta_aggregator
            .get_all_relevant(self.project_key)
        {
            relay_log::debug!(
                "flushing aggregated metric meta for project {}",
                self.project_key
            );
            metric!(counter(RelayCounters::ProjectStateFlushAllMetricMeta) += 1);
            envelope_processor.send(EncodeMetricMeta { scoping, meta });
        }
    }

    /// Returns `true` if backoff expired and new attempt can be triggered.
    fn can_fetch(&self) -> bool {
        self.next_fetch_attempt
            .map(|next_attempt_at| next_attempt_at <= Instant::now())
            .unwrap_or(true)
    }

    /// Triggers a debounced refresh of the project state.
    ///
    /// If the state is already being updated in the background, this method checks if the request
    /// needs to be upgraded with the `no_cache` flag to ensure a more recent update.
    fn fetch_state(
        &mut self,
        project_cache: Addr<ProjectCache>,
        no_cache: bool,
    ) -> &mut StateChannel {
        // If there is a running request and we do not need to upgrade it to no_cache, or if the
        // backoff is started and the new attempt is still somewhere in the future, skip
        // scheduling a new fetch.
        let should_fetch = !matches!(self.state_channel, Some(ref channel) if channel.no_cache || !no_cache)
            && self.can_fetch();

        let channel = self.state_channel.get_or_insert_with(StateChannel::new);

        if should_fetch {
            channel.no_cache(no_cache);
            let attempts = self.backoff.attempt() + 1;
            relay_log::debug!(
                "project {} state requested {attempts} times",
                self.project_key
            );
            project_cache.send(RequestUpdate::new(self.project_key, no_cache));
        }

        channel
    }

    fn get_or_fetch_state(
        &mut self,
        project_cache: Addr<ProjectCache>,
        mut no_cache: bool,
    ) -> GetOrFetch<'_> {
        // count number of times we are looking for the project state
        metric!(counter(RelayCounters::ProjectStateGet) += 1);

        // Allow at most 1 no_cache request per second. Gracefully degrade to cached requests.
        if no_cache {
            if self.last_no_cache.elapsed() < Duration::from_secs(1) {
                no_cache = false;
            } else {
                metric!(counter(RelayCounters::ProjectStateNoCache) += 1);
                self.last_no_cache = Instant::now();
            }
        }

        let cached_state = match self.expiry_state() {
            // Never use the cached state if `no_cache` is set.
            _ if no_cache => None,
            // There is no project state that can be used, fetch a state and return it.
            ExpiryState::Expired => None,
            // The project is semi-outdated, fetch new state but return old one.
            ExpiryState::Stale(state) => Some(state),
            // The project is not outdated, return early here to jump over fetching logic below.
            ExpiryState::Updated(state) => return GetOrFetch::Cached(state),
        };

        let channel = self.fetch_state(project_cache, no_cache);

        match cached_state {
            Some(state) => GetOrFetch::Cached(state),
            None => GetOrFetch::Scheduled(channel),
        }
    }

    /// Returns the cached project state if it is valid.
    ///
    /// Depending on the state of the cache, this method takes different action:
    ///
    ///  - If the cached state is up-to-date, this method simply returns `Some`.
    ///  - If the cached state is stale, this method triggers a refresh in the background and
    ///    returns `Some`. The stale period can be configured through
    ///    [`Config::project_grace_period`].
    ///  - If there is no cached state or the cached state is fully outdated, this method triggers a
    ///    refresh in the background and returns `None`.
    ///
    /// If `no_cache` is set to true, this method always returns `None` and always triggers a
    /// background refresh.
    ///
    /// To wait for a valid state instead, use [`get_state`](Self::get_state).
    pub fn get_cached_state(
        &mut self,
        project_cache: Addr<ProjectCache>,
        no_cache: bool,
    ) -> Option<Arc<ProjectState>> {
        match self.get_or_fetch_state(project_cache, no_cache) {
            GetOrFetch::Cached(state) => Some(state),
            GetOrFetch::Scheduled(_) => None,
        }
    }

    /// Obtains a valid project state and passes it to the sender once ready.
    ///
    /// This first checks if the state needs to be updated. This is the case if the project state
    /// has passed its cache timeout. The `no_cache` flag forces an update. This does nothing if an
    /// update is already running in the background.
    ///
    /// Independent of updating, _stale_ states are passed to the sender immediately as long as they
    /// are in the [grace period](Config::project_grace_period).
    pub fn get_state(
        &mut self,
        project_cache: Addr<ProjectCache>,
        sender: ProjectSender,
        no_cache: bool,
    ) {
        match self.get_or_fetch_state(project_cache, no_cache) {
            GetOrFetch::Cached(state) => {
                sender.send(state);
            }

            GetOrFetch::Scheduled(channel) => {
                channel.inner.attach(sender);
            }
        }
    }

    /// Ensures the project state gets updated.
    ///
    /// This first checks if the state needs to be updated. This is the case if the project state
    /// has passed its cache timeout. The `no_cache` flag forces another update unless one is
    /// already running in the background.
    ///
    /// If an update is required, the update will start in the background and complete at a later
    /// point. Therefore, this method is useful to trigger an update early if it is already clear
    /// that the project state will be needed soon. To retrieve an updated state, use
    /// [`Project::get_state`] instead.
    pub fn prefetch(&mut self, project_cache: Addr<ProjectCache>, no_cache: bool) {
        self.get_cached_state(project_cache, no_cache);
    }

    /// Replaces the internal project state with a new one and triggers pending actions.
    ///
    /// This flushes pending envelopes from [`ValidateEnvelope`] and
    /// notifies all pending receivers from [`get_state`](Self::get_state).
    ///
    /// `no_cache` should be passed from the requesting call. Updates with `no_cache` will always
    /// take precedence.
    ///
    /// [`ValidateEnvelope`]: crate::services::project_cache::ValidateEnvelope
    #[allow(clippy::too_many_arguments)]
    pub fn update_state(
        &mut self,
        project_cache: &Addr<ProjectCache>,
        mut state: Arc<ProjectState>,
        envelope_processor: &Addr<EnvelopeProcessor>,
        no_cache: bool,
    ) {
        // Initiate the backoff if the incoming state is invalid. Reset it otherwise.
        if state.invalid() {
            self.next_fetch_attempt = Instant::now().checked_add(self.backoff.next_backoff());
        } else {
            self.next_fetch_attempt = None;
            self.backoff.reset();
        }

        let Some(channel) = self.state_channel.take() else {
            relay_log::error!(tags.project_key = %self.project_key, "channel is missing for the state update");
            return;
        };

        // If the channel has `no_cache` set but we are not a `no_cache` request, we have
        // been superseeded. Put it back and let the other request take precedence.
        if channel.no_cache && !no_cache {
            self.state_channel = Some(channel);
            return;
        }

        match self.expiry_state() {
            // If the new state is invalid but the old one still usable, keep the old one.
            ExpiryState::Updated(old) | ExpiryState::Stale(old) if state.invalid() => state = old,
            // If the new state is valid or the old one is expired, always use the new one.
            _ => self.state = State::Cached(Arc::clone(&state)),
        }

        // If the state is still invalid, return back the taken channel and schedule state update.
        if state.invalid() {
            self.state_channel = Some(channel);
            let attempts = self.backoff.attempt() + 1;
            relay_log::debug!(
                "project {} state requested {attempts} times",
                self.project_key
            );

            project_cache.send(RequestUpdate::new(self.project_key, no_cache));
            return;
        }

        // Flush all waiting recipients.
        relay_log::debug!("project state {} updated", self.project_key);
        channel.inner.send(state);

        self.after_state_updated(envelope_processor);
    }

    /// Called after all state validations and after the project state is updated.
    ///
    /// See also: [`Self::update_state`].
    fn after_state_updated(&mut self, envelope_processor: &Addr<EnvelopeProcessor>) {
        self.flush_metric_meta(envelope_processor);
        // Check if the new sampling config got rid of any reservoir rules we have counters for.
        self.remove_expired_reservoir_rules();
    }

    /// Creates `Scoping` for this project if the state is loaded.
    ///
    /// Returns `Some` if the project state has been fetched and contains a project identifier,
    /// otherwise `None`.
    ///
    /// NOTE: This function does not check the expiry of the project state.
    pub fn scoping(&self) -> Option<Scoping> {
        let state = self.state_value()?;
        Some(Scoping {
            organization_id: state.organization_id.unwrap_or(0),
            project_id: state.project_id?,
            project_key: self.project_key,
            key_id: state
                .get_public_key_config()
                .and_then(|config| config.numeric_id),
        })
    }

    /// Runs the checks on incoming envelopes.
    ///
    /// See, [`crate::services::project_cache::CheckEnvelope`] for more information
    ///
    /// * checks the rate limits
    /// * validates the envelope meta in `check_request` - determines whether the given request
    ///   should be accepted or discarded
    ///
    /// IMPORTANT: If the [`ProjectState`] is invalid, the `check_request` will be skipped and only
    /// rate limits will be validated. This function **must not** be called in the main processing
    /// pipeline.
    pub fn check_envelope(
        &mut self,
        mut envelope: ManagedEnvelope,
        outcome_aggregator: Addr<TrackOutcome>,
    ) -> Result<CheckedEnvelope, DiscardReason> {
        let state = self.valid_state().filter(|state| !state.invalid());
        let mut scoping = envelope.scoping();

        if let Some(ref state) = state {
            scoping = state.scope_request(envelope.envelope().meta());
            envelope.scope(scoping);

            if let Err(reason) = state.check_envelope(envelope.envelope(), &self.config) {
                envelope.reject(Outcome::Invalid(reason));
                return Err(reason);
            }
        }

        let current_limits = self.rate_limits.current_limits();

        let quotas = state.as_deref().map(|s| s.get_quotas()).unwrap_or(&[]);
        let envelope_limiter = EnvelopeLimiter::new(|item_scoping, _| {
            Ok(current_limits.check_with_quotas(quotas, item_scoping))
        });

        let check_nested_spans = state
            .as_ref()
            .is_some_and(|s| s.has_feature(Feature::ExtractSpansFromEvent));

        #[derive(Debug, Deserialize)]
        struct PartialEvent {
            spans: SeqCount,
        }

        // We compute the number of nested spans before rate limiting since we will remove the
        // transaction item in case it is rate limited.
        let spans = if check_nested_spans {
            envelope
                .envelope()
                .items()
                .find(|i| *i.ty() == ItemType::Transaction && !i.spans_extracted())
                .and_then(|i| serde_json::from_slice::<PartialEvent>(&i.payload()).ok())
                // We do + 1, since we count the transaction itself because it will be extracted
                // as a span and counted during the slow path of rate limiting.
                .map_or(0, |p| p.spans.0 + 1)
        } else {
            0
        };

        let (enforcement, mut rate_limits) =
            envelope_limiter.enforce(envelope.envelope_mut(), &scoping)?;

        if check_nested_spans {
            track_nested_spans_outcomes(&envelope, &enforcement, spans);
        }

        enforcement.track_outcomes(envelope.envelope(), &scoping, outcome_aggregator);

        envelope.update();

        // Special case: Expose active rate limits for all metric namespaces if there is at least
        // one metrics item in the Envelope to communicate backoff to SDKs. This is necessary
        // because `EnvelopeLimiter` cannot not check metrics without parsing item contents.
        if envelope.envelope().items().any(|i| i.ty().is_metrics()) {
            let mut metrics_scoping = scoping.item(DataCategory::MetricBucket);
            metrics_scoping.namespace = MetricNamespaceScoping::Any;
            rate_limits.merge(current_limits.check_with_quotas(quotas, metrics_scoping));
        }

        let envelope = if envelope.envelope().is_empty() {
            // Individual rate limits have already been issued above
            envelope.reject(Outcome::RateLimited(None));
            None
        } else {
            Some(envelope)
        };

        Ok(CheckedEnvelope {
            envelope,
            rate_limits,
        })
    }

    /// Drops metrics buckets if they are not allowed for this project.
    ///
    /// Reasons for dropping can be rate limits or a disabled project.
    pub fn check_buckets(
        &mut self,
        metric_outcomes: &MetricOutcomes,
        outcome_aggregator: &Addr<TrackOutcome>,
        buckets: Vec<Bucket>,
    ) -> CheckedBuckets {
        let Some(project_state) = self.valid_state() else {
            return CheckedBuckets::NoProject(buckets);
        };

        if project_state.invalid() || project_state.disabled() {
            relay_log::debug!("dropping {} buckets for disabled project", buckets.len());
            return CheckedBuckets::Dropped;
        }

        let Some(scoping) = self.scoping() else {
            relay_log::error!(
                tags.project_key = self.project_key.as_str(),
                "there is no scoping: dropping {} buckets",
                buckets.len(),
            );
            return CheckedBuckets::Dropped;
        };

        let mut buckets = apply_project_state(buckets, metric_outcomes, &project_state, scoping);

        let namespaces: BTreeSet<MetricNamespace> = buckets
            .iter()
            .filter_map(|bucket| bucket.name.try_namespace())
            .collect();

        let current_limits = self.rate_limits.current_limits();
        for namespace in namespaces {
            let limits = current_limits.check_with_quotas(
                project_state.get_quotas(),
                scoping.item(DataCategory::MetricBucket),
            );

            if limits.is_limited() {
                let rejected;
                (buckets, rejected) = utils::split_off(buckets, |bucket| {
                    bucket.name.try_namespace() == Some(namespace)
                });

                let reason_code = limits.longest().and_then(|limit| limit.reason_code.clone());
                metric_outcomes.track(scoping, &rejected, Outcome::RateLimited(reason_code));
            }
        }

        let quotas = project_state.config.quotas.clone();
        let buckets = match MetricsLimiter::create(buckets, quotas, scoping) {
            Ok(mut bucket_limiter) => {
                bucket_limiter.enforce_limits(current_limits, metric_outcomes, outcome_aggregator);
                bucket_limiter.into_buckets()
            }
            Err(buckets) => buckets,
        };

        if buckets.is_empty() {
            return CheckedBuckets::Dropped;
        }

        CheckedBuckets::Checked {
            scoping,
            project_state,
            buckets,
        }
    }
}

<<<<<<< HEAD
/// Tracks the negative outcomes for the nested spans inside a transaction.
///
/// On the fast path of rate limiting, we do not have nested spans of a transaction extracted
/// as top-level spans, thus if we limited a transaction, we want to count and emit negative
/// outcomes for each of the spans nested inside that transaction.
fn track_nested_spans_outcomes(
    envelope: &ManagedEnvelope,
    enforcement: &Enforcement,
    spans: usize,
) {
    if !enforcement.event_active() {
        return;
    }

    if enforcement.event.is_active() {
        envelope.track_outcome(
            Outcome::RateLimited(enforcement.event.reason_code.clone()),
            DataCategory::Span,
            spans,
        );
    }

    if enforcement.event_indexed.is_active() {
        envelope.track_outcome(
            Outcome::RateLimited(enforcement.event_indexed.reason_code.clone()),
            DataCategory::SpanIndexed,
            spans,
        );
    }
=======
/// Return value of [`Project::check_buckets`].
#[derive(Debug)]
pub enum CheckedBuckets {
    /// There is no project state available for these metrics yet.
    ///
    /// The metrics should be returned to the aggregator until the project state becomes available.
    NoProject(Vec<Bucket>),
    /// The buckets have been validated and can be processed.
    Checked {
        /// Project scoping.
        scoping: Scoping,
        /// Project state.
        project_state: Arc<ProjectState>,
        /// List of buckets.
        buckets: Vec<Bucket>,
    },
    /// All buckets have been dropped.
    ///
    /// Can happen for multiple reasons:
    /// - The project is disabled or not valid.
    /// - All metrics have been filtered.
    Dropped,
>>>>>>> f9357c41
}

#[cfg(test)]
mod tests {
<<<<<<< HEAD
    use std::sync::Mutex;

    use crate::envelope::{ContentType, Item};
=======
>>>>>>> f9357c41
    use crate::metrics::MetricStats;
    use crate::services::processor::ProcessingGroup;
    use relay_common::time::UnixTimestamp;
    use relay_event_schema::protocol::EventId;
    use relay_metrics::BucketValue;
    use relay_test::mock_service;
    use serde_json::json;

    use super::*;

    #[test]
    fn get_state_expired() {
        for expiry in [9999, 0] {
            let config = Arc::new(
                Config::from_json_value(json!(
                    {
                        "cache": {
                            "project_expiry": expiry,
                            "project_grace_period": 0,
                            "eviction_interval": 9999 // do not evict
                        }
                    }
                ))
                .unwrap(),
            );

            // Initialize project with a state
            let project_key = ProjectKey::parse("a94ae32be2584e0bbd7a4cbb95971fee").unwrap();
            let mut project_state = ProjectState::allowed();
            project_state.project_id = Some(ProjectId::new(123));
            let mut project = Project::new(project_key, config.clone());
            project.state = State::Cached(Arc::new(project_state));

            // Direct access should always yield a state:
            assert!(project.state_value().is_some());

            if expiry > 0 {
                // With long expiry, should get a state
                assert!(project.valid_state().is_some());
            } else {
                // With 0 expiry, project should expire immediately. No state can be set.
                assert!(project.valid_state().is_none());
            }
        }
    }

    #[tokio::test]
    async fn test_stale_cache() {
        let (addr, _) = mock_service("project_cache", (), |&mut (), _| {});
        let (envelope_processor, _) = mock_service("envelope_processor", (), |&mut (), _| {});

        let config = Arc::new(
            Config::from_json_value(json!(
                {
                    "cache": {
                        "project_expiry": 100,
                        "project_grace_period": 0,
                        "eviction_interval": 9999 // do not evict
                    }
                }
            ))
            .unwrap(),
        );

        let channel = StateChannel::new();

        // Initialize project with a state.
        let project_key = ProjectKey::parse("a94ae32be2584e0bbd7a4cbb95971fee").unwrap();
        let mut project_state = ProjectState::allowed();
        project_state.project_id = Some(ProjectId::new(123));
        let mut project = Project::new(project_key, config);
        project.state_channel = Some(channel);
        project.state = State::Cached(Arc::new(project_state));

        // The project ID must be set.
        assert!(!project.state_value().unwrap().invalid());
        assert!(project.next_fetch_attempt.is_none());
        // Try to update project with errored project state.
        project.update_state(
            &addr,
            Arc::new(ProjectState::err()),
            &envelope_processor,
            false,
        );
        // Since we got invalid project state we still keep the old one meaning there
        // still must be the project id set.
        assert!(!project.state_value().unwrap().invalid());
        assert!(project.next_fetch_attempt.is_some());

        // This tests that we actually initiate the backoff and the backoff mechanism works:
        // * first call to `update_state` with invalid ProjectState starts the backoff, but since
        //   it's the first attemt, we get Duration of 0.
        // * second call to `update_state` here will bumpt the `next_backoff` Duration to somehing
        //   like ~ 1s
        // * and now, by calling `fetch_state` we test that it's a noop, since if backoff is active
        //   we should never fetch
        // * without backoff it would just panic, not able to call the ProjectCache service
        let channel = StateChannel::new();
        project.state_channel = Some(channel);
        project.update_state(
            &addr,
            Arc::new(ProjectState::err()),
            &envelope_processor,
            false,
        );
        project.fetch_state(addr, false);
    }

    fn create_project(config: Option<serde_json::Value>) -> Project {
        let project_key = ProjectKey::parse("e12d836b15bb49d7bbf99e64295d995b").unwrap();
        let mut project = Project::new(project_key, Arc::new(Config::default()));
        let mut project_state = ProjectState::allowed();
        project_state.project_id = Some(ProjectId::new(42));
        let mut public_keys = SmallVec::new();
        public_keys.push(PublicKeyConfig {
            public_key: project_key,
            numeric_id: None,
        });
        project_state.public_keys = public_keys;
        if let Some(config) = config {
            project_state.config = serde_json::from_value(config).unwrap();
        }
        project.state = State::Cached(Arc::new(project_state));
        project
    }

    fn create_metric(name: &str) -> Bucket {
        Bucket {
            name: name.into(),
            width: 0,
            value: BucketValue::counter(1.into()),
            timestamp: UnixTimestamp::from_secs(1000),
            tags: Default::default(),
            metadata: Default::default(),
        }
    }

    #[test]
    fn test_check_buckets_no_project() {
        let (outcome_aggregator, _) = Addr::custom();
        let (metric_stats, mut metric_stats_rx) = MetricStats::test();
        let metric_outcomes = MetricOutcomes::new(metric_stats, outcome_aggregator.clone());

        let mut project = create_project(None);
        project.state = State::Pending;
        let buckets = vec![create_metric("d:transactions/foo")];
        let cb = project.check_buckets(&metric_outcomes, &outcome_aggregator, buckets.clone());

        match cb {
            CheckedBuckets::NoProject(b) => {
                assert_eq!(b, buckets)
            }
            cb => panic!("{cb:?}"),
        }

        drop(metric_outcomes);
        assert!(metric_stats_rx.blocking_recv().is_none());
    }

    #[test]
    fn test_check_buckets_rate_limit() {
        let (outcome_aggregator, _) = Addr::custom();
        let (metric_stats, mut metric_stats_rx) = MetricStats::test();
        let metric_outcomes = MetricOutcomes::new(metric_stats, outcome_aggregator.clone());

        let mut project = create_project(None);
        let buckets = vec![create_metric("d:transactions/foo")];
        let cb = project.check_buckets(&metric_outcomes, &outcome_aggregator, buckets.clone());

        match cb {
            CheckedBuckets::Checked {
                scoping,
                project_state: _,
                buckets: b,
            } => {
                assert_eq!(scoping, project.scoping().unwrap());
                assert_eq!(b, buckets)
            }
            cb => panic!("{cb:?}"),
        }

        drop(metric_outcomes);
        assert!(metric_stats_rx.blocking_recv().is_none());
    }

    #[test]
    fn test_check_buckets_rate_limit_no_quota() {
        let (outcome_aggregator, _) = Addr::custom();
        let (metric_stats, mut metric_stats_rx) = MetricStats::test();
        let metric_outcomes = MetricOutcomes::new(metric_stats, outcome_aggregator.clone());

        let mut project = create_project(Some(json!({
            "quotas": [{
               "id": "foo",
               "categories": ["transaction"],
               "window": 3600,
               "limit": 0,
               "reasonCode": "foo",
           }]
        })));
        let cb = project.check_buckets(
            &metric_outcomes,
            &outcome_aggregator,
            vec![create_metric("d:transactions/foo")],
        );

        assert!(matches!(cb, CheckedBuckets::Dropped));

        drop(metric_outcomes);
        assert!(metric_stats_rx.blocking_recv().is_none());
    }

    #[test]
    fn test_check_buckets_rate_limit_mixed_no_quota() {
        let (outcome_aggregator, _) = Addr::custom();
        let (metric_stats, mut metric_stats_rx) = MetricStats::test();
        let metric_outcomes = MetricOutcomes::new(metric_stats, outcome_aggregator.clone());

        let mut project = create_project(Some(json!({
            "quotas": [{
               "id": "foo",
               "categories": ["transaction"],
               "window": 3600,
               "limit": 0,
               "reasonCode": "foo",
           }]
        })));
        let cb = project.check_buckets(
            &metric_outcomes,
            &outcome_aggregator,
            vec![
                create_metric("d:transactions/foo"),
                create_metric("d:profiles/foo"),
            ],
        );

        match cb {
            CheckedBuckets::Checked {
                scoping,
                project_state: _,
                buckets,
            } => {
                assert_eq!(scoping, project.scoping().unwrap());
                assert_eq!(buckets, vec![create_metric("d:profiles/foo")])
            }
            cb => panic!("{cb:?}"),
        }

        drop(metric_outcomes);
        assert!(metric_stats_rx.blocking_recv().is_none());
    }

    #[test]
    fn test_check_buckets_project_state_filter() {
        let (outcome_aggregator, _) = Addr::custom();
        let (metric_stats, mut metric_stats_rx) = MetricStats::test();
        let metric_outcomes = MetricOutcomes::new(metric_stats, outcome_aggregator.clone());

        let mut project = create_project(None);
        let cb = project.check_buckets(
            &metric_outcomes,
            &outcome_aggregator,
            vec![create_metric("d:custom/foo")],
        );

        assert!(matches!(cb, CheckedBuckets::Dropped));

        drop(metric_outcomes);
        let value = metric_stats_rx.blocking_recv().unwrap();
        let Aggregator::MergeBuckets(merge_buckets) = value else {
            panic!();
        };
        assert_eq!(merge_buckets.buckets().len(), 1);
        assert!(metric_stats_rx.blocking_recv().is_none());
    }

    fn request_meta() -> RequestMeta {
        let dsn = "https://e12d836b15bb49d7bbf99e64295d995b:@sentry.io/42"
            .parse()
            .unwrap();

        RequestMeta::new(dsn)
    }

    #[test]
    fn test_track_nested_spans_outcomes() {
        let mut project = create_project(Some(json!({
            "features": [
                "organizations:indexed-spans-extraction"
            ],
            "quotas": [{
               "id": "foo",
               "categories": ["transaction"],
               "window": 3600,
               "limit": 0,
               "reasonCode": "foo",
           }]
        })));

        let mut envelope = Envelope::from_request(Some(EventId::new()), request_meta());

        let mut transaction = Item::new(ItemType::Transaction);
        transaction.set_payload(
            ContentType::Json,
            r#"{
  "event_id": "52df9022835246eeb317dbd739ccd059",
  "type": "transaction",
  "transaction": "I have a stale timestamp, but I'm recent!",
  "start_timestamp": 1,
  "timestamp": 2,
  "contexts": {
    "trace": {
      "trace_id": "ff62a8b040f340bda5d830223def1d81",
      "span_id": "bd429c44b67a3eb4"
    }
  },
  "spans": [
    {
      "span_id": "bd429c44b67a3eb4",
      "start_timestamp": 1,
      "timestamp": null,
      "trace_id": "ff62a8b040f340bda5d830223def1d81"
    },
    {
      "span_id": "bd429c44b67a3eb5",
      "start_timestamp": 1,
      "timestamp": null,
      "trace_id": "ff62a8b040f340bda5d830223def1d81"
    }
  ]
}"#,
        );

        envelope.add_item(transaction);

        let (outcome_aggregator, mut outcome_aggregator_rx) = Addr::custom();
        let (test_store, _) = Addr::custom();

        let managed_envelope = ManagedEnvelope::standalone(
            envelope,
            outcome_aggregator.clone(),
            test_store,
            ProcessingGroup::Transaction,
        );

        let _ = project.check_envelope(managed_envelope, outcome_aggregator.clone());
        drop(outcome_aggregator);

        let expected = [
            (DataCategory::Span, 2),
            (DataCategory::SpanIndexed, 2),
            (DataCategory::Transaction, 1),
            (DataCategory::TransactionIndexed, 1),
        ];

        for (expected_category, expected_quantity) in expected {
            let outcome = outcome_aggregator_rx.blocking_recv().unwrap();
            assert_eq!(outcome.category, expected_category);
            assert_eq!(outcome.quantity, expected_quantity);
        }
    }
}<|MERGE_RESOLUTION|>--- conflicted
+++ resolved
@@ -1064,7 +1064,6 @@
     }
 }
 
-<<<<<<< HEAD
 /// Tracks the negative outcomes for the nested spans inside a transaction.
 ///
 /// On the fast path of rate limiting, we do not have nested spans of a transaction extracted
@@ -1094,7 +1093,8 @@
             spans,
         );
     }
-=======
+}
+
 /// Return value of [`Project::check_buckets`].
 #[derive(Debug)]
 pub enum CheckedBuckets {
@@ -1117,17 +1117,10 @@
     /// - The project is disabled or not valid.
     /// - All metrics have been filtered.
     Dropped,
->>>>>>> f9357c41
 }
 
 #[cfg(test)]
 mod tests {
-<<<<<<< HEAD
-    use std::sync::Mutex;
-
-    use crate::envelope::{ContentType, Item};
-=======
->>>>>>> f9357c41
     use crate::metrics::MetricStats;
     use crate::services::processor::ProcessingGroup;
     use relay_common::time::UnixTimestamp;
