use std::collections::BTreeSet;
use std::sync::Arc;
use std::time::Duration;

use chrono::{DateTime, Utc};
use relay_base_schema::project::{ProjectId, ProjectKey};
#[cfg(feature = "processing")]
use relay_cardinality::CardinalityLimit;
use relay_config::Config;
use relay_dynamic_config::{ErrorBoundary, Feature, LimitedProjectConfig, Metrics, ProjectConfig};
use relay_filter::matches_any_origin;
use relay_metrics::aggregator::AggregatorConfig;
use relay_metrics::{
    aggregator, Aggregator, Bucket, MergeBuckets, MetaAggregator, MetricMeta, MetricNamespace,
    MetricResourceIdentifier,
};
use relay_quotas::{DataCategory, MetricNamespaceScoping, Quota, RateLimits, Scoping};
use relay_sampling::evaluation::ReservoirCounters;
use relay_statsd::metric;
use relay_system::{Addr, BroadcastChannel};
use serde::{Deserialize, Serialize};
use smallvec::SmallVec;
use tokio::time::Instant;
use url::Url;

use crate::services::outcome::{DiscardReason, Outcome, TrackOutcome};
#[cfg(feature = "processing")]
use crate::services::processor::RateLimitBuckets;
use crate::services::processor::{EncodeMetricMeta, EnvelopeProcessor, ProjectMetrics};
use crate::services::project_cache::{CheckedEnvelope, ProjectCache, RequestUpdate};

use crate::extractors::RequestMeta;
use crate::metric_stats::MetricStats;
use crate::statsd::RelayCounters;
use crate::utils::{
    self, EnvelopeLimiter, ExtractionMode, ManagedEnvelope, MetricsLimiter, RetryBackoff,
};

/// The expiry status of a project state. Return value of [`ProjectState::check_expiry`].
#[derive(Clone, Copy, Debug, Eq, PartialEq, Hash)]
enum Expiry {
    /// The project state is perfectly up to date.
    Updated,
    /// The project state is outdated but events depending on this project state can still be
    /// processed. The state should be refreshed in the background though.
    Stale,
    /// The project state is completely outdated and events need to be buffered up until the new
    /// state has been fetched.
    Expired,
}

/// The expiry status of a project state, together with the state itself if it has not expired.
/// Return value of [`Project::expiry_state`].
pub enum ExpiryState {
    /// An up-to-date project state. See [`Expiry::Updated`].
    Updated(Arc<ProjectState>),
    /// A stale project state that can still be used. See [`Expiry::Stale`].
    Stale(Arc<ProjectState>),
    /// An expired project state that should not be used. See [`Expiry::Expired`].
    Expired,
}

/// Sender type for messages that respond with project states.
pub type ProjectSender = relay_system::BroadcastSender<Arc<ProjectState>>;

/// The project state is a cached server state of a project.
#[derive(Debug, Clone, Serialize, Deserialize)]
#[serde(rename_all = "camelCase")]
pub struct ProjectState {
    /// Unique identifier of this project.
    pub project_id: Option<ProjectId>,
    /// The timestamp of when the state was last changed.
    ///
    /// This might be `None` in some rare cases like where states
    /// are faked locally.
    #[serde(default)]
    pub last_change: Option<DateTime<Utc>>,
    /// Indicates that the project is disabled.
    #[serde(default)]
    pub disabled: bool,
    /// A container of known public keys in the project.
    ///
    /// Since version 2, each project state corresponds to a single public key. For this reason,
    /// only a single key can occur in this list.
    #[serde(default)]
    pub public_keys: SmallVec<[PublicKeyConfig; 1]>,
    /// The project's slug if available.
    #[serde(default)]
    pub slug: Option<String>,
    /// The project's current config.
    #[serde(default)]
    pub config: ProjectConfig,
    /// The organization id.
    #[serde(default)]
    pub organization_id: Option<u64>,

    /// The time at which this project state was last updated.
    #[serde(skip, default = "Instant::now")]
    pub last_fetch: Instant,

    /// True if this project state failed fetching or was incompatible with this Relay.
    #[serde(skip, default)]
    pub invalid: bool,
}

/// Controls how we serialize a ProjectState for an external Relay
#[derive(Debug, Serialize)]
#[serde(rename_all = "camelCase", remote = "ProjectState")]
pub struct LimitedProjectState {
    pub project_id: Option<ProjectId>,
    pub last_change: Option<DateTime<Utc>>,
    pub disabled: bool,
    pub public_keys: SmallVec<[PublicKeyConfig; 1]>,
    pub slug: Option<String>,
    #[serde(with = "LimitedProjectConfig")]
    pub config: ProjectConfig,
    pub organization_id: Option<u64>,
}

impl ProjectState {
    /// Project state for a missing project.
    pub fn missing() -> Self {
        ProjectState {
            project_id: None,
            last_change: None,
            disabled: true,
            public_keys: SmallVec::new(),
            slug: None,
            config: ProjectConfig::default(),
            organization_id: None,
            last_fetch: Instant::now(),
            invalid: false,
        }
    }

    /// Project state for an unknown but allowed project.
    ///
    /// This state is used for forwarding in Proxy mode.
    pub fn allowed() -> Self {
        let mut state = ProjectState::missing();
        state.disabled = false;
        state
    }

    /// Project state for a deserialization error.
    pub fn err() -> Self {
        let mut state = ProjectState::missing();
        state.invalid = true;
        state
    }

    /// Returns configuration options for the public key.
    pub fn get_public_key_config(&self) -> Option<&PublicKeyConfig> {
        self.public_keys.first()
    }

    /// Returns `true` if the entire project should be considered
    /// disabled (blackholed, deleted etc.).
    pub fn disabled(&self) -> bool {
        self.disabled
    }

    /// Returns `true` if the project state obtained from upstream could not be parsed.
    ///
    /// This results in events being dropped similar to disabled states, but can provide separate
    /// metrics.
    pub fn invalid(&self) -> bool {
        self.invalid
    }

    /// Returns whether this state is outdated and needs to be refetched.
    fn check_expiry(&self, config: &Config) -> Expiry {
        let expiry = match self.project_id {
            None => config.cache_miss_expiry(),
            Some(_) => config.project_cache_expiry(),
        };

        let elapsed = self.last_fetch.elapsed();
        if elapsed >= expiry + config.project_grace_period() {
            Expiry::Expired
        } else if elapsed >= expiry {
            Expiry::Stale
        } else {
            Expiry::Updated
        }
    }

    /// Returns the project config.
    pub fn config(&self) -> &ProjectConfig {
        &self.config
    }

    /// Returns `true` if the given project ID matches this project.
    ///
    /// If the project state has not been loaded, this check is skipped because the project
    /// identifier is not yet known. Likewise, this check is skipped for the legacy store endpoint
    /// which comes without a project ID. The id is later overwritten in `check_envelope`.
    pub fn is_valid_project_id(&self, stated_id: Option<ProjectId>, config: &Config) -> bool {
        match (self.project_id, stated_id, config.override_project_ids()) {
            (Some(actual_id), Some(stated_id), false) => actual_id == stated_id,
            _ => true,
        }
    }

    /// Checks if this origin is allowed for this project.
    fn is_valid_origin(&self, origin: Option<&Url>) -> bool {
        // Generally accept any event without an origin.
        let origin = match origin {
            Some(origin) => origin,
            None => return true,
        };

        // Match against list of allowed origins. If the list is empty we always reject.
        let allowed = &self.config().allowed_domains;
        if allowed.is_empty() {
            return false;
        }

        let allowed: Vec<_> = allowed
            .iter()
            .map(|origin| origin.as_str().into())
            .collect();

        matches_any_origin(Some(origin.as_str()), &allowed)
    }

    /// Returns `true` if the given public key matches this state.
    ///
    /// This is a sanity check since project states are keyed by the DSN public key. Unless the
    /// state is invalid or unloaded, it must always match the public key.
    pub fn is_matching_key(&self, project_key: ProjectKey) -> bool {
        if let Some(key_config) = self.get_public_key_config() {
            // Always validate if we have a key config.
            key_config.public_key == project_key
        } else {
            // Loaded states must have a key config, but ignore missing and invalid states.
            self.project_id.is_none()
        }
    }

    /// Amends request `Scoping` with information from this project state.
    ///
    /// This scoping amends `RequestMeta::get_partial_scoping` by adding organization and key info.
    /// The processor must fetch the full scoping before attempting to rate limit with partial
    /// scoping.
    ///
    /// To get the own scoping of this ProjectKey without amending request information, use
    /// [`Project::scoping`] instead.
    pub fn scope_request(&self, meta: &RequestMeta) -> Scoping {
        let mut scoping = meta.get_partial_scoping();

        // The key configuration may be missing if the event has been queued for extended times and
        // project was refetched in between. In such a case, access to key quotas is not availabe,
        // but we can gracefully execute all other rate limiting.
        scoping.key_id = self
            .get_public_key_config()
            .and_then(|config| config.numeric_id);

        // The original project identifier is part of the DSN. If the DSN was moved to another
        // project, the actual project identifier is different and can be obtained from project
        // states. This is only possible when the project state has been loaded.
        if let Some(project_id) = self.project_id {
            scoping.project_id = project_id;
        }

        // This is a hack covering three cases:
        //  1. Relay has not fetched the project state. In this case we have no way of knowing
        //     which organization this project belongs to and we need to ignore any
        //     organization-wide rate limits stored globally. This project state cannot hold
        //     organization rate limits yet.
        //  2. The state has been loaded, but the organization_id is not available. This is only
        //     the case for legacy Sentry servers that do not reply with organization rate
        //     limits. Thus, the organization_id doesn't matter.
        //  3. An organization id is available and can be matched against rate limits. In this
        //     project, all organizations will match automatically, unless the organization id
        //     has changed since the last fetch.
        scoping.organization_id = self.organization_id.unwrap_or(0);

        scoping
    }

    /// Returns the transaction/profile extraction mode for this project.
    pub fn get_extraction_mode(&self) -> ExtractionMode {
        match self.config.transaction_metrics {
            Some(ErrorBoundary::Ok(ref c)) if c.usage_metric() => ExtractionMode::Usage,
            _ => ExtractionMode::Duration,
        }
    }

    /// Returns quotas declared in this project state.
    pub fn get_quotas(&self) -> &[Quota] {
        self.config.quotas.as_slice()
    }

    /// Returns cardinality limits declared in this project state.
    #[cfg(feature = "processing")]
    pub fn get_cardinality_limits(&self) -> &[CardinalityLimit] {
        match self.config.metrics {
            ErrorBoundary::Ok(ref m) => m.cardinality_limits.as_slice(),
            _ => &[],
        }
    }

    /// Returns `Err` if the project is known to be invalid or disabled.
    ///
    /// If this project state is hard outdated, this returns `Ok(())`, instead, to avoid prematurely
    /// dropping data.
    pub fn check_disabled(&self, config: &Config) -> Result<(), DiscardReason> {
        // if the state is out of date, we proceed as if it was still up to date. The
        // upstream relay (or sentry) will still filter events.
        if self.check_expiry(config) == Expiry::Expired {
            return Ok(());
        }

        // if we recorded an invalid project state response from the upstream (i.e. parsing
        // failed), discard the event with a state reason.
        if self.invalid() {
            return Err(DiscardReason::ProjectState);
        }

        // only drop events if we know for sure the project or key are disabled.
        if self.disabled() {
            return Err(DiscardReason::ProjectId);
        }

        Ok(())
    }

    /// Determines whether the given request should be accepted or discarded.
    ///
    /// Returns `Ok(())` if the request should be accepted. Returns `Err(DiscardReason)` if the
    /// request should be discarded, by indicating the reason. The checks preformed for this are:
    ///
    ///  - Allowed origin headers
    ///  - Disabled or unknown projects
    ///  - Disabled project keys (DSN)
    pub fn check_request(&self, meta: &RequestMeta, config: &Config) -> Result<(), DiscardReason> {
        // Verify that the stated project id in the DSN matches the public key used to retrieve this
        // project state.
        if !self.is_valid_project_id(meta.project_id(), config) {
            return Err(DiscardReason::ProjectId);
        }

        // Try to verify the request origin with the project config.
        if !self.is_valid_origin(meta.origin()) {
            return Err(DiscardReason::Cors);
        }

        // sanity-check that the state has a matching public key loaded.
        if !self.is_matching_key(meta.public_key()) {
            relay_log::error!("public key mismatch on state {}", meta.public_key());
            return Err(DiscardReason::ProjectId);
        }

        // Check for invalid or disabled projects.
        self.check_disabled(config)?;

        Ok(())
    }

    /// Validates data in this project state and removes values that are partially invalid.
    pub fn sanitize(mut self) -> Self {
        self.config.sanitize();
        self
    }

    /// Returns `true` if the given feature is enabled for this project.
    pub fn has_feature(&self, feature: Feature) -> bool {
        self.config.features.has(feature)
    }
}

/// Represents a public key received from the projectconfig endpoint.
#[derive(Debug, Clone, Serialize, Deserialize)]
#[serde(rename_all = "camelCase")]
pub struct PublicKeyConfig {
    /// Public part of key (random hash).
    pub public_key: ProjectKey,

    /// The primary key of the DSN in Sentry's main database.
    #[serde(default, skip_serializing_if = "Option::is_none")]
    pub numeric_id: Option<u64>,
}

#[derive(Debug)]
struct StateChannel {
    inner: BroadcastChannel<Arc<ProjectState>>,
    no_cache: bool,
}

impl StateChannel {
    pub fn new() -> Self {
        Self {
            inner: BroadcastChannel::new(),
            no_cache: false,
        }
    }

    pub fn no_cache(&mut self, no_cache: bool) -> &mut Self {
        self.no_cache = no_cache;
        self
    }
}

enum GetOrFetch<'a> {
    Cached(Arc<ProjectState>),
    Scheduled(&'a mut StateChannel),
}

/// Represents either the project state or an aggregation of metrics.
///
/// We have to delay rate limiting on metrics until we have a valid project state,
/// So when we don't have one yet, we hold them in this aggregator until the project state arrives.
///
/// TODO: spool queued metrics to disk when the in-memory aggregator becomes too full.
#[derive(Debug)]
enum State {
    Cached(Arc<ProjectState>),
    Pending(Box<aggregator::Aggregator>),
}

impl State {
    fn state_value(&self) -> Option<Arc<ProjectState>> {
        match self {
            State::Cached(state) => Some(Arc::clone(state)),
            State::Pending(_) => None,
        }
    }

    /// Sets the cached state using provided `ProjectState`.
    /// If the variant was pending, the buckets will be returned.
    fn set_state(&mut self, state: Arc<ProjectState>) -> Option<Vec<Bucket>> {
        match std::mem::replace(self, Self::Cached(state)) {
            State::Pending(agg) => Some(agg.into_buckets()),
            State::Cached(_) => None,
        }
    }

    fn new(config: AggregatorConfig) -> Self {
        Self::Pending(Box::new(aggregator::Aggregator::named(
            "metrics-buffer".to_string(),
            config,
        )))
    }
}

/// Structure representing organization and project configuration for a project key.
///
/// This structure no longer uniquely identifies a project. Instead, it identifies a project key.
/// Projects can define multiple keys, in which case this structure is duplicated for each instance.
#[derive(Debug)]
pub struct Project {
    backoff: RetryBackoff,
    next_fetch_attempt: Option<Instant>,
    last_updated_at: Instant,
    project_key: ProjectKey,
    config: Arc<Config>,
    state: State,
    state_channel: Option<StateChannel>,
    rate_limits: RateLimits,
    last_no_cache: Instant,
    reservoir_counters: ReservoirCounters,
    metric_meta_aggregator: MetaAggregator,
    has_pending_metric_meta: bool,
}

impl Project {
    /// Creates a new `Project`.
    pub fn new(key: ProjectKey, config: Arc<Config>) -> Self {
        Project {
            backoff: RetryBackoff::new(config.http_max_retry_interval()),
            next_fetch_attempt: None,
            last_updated_at: Instant::now(),
            project_key: key,
            state: State::new(config.permissive_aggregator_config()),
            state_channel: None,
            rate_limits: RateLimits::new(),
            last_no_cache: Instant::now(),
            reservoir_counters: Arc::default(),
            metric_meta_aggregator: MetaAggregator::new(config.metrics_meta_locations_max()),
            has_pending_metric_meta: false,
            config,
        }
    }

    /// If we know that a project is disabled, disallow metrics, too.
    fn metrics_allowed(&self) -> bool {
        if let Some(state) = self.valid_state() {
            state.check_disabled(&self.config).is_ok()
        } else {
            // Projects without state go back to the original state of allowing metrics.
            true
        }
    }

    /// Returns the [`ReservoirCounters`] for the project.
    pub fn reservoir_counters(&self) -> ReservoirCounters {
        self.reservoir_counters.clone()
    }

    fn state_value(&self) -> Option<Arc<ProjectState>> {
        self.state.state_value()
    }

    /// If a reservoir rule is no longer in the sampling config, we will remove those counters.
    fn remove_expired_reservoir_rules(&self) {
        let Some(state) = self.state_value() else {
            return;
        };

        let Some(ErrorBoundary::Ok(config)) = state.config.sampling.as_ref() else {
            return;
        };

        // Using try_lock to not slow down the project cache service.
        if let Ok(mut guard) = self.reservoir_counters.try_lock() {
            guard.retain(|key, _| config.rules.iter().any(|rule| rule.id == *key));
        }
    }

    pub fn merge_rate_limits(&mut self, rate_limits: RateLimits) {
        self.rate_limits.merge(rate_limits);
    }

    /// Returns the current [`ExpiryState`] for this project.
    /// If the project state's [`Expiry`] is `Expired`, do not return it.
    pub fn expiry_state(&self) -> ExpiryState {
        match self.state_value() {
            Some(ref state) => match state.check_expiry(self.config.as_ref()) {
                Expiry::Updated => ExpiryState::Updated(state.clone()),
                Expiry::Stale => ExpiryState::Stale(state.clone()),
                Expiry::Expired => ExpiryState::Expired,
            },
            None => ExpiryState::Expired,
        }
    }

    /// Returns the project state if it is not expired.
    ///
    /// Convenience wrapper around [`expiry_state`](Self::expiry_state).
    pub fn valid_state(&self) -> Option<Arc<ProjectState>> {
        match self.expiry_state() {
            ExpiryState::Updated(state) => Some(state),
            ExpiryState::Stale(state) => Some(state),
            ExpiryState::Expired => None,
        }
    }

    /// Returns the next attempt `Instant` if backoff is initiated, or None otherwise.
    pub fn next_fetch_attempt(&self) -> Option<Instant> {
        self.next_fetch_attempt
    }

    /// The rate limits that are active for this project.
    pub fn rate_limits(&self) -> &RateLimits {
        &self.rate_limits
    }

    /// The last time the project state was updated
    pub fn last_updated_at(&self) -> Instant {
        self.last_updated_at
    }

    /// Refresh the update time of the project in order to delay eviction.
    ///
    /// Called by the project cache when the project state is refreshed.
    pub fn refresh_updated_timestamp(&mut self) {
        self.last_updated_at = Instant::now();
    }

    /// Removes metrics that should not be ingested.
    ///
    ///  - Removes metrics from unsupported or disabled use cases.
    ///  - Applies **cached** rate limits to the given metrics or metrics buckets.
    fn rate_limit_metrics(
        &self,
        state: &ProjectState,
        mut metrics: Vec<Bucket>,
        outcome_aggregator: Addr<TrackOutcome>,
    ) -> Vec<Bucket> {
        Self::filter_metrics(state, &mut metrics);

        if metrics.is_empty() {
            return metrics;
        }

        let Some(scoping) = self.scoping() else {
            return metrics;
        };

        let mode = state.get_extraction_mode();
        match MetricsLimiter::create(metrics, &state.config.quotas, scoping, mode) {
            Ok(mut limiter) => {
                limiter.enforce_limits(&self.rate_limits, outcome_aggregator);
                limiter.into_buckets()
            }
            Err(metrics) => metrics,
        }
    }

    /// Remove metric buckets that are not allowed to be ingested.
    fn filter_metrics(state: &ProjectState, metrics: &mut Vec<Bucket>) {
        metrics.retain_mut(|bucket| {
            let Ok(mri) = MetricResourceIdentifier::parse(&bucket.name) else {
                relay_log::trace!(mri = &*bucket.name, "dropping metrics with invalid MRI");
                return false;
            };

            if !is_metric_namespace_valid(state, &mri.namespace) {
                relay_log::trace!(mri = &*bucket.name, "dropping metric in disabled namespace");
                return false;
            };

            if let ErrorBoundary::Ok(metric_config) = &state.config.metrics {
                if metric_config.denied_names.is_match(&*bucket.name) {
                    relay_log::trace!(mri = &*bucket.name, "dropping metrics due to block list");
                    return false;
                }

                remove_matching_bucket_tags(metric_config, bucket);
            }

            true
        });
    }

    fn rate_limit_and_merge_buckets(
        &self,
        project_state: Arc<ProjectState>,
        mut buckets: Vec<Bucket>,
        aggregator: Addr<Aggregator>,
        #[allow(unused_variables)] envelope_processor: Addr<EnvelopeProcessor>,
        outcome_aggregator: Addr<TrackOutcome>,
    ) {
        let Some(scoping) = self.scoping() else {
            relay_log::error!(
                "there is no scoping due to missing project id: dropping {} buckets",
                buckets.len()
            );
            return;
        };

        // Only send if the project state is valid, otherwise drop the buckets.
        if project_state.check_disabled(self.config.as_ref()).is_err() {
            relay_log::trace!("project state invalid: dropping {} buckets", buckets.len());
            return;
        }

        // Re-run feature flag checks since the project might not have been loaded when the buckets
        // were initially ingested, or feature flags have changed in the meanwhile.
        Self::filter_metrics(&project_state, &mut buckets);
        if buckets.is_empty() {
            return;
        }

        // Check rate limits if necessary:
        let quotas = project_state.config.quotas.clone();

        let extraction_mode = project_state.get_extraction_mode();
        let buckets = match MetricsLimiter::create(buckets, quotas, scoping, extraction_mode) {
            Ok(mut bucket_limiter) => {
                let cached_rate_limits = self.rate_limits().clone();
                #[allow(unused_variables)]
                let was_rate_limited =
                    bucket_limiter.enforce_limits(&cached_rate_limits, outcome_aggregator);

                #[cfg(feature = "processing")]
                if !was_rate_limited && self.config.processing_enabled() {
                    // If there were no cached rate limits active, let the processor check redis:
                    envelope_processor.send(RateLimitBuckets { bucket_limiter });

                    return;
                }

                bucket_limiter.into_buckets()
            }
            Err(buckets) => buckets,
        };

        if buckets.is_empty() {
            return;
        };

        aggregator.send(MergeBuckets::new(self.project_key, buckets));
    }

    /// Inserts given [buckets](Bucket) into the metrics aggregator.
    ///
    /// The buckets will be keyed underneath this project key.
    pub fn merge_buckets(
        &mut self,
        aggregator: Addr<Aggregator>,
        outcome_aggregator: Addr<TrackOutcome>,
        envelope_processor: Addr<EnvelopeProcessor>,
        buckets: Vec<Bucket>,
    ) {
        if !self.metrics_allowed() {
            relay_log::debug!("dropping metric buckets, project disabled");
            return;
        }

        match &mut self.state {
            State::Cached(state) => {
                let state = Arc::clone(state);

                let buckets = self.rate_limit_metrics(&state, buckets, outcome_aggregator.clone());

                if !buckets.is_empty() {
                    // We can send metrics straight to the aggregator.
                    relay_log::debug!("sending metrics straight to aggregator");

                    // TODO: When the state is present but expired, we should send buckets
                    // to the metrics buffer instead. In practice, the project state should be
                    // refreshed at the time when the buckets emerge from the aggregator though.

                    self.rate_limit_and_merge_buckets(
                        state,
                        buckets,
                        aggregator,
                        envelope_processor,
                        outcome_aggregator,
                    );
                }
            }
            State::Pending(inner_agg) => {
                // We need to queue the metrics in a temporary aggregator until the project state becomes available.
                relay_log::debug!("sending metrics to metrics-buffer");
                inner_agg.merge_all(self.project_key, buckets, None);
            }
        }
    }

    pub fn add_metric_meta(
        &mut self,
        meta: MetricMeta,
        envelope_processor: Addr<EnvelopeProcessor>,
    ) {
        let state = self.state_value();

        // Only track metadata if the feature is enabled or we don't know yet whether it is enabled.
        if !state.map_or(true, |state| state.has_feature(Feature::MetricMeta)) {
            relay_log::trace!(
                "metric meta feature flag not enabled for project {}",
                self.project_key
            );
            return;
        }

        let Some(meta) = self.metric_meta_aggregator.add(self.project_key, meta) else {
            // Nothing to do. Which means there is also no pending data.
            relay_log::trace!("metric meta aggregator already has data, nothing to send upstream");
            return;
        };

        let scoping = self.scoping();
        match scoping {
            Some(scoping) => {
                // We can only have a scoping if we also have a state, which means at this point feature
                // flags are already checked.
                envelope_processor.send(EncodeMetricMeta { scoping, meta })
            }
            None => self.has_pending_metric_meta = true,
        }
    }

    fn flush_metric_meta(&mut self, envelope_processor: &Addr<EnvelopeProcessor>) {
        if !self.has_pending_metric_meta {
            return;
        }
        let Some(state) = self.state_value() else {
            return;
        };
        let Some(scoping) = self.scoping() else {
            return;
        };

        // All relevant info has been gathered, consider us flushed.
        self.has_pending_metric_meta = false;

        if !state.has_feature(Feature::MetricMeta) {
            relay_log::debug!(
                "clearing metric meta aggregator, because project {} does not have feature flag enabled",
                self.project_key,
            );
            // Project/Org does not have the feature, forget everything.
            self.metric_meta_aggregator.clear(self.project_key);
            return;
        }

        // Flush the entire aggregator containing all code locations for the project.
        //
        // There is the rare case when this flushes items which have already been flushed before.
        // This happens only if we temporarily lose a previously valid and loaded project state
        // and then reveive an update for the project state.
        // While this is a possible occurence the effect should be relatively limited,
        // especially since the final store does de-deuplication.
        for meta in self
            .metric_meta_aggregator
            .get_all_relevant(self.project_key)
        {
            relay_log::debug!(
                "flushing aggregated metric meta for project {}",
                self.project_key
            );
            metric!(counter(RelayCounters::ProjectStateFlushAllMetricMeta) += 1);
            envelope_processor.send(EncodeMetricMeta { scoping, meta });
        }
    }

    /// Returns `true` if backoff expired and new attempt can be triggered.
    fn can_fetch(&self) -> bool {
        self.next_fetch_attempt
            .map(|next_attempt_at| next_attempt_at <= Instant::now())
            .unwrap_or(true)
    }

    /// Triggers a debounced refresh of the project state.
    ///
    /// If the state is already being updated in the background, this method checks if the request
    /// needs to be upgraded with the `no_cache` flag to ensure a more recent update.
    fn fetch_state(
        &mut self,
        project_cache: Addr<ProjectCache>,
        no_cache: bool,
    ) -> &mut StateChannel {
        // If there is a running request and we do not need to upgrade it to no_cache, or if the
        // backoff is started and the new attempt is still somewhere in the future, skip
        // scheduling a new fetch.
        let should_fetch = !matches!(self.state_channel, Some(ref channel) if channel.no_cache || !no_cache)
            && self.can_fetch();

        let channel = self.state_channel.get_or_insert_with(StateChannel::new);

        if should_fetch {
            channel.no_cache(no_cache);
            let attempts = self.backoff.attempt() + 1;
            relay_log::debug!(
                "project {} state requested {attempts} times",
                self.project_key
            );
            project_cache.send(RequestUpdate::new(self.project_key, no_cache));
        }

        channel
    }

    fn get_or_fetch_state(
        &mut self,
        project_cache: Addr<ProjectCache>,
        mut no_cache: bool,
    ) -> GetOrFetch<'_> {
        // count number of times we are looking for the project state
        metric!(counter(RelayCounters::ProjectStateGet) += 1);

        // Allow at most 1 no_cache request per second. Gracefully degrade to cached requests.
        if no_cache {
            if self.last_no_cache.elapsed() < Duration::from_secs(1) {
                no_cache = false;
            } else {
                metric!(counter(RelayCounters::ProjectStateNoCache) += 1);
                self.last_no_cache = Instant::now();
            }
        }

        let cached_state = match self.expiry_state() {
            // Never use the cached state if `no_cache` is set.
            _ if no_cache => None,
            // There is no project state that can be used, fetch a state and return it.
            ExpiryState::Expired => None,
            // The project is semi-outdated, fetch new state but return old one.
            ExpiryState::Stale(state) => Some(state),
            // The project is not outdated, return early here to jump over fetching logic below.
            ExpiryState::Updated(state) => return GetOrFetch::Cached(state),
        };

        let channel = self.fetch_state(project_cache, no_cache);

        match cached_state {
            Some(state) => GetOrFetch::Cached(state),
            None => GetOrFetch::Scheduled(channel),
        }
    }

    /// Returns the cached project state if it is valid.
    ///
    /// Depending on the state of the cache, this method takes different action:
    ///
    ///  - If the cached state is up-to-date, this method simply returns `Some`.
    ///  - If the cached state is stale, this method triggers a refresh in the background and
    ///    returns `Some`. The stale period can be configured through
    ///    [`Config::project_grace_period`].
    ///  - If there is no cached state or the cached state is fully outdated, this method triggers a
    ///    refresh in the background and returns `None`.
    ///
    /// If `no_cache` is set to true, this method always returns `None` and always triggers a
    /// background refresh.
    ///
    /// To wait for a valid state instead, use [`get_state`](Self::get_state).
    pub fn get_cached_state(
        &mut self,
        project_cache: Addr<ProjectCache>,
        no_cache: bool,
    ) -> Option<Arc<ProjectState>> {
        match self.get_or_fetch_state(project_cache, no_cache) {
            GetOrFetch::Cached(state) => Some(state),
            GetOrFetch::Scheduled(_) => None,
        }
    }

    /// Obtains a valid project state and passes it to the sender once ready.
    ///
    /// This first checks if the state needs to be updated. This is the case if the project state
    /// has passed its cache timeout. The `no_cache` flag forces an update. This does nothing if an
    /// update is already running in the background.
    ///
    /// Independent of updating, _stale_ states are passed to the sender immediately as long as they
    /// are in the [grace period](Config::project_grace_period).
    pub fn get_state(
        &mut self,
        project_cache: Addr<ProjectCache>,
        sender: ProjectSender,
        no_cache: bool,
    ) {
        match self.get_or_fetch_state(project_cache, no_cache) {
            GetOrFetch::Cached(state) => {
                sender.send(state);
            }

            GetOrFetch::Scheduled(channel) => {
                channel.inner.attach(sender);
            }
        }
    }

    fn set_state(
        &mut self,
        state: Arc<ProjectState>,
        aggregator: Addr<Aggregator>,
        envelope_processor: Addr<EnvelopeProcessor>,
        outcome_aggregator: Addr<TrackOutcome>,
    ) {
        let project_enabled = state.check_disabled(self.config.as_ref()).is_ok();
        let buckets = self.state.set_state(state.clone());

        if let Some(buckets) = buckets {
            if project_enabled && !buckets.is_empty() {
                relay_log::debug!("sending metrics from metricsbuffer to aggregator");
                self.rate_limit_and_merge_buckets(
                    state,
                    buckets,
                    aggregator,
                    envelope_processor,
                    outcome_aggregator,
                );
            }
        }
    }

    /// Ensures the project state gets updated.
    ///
    /// This first checks if the state needs to be updated. This is the case if the project state
    /// has passed its cache timeout. The `no_cache` flag forces another update unless one is
    /// already running in the background.
    ///
    /// If an update is required, the update will start in the background and complete at a later
    /// point. Therefore, this method is useful to trigger an update early if it is already clear
    /// that the project state will be needed soon. To retrieve an updated state, use
    /// [`Project::get_state`] instead.
    pub fn prefetch(&mut self, project_cache: Addr<ProjectCache>, no_cache: bool) {
        self.get_cached_state(project_cache, no_cache);
    }

    /// Replaces the internal project state with a new one and triggers pending actions.
    ///
    /// This flushes pending envelopes from [`ValidateEnvelope`] and
    /// notifies all pending receivers from [`get_state`](Self::get_state).
    ///
    /// `no_cache` should be passed from the requesting call. Updates with `no_cache` will always
    /// take precedence.
    ///
    /// [`ValidateEnvelope`]: crate::services::project_cache::ValidateEnvelope
    pub fn update_state(
        &mut self,
        project_cache: Addr<ProjectCache>,
        aggregator: Addr<Aggregator>,
        mut state: Arc<ProjectState>,
        envelope_processor: Addr<EnvelopeProcessor>,
        outcome_aggregator: Addr<TrackOutcome>,
        no_cache: bool,
    ) {
        // Initiate the backoff if the incoming state is invalid. Reset it otherwise.
        if state.invalid() {
            self.next_fetch_attempt = Instant::now().checked_add(self.backoff.next_backoff());
        } else {
            self.next_fetch_attempt = None;
            self.backoff.reset();
        }

        let Some(channel) = self.state_channel.take() else {
            relay_log::error!(tags.project_key = %self.project_key, "channel is missing for the state update");
            return;
        };

        // If the channel has `no_cache` set but we are not a `no_cache` request, we have
        // been superseeded. Put it back and let the other request take precedence.
        if channel.no_cache && !no_cache {
            self.state_channel = Some(channel);
            return;
        }

        match self.expiry_state() {
            // If the new state is invalid but the old one still usable, keep the old one.
            ExpiryState::Updated(old) | ExpiryState::Stale(old) if state.invalid() => state = old,
            // If the new state is valid or the old one is expired, always use the new one.
            _ => self.set_state(
                state.clone(),
                aggregator,
                envelope_processor.clone(),
                outcome_aggregator,
            ),
        }

        // If the state is still invalid, return back the taken channel and schedule state update.
        if state.invalid() {
            self.state_channel = Some(channel);
            let attempts = self.backoff.attempt() + 1;
            relay_log::debug!(
                "project {} state requested {attempts} times",
                self.project_key
            );

            project_cache.send(RequestUpdate::new(self.project_key, no_cache));
            return;
        }

        // Flush all waiting recipients.
        relay_log::debug!("project state {} updated", self.project_key);
        channel.inner.send(state);

        self.after_state_updated(&envelope_processor);
    }

    /// Called after all state validations and after the project state is updated.
    ///
    /// See also: [`Self::update_state`].
    fn after_state_updated(&mut self, envelope_processor: &Addr<EnvelopeProcessor>) {
        self.flush_metric_meta(envelope_processor);
        // Check if the new sampling config got rid of any reservoir rules we have counters for.
        self.remove_expired_reservoir_rules();
    }

    /// Creates `Scoping` for this project if the state is loaded.
    ///
    /// Returns `Some` if the project state has been fetched and contains a project identifier,
    /// otherwise `None`.
    ///
    /// NOTE: This function does not check the expiry of the project state.
    pub fn scoping(&self) -> Option<Scoping> {
        let state = self.state_value()?;
        Some(Scoping {
            organization_id: state.organization_id.unwrap_or(0),
            project_id: state.project_id?,
            project_key: self.project_key,
            key_id: state
                .get_public_key_config()
                .and_then(|config| config.numeric_id),
        })
    }

    /// Runs the checks on incoming envelopes.
    ///
    /// See, [`crate::services::project_cache::CheckEnvelope`] for more information
    ///
    /// * checks the rate limits
    /// * validates the envelope meta in `check_request` - determines whether the given request
    ///   should be accepted or discarded
    ///
    /// IMPORTANT: If the [`ProjectState`] is invalid, the `check_request` will be skipped and only
    /// rate limites will be validated. This function **must not** be called in the main processing
    /// pipeline.
    pub fn check_envelope(
        &mut self,
        mut envelope: ManagedEnvelope,
        outcome_aggregator: Addr<TrackOutcome>,
    ) -> Result<CheckedEnvelope, DiscardReason> {
        let state = self.valid_state().filter(|state| !state.invalid());
        let mut scoping = envelope.scoping();

        if let Some(ref state) = state {
            scoping = state.scope_request(envelope.envelope().meta());
            envelope.scope(scoping);

            if let Err(reason) = state.check_request(envelope.envelope().meta(), &self.config) {
                envelope.reject(Outcome::Invalid(reason));
                return Err(reason);
            }
        }

        self.rate_limits.clean_expired();

        let config = state.as_deref().map(|s| &s.config);
        let quotas = state.as_deref().map(|s| s.get_quotas()).unwrap_or(&[]);
        let envelope_limiter = EnvelopeLimiter::new(config, |item_scoping, _| {
            Ok(self.rate_limits.check_with_quotas(quotas, item_scoping))
        });

        let (enforcement, mut rate_limits) =
            envelope_limiter.enforce(envelope.envelope_mut(), &scoping)?;
        enforcement.track_outcomes(envelope.envelope(), &scoping, outcome_aggregator);
        envelope.update();

        // Special case: Expose active rate limits for all metric namespaces if there is at least
        // one metrics item in the Envelope to communicate backoff to SDKs. This is necessary
        // because `EnvelopeLimiter` cannot not check metrics without parsing item contents.
        if envelope.envelope().items().any(|i| i.ty().is_metrics()) {
            let mut metrics_scoping = scoping.item(DataCategory::MetricBucket);
            metrics_scoping.namespace = MetricNamespaceScoping::Any;
            rate_limits.merge(self.rate_limits.check_with_quotas(quotas, metrics_scoping));
        }

        let envelope = if envelope.envelope().is_empty() {
            // Individual rate limits have already been issued above
            envelope.reject(Outcome::RateLimited(None));
            None
        } else {
            Some(envelope)
        };

        Ok(CheckedEnvelope {
            envelope,
            rate_limits,
        })
    }

    /// Drops metrics buckets if they are not allowed for this project.
    ///
    /// Reasons for dropping can be rate limits or a disabled project.
    /// Returns `Some` if metrics are currently allowed.
    pub fn check_buckets(
        &mut self,
        outcome_aggregator: Addr<TrackOutcome>,
<<<<<<< HEAD
        metric_stats: MetricStats,
        buckets: Vec<Bucket>,
    ) -> Option<(Scoping, ProjectMetrics)> {
        match self.check_buckets_inner(outcome_aggregator, metric_stats, buckets) {
            CheckedBuckets::Ok(scoping, metrics) => return Some((scoping, metrics)),
            CheckedBuckets::ProjectExpired(len) => {
                relay_log::error!(
                    tags.project_key = self.project_key.as_str(),
                    "there is no project state: dropping {len} buckets"
                );
            }
            CheckedBuckets::ProjectDisabled(len) => {
                relay_log::debug!("dropping {len} buckets for disabled project");
            }

            CheckedBuckets::NoScoping(len) => {
                relay_log::error!(
                    tags.project_key = self.project_key.as_str(),
                    "there is no scoping: dropping {len} buckets"
                );
            }
            CheckedBuckets::RateLimited(len) => {
                relay_log::debug!("dropping {len} buckets due to rate limit");
            }
        };

        None
    }

    /// Unit-testable helper function for [`Self::check_buckets`].
    ///
    /// Returns [`CheckedBuckets::Ok`] if metrics are currently allowed, or the reject reason otherwise.
    fn check_buckets_inner(
        &mut self,
        outcome_aggregator: Addr<TrackOutcome>,
        metric_stats: MetricStats,
        buckets: Vec<Bucket>,
    ) -> CheckedBuckets {
        let len = buckets.len();

=======
        mut buckets: Vec<Bucket>,
    ) -> Option<(Scoping, ProjectMetrics)> {
>>>>>>> 680cf14f
        let Some(project_state) = self.valid_state() else {
            relay_log::error!(
                tags.project_key = self.project_key.as_str(),
                "there is no project state: dropping {} buckets",
                buckets.len(),
            );
            return None;
        };

        if project_state.invalid() || project_state.disabled() {
            relay_log::debug!("dropping {} buckets for disabled project", buckets.len());
            return None;
        }

        let Some(scoping) = self.scoping() else {
            relay_log::error!(
                tags.project_key = self.project_key.as_str(),
                "there is no scoping: dropping {} buckets",
                buckets.len(),
            );
            return None;
        };

        let namespaces: BTreeSet<MetricNamespace> = buckets
            .iter()
            .filter_map(|bucket| bucket.name.try_namespace())
            .collect();

<<<<<<< HEAD
        if limits.is_limited() {
            let mode = project_state.get_extraction_mode();
            let reason_code = limits.longest().and_then(|limit| limit.reason_code.clone());
            utils::reject_metrics(
                &outcome_aggregator,
                &metric_stats,
                utils::extract_metric_quantities(&buckets, mode),
                scoping,
                Outcome::RateLimited(reason_code),
                &buckets,
=======
        let mode = project_state.get_extraction_mode();
        for namespace in namespaces {
            let limits = self.rate_limits().check_with_quotas(
                project_state.get_quotas(),
                scoping.item(DataCategory::MetricBucket),
>>>>>>> 680cf14f
            );

            if limits.is_limited() {
                // NB: Until Vec::extract_if is stable, we have to iterate twice.
                let matching_buckets = buckets
                    .iter()
                    .filter(|bucket| bucket.name.try_namespace() == Some(namespace));

                let quantities = utils::extract_metric_quantities(matching_buckets, mode);
                relay_log::debug!("dropping {} buckets due to rate limit", quantities.buckets);

                let reason_code = limits.longest().and_then(|limit| limit.reason_code.clone());
                utils::reject_metrics::<Vec<Bucket>>(
                    &outcome_aggregator,
                    quantities,
                    scoping,
                    Outcome::RateLimited(reason_code),
                    None,
                    None,
                );

                buckets.retain(|bucket| bucket.name.try_namespace() != Some(namespace));
            }
        }

        if buckets.is_empty() {
            return None;
        }

        let project_metrics = ProjectMetrics {
            buckets,
            project_state,
        };

        Some((scoping, project_metrics))
    }
}

/// Removes tags based on user configured deny list.
fn remove_matching_bucket_tags(metric_config: &Metrics, bucket: &mut Bucket) {
    for tag_block in &metric_config.denied_tags {
        if tag_block.name.is_match(&*bucket.name) {
            bucket
                .tags
                .retain(|tag_key, _| !tag_block.tags.is_match(tag_key));
        }
    }
}

fn is_metric_namespace_valid(state: &ProjectState, namespace: &MetricNamespace) -> bool {
    match namespace {
        MetricNamespace::Sessions => true,
        MetricNamespace::Transactions => true,
        MetricNamespace::Spans => {
            state.has_feature(Feature::ExtractSpansAndSpanMetricsFromEvent)
                || state.has_feature(Feature::StandaloneSpanIngestion)
        }
        MetricNamespace::Profiles => true,
        MetricNamespace::Custom => state.has_feature(Feature::CustomMetrics),
        MetricNamespace::Stats => true,
        MetricNamespace::Unsupported => false,
    }
}

#[cfg(test)]
mod tests {
    use std::collections::BTreeMap;
    use std::sync::Mutex;

    use crate::services::global_config::GlobalConfigHandle;
    use relay_common::glob3::GlobPatterns;
    use relay_common::time::UnixTimestamp;
    use relay_dynamic_config::{GlobalConfig, TagBlock};
    use relay_metrics::BucketValue;
    use relay_test::mock_service;
    use serde_json::json;

    use super::*;

    #[test]
    fn get_state_expired() {
        for expiry in [9999, 0] {
            let config = Arc::new(
                Config::from_json_value(json!(
                    {
                        "cache": {
                            "project_expiry": expiry,
                            "project_grace_period": 0,
                            "eviction_interval": 9999 // do not evict
                        }
                    }
                ))
                .unwrap(),
            );

            // Initialize project with a state
            let project_key = ProjectKey::parse("a94ae32be2584e0bbd7a4cbb95971fee").unwrap();
            let mut project_state = ProjectState::allowed();
            project_state.project_id = Some(ProjectId::new(123));
            let mut project = Project::new(project_key, config.clone());
            project.state = State::Cached(Arc::new(project_state));

            // Direct access should always yield a state:
            assert!(project.state_value().is_some());

            if expiry > 0 {
                // With long expiry, should get a state
                assert!(project.valid_state().is_some());
            } else {
                // With 0 expiry, project should expire immediately. No state can be set.
                assert!(project.valid_state().is_none());
            }
        }
    }

<<<<<<< HEAD
    #[test]
    fn no_error_on_disabled_project() {
        let project_key = ProjectKey::parse("a94ae32be2584e0bbd7a4cbb95971fee").unwrap();
        let mut project = Project::new(project_key, Arc::new(Config::default()));
        let mut project_state = ProjectState::allowed();
        project_state.disabled = true;
        project.state = State::Cached(project_state.into());

        let metric_stats = MetricStats::new(
            Arc::new(Config::default()),
            GlobalConfigHandle::fixed(GlobalConfig::default()),
            Addr::custom().0,
        );

        let result = project.check_buckets_inner(Addr::custom().0, metric_stats, vec![]);
        assert!(matches!(result, CheckedBuckets::ProjectDisabled(0)));
    }

=======
>>>>>>> 680cf14f
    #[tokio::test]
    async fn test_stale_cache() {
        let (addr, _) = mock_service("project_cache", (), |&mut (), _| {});
        let (aggregator, _) = mock_service("aggregator", (), |&mut (), _| {});
        let (outcome_aggregator, _) = mock_service("outcome_aggreggator", (), |&mut (), _| {});
        let (envelope_processor, _) = mock_service("envelope_processor", (), |&mut (), _| {});
        let config = Arc::new(
            Config::from_json_value(json!(
                {
                    "cache": {
                        "project_expiry": 100,
                        "project_grace_period": 0,
                        "eviction_interval": 9999 // do not evict
                    }
                }
            ))
            .unwrap(),
        );

        let channel = StateChannel::new();

        // Initialize project with a state.
        let project_key = ProjectKey::parse("a94ae32be2584e0bbd7a4cbb95971fee").unwrap();
        let mut project_state = ProjectState::allowed();
        project_state.project_id = Some(ProjectId::new(123));
        let mut project = Project::new(project_key, config);
        project.state_channel = Some(channel);
        project.state = State::Cached(Arc::new(project_state));

        // The project ID must be set.
        assert!(!project.state_value().unwrap().invalid());
        assert!(project.next_fetch_attempt.is_none());
        // Try to update project with errored project state.
        project.update_state(
            addr.clone(),
            aggregator.clone(),
            Arc::new(ProjectState::err()),
            envelope_processor.clone(),
            outcome_aggregator.clone(),
            false,
        );
        // Since we got invalid project state we still keep the old one meaning there
        // still must be the project id set.
        assert!(!project.state_value().unwrap().invalid());
        assert!(project.next_fetch_attempt.is_some());

        // This tests that we actually initiate the backoff and the backoff mechanism works:
        // * first call to `update_state` with invalid ProjectState starts the backoff, but since
        //   it's the first attemt, we get Duration of 0.
        // * second call to `update_state` here will bumpt the `next_backoff` Duration to somehing
        //   like ~ 1s
        // * and now, by calling `fetch_state` we test that it's a noop, since if backoff is active
        //   we should never fetch
        // * without backoff it would just panic, not able to call the ProjectCache service
        let channel = StateChannel::new();
        project.state_channel = Some(channel);
        project.update_state(
            addr.clone(),
            aggregator.clone(),
            Arc::new(ProjectState::err()),
            envelope_processor,
            outcome_aggregator,
            false,
        );
        project.fetch_state(addr, false);
    }

    fn create_project(config: Option<serde_json::Value>) -> Project {
        let project_key = ProjectKey::parse("a94ae32be2584e0bbd7a4cbb95971fee").unwrap();
        let mut project = Project::new(project_key, Arc::new(Config::default()));
        let mut project_state = ProjectState::allowed();
        project_state.project_id = Some(ProjectId::new(42));
        if let Some(config) = config {
            project_state.config = serde_json::from_value(config).unwrap();
        }
        project.state = State::Cached(Arc::new(project_state));
        project
    }

    fn create_transaction_metric() -> Bucket {
        Bucket {
            name: "d:transactions/foo".into(),
            width: 0,
            value: BucketValue::counter(1.into()),
            timestamp: UnixTimestamp::now(),
            tags: Default::default(),
            metadata: Default::default(),
        }
    }

    #[tokio::test]
    async fn test_rate_limit_incoming_metrics() {
        let (addr, _) = mock_service("track-outcome", (), |&mut (), _| {});
        let project = create_project(None);
        let metrics = project.rate_limit_metrics(
            &project.state_value().unwrap(),
            vec![create_transaction_metric()],
            addr,
        );

        assert!(metrics.len() == 1);
    }

    /// Checks that the project doesn't send buckets to the aggregator from its metricsbuffer
    /// if it haven't received a project state.
    #[tokio::test]
    async fn test_metrics_buffer_no_flush_without_state() {
        // Project without project state.
        let mut project = Project {
            state: State::new(Config::default().permissive_aggregator_config()),
            ..create_project(None)
        };

        let bucket_state = Arc::new(Mutex::new(false));
        let (aggregator, handle) = mock_service("aggregator", bucket_state.clone(), |state, _| {
            *state.lock().unwrap() = true;
        });

        let buckets = vec![create_transaction_bucket()];
        let (outcome_aggregator, _) = mock_service("outcome_aggreggator", (), |&mut (), _| {});
        let (envelope_processor, _) = mock_service("envelope_processor", (), |&mut (), _| {});
        project.merge_buckets(aggregator, outcome_aggregator, envelope_processor, buckets);
        handle.await.unwrap();

        let buckets_received = *bucket_state.lock().unwrap();
        assert!(!buckets_received);
    }

    /// Checks that the metrics-buffer flushes buckets to the aggregator when the project
    /// receives a project state.
    #[tokio::test]
    async fn test_metrics_buffer_flush_with_state() {
        // Project without project state.
        let mut project = Project {
            state: State::new(Config::default().permissive_aggregator_config()),
            ..create_project(None)
        };

        let bucket_state = Arc::new(Mutex::new(false));
        let (aggregator, handle) = mock_service("aggregator", bucket_state.clone(), |state, _| {
            *state.lock().unwrap() = true;
        });

        let buckets = vec![create_transaction_bucket()];
        let (outcome_aggregator, _) = mock_service("outcome_aggreggator", (), |&mut (), _| {});
        let (envelope_processor, _) = mock_service("envelope_processor", (), |&mut (), _| {});
        project.merge_buckets(
            aggregator.clone(),
            outcome_aggregator.clone(),
            envelope_processor.clone(),
            buckets.clone(),
        );
        let mut project_state = ProjectState::allowed();
        project_state.project_id = Some(ProjectId::new(1));
        // set_state should trigger flushing from the metricsbuffer to aggregator.
        project.set_state(
            Arc::new(project_state),
            aggregator,
            envelope_processor,
            outcome_aggregator,
        );
        handle.await.unwrap(); // state isnt updated until we await.

        let buckets_received = *bucket_state.lock().unwrap();
        assert!(buckets_received);
    }

    #[tokio::test]
    async fn test_rate_limit_incoming_metrics_no_quota() {
        let (addr, _) = mock_service("track-outcome", (), |&mut (), _| {});
        let project = create_project(Some(json!({
            "quotas": [{
               "id": "foo",
               "categories": ["transaction"],
               "window": 3600,
               "limit": 0,
               "reasonCode": "foo",
           }]
        })));

        let metrics = project.rate_limit_metrics(
            &project.state_value().unwrap(),
            vec![create_transaction_metric()],
            addr,
        );

        assert!(metrics.is_empty());
    }

    fn create_transaction_bucket() -> Bucket {
        Bucket {
            name: "d:transactions/foo".into(),
            value: BucketValue::Counter(1.into()),
            timestamp: UnixTimestamp::now(),
            tags: Default::default(),
            width: 10,
            metadata: Default::default(),
        }
    }

    #[tokio::test]
    async fn test_rate_limit_incoming_buckets() {
        let (addr, _) = mock_service("track-outcome", (), |&mut (), _| {});
        let project = create_project(None);
        let metrics = project.rate_limit_metrics(
            &project.state_value().unwrap(),
            vec![create_transaction_bucket()],
            addr,
        );

        assert!(metrics.len() == 1);
    }

    #[tokio::test]
    async fn test_rate_limit_incoming_buckets_no_quota() {
        let (addr, _) = mock_service("track-outcome", (), |&mut (), _| {});
        let project = create_project(Some(json!({
            "quotas": [{
               "id": "foo",
               "categories": ["transaction"],
               "window": 3600,
               "limit": 0,
               "reasonCode": "foo",
           }]
        })));

        let metrics = project.rate_limit_metrics(
            &project.state_value().unwrap(),
            vec![create_transaction_bucket()],
            addr,
        );

        assert!(metrics.is_empty());
    }

    fn get_test_bucket(name: &str, tags: BTreeMap<String, String>) -> Bucket {
        let json = json!({
                    "timestamp": 1615889440,
                    "width": 10,
                    "name": name,
                    "type": "c",
                    "value": 4.0,
                    "tags": tags,
        });

        serde_json::from_value(json).unwrap()
    }

    fn get_test_buckets() -> Vec<Bucket> {
        [
            "g:transactions/foo@none",
            "c:custom/foo@none",
            "transactions/foo@second",
            "transactions/foo",
            "c:custom/foo_bar@none",
            "endpoint.response_time",
            "endpoint.hits",
            "endpoint.parallel_requests",
            "endpoint.users",
        ]
        .iter()
        .map(|name| get_test_bucket(name, BTreeMap::default()))
        .collect()
    }

    fn apply_denied_names_to_buckets<'a>(
        mut buckets: Vec<Bucket>,
        patterns: impl AsRef<[&'a str]>,
    ) -> Vec<Bucket> {
        let patterns: Vec<String> = patterns.as_ref().iter().map(|s| (*s).to_owned()).collect();
        let deny_list = Metrics {
            denied_names: GlobPatterns::new(patterns),
            ..Default::default()
        };

        buckets.retain(|bucket| !deny_list.denied_names.is_match(&*bucket.name));
        buckets
    }

    #[test]
    fn test_remove_tags() {
        let mut tags = BTreeMap::default();
        tags.insert("foobazbar".to_string(), "val".to_string());
        tags.insert("foobaz".to_string(), "val".to_string());
        tags.insert("bazbar".to_string(), "val".to_string());

        let mut bucket = get_test_bucket("foobar", tags);

        let tag_block_pattern = "foobaz*";

        let metric_config = Metrics {
            denied_tags: vec![TagBlock {
                name: GlobPatterns::new(vec!["foobar".to_string()]),
                tags: GlobPatterns::new(vec![tag_block_pattern.to_string()]),
            }],
            ..Default::default()
        };

        remove_matching_bucket_tags(&metric_config, &mut bucket);

        // the tag_block_pattern should match on two of the tags.
        assert_eq!(bucket.tags.len(), 1);
    }

    #[test]
    fn test_dont_remove_tags_if_bucket_name_not_matching() {
        let mut tags = BTreeMap::default();
        tags.insert("foobazbar".to_string(), "val".to_string());
        tags.insert("foobaz".to_string(), "val".to_string());
        tags.insert("bazbar".to_string(), "val".to_string());

        let mut bucket = get_test_bucket("foobar", tags);

        let tag_block_pattern = "foobaz*";

        let metric_config = Metrics {
            denied_tags: vec![TagBlock {
                // barfoo doesn't batch the 'foobar' bucket
                name: GlobPatterns::new(vec!["barfoo".to_string()]),
                tags: GlobPatterns::new(vec![tag_block_pattern.to_string()]),
            }],
            ..Default::default()
        };

        remove_matching_bucket_tags(&metric_config, &mut bucket);

        assert_eq!(bucket.tags.len(), 3);
    }

    #[test]
    fn test_metric_deny_list_exact() {
        let buckets = get_test_buckets();
        let input_qty = buckets.len();
        let remaining_names =
            apply_denied_names_to_buckets(buckets, ["endpoint.parallel_requests"]);

        // There's 1 bucket with that exact name.
        let buckets_to_remove = 1;

        assert_eq!(remaining_names.len(), input_qty - buckets_to_remove);
    }

    #[test]
    fn test_metric_deny_list_end_glob() {
        let buckets = get_test_buckets();
        let input_qty = buckets.len();
        let remaining_names = apply_denied_names_to_buckets(buckets, ["*foo"]);

        // There's 1 bucket name with 'foo' in the end.
        let buckets_to_remove = 1;

        assert_eq!(remaining_names.len(), input_qty - buckets_to_remove);
    }

    #[test]
    fn test_metric_deny_list_middle_glob() {
        let buckets = get_test_buckets();
        let input_qty = buckets.len();
        let remaining_names = apply_denied_names_to_buckets(buckets, ["*foo*"]);

        // There's 4 bucket names with 'foo' in the middle, and one with foo in the end.
        let buckets_to_remove = 5;

        assert_eq!(remaining_names.len(), input_qty - buckets_to_remove);
    }

    #[test]
    fn test_metric_deny_list_beginning_glob() {
        let buckets = get_test_buckets();
        let input_qty = buckets.len();
        let remaining_names = apply_denied_names_to_buckets(buckets, ["endpoint*"]);

        // There's 4 buckets starting with "endpoint".
        let buckets_to_remove = 4;

        assert_eq!(remaining_names.len(), input_qty - buckets_to_remove);
    }

    #[test]
    fn test_metric_deny_list_everything() {
        let buckets = get_test_buckets();
        let remaining_names = apply_denied_names_to_buckets(buckets, ["*"]);

        assert_eq!(remaining_names.len(), 0);
    }

    #[test]
    fn test_metric_deny_list_multiple() {
        let buckets = get_test_buckets();
        let input_qty = buckets.len();
        let remaining_names =
            apply_denied_names_to_buckets(buckets, ["endpoint*", "*transactions*"]);

        let endpoint_buckets = 4;
        let transaction_buckets = 3;

        assert_eq!(
            remaining_names.len(),
            input_qty - endpoint_buckets - transaction_buckets
        );
    }

    #[test]
    fn test_serialize_metrics_config() {
        let input_str = r#"{"deniedNames":["foo","bar"]}"#;

        let deny_list: Metrics = serde_json::from_str(input_str).unwrap();

        let back_to_str = serde_json::to_string(&deny_list).unwrap();

        assert_eq!(input_str, back_to_str);
    }
}<|MERGE_RESOLUTION|>--- conflicted
+++ resolved
@@ -1139,51 +1139,9 @@
     pub fn check_buckets(
         &mut self,
         outcome_aggregator: Addr<TrackOutcome>,
-<<<<<<< HEAD
         metric_stats: MetricStats,
-        buckets: Vec<Bucket>,
-    ) -> Option<(Scoping, ProjectMetrics)> {
-        match self.check_buckets_inner(outcome_aggregator, metric_stats, buckets) {
-            CheckedBuckets::Ok(scoping, metrics) => return Some((scoping, metrics)),
-            CheckedBuckets::ProjectExpired(len) => {
-                relay_log::error!(
-                    tags.project_key = self.project_key.as_str(),
-                    "there is no project state: dropping {len} buckets"
-                );
-            }
-            CheckedBuckets::ProjectDisabled(len) => {
-                relay_log::debug!("dropping {len} buckets for disabled project");
-            }
-
-            CheckedBuckets::NoScoping(len) => {
-                relay_log::error!(
-                    tags.project_key = self.project_key.as_str(),
-                    "there is no scoping: dropping {len} buckets"
-                );
-            }
-            CheckedBuckets::RateLimited(len) => {
-                relay_log::debug!("dropping {len} buckets due to rate limit");
-            }
-        };
-
-        None
-    }
-
-    /// Unit-testable helper function for [`Self::check_buckets`].
-    ///
-    /// Returns [`CheckedBuckets::Ok`] if metrics are currently allowed, or the reject reason otherwise.
-    fn check_buckets_inner(
-        &mut self,
-        outcome_aggregator: Addr<TrackOutcome>,
-        metric_stats: MetricStats,
-        buckets: Vec<Bucket>,
-    ) -> CheckedBuckets {
-        let len = buckets.len();
-
-=======
         mut buckets: Vec<Bucket>,
     ) -> Option<(Scoping, ProjectMetrics)> {
->>>>>>> 680cf14f
         let Some(project_state) = self.valid_state() else {
             relay_log::error!(
                 tags.project_key = self.project_key.as_str(),
@@ -1212,24 +1170,11 @@
             .filter_map(|bucket| bucket.name.try_namespace())
             .collect();
 
-<<<<<<< HEAD
-        if limits.is_limited() {
-            let mode = project_state.get_extraction_mode();
-            let reason_code = limits.longest().and_then(|limit| limit.reason_code.clone());
-            utils::reject_metrics(
-                &outcome_aggregator,
-                &metric_stats,
-                utils::extract_metric_quantities(&buckets, mode),
-                scoping,
-                Outcome::RateLimited(reason_code),
-                &buckets,
-=======
         let mode = project_state.get_extraction_mode();
         for namespace in namespaces {
             let limits = self.rate_limits().check_with_quotas(
                 project_state.get_quotas(),
                 scoping.item(DataCategory::MetricBucket),
->>>>>>> 680cf14f
             );
 
             if limits.is_limited() {
@@ -1242,13 +1187,13 @@
                 relay_log::debug!("dropping {} buckets due to rate limit", quantities.buckets);
 
                 let reason_code = limits.longest().and_then(|limit| limit.reason_code.clone());
-                utils::reject_metrics::<Vec<Bucket>>(
+                utils::reject_metrics(
                     &outcome_aggregator,
+                    &metric_stats,
                     quantities,
                     scoping,
                     Outcome::RateLimited(reason_code),
-                    None,
-                    None,
+                    &buckets,
                 );
 
                 buckets.retain(|bucket| bucket.name.try_namespace() != Some(namespace));
@@ -1299,10 +1244,9 @@
     use std::collections::BTreeMap;
     use std::sync::Mutex;
 
-    use crate::services::global_config::GlobalConfigHandle;
     use relay_common::glob3::GlobPatterns;
     use relay_common::time::UnixTimestamp;
-    use relay_dynamic_config::{GlobalConfig, TagBlock};
+    use relay_dynamic_config::TagBlock;
     use relay_metrics::BucketValue;
     use relay_test::mock_service;
     use serde_json::json;
@@ -1345,27 +1289,6 @@
         }
     }
 
-<<<<<<< HEAD
-    #[test]
-    fn no_error_on_disabled_project() {
-        let project_key = ProjectKey::parse("a94ae32be2584e0bbd7a4cbb95971fee").unwrap();
-        let mut project = Project::new(project_key, Arc::new(Config::default()));
-        let mut project_state = ProjectState::allowed();
-        project_state.disabled = true;
-        project.state = State::Cached(project_state.into());
-
-        let metric_stats = MetricStats::new(
-            Arc::new(Config::default()),
-            GlobalConfigHandle::fixed(GlobalConfig::default()),
-            Addr::custom().0,
-        );
-
-        let result = project.check_buckets_inner(Addr::custom().0, metric_stats, vec![]);
-        assert!(matches!(result, CheckedBuckets::ProjectDisabled(0)));
-    }
-
-=======
->>>>>>> 680cf14f
     #[tokio::test]
     async fn test_stale_cache() {
         let (addr, _) = mock_service("project_cache", (), |&mut (), _| {});
