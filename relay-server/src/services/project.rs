--- conflicted
+++ resolved
@@ -1493,7 +1493,6 @@
         .into()
     }
 
-<<<<<<< HEAD
     fn apply_pattern_to_names<'a>(
         names: Vec<&str>,
         patterns: impl AsRef<[&'a str]>,
@@ -1504,16 +1503,6 @@
 
         buckets.retain(|bucket| !Project::metric_name_denied(&deny_list, bucket));
 
-=======
-    fn apply_pattern_to_names(names: Vec<&str>, patterns: &[&str]) -> Vec<String> {
-        let metrics = Metrics {
-            denied_names: GlobPatterns::new(patterns.iter().map(|&s| s.to_owned()).collect()),
-            ..Default::default()
-        };
-
-        let mut buckets = get_test_buckets(&names);
-        Project::apply_metrics_deny_list(&ErrorBoundary::Ok(metrics), &mut buckets);
->>>>>>> b493baf2
         buckets.into_iter().map(|bucket| bucket.name).collect()
     }
 
