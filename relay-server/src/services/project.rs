--- conflicted
+++ resolved
@@ -585,7 +585,6 @@
             return;
         };
 
-<<<<<<< HEAD
         metrics.retain_mut(|bucket| {
             if Self::metric_name_denied(&state.config.metrics, bucket) {
                 relay_log::trace!(mri = bucket.name, "dropping metrics due to block list");
@@ -594,36 +593,10 @@
                 false
             } else {
                 Self::remove_tags(&state.config.metrics, bucket);
-=======
-        Self::apply_metrics_deny_list(&state.config.metrics, metrics);
-        Self::filter_disabled_namespace(state, metrics);
-    }
-
-    fn apply_metrics_deny_list(deny_list: &ErrorBoundary<Metrics>, buckets: &mut Vec<Bucket>) {
-        let ErrorBoundary::Ok(metrics) = deny_list else {
-            return;
-        };
-
-        buckets.retain(|bucket| {
-            if metrics.denied_names.is_match(&bucket.name) {
-                relay_log::trace!(mri = bucket.name, "dropping metrics due to block list");
-                false
-            } else {
->>>>>>> 009504eb
                 true
             }
         });
     }
-<<<<<<< HEAD
-=======
-
-    fn filter_disabled_namespace(state: &ProjectState, metrics: &mut Vec<Bucket>) {
-        metrics.retain(|metric| {
-            let Ok(mri) = MetricResourceIdentifier::parse(&metric.name) else {
-                relay_log::trace!(mri = metric.name, "dropping metrics with invalid MRI");
-                return false;
-            };
->>>>>>> 009504eb
 
     /// Removes tags based on user configured deny list.
     ///
@@ -1519,17 +1492,6 @@
         .into()
     }
 
-<<<<<<< HEAD
-    fn apply_pattern_to_names(names: &[&str], patterns: &[&str]) -> Vec<String> {
-        let mut buckets = get_test_buckets(names);
-        let deny_list: ErrorBoundary<Metrics> = {
-            let vector_as_string: String = serde_json::to_string(patterns).unwrap();
-            ErrorBoundary::Ok(serde_json::from_str(&vector_as_string).unwrap())
-        };
-
-        buckets.retain(|bucket| !Project::metric_name_denied(&deny_list, bucket));
-
-=======
     fn apply_pattern_to_names<'a>(
         names: Vec<&str>,
         patterns: impl AsRef<[&'a str]>,
@@ -1539,7 +1501,6 @@
         let deny_list = Metrics::new(patterns);
 
         Project::apply_metrics_deny_list(&ErrorBoundary::Ok(deny_list), &mut buckets);
->>>>>>> 009504eb
         buckets.into_iter().map(|bucket| bucket.name).collect()
     }
 
@@ -1547,11 +1508,7 @@
     fn test_metric_deny_list_exact() {
         let names = get_test_bucket_names();
         let input_qty = names.len();
-<<<<<<< HEAD
-        let remaining_names = apply_pattern_to_names(&names, &["endpoint.parallel_requests"]);
-=======
         let remaining_names = apply_pattern_to_names(names, ["endpoint.parallel_requests"]);
->>>>>>> 009504eb
 
         // There's 1 bucket with that exact name.
         let buckets_to_remove = 1;
@@ -1563,11 +1520,7 @@
     fn test_metric_deny_list_end_glob() {
         let names = get_test_bucket_names();
         let input_qty = names.len();
-<<<<<<< HEAD
-        let remaining_names = apply_pattern_to_names(&names, &["*foo"]);
-=======
         let remaining_names = apply_pattern_to_names(names, ["*foo"]);
->>>>>>> 009504eb
 
         // There's 1 bucket name with 'foo' in the end.
         let buckets_to_remove = 1;
@@ -1579,11 +1532,7 @@
     fn test_metric_deny_list_middle_glob() {
         let names = get_test_bucket_names();
         let input_qty = names.len();
-<<<<<<< HEAD
-        let remaining_names = apply_pattern_to_names(&names, &["*foo*"]);
-=======
         let remaining_names = apply_pattern_to_names(names, ["*foo*"]);
->>>>>>> 009504eb
 
         // There's 4 bucket names with 'foo' in the middle, and one with foo in the end.
         let buckets_to_remove = 5;
@@ -1595,11 +1544,7 @@
     fn test_metric_deny_list_beginning_glob() {
         let names = get_test_bucket_names();
         let input_qty = names.len();
-<<<<<<< HEAD
-        let remaining_names = apply_pattern_to_names(&names, &["endpoint*"]);
-=======
         let remaining_names = apply_pattern_to_names(names, ["endpoint*"]);
->>>>>>> 009504eb
 
         // There's 4 buckets starting with "endpoint".
         let buckets_to_remove = 4;
@@ -1610,11 +1555,7 @@
     #[test]
     fn test_metric_deny_list_everything() {
         let names = get_test_bucket_names();
-<<<<<<< HEAD
-        let remaining_names = apply_pattern_to_names(&names, &["*"]);
-=======
         let remaining_names = apply_pattern_to_names(names, ["*"]);
->>>>>>> 009504eb
 
         assert_eq!(remaining_names.len(), 0);
     }
@@ -1623,11 +1564,7 @@
     fn test_metric_deny_list_multiple() {
         let names = get_test_bucket_names();
         let input_qty = names.len();
-<<<<<<< HEAD
-        let remaining_names = apply_pattern_to_names(&names, &["endpoint*", "*transactions*"]);
-=======
         let remaining_names = apply_pattern_to_names(names, ["endpoint*", "*transactions*"]);
->>>>>>> 009504eb
 
         let endpoint_buckets = 4;
         let transaction_buckets = 3;
@@ -1640,21 +1577,6 @@
 
     #[test]
     fn test_serialize_metrics_config() {
-<<<<<<< HEAD
-        let input_patterns = vec!["foo".to_string(), "bar*".to_string()];
-
-        let deny_list: Metrics = {
-            let vector_as_string: String = serde_json::to_string(&input_patterns).unwrap();
-            serde_json::from_str(&vector_as_string).unwrap()
-        };
-
-        let back_to_vec: Vec<String> = {
-            let string_rep = serde_json::to_string(&deny_list.blocked_metrics).unwrap();
-            serde_json::from_str(&string_rep).unwrap()
-        };
-
-        assert_eq!(input_patterns, back_to_vec);
-=======
         let input_str = r#"{"deniedNames":["foo","bar"]}"#;
 
         let deny_list: Metrics = serde_json::from_str(input_str).unwrap();
@@ -1662,6 +1584,5 @@
         let back_to_str = serde_json::to_string(&deny_list).unwrap();
 
         assert_eq!(input_str, back_to_str);
->>>>>>> 009504eb
     }
 }