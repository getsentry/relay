use std::collections::BTreeSet;
use std::sync::Arc;
use std::time::Duration;

use chrono::{DateTime, Utc};
use relay_base_schema::project::{ProjectId, ProjectKey};
#[cfg(feature = "processing")]
use relay_cardinality::CardinalityLimit;
use relay_config::Config;
use relay_dynamic_config::{ErrorBoundary, Feature, LimitedProjectConfig, ProjectConfig};
use relay_filter::matches_any_origin;
use relay_metrics::{
    Aggregator, Bucket, MergeBuckets, MetaAggregator, MetricMeta, MetricNamespace,
};
use relay_quotas::{
    CachedRateLimits, DataCategory, MetricNamespaceScoping, Quota, RateLimits, Scoping,
};
use relay_sampling::evaluation::ReservoirCounters;
use relay_statsd::metric;
use relay_system::{Addr, BroadcastChannel};
use serde::{Deserialize, Serialize};
use smallvec::SmallVec;
use tokio::time::Instant;
use url::Url;

use crate::envelope::Envelope;
use crate::metrics::{MetricOutcomes, MetricsLimiter};
use crate::services::outcome::{DiscardReason, Outcome, TrackOutcome};
<<<<<<< HEAD
#[cfg(feature = "processing")]
use crate::services::processor::RateLimitBuckets;
use crate::services::processor::{EncodeMetricMeta, EnvelopeProcessor, ProjectMetrics};
use crate::services::project_cache::{
    BucketSource, CheckedEnvelope, FetchProjectState, ProjectCache, RequestUpdate,
};
=======
use crate::services::processor::{EncodeMetricMeta, EnvelopeProcessor};
use crate::services::project::metrics::{apply_project_state, filter_namespaces};
use crate::services::project_cache::{BucketSource, CheckedEnvelope, ProjectCache, RequestUpdate};
>>>>>>> f9357c41

use crate::extractors::RequestMeta;

use crate::statsd::RelayCounters;
use crate::utils::{self, EnvelopeLimiter, ManagedEnvelope, RetryBackoff};

mod metrics;
mod state;

pub use state::{ExpiryState, ProjectFetchState, ProjectState};

<<<<<<< HEAD
use self::metrics::{Buckets, Filtered};

/// Sender type for messages that respond with project states.
pub type ProjectSender = relay_system::BroadcastSender<ProjectFetchState>;

#[derive(Debug, Clone, Serialize, Deserialize)]
pub struct ParsedProjectState {
    pub disabled: bool,
    #[serde(flatten)]
    pub info: ProjectInfo,
=======
/// The expiry status of a project state. Return value of [`ProjectState::check_expiry`].
#[derive(Clone, Copy, Debug, Eq, PartialEq, Hash)]
enum Expiry {
    /// The project state is perfectly up to date.
    Updated,
    /// The project state is outdated but events depending on this project state can still be
    /// processed. The state should be refreshed in the background though.
    Stale,
    /// The project state is completely outdated and events need to be buffered up until the new
    /// state has been fetched.
    Expired,
>>>>>>> f9357c41
}

#[derive(Debug, Clone, Serialize, Deserialize)]
pub struct LimitedParsedProjectState {
    disabled: bool,
    #[serde(with = "LimitedProjectInfo")]
    #[serde(flatten)]
    info: ProjectInfo,
}

impl TryFrom<ProjectState> for ParsedProjectState {
    type Error = ();

    fn try_from(value: ProjectState) -> Result<Self, Self::Error> {
        match value {
            ProjectState::Enabled(info) => Ok(ParsedProjectState {
                disabled: false,
                info: Some(info),
            }),
            ProjectState::Disabled => Ok(ParsedProjectState {
                disabled: true,
                info: None,
            }),
            ProjectState::Invalid => Err(()),
        }
    }
}

/// The project state is a cached server state of a project.
#[derive(Debug, Clone, Serialize, Deserialize)]
#[serde(rename_all = "camelCase")]
pub struct ProjectInfo {
    /// Unique identifier of this project.
    pub project_id: Option<ProjectId>,
    /// The timestamp of when the state was last changed.
    ///
    /// This might be `None` in some rare cases like where states
    /// are faked locally.
    #[serde(default)]
    pub last_change: Option<DateTime<Utc>>,
    /// Indicates that the project is disabled.
    /// A container of known public keys in the project.
    ///
    /// Since version 2, each project state corresponds to a single public key. For this reason,
    /// only a single key can occur in this list.
    #[serde(default)]
    pub public_keys: SmallVec<[PublicKeyConfig; 1]>,
    /// The project's slug if available.
    #[serde(default)]
    pub slug: Option<String>,
    /// The project's current config.
    #[serde(default)]
    pub config: ProjectConfig,
    /// The organization id.
    #[serde(default)]
    pub organization_id: Option<u64>,
}

/// Controls how we serialize a ProjectState for an external Relay
#[derive(Debug, Serialize)]
#[serde(rename_all = "camelCase", remote = "ProjectInfo")]
pub struct LimitedProjectInfo {
    pub project_id: Option<ProjectId>,
    pub last_change: Option<DateTime<Utc>>,
    pub public_keys: SmallVec<[PublicKeyConfig; 1]>,
    pub slug: Option<String>,
    #[serde(with = "LimitedProjectConfig")]
    pub config: ProjectConfig,
    pub organization_id: Option<u64>,
}

impl ProjectInfo {
    /// Returns configuration options for the public key.
    pub fn get_public_key_config(&self) -> Option<&PublicKeyConfig> {
        self.public_keys.first()
    }

    /// Returns the project config.
    pub fn config(&self) -> &ProjectConfig {
        &self.config
    }

    /// Returns `true` if the given project ID matches this project.
    ///
    /// If the project state has not been loaded, this check is skipped because the project
    /// identifier is not yet known. Likewise, this check is skipped for the legacy store endpoint
    /// which comes without a project ID. The id is later overwritten in `check_envelope`.
    pub fn is_valid_project_id(&self, stated_id: Option<ProjectId>, config: &Config) -> bool {
        match (self.project_id, stated_id, config.override_project_ids()) {
            (Some(actual_id), Some(stated_id), false) => actual_id == stated_id,
            _ => true,
        }
    }

    /// Checks if this origin is allowed for this project.
    fn is_valid_origin(&self, origin: Option<&Url>) -> bool {
        // Generally accept any event without an origin.
        let origin = match origin {
            Some(origin) => origin,
            None => return true,
        };

        // Match against list of allowed origins. If the list is empty we always reject.
        let allowed = &self.config().allowed_domains;
        if allowed.is_empty() {
            return false;
        }

        let allowed: Vec<_> = allowed
            .iter()
            .map(|origin| origin.as_str().into())
            .collect();

        matches_any_origin(Some(origin.as_str()), &allowed)
    }

    /// Returns `true` if the given public key matches this state.
    ///
    /// This is a sanity check since project states are keyed by the DSN public key. Unless the
    /// state is invalid or unloaded, it must always match the public key.
    pub fn is_matching_key(&self, project_key: ProjectKey) -> bool {
        if let Some(key_config) = self.get_public_key_config() {
            // Always validate if we have a key config.
            key_config.public_key == project_key
        } else {
            // Loaded states must have a key config, but ignore missing and invalid states.
            self.project_id.is_none()
        }
    }

    /// Amends request `Scoping` with information from this project state.
    ///
    /// This scoping amends `RequestMeta::get_partial_scoping` by adding organization and key info.
    /// The processor must fetch the full scoping before attempting to rate limit with partial
    /// scoping.
    ///
    /// To get the own scoping of this ProjectKey without amending request information, use
    /// [`Project::scoping`] instead.
    pub fn scope_request(&self, meta: &RequestMeta) -> Scoping {
        let mut scoping = meta.get_partial_scoping();

        // The key configuration may be missing if the event has been queued for extended times and
        // project was refetched in between. In such a case, access to key quotas is not availabe,
        // but we can gracefully execute all other rate limiting.
        scoping.key_id = self
            .get_public_key_config()
            .and_then(|config| config.numeric_id);

        // The original project identifier is part of the DSN. If the DSN was moved to another
        // project, the actual project identifier is different and can be obtained from project
        // states. This is only possible when the project state has been loaded.
        if let Some(project_id) = self.project_id {
            scoping.project_id = project_id;
        }

        // This is a hack covering three cases:
        //  1. Relay has not fetched the project state. In this case we have no way of knowing
        //     which organization this project belongs to and we need to ignore any
        //     organization-wide rate limits stored globally. This project state cannot hold
        //     organization rate limits yet.
        //  2. The state has been loaded, but the organization_id is not available. This is only
        //     the case for legacy Sentry servers that do not reply with organization rate
        //     limits. Thus, the organization_id doesn't matter.
        //  3. An organization id is available and can be matched against rate limits. In this
        //     project, all organizations will match automatically, unless the organization id
        //     has changed since the last fetch.
        scoping.organization_id = self.organization_id.unwrap_or(0);

        scoping
    }

    /// Returns quotas declared in this project state.
    pub fn get_quotas(&self) -> &[Quota] {
        self.config.quotas.as_slice()
    }

    /// Returns cardinality limits declared in this project state.
    #[cfg(feature = "processing")]
    pub fn get_cardinality_limits(&self) -> &[CardinalityLimit] {
        match self.config.metrics {
            ErrorBoundary::Ok(ref m) => m.cardinality_limits.as_slice(),
            _ => &[],
        }
    }

    /// Validates data in this project state and removes values that are partially invalid.
    pub fn sanitize(mut self) -> Self {
        self.config.sanitize();
        self
    }

    /// Returns `true` if the given feature is enabled for this project.
    pub fn has_feature(&self, feature: Feature) -> bool {
        self.config.features.has(feature)
    }
}

/// Represents a public key received from the projectconfig endpoint.
#[derive(Debug, Clone, Serialize, Deserialize)]
#[serde(rename_all = "camelCase")]
pub struct PublicKeyConfig {
    /// Public part of key (random hash).
    pub public_key: ProjectKey,

    /// The primary key of the DSN in Sentry's main database.
    #[serde(default, skip_serializing_if = "Option::is_none")]
    pub numeric_id: Option<u64>,
}

#[derive(Debug)]
struct StateChannel {
    inner: BroadcastChannel<Arc<ProjectInfo>>,
    no_cache: bool,
}

impl StateChannel {
    pub fn new() -> Self {
        Self {
            inner: BroadcastChannel::new(),
            no_cache: false,
        }
    }

    pub fn no_cache(&mut self, no_cache: bool) -> &mut Self {
        self.no_cache = no_cache;
        self
    }
}

enum GetOrFetch<'a> {
    Cached(Arc<ProjectState>),
    Scheduled(&'a mut StateChannel),
}

/// Represents either the project state or an aggregation of metrics.
///
/// We have to delay rate limiting on metrics until we have a valid project state,
/// So when we don't have one yet, we hold them in this aggregator until the project state arrives.
///
/// TODO: spool queued metrics to disk when the in-memory aggregator becomes too full.
#[derive(Debug)]
enum State {
<<<<<<< HEAD
    Cached(ProjectFetchState),
    Pending(Box<aggregator::Aggregator>),
=======
    Cached(Arc<ProjectState>),
    Pending,
>>>>>>> f9357c41
}

impl State {
    fn state_value(&self) -> Option<ProjectFetchState> {
        match self {
<<<<<<< HEAD
            State::Cached(state) => Some(state.clone()),
            State::Pending(_) => None,
        }
    }

    /// Sets the cached state using provided `ProjectState`.
    /// If the variant was pending, the buckets will be returned.
    fn set_state(&mut self, state: Arc<ProjectInfo>) -> Option<Buckets<Filtered>> {
        match std::mem::replace(self, Self::Cached(state)) {
            State::Pending(agg) => Some(Buckets::new(agg.into_buckets())),
            State::Cached(_) => None,
        }
    }

    fn new(config: AggregatorConfig) -> Self {
        Self::Pending(Box::new(aggregator::Aggregator::named(
            "metrics-buffer".to_string(),
            config,
        )))
=======
            State::Cached(state) => Some(Arc::clone(state)),
            State::Pending => None,
        }
    }

    fn new() -> Self {
        Self::Pending
>>>>>>> f9357c41
    }
}

/// Structure representing organization and project configuration for a project key.
///
/// This structure no longer uniquely identifies a project. Instead, it identifies a project key.
/// Projects can define multiple keys, in which case this structure is duplicated for each instance.
#[derive(Debug)]
pub struct Project {
    backoff: RetryBackoff,
    next_fetch_attempt: Option<Instant>,
    last_updated_at: Instant,
    project_key: ProjectKey,
    config: Arc<Config>,
    state: State,
    state_channel: Option<StateChannel>,
    rate_limits: CachedRateLimits,
    last_no_cache: Instant,
    reservoir_counters: ReservoirCounters,
    metric_meta_aggregator: MetaAggregator,
    has_pending_metric_meta: bool,
}

impl Project {
    /// Creates a new `Project`.
    pub fn new(key: ProjectKey, config: Arc<Config>) -> Self {
        Project {
            backoff: RetryBackoff::new(config.http_max_retry_interval()),
            next_fetch_attempt: None,
            last_updated_at: Instant::now(),
            project_key: key,
            state: State::new(),
            state_channel: None,
            rate_limits: CachedRateLimits::new(),
            last_no_cache: Instant::now(),
            reservoir_counters: Arc::default(),
            metric_meta_aggregator: MetaAggregator::new(config.metrics_meta_locations_max()),
            has_pending_metric_meta: false,
            config,
        }
    }

<<<<<<< HEAD
    /// If we know that a project is disabled, disallow metrics, too.
    fn metrics_allowed(&self) -> bool {
        if let Some(state) = self.non_expired_state() {
            // TODO(jjbayer): This reproduces the previous behavior, but
            // we want to allow metrics for invalid in the future.
            !(state.invalid() || state.disabled())
        } else {
            // Projects without state go back to the original state of allowing metrics.
            true
        }
    }

=======
>>>>>>> f9357c41
    /// Returns the [`ReservoirCounters`] for the project.
    pub fn reservoir_counters(&self) -> ReservoirCounters {
        self.reservoir_counters.clone()
    }

    fn state_value(&self) -> Option<Arc<ProjectInfo>> {
        self.state.state_value()
    }

    /// If a reservoir rule is no longer in the sampling config, we will remove those counters.
    fn remove_expired_reservoir_rules(&self) {
        let Some(state) = self.state_value() else {
            return;
        };

        let Some(ErrorBoundary::Ok(config)) = state.config.sampling.as_ref() else {
            return;
        };

        // Using try_lock to not slow down the project cache service.
        if let Ok(mut guard) = self.reservoir_counters.try_lock() {
            guard.retain(|key, _| config.rules.iter().any(|rule| rule.id == *key));
        }
    }

    pub fn merge_rate_limits(&mut self, rate_limits: RateLimits) {
        self.rate_limits.merge(rate_limits);
    }

    /// Returns the project state if it is not expired.
    ///
    /// Convenience wrapper around [`expiry_state`](Self::expiry_state).
    pub fn non_expired_state(&self) -> Option<ProjectState> {
        match self.state {
            State::Cached(state) => match state.expiry_state(&self.config) {
                ExpiryState::Updated(state) => Some(state),
                ExpiryState::Stale(state) => Some(state),
                ExpiryState::Expired => None,
            },
            State::Pending(_) => None,
        }
    }

    /// Returns the next attempt `Instant` if backoff is initiated, or None otherwise.
    pub fn next_fetch_attempt(&self) -> Option<Instant> {
        self.next_fetch_attempt
    }

    /// The last time the project state was updated
    pub fn last_updated_at(&self) -> Instant {
        self.last_updated_at
    }

    /// Refresh the update time of the project in order to delay eviction.
    ///
    /// Called by the project cache when the project state is refreshed.
    pub fn refresh_updated_timestamp(&mut self) {
        self.last_updated_at = Instant::now();
    }

<<<<<<< HEAD
    fn merge_buckets_into_aggregator(
        &mut self,
        aggregator: &Addr<Aggregator>,
        #[allow(unused_variables)] envelope_processor: &Addr<EnvelopeProcessor>,
        outcome_aggregator: &Addr<TrackOutcome>,
        metric_outcomes: &MetricOutcomes,
        buckets: Buckets<Filtered>,
    ) {
        let state = match self.state {
            State::Cached(ref state) => {
                // TODO: When the state is present but expired, we should send buckets
                // to the metrics buffer instead. In practice, the project state should be
                // refreshed at the time when the buckets emerge from the aggregator though.
                state
            }
            State::Pending(ref mut inner_agg) => {
                // We need to queue the metrics in a temporary aggregator until the project state becomes available.
                relay_log::debug!("sending metrics to metrics-buffer");
                inner_agg.merge_all(self.project_key, buckets, None);
                return;
            }
        };

        let Some(scoping) = self.scoping() else {
            relay_log::error!(
                "there is no scoping due to missing project id: dropping {} buckets",
                buckets.len()
            );
            return;
        };

        // Only send if the project state is valid, otherwise drop the buckets.
        // TODO: invalid should also keep the data.
        let state = match state.expiry_state(&self.config) {
            ExpiryState::Updated(ProjectState::Enabled(state))
            | ExpiryState::Stale(ProjectState::Enabled(state)) => state,
            _ => {
                relay_log::trace!("project state invalid: dropping {} buckets", buckets.len());
                return;
            }
        };

        let buckets = buckets.apply_project_state(metric_outcomes, state, scoping);

        if buckets.is_empty() {
            return;
        }

        // Check rate limits if necessary.
        let quotas = state.config.quotas.clone();
        let buckets = match MetricsLimiter::create(buckets, quotas, scoping) {
            Ok(mut bucket_limiter) => {
                let current_limits = self.rate_limits.current_limits();
                #[allow(unused_variables)]
                let was_rate_limited = bucket_limiter.enforce_limits(
                    current_limits,
                    metric_outcomes,
                    outcome_aggregator,
                );

                #[cfg(feature = "processing")]
                if !was_rate_limited && self.config.processing_enabled() {
                    // If there were no cached rate limits active, let the processor check redis:
                    envelope_processor.send(RateLimitBuckets { bucket_limiter });
                    return;
                }

                bucket_limiter.into_buckets()
            }
            Err(buckets) => buckets,
        };

        if !buckets.is_empty() {
            aggregator.send(MergeBuckets::new(self.project_key, buckets));
        };
    }

    /// Inserts given [buckets](Bucket) into the metrics aggregator.
=======
    /// Validates and inserts given [buckets](Bucket) into the metrics aggregator.
>>>>>>> f9357c41
    ///
    /// The buckets will be keyed underneath this project key.
    pub fn merge_buckets(
        &mut self,
        aggregator: &Addr<Aggregator>,
        metric_outcomes: &MetricOutcomes,
        outcome_aggregator: &Addr<TrackOutcome>,
        buckets: Vec<Bucket>,
        source: BucketSource,
    ) {
        // Best effort check for rate limits and project state. Continue if there is no project state.
        let buckets = match self.check_buckets(metric_outcomes, outcome_aggregator, buckets) {
            CheckedBuckets::NoProject(buckets) => buckets,
            CheckedBuckets::Checked { buckets, .. } => buckets,
            CheckedBuckets::Dropped => return,
        };

        let buckets = filter_namespaces(buckets, source);

        aggregator.send(MergeBuckets::new(
            self.project_key,
            buckets.into_iter().collect(),
        ));
    }

    /// Returns a list of buckets back to the aggregator.
    ///
    /// This is used to return flushed buckets back to the aggregator if the project has not been
    /// loaded at the time of flush.
    ///
    /// Buckets at this stage are expected to be validated already.
    pub fn return_buckets(&self, aggregator: &Addr<Aggregator>, buckets: Vec<Bucket>) {
        aggregator.send(MergeBuckets::new(
            self.project_key,
            buckets.into_iter().collect(),
        ));
    }

    pub fn add_metric_meta(
        &mut self,
        meta: MetricMeta,
        envelope_processor: Addr<EnvelopeProcessor>,
    ) {
        let state = self.state_value();

        // Only track metadata if custom metrics are enabled, or we don't know yet whether they are
        // enabled.
        if !state.map_or(true, |state| state.has_feature(Feature::CustomMetrics)) {
            relay_log::trace!(
                "metric meta feature flag not enabled for project {}",
                self.project_key
            );
            return;
        }

        let Some(meta) = self.metric_meta_aggregator.add(self.project_key, meta) else {
            // Nothing to do. Which means there is also no pending data.
            relay_log::trace!("metric meta aggregator already has data, nothing to send upstream");
            return;
        };

        let scoping = self.scoping();
        match scoping {
            Some(scoping) => {
                // We can only have a scoping if we also have a state, which means at this point feature
                // flags are already checked.
                envelope_processor.send(EncodeMetricMeta { scoping, meta })
            }
            None => self.has_pending_metric_meta = true,
        }
    }

    fn flush_metric_meta(&mut self, envelope_processor: &Addr<EnvelopeProcessor>) {
        if !self.has_pending_metric_meta {
            return;
        }
        let Some(state) = self.state_value() else {
            return;
        };
        let Some(scoping) = self.scoping() else {
            return;
        };

        // All relevant info has been gathered, consider us flushed.
        self.has_pending_metric_meta = false;

        if !state.has_feature(Feature::CustomMetrics) {
            relay_log::debug!(
                "clearing metric meta aggregator, because project {} does not have feature flag enabled",
                self.project_key,
            );
            // Project/Org does not have the feature, forget everything.
            self.metric_meta_aggregator.clear(self.project_key);
            return;
        }

        // Flush the entire aggregator containing all code locations for the project.
        //
        // There is the rare case when this flushes items which have already been flushed before.
        // This happens only if we temporarily lose a previously valid and loaded project state
        // and then reveive an update for the project state.
        // While this is a possible occurence the effect should be relatively limited,
        // especially since the final store does de-deuplication.
        for meta in self
            .metric_meta_aggregator
            .get_all_relevant(self.project_key)
        {
            relay_log::debug!(
                "flushing aggregated metric meta for project {}",
                self.project_key
            );
            metric!(counter(RelayCounters::ProjectStateFlushAllMetricMeta) += 1);
            envelope_processor.send(EncodeMetricMeta { scoping, meta });
        }
    }

    /// Returns `true` if backoff expired and new attempt can be triggered.
    fn can_fetch(&self) -> bool {
        self.next_fetch_attempt
            .map(|next_attempt_at| next_attempt_at <= Instant::now())
            .unwrap_or(true)
    }

    /// Triggers a debounced refresh of the project state.
    ///
    /// If the state is already being updated in the background, this method checks if the request
    /// needs to be upgraded with the `no_cache` flag to ensure a more recent update.
    fn fetch_state(
        &mut self,
        project_cache: Addr<ProjectCache>,
        no_cache: bool,
    ) -> &mut StateChannel {
        // If there is a running request and we do not need to upgrade it to no_cache, or if the
        // backoff is started and the new attempt is still somewhere in the future, skip
        // scheduling a new fetch.
        let should_fetch = !matches!(self.state_channel, Some(ref channel) if channel.no_cache || !no_cache)
            && self.can_fetch();

        let channel = self.state_channel.get_or_insert_with(StateChannel::new);

        if should_fetch {
            channel.no_cache(no_cache);
            let attempts = self.backoff.attempt() + 1;
            relay_log::debug!(
                "project {} state requested {attempts} times",
                self.project_key
            );
            project_cache.send(RequestUpdate::new(self.project_key, no_cache));
        }

        channel
    }

    fn get_or_fetch_state(
        &mut self,
        project_cache: Addr<ProjectCache>,
        mut no_cache: bool,
    ) -> GetOrFetch<'_> {
        // count number of times we are looking for the project state
        metric!(counter(RelayCounters::ProjectStateGet) += 1);

        // Allow at most 1 no_cache request per second. Gracefully degrade to cached requests.
        if no_cache {
            if self.last_no_cache.elapsed() < Duration::from_secs(1) {
                no_cache = false;
            } else {
                metric!(counter(RelayCounters::ProjectStateNoCache) += 1);
                self.last_no_cache = Instant::now();
            }
        }

        let cached_state = match &self.state {
            // Never use the cached state if `no_cache` is set.
            _ if no_cache => None,
            State::Pending(_) => None,
            State::Cached(state) => {
                match state.expiry_state(&self.config) {
                    // There is no project state that can be used, fetch a state and return it.
                    ExpiryState::Expired => None,
                    // The project is semi-outdated, fetch new state but return old one.
                    ExpiryState::Stale(state) => Some(state.clone()),
                    // The project is not outdated, return early here to jump over fetching logic below.
                    ExpiryState::Updated(state) => return GetOrFetch::Cached(state.clone()),
                }
            }
        };

        let channel = self.fetch_state(project_cache, no_cache);

        match cached_state {
            Some(state) => GetOrFetch::Cached(state),
            None => GetOrFetch::Scheduled(channel),
        }
    }

    /// Returns the cached project state if it is valid.
    ///
    /// Depending on the state of the cache, this method takes different action:
    ///
    ///  - If the cached state is up-to-date, this method simply returns `Some`.
    ///  - If the cached state is stale, this method triggers a refresh in the background and
    ///    returns `Some`. The stale period can be configured through
    ///    [`Config::project_grace_period`].
    ///  - If there is no cached state or the cached state is fully outdated, this method triggers a
    ///    refresh in the background and returns `None`.
    ///
    /// If `no_cache` is set to true, this method always returns `None` and always triggers a
    /// background refresh.
    ///
    /// To wait for a valid state instead, use [`get_state`](Self::get_state).
    pub fn get_cached_state(
        &mut self,
        project_cache: Addr<ProjectCache>,
        no_cache: bool,
    ) -> Option<ProjectFetchState> {
        match self.get_or_fetch_state(project_cache, no_cache) {
            GetOrFetch::Cached(state) => Some(state),
            GetOrFetch::Scheduled(_) => None,
        }
    }

    /// Obtains a valid project state and passes it to the sender once ready.
    ///
    /// This first checks if the state needs to be updated. This is the case if the project state
    /// has passed its cache timeout. The `no_cache` flag forces an update. This does nothing if an
    /// update is already running in the background.
    ///
    /// Independent of updating, _stale_ states are passed to the sender immediately as long as they
    /// are in the [grace period](Config::project_grace_period).
    pub fn get_state(
        &mut self,
        project_cache: Addr<ProjectCache>,
        sender: ProjectSender,
        no_cache: bool,
    ) {
        match self.get_or_fetch_state(project_cache, no_cache) {
            GetOrFetch::Cached(state) => {
                sender.send(state);
            }

            GetOrFetch::Scheduled(channel) => {
                channel.inner.attach(sender);
            }
        }
    }

<<<<<<< HEAD
    fn set_state(
        &mut self,
        state: Arc<ProjectInfo>,
        aggregator: &Addr<Aggregator>,
        envelope_processor: &Addr<EnvelopeProcessor>,
        outcome_aggregator: &Addr<TrackOutcome>,
        metric_outcomes: &MetricOutcomes,
    ) {
        let project_enabled = state.check_disabled(self.config.as_ref()).is_ok();
        let buckets = self.state.set_state(state.clone());

        if let Some(buckets) = buckets {
            if project_enabled && !buckets.is_empty() {
                relay_log::debug!("sending metrics from metricsbuffer to aggregator");

                self.merge_buckets_into_aggregator(
                    aggregator,
                    envelope_processor,
                    outcome_aggregator,
                    metric_outcomes,
                    buckets,
                );
            }
        }
    }

=======
>>>>>>> f9357c41
    /// Ensures the project state gets updated.
    ///
    /// This first checks if the state needs to be updated. This is the case if the project state
    /// has passed its cache timeout. The `no_cache` flag forces another update unless one is
    /// already running in the background.
    ///
    /// If an update is required, the update will start in the background and complete at a later
    /// point. Therefore, this method is useful to trigger an update early if it is already clear
    /// that the project state will be needed soon. To retrieve an updated state, use
    /// [`Project::get_state`] instead.
    pub fn prefetch(&mut self, project_cache: Addr<ProjectCache>, no_cache: bool) {
        self.get_cached_state(project_cache, no_cache);
    }

    /// Replaces the internal project state with a new one and triggers pending actions.
    ///
    /// This flushes pending envelopes from [`ValidateEnvelope`] and
    /// notifies all pending receivers from [`get_state`](Self::get_state).
    ///
    /// `no_cache` should be passed from the requesting call. Updates with `no_cache` will always
    /// take precedence.
    ///
    /// [`ValidateEnvelope`]: crate::services::project_cache::ValidateEnvelope
    #[allow(clippy::too_many_arguments)]
    pub fn update_state(
        &mut self,
        project_cache: &Addr<ProjectCache>,
<<<<<<< HEAD
        aggregator: &Addr<Aggregator>,
        mut state: ProjectFetchState,
=======
        mut state: Arc<ProjectState>,
>>>>>>> f9357c41
        envelope_processor: &Addr<EnvelopeProcessor>,
        no_cache: bool,
    ) {
        // Initiate the backoff if the incoming state is invalid. Reset it otherwise.
        if state.invalid() {
            self.next_fetch_attempt = Instant::now().checked_add(self.backoff.next_backoff());
        } else {
            self.next_fetch_attempt = None;
            self.backoff.reset();
        }

        let Some(channel) = self.state_channel.take() else {
            relay_log::error!(tags.project_key = %self.project_key, "channel is missing for the state update");
            return;
        };

        // If the channel has `no_cache` set but we are not a `no_cache` request, we have
        // been superseeded. Put it back and let the other request take precedence.
        if channel.no_cache && !no_cache {
            self.state_channel = Some(channel);
            return;
        }

        match self.expiry_state(&self.config) {
            // If the new state is invalid but the old one still usable, keep the old one.
            ExpiryState::Updated(old) | ExpiryState::Stale(old) if state.invalid() => state = old,
            // If the new state is valid or the old one is expired, always use the new one.
            _ => self.state = State::Cached(Arc::clone(&state)),
        }

        // If the state is still invalid, return back the taken channel and schedule state update.
        if state.invalid() {
            self.state_channel = Some(channel);
            let attempts = self.backoff.attempt() + 1;
            relay_log::debug!(
                "project {} state requested {attempts} times",
                self.project_key
            );

            project_cache.send(RequestUpdate::new(self.project_key, no_cache));
            return;
        }

        // Flush all waiting recipients.
        relay_log::debug!("project state {} updated", self.project_key);
        channel.inner.send(state);

        self.after_state_updated(envelope_processor);
    }

    /// Called after all state validations and after the project state is updated.
    ///
    /// See also: [`Self::update_state`].
    fn after_state_updated(&mut self, envelope_processor: &Addr<EnvelopeProcessor>) {
        self.flush_metric_meta(envelope_processor);
        // Check if the new sampling config got rid of any reservoir rules we have counters for.
        self.remove_expired_reservoir_rules();
    }

    /// Creates `Scoping` for this project if the state is loaded.
    ///
    /// Returns `Some` if the project state has been fetched and contains a project identifier,
    /// otherwise `None`.
    ///
    /// NOTE: This function does not check the expiry of the project state.
    pub fn scoping(&self) -> Option<Scoping> {
        let state = self.state_value()?;
        Some(Scoping {
            organization_id: state.organization_id.unwrap_or(0),
            project_id: state.project_id?,
            project_key: self.project_key,
            key_id: state
                .get_public_key_config()
                .and_then(|config| config.numeric_id),
        })
    }

    /// Runs the checks on incoming envelopes.
    ///
    /// See, [`crate::services::project_cache::CheckEnvelope`] for more information
    ///
    /// * checks the rate limits
    /// * validates the envelope meta in `check_request` - determines whether the given request
    ///   should be accepted or discarded
    ///
    /// IMPORTANT: If the [`ProjectState`] is invalid, the `check_request` will be skipped and only
    /// rate limites will be validated. This function **must not** be called in the main processing
    /// pipeline.
    pub fn check_envelope(
        &mut self,
        mut envelope: ManagedEnvelope,
        outcome_aggregator: Addr<TrackOutcome>,
    ) -> Result<CheckedEnvelope, DiscardReason> {
        let state = self.non_expired_state().filter(|state| !state.invalid());
        let mut scoping = envelope.scoping();

        if let Some(ref state) = state {
            scoping = state.scope_request(envelope.envelope().meta());
            envelope.scope(scoping);

            if let Err(reason) = state.check_envelope(envelope.envelope(), &self.config) {
                envelope.reject(Outcome::Invalid(reason));
                return Err(reason);
            }
        }

        let current_limits = self.rate_limits.current_limits();

        let quotas = state.as_deref().map(|s| s.get_quotas()).unwrap_or(&[]);
        let envelope_limiter = EnvelopeLimiter::new(|item_scoping, _| {
            Ok(current_limits.check_with_quotas(quotas, item_scoping))
        });

        let (enforcement, mut rate_limits) =
            envelope_limiter.enforce(envelope.envelope_mut(), &scoping)?;
        enforcement.track_outcomes(envelope.envelope(), &scoping, outcome_aggregator);
        envelope.update();

        // Special case: Expose active rate limits for all metric namespaces if there is at least
        // one metrics item in the Envelope to communicate backoff to SDKs. This is necessary
        // because `EnvelopeLimiter` cannot not check metrics without parsing item contents.
        if envelope.envelope().items().any(|i| i.ty().is_metrics()) {
            let mut metrics_scoping = scoping.item(DataCategory::MetricBucket);
            metrics_scoping.namespace = MetricNamespaceScoping::Any;
            rate_limits.merge(current_limits.check_with_quotas(quotas, metrics_scoping));
        }

        let envelope = if envelope.envelope().is_empty() {
            // Individual rate limits have already been issued above
            envelope.reject(Outcome::RateLimited(None));
            None
        } else {
            Some(envelope)
        };

        Ok(CheckedEnvelope {
            envelope,
            rate_limits,
        })
    }

    /// Drops metrics buckets if they are not allowed for this project.
    ///
    /// Reasons for dropping can be rate limits or a disabled project.
    pub fn check_buckets(
        &mut self,
        metric_outcomes: &MetricOutcomes,
<<<<<<< HEAD
        mut buckets: Vec<Bucket>,
    ) -> Option<(Scoping, ProjectMetrics)> {
        let Some(project_state) = self.non_expired_state() else {
            relay_log::error!(
                tags.project_key = self.project_key.as_str(),
                "there is no project state: dropping {} buckets",
                buckets.len(),
            );
            return None;
=======
        outcome_aggregator: &Addr<TrackOutcome>,
        buckets: Vec<Bucket>,
    ) -> CheckedBuckets {
        let Some(project_state) = self.valid_state() else {
            return CheckedBuckets::NoProject(buckets);
>>>>>>> f9357c41
        };

        if project_state.invalid() || project_state.disabled() {
            relay_log::debug!("dropping {} buckets for disabled project", buckets.len());
            return CheckedBuckets::Dropped;
        }

        let Some(scoping) = self.scoping() else {
            relay_log::error!(
                tags.project_key = self.project_key.as_str(),
                "there is no scoping: dropping {} buckets",
                buckets.len(),
            );
            return CheckedBuckets::Dropped;
        };

        let mut buckets = apply_project_state(buckets, metric_outcomes, &project_state, scoping);

        let namespaces: BTreeSet<MetricNamespace> = buckets
            .iter()
            .filter_map(|bucket| bucket.name.try_namespace())
            .collect();

        let current_limits = self.rate_limits.current_limits();
        for namespace in namespaces {
            let limits = current_limits.check_with_quotas(
                project_state.get_quotas(),
                scoping.item(DataCategory::MetricBucket),
            );

            if limits.is_limited() {
                let rejected;
                (buckets, rejected) = utils::split_off(buckets, |bucket| {
                    bucket.name.try_namespace() == Some(namespace)
                });

                let reason_code = limits.longest().and_then(|limit| limit.reason_code.clone());
                metric_outcomes.track(scoping, &rejected, Outcome::RateLimited(reason_code));
            }
        }

        let quotas = project_state.config.quotas.clone();
        let buckets = match MetricsLimiter::create(buckets, quotas, scoping) {
            Ok(mut bucket_limiter) => {
                bucket_limiter.enforce_limits(current_limits, metric_outcomes, outcome_aggregator);
                bucket_limiter.into_buckets()
            }
            Err(buckets) => buckets,
        };

        if buckets.is_empty() {
            return CheckedBuckets::Dropped;
        }

        CheckedBuckets::Checked {
            scoping,
            project_state,
            buckets,
        }
    }
}

/// Return value of [`Project::check_buckets`].
#[derive(Debug)]
pub enum CheckedBuckets {
    /// There is no project state available for these metrics yet.
    ///
    /// The metrics should be returned to the aggregator until the project state becomes available.
    NoProject(Vec<Bucket>),
    /// The buckets have been validated and can be processed.
    Checked {
        /// Project scoping.
        scoping: Scoping,
        /// Project state.
        project_state: Arc<ProjectState>,
        /// List of buckets.
        buckets: Vec<Bucket>,
    },
    /// All buckets have been dropped.
    ///
    /// Can happen for multiple reasons:
    /// - The project is disabled or not valid.
    /// - All metrics have been filtered.
    Dropped,
}

#[cfg(test)]
mod tests {
    use crate::metrics::MetricStats;
    use relay_common::time::UnixTimestamp;
    use relay_metrics::BucketValue;
    use relay_test::mock_service;
    use serde_json::json;

    use super::*;

    #[test]
    fn get_state_expired() {
        for expiry in [9999, 0] {
            let config = Arc::new(
                Config::from_json_value(json!(
                    {
                        "cache": {
                            "project_expiry": expiry,
                            "project_grace_period": 0,
                            "eviction_interval": 9999 // do not evict
                        }
                    }
                ))
                .unwrap(),
            );

            // Initialize project with a state
            let project_key = ProjectKey::parse("a94ae32be2584e0bbd7a4cbb95971fee").unwrap();
            let mut project_state = ProjectInfo::allowed();
            project_state.project_id = Some(ProjectId::new(123));
            let mut project = Project::new(project_key, config.clone());
            project.state = State::Cached(Arc::new(project_state));

            // Direct access should always yield a state:
            assert!(project.state_value().is_some());

            if expiry > 0 {
                // With long expiry, should get a state
                assert!(project.non_expired_state().is_some());
            } else {
                // With 0 expiry, project should expire immediately. No state can be set.
                assert!(project.non_expired_state().is_none());
            }
        }
    }

    #[tokio::test]
    async fn test_stale_cache() {
        let (addr, _) = mock_service("project_cache", (), |&mut (), _| {});
        let (envelope_processor, _) = mock_service("envelope_processor", (), |&mut (), _| {});

        let config = Arc::new(
            Config::from_json_value(json!(
                {
                    "cache": {
                        "project_expiry": 100,
                        "project_grace_period": 0,
                        "eviction_interval": 9999 // do not evict
                    }
                }
            ))
            .unwrap(),
        );

        let channel = StateChannel::new();

        // Initialize project with a state.
        let project_key = ProjectKey::parse("a94ae32be2584e0bbd7a4cbb95971fee").unwrap();
        let mut project_state = ProjectInfo::allowed();
        project_state.project_id = Some(ProjectId::new(123));
        let mut project = Project::new(project_key, config);
        project.state_channel = Some(channel);
        project.state = State::Cached(Arc::new(project_state));

        // The project ID must be set.
        assert!(!project.state_value().unwrap().invalid());
        assert!(project.next_fetch_attempt.is_none());
        // Try to update project with errored project state.
        project.update_state(
            &addr,
<<<<<<< HEAD
            &aggregator,
            Arc::new(ProjectInfo::err()),
=======
            Arc::new(ProjectState::err()),
>>>>>>> f9357c41
            &envelope_processor,
            false,
        );
        // Since we got invalid project state we still keep the old one meaning there
        // still must be the project id set.
        assert!(!project.state_value().unwrap().invalid());
        assert!(project.next_fetch_attempt.is_some());

        // This tests that we actually initiate the backoff and the backoff mechanism works:
        // * first call to `update_state` with invalid ProjectState starts the backoff, but since
        //   it's the first attemt, we get Duration of 0.
        // * second call to `update_state` here will bumpt the `next_backoff` Duration to somehing
        //   like ~ 1s
        // * and now, by calling `fetch_state` we test that it's a noop, since if backoff is active
        //   we should never fetch
        // * without backoff it would just panic, not able to call the ProjectCache service
        let channel = StateChannel::new();
        project.state_channel = Some(channel);
        project.update_state(
            &addr,
<<<<<<< HEAD
            &aggregator,
            Arc::new(ProjectInfo::err()),
=======
            Arc::new(ProjectState::err()),
>>>>>>> f9357c41
            &envelope_processor,
            false,
        );
        project.fetch_state(addr, false);
    }

    fn create_project(config: Option<serde_json::Value>) -> Project {
        let project_key = ProjectKey::parse("a94ae32be2584e0bbd7a4cbb95971fee").unwrap();
        let mut project = Project::new(project_key, Arc::new(Config::default()));
        let mut project_state = ProjectInfo::allowed();
        project_state.project_id = Some(ProjectId::new(42));
        if let Some(config) = config {
            project_state.config = serde_json::from_value(config).unwrap();
        }
        project.state = State::Cached(Arc::new(project_state));
        project
    }

    fn create_metric(name: &str) -> Bucket {
        Bucket {
            name: name.into(),
            width: 0,
            value: BucketValue::counter(1.into()),
            timestamp: UnixTimestamp::from_secs(1000),
            tags: Default::default(),
            metadata: Default::default(),
        }
    }

    #[test]
    fn test_check_buckets_no_project() {
        let (outcome_aggregator, _) = Addr::custom();
        let (metric_stats, mut metric_stats_rx) = MetricStats::test();
        let metric_outcomes = MetricOutcomes::new(metric_stats, outcome_aggregator.clone());

        let mut project = create_project(None);
        project.state = State::Pending;
        let buckets = vec![create_metric("d:transactions/foo")];
        let cb = project.check_buckets(&metric_outcomes, &outcome_aggregator, buckets.clone());

<<<<<<< HEAD
        project.merge_buckets(
            &aggregator,
            &outcome_aggregator,
            &metric_outcomes,
            &envelope_processor,
            buckets.clone(),
            BucketSource::Internal,
        );
        let mut project_state = ProjectInfo::allowed();
        project_state.project_id = Some(ProjectId::new(1));
        // set_state should trigger flushing from the metricsbuffer to aggregator.
        project.set_state(
            Arc::new(project_state),
            &aggregator,
            &envelope_processor,
            &outcome_aggregator,
            &metric_outcomes,
        );
        drop(aggregator);
        handle.await.unwrap(); // state isnt updated until we await.
=======
        match cb {
            CheckedBuckets::NoProject(b) => {
                assert_eq!(b, buckets)
            }
            cb => panic!("{cb:?}"),
        }
>>>>>>> f9357c41

        drop(metric_outcomes);
        assert!(metric_stats_rx.blocking_recv().is_none());
    }

    #[test]
    fn test_check_buckets_rate_limit() {
        let (outcome_aggregator, _) = Addr::custom();
        let (metric_stats, mut metric_stats_rx) = MetricStats::test();
        let metric_outcomes = MetricOutcomes::new(metric_stats, outcome_aggregator.clone());

        let mut project = create_project(None);
        let buckets = vec![create_metric("d:transactions/foo")];
        let cb = project.check_buckets(&metric_outcomes, &outcome_aggregator, buckets.clone());

        match cb {
            CheckedBuckets::Checked {
                scoping,
                project_state: _,
                buckets: b,
            } => {
                assert_eq!(scoping, project.scoping().unwrap());
                assert_eq!(b, buckets)
            }
            cb => panic!("{cb:?}"),
        }

        drop(metric_outcomes);
        assert!(metric_stats_rx.blocking_recv().is_none());
    }

    #[test]
    fn test_check_buckets_rate_limit_no_quota() {
        let (outcome_aggregator, _) = Addr::custom();
        let (metric_stats, mut metric_stats_rx) = MetricStats::test();
        let metric_outcomes = MetricOutcomes::new(metric_stats, outcome_aggregator.clone());

        let mut project = create_project(Some(json!({
            "quotas": [{
               "id": "foo",
               "categories": ["transaction"],
               "window": 3600,
               "limit": 0,
               "reasonCode": "foo",
           }]
        })));
        let cb = project.check_buckets(
            &metric_outcomes,
            &outcome_aggregator,
            vec![create_metric("d:transactions/foo")],
        );

        assert!(matches!(cb, CheckedBuckets::Dropped));

        drop(metric_outcomes);
        assert!(metric_stats_rx.blocking_recv().is_none());
    }

    #[test]
    fn test_check_buckets_rate_limit_mixed_no_quota() {
        let (outcome_aggregator, _) = Addr::custom();
        let (metric_stats, mut metric_stats_rx) = MetricStats::test();
        let metric_outcomes = MetricOutcomes::new(metric_stats, outcome_aggregator.clone());

        let mut project = create_project(Some(json!({
            "quotas": [{
               "id": "foo",
               "categories": ["transaction"],
               "window": 3600,
               "limit": 0,
               "reasonCode": "foo",
           }]
        })));
        let cb = project.check_buckets(
            &metric_outcomes,
            &outcome_aggregator,
            vec![
                create_metric("d:transactions/foo"),
                create_metric("d:profiles/foo"),
            ],
        );

        match cb {
            CheckedBuckets::Checked {
                scoping,
                project_state: _,
                buckets,
            } => {
                assert_eq!(scoping, project.scoping().unwrap());
                assert_eq!(buckets, vec![create_metric("d:profiles/foo")])
            }
            cb => panic!("{cb:?}"),
        }

        drop(metric_outcomes);
        assert!(metric_stats_rx.blocking_recv().is_none());
    }

    #[test]
    fn test_check_buckets_project_state_filter() {
        let (outcome_aggregator, _) = Addr::custom();
        let (metric_stats, mut metric_stats_rx) = MetricStats::test();
        let metric_outcomes = MetricOutcomes::new(metric_stats, outcome_aggregator.clone());

        let mut project = create_project(None);
        let cb = project.check_buckets(
            &metric_outcomes,
            &outcome_aggregator,
            vec![create_metric("d:custom/foo")],
        );

        assert!(matches!(cb, CheckedBuckets::Dropped));

        drop(metric_outcomes);
        let value = metric_stats_rx.blocking_recv().unwrap();
        let Aggregator::MergeBuckets(merge_buckets) = value else {
            panic!();
        };
        assert_eq!(merge_buckets.buckets().len(), 1);
        assert!(metric_stats_rx.blocking_recv().is_none());
    }
}<|MERGE_RESOLUTION|>--- conflicted
+++ resolved
@@ -24,22 +24,14 @@
 use url::Url;
 
 use crate::envelope::Envelope;
+use crate::extractors::RequestMeta;
 use crate::metrics::{MetricOutcomes, MetricsLimiter};
 use crate::services::outcome::{DiscardReason, Outcome, TrackOutcome};
-<<<<<<< HEAD
 #[cfg(feature = "processing")]
 use crate::services::processor::RateLimitBuckets;
-use crate::services::processor::{EncodeMetricMeta, EnvelopeProcessor, ProjectMetrics};
-use crate::services::project_cache::{
-    BucketSource, CheckedEnvelope, FetchProjectState, ProjectCache, RequestUpdate,
-};
-=======
 use crate::services::processor::{EncodeMetricMeta, EnvelopeProcessor};
-use crate::services::project::metrics::{apply_project_state, filter_namespaces};
+use crate::services::project::metrics::{filter_namespaces, project_info};
 use crate::services::project_cache::{BucketSource, CheckedEnvelope, ProjectCache, RequestUpdate};
->>>>>>> f9357c41
-
-use crate::extractors::RequestMeta;
 
 use crate::statsd::RelayCounters;
 use crate::utils::{self, EnvelopeLimiter, ManagedEnvelope, RetryBackoff};
@@ -48,9 +40,6 @@
 mod state;
 
 pub use state::{ExpiryState, ProjectFetchState, ProjectState};
-
-<<<<<<< HEAD
-use self::metrics::{Buckets, Filtered};
 
 /// Sender type for messages that respond with project states.
 pub type ProjectSender = relay_system::BroadcastSender<ProjectFetchState>;
@@ -59,20 +48,7 @@
 pub struct ParsedProjectState {
     pub disabled: bool,
     #[serde(flatten)]
-    pub info: ProjectInfo,
-=======
-/// The expiry status of a project state. Return value of [`ProjectState::check_expiry`].
-#[derive(Clone, Copy, Debug, Eq, PartialEq, Hash)]
-enum Expiry {
-    /// The project state is perfectly up to date.
-    Updated,
-    /// The project state is outdated but events depending on this project state can still be
-    /// processed. The state should be refreshed in the background though.
-    Stale,
-    /// The project state is completely outdated and events need to be buffered up until the new
-    /// state has been fetched.
-    Expired,
->>>>>>> f9357c41
+    pub info: Arc<ProjectInfo>,
 }
 
 #[derive(Debug, Clone, Serialize, Deserialize)]
@@ -80,7 +56,7 @@
     disabled: bool,
     #[serde(with = "LimitedProjectInfo")]
     #[serde(flatten)]
-    info: ProjectInfo,
+    info: Arc<ProjectInfo>,
 }
 
 impl TryFrom<ProjectState> for ParsedProjectState {
@@ -315,39 +291,13 @@
 /// TODO: spool queued metrics to disk when the in-memory aggregator becomes too full.
 #[derive(Debug)]
 enum State {
-<<<<<<< HEAD
-    Cached(ProjectFetchState),
-    Pending(Box<aggregator::Aggregator>),
-=======
     Cached(Arc<ProjectState>),
     Pending,
->>>>>>> f9357c41
 }
 
 impl State {
     fn state_value(&self) -> Option<ProjectFetchState> {
         match self {
-<<<<<<< HEAD
-            State::Cached(state) => Some(state.clone()),
-            State::Pending(_) => None,
-        }
-    }
-
-    /// Sets the cached state using provided `ProjectState`.
-    /// If the variant was pending, the buckets will be returned.
-    fn set_state(&mut self, state: Arc<ProjectInfo>) -> Option<Buckets<Filtered>> {
-        match std::mem::replace(self, Self::Cached(state)) {
-            State::Pending(agg) => Some(Buckets::new(agg.into_buckets())),
-            State::Cached(_) => None,
-        }
-    }
-
-    fn new(config: AggregatorConfig) -> Self {
-        Self::Pending(Box::new(aggregator::Aggregator::named(
-            "metrics-buffer".to_string(),
-            config,
-        )))
-=======
             State::Cached(state) => Some(Arc::clone(state)),
             State::Pending => None,
         }
@@ -355,7 +305,6 @@
 
     fn new() -> Self {
         Self::Pending
->>>>>>> f9357c41
     }
 }
 
@@ -398,21 +347,6 @@
         }
     }
 
-<<<<<<< HEAD
-    /// If we know that a project is disabled, disallow metrics, too.
-    fn metrics_allowed(&self) -> bool {
-        if let Some(state) = self.non_expired_state() {
-            // TODO(jjbayer): This reproduces the previous behavior, but
-            // we want to allow metrics for invalid in the future.
-            !(state.invalid() || state.disabled())
-        } else {
-            // Projects without state go back to the original state of allowing metrics.
-            true
-        }
-    }
-
-=======
->>>>>>> f9357c41
     /// Returns the [`ReservoirCounters`] for the project.
     pub fn reservoir_counters(&self) -> ReservoirCounters {
         self.reservoir_counters.clone()
@@ -473,88 +407,7 @@
         self.last_updated_at = Instant::now();
     }
 
-<<<<<<< HEAD
-    fn merge_buckets_into_aggregator(
-        &mut self,
-        aggregator: &Addr<Aggregator>,
-        #[allow(unused_variables)] envelope_processor: &Addr<EnvelopeProcessor>,
-        outcome_aggregator: &Addr<TrackOutcome>,
-        metric_outcomes: &MetricOutcomes,
-        buckets: Buckets<Filtered>,
-    ) {
-        let state = match self.state {
-            State::Cached(ref state) => {
-                // TODO: When the state is present but expired, we should send buckets
-                // to the metrics buffer instead. In practice, the project state should be
-                // refreshed at the time when the buckets emerge from the aggregator though.
-                state
-            }
-            State::Pending(ref mut inner_agg) => {
-                // We need to queue the metrics in a temporary aggregator until the project state becomes available.
-                relay_log::debug!("sending metrics to metrics-buffer");
-                inner_agg.merge_all(self.project_key, buckets, None);
-                return;
-            }
-        };
-
-        let Some(scoping) = self.scoping() else {
-            relay_log::error!(
-                "there is no scoping due to missing project id: dropping {} buckets",
-                buckets.len()
-            );
-            return;
-        };
-
-        // Only send if the project state is valid, otherwise drop the buckets.
-        // TODO: invalid should also keep the data.
-        let state = match state.expiry_state(&self.config) {
-            ExpiryState::Updated(ProjectState::Enabled(state))
-            | ExpiryState::Stale(ProjectState::Enabled(state)) => state,
-            _ => {
-                relay_log::trace!("project state invalid: dropping {} buckets", buckets.len());
-                return;
-            }
-        };
-
-        let buckets = buckets.apply_project_state(metric_outcomes, state, scoping);
-
-        if buckets.is_empty() {
-            return;
-        }
-
-        // Check rate limits if necessary.
-        let quotas = state.config.quotas.clone();
-        let buckets = match MetricsLimiter::create(buckets, quotas, scoping) {
-            Ok(mut bucket_limiter) => {
-                let current_limits = self.rate_limits.current_limits();
-                #[allow(unused_variables)]
-                let was_rate_limited = bucket_limiter.enforce_limits(
-                    current_limits,
-                    metric_outcomes,
-                    outcome_aggregator,
-                );
-
-                #[cfg(feature = "processing")]
-                if !was_rate_limited && self.config.processing_enabled() {
-                    // If there were no cached rate limits active, let the processor check redis:
-                    envelope_processor.send(RateLimitBuckets { bucket_limiter });
-                    return;
-                }
-
-                bucket_limiter.into_buckets()
-            }
-            Err(buckets) => buckets,
-        };
-
-        if !buckets.is_empty() {
-            aggregator.send(MergeBuckets::new(self.project_key, buckets));
-        };
-    }
-
-    /// Inserts given [buckets](Bucket) into the metrics aggregator.
-=======
     /// Validates and inserts given [buckets](Bucket) into the metrics aggregator.
->>>>>>> f9357c41
     ///
     /// The buckets will be keyed underneath this project key.
     pub fn merge_buckets(
@@ -801,35 +654,6 @@
         }
     }
 
-<<<<<<< HEAD
-    fn set_state(
-        &mut self,
-        state: Arc<ProjectInfo>,
-        aggregator: &Addr<Aggregator>,
-        envelope_processor: &Addr<EnvelopeProcessor>,
-        outcome_aggregator: &Addr<TrackOutcome>,
-        metric_outcomes: &MetricOutcomes,
-    ) {
-        let project_enabled = state.check_disabled(self.config.as_ref()).is_ok();
-        let buckets = self.state.set_state(state.clone());
-
-        if let Some(buckets) = buckets {
-            if project_enabled && !buckets.is_empty() {
-                relay_log::debug!("sending metrics from metricsbuffer to aggregator");
-
-                self.merge_buckets_into_aggregator(
-                    aggregator,
-                    envelope_processor,
-                    outcome_aggregator,
-                    metric_outcomes,
-                    buckets,
-                );
-            }
-        }
-    }
-
-=======
->>>>>>> f9357c41
     /// Ensures the project state gets updated.
     ///
     /// This first checks if the state needs to be updated. This is the case if the project state
@@ -857,12 +681,7 @@
     pub fn update_state(
         &mut self,
         project_cache: &Addr<ProjectCache>,
-<<<<<<< HEAD
-        aggregator: &Addr<Aggregator>,
         mut state: ProjectFetchState,
-=======
-        mut state: Arc<ProjectState>,
->>>>>>> f9357c41
         envelope_processor: &Addr<EnvelopeProcessor>,
         no_cache: bool,
     ) {
@@ -1010,29 +829,19 @@
     pub fn check_buckets(
         &mut self,
         metric_outcomes: &MetricOutcomes,
-<<<<<<< HEAD
-        mut buckets: Vec<Bucket>,
-    ) -> Option<(Scoping, ProjectMetrics)> {
-        let Some(project_state) = self.non_expired_state() else {
-            relay_log::error!(
-                tags.project_key = self.project_key.as_str(),
-                "there is no project state: dropping {} buckets",
-                buckets.len(),
-            );
-            return None;
-=======
         outcome_aggregator: &Addr<TrackOutcome>,
         buckets: Vec<Bucket>,
     ) -> CheckedBuckets {
-        let Some(project_state) = self.valid_state() else {
-            return CheckedBuckets::NoProject(buckets);
->>>>>>> f9357c41
-        };
-
-        if project_state.invalid() || project_state.disabled() {
-            relay_log::debug!("dropping {} buckets for disabled project", buckets.len());
-            return CheckedBuckets::Dropped;
-        }
+        let project_info = match self.non_expired_state() {
+            Some(p) => match p {
+                ProjectState::Enabled(info) => info,
+                ProjectState::Invalid | ProjectState::Disabled => {
+                    relay_log::debug!("dropping {} buckets for disabled project", buckets.len());
+                    return CheckedBuckets::Dropped;
+                }
+            },
+            None => return CheckedBuckets::NoProject(buckets),
+        };
 
         let Some(scoping) = self.scoping() else {
             relay_log::error!(
@@ -1043,7 +852,7 @@
             return CheckedBuckets::Dropped;
         };
 
-        let mut buckets = apply_project_state(buckets, metric_outcomes, &project_state, scoping);
+        let mut buckets = project_info(buckets, metric_outcomes, &project_info, scoping);
 
         let namespaces: BTreeSet<MetricNamespace> = buckets
             .iter()
@@ -1053,7 +862,7 @@
         let current_limits = self.rate_limits.current_limits();
         for namespace in namespaces {
             let limits = current_limits.check_with_quotas(
-                project_state.get_quotas(),
+                project_info.get_quotas(),
                 scoping.item(DataCategory::MetricBucket),
             );
 
@@ -1068,7 +877,7 @@
             }
         }
 
-        let quotas = project_state.config.quotas.clone();
+        let quotas = project_info.config.quotas.clone();
         let buckets = match MetricsLimiter::create(buckets, quotas, scoping) {
             Ok(mut bucket_limiter) => {
                 bucket_limiter.enforce_limits(current_limits, metric_outcomes, outcome_aggregator);
@@ -1083,7 +892,7 @@
 
         CheckedBuckets::Checked {
             scoping,
-            project_state,
+            project_info,
             buckets,
         }
     }
@@ -1100,8 +909,8 @@
     Checked {
         /// Project scoping.
         scoping: Scoping,
-        /// Project state.
-        project_state: Arc<ProjectState>,
+        /// Project info.
+        project_info: Arc<ProjectInfo>,
         /// List of buckets.
         buckets: Vec<Bucket>,
     },
@@ -1193,12 +1002,7 @@
         // Try to update project with errored project state.
         project.update_state(
             &addr,
-<<<<<<< HEAD
-            &aggregator,
-            Arc::new(ProjectInfo::err()),
-=======
             Arc::new(ProjectState::err()),
->>>>>>> f9357c41
             &envelope_processor,
             false,
         );
@@ -1219,12 +1023,7 @@
         project.state_channel = Some(channel);
         project.update_state(
             &addr,
-<<<<<<< HEAD
-            &aggregator,
-            Arc::new(ProjectInfo::err()),
-=======
             Arc::new(ProjectState::err()),
->>>>>>> f9357c41
             &envelope_processor,
             false,
         );
@@ -1265,35 +1064,12 @@
         let buckets = vec![create_metric("d:transactions/foo")];
         let cb = project.check_buckets(&metric_outcomes, &outcome_aggregator, buckets.clone());
 
-<<<<<<< HEAD
-        project.merge_buckets(
-            &aggregator,
-            &outcome_aggregator,
-            &metric_outcomes,
-            &envelope_processor,
-            buckets.clone(),
-            BucketSource::Internal,
-        );
-        let mut project_state = ProjectInfo::allowed();
-        project_state.project_id = Some(ProjectId::new(1));
-        // set_state should trigger flushing from the metricsbuffer to aggregator.
-        project.set_state(
-            Arc::new(project_state),
-            &aggregator,
-            &envelope_processor,
-            &outcome_aggregator,
-            &metric_outcomes,
-        );
-        drop(aggregator);
-        handle.await.unwrap(); // state isnt updated until we await.
-=======
         match cb {
             CheckedBuckets::NoProject(b) => {
                 assert_eq!(b, buckets)
             }
             cb => panic!("{cb:?}"),
         }
->>>>>>> f9357c41
 
         drop(metric_outcomes);
         assert!(metric_stats_rx.blocking_recv().is_none());
@@ -1312,7 +1088,7 @@
         match cb {
             CheckedBuckets::Checked {
                 scoping,
-                project_state: _,
+                project_info: _,
                 buckets: b,
             } => {
                 assert_eq!(scoping, project.scoping().unwrap());
