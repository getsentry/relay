--- conflicted
+++ resolved
@@ -139,10 +139,6 @@
         .keep_alive_timeout(config.keepalive_timeout());
 
     let service = ServiceExt::<Request>::into_make_service_with_connect_info::<SocketAddr>(app);
-<<<<<<< HEAD
-=======
-    relay_system::spawn!(server.serve(service));
->>>>>>> 4c0638ab
 
     relay_system::spawn!(emit_active_connections_metric(
         config.metrics_periodic_interval(),
