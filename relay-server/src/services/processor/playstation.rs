--- conflicted
+++ resolved
@@ -32,11 +32,7 @@
     }
     let envelope = managed_envelope.envelope_mut();
 
-<<<<<<< HEAD
-    // Don't take the item as it should remain as an attachment on the event.
-=======
     // Get instead of take as we want to keep the dump as an attachment
->>>>>>> c1650dba
     if let Some(item) = envelope.get_item_by(|item| {
         item.ty() == &ItemType::Attachment
             && item.attachment_type() == Some(&AttachmentType::Prosperodump)
