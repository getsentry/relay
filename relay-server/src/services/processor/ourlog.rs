//! Log processing code.

use relay_config::Config;
use relay_dynamic_config::{Feature, GlobalConfig};

use crate::envelope::ItemType;
use crate::services::processor::{LogGroup, should_filter};
use crate::services::projects::project::ProjectInfo;
use crate::utils::{ItemAction, TypedEnvelope, sample};

#[cfg(feature = "processing")]
mod processing;
#[cfg(feature = "processing")]
pub use processing::*;

/// Removes logs from the envelope if the feature is not enabled.
pub fn filter(
    managed_envelope: &mut TypedEnvelope<LogGroup>,
    config: &Config,
    project_info: &ProjectInfo,
    global_config: &GlobalConfig,
) {
    let logging_disabled = should_filter(config, project_info, Feature::OurLogsIngestion);
    let logs_sampled = global_config
        .options
        .ourlogs_ingestion_sample_rate
        .map(sample)
        .unwrap_or(true);

    let action = match logging_disabled || !logs_sampled {
        true => ItemAction::DropSilently,
        false => ItemAction::Keep,
    };

    managed_envelope.retain_items(move |item| match item.ty() {
        ItemType::OtelLog | ItemType::Log => action.clone(),
        _ => ItemAction::Keep,
    });
}

<<<<<<< HEAD
=======
/// Processes logs.
#[cfg(feature = "processing")]
pub fn process(
    managed_envelope: &mut TypedEnvelope<LogGroup>,
    project_info: &ProjectInfo,
) -> Result<(), ProcessingError> {
    let log_items = managed_envelope
        .envelope()
        .items()
        .filter(|item| matches!(item.ty(), ItemType::Log))
        .count();

    // The `Log` item must always be sent as an `ItemContainer`, currently it is not allowed to
    // send multiple containers for logs.
    //
    // This restriction may be lifted in the future, this is why this validation only happens
    // when processing is enabled, allowing it to be changed easily in the future.
    //
    // This limit mostly exists to incentivise SDKs to batch multiple logs into a single container,
    // technically it can be removed without issues.
    if log_items > 1 {
        return Err(ProcessingError::DuplicateItem(ItemType::Log));
    }

    managed_envelope.retain_items(|item| {
        let mut logs = match item.ty() {
            ItemType::OtelLog => match serde_json::from_slice::<OtelLog>(&item.payload()) {
                Ok(otel_log) => match relay_ourlogs::otel_to_sentry_log(otel_log) {
                    Ok(log) => ContainerItems::from_elem(Annotated::new(log), 1),
                    Err(err) => {
                        relay_log::debug!("failed to convert OTel Log to Sentry Log: {:?}", err);
                        return ItemAction::Drop(Outcome::Invalid(DiscardReason::InvalidLog));
                    }
                },
                Err(err) => {
                    relay_log::debug!("failed to parse OTel Log: {err}");
                    return ItemAction::Drop(Outcome::Invalid(DiscardReason::InvalidLog));
                }
            },

            ItemType::Log => match ItemContainer::parse(item) {
                Ok(logs) => {
                    let mut logs = logs.into_items();
                    for log in logs.iter_mut() {
                        relay_ourlogs::ourlog_merge_otel(log);
                    }
                    logs
                }
                Err(err) => {
                    relay_log::debug!("failed to parse logs: {err}");
                    return ItemAction::Drop(Outcome::Invalid(DiscardReason::InvalidLog));
                }
            },

            _ => return ItemAction::Keep,
        };

        for log in logs.iter_mut() {
            if let Err(e) = scrub(log, &project_info.config) {
                relay_log::error!("failed to scrub pii from log: {}", e);
                return ItemAction::Drop(Outcome::Invalid(DiscardReason::Internal));
            }

            if let Err(e) = normalize(log) {
                relay_log::debug!("failed to normalize log: {}", e);
                return ItemAction::Drop(Outcome::Invalid(DiscardReason::Internal));
            };
        }

        *item = {
            let mut item = Item::new(ItemType::Log);
            let container = ItemContainer::from(logs);
            if let Err(err) = container.write_to(&mut item) {
                relay_log::debug!("failed to serialize log: {}", err);
                return ItemAction::Drop(Outcome::Invalid(DiscardReason::Internal));
            }
            item
        };

        ItemAction::Keep
    });

    Ok(())
}

#[cfg(feature = "processing")]
fn normalize(annotated_log: &mut Annotated<OurLog>) -> Result<(), ProcessingError> {
    process_value(annotated_log, &mut SchemaProcessor, ProcessingState::root())?;

    let Some(log) = annotated_log.value_mut() else {
        return Err(ProcessingError::NoEventPayload);
    };

    process_attribute_types(log);

    Ok(())
}

#[cfg(feature = "processing")]
fn scrub(
    annotated_log: &mut Annotated<OurLog>,
    project_config: &ProjectConfig,
) -> Result<(), ProcessingError> {
    if let Some(ref config) = project_config.pii_config {
        let mut processor = PiiProcessor::new(config.compiled());
        process_value(annotated_log, &mut processor, ProcessingState::root())?;
    }
    let pii_config = project_config
        .datascrubbing_settings
        .pii_config()
        .map_err(|e| ProcessingError::PiiConfigError(e.clone()))?;
    if let Some(config) = pii_config {
        let mut processor = PiiProcessor::new(config.compiled());
        process_value(annotated_log, &mut processor, ProcessingState::root())?;
    }

    Ok(())
}

#[cfg(feature = "processing")]
fn process_attribute_types(ourlog: &mut OurLog) {
    let Some(attributes) = ourlog.attributes.value_mut() else {
        return;
    };

    let attributes = attributes.iter_mut().map(|(_, attr)| attr);

    for attribute in attributes {
        use AttributeType::*;

        let Some(inner) = attribute.value_mut() else {
            continue;
        };

        match (&mut inner.value.ty, &mut inner.value.value) {
            (Annotated(Some(Boolean), _), Annotated(Some(Value::Bool(_)), _)) => (),
            (Annotated(Some(Integer), _), Annotated(Some(Value::I64(_)), _)) => (),
            (Annotated(Some(Integer), _), Annotated(Some(Value::U64(_)), _)) => (),
            (Annotated(Some(Double), _), Annotated(Some(Value::I64(_)), _)) => (),
            (Annotated(Some(Double), _), Annotated(Some(Value::U64(_)), _)) => (),
            (Annotated(Some(Double), _), Annotated(Some(Value::F64(_)), _)) => (),
            (Annotated(Some(String), _), Annotated(Some(Value::String(_)), _)) => (),
            // Note: currently the mapping to Kafka requires that invalid or unknown combinations
            // of types and values are removed from the mapping.
            //
            // Usually Relay would only modify the offending values, but for now, until there
            // is better support in the pipeline here, we need to remove the entire attribute.
            (Annotated(Some(Unknown(_)), _), _) => {
                let original = attribute.value_mut().take();
                attribute.meta_mut().add_error(ErrorKind::InvalidData);
                attribute.meta_mut().set_original_value(original);
            }
            (Annotated(Some(_), _), Annotated(Some(_), _)) => {
                let original = attribute.value_mut().take();
                attribute.meta_mut().add_error(ErrorKind::InvalidData);
                attribute.meta_mut().set_original_value(original);
            }
            (Annotated(None, _), _) | (_, Annotated(None, _)) => {
                let original = attribute.value_mut().take();
                attribute.meta_mut().add_error(ErrorKind::MissingAttribute);
                attribute.meta_mut().set_original_value(original);
            }
        }
    }
}

>>>>>>> ad50b56c
#[cfg(test)]
mod tests {
    use super::*;
    use crate::envelope::{Envelope, ItemType};
    use crate::services::processor::ProcessingGroup;
    use crate::utils::ManagedEnvelope;
    use bytes::Bytes;

    use relay_dynamic_config::GlobalConfig;

    use relay_system::Addr;

    fn params() -> (TypedEnvelope<LogGroup>, ProjectInfo) {
        let bytes = Bytes::from(
            r#"{"dsn":"https://e12d836b15bb49d7bbf99e64295d995b:@sentry.io/42"}
{"type":"otel_log"}
{}
"#,
        );

        let dummy_envelope = Envelope::parse_bytes(bytes).unwrap();
        let mut project_info = ProjectInfo::default();
        project_info
            .config
            .features
            .0
            .insert(Feature::OurLogsIngestion);

        let managed_envelope = ManagedEnvelope::new(dummy_envelope, Addr::dummy(), Addr::dummy());
        let managed_envelope = (managed_envelope, ProcessingGroup::Log).try_into().unwrap();

        (managed_envelope, project_info)
    }

    #[test]
    fn test_logs_sampled_default() {
        let global_config = GlobalConfig::default();
        let config = Config::default();
        assert!(
            global_config
                .options
                .ourlogs_ingestion_sample_rate
                .is_none()
        );
        let (mut managed_envelope, project_info) = params();
        filter(
            &mut managed_envelope,
            &config,
            &project_info,
            &global_config,
        );
        assert!(
            managed_envelope
                .envelope()
                .items()
                .any(|item| item.ty() == &ItemType::OtelLog),
            "{:?}",
            managed_envelope.envelope()
        );
    }

    #[test]
    fn test_logs_sampled_explicit() {
        let mut global_config = GlobalConfig::default();
        global_config.options.ourlogs_ingestion_sample_rate = Some(1.0);
        let config = Config::default();
        let (mut managed_envelope, project_info) = params();
        filter(
            &mut managed_envelope,
            &config,
            &project_info,
            &global_config,
        );
        assert!(
            managed_envelope
                .envelope()
                .items()
                .any(|item| item.ty() == &ItemType::OtelLog),
            "{:?}",
            managed_envelope.envelope()
        );
    }

    #[test]
    fn test_logs_sampled_dropped() {
        let mut global_config = GlobalConfig::default();
        global_config.options.ourlogs_ingestion_sample_rate = Some(0.0);
        let config = Config::default();
        let (mut managed_envelope, project_info) = params();
        filter(
            &mut managed_envelope,
            &config,
            &project_info,
            &global_config,
        );
        assert!(
            !managed_envelope
                .envelope()
                .items()
                .any(|item| item.ty() == &ItemType::OtelLog),
            "{:?}",
            managed_envelope.envelope()
        );
    }
}<|MERGE_RESOLUTION|>--- conflicted
+++ resolved
@@ -38,175 +38,6 @@
     });
 }
 
-<<<<<<< HEAD
-=======
-/// Processes logs.
-#[cfg(feature = "processing")]
-pub fn process(
-    managed_envelope: &mut TypedEnvelope<LogGroup>,
-    project_info: &ProjectInfo,
-) -> Result<(), ProcessingError> {
-    let log_items = managed_envelope
-        .envelope()
-        .items()
-        .filter(|item| matches!(item.ty(), ItemType::Log))
-        .count();
-
-    // The `Log` item must always be sent as an `ItemContainer`, currently it is not allowed to
-    // send multiple containers for logs.
-    //
-    // This restriction may be lifted in the future, this is why this validation only happens
-    // when processing is enabled, allowing it to be changed easily in the future.
-    //
-    // This limit mostly exists to incentivise SDKs to batch multiple logs into a single container,
-    // technically it can be removed without issues.
-    if log_items > 1 {
-        return Err(ProcessingError::DuplicateItem(ItemType::Log));
-    }
-
-    managed_envelope.retain_items(|item| {
-        let mut logs = match item.ty() {
-            ItemType::OtelLog => match serde_json::from_slice::<OtelLog>(&item.payload()) {
-                Ok(otel_log) => match relay_ourlogs::otel_to_sentry_log(otel_log) {
-                    Ok(log) => ContainerItems::from_elem(Annotated::new(log), 1),
-                    Err(err) => {
-                        relay_log::debug!("failed to convert OTel Log to Sentry Log: {:?}", err);
-                        return ItemAction::Drop(Outcome::Invalid(DiscardReason::InvalidLog));
-                    }
-                },
-                Err(err) => {
-                    relay_log::debug!("failed to parse OTel Log: {err}");
-                    return ItemAction::Drop(Outcome::Invalid(DiscardReason::InvalidLog));
-                }
-            },
-
-            ItemType::Log => match ItemContainer::parse(item) {
-                Ok(logs) => {
-                    let mut logs = logs.into_items();
-                    for log in logs.iter_mut() {
-                        relay_ourlogs::ourlog_merge_otel(log);
-                    }
-                    logs
-                }
-                Err(err) => {
-                    relay_log::debug!("failed to parse logs: {err}");
-                    return ItemAction::Drop(Outcome::Invalid(DiscardReason::InvalidLog));
-                }
-            },
-
-            _ => return ItemAction::Keep,
-        };
-
-        for log in logs.iter_mut() {
-            if let Err(e) = scrub(log, &project_info.config) {
-                relay_log::error!("failed to scrub pii from log: {}", e);
-                return ItemAction::Drop(Outcome::Invalid(DiscardReason::Internal));
-            }
-
-            if let Err(e) = normalize(log) {
-                relay_log::debug!("failed to normalize log: {}", e);
-                return ItemAction::Drop(Outcome::Invalid(DiscardReason::Internal));
-            };
-        }
-
-        *item = {
-            let mut item = Item::new(ItemType::Log);
-            let container = ItemContainer::from(logs);
-            if let Err(err) = container.write_to(&mut item) {
-                relay_log::debug!("failed to serialize log: {}", err);
-                return ItemAction::Drop(Outcome::Invalid(DiscardReason::Internal));
-            }
-            item
-        };
-
-        ItemAction::Keep
-    });
-
-    Ok(())
-}
-
-#[cfg(feature = "processing")]
-fn normalize(annotated_log: &mut Annotated<OurLog>) -> Result<(), ProcessingError> {
-    process_value(annotated_log, &mut SchemaProcessor, ProcessingState::root())?;
-
-    let Some(log) = annotated_log.value_mut() else {
-        return Err(ProcessingError::NoEventPayload);
-    };
-
-    process_attribute_types(log);
-
-    Ok(())
-}
-
-#[cfg(feature = "processing")]
-fn scrub(
-    annotated_log: &mut Annotated<OurLog>,
-    project_config: &ProjectConfig,
-) -> Result<(), ProcessingError> {
-    if let Some(ref config) = project_config.pii_config {
-        let mut processor = PiiProcessor::new(config.compiled());
-        process_value(annotated_log, &mut processor, ProcessingState::root())?;
-    }
-    let pii_config = project_config
-        .datascrubbing_settings
-        .pii_config()
-        .map_err(|e| ProcessingError::PiiConfigError(e.clone()))?;
-    if let Some(config) = pii_config {
-        let mut processor = PiiProcessor::new(config.compiled());
-        process_value(annotated_log, &mut processor, ProcessingState::root())?;
-    }
-
-    Ok(())
-}
-
-#[cfg(feature = "processing")]
-fn process_attribute_types(ourlog: &mut OurLog) {
-    let Some(attributes) = ourlog.attributes.value_mut() else {
-        return;
-    };
-
-    let attributes = attributes.iter_mut().map(|(_, attr)| attr);
-
-    for attribute in attributes {
-        use AttributeType::*;
-
-        let Some(inner) = attribute.value_mut() else {
-            continue;
-        };
-
-        match (&mut inner.value.ty, &mut inner.value.value) {
-            (Annotated(Some(Boolean), _), Annotated(Some(Value::Bool(_)), _)) => (),
-            (Annotated(Some(Integer), _), Annotated(Some(Value::I64(_)), _)) => (),
-            (Annotated(Some(Integer), _), Annotated(Some(Value::U64(_)), _)) => (),
-            (Annotated(Some(Double), _), Annotated(Some(Value::I64(_)), _)) => (),
-            (Annotated(Some(Double), _), Annotated(Some(Value::U64(_)), _)) => (),
-            (Annotated(Some(Double), _), Annotated(Some(Value::F64(_)), _)) => (),
-            (Annotated(Some(String), _), Annotated(Some(Value::String(_)), _)) => (),
-            // Note: currently the mapping to Kafka requires that invalid or unknown combinations
-            // of types and values are removed from the mapping.
-            //
-            // Usually Relay would only modify the offending values, but for now, until there
-            // is better support in the pipeline here, we need to remove the entire attribute.
-            (Annotated(Some(Unknown(_)), _), _) => {
-                let original = attribute.value_mut().take();
-                attribute.meta_mut().add_error(ErrorKind::InvalidData);
-                attribute.meta_mut().set_original_value(original);
-            }
-            (Annotated(Some(_), _), Annotated(Some(_), _)) => {
-                let original = attribute.value_mut().take();
-                attribute.meta_mut().add_error(ErrorKind::InvalidData);
-                attribute.meta_mut().set_original_value(original);
-            }
-            (Annotated(None, _), _) | (_, Annotated(None, _)) => {
-                let original = attribute.value_mut().take();
-                attribute.meta_mut().add_error(ErrorKind::MissingAttribute);
-                attribute.meta_mut().set_original_value(original);
-            }
-        }
-    }
-}
-
->>>>>>> ad50b56c
 #[cfg(test)]
 mod tests {
     use super::*;
