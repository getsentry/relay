--- conflicted
+++ resolved
@@ -349,13 +349,9 @@
     /// Client hints parsed from the request.
     client_hints: ClientHints<String>,
     /// Hosts that are not replaced by "*" in HTTP span grouping.
-<<<<<<< HEAD
-    allowed_hosts: &'a [Host],
+    allowed_hosts: &'a [String],
     /// Whether or not to scrub MongoDB span descriptions during normalization.
     scrub_mongo_description: ScrubMongoDescription,
-=======
-    allowed_hosts: &'a [String],
->>>>>>> a766d92c
 }
 
 impl<'a> NormalizeSpanConfig<'a> {
