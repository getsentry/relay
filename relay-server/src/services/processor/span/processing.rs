--- conflicted
+++ resolved
@@ -28,11 +28,7 @@
     Addrs, ProcessEnvelope, ProcessEnvelopeState, ProcessingError, ProcessingGroup, SpanGroup,
     TransactionGroup,
 };
-<<<<<<< HEAD
-use crate::utils::{ItemAction, ManagedEnvelope};
-=======
-use crate::utils::{sample, ItemAction};
->>>>>>> ac080173
+use crate::utils::{sample, ItemAction, ManagedEnvelope};
 
 pub fn process(
     state: &mut ProcessEnvelopeState<SpanGroup>,
@@ -550,12 +546,12 @@
     Ok(span)
 }
 
-<<<<<<< HEAD
 fn convert_to_transaction(annotated_span: &Annotated<Span>) -> Option<Event> {
     let span = annotated_span.value()?;
     relay_log::trace!("Extracting transaction for span {:?}", &span.span_id);
     Event::try_from(span).ok()
-=======
+}
+
 #[cfg(test)]
 mod tests {
     use std::collections::BTreeMap;
@@ -681,5 +677,4 @@
             state.envelope()
         );
     }
->>>>>>> ac080173
 }