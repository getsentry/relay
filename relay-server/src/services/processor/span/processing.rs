--- conflicted
+++ resolved
@@ -28,16 +28,12 @@
     Addrs, ProcessEnvelope, ProcessEnvelopeState, ProcessingError, ProcessingGroup, SpanGroup,
     TransactionGroup,
 };
-<<<<<<< HEAD
 use crate::utils::{sample, ItemAction, ManagedEnvelope};
-=======
-use crate::utils::{sample, ItemAction};
 use thiserror::Error;
 
 #[derive(Error, Debug)]
 #[error(transparent)]
 struct ValidationError(#[from] anyhow::Error);
->>>>>>> e1d07281
 
 pub fn process(
     state: &mut ProcessEnvelopeState<SpanGroup>,
