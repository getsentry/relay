--- conflicted
+++ resolved
@@ -323,15 +323,9 @@
         let (group, envelope) = envelopes.pop().unwrap();
 
         let message = ProcessEnvelope {
-<<<<<<< HEAD
             envelope: ManagedEnvelope::new(envelope, outcome_aggregator, test_store, group),
-            project_info: Arc::new(ProjectInfo::default()),
-            sampling_project_info: sampling_project_state,
-=======
-            envelope: ManagedEnvelope::standalone(envelope, outcome_aggregator, test_store, group),
             project_state: Arc::new(ProjectState::allowed()),
             sampling_project_state,
->>>>>>> 4e666e1d
             reservoir_counters: ReservoirCounters::default(),
         };
 
