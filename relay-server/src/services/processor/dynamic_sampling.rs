--- conflicted
+++ resolved
@@ -276,15 +276,10 @@
 
     use crate::envelope::{ContentType, Envelope, Item};
     use crate::extractors::RequestMeta;
-<<<<<<< HEAD
-    use crate::services::processor::{ProcessEnvelope, ProcessingGroup, SpanGroup};
-    use crate::services::project::ProjectInfo;
-=======
     use crate::services::processor::{
         ProcessEnvelope, ProcessingExtractedMetrics, ProcessingGroup, SpanGroup,
     };
-    use crate::services::project::ProjectState;
->>>>>>> af431720
+    use crate::services::project::ProjectInfo;
     use crate::testutils::{
         self, create_test_processor, new_envelope, state_with_rule_and_condition,
     };
@@ -723,13 +718,13 @@
     where
         G: Sampling + TryFrom<ProcessingGroup>,
     {
-        let project_state = {
-            let mut state = ProjectState::allowed();
-            state.config.transaction_metrics = Some(ErrorBoundary::Ok(TransactionMetricsConfig {
+        let project_info = {
+            let mut info = ProjectInfo::default();
+            info.config.transaction_metrics = Some(ErrorBoundary::Ok(TransactionMetricsConfig {
                 version: 1,
                 ..Default::default()
             }));
-            Arc::new(state)
+            Arc::new(info)
         };
 
         let bytes = Bytes::from(
@@ -742,25 +737,12 @@
             spans_extracted: false,
             metrics: Default::default(),
             sample_rates: Default::default(),
-<<<<<<< HEAD
-            extracted_metrics: Default::default(),
-            project_state: {
-                let mut state = ProjectInfo::default();
-                state.config.transaction_metrics =
-                    Some(ErrorBoundary::Ok(TransactionMetricsConfig {
-                        version: 1,
-                        ..Default::default()
-                    }));
-                Arc::new(state)
-            },
-=======
             extracted_metrics: ProcessingExtractedMetrics::new(
-                project_state.clone(),
+                project_info.clone(),
                 Arc::new(GlobalConfig::default()),
                 envelope.dsc(),
             ),
-            project_state,
->>>>>>> af431720
+            project_state: project_info,
             sampling_project_state: {
                 let mut state = ProjectInfo::default();
                 state.config.metric_extraction =
