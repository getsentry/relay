--- conflicted
+++ resolved
@@ -313,7 +313,7 @@
     /// Always sets the processing item type to event.
     fn process_envelope_with_root_project_state(
         envelope: Box<Envelope>,
-        sampling_project_state: Option<Arc<ProjectInfo>>,
+        sampling_project_info: Option<Arc<ProjectInfo>>,
     ) -> Envelope {
         let processor = create_test_processor(Default::default());
         let (outcome_aggregator, test_store) = testutils::processor_services();
@@ -323,15 +323,9 @@
         let (group, envelope) = envelopes.pop().unwrap();
 
         let message = ProcessEnvelope {
-<<<<<<< HEAD
-            envelope: ManagedEnvelope::standalone(envelope, outcome_aggregator, test_store, group),
+            envelope: ManagedEnvelope::new(envelope, outcome_aggregator, test_store, group),
             project_info: Arc::new(ProjectInfo::default()),
-            sampling_project_info: sampling_project_state,
-=======
-            envelope: ManagedEnvelope::new(envelope, outcome_aggregator, test_store, group),
-            project_state: Arc::new(ProjectState::allowed()),
-            sampling_project_state,
->>>>>>> 3f03ac26
+            sampling_project_info,
             reservoir_counters: ReservoirCounters::default(),
         };
 
