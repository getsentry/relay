//! Dynamic sampling processor related code.
use std::ops::ControlFlow;
use std::sync::Arc;

use chrono::Utc;
use relay_config::Config;
use relay_dynamic_config::ErrorBoundary;
use relay_event_schema::protocol::{Contexts, Event, TraceContext};
use relay_protocol::{Annotated, Empty};
use relay_quotas::DataCategory;
use relay_sampling::config::RuleType;
use relay_sampling::evaluation::{ReservoirEvaluator, SamplingEvaluator};
use relay_sampling::{DynamicSamplingContext, SamplingConfig};

use crate::envelope::{CountFor, ItemType};
use crate::services::outcome::Outcome;
use crate::services::processor::{
    event_category, EventProcessing, Sampling, SpansExtracted, TransactionGroup,
};
use crate::services::projects::project::ProjectInfo;
use crate::utils::{self, SamplingResult, TypedEnvelope};

/// Ensures there is a valid dynamic sampling context and corresponding project state.
///
/// The dynamic sampling context (DSC) specifies the project_key of the project that initiated
/// the trace. That project state should have been loaded previously by the project cache and is
/// available on the `ProcessEnvelopeState`. Under these conditions, this cannot happen:
///
///  - There is no DSC in the envelope headers. This occurs with older or third-party SDKs.
///  - The project key does not exist. This can happen if the project key was disabled, the
///    project removed, or in rare cases when a project from another Sentry instance is referred
///    to.
///  - The project key refers to a project from another organization. In this case the project
///    cache does not resolve the state and instead leaves it blank.
///  - The project state could not be fetched. This is a runtime error, but in this case Relay
///    should fall back to the next-best sampling rule set.
///
/// In all of the above cases, this function will compute a new DSC using information from the
/// event payload, similar to how SDKs do this. The `sampling_project_state` is also switched to
/// the main project state.
///
/// If there is no transaction event in the envelope, this function will do nothing.
///
/// The function will return the sampling project information of the root project for the event. If
/// no sampling project information is specified, the project information of the event’s project
/// will be returned.
pub fn validate_and_set_dsc<T>(
    managed_envelope: &mut TypedEnvelope<T>,
    event: &mut Annotated<Event>,
    project_info: Arc<ProjectInfo>,
    sampling_project_info: Option<Arc<ProjectInfo>>,
) -> Option<Arc<ProjectInfo>> {
<<<<<<< HEAD
    if managed_envelope.envelope().dsc().is_some() && sampling_project_info.is_some() {
        maybe_apply_legacy_sample_rate(managed_envelope, event);
=======
    let original_dsc = managed_envelope.envelope().dsc();
    if original_dsc.is_some() && sampling_project_info.is_some() {
>>>>>>> 9d9bea0d
        return sampling_project_info;
    }

    // The DSC can only be computed if there's a transaction event. Note that `dsc_from_event`
    // below already checks for the event type.
    if let Some(event) = event.value() {
        if let Some(key_config) = project_info.get_public_key_config() {
            if let Some(mut dsc) = utils::dsc_from_event(key_config.public_key, event) {
                // All other information in the DSC must be discarded, but the sample rate was
                // actually applied by the client and is therefore correct.
                let original_sample_rate = original_dsc.and_then(|dsc| dsc.sample_rate);
                dsc.sample_rate = dsc.sample_rate.or(original_sample_rate);

                managed_envelope.envelope_mut().set_dsc(dsc);
                return Some(project_info.clone());
            }
        }
    }

    // If we cannot compute a new DSC but the old one is incorrect, we need to remove it.
    managed_envelope.envelope_mut().remove_dsc();
    None
}

fn maybe_apply_legacy_sample_rate(
    managed_envelope: &mut TypedEnvelope<TransactionGroup>,
    event: &mut Annotated<Event>,
) {
    let Some(dsc) = managed_envelope.envelope().dsc() else {
        return;
    };

    // Don't override sample rates already given in the DSC.
    if dsc.sample_rate.is_some() {
        return;
    }

    if let Some(event) = event.value() {
        if let sample_rate @ Some(_) = utils::sample_rate_from_event(event) {
            let mut new_dsc = dsc.clone();
            new_dsc.sample_rate = sample_rate;
            managed_envelope.envelope_mut().set_dsc(new_dsc);
        }
    }
}

/// Computes the sampling decision on the incoming event
pub async fn run<Group>(
    managed_envelope: &mut TypedEnvelope<Group>,
    event: &mut Annotated<Event>,
    config: Arc<Config>,
    project_info: Arc<ProjectInfo>,
    sampling_project_info: Option<Arc<ProjectInfo>>,
    reservoir: &ReservoirEvaluator<'_>,
) -> SamplingResult
where
    Group: Sampling,
{
    if !Group::supports_sampling(&project_info) {
        return SamplingResult::Pending;
    }

    let sampling_config = match project_info.config.sampling {
        Some(ErrorBoundary::Ok(ref config)) if !config.unsupported() => Some(config),
        _ => None,
    };

    let root_state = sampling_project_info.as_ref();
    let root_config = match root_state.and_then(|s| s.config.sampling.as_ref()) {
        Some(ErrorBoundary::Ok(ref config)) if !config.unsupported() => Some(config),
        _ => None,
    };

    let reservoir = Group::supports_reservoir_sampling().then_some(reservoir);

    compute_sampling_decision(
        config.processing_enabled(),
        reservoir,
        sampling_config,
        event.value(),
        root_config,
        managed_envelope.envelope().dsc(),
    )
    .await
}

/// Apply the dynamic sampling decision from `compute_sampling_decision`.
pub fn drop_unsampled_items(
    managed_envelope: &mut TypedEnvelope<TransactionGroup>,
    event: Annotated<Event>,
    outcome: Outcome,
    spans_extracted: SpansExtracted,
) {
    // Remove all items from the envelope which need to be dropped due to dynamic sampling.
    let dropped_items = managed_envelope
        .envelope_mut()
        // Profiles are not dropped by dynamic sampling, they are all forwarded to storage and
        // later processed in Sentry and potentially dropped there.
        .take_items_by(|item| *item.ty() != ItemType::Profile);

    for item in dropped_items {
        for (category, quantity) in item.quantities(CountFor::Outcomes) {
            // Dynamic sampling only drops indexed items. Upgrade the category to the index
            // category if one exists for this category, for example profiles will be upgraded to profiles indexed,
            // but attachments are still emitted as attachments.
            let category = category.index_category().unwrap_or(category);

            managed_envelope.track_outcome(outcome.clone(), category, quantity);
        }
    }

    // Mark all remaining items in the envelope as un-sampled.
    for item in managed_envelope.envelope_mut().items_mut() {
        item.set_sampled(false);
    }

    // Another 'hack' to emit outcomes from the container item for the contained items (spans).
    //
    // The entire tracking outcomes for contained elements is not handled in a systematic way
    // and whenever an event/transaction is discarded, contained elements are tracked in a 'best
    // effort' basis (basically in all the cases where someone figured out this is a problem).
    //
    // This is yet another case, when the spans have not yet been separated from the transaction
    // also emit dynamic sampling outcomes for the contained spans.
    if !spans_extracted.0 {
        let spans = event.value().and_then(|e| e.spans.value());
        let span_count = spans.map_or(0, |s| s.len());

        // Track the amount of contained spans + 1 segment span (the transaction itself which would
        // be converted to a span).
        managed_envelope.track_outcome(outcome.clone(), DataCategory::SpanIndexed, span_count + 1);
    }

    // All items have been dropped, now make sure the event is also handled and dropped.
    if let Some(category) = event_category(&event) {
        let category = category.index_category().unwrap_or(category);
        managed_envelope.track_outcome(outcome, category, 1)
    }
}

/// Computes the sampling decision on the incoming envelope.
async fn compute_sampling_decision(
    processing_enabled: bool,
    reservoir: Option<&ReservoirEvaluator<'_>>,
    sampling_config: Option<&SamplingConfig>,
    event: Option<&Event>,
    root_sampling_config: Option<&SamplingConfig>,
    dsc: Option<&DynamicSamplingContext>,
) -> SamplingResult {
    if (sampling_config.is_none() || event.is_none())
        && (root_sampling_config.is_none() || dsc.is_none())
    {
        return SamplingResult::NoMatch;
    }

    if sampling_config.is_some_and(|config| config.unsupported())
        || root_sampling_config.is_some_and(|config| config.unsupported())
    {
        if processing_enabled {
            relay_log::error!("found unsupported rules even as processing relay");
        } else {
            return SamplingResult::NoMatch;
        }
    }

    let mut evaluator = match reservoir {
        Some(reservoir) => SamplingEvaluator::new_with_reservoir(Utc::now(), reservoir),
        None => SamplingEvaluator::new(Utc::now()),
    };

    if let (Some(event), Some(sampling_state)) = (event, sampling_config) {
        if let Some(seed) = event.id.value().map(|id| id.0) {
            let rules = sampling_state.filter_rules(RuleType::Transaction);
            evaluator = match evaluator.match_rules(seed, event, rules).await {
                ControlFlow::Continue(evaluator) => evaluator,
                ControlFlow::Break(sampling_match) => {
                    return SamplingResult::Match(sampling_match);
                }
            }
        };
    }

    if let (Some(dsc), Some(sampling_state)) = (dsc, root_sampling_config) {
        let rules = sampling_state.filter_rules(RuleType::Trace);
        return evaluator.match_rules(dsc.trace_id, dsc, rules).await.into();
    }

    SamplingResult::NoMatch
}

/// Runs dynamic sampling on an incoming error and tags it in case of successful sampling
/// decision.
///
/// This execution of dynamic sampling is technically a "simulation" since we will use the result
/// only for tagging errors and not for actually sampling incoming events.
pub async fn tag_error_with_sampling_decision<Group: EventProcessing>(
    managed_envelope: &mut TypedEnvelope<Group>,
    event: &mut Annotated<Event>,
    sampling_project_info: Option<Arc<ProjectInfo>>,
    config: &Config,
) {
    let (Some(dsc), Some(event)) = (managed_envelope.envelope().dsc(), event.value_mut()) else {
        return;
    };

    let root_state = sampling_project_info.as_ref();
    let sampling_config = match root_state.and_then(|s| s.config.sampling.as_ref()) {
        Some(ErrorBoundary::Ok(ref config)) => config,
        _ => return,
    };

    if sampling_config.unsupported() {
        if config.processing_enabled() {
            relay_log::error!("found unsupported rules even as processing relay");
        }

        return;
    }

    let Some(sampled) = utils::is_trace_fully_sampled(sampling_config, dsc).await else {
        return;
    };

    // We want to get the trace context, in which we will inject the `sampled` field.
    let context = event
        .contexts
        .get_or_insert_with(Contexts::new)
        .get_or_default::<TraceContext>();

    // We want to update `sampled` only if it was not set, since if we don't check this
    // we will end up overriding the value set by downstream Relays and this will lead
    // to more complex debugging in case of problems.
    if context.sampled.is_empty() {
        relay_log::trace!("tagged error with `sampled = {}` flag", sampled);
        context.sampled = Annotated::new(sampled);
    }
}

#[cfg(test)]
mod tests {
    use std::collections::BTreeMap;
    use std::sync::Arc;

    use bytes::Bytes;
    use relay_base_schema::events::EventType;
    use relay_base_schema::project::ProjectKey;
    use relay_cogs::Token;
    use relay_dynamic_config::{MetricExtractionConfig, TransactionMetricsConfig};
    use relay_event_schema::protocol::{EventId, LenientString};
    use relay_protocol::RuleCondition;
    use relay_sampling::config::{
        DecayingFunction, RuleId, SamplingRule, SamplingValue, TimeRange,
    };
    use relay_sampling::dsc::TraceUserContext;
    use relay_sampling::evaluation::{ReservoirCounters, SamplingDecision, SamplingMatch};
    use relay_system::Addr;
    use uuid::Uuid;

    use crate::envelope::{ContentType, Envelope, Item};
    use crate::extractors::RequestMeta;
    use crate::services::processor::{ProcessEnvelope, ProcessingGroup, SpanGroup};
    use crate::services::projects::project::{ProjectInfo, PublicKeyConfig};
    use crate::testutils::{
        self, create_test_processor, new_envelope, state_with_rule_and_condition,
    };
    use crate::utils::ManagedEnvelope;

    use super::*;

    fn mocked_event(event_type: EventType, transaction: &str, release: &str) -> Event {
        Event {
            id: Annotated::new(EventId::new()),
            ty: Annotated::new(event_type),
            transaction: Annotated::new(transaction.to_string()),
            release: Annotated::new(LenientString(release.to_string())),
            ..Event::default()
        }
    }

    fn dummy_reservoir() -> ReservoirEvaluator<'static> {
        ReservoirEvaluator::new(ReservoirCounters::default())
    }

    // Helper to extract the sampling match from SamplingResult if thats the variant.
    fn get_sampling_match(sampling_result: SamplingResult) -> SamplingMatch {
        if let SamplingResult::Match(sampling_match) = sampling_result {
            sampling_match
        } else {
            panic!()
        }
    }

    /// Always sets the processing item type to event.
    async fn process_envelope_with_root_project_state(
        envelope: Box<Envelope>,
        sampling_project_info: Option<Arc<ProjectInfo>>,
    ) -> Envelope {
        let processor = create_test_processor(Default::default()).await;
        let (outcome_aggregator, test_store) = testutils::processor_services();

        let mut envelopes = ProcessingGroup::split_envelope(*envelope);
        assert_eq!(envelopes.len(), 1);
        let (group, envelope) = envelopes.pop().unwrap();

        let message = ProcessEnvelope {
            envelope: ManagedEnvelope::new(envelope, outcome_aggregator, test_store, group),
            project_info: Arc::new(ProjectInfo::default()),
            rate_limits: Default::default(),
            sampling_project_info,
            reservoir_counters: ReservoirCounters::default(),
        };

        let envelope_response = processor
            .process(&mut Token::noop(), message)
            .await
            .unwrap();
        let ctx = envelope_response.envelope.unwrap();
        ctx.envelope().clone()
    }

    fn extract_first_event_from_envelope(envelope: Envelope) -> Event {
        let item = envelope.items().next().unwrap();
        let annotated_event: Annotated<Event> =
            Annotated::from_json_bytes(&item.payload()).unwrap();
        annotated_event.into_value().unwrap()
    }

    fn mocked_error_item() -> Item {
        let mut item = Item::new(ItemType::Event);
        item.set_payload(
            ContentType::Json,
            r#"{
              "event_id": "52df9022835246eeb317dbd739ccd059",
              "exception": {
                "values": [
                    {
                      "type": "mytype",
                      "value": "myvalue",
                      "module": "mymodule",
                      "thread_id": 42,
                      "other": "value"
                    }
                ]
              }
            }"#,
        );
        item
    }

    #[tokio::test]
    async fn test_error_is_tagged_correctly_if_trace_sampling_result_is_none() {
        let event_id = EventId::new();
        let dsn = "https://e12d836b15bb49d7bbf99e64295d995b:@sentry.io/42"
            .parse()
            .unwrap();
        let request_meta = RequestMeta::new(dsn);

        // We test tagging when root project state and dsc are none.
        let mut envelope = Envelope::from_request(Some(event_id), request_meta);
        envelope.add_item(mocked_error_item());
        let new_envelope = process_envelope_with_root_project_state(envelope, None).await;
        let event = extract_first_event_from_envelope(new_envelope);

        assert!(event.contexts.value().is_none());
    }

    #[tokio::test]
    async fn test_it_keeps_or_drops_transactions() {
        let event = Event {
            id: Annotated::new(EventId::new()),
            ty: Annotated::new(EventType::Transaction),
            transaction: Annotated::new("testing".to_owned()),
            ..Event::default()
        };

        for (sample_rate, should_keep) in [(0.0, false), (1.0, true)] {
            let sampling_config = SamplingConfig {
                rules: vec![SamplingRule {
                    condition: RuleCondition::all(),
                    sampling_value: SamplingValue::SampleRate { value: sample_rate },
                    ty: RuleType::Transaction,
                    id: RuleId(1),
                    time_range: Default::default(),
                    decaying_fn: DecayingFunction::Constant,
                }],
                ..SamplingConfig::new()
            };

            // TODO: This does not test if the sampling decision is actually applied. This should be
            // refactored to send a proper Envelope in and call process_state to cover the full
            // pipeline.
            let res = compute_sampling_decision(
                false,
                None,
                Some(&sampling_config),
                Some(&event),
                None,
                None,
            )
            .await;
            assert_eq!(res.decision().is_keep(), should_keep);
        }
    }

    #[tokio::test]
    async fn test_dsc_respects_metrics_extracted() {
        relay_test::setup();
        let (outcome_aggregator, test_store) = testutils::processor_services();

        let config = Arc::new(
            Config::from_json_value(serde_json::json!({
                "processing": {
                    "enabled": true,
                    "kafka_config": [],
                }
            }))
            .unwrap(),
        );

        let get_test_params = |version: Option<u16>| {
            let event = Event {
                id: Annotated::new(EventId::new()),
                ty: Annotated::new(EventType::Transaction),
                transaction: Annotated::new("testing".to_owned()),
                ..Event::default()
            };

            let mut project_info = state_with_rule_and_condition(
                Some(0.0),
                RuleType::Transaction,
                RuleCondition::all(),
            );

            if let Some(version) = version {
                project_info.config.transaction_metrics =
                    ErrorBoundary::Ok(relay_dynamic_config::TransactionMetricsConfig {
                        version,
                        ..Default::default()
                    })
                    .into();
            }

            let envelope = new_envelope(false, "foo");
            let managed_envelope: TypedEnvelope<TransactionGroup> = ManagedEnvelope::new(
                envelope,
                outcome_aggregator.clone(),
                test_store.clone(),
                ProcessingGroup::Transaction,
            )
            .try_into()
            .unwrap();

            let event = Annotated::from(event);

            let project_info = Arc::new(project_info);

            (managed_envelope, event, project_info)
        };

        let reservoir = dummy_reservoir();

        // None represents no TransactionMetricsConfig, DS will not be run
        let (mut managed_envelope, mut event, project_info) = get_test_params(None);
        let sampling_result = run(
            &mut managed_envelope,
            &mut event,
            config.clone(),
            project_info,
            None,
            &reservoir,
        )
        .await;
        assert_eq!(sampling_result.decision(), SamplingDecision::Keep);

        // Current version is 3, so it won't run DS if it's outdated
        let (mut managed_envelope, mut event, project_info) = get_test_params(Some(2));
        let sampling_result = run(
            &mut managed_envelope,
            &mut event,
            config.clone(),
            project_info,
            None,
            &reservoir,
        )
        .await;
        assert_eq!(sampling_result.decision(), SamplingDecision::Keep);

        // Dynamic sampling is run, as the transaction metrics version is up to date.
        let (mut managed_envelope, mut event, project_info) = get_test_params(Some(3));
        let sampling_result = run(
            &mut managed_envelope,
            &mut event,
            config.clone(),
            project_info,
            None,
            &reservoir,
        )
        .await;
        assert_eq!(sampling_result.decision(), SamplingDecision::Drop);
    }

    fn project_state_with_single_rule(sample_rate: f64) -> ProjectInfo {
        let sampling_config = SamplingConfig {
            rules: vec![SamplingRule {
                condition: RuleCondition::all(),
                sampling_value: SamplingValue::SampleRate { value: sample_rate },
                ty: RuleType::Trace,
                id: RuleId(1),
                time_range: Default::default(),
                decaying_fn: Default::default(),
            }],
            ..SamplingConfig::new()
        };

        let mut sampling_project_state = ProjectInfo::default();
        sampling_project_state.config.sampling = Some(ErrorBoundary::Ok(sampling_config));
        sampling_project_state
    }

    #[tokio::test]
    async fn test_error_is_tagged_correctly_if_trace_sampling_result_is_some() {
        let event_id = EventId::new();
        let dsn = "https://e12d836b15bb49d7bbf99e64295d995b:@sentry.io/42"
            .parse()
            .unwrap();
        let request_meta = RequestMeta::new(dsn);
        let mut envelope = Envelope::from_request(Some(event_id), request_meta);
        let dsc = DynamicSamplingContext {
            trace_id: Uuid::new_v4(),
            public_key: ProjectKey::parse("abd0f232775f45feab79864e580d160b").unwrap(),
            release: Some("1.1.1".to_string()),
            user: Default::default(),
            replay_id: None,
            environment: None,
            transaction: Some("transaction1".into()),
            sample_rate: None,
            sampled: Some(true),
            other: BTreeMap::new(),
        };
        envelope.set_dsc(dsc);
        envelope.add_item(mocked_error_item());

        // We test with sample rate equal to 100%.
        let sampling_project_state = project_state_with_single_rule(1.0);
        let new_envelope = process_envelope_with_root_project_state(
            envelope.clone(),
            Some(Arc::new(sampling_project_state)),
        )
        .await;
        let event = extract_first_event_from_envelope(new_envelope);
        let trace_context = event.context::<TraceContext>().unwrap();
        assert!(trace_context.sampled.value().unwrap());

        // We test with sample rate equal to 0%.
        let sampling_project_state = project_state_with_single_rule(0.0);
        let new_envelope = process_envelope_with_root_project_state(
            envelope,
            Some(Arc::new(sampling_project_state)),
        )
        .await;
        let event = extract_first_event_from_envelope(new_envelope);
        let trace_context = event.context::<TraceContext>().unwrap();
        assert!(!trace_context.sampled.value().unwrap());
    }

    #[tokio::test]
    async fn test_error_is_not_tagged_if_already_tagged() {
        let event_id = EventId::new();
        let dsn = "https://e12d836b15bb49d7bbf99e64295d995b:@sentry.io/42"
            .parse()
            .unwrap();
        let request_meta = RequestMeta::new(dsn);

        // We test tagging with an incoming event that has already been tagged by downstream Relay.
        let mut envelope = Envelope::from_request(Some(event_id), request_meta);
        let mut item = Item::new(ItemType::Event);
        item.set_payload(
            ContentType::Json,
            r#"{
              "event_id": "52df9022835246eeb317dbd739ccd059",
              "exception": {
                "values": [
                    {
                      "type": "mytype",
                      "value": "myvalue",
                      "module": "mymodule",
                      "thread_id": 42,
                      "other": "value"
                    }
                ]
              },
              "contexts": {
                "trace": {
                    "sampled": true
                }
              }
            }"#,
        );
        envelope.add_item(item);
        let sampling_project_state = project_state_with_single_rule(0.0);
        let new_envelope = process_envelope_with_root_project_state(
            envelope,
            Some(Arc::new(sampling_project_state)),
        )
        .await;
        let event = extract_first_event_from_envelope(new_envelope);
        let trace_context = event.context::<TraceContext>().unwrap();
        assert!(trace_context.sampled.value().unwrap());
    }

    /// Happy path test for compute_sampling_decision.
    #[tokio::test]
    async fn test_compute_sampling_decision_matching() {
        let event = mocked_event(EventType::Transaction, "foo", "bar");
        let rule = SamplingRule {
            condition: RuleCondition::all(),
            sampling_value: SamplingValue::SampleRate { value: 1.0 },
            ty: RuleType::Transaction,
            id: RuleId(0),
            time_range: TimeRange::default(),
            decaying_fn: Default::default(),
        };

        let sampling_config = SamplingConfig {
            rules: vec![rule],
            ..SamplingConfig::new()
        };

        let res = compute_sampling_decision(
            false,
            None,
            Some(&sampling_config),
            Some(&event),
            None,
            None,
        )
        .await;
        assert!(res.is_match());
    }

    #[tokio::test]
    async fn test_matching_with_unsupported_rule() {
        let event = mocked_event(EventType::Transaction, "foo", "bar");
        let rule = SamplingRule {
            condition: RuleCondition::all(),
            sampling_value: SamplingValue::SampleRate { value: 1.0 },
            ty: RuleType::Transaction,
            id: RuleId(0),
            time_range: TimeRange::default(),
            decaying_fn: Default::default(),
        };

        let unsupported_rule = SamplingRule {
            condition: RuleCondition::all(),
            sampling_value: SamplingValue::SampleRate { value: 1.0 },
            ty: RuleType::Unsupported,
            id: RuleId(0),
            time_range: TimeRange::default(),
            decaying_fn: Default::default(),
        };

        let sampling_config = SamplingConfig {
            rules: vec![rule, unsupported_rule],
            ..SamplingConfig::new()
        };

        // Unsupported rule should result in no match if processing is not enabled.
        let res = compute_sampling_decision(
            false,
            None,
            Some(&sampling_config),
            Some(&event),
            None,
            None,
        )
        .await;
        assert!(res.is_no_match());

        // Match if processing is enabled.
        let res =
            compute_sampling_decision(true, None, Some(&sampling_config), Some(&event), None, None)
                .await;
        assert!(res.is_match());
    }

    #[tokio::test]
    async fn test_client_sample_rate() {
        let dsc = DynamicSamplingContext {
            trace_id: Uuid::new_v4(),
            public_key: ProjectKey::parse("abd0f232775f45feab79864e580d160b").unwrap(),
            release: Some("1.1.1".to_string()),
            user: Default::default(),
            replay_id: None,
            environment: None,
            transaction: Some("transaction1".into()),
            sample_rate: Some(0.5),
            sampled: Some(true),
            other: BTreeMap::new(),
        };

        let rule = SamplingRule {
            condition: RuleCondition::all(),
            sampling_value: SamplingValue::SampleRate { value: 0.2 },
            ty: RuleType::Trace,
            id: RuleId(0),
            time_range: TimeRange::default(),
            decaying_fn: Default::default(),
        };

        let sampling_config = SamplingConfig {
            rules: vec![rule],
            ..SamplingConfig::new()
        };

        let res =
            compute_sampling_decision(false, None, None, None, Some(&sampling_config), Some(&dsc))
                .await;

        assert_eq!(get_sampling_match(res).sample_rate(), 0.2);
    }

    async fn run_with_reservoir_rule<Group>(processing_group: ProcessingGroup) -> SamplingResult
    where
        Group: Sampling + TryFrom<ProcessingGroup>,
    {
        let project_info = {
            let mut info = ProjectInfo::default();
            info.config.transaction_metrics = Some(ErrorBoundary::Ok(TransactionMetricsConfig {
                version: 1,
                ..Default::default()
            }));
            Arc::new(info)
        };

        let bytes = Bytes::from(
            r#"{"dsn":"https://e12d836b15bb49d7bbf99e64295d995b:@sentry.io/42","trace":{"trace_id":"89143b0763095bd9c9955e8175d1fb23","public_key":"e12d836b15bb49d7bbf99e64295d995b"}}"#,
        );
        let envelope = Envelope::parse_bytes(bytes).unwrap();
        let config = Arc::new(Config::default());

        let mut managed_envelope: TypedEnvelope<Group> =
            ManagedEnvelope::new(envelope, Addr::dummy(), Addr::dummy(), processing_group)
                .try_into()
                .unwrap();

        let mut event = Annotated::new(Event::default());

        let sampling_project_info = {
            let mut state = ProjectInfo::default();
            state.config.metric_extraction = ErrorBoundary::Ok(MetricExtractionConfig::default());
            state.config.sampling = Some(ErrorBoundary::Ok(SamplingConfig {
                version: 2,
                rules: vec![
                    // Set up a reservoir (only used for transactions):
                    SamplingRule {
                        condition: RuleCondition::all(),
                        sampling_value: SamplingValue::Reservoir { limit: 100 },
                        ty: RuleType::Trace,
                        id: RuleId(1),
                        time_range: Default::default(),
                        decaying_fn: Default::default(),
                    },
                    // Reject everything that does not go into the reservoir:
                    SamplingRule {
                        condition: RuleCondition::all(),
                        sampling_value: SamplingValue::SampleRate { value: 0.0 },
                        ty: RuleType::Trace,
                        id: RuleId(2),
                        time_range: Default::default(),
                        decaying_fn: Default::default(),
                    },
                ],
                rules_v2: vec![],
            }));
            Some(Arc::new(state))
        };

        let reservoir = dummy_reservoir();
        run::<Group>(
            &mut managed_envelope,
            &mut event,
            config,
            project_info,
            sampling_project_info,
            &reservoir,
        )
        .await
    }

    #[tokio::test]
    async fn test_reservoir_applied_for_transactions() {
        let result =
            run_with_reservoir_rule::<TransactionGroup>(ProcessingGroup::Transaction).await;
        // Default sampling rate is 0.0, but transaction is retained because of reservoir:
        assert_eq!(result.decision(), SamplingDecision::Keep);
    }

    #[tokio::test]
    async fn test_reservoir_not_applied_for_spans() {
        let result = run_with_reservoir_rule::<SpanGroup>(ProcessingGroup::Span).await;
        // Default sampling rate is 0.0, and the reservoir does not apply to spans:
        assert_eq!(result.decision(), SamplingDecision::Drop);
    }

    fn transaction_with_inline_sample_rate(sample_rate: f64) -> Annotated<Event> {
        Annotated::from_json(&format!(
            r#"{{
                "type": "transaction",
                "contexts": {{
                    "trace": {{
                        "trace_id": "89143b0763095bd9c9955e8175d1fb23",
                        "data": {{
                            "sentry.sample_rate": {}
                        }}
                    }}
                }}
            }}"#,
            sample_rate
        ))
        .ok()
        .unwrap()
    }

    fn managed_transaction_envelope() -> TypedEnvelope<TransactionGroup> {
        ManagedEnvelope::new(
            Envelope::from_request(
                Some(EventId::new()),
                RequestMeta::new(
                    "https://e12d836b15bb49d7bbf99e64295d995b:@sentry.io/42"
                        .parse()
                        .unwrap(),
                ),
            ),
            Addr::dummy(),
            Addr::dummy(),
            ProcessingGroup::Transaction,
        )
        .try_into()
        .unwrap()
    }

    #[test]
    fn extracts_sample_rate_without_dsc() {
        let mut managed_envelope = managed_transaction_envelope();
        let event_sample_rate = 0.5;
        let mut event = transaction_with_inline_sample_rate(event_sample_rate);

        assert!(managed_envelope.envelope().dsc().is_none());

        validate_and_set_dsc(
            &mut managed_envelope,
            &mut event,
            ProjectInfo {
                public_keys: smallvec::smallvec![PublicKeyConfig {
                    public_key: "e12d836b15bb49d7bbf99e64295d995b".parse().unwrap(),
                    numeric_id: None,
                }],
                ..Default::default()
            }
            .into(),
            Some(ProjectInfo::default().into()),
        );

        assert_eq!(
            managed_envelope.envelope().dsc().unwrap().sample_rate,
            Some(event_sample_rate)
        );
    }

    #[test]
    fn extracts_sample_rate_when_missing_from_dsc() {
        let mut managed_envelope = managed_transaction_envelope();
        let event_sample_rate = 0.5;
        let mut event = transaction_with_inline_sample_rate(event_sample_rate);

        managed_envelope
            .envelope_mut()
            .set_dsc(DynamicSamplingContext {
                sample_rate: None,

                trace_id: Uuid::new_v4(),
                public_key: "abd0f232775f45feab79864e580d160b".parse().unwrap(),
                release: None,
                environment: None,
                transaction: Some("my_transaction".into()),
                user: TraceUserContext::default(),
                replay_id: None,
                sampled: None,
                other: BTreeMap::default(),
            });

        assert_eq!(managed_envelope.envelope().dsc().unwrap().sample_rate, None);

        validate_and_set_dsc(
            &mut managed_envelope,
            &mut event,
            ProjectInfo::default().into(),
            Some(ProjectInfo::default().into()),
        );

        assert_eq!(
            managed_envelope.envelope().dsc().unwrap().sample_rate,
            Some(event_sample_rate)
        );
    }

    #[test]
    fn does_not_override_dsc_sample_rate() {
        let event_sample_rate = 0.5;
        let dsc_sample_rate = 0.1;

        let mut managed_envelope = managed_transaction_envelope();
        let mut event = transaction_with_inline_sample_rate(event_sample_rate);

        managed_envelope
            .envelope_mut()
            .set_dsc(DynamicSamplingContext {
                sample_rate: Some(dsc_sample_rate),

                trace_id: Uuid::new_v4(),
                public_key: "abd0f232775f45feab79864e580d160b".parse().unwrap(),
                release: None,
                environment: None,
                transaction: Some("my_transaction".into()),
                user: TraceUserContext::default(),
                replay_id: None,
                sampled: None,
                other: BTreeMap::default(),
            });

        validate_and_set_dsc(
            &mut managed_envelope,
            &mut event,
            ProjectInfo::default().into(),
            Some(ProjectInfo::default().into()),
        );

        assert_eq!(
            managed_envelope.envelope().dsc().unwrap().sample_rate,
            Some(dsc_sample_rate)
        );
    }
}<|MERGE_RESOLUTION|>--- conflicted
+++ resolved
@@ -50,13 +50,9 @@
     project_info: Arc<ProjectInfo>,
     sampling_project_info: Option<Arc<ProjectInfo>>,
 ) -> Option<Arc<ProjectInfo>> {
-<<<<<<< HEAD
-    if managed_envelope.envelope().dsc().is_some() && sampling_project_info.is_some() {
-        maybe_apply_legacy_sample_rate(managed_envelope, event);
-=======
     let original_dsc = managed_envelope.envelope().dsc();
     if original_dsc.is_some() && sampling_project_info.is_some() {
->>>>>>> 9d9bea0d
+        maybe_apply_legacy_sample_rate(managed_envelope, event);
         return sampling_project_info;
     }
 
@@ -81,8 +77,8 @@
     None
 }
 
-fn maybe_apply_legacy_sample_rate(
-    managed_envelope: &mut TypedEnvelope<TransactionGroup>,
+fn maybe_apply_legacy_sample_rate<T>(
+    managed_envelope: &mut TypedEnvelope<T>,
     event: &mut Annotated<Event>,
 ) {
     let Some(dsc) = managed_envelope.envelope().dsc() else {
