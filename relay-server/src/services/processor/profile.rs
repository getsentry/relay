--- conflicted
+++ resolved
@@ -13,21 +13,13 @@
 use crate::services::processor::{ProcessEnvelopeState, TransactionGroup};
 use crate::utils::ItemAction;
 
-<<<<<<< HEAD
 /// Filters out invalid and duplicate profiles.
 ///
 /// Returns the profile id of the single remaining profile, if there is one.
-pub fn filter<G>(state: &mut ProcessEnvelopeState<G>) -> Option<ProfileId> {
-    let profiling_enabled = state.project_state.has_feature(Feature::Profiling);
-    let has_transaction = state.event_type() == Some(EventType::Transaction);
-    let unsampled_profiles = state
-=======
-/// Removes profiles from the envelope if they can not be parsed.
 pub fn filter<G>(state: &mut ProcessEnvelopeState<G>) {
     let profiling_enabled = state.project_state.has_feature(Feature::Profiling);
     let has_transaction = state.event_type() == Some(EventType::Transaction);
     let keep_unsampled_profiles = state
->>>>>>> e2b22c3d
         .project_state
         .has_feature(Feature::IngestUnsampledProfiles);
 
@@ -41,11 +33,7 @@
 
             // Drop profile without a transaction in the same envelope,
             // except if unsampled profiles are allowed for this project.
-<<<<<<< HEAD
-            let profile_allowed = has_transaction || (!item.sampled() && unsampled_profiles);
-=======
             let profile_allowed = has_transaction || (keep_unsampled_profiles && !item.sampled());
->>>>>>> e2b22c3d
             if !profile_allowed {
                 return ItemAction::DropSilently;
             }
@@ -108,11 +96,7 @@
             }
 
             // There should always be an event/transaction available at this stage.
-<<<<<<< HEAD
-            // It is required to expand the profle. If it's missing, drop the item.
-=======
             // It is required to expand the profile. If it's missing, drop the item.
->>>>>>> e2b22c3d
             let Some(event) = state.event.value() else {
                 return ItemAction::DropSilently;
             };
@@ -124,21 +108,9 @@
 }
 
 /// Transfers transaction metadata to profile and check its size.
-<<<<<<< HEAD
 fn expand_profile(item: &mut Item, event: &Event, config: &Config) -> ItemAction {
     match relay_profiling::expand_profile(&item.payload(), event) {
         Ok((_id, payload)) => {
-=======
-fn expand_profile(
-    item: &mut Item,
-    event: &Event,
-    config: &Config,
-) -> (Option<ProfileId>, ItemAction) {
-    let mut profile_id = None;
-    let item_action = match relay_profiling::expand_profile(&item.payload(), event) {
-        Ok((id, payload)) => {
-            profile_id = Some(id);
->>>>>>> e2b22c3d
             if payload.len() <= config.max_profile_size() {
                 item.set_payload(ContentType::Json, payload);
                 ItemAction::Keep
