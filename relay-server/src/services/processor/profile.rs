//! Profiles related processor code.
use relay_dynamic_config::{Feature, GlobalConfig};
use relay_quotas::DataCategory;
use std::net::IpAddr;

use relay_base_schema::events::EventType;
use relay_base_schema::project::ProjectId;
use relay_config::Config;
use relay_event_schema::protocol::{Contexts, Event, ProfileContext};
use relay_filter::ProjectFiltersConfig;
use relay_profiling::{ProfileError, ProfileId, ProfileType};
use relay_protocol::{Annotated, Empty};
#[cfg(feature = "processing")]
use relay_protocol::{Getter, Remark, RemarkType};

use crate::envelope::{ContentType, Item, ItemType};
use crate::managed::{ItemAction, ManagedEnvelope, TypedEnvelope};
use crate::processing::Context;
use crate::services::outcome::{DiscardReason, Outcome};
use crate::services::processor::{TransactionGroup, event_type, should_filter};
use crate::services::projects::project::ProjectInfo;

/// Filters out invalid and duplicate profiles.
///
/// Returns the profile id of the single remaining profile, if there is one.
pub fn filter<Group>(
    managed_envelope: &mut TypedEnvelope<Group>,
    event: &Annotated<Event>,
    config: &Config,
    project_id: ProjectId,
    project_info: &ProjectInfo,
) -> Option<ProfileId> {
    let profiling_disabled = should_filter(config, project_info, Feature::Profiling);
    let has_transaction = event_type(event) == Some(EventType::Transaction);
    let mut profile_id = None;
    managed_envelope.retain_items(|item| match item.ty() {
        // First profile found in the envelope, we'll keep it if metadata are valid.
        ItemType::Profile if profile_id.is_none() => {
            if profiling_disabled {
                return ItemAction::DropSilently;
            }

            // Drop profile without a transaction in the same envelope,
            // except if unsampled profiles are allowed for this project.
            let profile_allowed = has_transaction || !item.sampled();
            if !profile_allowed {
                return ItemAction::DropSilently;
            }

            match relay_profiling::parse_metadata(&item.payload(), project_id) {
                Ok(id) => {
                    profile_id = Some(id);
                    ItemAction::Keep
                }
                Err(err) => ItemAction::Drop(Outcome::Invalid(DiscardReason::Profiling(
                    relay_profiling::discard_reason(err),
                ))),
            }
        }
        // We found another profile, we'll drop it.
        ItemType::Profile => ItemAction::Drop(Outcome::Invalid(DiscardReason::Profiling(
            relay_profiling::discard_reason(ProfileError::TooManyProfiles),
        ))),
        _ => ItemAction::Keep,
    });

    profile_id
}

<<<<<<< HEAD
=======
/// Transfers the profile ID from the profile item to the transaction item.
///
/// The profile id may be `None` when the envelope does not contain a profile,
/// in that case the profile context is removed.
/// Some SDKs send transactions with profile ids but omit the profile in the envelope.
pub fn transfer_id(event: &mut Annotated<Event>, profile_id: Option<ProfileId>) {
    let Some(event) = event.value_mut() else {
        return;
    };

    match profile_id {
        Some(profile_id) => {
            let contexts = event.contexts.get_or_insert_with(Contexts::new);
            contexts.add(ProfileContext {
                profile_id: Annotated::new(profile_id),
                ..ProfileContext::default()
            });
        }
        None => {
            if let Some(contexts) = event.contexts.value_mut()
                && let Some(profile_context) = contexts.get_mut::<ProfileContext>()
            {
                profile_context.profile_id = Annotated::empty();
            }
        }
    }
}

/// Removes the profile context from the transaction item if there is an active rate limit.
///
/// With continuous profiling profile chunks are ingested separately to transactions,
/// in the case where these profiles are rate limited the link on the associated transaction(s)
/// should also be removed.
///
/// See also: <https://github.com/getsentry/relay/issues/5071>.
pub fn remove_context_if_rate_limited(
    event: &mut Annotated<Event>,
    envelope: &ManagedEnvelope,
    ctx: Context<'_>,
) {
    let Some(event) = event.value_mut() else {
        return;
    };

    // There is always only either a transaction profile or a continuous profile, never both.
    //
    // If the `profiler_id` is set on the context, it is for a continuous profile, the case we want
    // to handle here.
    // If it is empty -> do nothing.
    let profile_ctx = event.context::<ProfileContext>();
    if profile_ctx.is_none_or(|pctx| pctx.profiler_id.is_empty()) {
        return;
    }

    // Continuous profiling has two separate categories based on the platform, infer the correct
    // category to check for rate limits.
    let scoping = envelope.scoping();
    let categories = match event.platform.as_str().map(ProfileType::from_platform) {
        Some(ProfileType::Ui) => &[
            scoping.item(DataCategory::ProfileChunkUi),
            scoping.item(DataCategory::ProfileDurationUi),
        ],
        Some(ProfileType::Backend) => &[
            scoping.item(DataCategory::ProfileChunk),
            scoping.item(DataCategory::ProfileDuration),
        ],
        _ => return,
    };

    // This is a 'best effort' approach, which is why it is enough to check against cached rate
    // limits here.
    let is_limited = ctx
        .rate_limits
        .is_any_limited_with_quotas(ctx.project_info.get_quotas(), categories);

    if is_limited && let Some(contexts) = event.contexts.value_mut() {
        let _ = contexts.remove::<ProfileContext>();
    }
}

/// Strip out the profiler_id from the transaction's profile context if the transaction lasts less than 20ms.
///
/// This is necessary because if the transaction lasts less than 19.8ms, we know that the respective
/// profile data won't have enough samples to be of any use, hence we "unlink" the profile from the transaction.
#[cfg(feature = "processing")]
pub fn scrub_profiler_id(event: &mut Annotated<Event>) {
    let Some(event) = event.value_mut() else {
        return;
    };
    let transaction_duration = event
        .get_value("event.duration")
        .and_then(|duration| duration.as_f64());

    if !transaction_duration.is_some_and(|duration| duration < 19.8) {
        return;
    }
    if let Some(contexts) = event.contexts.value_mut().as_mut()
        && let Some(profiler_id) = contexts
            .get_mut::<ProfileContext>()
            .map(|ctx| &mut ctx.profiler_id)
    {
        let id = std::mem::take(profiler_id.value_mut());
        let remark = Remark::new(RemarkType::Removed, "transaction_duration");
        profiler_id.meta_mut().add_remark(remark);
        profiler_id.meta_mut().set_original_value(id);
    }
}

>>>>>>> 7816369a
/// Processes profiles and set the profile ID in the profile context on the transaction if successful.
pub fn process(
    managed_envelope: &mut TypedEnvelope<TransactionGroup>,
    event: &mut Annotated<Event>,
    global_config: &GlobalConfig,
    config: &Config,
    project_info: &ProjectInfo,
) -> Option<ProfileId> {
    let client_ip = managed_envelope.envelope().meta().client_addr();
    let filter_settings = &project_info.config.filter_settings;

    let profiling_enabled = project_info.has_feature(Feature::Profiling);
    let mut profile_id = None;

    managed_envelope.retain_items(|item| match item.ty() {
        ItemType::Profile => {
            if !profiling_enabled {
                return ItemAction::DropSilently;
            }

            // There should always be an event/transaction available at this stage.
            // It is required to expand the profile. If it's missing, drop the item.
            let Some(event) = event.value() else {
                return ItemAction::DropSilently;
            };

            match expand_profile(
                item,
                event,
                config,
                client_ip,
                filter_settings,
                global_config,
            ) {
                Ok(id) => {
                    profile_id = Some(id);
                    ItemAction::Keep
                }
                Err(outcome) => ItemAction::Drop(outcome),
            }
        }
        _ => ItemAction::Keep,
    });

    profile_id
}

/// Transfers transaction metadata to profile and check its size.
fn expand_profile(
    item: &mut Item,
    event: &Event,
    config: &Config,
    client_ip: Option<IpAddr>,
    filter_settings: &ProjectFiltersConfig,
    global_config: &GlobalConfig,
) -> Result<ProfileId, Outcome> {
    match relay_profiling::expand_profile(
        &item.payload(),
        event,
        client_ip,
        filter_settings,
        global_config,
    ) {
        Ok((id, payload)) => {
            if payload.len() <= config.max_profile_size() {
                item.set_payload(ContentType::Json, payload);
                Ok(id)
            } else {
                Err(Outcome::Invalid(DiscardReason::Profiling(
                    relay_profiling::discard_reason(relay_profiling::ProfileError::ExceedSizeLimit),
                )))
            }
        }
        Err(relay_profiling::ProfileError::Filtered(filter_stat_key)) => {
            Err(Outcome::Filtered(filter_stat_key))
        }
        Err(err) => Err(Outcome::Invalid(DiscardReason::Profiling(
            relay_profiling::discard_reason(err),
        ))),
    }
}

#[cfg(test)]
mod tests {
    #[cfg(feature = "processing")]
    use chrono::{Duration, TimeZone, Utc};
    #[cfg(feature = "processing")]
    use uuid::Uuid;

    #[cfg(feature = "processing")]
    use insta::assert_debug_snapshot;
    use relay_cogs::Token;
    #[cfg(not(feature = "processing"))]
    use relay_dynamic_config::Feature;
    use relay_event_schema::protocol::EventId;
    #[cfg(feature = "processing")]
    use relay_protocol::get_value;
    use relay_sampling::evaluation::ReservoirCounters;
    use relay_system::Addr;

    use crate::envelope::Envelope;
    use crate::extractors::RequestMeta;
    use crate::managed::ManagedEnvelope;
    use crate::processing;
    #[cfg(feature = "processing")]
    use crate::services::processor::Submit;
    use crate::services::processor::{ProcessEnvelopeGrouped, ProcessingGroup};
    use crate::services::projects::project::ProjectInfo;
    use crate::testutils::create_test_processor;

    use super::*;

    #[cfg(feature = "processing")]
    #[tokio::test]
    async fn test_profile_id_transfered() {
        let config = Config::from_json_value(serde_json::json!({
            "processing": {
                "enabled": true,
                "kafka_config": []
            }
        }))
        .unwrap();
        let processor = create_test_processor(config).await;
        let event_id = EventId::new();
        let dsn = "https://e12d836b15bb49d7bbf99e64295d995b:@sentry.io/42"
            .parse()
            .unwrap();
        let request_meta = RequestMeta::new(dsn);
        let mut envelope = Envelope::from_request(Some(event_id), request_meta);

        // Add a valid transaction item.
        envelope.add_item({
            let mut item = Item::new(ItemType::Transaction);

            item.set_payload(
                ContentType::Json,
                r#"{
                    "event_id": "9b73438f70e044ecbd006b7fd15b7373",
                    "type": "transaction",
                    "transaction": "/foo/",
                    "timestamp": 946684810.0,
                    "start_timestamp": 946684800.0,
                    "contexts": {
                        "trace": {
                        "trace_id": "4c79f60c11214eb38604f4ae0781bfb2",
                        "span_id": "fa90fdead5f74053",
                        "op": "http.server",
                        "type": "trace"
                        }
                    },
                    "transaction_info": {
                        "source": "url"
                    }
                }"#,
            );
            item
        });

        // Add a profile to the same envelope.
        envelope.add_item({
            let mut item = Item::new(ItemType::Profile);
            item.set_payload(
                ContentType::Json,
                r#"{
                    "profile_id": "012d836b15bb49d7bbf99e64295d995b",
                    "version": "1",
                    "platform": "android",
                    "os": {"name": "foo", "version": "bar"},
                    "device": {"architecture": "zap"},
                    "timestamp": "2023-10-10 00:00:00Z",
                    "profile": {
                        "samples":[
                            {
                                "stack_id":0,
                                "elapsed_since_start_ns":1,
                                "thread_id":1
                            },
                            {
                                "stack_id":0,
                                "elapsed_since_start_ns":2,
                                "thread_id":1
                            }
                        ],
                        "stacks":[[0]],
                        "frames":[{
                            "function":"main"
                        }]
                    },
                    "transactions": [
                        {
                            "id": "9b73438f70e044ecbd006b7fd15b7373",
                            "name": "/foo/",
                            "trace_id": "4c79f60c11214eb38604f4ae0781bfb2"
                        }
                    ]
                }"#,
            );
            item
        });

        let mut project_info = ProjectInfo::default();
        project_info.config.features.0.insert(Feature::Profiling);

        let mut envelopes = ProcessingGroup::split_envelope(*envelope, &Default::default());
        assert_eq!(envelopes.len(), 1);

        let (group, envelope) = envelopes.pop().unwrap();
        let envelope = ManagedEnvelope::new(envelope, Addr::dummy());

        let message = ProcessEnvelopeGrouped {
            group,
            envelope,
            ctx: processing::Context {
                project_info: &project_info,
                ..processing::Context::for_test()
            },
            reservoir_counters: &ReservoirCounters::default(),
        };

        let Ok(Some(Submit::Envelope(new_envelope))) =
            processor.process(&mut Token::noop(), message).await
        else {
            panic!();
        };
        let new_envelope = new_envelope.envelope();

        // Get the re-serialized context.
        let item = new_envelope
            .get_item_by(|item| item.ty() == &ItemType::Transaction)
            .unwrap();
        let transaction = Annotated::<Event>::from_json_bytes(&item.payload()).unwrap();
        let context = transaction
            .value()
            .unwrap()
            .context::<ProfileContext>()
            .unwrap();

        assert_debug_snapshot!(context, @r###"
        ProfileContext {
            profile_id: EventId(
                012d836b-15bb-49d7-bbf9-9e64295d995b,
            ),
            profiler_id: ~,
        }
        "###);
    }

    #[cfg(feature = "processing")]
    #[tokio::test]
    async fn test_invalid_profile_id_not_transfered() {
        // Setup
        let config = Config::from_json_value(serde_json::json!({
            "processing": {
                "enabled": true,
                "kafka_config": []
            }
        }))
        .unwrap();
        let processor = create_test_processor(config).await;
        let event_id = EventId::new();
        let dsn = "https://e12d836b15bb49d7bbf99e64295d995b:@sentry.io/42"
            .parse()
            .unwrap();
        let request_meta = RequestMeta::new(dsn);
        let mut envelope = Envelope::from_request(Some(event_id), request_meta);

        // Add a valid transaction item.
        envelope.add_item({
            let mut item = Item::new(ItemType::Transaction);

            item.set_payload(
                ContentType::Json,
                r#"{
                    "event_id": "9b73438f70e044ecbd006b7fd15b7373",
                    "type": "transaction",
                    "transaction": "/foo/",
                    "timestamp": 946684810.0,
                    "start_timestamp": 946684800.0,
                    "contexts": {
                        "trace": {
                        "trace_id": "4c79f60c11214eb38604f4ae0781bfb2",
                        "span_id": "fa90fdead5f74053",
                        "op": "http.server",
                        "type": "trace"
                        }
                    },
                    "transaction_info": {
                        "source": "url"
                    }
                }"#,
            );
            item
        });

        // Add a profile to the same envelope.
        envelope.add_item({
            let mut item = Item::new(ItemType::Profile);
            item.set_payload(
                ContentType::Json,
                r#"{
                    "profile_id": "012d836b15bb49d7bbf99e64295d995b",
                    "version": "1",
                    "platform": "android",
                    "os": {"name": "foo", "version": "bar"},
                    "device": {"architecture": "zap"},
                    "timestamp": "2023-10-10 00:00:00Z",
                    "profile": {
                        "samples":[
                            {
                                "stack_id":0,
                                "elapsed_since_start_ns":1,
                                "thread_id":1
                            },
                            {
                                "stack_id":1,
                                "elapsed_since_start_ns":2,
                                "thread_id":1
                            }
                        ],
                        "stacks":[[0],[]],
                        "frames":[{
                            "function":"main"
                        }]
                    },
                    "transactions": [
                        {
                            "id": "9b73438f70e044ecbd006b7fd15b7373",
                            "name": "/foo/",
                            "trace_id": "4c79f60c11214eb38604f4ae0781bfb2"
                        }
                    ]
                }"#,
            );
            item
        });

        let mut project_info = ProjectInfo::default();
        project_info.config.features.0.insert(Feature::Profiling);

        let mut envelopes = ProcessingGroup::split_envelope(*envelope, &Default::default());
        assert_eq!(envelopes.len(), 1);

        let (group, envelope) = envelopes.pop().unwrap();
        let envelope = ManagedEnvelope::new(envelope, Addr::dummy());

        let message = ProcessEnvelopeGrouped {
            group,
            envelope,
            ctx: processing::Context {
                project_info: &project_info,
                ..processing::Context::for_test()
            },
            reservoir_counters: &ReservoirCounters::default(),
        };

        let Ok(Some(Submit::Envelope(new_envelope))) =
            processor.process(&mut Token::noop(), message).await
        else {
            panic!();
        };
        let new_envelope = new_envelope.envelope();

        // Get the re-serialized context.
        let item = new_envelope
            .get_item_by(|item| item.ty() == &ItemType::Transaction)
            .unwrap();
        let transaction = Annotated::<Event>::from_json_bytes(&item.payload()).unwrap();
        let context = transaction
            .value()
            .unwrap()
            .context::<ProfileContext>()
            .unwrap();

        assert_debug_snapshot!(context, @r###"
        ProfileContext {
            profile_id: ~,
            profiler_id: ~,
        }
        "###);
    }

    #[tokio::test]
    async fn filter_standalone_profile() {
        relay_log::init_test!();

        // Setup
        let processor = create_test_processor(Default::default()).await;
        let event_id = EventId::new();
        let dsn = "https://e12d836b15bb49d7bbf99e64295d995b:@sentry.io/42"
            .parse()
            .unwrap();
        let request_meta = RequestMeta::new(dsn);
        let mut envelope = Envelope::from_request(Some(event_id), request_meta);

        // Add a profile to the same envelope.
        envelope.add_item({
            let mut item = Item::new(ItemType::Profile);
            item.set_payload(
                ContentType::Json,
                r#"{
                    "profile_id": "012d836b15bb49d7bbf99e64295d995b",
                    "version": "1",
                    "platform": "android",
                    "os": {"name": "foo", "version": "bar"},
                    "device": {"architecture": "zap"},
                    "timestamp": "2023-10-10 00:00:00Z"
                }"#,
            );
            item
        });

        let mut project_info = ProjectInfo::default();
        project_info.config.features.0.insert(Feature::Profiling);

        let mut envelopes = ProcessingGroup::split_envelope(*envelope, &Default::default());
        assert_eq!(envelopes.len(), 1);

        let (group, envelope) = envelopes.pop().unwrap();
        let envelope = ManagedEnvelope::new(envelope.clone(), Addr::dummy());

        let message = ProcessEnvelopeGrouped {
            group,
            envelope,
            ctx: processing::Context {
                project_info: &project_info,
                ..processing::Context::for_test()
            },
            reservoir_counters: &ReservoirCounters::default(),
        };

        let envelope = processor
            .process(&mut Token::noop(), message)
            .await
            .unwrap();
        assert!(envelope.is_none());
    }

    #[cfg(feature = "processing")]
    #[tokio::test]
    async fn test_profile_id_removed_profiler_id_kept() {
        // Setup
        let config = Config::from_json_value(serde_json::json!({
            "processing": {
                "enabled": true,
                "kafka_config": []
            }
        }))
        .unwrap();
        let processor = create_test_processor(config).await;
        let event_id = EventId::new();
        let dsn = "https://e12d836b15bb49d7bbf99e64295d995b:@sentry.io/42"
            .parse()
            .unwrap();
        let request_meta = RequestMeta::new(dsn);
        let mut envelope = Envelope::from_request(Some(event_id), request_meta);

        // Add a valid transaction item.
        envelope.add_item({
            let mut item = Item::new(ItemType::Transaction);

            item.set_payload(
                ContentType::Json,
                r#"{
                "type": "transaction",
                "transaction": "/foo/",
                "timestamp": 946684810.0,
                "start_timestamp": 946684800.0,
                "contexts": {
                    "trace": {
                        "trace_id": "4c79f60c11214eb38604f4ae0781bfb2",
                        "span_id": "fa90fdead5f74053",
                        "op": "http.server",
                        "type": "trace"
                    },
                    "profile": {
                        "profile_id": "4c79f60c11214eb38604f4ae0781bfb2",
                        "profiler_id": "4c79f60c11214eb38604f4ae0781bfb2",
                        "type": "profile"
                    }
                },
                "transaction_info": {
                    "source": "url"
                }
            }"#,
            );
            item
        });

        let mut project_info = ProjectInfo::default();
        project_info.config.features.0.insert(Feature::Profiling);

        let mut envelopes = ProcessingGroup::split_envelope(*envelope, &Default::default());
        assert_eq!(envelopes.len(), 1);

        let (group, envelope) = envelopes.pop().unwrap();
        let envelope = ManagedEnvelope::new(envelope, Addr::dummy());

        let message = ProcessEnvelopeGrouped {
            group,
            envelope,
            ctx: processing::Context {
                project_info: &project_info,
                ..processing::Context::for_test()
            },
            reservoir_counters: &ReservoirCounters::default(),
        };

        let Ok(Some(Submit::Envelope(new_envelope))) =
            processor.process(&mut Token::noop(), message).await
        else {
            panic!();
        };
        let new_envelope = new_envelope.envelope();

        // Get the re-serialized context.
        let item = new_envelope
            .get_item_by(|item| item.ty() == &ItemType::Transaction)
            .unwrap();
        let transaction = Annotated::<Event>::from_json_bytes(&item.payload()).unwrap();
        let context = transaction
            .value()
            .unwrap()
            .context::<ProfileContext>()
            .unwrap();

        assert_debug_snapshot!(context, @r###"
        ProfileContext {
            profile_id: ~,
            profiler_id: EventId(
                4c79f60c-1121-4eb3-8604-f4ae0781bfb2,
            ),
        }
        "###);
    }
}<|MERGE_RESOLUTION|>--- conflicted
+++ resolved
@@ -67,8 +67,6 @@
     profile_id
 }
 
-<<<<<<< HEAD
-=======
 /// Transfers the profile ID from the profile item to the transaction item.
 ///
 /// The profile id may be `None` when the envelope does not contain a profile,
@@ -177,7 +175,6 @@
     }
 }
 
->>>>>>> 7816369a
 /// Processes profiles and set the profile ID in the profile context on the transaction if successful.
 pub fn process(
     managed_envelope: &mut TypedEnvelope<TransactionGroup>,
