--- conflicted
+++ resolved
@@ -26,11 +26,7 @@
     project_id: ProjectId,
     project_info: Arc<ProjectInfo>,
 ) -> Option<ProfileId> {
-<<<<<<< HEAD
-    let profiling_disabled = should_filter(&config, Feature::Profiling, &project_info);
-=======
     let profiling_disabled = should_filter(&config, &project_info, Feature::Profiling);
->>>>>>> 2fcf51a8
     let has_transaction = state.event_type() == Some(EventType::Transaction);
     let keep_unsampled_profiles = true;
 
