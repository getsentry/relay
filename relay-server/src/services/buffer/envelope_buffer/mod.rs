use std::cmp::Ordering;
use std::collections::BTreeSet;
use std::convert::Infallible;
use std::time::Instant;

use hashbrown::HashSet;
use relay_base_schema::project::ProjectKey;
use relay_config::Config;

use crate::envelope::Envelope;
use crate::services::buffer::common::ProjectKeyPair;
use crate::services::buffer::envelope_stack::sqlite::SqliteEnvelopeStackError;
use crate::services::buffer::envelope_stack::EnvelopeStack;
use crate::services::buffer::envelope_store::sqlite::SqliteEnvelopeStoreError;
use crate::services::buffer::stack_provider::memory::MemoryStackProvider;
use crate::services::buffer::stack_provider::sqlite::SqliteStackProvider;
use crate::services::buffer::stack_provider::StackProvider;
use crate::statsd::{RelayCounters, RelayGauges, RelayTimers};
use crate::utils::MemoryChecker;

/// Polymorphic envelope buffering interface.
///
/// The underlying buffer can either be disk-based or memory-based,
/// depending on the given configuration.
///
/// NOTE: This is implemented as an enum because a trait object with async methods would not be
/// object safe.
#[derive(Debug)]
#[allow(private_interfaces)]
pub enum PolymorphicEnvelopeBuffer {
    /// An enveloper buffer that uses in-memory envelopes stacks.
    InMemory(EnvelopeBuffer<MemoryStackProvider>),
    /// An enveloper buffer that uses sqlite envelopes stacks.
    #[allow(dead_code)]
    Sqlite(EnvelopeBuffer<SqliteStackProvider>),
}

impl PolymorphicEnvelopeBuffer {
    /// Creates either a memory-based or a disk-based envelope buffer,
    /// depending on the given configuration.
    pub async fn from_config(
        config: &Config,
        memory_checker: MemoryChecker,
    ) -> Result<Self, EnvelopeBufferError> {
        let buffer = if config.spool_envelopes_path().is_some() {
            let buffer = EnvelopeBuffer::<SqliteStackProvider>::new(config).await?;
            Self::Sqlite(buffer)
        } else {
            let buffer = EnvelopeBuffer::<MemoryStackProvider>::new(memory_checker);
            Self::InMemory(buffer)
        };

        Ok(buffer)
    }

    /// Initializes the envelope buffer.
    pub async fn initialize(&mut self) {
        match self {
            PolymorphicEnvelopeBuffer::InMemory(buffer) => buffer.initialize().await,
            PolymorphicEnvelopeBuffer::Sqlite(buffer) => buffer.initialize().await,
        }
    }

    /// Adds an envelope to the buffer.
    pub async fn push(&mut self, envelope: Box<Envelope>) -> Result<(), EnvelopeBufferError> {
        match self {
            Self::Sqlite(buffer) => buffer.push(envelope).await,
            Self::InMemory(buffer) => buffer.push(envelope).await,
        }?;
        relay_statsd::metric!(counter(RelayCounters::BufferEnvelopesWritten) += 1);
        Ok(())
    }

    /// Returns a reference to the next-in-line envelope.
    pub async fn peek(&mut self) -> Result<Peek, EnvelopeBufferError> {
        match self {
            Self::Sqlite(buffer) => buffer.peek().await,
            Self::InMemory(buffer) => buffer.peek().await,
        }
    }

    /// Pops the next-in-line envelope.
    pub async fn pop(&mut self) -> Result<Option<Box<Envelope>>, EnvelopeBufferError> {
        let envelope = match self {
            Self::Sqlite(buffer) => buffer.pop().await,
            Self::InMemory(buffer) => buffer.pop().await,
        }?;
        relay_statsd::metric!(counter(RelayCounters::BufferEnvelopesRead) += 1);
        Ok(envelope)
    }

    /// Marks a project as ready or not ready.
    ///
    /// The buffer re-prioritizes its envelopes based on this information.
    /// Returns `true` if at least one priority was changed.
    pub fn mark_ready(&mut self, project: &ProjectKey, is_ready: bool) -> bool {
        match self {
            Self::Sqlite(buffer) => buffer.mark_ready(project, is_ready),
            Self::InMemory(buffer) => buffer.mark_ready(project, is_ready),
        }
    }

    /// Marks a stack as seen.
    ///
    /// Non-ready stacks are deprioritized when they are marked as seen, such that
    /// the next call to `.peek()` will look at a different stack. This prevents
    /// head-of-line blocking.
    pub fn mark_seen(&mut self, stack_key: &StackKey) {
        match self {
            Self::Sqlite(buffer) => buffer.mark_seen(stack_key),
            Self::InMemory(buffer) => buffer.mark_seen(stack_key),
        }
    }

    /// Returns `true` whether the buffer has capacity to accept new [`Envelope`]s.
    pub fn has_capacity(&self) -> bool {
        match self {
            Self::Sqlite(buffer) => buffer.has_capacity(),
            Self::InMemory(buffer) => buffer.has_capacity(),
        }
    }
}

/// Error that occurs while interacting with the envelope buffer.
#[derive(Debug, thiserror::Error)]
pub enum EnvelopeBufferError {
    #[error("sqlite")]
    SqliteStore(#[from] SqliteEnvelopeStoreError),

    #[error("sqlite")]
    SqliteStack(#[from] SqliteEnvelopeStackError),

    #[error("failed to push envelope to the buffer")]
    PushFailed,

    #[error("impossible")]
    Impossible(#[from] Infallible),
}

/// An envelope buffer that holds an individual stack for each project/sampling project combination.
///
/// Envelope stacks are organized in a priority queue, and are re-prioritized every time an envelope
/// is pushed, popped, or when a project becomes ready.
#[derive(Debug)]
struct EnvelopeBuffer<P: StackProvider> {
    /// The central priority queue.
    priority_queue: priority_queue::PriorityQueue<QueueItem<ProjectKeyPair, P::Stack>, Priority>,
    /// A lookup table to find all stacks involving a project.
    stacks_by_project: hashbrown::HashMap<ProjectKey, BTreeSet<ProjectKeyPair>>,
    /// A provider of stacks that provides utilities to create stacks, check their capacity...
    ///
    /// This indirection is needed because different stack implementations might need different
    /// initialization (e.g. a database connection).
    stack_provider: P,
}

impl EnvelopeBuffer<MemoryStackProvider> {
    /// Creates an empty memory-based buffer.
    pub fn new(memory_checker: MemoryChecker) -> Self {
        Self {
            stacks_by_project: Default::default(),
            priority_queue: Default::default(),
            stack_provider: MemoryStackProvider::new(memory_checker),
        }
    }
}

#[allow(dead_code)]
impl EnvelopeBuffer<SqliteStackProvider> {
    /// Creates an empty sqlite-based buffer.
    pub async fn new(config: &Config) -> Result<Self, EnvelopeBufferError> {
        Ok(Self {
            stacks_by_project: Default::default(),
            priority_queue: Default::default(),
            stack_provider: SqliteStackProvider::new(config).await?,
        })
    }
}

impl<P: StackProvider> EnvelopeBuffer<P>
where
    EnvelopeBufferError: From<<P::Stack as EnvelopeStack>::Error>,
{
    /// Initializes the [`EnvelopeBuffer`] given the initialization state from the
    /// [`StackProvider`].
    pub async fn initialize(&mut self) {
        relay_statsd::metric!(timer(RelayTimers::SpoolInitialization), {
            let initialization_state = self.stack_provider.initialize().await;
            self.load_stacks(initialization_state.project_key_pairs)
                .await;
        });
    }

    /// Pushes an envelope to the appropriate envelope stack and re-prioritizes the stack.
    ///
    /// If the envelope stack does not exist, a new stack is pushed to the priority queue.
    /// The priority of the stack is updated with the envelope's received_at time.
    pub async fn push(&mut self, envelope: Box<Envelope>) -> Result<(), EnvelopeBufferError> {
        let received_at = envelope.meta().start_time();
        let project_key_pair = ProjectKeyPair::from_envelope(&envelope);
        if let Some((
            QueueItem {
                key: _,
                value: stack,
            },
            _,
        )) = self.priority_queue.get_mut(&project_key_pair)
        {
            stack.push(envelope).await?;
        } else {
            self.push_stack(ProjectKeyPair::from_envelope(&envelope), Some(envelope))
                .await?;
        }
        self.priority_queue
            .change_priority_by(&project_key_pair, |prio| {
                prio.received_at = received_at;
            });

        Ok(())
    }

    /// Returns a reference to the next-in-line envelope, if one exists.
    pub async fn peek(&mut self) -> Result<Peek, EnvelopeBufferError> {
        let Some((
            QueueItem {
                key: stack_key,
                value: stack,
            },
            Priority { readiness, .. },
        )) = self.priority_queue.peek_mut()
        else {
            return Ok(Peek::Empty);
        };

        let ready = readiness.ready();

        Ok(match (stack.peek().await?, ready) {
            (None, _) => Peek::Empty,
            (Some(envelope), true) => Peek::Ready(envelope),
            (Some(envelope), false) => Peek::NotReady(*stack_key, envelope),
        })
    }

    /// Returns the next-in-line envelope, if one exists.
    ///
    /// The priority of the envelope's stack is updated with the next envelope's received_at
    /// time. If the stack is empty after popping, it is removed from the priority queue.
    pub async fn pop(&mut self) -> Result<Option<Box<Envelope>>, EnvelopeBufferError> {
        let Some((QueueItem { key, value: stack }, _)) = self.priority_queue.peek_mut() else {
            return Ok(None);
        };
        let project_key_pair = *key;
        let envelope = stack.pop().await.unwrap().expect("found an empty stack");

        let next_received_at = stack
            .peek()
            .await?
            .map(|next_envelope| next_envelope.meta().start_time());
        match next_received_at {
            None => {
                self.pop_stack(project_key_pair);
            }
            Some(next_received_at) => {
                self.priority_queue
                    .change_priority_by(&project_key_pair, |prio| {
                        prio.received_at = next_received_at;
                    });
            }
        }
        Ok(Some(envelope))
    }

    /// Re-prioritizes all stacks that involve the given project key by setting it to "ready".
    ///
    /// Returns `true` if at least one priority was changed.
    pub fn mark_ready(&mut self, project: &ProjectKey, is_ready: bool) -> bool {
        let mut changed = false;
        if let Some(project_key_pair) = self.stacks_by_project.get(project) {
            for project_key_pair in project_key_pair {
                self.priority_queue
                    .change_priority_by(project_key_pair, |stack| {
                        let mut found = false;
                        for (subkey, readiness) in [
                            (
                                project_key_pair.own_key,
                                &mut stack.readiness.own_project_ready,
                            ),
                            (
                                project_key_pair.sampling_key,
                                &mut stack.readiness.sampling_project_ready,
                            ),
                        ] {
                            if subkey == *project {
                                found = true;
                                if *readiness != is_ready {
                                    changed = true;
                                    *readiness = is_ready;
                                }
                            }
                        }
                        debug_assert!(found);
                    });
            }
        }
        changed
    }

<<<<<<< HEAD
    /// Pushes a new [`EnvelopeStack`] with the given [`Envelope`] inserted.
    async fn push_stack(
        &mut self,
        project_key_pair: ProjectKeyPair,
        envelope: Option<Box<Envelope>>,
    ) -> Result<(), EnvelopeBufferError> {
        let received_at = envelope
            .as_ref()
            .map_or(Instant::now(), |e| e.meta().start_time());

        let mut stack = self.stack_provider.create_stack(project_key_pair);
        if let Some(envelope) = envelope {
            stack.push(envelope).await?;
        }

=======
    /// Marks a stack as seen.
    ///
    /// Non-ready stacks are deprioritized when they are marked as seen, such that
    /// the next call to `.peek()` will look at a different stack. This prevents
    /// head-of-line blocking.
    pub fn mark_seen(&mut self, stack_key: &StackKey) {
        self.priority_queue.change_priority_by(stack_key, |stack| {
            stack.last_peek = Instant::now();
        });
    }

    fn push_stack(&mut self, envelope: Box<Envelope>) {
        let received_at = envelope.meta().start_time();
        let stack_key = StackKey::from_envelope(&envelope);
>>>>>>> b2ab8c2d
        let previous_entry = self.priority_queue.push(
            QueueItem {
                key: project_key_pair,
                value: stack,
            },
            Priority::new(received_at),
        );
        debug_assert!(previous_entry.is_none());
        for project_key in project_key_pair.iter() {
            self.stacks_by_project
                .entry(project_key)
                .or_default()
                .insert(project_key_pair);
        }
        relay_statsd::metric!(
            gauge(RelayGauges::BufferStackCount) = self.priority_queue.len() as u64
        );

        Ok(())
    }

    /// Returns `true` if the underlying storage has the capacity to store more envelopes.
    pub fn has_capacity(&self) -> bool {
        self.stack_provider.has_store_capacity()
    }

    /// Pops an [`EnvelopeStack`] with the supplied [`EnvelopeBufferError`].
    fn pop_stack(&mut self, project_key_pair: ProjectKeyPair) {
        for project_key in project_key_pair.iter() {
            self.stacks_by_project
                .get_mut(&project_key)
                .expect("project_key is missing from lookup")
                .remove(&project_key_pair);
        }
        self.priority_queue.remove(&project_key_pair);

        relay_statsd::metric!(
            gauge(RelayGauges::BufferStackCount) = self.priority_queue.len() as u64
        );
    }

    /// Creates all the [`EnvelopeStack`]s with no data given a set of [`ProjectKeyPair`].
    async fn load_stacks(&mut self, project_key_pairs: HashSet<ProjectKeyPair>) {
        for project_key_pair in project_key_pairs {
            self.push_stack(project_key_pair, None)
                .await
                .expect("Pushing an empty stack raised an error");
        }
    }
}

/// Contains a reference to the first element in the buffer, together with its stack's ready state.
pub enum Peek<'a> {
    Empty,
    Ready(&'a Envelope),
    NotReady(StackKey, &'a Envelope),
}

#[derive(Debug)]
struct QueueItem<K, V> {
    key: K,
    value: V,
}

impl<K, V> std::borrow::Borrow<K> for QueueItem<K, V> {
    fn borrow(&self) -> &K {
        &self.key
    }
}

impl<K: std::hash::Hash, V> std::hash::Hash for QueueItem<K, V> {
    fn hash<H: std::hash::Hasher>(&self, state: &mut H) {
        self.key.hash(state);
    }
}

impl<K: PartialEq, V> PartialEq for QueueItem<K, V> {
    fn eq(&self, other: &Self) -> bool {
        self.key == other.key
    }
}

impl<K: PartialEq, V> Eq for QueueItem<K, V> {}

#[derive(Debug)]
struct Priority {
    readiness: Readiness,
    received_at: Instant,
    // FIXME(jjbayer): `last_peek` is currently never updated, see https://github.com/getsentry/relay/pull/3960.
    last_peek: Instant,
}

impl Priority {
    fn new(received_at: Instant) -> Self {
        Self {
            readiness: Readiness::new(),
            received_at,
            last_peek: Instant::now(),
        }
    }
}

impl PartialEq for Priority {
    fn eq(&self, other: &Self) -> bool {
        self.readiness.ready() == other.readiness.ready()
            && self.received_at == other.received_at
            && self.last_peek == other.last_peek
    }
}

impl PartialOrd for Priority {
    fn partial_cmp(&self, other: &Self) -> Option<Ordering> {
        Some(self.cmp(other))
    }
}

impl Eq for Priority {}

impl Ord for Priority {
    fn cmp(&self, other: &Self) -> Ordering {
        match (self.readiness.ready(), other.readiness.ready()) {
            // Assuming that two priorities differ only w.r.t. the `last_peek`, we want to prioritize
            // stacks that were the least recently peeked. The rationale behind this is that we want
            // to keep cycling through different stacks while peeking.
            (true, true) => self.received_at.cmp(&other.received_at),
            (true, false) => Ordering::Greater,
            (false, true) => Ordering::Less,
            // For non-ready stacks, we invert the priority, such that projects that are not
            // ready and did not receive envelopes recently can be evicted.
            (false, false) => self
                .last_peek
                .cmp(&other.last_peek)
                .reverse()
                .then(self.received_at.cmp(&other.received_at).reverse()),
        }
    }
}

#[derive(Debug)]
struct Readiness {
    own_project_ready: bool,
    sampling_project_ready: bool,
}

impl Readiness {
    fn new() -> Self {
        Self {
            own_project_ready: false,
            sampling_project_ready: false,
        }
    }

    fn ready(&self) -> bool {
        self.own_project_ready && self.sampling_project_ready
    }
}

#[cfg(test)]
mod tests {
    use relay_common::Dsn;
    use relay_event_schema::protocol::EventId;
    use relay_sampling::DynamicSamplingContext;
    use std::str::FromStr;
    use std::sync::Arc;
    use uuid::Uuid;

    use crate::envelope::{Item, ItemType};
    use crate::extractors::RequestMeta;
    use crate::services::buffer::common::ProjectKeyPair;
    use crate::services::buffer::testutils::utils::mock_envelopes;
    use crate::utils::MemoryStat;
    use crate::SqliteEnvelopeStore;

    use super::*;

    impl Peek<'_> {
        fn is_empty(&self) -> bool {
            matches!(self, Peek::Empty)
        }

        fn envelope(&self) -> Option<&Envelope> {
            match self {
                Peek::Empty => None,
                Peek::Ready(envelope) | Peek::NotReady(_, envelope) => Some(envelope),
            }
        }
    }

    fn new_envelope(
        project_key: ProjectKey,
        sampling_key: Option<ProjectKey>,
        event_id: Option<EventId>,
    ) -> Box<Envelope> {
        let mut envelope = Envelope::from_request(
            None,
            RequestMeta::new(Dsn::from_str(&format!("http://{project_key}@localhost/1")).unwrap()),
        );
        if let Some(sampling_key) = sampling_key {
            envelope.set_dsc(DynamicSamplingContext {
                public_key: sampling_key,
                trace_id: Uuid::new_v4(),
                release: None,
                user: Default::default(),
                replay_id: None,
                environment: None,
                transaction: None,
                sample_rate: None,
                sampled: None,
                other: Default::default(),
            });
            envelope.add_item(Item::new(ItemType::Transaction));
        }
        if let Some(event_id) = event_id {
            envelope.set_event_id(event_id);
        }
        envelope
    }

    fn mock_config(path: &str) -> Arc<Config> {
        Config::from_json_value(serde_json::json!({
            "spool": {
                "envelopes": {
                    "path": path
                }
            }
        }))
        .unwrap()
        .into()
    }

    fn mock_memory_checker() -> MemoryChecker {
        MemoryChecker::new(MemoryStat::default(), mock_config("my/db/path").clone())
    }

    #[tokio::test]
    async fn test_insert_pop() {
        let mut buffer = EnvelopeBuffer::<MemoryStackProvider>::new(mock_memory_checker());

        let project_key1 = ProjectKey::parse("a94ae32be2584e0bbd7a4cbb95971fed").unwrap();
        let project_key2 = ProjectKey::parse("a94ae32be2584e0bbd7a4cbb95971fee").unwrap();
        let project_key3 = ProjectKey::parse("a94ae32be2584e0bbd7a4cbb95971fef").unwrap();

        assert!(buffer.pop().await.unwrap().is_none());
        assert!(buffer.peek().await.unwrap().is_empty());

        buffer
            .push(new_envelope(project_key1, None, None))
            .await
            .unwrap();
        assert_eq!(
            buffer
                .peek()
                .await
                .unwrap()
                .envelope()
                .unwrap()
                .meta()
                .public_key(),
            project_key1
        );

        buffer
            .push(new_envelope(project_key2, None, None))
            .await
            .unwrap();
        // Both projects are not ready, so project 1 is on top (has the oldest envelopes):
        assert_eq!(
            buffer
                .peek()
                .await
                .unwrap()
                .envelope()
                .unwrap()
                .meta()
                .public_key(),
            project_key1
        );

        buffer
            .push(new_envelope(project_key3, None, None))
            .await
            .unwrap();
        // All projects are not ready, so project 1 is on top (has the oldest envelopes):
        assert_eq!(
            buffer
                .peek()
                .await
                .unwrap()
                .envelope()
                .unwrap()
                .meta()
                .public_key(),
            project_key1
        );

        // After marking a project ready, it goes to the top:
        buffer.mark_ready(&project_key3, true);
        assert_eq!(
            buffer
                .peek()
                .await
                .unwrap()
                .envelope()
                .unwrap()
                .meta()
                .public_key(),
            project_key3
        );
        assert_eq!(
            buffer.pop().await.unwrap().unwrap().meta().public_key(),
            project_key3
        );

        // After popping, project 1 is on top again:
        assert_eq!(
            buffer
                .peek()
                .await
                .unwrap()
                .envelope()
                .unwrap()
                .meta()
                .public_key(),
            project_key1
        );

        // Mark project 1 as ready (still on top):
        buffer.mark_ready(&project_key1, true);
        assert_eq!(
            buffer
                .peek()
                .await
                .unwrap()
                .envelope()
                .unwrap()
                .meta()
                .public_key(),
            project_key1
        );

        // Mark project 2 as ready as well (now on top because most recent):
        buffer.mark_ready(&project_key2, true);
        assert_eq!(
            buffer
                .peek()
                .await
                .unwrap()
                .envelope()
                .unwrap()
                .meta()
                .public_key(),
            project_key2
        );
        assert_eq!(
            buffer.pop().await.unwrap().unwrap().meta().public_key(),
            project_key2
        );

        // Pop last element:
        assert_eq!(
            buffer.pop().await.unwrap().unwrap().meta().public_key(),
            project_key1
        );
        assert!(buffer.pop().await.unwrap().is_none());
        assert!(buffer.peek().await.unwrap().is_empty());
    }

    #[tokio::test]
    async fn test_project_internal_order() {
        let mut buffer = EnvelopeBuffer::<MemoryStackProvider>::new(mock_memory_checker());

        let project_key = ProjectKey::parse("a94ae32be2584e0bbd7a4cbb95971fed").unwrap();

        let envelope1 = new_envelope(project_key, None, None);
        let instant1 = envelope1.meta().start_time();
        let envelope2 = new_envelope(project_key, None, None);
        let instant2 = envelope2.meta().start_time();

        assert!(instant2 > instant1);

        buffer.push(envelope1).await.unwrap();
        buffer.push(envelope2).await.unwrap();

        assert_eq!(
            buffer.pop().await.unwrap().unwrap().meta().start_time(),
            instant2
        );
        assert_eq!(
            buffer.pop().await.unwrap().unwrap().meta().start_time(),
            instant1
        );
        assert!(buffer.pop().await.unwrap().is_none());
    }

    #[tokio::test]
    async fn test_sampling_projects() {
        let mut buffer = EnvelopeBuffer::<MemoryStackProvider>::new(mock_memory_checker());

        let project_key1 = ProjectKey::parse("a94ae32be2584e0bbd7a4cbb95971fed").unwrap();
        let project_key2 = ProjectKey::parse("a94ae32be2584e0bbd7a4cbb95971fef").unwrap();

        let envelope1 = new_envelope(project_key1, None, None);
        let instant1 = envelope1.meta().start_time();
        buffer.push(envelope1).await.unwrap();

        let envelope2 = new_envelope(project_key2, None, None);
        let instant2 = envelope2.meta().start_time();
        buffer.push(envelope2).await.unwrap();

        let envelope3 = new_envelope(project_key1, Some(project_key2), None);
        let instant3 = envelope3.meta().start_time();
        buffer.push(envelope3).await.unwrap();

        // Nothing is ready, instant1 is on top:
        assert_eq!(
            buffer
                .peek()
                .await
                .unwrap()
                .envelope()
                .unwrap()
                .meta()
                .start_time(),
            instant1
        );

        // Mark project 2 ready, gets on top:
        buffer.mark_ready(&project_key2, true);
        assert_eq!(
            buffer
                .peek()
                .await
                .unwrap()
                .envelope()
                .unwrap()
                .meta()
                .start_time(),
            instant2
        );

        // Revert
        buffer.mark_ready(&project_key2, false);
        assert_eq!(
            buffer
                .peek()
                .await
                .unwrap()
                .envelope()
                .unwrap()
                .meta()
                .start_time(),
            instant1
        );

        // Project 1 ready:
        buffer.mark_ready(&project_key1, true);
        assert_eq!(
            buffer
                .peek()
                .await
                .unwrap()
                .envelope()
                .unwrap()
                .meta()
                .start_time(),
            instant1
        );

        // when both projects are ready, event no 3 ends up on top:
        buffer.mark_ready(&project_key2, true);
        assert_eq!(
            buffer.pop().await.unwrap().unwrap().meta().start_time(),
            instant3
        );
        assert_eq!(
            buffer
                .peek()
                .await
                .unwrap()
                .envelope()
                .unwrap()
                .meta()
                .start_time(),
            instant2
        );

        buffer.mark_ready(&project_key2, false);
        assert_eq!(
            buffer.pop().await.unwrap().unwrap().meta().start_time(),
            instant1
        );
        assert_eq!(
            buffer.pop().await.unwrap().unwrap().meta().start_time(),
            instant2
        );

        assert!(buffer.pop().await.unwrap().is_none());
    }

    #[tokio::test]
    async fn test_project_keys_distinct() {
        let project_key1 = ProjectKey::parse("a94ae32be2584e0bbd7a4cbb95971fed").unwrap();
        let project_key2 = ProjectKey::parse("a94ae32be2584e0bbd7a4cbb95971fef").unwrap();

        let project_key_pair1 = ProjectKeyPair::new(project_key1, project_key2);
        let project_key_pair2 = ProjectKeyPair::new(project_key2, project_key1);

        assert_ne!(project_key_pair1, project_key_pair2);

        let mut buffer = EnvelopeBuffer::<MemoryStackProvider>::new(mock_memory_checker());
        buffer
            .push(new_envelope(project_key1, Some(project_key2), None))
            .await
            .unwrap();
        buffer
            .push(new_envelope(project_key2, Some(project_key1), None))
            .await
            .unwrap();
        assert_eq!(buffer.priority_queue.len(), 2);
    }

    #[tokio::test]
    async fn test_last_peek_internal_order() {
        let mut buffer = EnvelopeBuffer::<MemoryStackProvider>::new(mock_memory_checker());

        let project_key_1 = ProjectKey::parse("a94ae32be2584e0bbd7a4cbb95971fed").unwrap();
        let event_id_1 = EventId::new();
        let envelope1 = new_envelope(project_key_1, None, Some(event_id_1));

        let project_key_2 = ProjectKey::parse("b56ae32be2584e0bbd7a4cbb95971fed").unwrap();
        let event_id_2 = EventId::new();
        let envelope2 = new_envelope(project_key_2, None, Some(event_id_2));

        buffer.push(envelope1).await.unwrap();
        buffer.push(envelope2).await.unwrap();

        // event_id_1 is first element:
        let Peek::NotReady(_, envelope) = buffer.peek().await.unwrap() else {
            panic!();
        };
        assert_eq!(envelope.event_id(), Some(event_id_1));

        // Second peek returns same element:
        let Peek::NotReady(stack_key, envelope) = buffer.peek().await.unwrap() else {
            panic!();
        };
        assert_eq!(envelope.event_id(), Some(event_id_1));

        buffer.mark_seen(&stack_key);

        // After mark_seen, event 2 is on top:
        let Peek::NotReady(_, envelope) = buffer.peek().await.unwrap() else {
            panic!();
        };
        assert_eq!(envelope.event_id(), Some(event_id_2));

        let Peek::NotReady(stack_key, envelope) = buffer.peek().await.unwrap() else {
            panic!();
        };
        assert_eq!(envelope.event_id(), Some(event_id_2));

        buffer.mark_seen(&stack_key);

        // After another mark_seen, cycle back to event 1:
        let Peek::NotReady(_, envelope) = buffer.peek().await.unwrap() else {
            panic!();
        };
        assert_eq!(envelope.event_id(), Some(event_id_1));
    }

    #[tokio::test]
    async fn test_initialize_buffer() {
        let path = std::env::temp_dir()
            .join(Uuid::new_v4().to_string())
            .into_os_string()
            .into_string()
            .unwrap();
        let config = mock_config(&path);
        let mut store = SqliteEnvelopeStore::prepare(&config).await.unwrap();
        let mut buffer = EnvelopeBuffer::<SqliteStackProvider>::new(&config)
            .await
            .unwrap();

        // We write 5 envelopes to disk so that we can check if they are loaded. These envelopes
        // belong to the same project keys, so they belong to the same envelope stack.
        let envelopes = mock_envelopes(10);
        assert!(store
            .insert_many(envelopes.iter().map(|e| e.as_ref().try_into().unwrap()))
            .await
            .is_ok());

        // We assume that the buffer is empty.
        assert!(buffer.priority_queue.is_empty());
        assert!(buffer.stacks_by_project.is_empty());

        buffer.initialize().await;

        // We assume that we loaded only 1 envelope stack, because of the project keys combinations
        // of the envelopes we inserted above.
        assert_eq!(buffer.priority_queue.len(), 1);
        // We expect to have an entry per project key, since we have 1 pair, the total entries
        // should be 2.
        assert_eq!(buffer.stacks_by_project.len(), 2);
    }
}<|MERGE_RESOLUTION|>--- conflicted
+++ resolved
@@ -105,10 +105,10 @@
     /// Non-ready stacks are deprioritized when they are marked as seen, such that
     /// the next call to `.peek()` will look at a different stack. This prevents
     /// head-of-line blocking.
-    pub fn mark_seen(&mut self, stack_key: &StackKey) {
+    pub fn mark_seen(&mut self, project_key_pair: &ProjectKeyPair) {
         match self {
-            Self::Sqlite(buffer) => buffer.mark_seen(stack_key),
-            Self::InMemory(buffer) => buffer.mark_seen(stack_key),
+            Self::Sqlite(buffer) => buffer.mark_seen(project_key_pair),
+            Self::InMemory(buffer) => buffer.mark_seen(project_key_pair),
         }
     }
 
@@ -305,7 +305,18 @@
         changed
     }
 
-<<<<<<< HEAD
+    /// Marks a stack as seen.
+    ///
+    /// Non-ready stacks are deprioritized when they are marked as seen, such that
+    /// the next call to `.peek()` will look at a different stack. This prevents
+    /// head-of-line blocking.
+    pub fn mark_seen(&mut self, project_key_pair: &ProjectKeyPair) {
+        self.priority_queue
+            .change_priority_by(project_key_pair, |stack| {
+                stack.last_peek = Instant::now();
+            });
+    }
+
     /// Pushes a new [`EnvelopeStack`] with the given [`Envelope`] inserted.
     async fn push_stack(
         &mut self,
@@ -321,22 +332,6 @@
             stack.push(envelope).await?;
         }
 
-=======
-    /// Marks a stack as seen.
-    ///
-    /// Non-ready stacks are deprioritized when they are marked as seen, such that
-    /// the next call to `.peek()` will look at a different stack. This prevents
-    /// head-of-line blocking.
-    pub fn mark_seen(&mut self, stack_key: &StackKey) {
-        self.priority_queue.change_priority_by(stack_key, |stack| {
-            stack.last_peek = Instant::now();
-        });
-    }
-
-    fn push_stack(&mut self, envelope: Box<Envelope>) {
-        let received_at = envelope.meta().start_time();
-        let stack_key = StackKey::from_envelope(&envelope);
->>>>>>> b2ab8c2d
         let previous_entry = self.priority_queue.push(
             QueueItem {
                 key: project_key_pair,
@@ -392,7 +387,7 @@
 pub enum Peek<'a> {
     Empty,
     Ready(&'a Envelope),
-    NotReady(StackKey, &'a Envelope),
+    NotReady(ProjectKeyPair, &'a Envelope),
 }
 
 #[derive(Debug)]
