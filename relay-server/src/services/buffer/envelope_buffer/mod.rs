use std::cmp::Ordering;
use std::collections::BTreeSet;
use std::convert::Infallible;
use std::time::Instant;

use relay_base_schema::project::ProjectKey;
use relay_config::Config;

use crate::envelope::Envelope;
use crate::services::buffer::envelope_stack::sqlite::SqliteEnvelopeStackError;
use crate::services::buffer::envelope_stack::EnvelopeStack;
use crate::services::buffer::envelope_store::sqlite::SqliteEnvelopeStoreError;
use crate::services::buffer::stack_provider::memory::MemoryStackProvider;
use crate::services::buffer::stack_provider::sqlite::SqliteStackProvider;
use crate::services::buffer::stack_provider::StackProvider;
use crate::statsd::{RelayCounters, RelayGauges};
use crate::utils::MemoryChecker;

/// Polymorphic envelope buffering interface.
///
/// The underlying buffer can either be disk-based or memory-based,
/// depending on the given configuration.
///
/// NOTE: This is implemented as an enum because a trait object with async methods would not be
/// object safe.
#[derive(Debug)]
#[allow(private_interfaces)]
pub enum PolymorphicEnvelopeBuffer {
    /// An enveloper buffer that uses in-memory envelopes stacks.
    InMemory(EnvelopeBuffer<MemoryStackProvider>),
    /// An enveloper buffer that uses sqlite envelopes stacks.
    #[allow(dead_code)]
    Sqlite(EnvelopeBuffer<SqliteStackProvider>),
}

impl PolymorphicEnvelopeBuffer {
    /// Creates either a memory-based or a disk-based envelope buffer,
    /// depending on the given configuration.
    pub fn from_config(config: &Config, memory_checker: MemoryChecker) -> Self {
        if config.spool_envelopes_path().is_some() {
            panic!("Disk backend not yet supported for spool V2");
        }

        Self::InMemory(EnvelopeBuffer::<MemoryStackProvider>::new(memory_checker))
    }

    /// Adds an envelope to the buffer.
    pub async fn push(&mut self, envelope: Box<Envelope>) -> Result<(), EnvelopeBufferError> {
        match self {
            Self::Sqlite(buffer) => buffer.push(envelope).await,
            Self::InMemory(buffer) => buffer.push(envelope).await,
        }?;
        relay_statsd::metric!(counter(RelayCounters::BufferEnvelopesWritten) += 1);
        Ok(())
    }

    /// Returns a reference to the next-in-line envelope.
    pub async fn peek(&mut self) -> Result<Peek, EnvelopeBufferError> {
        match self {
            Self::Sqlite(buffer) => buffer.peek().await,
            Self::InMemory(buffer) => buffer.peek().await,
        }
    }

    /// Pops the next-in-line envelope.
    pub async fn pop(&mut self) -> Result<Option<Box<Envelope>>, EnvelopeBufferError> {
        let envelope = match self {
            Self::Sqlite(buffer) => buffer.pop().await,
            Self::InMemory(buffer) => buffer.pop().await,
        }?;
        relay_statsd::metric!(counter(RelayCounters::BufferEnvelopesRead) += 1);
        Ok(envelope)
    }

    /// Marks a project as ready or not ready.
    ///
<<<<<<< HEAD
    /// The buffer reprioritizes its envelopes based on this information.
    /// Returns `true` if at least one priority was changed.
=======
    /// The buffer re-prioritizes its envelopes based on this information.
>>>>>>> ffc7c735
    pub fn mark_ready(&mut self, project: &ProjectKey, is_ready: bool) -> bool {
        match self {
            Self::Sqlite(buffer) => buffer.mark_ready(project, is_ready),
            Self::InMemory(buffer) => buffer.mark_ready(project, is_ready),
        }
    }

    /// Returns `true` whether the buffer has capacity to accept new [`Envelope`]s.
    pub fn has_capacity(&self) -> bool {
        match self {
            Self::Sqlite(buffer) => buffer.has_capacity(),
            Self::InMemory(buffer) => buffer.has_capacity(),
        }
    }
}

/// Error that occurs while interacting with the envelope buffer.
#[derive(Debug, thiserror::Error)]
pub enum EnvelopeBufferError {
    #[error("sqlite")]
    Sqlite(#[from] SqliteEnvelopeStackError),

    #[error("failed to push envelope to the buffer")]
    PushFailed,

    #[error("impossible")]
    Impossible(#[from] Infallible),
}

/// An envelope buffer that holds an individual stack for each project/sampling project combination.
///
/// Envelope stacks are organized in a priority queue, and are reprioritized every time an envelope
/// is pushed, popped, or when a project becomes ready.
#[derive(Debug)]
struct EnvelopeBuffer<P: StackProvider> {
    /// The central priority queue.
    priority_queue: priority_queue::PriorityQueue<QueueItem<StackKey, P::Stack>, Priority>,
    /// A lookup table to find all stacks involving a project.
    stacks_by_project: hashbrown::HashMap<ProjectKey, BTreeSet<StackKey>>,
    /// A provider of stacks that provides utilities to create stacks, check their capacity...
    ///
    /// This indirection is needed because different stack implementations might need different
    /// initialization (e.g. a database connection).
    stack_provider: P,
}

impl EnvelopeBuffer<MemoryStackProvider> {
    /// Creates an empty memory-based buffer.
    pub fn new(memory_checker: MemoryChecker) -> Self {
        Self {
            stacks_by_project: Default::default(),
            priority_queue: Default::default(),
            stack_provider: MemoryStackProvider::new(memory_checker),
        }
    }
}

#[allow(dead_code)]
impl EnvelopeBuffer<SqliteStackProvider> {
    /// Creates an empty sqlite-based buffer.
    pub async fn new(config: &Config) -> Result<Self, SqliteEnvelopeStoreError> {
        Ok(Self {
            stacks_by_project: Default::default(),
            priority_queue: Default::default(),
            stack_provider: SqliteStackProvider::new(config).await?,
        })
    }
}

impl<P: StackProvider> EnvelopeBuffer<P>
where
    EnvelopeBufferError: From<<P::Stack as EnvelopeStack>::Error>,
{
    /// Pushes an envelope to the appropriate envelope stack and reprioritizes the stack.
    ///
    /// If the envelope stack does not exist, a new stack is pushed to the priority queue.
    /// The priority of the stack is updated with the envelope's received_at time.
    pub async fn push(&mut self, envelope: Box<Envelope>) -> Result<(), EnvelopeBufferError> {
        let received_at = envelope.meta().start_time();
        let stack_key = StackKey::from_envelope(&envelope);
        if let Some((
            QueueItem {
                key: _,
                value: stack,
            },
            _,
        )) = self.priority_queue.get_mut(&stack_key)
        {
            stack.push(envelope).await?;
        } else {
            self.push_stack(envelope);
        }
        self.priority_queue.change_priority_by(&stack_key, |prio| {
            prio.received_at = received_at;
        });

        Ok(())
    }

    /// Returns a reference to the next-in-line envelope, if one exists.
    pub async fn peek(&mut self) -> Result<Peek, EnvelopeBufferError> {
        let Some((
            QueueItem {
                key: stack_key,
                value: _,
            },
            Priority { readiness, .. },
        )) = self.priority_queue.peek()
        else {
            return Ok(Peek::Empty);
        };

        let ready = readiness.ready();
        let stack_key = *stack_key;

        self.priority_queue.change_priority_by(&stack_key, |prio| {
            prio.last_peek = Instant::now();
        });

        let Some((
            QueueItem {
                key: _,
                value: stack,
            },
            _,
        )) = self.priority_queue.get_mut(&stack_key)
        else {
            return Ok(Peek::Empty);
        };

        Ok(match (stack.peek().await?, ready) {
            (None, _) => Peek::Empty,
            (Some(envelope), true) => Peek::Ready(envelope),
            (Some(envelope), false) => Peek::NotReady(envelope),
        })
    }

    /// Returns the next-in-line envelope, if one exists.
    ///
    /// The priority of the envelope's stack is updated with the next envelope's received_at
    /// time. If the stack is empty after popping, it is removed from the priority queue.
    pub async fn pop(&mut self) -> Result<Option<Box<Envelope>>, EnvelopeBufferError> {
        let Some((QueueItem { key, value: stack }, _)) = self.priority_queue.peek_mut() else {
            return Ok(None);
        };
        let stack_key = *key;
        let envelope = stack.pop().await.unwrap().expect("found an empty stack");

        let next_received_at = stack
            .peek()
            .await?
            .map(|next_envelope| next_envelope.meta().start_time());
        match next_received_at {
            None => {
                self.pop_stack(stack_key);
            }
            Some(next_received_at) => {
                self.priority_queue.change_priority_by(&stack_key, |prio| {
                    prio.received_at = next_received_at;
                });
            }
        }
        Ok(Some(envelope))
    }

<<<<<<< HEAD
    /// Reprioritizes all stacks that involve the given project key by setting it to "ready".
    ///
    /// Returns `true` if at least one priority was changed.
=======
    /// Re-prioritizes all stacks that involve the given project key by setting it to "ready".
>>>>>>> ffc7c735
    pub fn mark_ready(&mut self, project: &ProjectKey, is_ready: bool) -> bool {
        let mut changed = false;
        if let Some(stack_keys) = self.stacks_by_project.get(project) {
            for stack_key in stack_keys {
                self.priority_queue.change_priority_by(stack_key, |stack| {
                    let mut found = false;
                    for (subkey, readiness) in [
                        (stack_key.own_key, &mut stack.readiness.own_project_ready),
                        (
                            stack_key.sampling_key,
                            &mut stack.readiness.sampling_project_ready,
                        ),
                    ] {
                        if subkey == *project {
                            found = true;
                            if *readiness != is_ready {
                                changed = true;
                                *readiness = is_ready;
                            }
                        }
                    }
                    debug_assert!(found);
                });
            }
        }
        changed
    }

    fn push_stack(&mut self, envelope: Box<Envelope>) {
        let received_at = envelope.meta().start_time();
        let stack_key = StackKey::from_envelope(&envelope);
        let previous_entry = self.priority_queue.push(
            QueueItem {
                key: stack_key,
                value: self.stack_provider.create_stack(envelope),
            },
            Priority::new(received_at),
        );
        debug_assert!(previous_entry.is_none());
        for project_key in stack_key.iter() {
            self.stacks_by_project
                .entry(project_key)
                .or_default()
                .insert(stack_key);
        }
        relay_statsd::metric!(
            gauge(RelayGauges::BufferStackCount) = self.priority_queue.len() as u64
        );
    }

    /// Returns `true` if the underlying storage has the capacity to store more envelopes.
    pub fn has_capacity(&self) -> bool {
        self.stack_provider.has_store_capacity()
    }

    fn pop_stack(&mut self, stack_key: StackKey) {
        for project_key in stack_key.iter() {
            self.stacks_by_project
                .get_mut(&project_key)
                .expect("project_key is missing from lookup")
                .remove(&stack_key);
        }
        self.priority_queue.remove(&stack_key);

        relay_statsd::metric!(
            gauge(RelayGauges::BufferStackCount) = self.priority_queue.len() as u64
        );
    }
}

/// TODO: docs
pub enum Peek<'a> {
    Empty,
    Ready(&'a Envelope),
    NotReady(&'a Envelope),
}

#[derive(Clone, Copy, Debug, Hash, PartialEq, Eq, PartialOrd, Ord)]
pub struct StackKey {
    own_key: ProjectKey,
    sampling_key: ProjectKey,
}

impl StackKey {
    pub fn from_envelope(envelope: &Envelope) -> Self {
        let own_key = envelope.meta().public_key();
        let sampling_key = envelope.sampling_key().unwrap_or(own_key);
        Self::new(own_key, sampling_key)
    }

    pub fn iter(&self) -> impl Iterator<Item = ProjectKey> {
        let Self {
            own_key,
            sampling_key,
        } = self;
        std::iter::once(*own_key).chain((own_key != sampling_key).then_some(*sampling_key))
    }

    fn new(own_key: ProjectKey, sampling_key: ProjectKey) -> Self {
        Self {
            own_key,
            sampling_key,
        }
    }
}

#[derive(Debug)]
struct QueueItem<K, V> {
    key: K,
    value: V,
}

impl<K, V> std::borrow::Borrow<K> for QueueItem<K, V> {
    fn borrow(&self) -> &K {
        &self.key
    }
}

impl<K: std::hash::Hash, V> std::hash::Hash for QueueItem<K, V> {
    fn hash<H: std::hash::Hasher>(&self, state: &mut H) {
        self.key.hash(state);
    }
}

impl<K: PartialEq, V> PartialEq for QueueItem<K, V> {
    fn eq(&self, other: &Self) -> bool {
        self.key == other.key
    }
}

impl<K: PartialEq, V> Eq for QueueItem<K, V> {}

#[derive(Debug)]
struct Priority {
    readiness: Readiness,
    received_at: Instant,
    last_peek: Instant,
}

impl Priority {
    fn new(received_at: Instant) -> Self {
        Self {
            readiness: Readiness::new(),
            received_at,
            last_peek: Instant::now(),
        }
    }
}

impl PartialEq for Priority {
    fn eq(&self, other: &Self) -> bool {
        self.readiness.ready() == other.readiness.ready()
            && self.received_at == other.received_at
            && self.last_peek == other.last_peek
    }
}

impl PartialOrd for Priority {
    fn partial_cmp(&self, other: &Self) -> Option<Ordering> {
        Some(self.cmp(other))
    }
}

impl Eq for Priority {}

impl Ord for Priority {
    fn cmp(&self, other: &Self) -> Ordering {
        match (self.readiness.ready(), other.readiness.ready()) {
            // Assuming that two priorities differ only w.r.t. the `last_peek`, we want to prioritize
            // stacks that were the least recently peeked. The rationale behind this is that we want
            // to keep cycling through different stacks while peeking.
            (true, true) => self
                .received_at
                .cmp(&other.received_at)
                .then(self.last_peek.cmp(&other.last_peek).reverse()),
            (true, false) => Ordering::Greater,
            (false, true) => Ordering::Less,
            // For non-ready stacks, we invert the priority, such that projects that are not
            // ready and did not receive envelopes recently can be evicted.
            (false, false) => self
                .received_at
                .cmp(&other.received_at)
                .reverse()
                .then(self.last_peek.cmp(&other.last_peek).reverse()),
        }
    }
}

#[derive(Debug)]
struct Readiness {
    own_project_ready: bool,
    sampling_project_ready: bool,
}

impl Readiness {
    fn new() -> Self {
        Self {
            own_project_ready: false,
            sampling_project_ready: false,
        }
    }

    fn ready(&self) -> bool {
        self.own_project_ready && self.sampling_project_ready
    }
}

#[cfg(test)]
mod tests {
    use std::str::FromStr;
    use std::sync::Arc;

    use relay_common::Dsn;
    use relay_event_schema::protocol::EventId;
    use relay_sampling::DynamicSamplingContext;
    use uuid::Uuid;

    use crate::envelope::{Item, ItemType};
    use crate::extractors::RequestMeta;
    use crate::utils::MemoryStat;

    use super::*;

    impl Peek<'_> {
        fn is_empty(&self) -> bool {
            matches!(self, Peek::Empty)
        }

        fn envelope(&self) -> Option<&Envelope> {
            match self {
                Peek::Empty => None,
                Peek::Ready(envelope) | Peek::NotReady(envelope) => Some(envelope),
            }
        }
    }

    fn new_envelope(
        project_key: ProjectKey,
        sampling_key: Option<ProjectKey>,
        event_id: Option<EventId>,
    ) -> Box<Envelope> {
        let mut envelope = Envelope::from_request(
            None,
            RequestMeta::new(Dsn::from_str(&format!("http://{project_key}@localhost/1")).unwrap()),
        );
        if let Some(sampling_key) = sampling_key {
            envelope.set_dsc(DynamicSamplingContext {
                public_key: sampling_key,
                trace_id: Uuid::new_v4(),
                release: None,
                user: Default::default(),
                replay_id: None,
                environment: None,
                transaction: None,
                sample_rate: None,
                sampled: None,
                other: Default::default(),
            });
            envelope.add_item(Item::new(ItemType::Transaction));
        }
        if let Some(event_id) = event_id {
            envelope.set_event_id(event_id);
        }
        envelope
    }

    fn mock_memory_checker() -> MemoryChecker {
        let config: Arc<_> = Config::from_json_value(serde_json::json!({
            "spool": {
                "health": {
                    "max_memory_percent": 1.0
                }
            }
        }))
        .unwrap()
        .into();

        MemoryChecker::new(MemoryStat::default(), config.clone())
    }

    #[tokio::test]
    async fn test_insert_pop() {
        let mut buffer = EnvelopeBuffer::<MemoryStackProvider>::new(mock_memory_checker());

        let project_key1 = ProjectKey::parse("a94ae32be2584e0bbd7a4cbb95971fed").unwrap();
        let project_key2 = ProjectKey::parse("a94ae32be2584e0bbd7a4cbb95971fee").unwrap();
        let project_key3 = ProjectKey::parse("a94ae32be2584e0bbd7a4cbb95971fef").unwrap();

        assert!(buffer.pop().await.unwrap().is_none());
        assert!(buffer.peek().await.unwrap().is_empty());

        buffer
            .push(new_envelope(project_key1, None, None))
            .await
            .unwrap();
        assert_eq!(
            buffer
                .peek()
                .await
                .unwrap()
                .envelope()
                .unwrap()
                .meta()
                .public_key(),
            project_key1
        );

        buffer
            .push(new_envelope(project_key2, None, None))
            .await
            .unwrap();
        // Both projects are not ready, so project 1 is on top (has the oldest envelopes):
        assert_eq!(
            buffer
                .peek()
                .await
                .unwrap()
                .envelope()
                .unwrap()
                .meta()
                .public_key(),
            project_key1
        );

        buffer
            .push(new_envelope(project_key3, None, None))
            .await
            .unwrap();
        // All projects are not ready, so project 1 is on top (has the oldest envelopes):
        assert_eq!(
            buffer
                .peek()
                .await
                .unwrap()
                .envelope()
                .unwrap()
                .meta()
                .public_key(),
            project_key1
        );

        // After marking a project ready, it goes to the top:
        buffer.mark_ready(&project_key3, true);
        assert_eq!(
            buffer
                .peek()
                .await
                .unwrap()
                .envelope()
                .unwrap()
                .meta()
                .public_key(),
            project_key3
        );
        assert_eq!(
            buffer.pop().await.unwrap().unwrap().meta().public_key(),
            project_key3
        );

        // After popping, project 1 is on top again:
        assert_eq!(
            buffer
                .peek()
                .await
                .unwrap()
                .envelope()
                .unwrap()
                .meta()
                .public_key(),
            project_key1
        );

        // Mark project 1 as ready (still on top):
        buffer.mark_ready(&project_key1, true);
        assert_eq!(
            buffer
                .peek()
                .await
                .unwrap()
                .envelope()
                .unwrap()
                .meta()
                .public_key(),
            project_key1
        );

        // Mark project 2 as ready as well (now on top because most recent):
        buffer.mark_ready(&project_key2, true);
        assert_eq!(
            buffer
                .peek()
                .await
                .unwrap()
                .envelope()
                .unwrap()
                .meta()
                .public_key(),
            project_key2
        );
        assert_eq!(
            buffer.pop().await.unwrap().unwrap().meta().public_key(),
            project_key2
        );

        // Pop last element:
        assert_eq!(
            buffer.pop().await.unwrap().unwrap().meta().public_key(),
            project_key1
        );
        assert!(buffer.pop().await.unwrap().is_none());
        assert!(buffer.peek().await.unwrap().is_empty());
    }

    #[tokio::test]
    async fn test_project_internal_order() {
        let mut buffer = EnvelopeBuffer::<MemoryStackProvider>::new(mock_memory_checker());

        let project_key = ProjectKey::parse("a94ae32be2584e0bbd7a4cbb95971fed").unwrap();

        let envelope1 = new_envelope(project_key, None, None);
        let instant1 = envelope1.meta().start_time();
        let envelope2 = new_envelope(project_key, None, None);
        let instant2 = envelope2.meta().start_time();

        assert!(instant2 > instant1);

        buffer.push(envelope1).await.unwrap();
        buffer.push(envelope2).await.unwrap();

        assert_eq!(
            buffer.pop().await.unwrap().unwrap().meta().start_time(),
            instant2
        );
        assert_eq!(
            buffer.pop().await.unwrap().unwrap().meta().start_time(),
            instant1
        );
        assert!(buffer.pop().await.unwrap().is_none());
    }

    #[tokio::test]
    async fn test_sampling_projects() {
        let mut buffer = EnvelopeBuffer::<MemoryStackProvider>::new(mock_memory_checker());

        let project_key1 = ProjectKey::parse("a94ae32be2584e0bbd7a4cbb95971fed").unwrap();
        let project_key2 = ProjectKey::parse("a94ae32be2584e0bbd7a4cbb95971fef").unwrap();

        let envelope1 = new_envelope(project_key1, None, None);
        let instant1 = envelope1.meta().start_time();
        buffer.push(envelope1).await.unwrap();

        let envelope2 = new_envelope(project_key2, None, None);
        let instant2 = envelope2.meta().start_time();
        buffer.push(envelope2).await.unwrap();

        let envelope3 = new_envelope(project_key1, Some(project_key2), None);
        let instant3 = envelope3.meta().start_time();
        buffer.push(envelope3).await.unwrap();

        // Nothing is ready, instant1 is on top:
        assert_eq!(
            buffer
                .peek()
                .await
                .unwrap()
                .envelope()
                .unwrap()
                .meta()
                .start_time(),
            instant1
        );

        // Mark project 2 ready, gets on top:
        buffer.mark_ready(&project_key2, true);
        assert_eq!(
            buffer
                .peek()
                .await
                .unwrap()
                .envelope()
                .unwrap()
                .meta()
                .start_time(),
            instant2
        );

        // Revert
        buffer.mark_ready(&project_key2, false);
        assert_eq!(
            buffer
                .peek()
                .await
                .unwrap()
                .envelope()
                .unwrap()
                .meta()
                .start_time(),
            instant1
        );

        // Project 1 ready:
        buffer.mark_ready(&project_key1, true);
        assert_eq!(
            buffer
                .peek()
                .await
                .unwrap()
                .envelope()
                .unwrap()
                .meta()
                .start_time(),
            instant1
        );

        // when both projects are ready, event no 3 ends up on top:
        buffer.mark_ready(&project_key2, true);
        assert_eq!(
            buffer.pop().await.unwrap().unwrap().meta().start_time(),
            instant3
        );
        assert_eq!(
            buffer
                .peek()
                .await
                .unwrap()
                .envelope()
                .unwrap()
                .meta()
                .start_time(),
            instant2
        );

        buffer.mark_ready(&project_key2, false);
        assert_eq!(
            buffer.pop().await.unwrap().unwrap().meta().start_time(),
            instant1
        );
        assert_eq!(
            buffer.pop().await.unwrap().unwrap().meta().start_time(),
            instant2
        );

        assert!(buffer.pop().await.unwrap().is_none());
    }

    #[tokio::test]
    async fn test_project_keys_distinct() {
        let project_key1 = ProjectKey::parse("a94ae32be2584e0bbd7a4cbb95971fed").unwrap();
        let project_key2 = ProjectKey::parse("a94ae32be2584e0bbd7a4cbb95971fef").unwrap();

        let stack_key1 = StackKey::new(project_key1, project_key2);
        let stack_key2 = StackKey::new(project_key2, project_key1);

        assert_ne!(stack_key1, stack_key2);

        let mut buffer = EnvelopeBuffer::<MemoryStackProvider>::new(mock_memory_checker());
        buffer
            .push(new_envelope(project_key1, Some(project_key2), None))
            .await
            .unwrap();
        buffer
            .push(new_envelope(project_key2, Some(project_key1), None))
            .await
            .unwrap();
        assert_eq!(buffer.priority_queue.len(), 2);
    }

    #[tokio::test]
    async fn test_last_peek_internal_order() {
        let mut buffer = EnvelopeBuffer::<MemoryStackProvider>::new(mock_memory_checker());

        let project_key_1 = ProjectKey::parse("a94ae32be2584e0bbd7a4cbb95971fed").unwrap();
        let event_id_1 = EventId::new();
        let envelope1 = new_envelope(project_key_1, None, Some(event_id_1));

        let project_key_2 = ProjectKey::parse("b56ae32be2584e0bbd7a4cbb95971fed").unwrap();
        let event_id_2 = EventId::new();
        let mut envelope2 = new_envelope(project_key_2, None, Some(event_id_2));
        envelope2.set_start_time(envelope1.meta().start_time());

        buffer.push(envelope1).await.unwrap();
        buffer.push(envelope2).await.unwrap();

        assert_eq!(
            buffer
                .peek()
                .await
                .unwrap()
                .envelope()
                .unwrap()
                .event_id()
                .unwrap(),
            event_id_1
        );
        assert_eq!(
            buffer
                .peek()
                .await
                .unwrap()
                .envelope()
                .unwrap()
                .event_id()
                .unwrap(),
            event_id_2
        );
        assert_eq!(
            buffer
                .peek()
                .await
                .unwrap()
                .envelope()
                .unwrap()
                .event_id()
                .unwrap(),
            event_id_1
        );
    }
}<|MERGE_RESOLUTION|>--- conflicted
+++ resolved
@@ -74,12 +74,8 @@
 
     /// Marks a project as ready or not ready.
     ///
-<<<<<<< HEAD
     /// The buffer reprioritizes its envelopes based on this information.
     /// Returns `true` if at least one priority was changed.
-=======
-    /// The buffer re-prioritizes its envelopes based on this information.
->>>>>>> ffc7c735
     pub fn mark_ready(&mut self, project: &ProjectKey, is_ready: bool) -> bool {
         match self {
             Self::Sqlite(buffer) => buffer.mark_ready(project, is_ready),
@@ -245,13 +241,9 @@
         Ok(Some(envelope))
     }
 
-<<<<<<< HEAD
     /// Reprioritizes all stacks that involve the given project key by setting it to "ready".
     ///
     /// Returns `true` if at least one priority was changed.
-=======
-    /// Re-prioritizes all stacks that involve the given project key by setting it to "ready".
->>>>>>> ffc7c735
     pub fn mark_ready(&mut self, project: &ProjectKey, is_ready: bool) -> bool {
         let mut changed = false;
         if let Some(stack_keys) = self.stacks_by_project.get(project) {
