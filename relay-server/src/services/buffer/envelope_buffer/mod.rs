--- conflicted
+++ resolved
@@ -1,17 +1,11 @@
-use relay_base_schema::project::ProjectKey;
-use relay_config::Config;
-use stack_key::StackKey;
 use std::cmp::Ordering;
 use std::collections::BTreeSet;
 use std::convert::Infallible;
 use std::time::Instant;
 
-<<<<<<< HEAD
-=======
 use relay_base_schema::project::ProjectKey;
 use relay_config::Config;
 
->>>>>>> 6d01e726
 use crate::envelope::Envelope;
 use crate::services::buffer::envelope_stack::sqlite::SqliteEnvelopeStackError;
 use crate::services::buffer::envelope_stack::{EnvelopeStack, StackProvider};
@@ -649,7 +643,28 @@
     }
 
     #[tokio::test]
-<<<<<<< HEAD
+    async fn test_project_keys_distinct() {
+        let project_key1 = ProjectKey::parse("a94ae32be2584e0bbd7a4cbb95971fed").unwrap();
+        let project_key2 = ProjectKey::parse("a94ae32be2584e0bbd7a4cbb95971fef").unwrap();
+
+        let stack_key1 = StackKey::new(project_key1, project_key2);
+        let stack_key2 = StackKey::new(project_key2, project_key1);
+
+        assert_ne!(stack_key1, stack_key2);
+
+        let mut buffer = EnvelopeBuffer::<MemoryStackProvider>::new();
+        buffer
+            .push(new_envelope(project_key1, Some(project_key2), None))
+            .await
+            .unwrap();
+        buffer
+            .push(new_envelope(project_key2, Some(project_key1), None))
+            .await
+            .unwrap();
+        assert_eq!(buffer.priority_queue.len(), 2);
+    }
+
+    #[tokio::test]
     async fn test_last_peek_internal_order() {
         let mut buffer = EnvelopeBuffer::<MemoryStackProvider>::new();
 
@@ -677,26 +692,5 @@
             buffer.peek().await.unwrap().unwrap().event_id().unwrap(),
             event_id_1
         );
-=======
-    async fn project_keys_distinct() {
-        let project_key1 = ProjectKey::parse("a94ae32be2584e0bbd7a4cbb95971fed").unwrap();
-        let project_key2 = ProjectKey::parse("a94ae32be2584e0bbd7a4cbb95971fef").unwrap();
-
-        let stack_key1 = StackKey::new(project_key1, project_key2);
-        let stack_key2 = StackKey::new(project_key2, project_key1);
-
-        assert_ne!(stack_key1, stack_key2);
-
-        let mut buffer = EnvelopeBuffer::<MemoryStackProvider>::new();
-        buffer
-            .push(new_envelope(project_key1, Some(project_key2)))
-            .await
-            .unwrap();
-        buffer
-            .push(new_envelope(project_key2, Some(project_key1)))
-            .await
-            .unwrap();
-        assert_eq!(buffer.priority_queue.len(), 2);
->>>>>>> 6d01e726
     }
 }