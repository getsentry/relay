--- conflicted
+++ resolved
@@ -1,20 +1,17 @@
-<<<<<<< HEAD
 use std::error::Error;
 use std::path::Path;
 use std::pin::pin;
 use std::sync::atomic::{AtomicU64, Ordering};
 use std::sync::Arc;
-use std::time::{Duration, Instant};
+use std::time::Duration;
 
 use crate::envelope::EnvelopeError;
-use crate::extractors::StartTime;
+
 use crate::services::buffer::common::ProjectKeyPair;
 use crate::statsd::{RelayGauges, RelayTimers};
 use crate::Envelope;
 use bytes::Bytes;
-=======
 use chrono::{DateTime, Utc};
->>>>>>> 73c5f9ec
 use futures::stream::StreamExt;
 use hashbrown::HashSet;
 use relay_base_schema::project::{ParseProjectKeyError, ProjectKey};
@@ -26,26 +23,13 @@
     SqliteRow, SqliteSynchronous,
 };
 use sqlx::{Pool, QueryBuilder, Row, Sqlite};
-use std::error::Error;
-use std::path::Path;
-use std::pin::pin;
-use std::sync::atomic::{AtomicU64, Ordering};
-use std::sync::Arc;
-use std::time::Duration;
 use tokio::fs::DirBuilder;
 use tokio::time::sleep;
 
-<<<<<<< HEAD
 /// Fixed first 4 bytes for zstd compressed envelopes.
 ///
 /// Used for backward compatibility to check whether an envelope on disk is zstd-encoded.
 const ZSTD_MAGIC_WORD: &[u8] = &[40, 181, 47, 253];
-=======
-use crate::envelope::EnvelopeError;
-use crate::services::buffer::common::ProjectKeyPair;
-use crate::statsd::RelayGauges;
-use crate::Envelope;
->>>>>>> 73c5f9ec
 
 /// Struct that contains all the fields of an [`Envelope`] that are mapped to the database columns.
 #[derive(Clone, Debug)]
@@ -74,8 +58,8 @@
         self.encoded_envelope.len()
     }
 
-    pub fn received_at(&self) -> Instant {
-        StartTime::from_timestamp_millis(self.received_at as u64).into_inner()
+    pub fn received_at(&self) -> DateTime<Utc> {
+        DateTime::from_timestamp_millis(self.received_at).unwrap_or(Utc::now())
     }
 }
 
@@ -83,8 +67,9 @@
     type Error = InsertEnvelopeError;
 
     fn try_from(value: DatabaseEnvelope) -> Result<Self, Self::Error> {
+        let received_at = value.received_at();
         let DatabaseEnvelope {
-            received_at,
+            received_at: _,
             own_key,
             sampling_key,
             mut encoded_envelope,
@@ -102,7 +87,7 @@
             .sampling_key()
             .map_or(true, |key| key == sampling_key));
 
-        envelope.set_start_time(StartTime::from_timestamp_millis(received_at as u64).into_inner());
+        envelope.set_received_at(received_at);
 
         Ok(envelope)
     }
@@ -441,11 +426,7 @@
         //
         // Unfortunately we have to do this because SQLite `DELETE` with `RETURNING` doesn't
         // return deleted rows in a specific order.
-<<<<<<< HEAD
         extracted_envelopes.sort_by_key(|a| a.received_at);
-=======
-        extracted_envelopes.sort_by_key(|a| a.received_at());
->>>>>>> 73c5f9ec
 
         Ok(extracted_envelopes)
     }
@@ -500,19 +481,12 @@
         .try_get("received_at")
         .map_err(SqliteEnvelopeStoreError::FetchError)?;
 
-<<<<<<< HEAD
     Ok(DatabaseEnvelope {
         received_at,
         own_key,
         sampling_key,
         encoded_envelope,
     })
-=======
-    let received_at = DateTime::from_timestamp_millis(received_at).unwrap_or(Utc::now());
-    envelope.set_received_at(received_at);
-
-    Ok(envelope)
->>>>>>> 73c5f9ec
 }
 
 /// Deserializes a pair of [`ProjectKey`] from the database.
@@ -631,9 +605,9 @@
             .unwrap();
         assert_eq!(extracted_envelopes.len(), 5);
         for (i, extracted_envelope) in extracted_envelopes.iter().enumerate().take(5) {
-            assert!(
-                extracted_envelope.received_at() - envelopes[5..][i].meta().start_time()
-                    < Duration::from_millis(1)
+            assert_eq!(
+                extracted_envelope.received_at(),
+                envelopes[5..][i].received_at()
             );
         }
 
@@ -645,9 +619,9 @@
             .unwrap();
         assert_eq!(extracted_envelopes.len(), 5);
         for (i, extracted_envelope) in extracted_envelopes.iter().enumerate().take(5) {
-            assert!(
-                extracted_envelope.received_at() - envelopes[..5][i].meta().start_time()
-                    < Duration::from_millis(1)
+            assert_eq!(
+                extracted_envelope.received_at(),
+                envelopes[..5][i].received_at()
             );
         }
     }
