--- conflicted
+++ resolved
@@ -64,13 +64,8 @@
         if config.spool_v2() {
             Some(Self {
                 inner: tokio::sync::Mutex::new(Inner {
-<<<<<<< HEAD
                     backend: PolymorphicEnvelopeBuffer::from_config(config, memory_checker),
-                    changed: true,
-=======
-                    backend: PolymorphicEnvelopeBuffer::from_config(config),
                     should_peek: true,
->>>>>>> 547ea96e
                 }),
                 notify: tokio::sync::Notify::new(),
                 inflight_push_count: AtomicU64::new(0),
@@ -142,16 +137,15 @@
         }
     }
 
-<<<<<<< HEAD
     /// Returns `true` if the buffer has capacity to accept more [`Envelope`]s.
     pub async fn has_capacity(&self) -> bool {
         let guard = self.inner.lock().await;
         guard.backend.has_capacity()
-=======
+    }
+
     /// Returns the count of how many pushes are in flight and not been finished.
     pub fn inflight_push_count(&self) -> u64 {
         self.inflight_push_count.load(Ordering::Relaxed)
->>>>>>> 547ea96e
     }
 
     /// Adds an envelope to the buffer and wakes any waiting consumers.
