--- conflicted
+++ resolved
@@ -274,17 +274,6 @@
                 // avoid flooding the project cache with `UpdateProject` messages.
                 if Instant::now() >= next_project_fetch {
                     relay_log::trace!("EnvelopeBufferService: requesting project(s) update");
-<<<<<<< HEAD
-                    let own_key = envelope.meta().public_key();
-
-                    services.project_cache_handle.fetch(own_key);
-                    match envelope.sampling_key() {
-                        None => {}
-                        Some(sampling_key) if sampling_key == own_key => {} // already sent.
-                        Some(sampling_key) => {
-                            services.project_cache_handle.fetch(sampling_key);
-                        }
-=======
 
                     let ProjectKeyPair {
                         own_key,
@@ -294,7 +283,6 @@
                     services.project_cache_handle.fetch(own_key);
                     if sampling_key != own_key {
                         services.project_cache_handle.fetch(sampling_key);
->>>>>>> 265f79ca
                     }
 
                     // Deprioritize the stack to prevent head-of-line blocking and update the next fetch
@@ -712,11 +700,8 @@
         let envelope = new_envelope(false, "foo");
         let project_key = envelope.meta().public_key();
 
-<<<<<<< HEAD
-=======
         tokio::time::sleep(Duration::from_secs(1)).await;
 
->>>>>>> 265f79ca
         addr.send(EnvelopeBuffer::Push(envelope.clone()));
         tokio::time::sleep(Duration::from_secs(3)).await;
 
