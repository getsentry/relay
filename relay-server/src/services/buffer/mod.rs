--- conflicted
+++ resolved
@@ -191,14 +191,7 @@
         relay_log::trace!("EnvelopeBufferService: peeking the buffer");
         match buffer.peek().await? {
             Peek::Empty => {
-<<<<<<< HEAD
                 relay_log::trace!("EnvelopeBufferService: peek returned empty");
-                self.sleep = Duration::MAX; // wait for reset by `handle_message`.
-            }
-            Peek::Ready(_) => {
-                relay_log::trace!("EnvelopeBufferService: popping envelope");
-=======
-                relay_log::trace!("EnvelopeBufferService empty");
                 relay_statsd::metric!(
                     counter(RelayCounters::BufferTryPop) += 1,
                     peek_result = "empty"
@@ -206,12 +199,11 @@
                 self.sleep = Duration::MAX; // wait for reset by `handle_message`.
             }
             Peek::Ready(_) => {
-                relay_log::trace!("EnvelopeBufferService pop");
+                relay_log::trace!("EnvelopeBufferService: popping envelope");
                 relay_statsd::metric!(
                     counter(RelayCounters::BufferTryPop) += 1,
                     peek_result = "ready"
                 );
->>>>>>> 2c2e6c4e
                 let envelope = buffer
                     .pop()
                     .await?
@@ -222,15 +214,11 @@
                 self.sleep = Duration::ZERO; // try next pop immediately
             }
             Peek::NotReady(stack_key, envelope) => {
-<<<<<<< HEAD
                 relay_log::trace!("EnvelopeBufferService: project(s) of envelope not ready, requesting project update");
-=======
-                relay_log::trace!("EnvelopeBufferService request update");
                 relay_statsd::metric!(
                     counter(RelayCounters::BufferTryPop) += 1,
                     peek_result = "not_ready"
                 );
->>>>>>> 2c2e6c4e
                 let project_key = envelope.meta().public_key();
                 self.project_cache.send(UpdateProject(project_key));
                 match envelope.sampling_key() {
