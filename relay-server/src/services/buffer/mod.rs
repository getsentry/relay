//! Types for buffering envelopes.

use std::error::Error;
use std::sync::atomic::AtomicBool;
use std::sync::atomic::Ordering;
use std::sync::Arc;
use std::time::Duration;

use relay_base_schema::project::ProjectKey;
use relay_config::Config;
use relay_system::SendError;
use relay_system::{Addr, FromMessage, Interface, NoResponse, Receiver, Service};
use relay_system::{Controller, Shutdown};
use tokio::sync::watch;
use tokio::time::timeout;

use crate::envelope::Envelope;
use crate::services::buffer::envelope_buffer::Peek;
use crate::services::global_config;
use crate::services::outcome::DiscardReason;
use crate::services::outcome::Outcome;
use crate::services::outcome::TrackOutcome;
use crate::services::processor::ProcessingGroup;
use crate::services::project_cache::DequeuedEnvelope;
use crate::services::project_cache::ProjectCache;
use crate::services::project_cache::UpdateProject;
use crate::services::test_store::TestStore;
use crate::statsd::RelayCounters;
use crate::utils::ManagedEnvelope;
use crate::utils::MemoryChecker;

pub use envelope_buffer::EnvelopeBufferError;
// pub for benchmarks
pub use envelope_buffer::PolymorphicEnvelopeBuffer;
// pub for benchmarks
pub use envelope_stack::sqlite::SqliteEnvelopeStack;
// pub for benchmarks
pub use envelope_stack::EnvelopeStack;
// pub for benchmarks
pub use envelope_store::sqlite::SqliteEnvelopeStore;

mod common;
mod envelope_buffer;
mod envelope_stack;
mod envelope_store;
mod stack_provider;
mod testutils;

/// Message interface for [`EnvelopeBufferService`].
#[derive(Debug)]
pub enum EnvelopeBuffer {
    /// A fresh envelope that gets pushed into the buffer by the request handler.
    Push(Box<Envelope>),
    /// Informs the service that a project has no valid project state and must be marked as not ready.
    ///
    /// This happens when an envelope was sent to the project cache, but one of the necessary project
    /// state has expired. The envelope is pushed back into the envelope buffer.
    NotReady(ProjectKey, Box<Envelope>),
    /// Informs the service that a project has a valid project state and can be marked as ready.
    Ready(ProjectKey),
}

impl Interface for EnvelopeBuffer {}

impl FromMessage<Self> for EnvelopeBuffer {
    type Response = NoResponse;

    fn from_message(message: Self, _: ()) -> Self {
        message
    }
}

/// Contains the services [`Addr`] and a watch channel to observe its state.
///
/// This allows outside observers to check the capacity without having to send a message.
///
// NOTE: This pattern of combining an Addr with some observable state could be generalized into
// `Service` itself.
#[derive(Debug, Clone)]
pub struct ObservableEnvelopeBuffer {
    addr: Addr<EnvelopeBuffer>,
    has_capacity: Arc<AtomicBool>,
}

impl ObservableEnvelopeBuffer {
    /// Returns the address of the buffer service.
    pub fn addr(&self) -> Addr<EnvelopeBuffer> {
        self.addr.clone()
    }

    /// Returns `true` if the buffer has the capacity to accept more elements.
    pub fn has_capacity(&self) -> bool {
        self.has_capacity.load(Ordering::Relaxed)
    }
}

/// Services that the buffer service communicates with.
pub struct Services {
    pub project_cache: Addr<ProjectCache>,
    pub outcome_aggregator: Addr<TrackOutcome>,
    pub test_store: Addr<TestStore>,
}

/// Spool V2 service which buffers envelopes and forwards them to the project cache when a project
/// becomes ready.
pub struct EnvelopeBufferService {
    config: Arc<Config>,
    memory_checker: MemoryChecker,
    global_config_rx: watch::Receiver<global_config::Status>,
    services: Services,
    has_capacity: Arc<AtomicBool>,
    sleep: Duration,
}

/// The maximum amount of time between evaluations of dequeue conditions.
///
/// Some condition checks are sync (`has_capacity`), so cannot be awaited. The sleep in cancelled
/// whenever a new message or a global config update comes in.
const DEFAULT_SLEEP: Duration = Duration::from_secs(1);

impl EnvelopeBufferService {
    /// Creates a memory or disk based [`EnvelopeBufferService`], depending on the given config.
    ///
    /// NOTE: until the V1 spooler implementation is removed, this function returns `None`
    /// if V2 spooling is not configured.
    pub fn new(
        config: Arc<Config>,
        memory_checker: MemoryChecker,
        global_config_rx: watch::Receiver<global_config::Status>,
        services: Services,
    ) -> Option<Self> {
        config.spool_v2().then(|| Self {
            config,
            memory_checker,
            global_config_rx,
            services,
            has_capacity: Arc::new(AtomicBool::new(true)),
            sleep: Duration::ZERO,
        })
    }

    /// Returns both the [`Addr`] to this service, and a reference to the capacity flag.
    pub fn start_observable(self) -> ObservableEnvelopeBuffer {
        let has_capacity = self.has_capacity.clone();
        ObservableEnvelopeBuffer {
            addr: self.start(),
            has_capacity,
        }
    }

    /// Wait for the configured amount of time and make sure the project cache is ready to receive.
    async fn ready_to_pop(
        &mut self,
        buffer: &mut PolymorphicEnvelopeBuffer,
    ) -> Result<(), SendError> {
        relay_statsd::metric!(
            counter(RelayCounters::BufferReadyToPop) += 1,
            status = "checking"
        );

        self.system_ready(buffer).await;

        relay_statsd::metric!(
            counter(RelayCounters::BufferReadyToPop) += 1,
            status = "system_ready"
        );

        if self.sleep > Duration::ZERO {
            tokio::time::sleep(self.sleep).await;
        }

        relay_statsd::metric!(
            counter(RelayCounters::BufferReadyToPop) += 1,
            status = "slept"
        );

        relay_statsd::metric!(
            counter(RelayCounters::BufferReadyToPop) += 1,
            status = "checked"
        );

        Ok(())
    }

    /// Waits until preconditions for unspooling are met.
    ///
    /// - We should not pop from disk into memory when relay's overall memory capacity
    ///   has been reached.
    /// - We need a valid global config to unspool.
    async fn system_ready(&self, buffer: &PolymorphicEnvelopeBuffer) {
        loop {
            // We should not unspool from external storage if memory capacity has been reached.
            // But if buffer storage is in memory, unspooling can reduce memory usage.
            let memory_ready =
                !buffer.is_external() || self.memory_checker.check_memory().has_capacity();
            let global_config_ready = self.global_config_rx.borrow().is_ready();

            if memory_ready && global_config_ready {
                return;
            }
            tokio::time::sleep(DEFAULT_SLEEP).await;
        }
    }

    /// Tries to pop an envelope for a ready project.
    async fn try_pop(
        &mut self,
        buffer: &mut PolymorphicEnvelopeBuffer,
    ) -> Result<(), EnvelopeBufferError> {
        relay_log::trace!("EnvelopeBufferService: peeking the buffer");
        match buffer.peek().await? {
            Peek::Empty => {
                relay_log::trace!("EnvelopeBufferService: peek returned empty");
                relay_statsd::metric!(
                    counter(RelayCounters::BufferTryPop) += 1,
                    peek_result = "empty"
                );
                self.sleep = Duration::MAX; // wait for reset by `handle_message`.
            }
            Peek::Ready(envelope) | Peek::NotReady(.., envelope) if self.expired(envelope) => {
                let envelope = buffer
                    .pop()
                    .await?
                    .expect("Element disappeared despite exclusive excess");
                self.drop_expired(envelope);
            }
            Peek::Ready(_) => {
                relay_log::trace!("EnvelopeBufferService: popping envelope");
                relay_statsd::metric!(
                    counter(RelayCounters::BufferTryPop) += 1,
                    peek_result = "ready"
                );
                let envelope = buffer
                    .pop()
                    .await?
                    .expect("Element disappeared despite exclusive excess");
                self.project_cache.send(DequeuedEnvelope(envelope));

<<<<<<< HEAD
                self.project_cache_ready
                    .replace(self.services.project_cache.send(DequeuedEnvelope(envelope)));
=======
>>>>>>> 84ed8055
                self.sleep = Duration::ZERO; // try next pop immediately
            }
            Peek::NotReady(stack_key, envelope) => {
                relay_log::trace!("EnvelopeBufferService: project(s) of envelope not ready, requesting project update");
                relay_statsd::metric!(
                    counter(RelayCounters::BufferTryPop) += 1,
                    peek_result = "not_ready"
                );
                let project_key = envelope.meta().public_key();
                self.services.project_cache.send(UpdateProject(project_key));
                match envelope.sampling_key() {
                    None => {}
                    Some(sampling_key) if sampling_key == project_key => {} // already sent.
                    Some(sampling_key) => {
                        self.services
                            .project_cache
                            .send(UpdateProject(sampling_key));
                    }
                }
                // deprioritize the stack to prevent head-of-line blocking
                buffer.mark_seen(&stack_key);
                self.sleep = DEFAULT_SLEEP;
            }
        }

        Ok(())
    }

    fn expired(&self, envelope: &Envelope) -> bool {
        envelope.meta().start_time().elapsed() > self.config.spool_envelopes_max_age()
    }

    fn drop_expired(&self, envelope: Box<Envelope>) {
        let mut managed_envelope = ManagedEnvelope::new(
            envelope,
            self.services.outcome_aggregator.clone(),
            self.services.test_store.clone(),
            ProcessingGroup::Ungrouped,
        );
        managed_envelope.reject(Outcome::Invalid(DiscardReason::Timestamp));
    }

    async fn handle_message(
        &mut self,
        buffer: &mut PolymorphicEnvelopeBuffer,
        message: EnvelopeBuffer,
    ) {
        match message {
            EnvelopeBuffer::Push(envelope) => {
                // NOTE: This function assumes that a project state update for the relevant
                // projects was already triggered (see XXX).
                // For better separation of concerns, this prefetch should be triggered from here
                // once buffer V1 has been removed.
                relay_log::trace!("EnvelopeBufferService: received push message");
                self.push(buffer, envelope).await;
            }
            EnvelopeBuffer::NotReady(project_key, envelope) => {
                relay_log::trace!(
                    "EnvelopeBufferService: received project not ready message for project key {}",
                    &project_key
                );
                buffer.mark_ready(&project_key, false);
                relay_statsd::metric!(counter(RelayCounters::BufferEnvelopesReturned) += 1);
                self.push(buffer, envelope).await;
            }
            EnvelopeBuffer::Ready(project_key) => {
                relay_log::trace!(
                    "EnvelopeBufferService: received project ready message for project key {}",
                    &project_key
                );
                buffer.mark_ready(&project_key, true);
            }
        };
        self.sleep = Duration::ZERO;
    }

    async fn handle_shutdown(
        &mut self,
        buffer: &mut PolymorphicEnvelopeBuffer,
        message: Shutdown,
    ) -> bool {
        // We gracefully shut down only if the shutdown has a timeout.
        if let Some(shutdown_timeout) = message.timeout {
            relay_log::trace!("EnvelopeBufferService: shutting down gracefully");

            let shutdown_result = timeout(shutdown_timeout, buffer.shutdown()).await;
            match shutdown_result {
                Ok(shutdown_result) => {
                    return shutdown_result;
                }
                Err(error) => {
                    relay_log::error!(
                    error = &error as &dyn Error,
                    "the envelope buffer didn't shut down in time, some envelopes might be lost",
                );
                }
            }
        }

        false
    }

    async fn push(&mut self, buffer: &mut PolymorphicEnvelopeBuffer, envelope: Box<Envelope>) {
        if let Err(e) = buffer.push(envelope).await {
            relay_log::error!(
                error = &e as &dyn std::error::Error,
                "failed to push envelope"
            );
        }
    }

    fn update_observable_state(&self, buffer: &mut PolymorphicEnvelopeBuffer) {
        self.has_capacity
            .store(buffer.has_capacity(), Ordering::Relaxed);
    }
}

impl Service for EnvelopeBufferService {
    type Interface = EnvelopeBuffer;

    fn spawn_handler(mut self, mut rx: Receiver<Self::Interface>) {
        let config = self.config.clone();
        let memory_checker = self.memory_checker.clone();
        let mut global_config_rx = self.global_config_rx.clone();
        tokio::spawn(async move {
            let buffer = PolymorphicEnvelopeBuffer::from_config(&config, memory_checker).await;

            let mut buffer = match buffer {
                Ok(buffer) => buffer,
                Err(error) => {
                    relay_log::error!(
                        error = &error as &dyn std::error::Error,
                        "failed to start the envelope buffer service",
                    );
                    std::process::exit(1);
                }
            };
            buffer.initialize().await;

            let mut shutdown = Controller::shutdown_handle();

            relay_log::info!("EnvelopeBufferService: starting");
            let mut iteration = 0;
            loop {
                iteration += 1;
                relay_log::trace!("EnvelopeBufferService: loop iteration {iteration}");

                tokio::select! {
                    // NOTE: we do not select a bias here.
                    // On the one hand, we might want to prioritize dequeuing over enqueuing
                    // so we do not exceed the buffer capacity by starving the dequeue.
                    // on the other hand, prioritizing old messages violates the LIFO design.
                    Ok(()) = self.ready_to_pop(&mut buffer) => {
                        if let Err(e) = self.try_pop(&mut buffer).await {
                            relay_log::error!(
                                error = &e as &dyn std::error::Error,
                                "failed to pop envelope"
                            );
                        }
                    }
                    Some(message) = rx.recv() => {
                        self.handle_message(&mut buffer, message).await;
                    }
                    shutdown = shutdown.notified() => {
                        // In case the shutdown was handled, we break out of the loop signaling that
                        // there is no need to process anymore envelopes.
                        if self.handle_shutdown(&mut buffer, shutdown).await {
                            break;
                        }
                    }
                    _ = global_config_rx.changed() => {
                        relay_log::trace!("EnvelopeBufferService: received global config");
                        self.sleep = Duration::ZERO; // Try to pop
                    }
                    else => break,
                }

                self.update_observable_state(&mut buffer);
            }

            relay_log::info!("EnvelopeBufferService: stopping");
        });
    }
}

#[cfg(test)]
mod tests {
    use std::time::{Duration, Instant};

    use relay_dynamic_config::GlobalConfig;
    use relay_quotas::DataCategory;
    use tokio::sync::mpsc;
    use uuid::Uuid;

    use crate::testutils::new_envelope;
    use crate::MemoryStat;

    use super::*;

    fn buffer_service() -> (
        EnvelopeBufferService,
        watch::Sender<global_config::Status>,
        mpsc::UnboundedReceiver<ProjectCache>,
        mpsc::UnboundedReceiver<TrackOutcome>,
    ) {
        let config = Arc::new(
            Config::from_json_value(serde_json::json!({
                "spool": {
                    "envelopes": {
                        "version": "experimental"
                    }
                }
            }))
            .unwrap(),
        );
        let memory_checker = MemoryChecker::new(MemoryStat::default(), config.clone());
        let (global_tx, global_rx) = watch::channel(global_config::Status::Pending);
        let (project_cache, project_cache_rx) = Addr::custom();
        let (outcome_aggregator, outcome_aggregator_rx) = Addr::custom();
        (
            EnvelopeBufferService::new(
                config,
                memory_checker,
                global_rx,
                Services {
                    project_cache,
                    outcome_aggregator,
                    test_store: Addr::dummy(),
                },
            )
            .unwrap(),
            global_tx,
            project_cache_rx,
            outcome_aggregator_rx,
        )
    }

    #[tokio::test]
    async fn capacity_is_updated() {
        tokio::time::pause();
        let (service, _global_rx, _project_cache_tx, _) = buffer_service();

        // Set capacity to false:
        service.has_capacity.store(false, Ordering::Relaxed);

        // Observable has correct value:
        let ObservableEnvelopeBuffer { addr, has_capacity } = service.start_observable();
        assert!(!has_capacity.load(Ordering::Relaxed));

        // Send a message to trigger update of `has_capacity` flag:
        let some_project_key = ProjectKey::parse("a94ae32be2584e0bbd7a4cbb95971fee").unwrap();
        addr.send(EnvelopeBuffer::Ready(some_project_key));

        tokio::time::advance(Duration::from_millis(100)).await;

        // Observable has correct value:
        assert!(has_capacity.load(Ordering::Relaxed));
    }

    #[tokio::test]
    async fn pop_requires_global_config() {
        tokio::time::pause();
        let (service, global_tx, project_cache_rx, _) = buffer_service();

        let addr = service.start();

        // Send five messages:
        let envelope = new_envelope(false, "foo");
        let project_key = envelope.meta().public_key();
        addr.send(EnvelopeBuffer::Push(envelope.clone()));
        addr.send(EnvelopeBuffer::Ready(project_key));

        tokio::time::sleep(Duration::from_millis(1000)).await;

        // Nothing was dequeued, global config not ready:
        assert_eq!(project_cache_rx.len(), 0);

        global_tx.send_replace(global_config::Status::Ready(Arc::new(
            GlobalConfig::default(),
        )));

        tokio::time::sleep(Duration::from_millis(1000)).await;

        // Dequeued, global config ready:
        assert_eq!(project_cache_rx.len(), 1);
    }

    #[tokio::test]
    async fn pop_requires_memory_capacity() {
        tokio::time::pause();

        let config = Arc::new(
            Config::from_json_value(serde_json::json!({
                "spool": {
                    "envelopes": {
                        "version": "experimental",
                        "path": std::env::temp_dir().join(Uuid::new_v4().to_string()),
                    }
                },
                "health": {
                    "max_memory_bytes": 0,
                }
            }))
            .unwrap(),
        );
        let memory_checker = MemoryChecker::new(MemoryStat::default(), config.clone());
        let (_, global_rx) = watch::channel(global_config::Status::Ready(Arc::new(
            GlobalConfig::default(),
        )));

        let (project_cache, project_cache_rx) = Addr::custom();
        let service = EnvelopeBufferService::new(
            config,
            memory_checker,
            global_rx,
            Services {
                project_cache,
                outcome_aggregator: Addr::dummy(),
                test_store: Addr::dummy(),
            },
        )
        .unwrap();
        let addr = service.start();

        // Send five messages:
        let envelope = new_envelope(false, "foo");
        let project_key = envelope.meta().public_key();
        addr.send(EnvelopeBuffer::Push(envelope.clone()));
        addr.send(EnvelopeBuffer::Ready(project_key));

        tokio::time::sleep(Duration::from_millis(1000)).await;

        // Nothing was dequeued, memory not ready:
        assert_eq!(project_cache_rx.len(), 0);
    }
<<<<<<< HEAD

    #[tokio::test]
    async fn output_is_throttled() {
        tokio::time::pause();
        let (service, global_tx, mut project_cache_rx, _) = buffer_service();
        global_tx.send_replace(global_config::Status::Ready(Arc::new(
            GlobalConfig::default(),
        )));

        let addr = service.start();

        // Send five messages:
        let envelope = new_envelope(false, "foo");
        let project_key = envelope.meta().public_key();
        for _ in 0..5 {
            addr.send(EnvelopeBuffer::Push(envelope.clone()));
        }
        addr.send(EnvelopeBuffer::Ready(project_key));

        tokio::time::sleep(Duration::from_millis(100)).await;

        let mut messages = vec![];
        project_cache_rx.recv_many(&mut messages, 100).await;

        assert_eq!(
            messages
                .iter()
                .filter(|message| matches!(message, ProjectCache::HandleDequeuedEnvelope(..)))
                .count(),
            1
        );
    }

    #[tokio::test]
    async fn old_envelope_is_dropped() {
        tokio::time::pause();
        let (service, global_tx, project_cache_rx, mut outcome_rx) = buffer_service();
        global_tx.send_replace(global_config::Status::Ready(Arc::new(
            GlobalConfig::default(),
        )));

        let config = service.config.clone();
        let addr = service.start();

        // Send five messages:
        let mut envelope = new_envelope(false, "foo");
        envelope
            .meta_mut()
            .set_start_time(Instant::now() - 2 * config.spool_envelopes_max_age());
        addr.send(EnvelopeBuffer::Push(envelope));

        tokio::time::sleep(Duration::from_millis(100)).await;

        assert!(project_cache_rx.is_empty());
        let outcome = outcome_rx.try_recv().unwrap();
        assert_eq!(outcome.category, DataCategory::TransactionIndexed);
        assert_eq!(outcome.quantity, 1);
    }
=======
>>>>>>> 84ed8055
}<|MERGE_RESOLUTION|>--- conflicted
+++ resolved
@@ -234,13 +234,7 @@
                     .pop()
                     .await?
                     .expect("Element disappeared despite exclusive excess");
-                self.project_cache.send(DequeuedEnvelope(envelope));
-
-<<<<<<< HEAD
-                self.project_cache_ready
-                    .replace(self.services.project_cache.send(DequeuedEnvelope(envelope)));
-=======
->>>>>>> 84ed8055
+                self.services.project_cache.send(DequeuedEnvelope(envelope));
                 self.sleep = Duration::ZERO; // try next pop immediately
             }
             Peek::NotReady(stack_key, envelope) => {
@@ -576,39 +570,6 @@
         // Nothing was dequeued, memory not ready:
         assert_eq!(project_cache_rx.len(), 0);
     }
-<<<<<<< HEAD
-
-    #[tokio::test]
-    async fn output_is_throttled() {
-        tokio::time::pause();
-        let (service, global_tx, mut project_cache_rx, _) = buffer_service();
-        global_tx.send_replace(global_config::Status::Ready(Arc::new(
-            GlobalConfig::default(),
-        )));
-
-        let addr = service.start();
-
-        // Send five messages:
-        let envelope = new_envelope(false, "foo");
-        let project_key = envelope.meta().public_key();
-        for _ in 0..5 {
-            addr.send(EnvelopeBuffer::Push(envelope.clone()));
-        }
-        addr.send(EnvelopeBuffer::Ready(project_key));
-
-        tokio::time::sleep(Duration::from_millis(100)).await;
-
-        let mut messages = vec![];
-        project_cache_rx.recv_many(&mut messages, 100).await;
-
-        assert_eq!(
-            messages
-                .iter()
-                .filter(|message| matches!(message, ProjectCache::HandleDequeuedEnvelope(..)))
-                .count(),
-            1
-        );
-    }
 
     #[tokio::test]
     async fn old_envelope_is_dropped() {
@@ -635,6 +596,4 @@
         assert_eq!(outcome.category, DataCategory::TransactionIndexed);
         assert_eq!(outcome.quantity, 1);
     }
-=======
->>>>>>> 84ed8055
 }