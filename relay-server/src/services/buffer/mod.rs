//! Types for buffering envelopes.

use std::error::Error;
use std::sync::atomic::AtomicBool;
use std::sync::atomic::Ordering;
use std::sync::Arc;
use std::time::Duration;

use relay_base_schema::project::ProjectKey;
use relay_config::Config;
use relay_system::SendError;
use relay_system::{Addr, FromMessage, Interface, NoResponse, Receiver, Service};
<<<<<<< HEAD
use relay_system::{Controller, Request, Shutdown};
use tokio::time::timeout;
=======
use tokio::sync::watch;
>>>>>>> bb90d306

use crate::envelope::Envelope;
use crate::services::buffer::envelope_buffer::Peek;
use crate::services::global_config;
use crate::services::project_cache::DequeuedEnvelope;
use crate::services::project_cache::ProjectCache;
use crate::services::project_cache::UpdateProject;
use crate::statsd::RelayCounters;
use crate::utils::MemoryChecker;

pub use envelope_buffer::EnvelopeBufferError;
// pub for benchmarks
pub use envelope_buffer::PolymorphicEnvelopeBuffer;
// pub for benchmarks
pub use envelope_stack::sqlite::SqliteEnvelopeStack;
// pub for benchmarks
pub use envelope_stack::EnvelopeStack;
// pub for benchmarks
pub use envelope_store::sqlite::SqliteEnvelopeStore;

mod common;
mod envelope_buffer;
mod envelope_stack;
mod envelope_store;
mod stack_provider;
mod testutils;

/// Message interface for [`EnvelopeBufferService`].
#[derive(Debug)]
pub enum EnvelopeBuffer {
    /// A fresh envelope that gets pushed into the buffer by the request handler.
    Push(Box<Envelope>),
    /// Informs the service that a project has no valid project state and must be marked as not ready.
    ///
    /// This happens when an envelope was sent to the project cache, but one of the necessary project
    /// state has expired. The envelope is pushed back into the envelope buffer.
    NotReady(ProjectKey, Box<Envelope>),
    /// Informs the service that a project has a valid project state and can be marked as ready.
    Ready(ProjectKey),
}

impl Interface for EnvelopeBuffer {}

impl FromMessage<Self> for EnvelopeBuffer {
    type Response = NoResponse;

    fn from_message(message: Self, _: ()) -> Self {
        message
    }
}

/// Contains the services [`Addr`] and a watch channel to observe its state.
///
/// This allows outside observers to check the capacity without having to send a message.
///
// NOTE: This pattern of combining an Addr with some observable state could be generalized into
// `Service` itself.
#[derive(Debug, Clone)]
pub struct ObservableEnvelopeBuffer {
    addr: Addr<EnvelopeBuffer>,
    has_capacity: Arc<AtomicBool>,
}

impl ObservableEnvelopeBuffer {
    /// Returns the address of the buffer service.
    pub fn addr(&self) -> Addr<EnvelopeBuffer> {
        self.addr.clone()
    }

    /// Returns `true` if the buffer has the capacity to accept more elements.
    pub fn has_capacity(&self) -> bool {
        self.has_capacity.load(Ordering::Relaxed)
    }
}

/// Spool V2 service which buffers envelopes and forwards them to the project cache when a project
/// becomes ready.
pub struct EnvelopeBufferService {
    config: Arc<Config>,
    memory_checker: MemoryChecker,
    global_config_rx: watch::Receiver<global_config::Status>,
    project_cache: Addr<ProjectCache>,
    has_capacity: Arc<AtomicBool>,
    sleep: Duration,
    project_cache_ready: Option<Request<()>>,
}

/// The maximum amount of time between evaluations of dequeue conditions.
///
/// Some condition checks are sync (`has_capacity`), so cannot be awaited. The sleep in cancelled
/// whenever a new message or a global config update comes in.
const DEFAULT_SLEEP: Duration = Duration::from_secs(1);

impl EnvelopeBufferService {
    /// Creates a memory or disk based [`EnvelopeBufferService`], depending on the given config.
    ///
    /// NOTE: until the V1 spooler implementation is removed, this function returns `None`
    /// if V2 spooling is not configured.
    pub fn new(
        config: Arc<Config>,
        memory_checker: MemoryChecker,
        global_config_rx: watch::Receiver<global_config::Status>,
        project_cache: Addr<ProjectCache>,
    ) -> Option<Self> {
        config.spool_v2().then(|| Self {
            config,
            memory_checker,

            global_config_rx,
            project_cache,
            has_capacity: Arc::new(AtomicBool::new(true)),
            sleep: Duration::ZERO,
            project_cache_ready: None,
        })
    }

    /// Returns both the [`Addr`] to this service, and a reference to the capacity flag.
    pub fn start_observable(self) -> ObservableEnvelopeBuffer {
        let has_capacity = self.has_capacity.clone();
        ObservableEnvelopeBuffer {
            addr: self.start(),
            has_capacity,
        }
    }

    /// Wait for the configured amount of time and make sure the project cache is ready to receive.
    async fn ready_to_pop(
        &mut self,
        buffer: &mut PolymorphicEnvelopeBuffer,
    ) -> Result<(), SendError> {
        self.system_ready(buffer).await;
        tokio::time::sleep(self.sleep).await;
        if let Some(project_cache_ready) = self.project_cache_ready.as_mut() {
            project_cache_ready.await?;
            self.project_cache_ready = None;
        }

        Ok(())
    }

    /// Waits until preconditions for unspooling are met.
    ///
    /// - We should not pop from disk into memory when relay's overall memory capacity
    ///   has been reached.
    /// - We need a valid global config to unspool.
    async fn system_ready(&self, buffer: &PolymorphicEnvelopeBuffer) {
        loop {
            // We should not unspool from external storage if memory capacity has been reached.
            // But if buffer storage is in memory, unspooling can reduce memory usage.
            let memory_ready =
                !buffer.is_external() || self.memory_checker.check_memory().has_capacity();
            let global_config_ready = self.global_config_rx.borrow().is_ready();

            if memory_ready && global_config_ready {
                return;
            }
            tokio::time::sleep(DEFAULT_SLEEP).await;
        }
    }

    /// Tries to pop an envelope for a ready project.
    async fn try_pop(
        &mut self,
        buffer: &mut PolymorphicEnvelopeBuffer,
    ) -> Result<(), EnvelopeBufferError> {
        relay_log::trace!("EnvelopeBufferService: peeking the buffer");
        match buffer.peek().await? {
            Peek::Empty => {
                relay_log::trace!("EnvelopeBufferService: peek returned empty");
                self.sleep = Duration::MAX; // wait for reset by `handle_message`.
            }
            Peek::Ready(_) => {
                relay_log::trace!("EnvelopeBufferService: popping envelope");
                let envelope = buffer
                    .pop()
                    .await?
                    .expect("Element disappeared despite exclusive excess");

                self.project_cache_ready
                    .replace(self.project_cache.send(DequeuedEnvelope(envelope)));
                self.sleep = Duration::ZERO; // try next pop immediately
            }
            Peek::NotReady(stack_key, envelope) => {
                relay_log::trace!("EnvelopeBufferService: project(s) of envelope not ready, requesting project update");
                let project_key = envelope.meta().public_key();
                self.project_cache.send(UpdateProject(project_key));
                match envelope.sampling_key() {
                    None => {}
                    Some(sampling_key) if sampling_key == project_key => {} // already sent.
                    Some(sampling_key) => {
                        self.project_cache.send(UpdateProject(sampling_key));
                    }
                }
                // deprioritize the stack to prevent head-of-line blocking
                buffer.mark_seen(&stack_key);
                self.sleep = DEFAULT_SLEEP;
            }
        }

        Ok(())
    }

    async fn handle_message(
        &mut self,
        buffer: &mut PolymorphicEnvelopeBuffer,
        message: EnvelopeBuffer,
    ) {
        match message {
            EnvelopeBuffer::Push(envelope) => {
                // NOTE: This function assumes that a project state update for the relevant
                // projects was already triggered (see XXX).
                // For better separation of concerns, this prefetch should be triggered from here
                // once buffer V1 has been removed.
                relay_log::trace!("EnvelopeBufferService: received push message");
                self.push(buffer, envelope).await;
            }
            EnvelopeBuffer::NotReady(project_key, envelope) => {
                relay_log::trace!(
                    "EnvelopeBufferService: received project not ready message for project key {}",
                    &project_key
                );
                buffer.mark_ready(&project_key, false);
                relay_statsd::metric!(counter(RelayCounters::BufferEnvelopesReturned) += 1);
                self.push(buffer, envelope).await;
            }
            EnvelopeBuffer::Ready(project_key) => {
                relay_log::trace!(
                    "EnvelopeBufferService: received project ready message for project key {}",
                    &project_key
                );
                buffer.mark_ready(&project_key, true);
            }
        };
        self.sleep = Duration::ZERO;
    }

    async fn handle_shutdown(&mut self, buffer: PolymorphicEnvelopeBuffer, message: Shutdown) {
        // We gracefully shut down only if the shutdown has a timeout.
        if let Some(shutdown_timeout) = message.timeout {
            relay_log::trace!("EnvelopeBufferService: shutting down gracefully");

            let shutdown_result = timeout(shutdown_timeout, async {
                buffer.shutdown().await;
            })
            .await;
            if let Err(error) = shutdown_result {
                relay_log::error!(
                    error = &error as &dyn Error,
                    "the envelope buffer didn't shut down in time, some envelopes might be lost",
                );
            }
        }
    }

    async fn push(&mut self, buffer: &mut PolymorphicEnvelopeBuffer, envelope: Box<Envelope>) {
        if let Err(e) = buffer.push(envelope).await {
            relay_log::error!(
                error = &e as &dyn std::error::Error,
                "failed to push envelope"
            );
        }
    }

    fn update_observable_state(&self, buffer: &mut PolymorphicEnvelopeBuffer) {
        self.has_capacity
            .store(buffer.has_capacity(), Ordering::Relaxed);
    }
}

impl Service for EnvelopeBufferService {
    type Interface = EnvelopeBuffer;

    fn spawn_handler(mut self, mut rx: Receiver<Self::Interface>) {
        let config = self.config.clone();
        let memory_checker = self.memory_checker.clone();
        let mut global_config_rx = self.global_config_rx.clone();
        tokio::spawn(async move {
            let buffer = PolymorphicEnvelopeBuffer::from_config(&config, memory_checker).await;

            let mut buffer = match buffer {
                Ok(buffer) => buffer,
                Err(error) => {
                    relay_log::error!(
                        error = &error as &dyn std::error::Error,
                        "failed to start the envelope buffer service",
                    );
                    std::process::exit(1);
                }
            };
            buffer.initialize().await;

<<<<<<< HEAD
            let mut shutdown = Controller::shutdown_handle();

            relay_log::info!("EnvelopeBufferService: starting");
            loop {
                relay_log::trace!("EnvelopeBufferService: looping");
=======
            relay_log::info!("EnvelopeBufferService start");
            let mut iteration = 0;
            loop {
                iteration += 1;
                relay_log::trace!("EnvelopeBufferService loop iteration {iteration}");
>>>>>>> bb90d306

                tokio::select! {
                    // NOTE: we do not select a bias here.
                    // On the one hand, we might want to prioritize dequeing over enqueing
                    // so we do not exceed the buffer capacity by starving the dequeue.
                    // on the other hand, prioritizing old messages violates the LIFO design.
                    Ok(()) = self.ready_to_pop(&mut buffer) => {
                        if let Err(e) = self.try_pop(&mut buffer).await {
                            relay_log::error!(
                                error = &e as &dyn std::error::Error,
                                "failed to pop envelope"
                            );
                        }
                    }
                    Some(message) = rx.recv() => {
                        self.handle_message(&mut buffer, message).await;
                    }
<<<<<<< HEAD
                    shutdown = shutdown.notified() => {
                        self.handle_shutdown(buffer, shutdown).await;
                        break;
                    },
=======
                    _ = global_config_rx.changed() => {
                        relay_log::trace!("EnvelopeBufferService received global config");
                        self.sleep = Duration::ZERO; // Try to pop
                    }
>>>>>>> bb90d306

                    else => break,
                }

                self.update_observable_state(&mut buffer);
            }

            relay_log::info!("EnvelopeBufferService: stopping");
        });
    }
}

#[cfg(test)]
mod tests {
    use std::time::Duration;

    use relay_dynamic_config::GlobalConfig;
    use tokio::sync::mpsc;
    use uuid::Uuid;

    use crate::testutils::new_envelope;
    use crate::MemoryStat;

    use super::*;

    fn buffer_service() -> (
        EnvelopeBufferService,
        watch::Sender<global_config::Status>,
        mpsc::UnboundedReceiver<ProjectCache>,
    ) {
        let config = Arc::new(
            Config::from_json_value(serde_json::json!({
                "spool": {
                    "envelopes": {
                        "version": "experimental"
                    }
                }
            }))
            .unwrap(),
        );
        let memory_checker = MemoryChecker::new(MemoryStat::default(), config.clone());
        let (global_tx, global_rx) = watch::channel(global_config::Status::Pending);
        let (project_cache_addr, project_cache_rx) = Addr::custom();
        (
            EnvelopeBufferService::new(config, memory_checker, global_rx, project_cache_addr)
                .unwrap(),
            global_tx,
            project_cache_rx,
        )
    }

    #[tokio::test]
    async fn capacity_is_updated() {
        tokio::time::pause();
        let (service, _global_rx, _project_cache_tx) = buffer_service();

        // Set capacity to false:
        service.has_capacity.store(false, Ordering::Relaxed);

        // Observable has correct value:
        let ObservableEnvelopeBuffer { addr, has_capacity } = service.start_observable();
        assert!(!has_capacity.load(Ordering::Relaxed));

        // Send a message to trigger update of `has_capacity` flag:
        let some_project_key = ProjectKey::parse("a94ae32be2584e0bbd7a4cbb95971fee").unwrap();
        addr.send(EnvelopeBuffer::Ready(some_project_key));

        tokio::time::advance(Duration::from_millis(100)).await;

        // Observable has correct value:
        assert!(has_capacity.load(Ordering::Relaxed));
    }

    #[tokio::test]
    async fn pop_requires_global_config() {
        tokio::time::pause();
        let (service, global_tx, project_cache_rx) = buffer_service();

        let addr = service.start();

        // Send five messages:
        let envelope = new_envelope(false, "foo");
        let project_key = envelope.meta().public_key();
        addr.send(EnvelopeBuffer::Push(envelope.clone()));
        addr.send(EnvelopeBuffer::Ready(project_key));

        tokio::time::sleep(Duration::from_millis(1000)).await;

        // Nothing was dequeued, global config not ready:
        assert_eq!(project_cache_rx.len(), 0);

        global_tx.send_replace(global_config::Status::Ready(Arc::new(
            GlobalConfig::default(),
        )));

        tokio::time::sleep(Duration::from_millis(1000)).await;

        // Dequeued, global config ready:
        assert_eq!(project_cache_rx.len(), 1);
    }

    #[tokio::test]
    async fn pop_requires_memory_capacity() {
        tokio::time::pause();

        let config = Arc::new(
            Config::from_json_value(serde_json::json!({
                "spool": {
                    "envelopes": {
                        "version": "experimental",
                        "path": std::env::temp_dir().join(Uuid::new_v4().to_string()),
                    }
                },
                "health": {
                    "max_memory_bytes": 0,
                }
            }))
            .unwrap(),
        );
        let memory_checker = MemoryChecker::new(MemoryStat::default(), config.clone());
        let (_, global_rx) = watch::channel(global_config::Status::Ready(Arc::new(
            GlobalConfig::default(),
        )));

        let (project_cache_addr, project_cache_rx) = Addr::custom();
        let service =
            EnvelopeBufferService::new(config, memory_checker, global_rx, project_cache_addr)
                .unwrap();
        let addr = service.start();

        // Send five messages:
        let envelope = new_envelope(false, "foo");
        let project_key = envelope.meta().public_key();
        addr.send(EnvelopeBuffer::Push(envelope.clone()));
        addr.send(EnvelopeBuffer::Ready(project_key));

        tokio::time::sleep(Duration::from_millis(1000)).await;

        // Nothing was dequeued, memory not ready:
        assert_eq!(project_cache_rx.len(), 0);
    }

    #[tokio::test]
    async fn output_is_throttled() {
        tokio::time::pause();
        let (service, global_tx, mut project_cache_rx) = buffer_service();
        global_tx.send_replace(global_config::Status::Ready(Arc::new(
            GlobalConfig::default(),
        )));

        let addr = service.start();

        // Send five messages:
        let envelope = new_envelope(false, "foo");
        let project_key = envelope.meta().public_key();
        for _ in 0..5 {
            addr.send(EnvelopeBuffer::Push(envelope.clone()));
        }
        addr.send(EnvelopeBuffer::Ready(project_key));

        tokio::time::sleep(Duration::from_millis(1000)).await;

        // Project cache received only one envelope:
        assert_eq!(project_cache_rx.len(), 1); // without throttling, this would be 5.
        assert!(project_cache_rx.try_recv().is_ok());
        assert_eq!(project_cache_rx.len(), 0);
    }
}<|MERGE_RESOLUTION|>--- conflicted
+++ resolved
@@ -10,12 +10,9 @@
 use relay_config::Config;
 use relay_system::SendError;
 use relay_system::{Addr, FromMessage, Interface, NoResponse, Receiver, Service};
-<<<<<<< HEAD
 use relay_system::{Controller, Request, Shutdown};
+use tokio::sync::watch;
 use tokio::time::timeout;
-=======
-use tokio::sync::watch;
->>>>>>> bb90d306
 
 use crate::envelope::Envelope;
 use crate::services::buffer::envelope_buffer::Peek;
@@ -307,23 +304,17 @@
             };
             buffer.initialize().await;
 
-<<<<<<< HEAD
             let mut shutdown = Controller::shutdown_handle();
 
             relay_log::info!("EnvelopeBufferService: starting");
-            loop {
-                relay_log::trace!("EnvelopeBufferService: looping");
-=======
-            relay_log::info!("EnvelopeBufferService start");
             let mut iteration = 0;
             loop {
                 iteration += 1;
-                relay_log::trace!("EnvelopeBufferService loop iteration {iteration}");
->>>>>>> bb90d306
+                relay_log::trace!("EnvelopeBufferService: loop iteration {iteration}");
 
                 tokio::select! {
                     // NOTE: we do not select a bias here.
-                    // On the one hand, we might want to prioritize dequeing over enqueing
+                    // On the one hand, we might want to prioritize dequeuing over enqueuing
                     // so we do not exceed the buffer capacity by starving the dequeue.
                     // on the other hand, prioritizing old messages violates the LIFO design.
                     Ok(()) = self.ready_to_pop(&mut buffer) => {
@@ -337,18 +328,14 @@
                     Some(message) = rx.recv() => {
                         self.handle_message(&mut buffer, message).await;
                     }
-<<<<<<< HEAD
                     shutdown = shutdown.notified() => {
                         self.handle_shutdown(buffer, shutdown).await;
                         break;
-                    },
-=======
+                    }
                     _ = global_config_rx.changed() => {
-                        relay_log::trace!("EnvelopeBufferService received global config");
+                        relay_log::trace!("EnvelopeBufferService: received global config");
                         self.sleep = Duration::ZERO; // Try to pop
                     }
->>>>>>> bb90d306
-
                     else => break,
                 }
 
