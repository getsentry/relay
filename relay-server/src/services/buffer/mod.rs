//! Types for buffering envelopes.

use std::error::Error;
use std::sync::atomic::AtomicBool;
use std::sync::atomic::Ordering;
use std::sync::Arc;
use std::time::Duration;

use chrono::DateTime;
use chrono::Utc;
use relay_base_schema::project::ProjectKey;
use relay_config::Config;
use relay_system::{Addr, FromMessage, Interface, NoResponse, Receiver, Service};
use relay_system::{Controller, Shutdown};
use tokio::sync::mpsc::Permit;
use tokio::sync::{mpsc, watch};
use tokio::time::{timeout, Instant};

use crate::envelope::Envelope;
use crate::services::buffer::common::ProjectKeyPair;
use crate::services::buffer::envelope_buffer::Peek;
use crate::services::global_config;
use crate::services::outcome::DiscardReason;
use crate::services::outcome::Outcome;
use crate::services::outcome::TrackOutcome;
use crate::services::processor::ProcessingGroup;
use crate::services::projects::cache::{legacy, ProjectCacheHandle, ProjectChange};
use crate::services::test_store::TestStore;
use crate::statsd::{RelayCounters, RelayHistograms};
use crate::utils::ManagedEnvelope;
use crate::MemoryChecker;
use crate::MemoryStat;

pub use envelope_buffer::EnvelopeBufferError;
// pub for benchmarks
pub use envelope_buffer::PolymorphicEnvelopeBuffer;
// pub for benchmarks
pub use envelope_stack::sqlite::SqliteEnvelopeStack;
// pub for benchmarks
pub use envelope_stack::EnvelopeStack;
// pub for benchmarks
pub use envelope_store::sqlite::SqliteEnvelopeStore;

mod common;
mod envelope_buffer;
mod envelope_stack;
mod envelope_store;
mod stack_provider;
mod testutils;

/// Message interface for [`EnvelopeBufferService`].
#[derive(Debug)]
pub enum EnvelopeBuffer {
    /// A fresh envelope that gets pushed into the buffer by the request handler.
    Push(Box<Envelope>),
    /// Informs the service that a project has no valid project state and must be marked as not ready.
    ///
    /// This happens when an envelope was sent to the project cache, but one of the necessary project
    /// state has expired. The envelope is pushed back into the envelope buffer.
    NotReady(ProjectKey, Box<Envelope>),
    /// Informs the service that a project has a valid project state and can be marked as ready.
    Ready(ProjectKey),
}

impl Interface for EnvelopeBuffer {}

impl FromMessage<Self> for EnvelopeBuffer {
    type Response = NoResponse;

    fn from_message(message: Self, _: ()) -> Self {
        message
    }
}

/// Contains the services [`Addr`] and a watch channel to observe its state.
///
/// This allows outside observers to check the capacity without having to send a message.
///
// NOTE: This pattern of combining an Addr with some observable state could be generalized into
// `Service` itself.
#[derive(Debug, Clone)]
pub struct ObservableEnvelopeBuffer {
    addr: Addr<EnvelopeBuffer>,
    has_capacity: Arc<AtomicBool>,
}

impl ObservableEnvelopeBuffer {
    /// Returns the address of the buffer service.
    pub fn addr(&self) -> Addr<EnvelopeBuffer> {
        self.addr.clone()
    }

    /// Returns `true` if the buffer has the capacity to accept more elements.
    pub fn has_capacity(&self) -> bool {
        self.has_capacity.load(Ordering::Relaxed)
    }
}

/// Services that the buffer service communicates with.
#[derive(Clone)]
pub struct Services {
    /// Bounded channel used exclusively to handle backpressure when sending envelopes to the
    /// project cache.
    pub envelopes_tx: mpsc::Sender<legacy::DequeuedEnvelope>,
    pub project_cache_handle: ProjectCacheHandle,
    pub outcome_aggregator: Addr<TrackOutcome>,
    pub test_store: Addr<TestStore>,
}

/// Spool V2 service which buffers envelopes and forwards them to the project cache when a project
/// becomes ready.
pub struct EnvelopeBufferService {
    config: Arc<Config>,
    memory_stat: MemoryStat,
    global_config_rx: watch::Receiver<global_config::Status>,
    services: Services,
    has_capacity: Arc<AtomicBool>,
    sleep: Duration,
}

/// The maximum amount of time between evaluations of dequeue conditions.
///
/// Some condition checks are sync (`has_capacity`), so cannot be awaited. The sleep in cancelled
/// whenever a new message or a global config update comes in.
const DEFAULT_SLEEP: Duration = Duration::from_secs(1);

impl EnvelopeBufferService {
    /// Creates a memory or disk based [`EnvelopeBufferService`], depending on the given config.
    ///
    /// NOTE: until the V1 spooler implementation is removed, this function returns `None`
    /// if V2 spooling is not configured.
    pub fn new(
        config: Arc<Config>,
        memory_stat: MemoryStat,
        global_config_rx: watch::Receiver<global_config::Status>,
        services: Services,
    ) -> Option<Self> {
        config.spool_v2().then(|| Self {
            config,
            memory_stat,
            global_config_rx,
            services,
            has_capacity: Arc::new(AtomicBool::new(true)),
            sleep: Duration::ZERO,
        })
    }

    /// Returns both the [`Addr`] to this service, and a reference to the capacity flag.
    pub fn start_observable(self) -> ObservableEnvelopeBuffer {
        let has_capacity = self.has_capacity.clone();
        ObservableEnvelopeBuffer {
            addr: self.start(),
            has_capacity,
        }
    }

    /// Wait for the configured amount of time and make sure the project cache is ready to receive.
    async fn ready_to_pop(
        &mut self,
        buffer: &PolymorphicEnvelopeBuffer,
        dequeue: bool,
    ) -> Option<Permit<legacy::DequeuedEnvelope>> {
        relay_statsd::metric!(
            counter(RelayCounters::BufferReadyToPop) += 1,
            status = "checking"
        );

        self.system_ready(buffer, dequeue).await;

        relay_statsd::metric!(
            counter(RelayCounters::BufferReadyToPop) += 1,
            status = "system_ready"
        );

        if self.sleep > Duration::ZERO {
            tokio::time::sleep(self.sleep).await;
        }

        relay_statsd::metric!(
            counter(RelayCounters::BufferReadyToPop) += 1,
            status = "slept"
        );

        let permit = self.services.envelopes_tx.reserve().await.ok();

        relay_statsd::metric!(
            counter(RelayCounters::BufferReadyToPop) += 1,
            status = "checked"
        );

        permit
    }

    /// Waits until preconditions for unspooling are met.
    ///
    /// - We should not pop from disk into memory when relay's overall memory capacity
    ///   has been reached.
    /// - We need a valid global config to unspool.
    async fn system_ready(&self, buffer: &PolymorphicEnvelopeBuffer, dequeue: bool) {
        loop {
            // We should not unspool from external storage if memory capacity has been reached.
            // But if buffer storage is in memory, unspooling can reduce memory usage.
            let memory_ready = buffer.is_memory() || self.memory_ready();
            let global_config_ready = self.global_config_rx.borrow().is_ready();

            if memory_ready && global_config_ready && dequeue {
                return;
            }
            tokio::time::sleep(DEFAULT_SLEEP).await;
        }
    }

    fn memory_ready(&self) -> bool {
        self.memory_stat.memory().used_percent()
            <= self.config.spool_max_backpressure_memory_percent()
    }

    /// Tries to pop an envelope for a ready project.
    async fn try_pop<'a>(
        config: &Config,
        buffer: &mut PolymorphicEnvelopeBuffer,
        services: &Services,
        envelopes_tx_permit: Permit<'a, legacy::DequeuedEnvelope>,
    ) -> Result<Duration, EnvelopeBufferError> {
        let sleep = match buffer.peek().await? {
            Peek::Empty => {
                relay_statsd::metric!(
                    counter(RelayCounters::BufferTryPop) += 1,
                    peek_result = "empty"
                );

                Duration::MAX // wait for reset by `handle_message`.
            }
            Peek::Ready { last_received_at }
            | Peek::NotReady {
                last_received_at, ..
            } if is_expired(last_received_at, config) => {
                let envelope = buffer
                    .pop()
                    .await?
                    .expect("Element disappeared despite exclusive excess");

                Self::drop_expired(envelope, services);

                Duration::ZERO // try next pop immediately
            }
            Peek::Ready { .. } => {
                relay_log::trace!("EnvelopeBufferService: popping envelope");
                relay_statsd::metric!(
                    counter(RelayCounters::BufferTryPop) += 1,
                    peek_result = "ready"
                );
                let envelope = buffer
                    .pop()
                    .await?
                    .expect("Element disappeared despite exclusive excess");
                envelopes_tx_permit.send(legacy::DequeuedEnvelope(envelope));

                Duration::ZERO // try next pop immediately
            }
            Peek::NotReady {
                project_key_pair,
                next_project_fetch,
                last_received_at: _,
            } => {
                relay_log::trace!("EnvelopeBufferService: project(s) of envelope not ready");
                relay_statsd::metric!(
                    counter(RelayCounters::BufferTryPop) += 1,
                    peek_result = "not_ready"
                );

                // We want to fetch the configs again, only if some time passed between the last
                // peek of this not ready project key pair and the current peek. This is done to
                // avoid flooding the project cache with `UpdateProject` messages.
                if Instant::now() >= next_project_fetch {
                    relay_log::trace!("EnvelopeBufferService: requesting project(s) update");
                    let ProjectKeyPair {
                        own_key,
                        sampling_key,
                    } = project_key_pair;

<<<<<<< HEAD
                    services.project_cache_handle.fetch(own_key);
                    match envelope.sampling_key() {
                        None => {}
                        Some(sampling_key) if sampling_key == own_key => {} // already sent.
                        Some(sampling_key) => {
                            services.project_cache_handle.fetch(sampling_key);
                        }
=======
                    services.project_cache.send(UpdateProject(own_key));
                    if sampling_key != own_key {
                        services.project_cache.send(UpdateProject(sampling_key));
>>>>>>> 8d0c5b71
                    }

                    // Deprioritize the stack to prevent head-of-line blocking and update the next fetch
                    // time.
                    buffer.mark_seen(&project_key_pair, DEFAULT_SLEEP);
                }

                DEFAULT_SLEEP // wait and prioritize handling new messages.
            }
        };

        Ok(sleep)
    }

    fn drop_expired(envelope: Box<Envelope>, services: &Services) {
        let mut managed_envelope = ManagedEnvelope::new(
            envelope,
            services.outcome_aggregator.clone(),
            services.test_store.clone(),
            ProcessingGroup::Ungrouped,
        );
        managed_envelope.reject(Outcome::Invalid(DiscardReason::Timestamp));
    }

    async fn handle_message(buffer: &mut PolymorphicEnvelopeBuffer, message: EnvelopeBuffer) {
        match message {
            EnvelopeBuffer::Push(envelope) => {
                // NOTE: This function assumes that a project state update for the relevant
                // projects was already triggered (see XXX).
                // For better separation of concerns, this prefetch should be triggered from here
                // once buffer V1 has been removed.
                relay_log::trace!("EnvelopeBufferService: received push message");
                Self::push(buffer, envelope).await;
            }
            EnvelopeBuffer::NotReady(project_key, envelope) => {
                relay_log::trace!(
                    "EnvelopeBufferService: received project not ready message for project key {}",
                    &project_key
                );
                relay_statsd::metric!(counter(RelayCounters::BufferEnvelopesReturned) += 1);
                Self::push(buffer, envelope).await;
                buffer.mark_ready(&project_key, false);
            }
            EnvelopeBuffer::Ready(project_key) => {
                relay_log::trace!(
                    "EnvelopeBufferService: received project ready message for project key {}",
                    &project_key
                );
                buffer.mark_ready(&project_key, true);
            }
        };
    }

    async fn handle_shutdown(buffer: &mut PolymorphicEnvelopeBuffer, message: Shutdown) -> bool {
        // We gracefully shut down only if the shutdown has a timeout.
        if let Some(shutdown_timeout) = message.timeout {
            relay_log::trace!("EnvelopeBufferService: shutting down gracefully");

            let shutdown_result = timeout(shutdown_timeout, buffer.shutdown()).await;
            match shutdown_result {
                Ok(shutdown_result) => {
                    return shutdown_result;
                }
                Err(error) => {
                    relay_log::error!(
                    error = &error as &dyn Error,
                    "the envelope buffer didn't shut down in time, some envelopes might be lost",
                );
                }
            }
        }

        false
    }

    async fn push(buffer: &mut PolymorphicEnvelopeBuffer, envelope: Box<Envelope>) {
        if let Err(e) = buffer.push(envelope).await {
            relay_log::error!(
                error = &e as &dyn std::error::Error,
                "failed to push envelope"
            );
        }
    }

    fn update_observable_state(&self, buffer: &mut PolymorphicEnvelopeBuffer) {
        self.has_capacity
            .store(buffer.has_capacity(), Ordering::Relaxed);
    }
}

fn is_expired(last_received_at: DateTime<Utc>, config: &Config) -> bool {
    (Utc::now() - last_received_at)
        .to_std()
        .is_ok_and(|age| age > config.spool_envelopes_max_age())
}

impl Service for EnvelopeBufferService {
    type Interface = EnvelopeBuffer;

    fn spawn_handler(mut self, mut rx: Receiver<Self::Interface>) {
        let config = self.config.clone();
        let memory_checker = MemoryChecker::new(self.memory_stat.clone(), config.clone());
        let mut global_config_rx = self.global_config_rx.clone();
        let services = self.services.clone();

        let dequeue = Arc::<AtomicBool>::new(true.into());
        let dequeue1 = dequeue.clone();

        tokio::spawn(async move {
            let buffer = PolymorphicEnvelopeBuffer::from_config(&config, memory_checker).await;

            let mut buffer = match buffer {
                Ok(buffer) => buffer,
                Err(error) => {
                    relay_log::error!(
                        error = &error as &dyn std::error::Error,
                        "failed to start the envelope buffer service",
                    );
                    std::process::exit(1);
                }
            };
            buffer.initialize().await;

            let mut shutdown = Controller::shutdown_handle();
            let mut project_events = self.services.project_cache_handle.changes();

            relay_log::info!("EnvelopeBufferService: starting");
            loop {
                let used_capacity = self.services.envelopes_tx.max_capacity()
                    - self.services.envelopes_tx.capacity();
                relay_statsd::metric!(
                    histogram(RelayHistograms::BufferBackpressureEnvelopesCount) =
                        used_capacity as u64
                );

                let mut sleep = Duration::MAX;
                tokio::select! {
                    // NOTE: we do not select a bias here.
                    // On the one hand, we might want to prioritize dequeuing over enqueuing
                    // so we do not exceed the buffer capacity by starving the dequeue.
                    // on the other hand, prioritizing old messages violates the LIFO design.
                    Some(permit) = self.ready_to_pop(&buffer, dequeue.load(Ordering::Relaxed)) => {
                        match Self::try_pop(&config, &mut buffer, &services, permit).await {
                            Ok(new_sleep) => {
                                sleep = new_sleep;
                            }
                            Err(error) => {
                                relay_log::error!(
                                error = &error as &dyn std::error::Error,
                                "failed to pop envelope"
                            );
                            }
                        }
                    }
                    Ok(ProjectChange::Ready(project_key)) = project_events.recv() => {
                        Self::handle_message(&mut buffer, EnvelopeBuffer::Ready(project_key)).await;
                        sleep = Duration::ZERO;
                    }
                    Some(message) = rx.recv() => {
                        Self::handle_message(&mut buffer, message).await;
                        sleep = Duration::ZERO;
                    }
                    shutdown = shutdown.notified() => {
                        // In case the shutdown was handled, we break out of the loop signaling that
                        // there is no need to process anymore envelopes.
                        if Self::handle_shutdown(&mut buffer, shutdown).await {
                            break;
                        }
                    }
                    Ok(()) = global_config_rx.changed() => {
                        sleep = Duration::ZERO;
                    }
                    else => break,
                }

                self.sleep = sleep;
                self.update_observable_state(&mut buffer);
            }

            relay_log::info!("EnvelopeBufferService: stopping");
        });

        #[cfg(unix)]
        tokio::spawn(async move {
            use tokio::signal::unix::{signal, SignalKind};
            let Ok(mut signal) = signal(SignalKind::user_defined1()) else {
                return;
            };
            while let Some(()) = signal.recv().await {
                let deq = !dequeue1.load(Ordering::Relaxed);
                dequeue1.store(deq, Ordering::Relaxed);
                relay_log::info!("SIGUSR1 receive, dequeue={}", deq);
            }
        });
    }
}

#[cfg(test)]
mod tests {
    use chrono::Utc;
    use relay_dynamic_config::GlobalConfig;
    use relay_quotas::DataCategory;
    use std::time::Duration;
    use tokio::sync::mpsc;
    use uuid::Uuid;

    use crate::testutils::new_envelope;
    use crate::MemoryStat;

    use super::*;

    struct EnvelopeBufferServiceResult {
        service: EnvelopeBufferService,
        global_tx: watch::Sender<global_config::Status>,
        envelopes_rx: mpsc::Receiver<legacy::DequeuedEnvelope>,
        project_cache_handle: ProjectCacheHandle,
        outcome_aggregator_rx: mpsc::UnboundedReceiver<TrackOutcome>,
    }

    fn envelope_buffer_service(
        config_json: Option<serde_json::Value>,
        global_config_status: global_config::Status,
    ) -> EnvelopeBufferServiceResult {
        relay_log::init_test!();

        let config_json = config_json.unwrap_or(serde_json::json!({
            "spool": {
                "envelopes": {
                    "version": "experimental"
                }
            }
        }));
        let config = Arc::new(Config::from_json_value(config_json).unwrap());

        let memory_stat = MemoryStat::default();
        let (global_tx, global_rx) = watch::channel(global_config_status);
        let (envelopes_tx, envelopes_rx) = mpsc::channel(5);
        let (outcome_aggregator, outcome_aggregator_rx) = Addr::custom();
        let project_cache_handle = ProjectCacheHandle::for_test();

        let envelope_buffer_service = EnvelopeBufferService::new(
            config,
            memory_stat,
            global_rx,
            Services {
                envelopes_tx,
                project_cache_handle: project_cache_handle.clone(),
                outcome_aggregator,
                test_store: Addr::dummy(),
            },
        )
        .unwrap();

        EnvelopeBufferServiceResult {
            service: envelope_buffer_service,
            global_tx,
            envelopes_rx,
            project_cache_handle,
            outcome_aggregator_rx,
        }
    }

    #[tokio::test]
    async fn capacity_is_updated() {
        tokio::time::pause();

        let EnvelopeBufferServiceResult {
            service,
            global_tx: _global_tx,
            envelopes_rx: _envelopes_rx,
            project_cache_handle: _project_cache_handle,
            outcome_aggregator_rx: _outcome_aggregator_rx,
        } = envelope_buffer_service(None, global_config::Status::Pending);

        service.has_capacity.store(false, Ordering::Relaxed);

        let ObservableEnvelopeBuffer { addr, has_capacity } = service.start_observable();
        assert!(!has_capacity.load(Ordering::Relaxed));

        let some_project_key = ProjectKey::parse("a94ae32be2584e0bbd7a4cbb95971fee").unwrap();
        addr.send(EnvelopeBuffer::Ready(some_project_key));

        tokio::time::advance(Duration::from_millis(100)).await;

        assert!(has_capacity.load(Ordering::Relaxed));
    }

    #[tokio::test]
    async fn pop_requires_global_config() {
        tokio::time::pause();

        let EnvelopeBufferServiceResult {
            service,
            global_tx,
            envelopes_rx,
            outcome_aggregator_rx: _outcome_aggregator_rx,
            ..
        } = envelope_buffer_service(None, global_config::Status::Pending);

        let addr = service.start();

        let envelope = new_envelope(false, "foo");
        let project_key = envelope.meta().public_key();
        addr.send(EnvelopeBuffer::Push(envelope.clone()));
        addr.send(EnvelopeBuffer::Ready(project_key));

        tokio::time::sleep(Duration::from_millis(1000)).await;

        assert_eq!(envelopes_rx.len(), 0);

        global_tx.send_replace(global_config::Status::Ready(Arc::new(
            GlobalConfig::default(),
        )));

        tokio::time::sleep(Duration::from_millis(1000)).await;

        assert_eq!(envelopes_rx.len(), 1);
    }

    #[tokio::test]
    async fn pop_requires_memory_capacity() {
        tokio::time::pause();

        let EnvelopeBufferServiceResult {
            service,
            envelopes_rx,
            outcome_aggregator_rx: _outcome_aggregator_rx,
            global_tx: _global_tx,
            ..
        } = envelope_buffer_service(
            Some(serde_json::json!({
                "spool": {
                    "envelopes": {
                        "version": "experimental",
                        "path": std::env::temp_dir().join(Uuid::new_v4().to_string()),
                    }
                },
                "health": {
                    "max_memory_bytes": 0,
                }
            })),
            global_config::Status::Ready(Arc::new(GlobalConfig::default())),
        );

        let addr = service.start();

        let envelope = new_envelope(false, "foo");
        let project_key = envelope.meta().public_key();
        addr.send(EnvelopeBuffer::Push(envelope.clone()));
        addr.send(EnvelopeBuffer::Ready(project_key));

        tokio::time::sleep(Duration::from_millis(1000)).await;

        assert_eq!(envelopes_rx.len(), 0);
    }

    #[tokio::test]
    async fn old_envelope_is_dropped() {
        tokio::time::pause();

        let EnvelopeBufferServiceResult {
            service,
            envelopes_rx,
            project_cache_handle: _project_cache_handle,
            mut outcome_aggregator_rx,
            global_tx: _global_tx,
        } = envelope_buffer_service(
            Some(serde_json::json!({
                "spool": {
                    "envelopes": {
                        "version": "experimental",
                        "max_envelope_delay_secs": 1,
                    }
                }
            })),
            global_config::Status::Ready(Arc::new(GlobalConfig::default())),
        );

        let config = service.config.clone();
        let addr = service.start();

        let mut envelope = new_envelope(false, "foo");
        envelope.meta_mut().set_received_at(
            Utc::now()
                - chrono::Duration::seconds(2 * config.spool_envelopes_max_age().as_secs() as i64),
        );
        addr.send(EnvelopeBuffer::Push(envelope));

        tokio::time::sleep(Duration::from_millis(100)).await;

        assert_eq!(envelopes_rx.len(), 0);

        let outcome = outcome_aggregator_rx.try_recv().unwrap();
        assert_eq!(outcome.category, DataCategory::TransactionIndexed);
        assert_eq!(outcome.quantity, 1);
    }

    #[tokio::test]
    async fn test_update_project() {
        tokio::time::pause();

        let EnvelopeBufferServiceResult {
            service,
            mut envelopes_rx,
            project_cache_handle,
            global_tx: _global_tx,
            outcome_aggregator_rx: _outcome_aggregator_rx,
        } = envelope_buffer_service(
            None,
            global_config::Status::Ready(Arc::new(GlobalConfig::default())),
        );

        let addr = service.start();

        let envelope = new_envelope(false, "foo");
        let project_key = envelope.meta().public_key();

        tokio::time::sleep(Duration::from_secs(1)).await;

        addr.send(EnvelopeBuffer::Push(envelope.clone()));
        tokio::time::sleep(Duration::from_secs(3)).await;

        let message = tokio::time::timeout(Duration::from_secs(5), envelopes_rx.recv());
        let Some(legacy::DequeuedEnvelope(envelope)) = message.await.unwrap() else {
            panic!();
        };

        addr.send(EnvelopeBuffer::NotReady(project_key, envelope));

        tokio::time::sleep(Duration::from_millis(100)).await;

        assert_eq!(project_cache_handle.test_num_fetches(), 1);

        tokio::time::sleep(Duration::from_millis(1300)).await;

        assert_eq!(project_cache_handle.test_num_fetches(), 2);
    }

    #[tokio::test]
    async fn output_is_throttled() {
        tokio::time::pause();

        let EnvelopeBufferServiceResult {
            service,
            mut envelopes_rx,
            global_tx: _global_tx,
            outcome_aggregator_rx: _outcome_aggregator_rx,
            ..
        } = envelope_buffer_service(
            None,
            global_config::Status::Ready(Arc::new(GlobalConfig::default())),
        );

        let addr = service.start();

        let envelope = new_envelope(false, "foo");
        let project_key = envelope.meta().public_key();
        for _ in 0..10 {
            addr.send(EnvelopeBuffer::Push(envelope.clone()));
        }
        addr.send(EnvelopeBuffer::Ready(project_key));

        tokio::time::sleep(Duration::from_millis(100)).await;

        let mut messages = vec![];
        envelopes_rx.recv_many(&mut messages, 100).await;

        assert_eq!(
            messages
                .iter()
                .filter(|message| matches!(message, legacy::DequeuedEnvelope(..)))
                .count(),
            5
        );

        tokio::time::sleep(Duration::from_millis(100)).await;

        let mut messages = vec![];
        envelopes_rx.recv_many(&mut messages, 100).await;

        assert_eq!(
            messages
                .iter()
                .filter(|message| matches!(message, legacy::DequeuedEnvelope(..)))
                .count(),
            5
        );
    }
}<|MERGE_RESOLUTION|>--- conflicted
+++ resolved
@@ -279,19 +279,9 @@
                         sampling_key,
                     } = project_key_pair;
 
-<<<<<<< HEAD
                     services.project_cache_handle.fetch(own_key);
-                    match envelope.sampling_key() {
-                        None => {}
-                        Some(sampling_key) if sampling_key == own_key => {} // already sent.
-                        Some(sampling_key) => {
-                            services.project_cache_handle.fetch(sampling_key);
-                        }
-=======
-                    services.project_cache.send(UpdateProject(own_key));
                     if sampling_key != own_key {
-                        services.project_cache.send(UpdateProject(sampling_key));
->>>>>>> 8d0c5b71
+                        services.project_cache_handle.fetch(sampling_key);
                     }
 
                     // Deprioritize the stack to prevent head-of-line blocking and update the next fetch
