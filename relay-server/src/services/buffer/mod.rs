--- conflicted
+++ resolved
@@ -6,6 +6,8 @@
 use std::sync::Arc;
 use std::time::Duration;
 
+use chrono::DateTime;
+use chrono::Utc;
 use relay_base_schema::project::ProjectKey;
 use relay_config::Config;
 use relay_system::{Addr, FromMessage, Interface, NoResponse, Receiver, Service};
@@ -233,7 +235,7 @@
             Peek::Ready { last_received_at }
             | Peek::NotReady {
                 last_received_at, ..
-            } if last_received_at.elapsed() > config.spool_envelopes_max_age() => {
+            } if is_expired(last_received_at, config) => {
                 let envelope = buffer
                     .pop()
                     .await?
@@ -295,13 +297,6 @@
         Ok(sleep)
     }
 
-<<<<<<< HEAD
-=======
-    fn expired(config: &Config, envelope: &Envelope) -> bool {
-        envelope.age() > config.spool_envelopes_max_age()
-    }
-
->>>>>>> a9c0a493
     fn drop_expired(envelope: Box<Envelope>, services: &Services) {
         let mut managed_envelope = ManagedEnvelope::new(
             envelope,
@@ -376,6 +371,12 @@
         self.has_capacity
             .store(buffer.has_capacity(), Ordering::Relaxed);
     }
+}
+
+fn is_expired(last_received_at: DateTime<Utc>, config: &Config) -> bool {
+    (Utc::now() - last_received_at)
+        .to_std()
+        .is_ok_and(|age| age > config.spool_envelopes_max_age())
 }
 
 impl Service for EnvelopeBufferService {
