use relay_profiling::ProfileType;
use std::borrow::Borrow;
use std::collections::BTreeMap;
use std::fmt;
use std::ops::AddAssign;
use uuid::Uuid;

use bytes::Bytes;
use relay_event_schema::protocol::EventType;
use relay_protocol::Value;
use relay_quotas::DataCategory;
use serde::{Deserialize, Serialize};
use smallvec::{SmallVec, smallvec};

use crate::envelope::{AttachmentType, ContentType, EnvelopeError};
use crate::integrations::{Integration, LogsIntegration, SpansIntegration};
use crate::statsd::RelayTimers;

#[derive(Clone, Debug)]
pub struct Item {
    pub(super) headers: ItemHeaders,
    pub(super) payload: Bytes,
}

impl Item {
    /// Creates a new item with the given type.
    pub fn new(ty: ItemType) -> Self {
        Self {
            headers: ItemHeaders {
                ty,
                length: Some(0),
                item_count: None,
                attachment_type: None,
                content_type: None,
                filename: None,
                stored_key: None,
                routing_hint: None,
                rate_limited: false,
                source_quantities: None,
                other: BTreeMap::new(),
                metrics_extracted: false,
                spans_extracted: false,
<<<<<<< HEAD
                span_count: 0,
=======
                span_count: None,
>>>>>>> 5acad09a
                sampled: true,
                fully_normalized: false,
                profile_type: None,
                platform: None,
            },
            payload: Bytes::new(),
        }
    }

    /// Returns the `ItemType` of this item.
    pub fn ty(&self) -> &ItemType {
        &self.headers.ty
    }

    /// Returns the length of this item's payload.
    pub fn len(&self) -> usize {
        self.payload.len()
    }

    /// Parses an [`Item`] from raw bytes.
    pub fn parse(bytes: Bytes) -> Result<(Item, usize), EnvelopeError> {
        let slice = bytes.as_ref();
        let mut stream = serde_json::Deserializer::from_slice(slice).into_iter();

        let headers: ItemHeaders = match stream.next() {
            None => return Err(EnvelopeError::UnexpectedEof),
            Some(Err(error)) => return Err(EnvelopeError::InvalidItemHeader(error)),
            Some(Ok(headers)) => headers,
        };

        // Each header is terminated by a UNIX newline.
        let headers_end = stream.byte_offset();
        super::require_termination(slice, headers_end)?;

        // The last header does not require a trailing newline, so `payload_start` may point
        // past the end of the buffer.
        let payload_start = std::cmp::min(headers_end + 1, bytes.len());
        let payload_end = match headers.length {
            Some(len) => {
                let payload_end = payload_start + len as usize;
                if bytes.len() < payload_end {
                    // NB: `Bytes::slice` panics if the indices are out of range.
                    return Err(EnvelopeError::UnexpectedEof);
                }

                // Each payload is terminated by a UNIX newline.
                super::require_termination(slice, payload_end)?;
                payload_end
            }
            None => match bytes[payload_start..].iter().position(|b| *b == b'\n') {
                Some(relative_end) => payload_start + relative_end,
                None => bytes.len(),
            },
        };

        let payload = bytes.slice(payload_start..payload_end);
        let item = Item { headers, payload };

        Ok((item, payload_end + 1))
    }

    /// Returns the number used for counting towards rate limits and producing outcomes.
    ///
    /// For attachments, we count the number of bytes. Other items are counted as 1.
    pub fn quantities(&self) -> SmallVec<[(DataCategory, usize); 2]> {
        let item_count = self.item_count().unwrap_or(1) as usize;

        match self.ty() {
            ItemType::Event => smallvec![(DataCategory::Error, item_count)],
            ItemType::Transaction => smallvec![
                (DataCategory::Transaction, item_count),
                (DataCategory::TransactionIndexed, item_count),
            ],
            ItemType::Security | ItemType::RawSecurity => {
                smallvec![(DataCategory::Security, item_count)]
            }
            ItemType::Nel => smallvec![],
            ItemType::UnrealReport => smallvec![(DataCategory::Error, item_count)],
            ItemType::Attachment => smallvec![
                (DataCategory::Attachment, self.len().max(1)),
                (DataCategory::AttachmentItem, item_count),
            ],
            ItemType::Session | ItemType::Sessions => {
                smallvec![(DataCategory::Session, item_count)]
            }
            ItemType::Statsd | ItemType::MetricBuckets => smallvec![],
            ItemType::Log => smallvec![
                (DataCategory::LogByte, self.len().max(1)),
                (DataCategory::LogItem, item_count)
            ],
            ItemType::TraceMetric => smallvec![(DataCategory::TraceMetric, item_count)],
            ItemType::FormData => smallvec![],
            ItemType::UserReport => smallvec![(DataCategory::UserReportV2, item_count)],
            ItemType::UserReportV2 => smallvec![(DataCategory::UserReportV2, item_count)],
            ItemType::Profile => smallvec![
                (DataCategory::Profile, item_count),
                (DataCategory::ProfileIndexed, item_count)
            ],
            ItemType::ReplayEvent | ItemType::ReplayRecording | ItemType::ReplayVideo => {
                smallvec![(DataCategory::Replay, item_count)]
            }
            ItemType::ClientReport => smallvec![],
            ItemType::CheckIn => smallvec![(DataCategory::Monitor, item_count)],
            ItemType::Span => smallvec![
                (DataCategory::Span, item_count),
                (DataCategory::SpanIndexed, item_count),
            ],
            // NOTE: semantically wrong, but too expensive to parse.
            ItemType::ProfileChunk => match self.profile_type() {
                Some(ProfileType::Backend) => smallvec![(DataCategory::ProfileChunk, item_count)],
                Some(ProfileType::Ui) => smallvec![(DataCategory::ProfileChunkUi, item_count)],
                None => smallvec![],
            },
            ItemType::Integration => match self.integration() {
                Some(Integration::Logs(LogsIntegration::OtelV1 { .. })) => smallvec![
                    (DataCategory::LogByte, self.len().max(1)),
                    (DataCategory::LogItem, item_count),
                ],
                Some(Integration::Logs(LogsIntegration::VercelDrainLog { .. })) => smallvec![
                    (DataCategory::LogByte, self.len().max(1)),
                    (DataCategory::LogItem, item_count),
                ],
                Some(Integration::Spans(SpansIntegration::OtelV1 { .. })) => {
                    smallvec![
                        (DataCategory::Span, item_count),
                        (DataCategory::SpanIndexed, item_count),
                    ]
                }
                None => smallvec![],
            },
            ItemType::Unknown(_) => smallvec![],
        }
    }

    /// Returns `true` if this item's payload is empty.
    pub fn is_empty(&self) -> bool {
        self.payload.is_empty()
    }

    /// Returns the amount of items contained in the item body.
    ///
    /// An envelope item can hold multiple items of the same type by using an [`super::ItemContainer`].
    /// In that case the single envelope item represents multiple items of type [`Self::ty`].
    ///
    /// This method can be safely used to generate outcomes.
    pub fn item_count(&self) -> Option<u32> {
        match self.ty().can_support_container() {
            true => self.headers.item_count,
            false => None,
        }
    }

<<<<<<< HEAD
    /// Returns the number of spans in `event.spans` if the item is an event item.
    pub fn span_count(&self) -> u32 {
        self.headers.span_count
=======
    /// Returns the number of spans in the `event.spans` array.
    ///
    /// Should always be 0 except for transaction items.
    ///
    /// When a transaction is dropped before spans were extracted from a transaction,
    /// this number is used to emit correct outcomes for the spans category.
    ///
    /// This number does *not* count the transaction itself.
    pub fn span_count(&self) -> usize {
        self.headers.span_count.unwrap_or(0)
    }

    /// Sets the number of spans in the transaction payload.
    pub fn set_span_count(&mut self, value: Option<usize>) {
        self.headers.span_count = value;
    }

    /// Sets the `span_count` item header by shallow parsing the event.
    ///
    /// Returns the recomputed count.
    fn refresh_span_count(&mut self) -> usize {
        let count = self.parse_span_count();
        self.headers.span_count = count;
        count.unwrap_or(0)
    }

    /// Returns the `span_count`` header, and computes it if it has not yet been set.
    pub fn ensure_span_count(&mut self) -> usize {
        match self.headers.span_count {
            Some(count) => count,
            None => {
                relay_statsd::metric!(timer(RelayTimers::CheckNestedSpans), {
                    self.refresh_span_count()
                })
            }
        }
>>>>>>> 5acad09a
    }

    /// Returns the content type of this item's payload.
    #[cfg_attr(not(feature = "processing"), allow(dead_code))]
    pub fn content_type(&self) -> Option<&ContentType> {
        self.headers.content_type.as_ref()
    }

    /// Returns the [`Integration`] the item belongs.
    pub fn integration(&self) -> Option<Integration> {
        if !matches!(self.ty(), ItemType::Integration) {
            return None;
        }

        match self.content_type() {
            Some(ContentType::Integration(integration)) => Some(*integration),
            _ => {
                // This is a bug which should never happen.
                debug_assert!(false, "integration item, but no integration content type");
                None
            }
        }
    }

    /// Returns the attachment type if this item is an attachment.
    pub fn attachment_type(&self) -> Option<&AttachmentType> {
        // TODO: consider to replace this with an ItemType?
        self.headers.attachment_type.as_ref()
    }

    /// Sets the attachment type of this item.
    pub fn set_attachment_type(&mut self, attachment_type: AttachmentType) {
        self.headers.attachment_type = Some(attachment_type);
    }

    /// Returns the payload of this item.
    ///
    /// Envelope payloads are ref-counted. The bytes object is a reference to the original data, but
    /// cannot be used to mutate data in this envelope. In order to change data, use `set_payload`.
    pub fn payload(&self) -> Bytes {
        self.payload.clone()
    }

    /// Sets the payload of this envelope item without specifying a content-type.
    /// Use `set_payload` if you want to define a content-type for the payload.
    pub fn set_payload_without_content_type<B>(&mut self, payload: B)
    where
        B: Into<Bytes>,
    {
        let mut payload = payload.into();

        let length = std::cmp::min(u32::MAX as usize, payload.len());
        payload.truncate(length);

        self.headers.length = Some(length as u32);
        self.payload = payload;
    }

    /// Sets the payload and content-type of this envelope item. Use
    /// `set_payload_without_content_type` if you need to set the payload without a content-type.
    pub fn set_payload<B>(&mut self, content_type: ContentType, payload: B)
    where
        B: Into<Bytes>,
    {
        self.headers.content_type = Some(content_type);
        self.set_payload_without_content_type(payload);
    }

    /// Sets the payload, content-type and item count of this envelope item.
    pub fn set_payload_with_item_count<B>(
        &mut self,
        content_type: ContentType,
        payload: B,
        item_count: u32,
    ) where
        B: Into<Bytes>,
    {
        self.headers.content_type = Some(content_type);
        self.headers.item_count = Some(item_count);
        self.set_payload_without_content_type(payload);
    }

    /// Returns the file name of this item, if it is an attachment.
    #[cfg_attr(not(feature = "processing"), allow(dead_code))]
    pub fn filename(&self) -> Option<&str> {
        self.headers.filename.as_deref()
    }

    /// Sets the file name of this item.
    pub fn set_filename<S>(&mut self, filename: S)
    where
        S: Into<String>,
    {
        self.headers.filename = Some(filename.into());
    }

    /// Returns the objectstore key, if it is an attachment stored in objectstore.
    pub fn stored_key(&self) -> Option<&str> {
        self.headers.stored_key.as_deref()
    }

    /// Sets the objectstore key of this attachment item.
    pub fn set_stored_key(&mut self, stored_key: String) {
        self.headers.stored_key = Some(stored_key);
    }

    /// Returns the routing_hint of this item.
    pub fn routing_hint(&self) -> Option<Uuid> {
        self.headers.routing_hint
    }

    /// Set the routing_hint of this item.
    pub fn set_routing_hint(&mut self, routing_hint: Uuid) {
        self.headers.routing_hint = Some(routing_hint);
    }

    /// Returns whether this item should be rate limited.
    pub fn rate_limited(&self) -> bool {
        self.headers.rate_limited
    }

    /// Sets whether this item should be rate limited.
    pub fn set_rate_limited(&mut self, rate_limited: bool) {
        self.headers.rate_limited = rate_limited;
    }

    /// Returns the contained source quantities.
    pub fn source_quantities(&self) -> Option<SourceQuantities> {
        self.headers.source_quantities
    }

    /// Sets new source quantities.
    pub fn set_source_quantities(&mut self, source_quantities: SourceQuantities) {
        self.headers.source_quantities = Some(source_quantities);
    }

    /// Returns the metrics extracted flag.
    pub fn metrics_extracted(&self) -> bool {
        self.headers.metrics_extracted
    }

    /// Sets the metrics extracted flag.
    pub fn set_metrics_extracted(&mut self, metrics_extracted: bool) {
        self.headers.metrics_extracted = metrics_extracted;
    }

    /// Returns the spans extracted flag.
    pub fn spans_extracted(&self) -> bool {
        self.headers.spans_extracted
    }

    /// Sets the spans extracted flag.
    pub fn set_spans_extracted(&mut self, spans_extracted: bool) {
        self.headers.spans_extracted = spans_extracted;
    }

    /// Returns the fully normalized flag.
    pub fn fully_normalized(&self) -> bool {
        self.headers.fully_normalized
    }

    /// Sets the fully normalized flag.
    pub fn set_fully_normalized(&mut self, fully_normalized: bool) {
        self.headers.fully_normalized = fully_normalized;
    }

    /// Returns the associated platform.
    ///
    /// Note: this is currently only used for [`ItemType::ProfileChunk`].
    pub fn platform(&self) -> Option<&str> {
        self.headers.platform.as_deref()
    }

    /// Returns the associated profile type of a profile chunk.
    ///
    /// This primarily uses the profile type set via [`Self::set_profile_type`],
    /// but if not set, it infers the [`ProfileType`] from the [`Self::platform`].
    ///
    /// Returns `None`, if neither source is available.
    pub fn profile_type(&self) -> Option<ProfileType> {
        self.headers
            .profile_type
            .or_else(|| self.platform().map(ProfileType::from_platform))
    }

    /// Set the profile type of the profile chunk.
    pub fn set_profile_type(&mut self, profile_type: ProfileType) {
        self.headers.profile_type = Some(profile_type);
    }

    /// Gets the `sampled` flag.
    pub fn sampled(&self) -> bool {
        self.headers.sampled
    }

    /// Sets the `sampled` flag.
    pub fn set_sampled(&mut self, sampled: bool) {
        self.headers.sampled = sampled;
    }

    /// Returns the specified header value, if present.
    pub fn get_header<K>(&self, name: &K) -> Option<&Value>
    where
        String: Borrow<K>,
        K: Ord + ?Sized,
    {
        self.headers.other.get(name)
    }

    /// Sets the specified header value, returning the previous one if present.
    pub fn set_header<S, V>(&mut self, name: S, value: V) -> Option<Value>
    where
        S: Into<String>,
        V: Into<Value>,
    {
        self.headers.other.insert(name.into(), value.into())
    }

    /// Determines whether the given item creates an event.
    ///
    /// This is only true for literal events and crash report attachments.
    pub fn creates_event(&self) -> bool {
        match self.ty() {
            // These items are direct event types.
            ItemType::Event
            | ItemType::Transaction
            | ItemType::Security
            | ItemType::RawSecurity
            | ItemType::UnrealReport
            | ItemType::UserReportV2 => true,

            // Attachments are only event items if they are crash reports or if they carry partial
            // event payloads. Plain attachments never create event payloads.
            ItemType::Attachment => {
                match self.attachment_type().unwrap_or(&AttachmentType::default()) {
                    AttachmentType::AppleCrashReport
                    | AttachmentType::Minidump
                    | AttachmentType::EventPayload
                    | AttachmentType::Prosperodump
                    | AttachmentType::Breadcrumbs => true,
                    AttachmentType::Attachment
                    | AttachmentType::UnrealContext
                    | AttachmentType::UnrealLogs
                    | AttachmentType::ViewHierarchy => false,
                    // When an outdated Relay instance forwards an unknown attachment type for compatibility,
                    // we assume that the attachment does not create a new event. This will make it hard
                    // to introduce new attachment types which _do_ create a new event.
                    AttachmentType::Unknown(_) => false,
                }
            }

            // Form data items may contain partial event payloads, but those are only ever valid if
            // they occur together with an explicit event item, such as a minidump or apple crash
            // report. For this reason, FormData alone does not constitute an event item.
            ItemType::FormData => false,

            // The remaining item types cannot carry event payloads.
            ItemType::UserReport
            | ItemType::Session
            | ItemType::Sessions
            | ItemType::Statsd
            | ItemType::MetricBuckets
            | ItemType::ClientReport
            | ItemType::ReplayEvent
            | ItemType::ReplayRecording
            | ItemType::ReplayVideo
            | ItemType::Profile
            | ItemType::CheckIn
            | ItemType::Span
            | ItemType::Nel
            | ItemType::Log
            | ItemType::TraceMetric
            | ItemType::ProfileChunk => false,

            // For now integrations can not create events, we may need to revisit this in the
            // future and break down different types of integrations here, similar to attachments.
            ItemType::Integration => false,

            // The unknown item type can observe any behavior, most likely there are going to be no
            // item types added that create events.
            ItemType::Unknown(_) => false,
        }
    }

    /// Determines whether the given item requires an event with identifier.
    pub fn requires_event(&self) -> bool {
        match self.ty() {
            ItemType::Event => true,
            ItemType::Transaction => true,
            ItemType::Security => true,
            ItemType::Attachment => true,
            ItemType::FormData => true,
            ItemType::RawSecurity => true,
            ItemType::Nel => false,
            ItemType::UnrealReport => true,
            ItemType::UserReport => true,
            ItemType::UserReportV2 => true,
            ItemType::ReplayEvent => true,
            ItemType::Session => false,
            ItemType::Sessions => false,
            ItemType::Statsd => false,
            ItemType::MetricBuckets => false,
            ItemType::ClientReport => false,
            ItemType::ReplayRecording => false,
            ItemType::ReplayVideo => false,
            ItemType::Profile => true,
            ItemType::CheckIn => false,
            ItemType::Span => false,
            ItemType::Log => false,
            ItemType::TraceMetric => false,
            ItemType::ProfileChunk => false,
            ItemType::Integration => false,

            // Since this Relay cannot interpret the semantics of this item, it does not know
            // whether it requires an event or not. Depending on the strategy, this can cause two
            // wrong actions here:
            //  1. return false, but the item requires an event. It is split off by Relay and
            //     handled separately. If the event is rate limited or filtered, the item still gets
            //     ingested and needs to be pruned at a later point in the pipeline. This also
            //     happens with standalone attachments.
            //  2. return true, but the item does not require an event. It is kept in the same
            //     envelope and dropped along with the event, even though it should be ingested.
            // Realistically, most new item types should be ingested largely independent of events,
            // and the ingest pipeline needs to assume split submission from clients. This makes
            // returning `false` the safer option.
            ItemType::Unknown(_) => false,
        }
    }

    /// Determines if this item is an `ItemContainer` based on its content type.
    pub fn is_container(&self) -> bool {
        self.content_type().is_some_and(ContentType::is_container)
    }

    fn parse_span_count(&self) -> Option<usize> {
        #[derive(Debug, serde::Deserialize)]
        struct PartialEvent {
            spans: crate::utils::SeqCount,
        }

        if self.headers.ty != ItemType::Transaction || self.headers.spans_extracted {
            return None;
        }

        let event = serde_json::from_slice::<PartialEvent>(&self.payload()).ok()?;

        Some(event.spans.0)
    }
}

pub type Items = SmallVec<[Item; 3]>;
pub type ItemIter<'a> = std::slice::Iter<'a, Item>;
pub type ItemIterMut<'a> = std::slice::IterMut<'a, Item>;

/// The type of an envelope item.
#[derive(Clone, Debug, Eq, Hash, Ord, PartialEq, PartialOrd)]
pub enum ItemType {
    /// Event payload encoded in JSON.
    Event,
    /// Transaction event payload encoded in JSON.
    Transaction,
    /// Security report event payload encoded in JSON.
    Security,
    /// Raw payload of an arbitrary attachment.
    Attachment,
    /// Multipart form data collected into a stream of JSON tuples.
    FormData,
    /// Security report as sent by the browser in JSON.
    RawSecurity,
    /// NEL report as sent by the browser.
    Nel,
    /// Raw compressed UE4 crash report.
    UnrealReport,
    /// User feedback encoded as JSON.
    UserReport,
    /// Session update data.
    Session,
    /// Aggregated session data.
    Sessions,
    /// Individual metrics in text encoding.
    Statsd,
    /// Buckets of preaggregated metrics encoded as JSON.
    MetricBuckets,
    /// Client internal report (eg: outcomes).
    ClientReport,
    /// Profile event payload encoded as JSON.
    Profile,
    /// Replay metadata and breadcrumb payload.
    ReplayEvent,
    /// Replay Recording data.
    ReplayRecording,
    /// Replay Video data.
    ReplayVideo,
    /// Monitor check-in encoded as JSON.
    CheckIn,
    /// A log for the log product, not internal logs.
    Log,
    /// A trace metric item.
    TraceMetric,
    /// A standalone span.
    Span,
    /// UserReport as an Event
    UserReportV2,
    /// ProfileChunk is a chunk of a profiling session.
    ProfileChunk,
    /// Integrations are a vendor specific set of endpoints providing integrations with external
    /// systems, standards and vendors.
    ///
    /// Relay stores payloads received from integration endpoints in envelope items of this type.
    ///
    /// This is an [internal item type](`Self::is_internal`) and must be converted within the same
    /// instance of Relay.
    Integration,
    /// A new item type that is yet unknown by this version of Relay.
    ///
    /// By default, items of this type are forwarded without modification. Processing Relays and
    /// Relays explicitly configured to do so will instead drop those items. This allows
    /// forward-compatibility with new item types where we expect outdated Relays.
    Unknown(String),
    // Keep `Unknown` last in the list. Add new items above `Unknown`.
}

impl ItemType {
    /// Returns the event item type corresponding to the given `EventType`.
    pub fn from_event_type(event_type: EventType) -> Self {
        match event_type {
            EventType::Default | EventType::Error | EventType::Nel => ItemType::Event,
            EventType::Transaction => ItemType::Transaction,
            EventType::UserReportV2 => ItemType::UserReportV2,
            EventType::Csp | EventType::Hpkp | EventType::ExpectCt | EventType::ExpectStaple => {
                ItemType::Security
            }
        }
    }

    /// Returns the variant name of the item type.
    ///
    /// Unlike [`Self::as_str`] this returns an unknown value as `unknown`.
    pub fn name(&self) -> &'static str {
        match self {
            Self::Event => "event",
            Self::Transaction => "transaction",
            Self::Security => "security",
            Self::Attachment => "attachment",
            Self::FormData => "form_data",
            Self::RawSecurity => "raw_security",
            Self::Nel => "nel",
            Self::UnrealReport => "unreal_report",
            Self::UserReport => "user_report",
            Self::UserReportV2 => "feedback",
            Self::Session => "session",
            Self::Sessions => "sessions",
            Self::Statsd => "statsd",
            Self::MetricBuckets => "metric_buckets",
            Self::ClientReport => "client_report",
            Self::Profile => "profile",
            Self::ReplayEvent => "replay_event",
            Self::ReplayRecording => "replay_recording",
            Self::ReplayVideo => "replay_video",
            Self::CheckIn => "check_in",
            Self::Log => "log",
            Self::TraceMetric => "trace_metric",
            Self::Span => "span",
            Self::ProfileChunk => "profile_chunk",
            Self::Integration => "integration",
            Self::Unknown(_) => "unknown",
        }
    }

    /// Returns the item type as a string.
    pub fn as_str(&self) -> &str {
        match self {
            Self::Unknown(s) => s,
            _ => self.name(),
        }
    }

    /// Returns `true` if the item is a metric type.
    pub fn is_metrics(&self) -> bool {
        matches!(self, ItemType::Statsd | ItemType::MetricBuckets)
    }

    /// Returns `true` if the item is a Relay internal item type.
    ///
    /// Internal items are not allowed to be forwarded or sent upstream and will be rejected by
    /// other Relays. Internal items must be converted to Sentry native items before forwarded.
    pub fn is_internal(&self) -> bool {
        matches!(self, ItemType::Integration)
    }

    /// Returns `true` if the specified [`ItemType`] can occur in an [`super::ItemContainer`].
    ///
    /// Note: this will return `true` even if Relay does not currently support item containers
    /// for this item type to guarantee forward compatibility.
    ///
    /// Every item which will eventually be turned into an event, cannot support containers,
    /// due to envelope limits.
    /// Attachments and other binary items will also never support the container format.
    fn can_support_container(&self) -> bool {
        match self {
            ItemType::Event => false,
            ItemType::Transaction => false,
            ItemType::Security => false,
            ItemType::Attachment => false,
            ItemType::FormData => false,
            ItemType::RawSecurity => false,
            ItemType::Nel => false,
            ItemType::UnrealReport => false,
            ItemType::UserReport => false,
            ItemType::Session => true,
            ItemType::Sessions => true,
            ItemType::Statsd => true,
            ItemType::MetricBuckets => true,
            ItemType::ClientReport => true,
            ItemType::Profile => true,
            ItemType::ReplayEvent => false,
            ItemType::ReplayRecording => false,
            ItemType::ReplayVideo => false,
            ItemType::CheckIn => true,
            ItemType::Log => true,
            ItemType::TraceMetric => true,
            ItemType::Span => true,
            ItemType::UserReportV2 => false,
            ItemType::ProfileChunk => true,
            ItemType::Integration => false,
            ItemType::Unknown(_) => true,
        }
    }
}

impl fmt::Display for ItemType {
    fn fmt(&self, f: &mut fmt::Formatter<'_>) -> fmt::Result {
        write!(f, "{}", self.as_str())
    }
}

impl std::str::FromStr for ItemType {
    type Err = std::convert::Infallible;

    fn from_str(s: &str) -> Result<Self, Self::Err> {
        Ok(match s {
            "event" => Self::Event,
            "transaction" => Self::Transaction,
            "security" => Self::Security,
            "attachment" => Self::Attachment,
            "form_data" => Self::FormData,
            "raw_security" => Self::RawSecurity,
            "nel" => Self::Nel,
            "unreal_report" => Self::UnrealReport,
            "user_report" => Self::UserReport,
            "feedback" => Self::UserReportV2,
            "session" => Self::Session,
            "sessions" => Self::Sessions,
            "statsd" => Self::Statsd,
            "metric_buckets" => Self::MetricBuckets,
            "client_report" => Self::ClientReport,
            "profile" => Self::Profile,
            "replay_event" => Self::ReplayEvent,
            "replay_recording" => Self::ReplayRecording,
            "replay_video" => Self::ReplayVideo,
            "check_in" => Self::CheckIn,
            "log" => Self::Log,
            "trace_metric" => Self::TraceMetric,
            "span" => Self::Span,
            "profile_chunk" => Self::ProfileChunk,
            // "profile_chunk_ui" is to be treated as an alias for `ProfileChunk`
            // because Android 8.10.0 and 8.11.0 is sending it as the item type.
            "profile_chunk_ui" => Self::ProfileChunk,
            "integration" => Self::Integration,
            other => Self::Unknown(other.to_owned()),
        })
    }
}

relay_common::impl_str_serde!(ItemType, "an envelope item type (see sentry develop docs)");

#[derive(Clone, Debug, Deserialize, Serialize)]
pub struct ItemHeaders {
    /// The type of the item.
    #[serde(rename = "type")]
    ty: ItemType,

    /// Content length of the item.
    ///
    /// Can be omitted if the item does not contain new lines. In this case, the item payload is
    /// parsed until the first newline is encountered.
    #[serde(skip_serializing_if = "Option::is_none")]
    length: Option<u32>,

    /// The amount of contained items.
    ///
    /// This header is required for all items that are transmitted in an envelope [`super::ItemContainer`].
    /// The amount specified must match the amount of items contained in the container exactly.
    ///
    /// Failing to specify the count or a mismatching count will be treated as an invalid envelope.
    #[serde(skip_serializing_if = "Option::is_none")]
    item_count: Option<u32>,

    /// If this is an attachment item, this may contain the attachment type.
    #[serde(skip_serializing_if = "Option::is_none")]
    attachment_type: Option<AttachmentType>,

    /// Content type of the payload.
    #[serde(skip_serializing_if = "Option::is_none")]
    content_type: Option<ContentType>,

    /// If this is an attachment item, this may contain the original file name.
    #[serde(skip_serializing_if = "Option::is_none")]
    filename: Option<String>,

    /// If this is an attachment item, this may contain the storage key in case it is uploaded to objectstore.
    ///
    /// NOTE: This is internal-only and not exposed into the Envelope.
    #[serde(default, skip)]
    stored_key: Option<String>,

    /// The platform this item was produced for.
    ///
    /// Currently only used for [`ItemType::ProfileChunk`].
    /// It contains the same platform as specified in the profile chunk payload,
    /// hoisted into the header to be able to determine the correct data category.
    ///
    /// This is currently considered optional for profile chunks, but may change
    /// to required in the future.
    #[serde(skip_serializing_if = "Option::is_none")]
    platform: Option<String>,

    /// The routing_hint may be used to specify how the envelpope should be routed in when
    /// published to kafka.
    ///
    /// XXX(epurkhiser): This is currently ONLY used for [`ItemType::CheckIn`]'s when publishing
    /// the envelope into kafka.
    #[serde(default, skip_serializing_if = "Option::is_none")]
    routing_hint: Option<Uuid>,

    /// Indicates that this item is being rate limited.
    ///
    /// By default, rate limited items are immediately removed from Envelopes. For processing,
    /// native crash reports still need to be retained. These attachments are marked with the
    /// `rate_limited` header, which signals to the processing pipeline that the attachment should
    /// not be persisted after processing.
    ///
    /// NOTE: This is internal-only and not exposed into the Envelope.
    #[serde(default, skip)]
    rate_limited: bool,

    /// Contains the amount of events this item was generated and aggregated from.
    ///
    /// A [metrics buckets](`ItemType::MetricBuckets`) item contains metrics extracted and
    /// aggregated from (currently) transactions and profiles.
    ///
    /// This information can not be directly inferred from the item itself anymore.
    /// The amount of events this item/metric represents is instead stored here.
    ///
    /// NOTE: This is internal-only and not exposed into the Envelope.
    #[serde(default, skip)]
    source_quantities: Option<SourceQuantities>,

    /// Flag indicating if metrics have already been extracted from the item.
    ///
    /// In order to only extract metrics once from an item while through a
    /// chain of Relays, a Relay that extracts metrics from an item (typically
    /// the first Relay) MUST set this flat to true so that upstream Relays do
    /// not extract the metric again causing double counting of the metric.
    #[serde(default, skip_serializing_if = "is_false")]
    metrics_extracted: bool,

    /// Whether or not spans and span metrics have been extracted from a transaction.
    ///
    /// This header is set to `true` after both span extraction and span metrics extraction,
    /// and can be used to skip extraction.
    ///
    /// NOTE: This header is also set to `true` for transactions that are themselves extracted
    /// from spans (the opposite direction), to prevent going in circles.
    #[serde(default, skip_serializing_if = "is_false")]
    spans_extracted: bool,

    /// The number of spans in the `event.spans` array.
    ///
<<<<<<< HEAD
    /// Should always be zero except for transaction items.
=======
    /// Should never be set except for transaction items.
>>>>>>> 5acad09a
    ///
    /// When a transaction is dropped before spans were extracted from a transaction,
    /// this number is used to emit correct outcomes for the spans category.
    ///
    /// This number does *not* count the transaction itself.
<<<<<<< HEAD
    #[serde(default, skip_serializing_if = "is_zero")]
    span_count: u32,
=======
    #[serde(default, skip_serializing_if = "Option::is_none")]
    span_count: Option<usize>,
>>>>>>> 5acad09a

    /// Whether the event has been _fully_ normalized.
    ///
    /// If the event has been partially normalized, this flag is false. By
    /// default, all Relays run some normalization.
    ///
    /// Currently only used for events.
    #[serde(default, skip_serializing_if = "is_false")]
    fully_normalized: bool,

    /// `false` if the sampling decision is "drop".
    ///
    /// In the most common use case, the item is dropped when the sampling decision is "drop".
    /// For profiles with the feature enabled, however, we keep all profile items and mark the ones
    /// for which the transaction was dropped as `sampled: false`.
    #[serde(default = "default_true", skip_serializing_if = "is_true")]
    sampled: bool,

    /// Tracks whether the item is a backend or ui profile chunk.
    ///
    /// NOTE: This is internal-only and not exposed into the Envelope.
    #[serde(default, skip)]
    profile_type: Option<ProfileType>,

    /// Other attributes for forward compatibility.
    #[serde(flatten)]
    other: BTreeMap<String, Value>,
}

/// Container for item quantities that the item was derived from.
///
/// For example a metric bucket may be derived and aggregated from multiple transactions.
#[derive(Copy, Clone, Debug, Default, PartialEq, Eq)]
pub struct SourceQuantities {
    /// Transaction quantity.
    pub transactions: usize,
    /// Spans quantity.
    pub spans: usize,
    /// Profile quantity.
    pub profiles: usize,
    /// Total number of buckets.
    pub buckets: usize,
}

impl AddAssign for SourceQuantities {
    fn add_assign(&mut self, other: Self) {
        let Self {
            transactions,
            spans,
            profiles,
            buckets,
        } = self;
        *transactions += other.transactions;
        *spans += other.spans;
        *profiles += other.profiles;
        *buckets += other.buckets;
    }
}

fn is_false(val: &bool) -> bool {
    !*val
}

fn default_true() -> bool {
    true
}

fn is_true(value: &bool) -> bool {
    *value
}

fn is_zero(val: &u32) -> bool {
    *val == 0
}

#[cfg(test)]
mod tests {
    use crate::integrations::OtelFormat;

    use super::*;

    #[test]
    fn test_item_empty() {
        let item = Item::new(ItemType::Attachment);

        assert_eq!(item.payload(), Bytes::new());
        assert_eq!(item.len(), 0);
        assert!(item.is_empty());

        assert_eq!(item.content_type(), None);
    }

    #[test]
    fn test_item_set_payload() {
        let mut item = Item::new(ItemType::Event);

        let payload = Bytes::from(&br#"{"event_id":"3adcb99a1be84a5d8057f2eb9a0161ce"}"#[..]);
        item.set_payload(ContentType::Json, payload.clone());

        // Payload
        assert_eq!(item.payload(), payload);
        assert_eq!(item.len(), payload.len());
        assert!(!item.is_empty());

        // Meta data
        assert_eq!(item.content_type(), Some(&ContentType::Json));
    }

    #[test]
    fn test_item_set_header() {
        let mut item = Item::new(ItemType::Event);
        item.set_header("custom", 42u64);

        assert_eq!(item.get_header("custom"), Some(&Value::from(42u64)));
        assert_eq!(item.get_header("anything"), None);
    }

    #[test]
    #[cfg(feature = "processing")]
    fn test_item_set_routing_hint() {
        let uuid = Uuid::parse_str("8a4ab00f-fba2-4f7b-a164-b58199d55c95").unwrap();

        let mut item = Item::new(ItemType::Event);
        item.set_routing_hint(uuid);

        assert_eq!(item.routing_hint(), Some(uuid));
    }

    #[test]
    fn test_item_source_quantities() {
        let mut item = Item::new(ItemType::MetricBuckets);
        assert!(item.source_quantities().is_none());

        let source_quantities = SourceQuantities {
            transactions: 12,
            ..Default::default()
        };
        item.set_source_quantities(source_quantities);

        assert_eq!(item.source_quantities(), Some(source_quantities));
    }

    #[test]
    fn test_internal_content_type_does_parse() {
        let (item, _) = Item::parse(Bytes::from_static(concat!(
            r#"{"type":"attachment","content_type":"application/vnd.sentry.integration.otel.logs+json","length":5}"#,
            "\n",
            "12345"
        ).as_bytes()))
        .unwrap();

        assert_eq!(
            item.content_type(),
            Some(&ContentType::Integration(Integration::Logs(
                LogsIntegration::OtelV1 {
                    format: OtelFormat::Json
                }
            )))
        );
        assert_eq!(item.integration(), None);
    }

    #[test]
    fn test_item_type_names() {
        assert_eq!(ItemType::Span.name(), "span");
        assert_eq!(ItemType::Unknown("test".to_owned()).name(), "unknown");
        assert_eq!(ItemType::Span.as_str(), "span");
        assert_eq!(ItemType::Unknown("test".to_owned()).as_str(), "test");
        assert_eq!(&ItemType::Span.to_string(), "span");
        assert_eq!(&ItemType::Unknown("test".to_owned()).to_string(), "test");
    }
}<|MERGE_RESOLUTION|>--- conflicted
+++ resolved
@@ -40,11 +40,7 @@
                 other: BTreeMap::new(),
                 metrics_extracted: false,
                 spans_extracted: false,
-<<<<<<< HEAD
-                span_count: 0,
-=======
                 span_count: None,
->>>>>>> 5acad09a
                 sampled: true,
                 fully_normalized: false,
                 profile_type: None,
@@ -197,11 +193,6 @@
         }
     }
 
-<<<<<<< HEAD
-    /// Returns the number of spans in `event.spans` if the item is an event item.
-    pub fn span_count(&self) -> u32 {
-        self.headers.span_count
-=======
     /// Returns the number of spans in the `event.spans` array.
     ///
     /// Should always be 0 except for transaction items.
@@ -238,7 +229,6 @@
                 })
             }
         }
->>>>>>> 5acad09a
     }
 
     /// Returns the content type of this item's payload.
@@ -918,23 +908,14 @@
 
     /// The number of spans in the `event.spans` array.
     ///
-<<<<<<< HEAD
-    /// Should always be zero except for transaction items.
-=======
     /// Should never be set except for transaction items.
->>>>>>> 5acad09a
     ///
     /// When a transaction is dropped before spans were extracted from a transaction,
     /// this number is used to emit correct outcomes for the spans category.
     ///
     /// This number does *not* count the transaction itself.
-<<<<<<< HEAD
-    #[serde(default, skip_serializing_if = "is_zero")]
-    span_count: u32,
-=======
     #[serde(default, skip_serializing_if = "Option::is_none")]
     span_count: Option<usize>,
->>>>>>> 5acad09a
 
     /// Whether the event has been _fully_ normalized.
     ///
@@ -1006,10 +987,6 @@
     *value
 }
 
-fn is_zero(val: &u32) -> bool {
-    *val == 0
-}
-
 #[cfg(test)]
 mod tests {
     use crate::integrations::OtelFormat;
