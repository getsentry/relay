use std::borrow::Cow;
use std::net::IpAddr;

use actix::ResponseFuture;
use actix_web::dev::AsyncResult;
use actix_web::http::header;
use actix_web::{FromRequest, HttpMessage, HttpRequest, HttpResponse, ResponseError};
use chrono::{DateTime, Utc};
use failure::Fail;
use futures::{future, Future};
use serde::{Deserialize, Serialize};
use url::Url;

use relay_common::{
    tryf, Auth, AuthParseError, Dsn, DsnParseError, ProjectId, ProjectIdParseError, Uuid,
};

use crate::actors::project_keys::GetProjectId;
use crate::extractors::ForwardedFor;
use crate::service::ServiceState;
use crate::utils::ApiErrorResponse;

#[derive(Debug, Fail)]
pub enum BadEventMeta {
    #[fail(display = "missing authorization information")]
    MissingAuth,

    #[fail(display = "bad project path parameter")]
    BadProject(#[cause] ProjectIdParseError),

    #[fail(display = "bad x-sentry-auth header")]
    BadAuth(#[fail(cause)] AuthParseError),

    #[fail(display = "bad sentry DSN")]
    BadDsn(#[fail(cause)] DsnParseError),

    #[fail(display = "bad project key: project does not exist")]
    BadProjectKey,

    #[fail(display = "could not schedule event processing")]
    ScheduleFailed,
}

impl ResponseError for BadEventMeta {
    fn error_response(&self) -> HttpResponse {
        let mut builder = match *self {
            Self::MissingAuth | Self::BadProjectKey | Self::BadAuth(_) => {
                HttpResponse::Unauthorized()
            }
            Self::BadProject(_) | Self::BadDsn(_) => HttpResponse::BadRequest(),
            Self::ScheduleFailed => HttpResponse::ServiceUnavailable(),
        };

        builder.json(&ApiErrorResponse::from_fail(self))
    }
}

fn default_version() -> u16 {
    relay_common::PROTOCOL_VERSION
}

/// Request information for sentry ingest data, such as events, envelopes or metrics.
#[derive(Debug, Clone, Serialize, Deserialize)]
pub struct RequestMeta {
    /// The DSN describing the target of this envelope.
    dsn: Dsn,

    /// The client SDK that sent this event.
    #[serde(default, skip_serializing_if = "Option::is_none")]
    client: Option<String>,

    /// The protocol version that the client speaks.
    #[serde(default = "default_version")]
    version: u16,

    /// Value of the origin header in the incoming request, if present.
    #[serde(default, skip_serializing_if = "Option::is_none")]
    origin: Option<Url>,

    /// IP address of the submitting remote.
    #[serde(default, skip_serializing_if = "Option::is_none")]
    remote_addr: Option<IpAddr>,

    /// The full chain of request forward addresses, including the `remote_addr`.
    #[serde(default, skip_serializing_if = "String::is_empty")]
    forwarded_for: String,

    /// The user agent that sent this event.
    #[serde(default, skip_serializing_if = "Option::is_none")]
    user_agent: Option<String>,

    /// The session id.
    #[serde(default, rename = "sid", skip_serializing_if = "Option::is_none")]
    session_id: Option<Uuid>,

    /// The distinct id.
    #[serde(default, rename = "did", skip_serializing_if = "Option::is_none")]
    distinct_id: Option<String>,

    /// When the event has been sent, according to the SDK.
    #[serde(default, skip_serializing_if = "Option::is_none")]
    sent_at: Option<DateTime<Utc>>,
}

impl RequestMeta {
    #[cfg(test)]
    pub fn new(dsn: Dsn) -> Self {
        RequestMeta {
            dsn,
            client: Some("sentry/client".to_string()),
            version: 7,
            origin: Some("http://origin/".parse().unwrap()),
            remote_addr: Some("192.168.0.1".parse().unwrap()),
            forwarded_for: String::new(),
            user_agent: Some("sentry/agent".to_string()),
            session_id: None,
            distinct_id: None,
            sent_at: None,
        }
    }

    /// Overwrites this event meta instance with information from another.
    ///
    /// All fields that are not set in the other instance will remain.
    pub fn merge(&mut self, other: RequestMeta) {
        self.dsn = other.dsn;
        if let Some(client) = other.client {
            self.client = Some(client);
        }
        self.version = other.version;
        if let Some(origin) = other.origin {
            self.origin = Some(origin);
        }
        if let Some(remote_addr) = other.remote_addr {
            self.remote_addr = Some(remote_addr);
        }
        self.forwarded_for = other.forwarded_for;
        if let Some(user_agent) = other.user_agent {
            self.user_agent = Some(user_agent);
        }
<<<<<<< HEAD
        if let Some(session_id) = other.session_id {
            self.session_id = Some(session_id);
        }
        if let Some(distinct_id) = other.distinct_id {
            self.distinct_id = Some(distinct_id);
=======
        if let Some(sent_at) = other.sent_at {
            self.sent_at = Some(sent_at);
>>>>>>> 3c181d2a
        }
    }

    /// Returns a reference to the DSN.
    ///
    /// The DSN declares the project and auth information and upstream address. When RequestMeta is
    /// constructed from a web request, the DSN is set to point to the upstream host.
    pub fn dsn(&self) -> &Dsn {
        &self.dsn
    }

    /// Returns the project identifier that the DSN points to.
    pub fn project_id(&self) -> ProjectId {
        // TODO(ja): sentry-types does not expose the DSN at the moment.
        unsafe { std::mem::transmute(self.dsn().project_id()) }
    }

    /// Returns the public key part of the DSN for authentication.
    pub fn public_key(&self) -> &str {
        &self.dsn.public_key()
    }

    /// Returns the client that sent this event (Sentry SDK identifier).
    pub fn client(&self) -> Option<&str> {
        self.client.as_ref().map(String::as_str)
    }

    /// Returns the protocol version of the event payload.
    pub fn version(&self) -> u16 {
        self.version
    }

    /// Returns a reference to the origin URL
    pub fn origin(&self) -> Option<&Url> {
        self.origin.as_ref()
    }

    /// The IP address of the Relay or client that ingested the event.
    #[allow(unused)]
    pub fn remote_addr(&self) -> Option<IpAddr> {
        self.remote_addr
    }

    /// The IP address of the client that this event originates from.
    ///
    /// This differs from `remote_addr` if the event was sent through a Relay or any other proxy
    /// before.
    pub fn client_addr(&self) -> Option<IpAddr> {
        let client = self.forwarded_for().split(',').next()?;
        client.trim().parse().ok()
    }

    /// Returns the value of the forwarded for header
    pub fn forwarded_for(&self) -> &str {
        &self.forwarded_for
    }

    /// The user agent that sent this event.
    ///
    /// This is the value of the `User-Agent` header. In contrast, `auth.client_agent()` identifies
    /// the SDK that sent the event.
    pub fn user_agent(&self) -> Option<&str> {
        self.user_agent.as_ref().map(String::as_str)
    }

    /// When the event has been sent, according to the SDK.
    #[cfg_attr(not(feature = "processing"), allow(dead_code))]
    pub fn sent_at(&self) -> Option<DateTime<Utc>> {
        self.sent_at
    }

    /// Returns the session id if this contains session data.
    pub fn session_id(&self) -> Option<&Uuid> {
        self.session_id.as_ref()
    }

    /// Returns the "distinct id" if this contains session data.
    pub fn distinct_id(&self) -> Option<&str> {
        self.distinct_id.as_deref()
    }

    /// Formats the Sentry authentication header.
    ///
    /// This header must be included in store requests.
    pub fn auth_header(&self) -> String {
        let mut auth = format!(
            "Sentry sentry_key={}, sentry_version={}",
            self.public_key(),
            self.version
        );

        if let Some(ref client) = self.client {
            use std::fmt::Write;
            write!(auth, ", sentry_client={}", client).ok();
        }

        auth
    }
}

fn get_auth_header<'a, S>(req: &'a HttpRequest<S>, header_name: &str) -> Option<&'a str> {
    req.headers()
        .get(header_name)
        .and_then(|x| x.to_str().ok())
        .filter(|h| h.len() >= 7 && h[..7].eq_ignore_ascii_case("sentry "))
}

fn auth_from_request<S>(req: &HttpRequest<S>) -> Result<Auth, BadEventMeta> {
    // try to extract authentication info from http header "x-sentry-auth"
    if let Some(auth) = get_auth_header(req, "x-sentry-auth") {
        return auth.parse::<Auth>().map_err(BadEventMeta::BadAuth);
    }

    // try to extract authentication info from http header "authorization"
    if let Some(auth) = get_auth_header(req, "authorization") {
        return auth.parse::<Auth>().map_err(BadEventMeta::BadAuth);
    }

    // try to extract authentication info from URL query_param .../?sentry_...=<key>...
    let query = req.query_string();
    if query.contains("sentry_") {
        return Auth::from_querystring(query.as_bytes()).map_err(BadEventMeta::BadAuth);
    }

    // try to extract authentication info from URL path segment .../{sentry_key}/...
    let sentry_key = req
        .match_info()
        .get("sentry_key")
        .ok_or(BadEventMeta::MissingAuth)?;

    Auth::from_pairs(std::iter::once((
        Cow::Borrowed("key"),
        Cow::Borrowed(sentry_key),
    )))
    .map_err(|_| BadEventMeta::MissingAuth)
}

fn parse_header_url<T>(req: &HttpRequest<T>, header: header::HeaderName) -> Option<Url> {
    req.headers()
        .get(header)
        .and_then(|h| h.to_str().ok())
        .and_then(|s| s.parse::<Url>().ok())
        .and_then(|u| match u.scheme() {
            "http" | "https" => Some(u),
            _ => None,
        })
}

fn extract_event_meta(
    request: &HttpRequest<ServiceState>,
) -> ResponseFuture<RequestMeta, BadEventMeta> {
    let auth = tryf!(auth_from_request(request));

    let version = auth.version();
    let client = auth.client_agent().map(str::to_owned);
    let origin = parse_header_url(request, header::ORIGIN)
        .or_else(|| parse_header_url(request, header::REFERER));
    let remote_addr = request.peer_addr().map(|peer| peer.ip());
    let forwarded_for = ForwardedFor::from(request).into_inner();
    let user_agent = request
        .headers()
        .get(header::USER_AGENT)
        .and_then(|h| h.to_str().ok())
        .map(str::to_owned);

    let state = request.state();
    let config = state.config();

    let project_future = match request.match_info().get("project") {
        Some(s) => {
            // The project_id was declared in the URL. Use it directly.
            let id_result = s.parse::<ProjectId>().map_err(BadEventMeta::BadProject);
            Box::new(future::result(id_result)) as ResponseFuture<_, _>
        }
        None => {
            // The legacy endpoint (/api/store) was hit without a project id. Fetch the project
            // id from the key lookup. Since this is the uncommon case, block the request until the
            // project id is here.
            let future = state
                .key_lookup()
                .send(GetProjectId(auth.public_key().to_owned()))
                .map_err(|_| BadEventMeta::ScheduleFailed)
                .and_then(|result| result.map_err(|_| BadEventMeta::ScheduleFailed))
                .and_then(|opt| opt.ok_or(BadEventMeta::BadProjectKey));

            Box::new(future) as ResponseFuture<_, _>
        }
    };

    Box::new(project_future.and_then(move |project_id| {
        let upstream = config.upstream_descriptor();

        let dsn_string = format!(
            "{}://{}:@{}/{}",
            upstream.scheme(),
            auth.public_key(),
            upstream.host(),
            project_id,
        );

        Ok(RequestMeta {
            dsn: dsn_string.parse().map_err(BadEventMeta::BadDsn)?,
            version,
            client,
            origin,
            remote_addr,
            forwarded_for,
            user_agent,
            session_id: None,
            distinct_id: None,
            sent_at: None, // We only support this via envelopes
        })
    }))
}

impl FromRequest<ServiceState> for RequestMeta {
    type Config = ();
    type Result = AsyncResult<Self, actix_web::Error>;

    fn from_request(request: &HttpRequest<ServiceState>, _cfg: &Self::Config) -> Self::Result {
        AsyncResult::from(Ok(extract_event_meta(request)))
    }
}<|MERGE_RESOLUTION|>--- conflicted
+++ resolved
@@ -138,16 +138,14 @@
         if let Some(user_agent) = other.user_agent {
             self.user_agent = Some(user_agent);
         }
-<<<<<<< HEAD
         if let Some(session_id) = other.session_id {
             self.session_id = Some(session_id);
         }
         if let Some(distinct_id) = other.distinct_id {
             self.distinct_id = Some(distinct_id);
-=======
+        }
         if let Some(sent_at) = other.sent_at {
             self.sent_at = Some(sent_at);
->>>>>>> 3c181d2a
         }
     }
 
