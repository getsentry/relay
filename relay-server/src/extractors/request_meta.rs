use std::borrow::Cow;
use std::net::IpAddr;

use actix::ResponseFuture;
use actix_web::dev::AsyncResult;
use actix_web::http::header;
use actix_web::{FromRequest, HttpMessage, HttpRequest, HttpResponse, ResponseError};
use chrono::{DateTime, Utc};
use failure::Fail;
use futures::{future, Future};
use serde::{Deserialize, Serialize};
use url::Url;

use relay_common::{
    tryf, Auth, AuthParseError, Dsn, DsnParseError, ProjectId, ProjectIdParseError, Uuid,
};

use crate::actors::project_keys::GetProjectId;
use crate::extractors::ForwardedFor;
use crate::service::ServiceState;
use crate::utils::ApiErrorResponse;

#[derive(Debug, Fail)]
pub enum BadEventMeta {
    #[fail(display = "missing authorization information")]
    MissingAuth,

    #[fail(display = "bad project path parameter")]
    BadProject(#[cause] ProjectIdParseError),

    #[fail(display = "bad x-sentry-auth header")]
    BadAuth(#[fail(cause)] AuthParseError),

    #[fail(display = "bad sentry DSN")]
    BadDsn(#[fail(cause)] DsnParseError),

    #[fail(display = "bad project key: project does not exist")]
    BadProjectKey,

    #[fail(display = "could not schedule event processing")]
    ScheduleFailed,
}

impl ResponseError for BadEventMeta {
    fn error_response(&self) -> HttpResponse {
        let mut builder = match *self {
            Self::MissingAuth | Self::BadProjectKey | Self::BadAuth(_) => {
                HttpResponse::Unauthorized()
            }
            Self::BadProject(_) | Self::BadDsn(_) => HttpResponse::BadRequest(),
            Self::ScheduleFailed => HttpResponse::ServiceUnavailable(),
        };

        builder.json(&ApiErrorResponse::from_fail(self))
    }
}

fn default_version() -> u16 {
    relay_common::PROTOCOL_VERSION
}

/// Request information for sentry ingest data, such as events, envelopes or metrics.
#[derive(Debug, Clone, Serialize, Deserialize)]
pub struct RequestMeta {
    /// The DSN describing the target of this envelope.
    dsn: Dsn,

    /// The client SDK that sent this event.
    #[serde(default, skip_serializing_if = "Option::is_none")]
    client: Option<String>,

    /// The protocol version that the client speaks.
    #[serde(default = "default_version")]
    version: u16,

    /// Value of the origin header in the incoming request, if present.
    #[serde(default, skip_serializing_if = "Option::is_none")]
    origin: Option<Url>,

    /// IP address of the submitting remote.
    #[serde(default, skip_serializing_if = "Option::is_none")]
    remote_addr: Option<IpAddr>,

    /// The full chain of request forward addresses, including the `remote_addr`.
    #[serde(default, skip_serializing_if = "String::is_empty")]
    forwarded_for: String,

    /// The user agent that sent this event.
    #[serde(default, skip_serializing_if = "Option::is_none")]
    user_agent: Option<String>,

    /// The session id.
    #[serde(default, rename = "sid", skip_serializing_if = "Option::is_none")]
    session_id: Option<Uuid>,

    /// The distinct id.
    #[serde(default, rename = "did", skip_serializing_if = "Option::is_none")]
    distinct_id: Option<String>,

    /// When the event has been sent, according to the SDK.
    #[serde(default, skip_serializing_if = "Option::is_none")]
    sent_at: Option<DateTime<Utc>>,
}

impl RequestMeta {
    #[cfg(test)]
    pub fn new(dsn: Dsn) -> Self {
        RequestMeta {
            dsn,
            client: Some("sentry/client".to_string()),
            version: 7,
            origin: Some("http://origin/".parse().unwrap()),
            remote_addr: Some("192.168.0.1".parse().unwrap()),
            forwarded_for: String::new(),
            user_agent: Some("sentry/agent".to_string()),
            session_id: None,
            distinct_id: None,
            sent_at: None,
        }
    }

    /// Overwrites this event meta instance with information from another.
    ///
    /// All fields that are not set in the other instance will remain.
    pub fn merge(&mut self, other: RequestMeta) {
        self.dsn = other.dsn;
        if let Some(client) = other.client {
            self.client = Some(client);
        }
        self.version = other.version;
        if let Some(origin) = other.origin {
            self.origin = Some(origin);
        }
        if let Some(remote_addr) = other.remote_addr {
            self.remote_addr = Some(remote_addr);
        }
        self.forwarded_for = other.forwarded_for;
        if let Some(user_agent) = other.user_agent {
            self.user_agent = Some(user_agent);
        }
<<<<<<< HEAD
        if let Some(session_id) = other.session_id {
            self.session_id = Some(session_id);
        }
        if let Some(distinct_id) = other.distinct_id {
            self.distinct_id = Some(distinct_id);
=======
        if let Some(sent_at) = other.sent_at {
            self.sent_at = Some(sent_at);
>>>>>>> 6f51aa1f
        }
    }

    /// Returns a reference to the DSN.
    ///
    /// The DSN declares the project and auth information and upstream address. When RequestMeta is
    /// constructed from a web request, the DSN is set to point to the upstream host.
    pub fn dsn(&self) -> &Dsn {
        &self.dsn
    }

    /// Returns the project identifier that the DSN points to.
    pub fn project_id(&self) -> ProjectId {
        // TODO(ja): sentry-types does not expose the DSN at the moment.
        unsafe { std::mem::transmute(self.dsn().project_id()) }
    }

    /// Returns the public key part of the DSN for authentication.
    pub fn public_key(&self) -> &str {
        &self.dsn.public_key()
    }

    /// Returns the client that sent this event (Sentry SDK identifier).
    pub fn client(&self) -> Option<&str> {
        self.client.as_ref().map(String::as_str)
    }

    /// Returns the protocol version of the event payload.
    pub fn version(&self) -> u16 {
        self.version
    }

    /// Returns a reference to the origin URL
    pub fn origin(&self) -> Option<&Url> {
        self.origin.as_ref()
    }

    /// The IP address of the Relay or client that ingested the event.
    #[allow(unused)]
    pub fn remote_addr(&self) -> Option<IpAddr> {
        self.remote_addr
    }

    /// The IP address of the client that this event originates from.
    ///
    /// This differs from `remote_addr` if the event was sent through a Relay or any other proxy
    /// before.
    pub fn client_addr(&self) -> Option<IpAddr> {
        let client = self.forwarded_for().split(',').next()?;
        client.trim().parse().ok()
    }

    /// Returns the value of the forwarded for header
    pub fn forwarded_for(&self) -> &str {
        &self.forwarded_for
    }

    /// The user agent that sent this event.
    ///
    /// This is the value of the `User-Agent` header. In contrast, `auth.client_agent()` identifies
    /// the SDK that sent the event.
    pub fn user_agent(&self) -> Option<&str> {
        self.user_agent.as_ref().map(String::as_str)
    }

    /// When the event has been sent, according to the SDK.
    #[cfg_attr(not(feature = "processing"), allow(dead_code))]
    pub fn sent_at(&self) -> Option<DateTime<Utc>> {
        self.sent_at
    }

    /// Returns the session id if this contains session data.
    pub fn session_id(&self) -> Option<&Uuid> {
        self.session_id.as_ref()
    }

    /// Returns the "distinct id" if this contains session data.
    pub fn distinct_id(&self) -> Option<&str> {
        self.distinct_id.as_deref()
    }

    /// Formats the Sentry authentication header.
    ///
    /// This header must be included in store requests.
    pub fn auth_header(&self) -> String {
        let mut auth = format!(
            "Sentry sentry_key={}, sentry_version={}",
            self.public_key(),
            self.version
        );

        if let Some(ref client) = self.client {
            use std::fmt::Write;
            write!(auth, ", sentry_client={}", client).ok();
        }

        auth
    }
}

fn get_auth_header<'a, S>(req: &'a HttpRequest<S>, header_name: &str) -> Option<&'a str> {
    req.headers()
        .get(header_name)
        .and_then(|x| x.to_str().ok())
        .filter(|h| h.len() >= 7 && h[..7].eq_ignore_ascii_case("sentry "))
}

fn auth_from_request<S>(req: &HttpRequest<S>) -> Result<Auth, BadEventMeta> {
    // try to extract authentication info from http header "x-sentry-auth"
    if let Some(auth) = get_auth_header(req, "x-sentry-auth") {
        return auth.parse::<Auth>().map_err(BadEventMeta::BadAuth);
    }

    // try to extract authentication info from http header "authorization"
    if let Some(auth) = get_auth_header(req, "authorization") {
        return auth.parse::<Auth>().map_err(BadEventMeta::BadAuth);
    }

    // try to extract authentication info from URL query_param .../?sentry_...=<key>...
    let query = req.query_string();
    if query.contains("sentry_") {
        return Auth::from_querystring(query.as_bytes()).map_err(BadEventMeta::BadAuth);
    }

    // try to extract authentication info from URL path segment .../{sentry_key}/...
    let sentry_key = req
        .match_info()
        .get("sentry_key")
        .ok_or(BadEventMeta::MissingAuth)?;

    Auth::from_pairs(std::iter::once((
        Cow::Borrowed("key"),
        Cow::Borrowed(sentry_key),
    )))
    .map_err(|_| BadEventMeta::MissingAuth)
}

fn parse_header_url<T>(req: &HttpRequest<T>, header: header::HeaderName) -> Option<Url> {
    req.headers()
        .get(header)
        .and_then(|h| h.to_str().ok())
        .and_then(|s| s.parse::<Url>().ok())
        .and_then(|u| match u.scheme() {
            "http" | "https" => Some(u),
            _ => None,
        })
}

fn extract_event_meta(
    request: &HttpRequest<ServiceState>,
) -> ResponseFuture<RequestMeta, BadEventMeta> {
    let auth = tryf!(auth_from_request(request));

    let version = auth.version();
    let client = auth.client_agent().map(str::to_owned);
    let origin = parse_header_url(request, header::ORIGIN)
        .or_else(|| parse_header_url(request, header::REFERER));
    let remote_addr = request.peer_addr().map(|peer| peer.ip());
    let forwarded_for = ForwardedFor::from(request).into_inner();
    let user_agent = request
        .headers()
        .get(header::USER_AGENT)
        .and_then(|h| h.to_str().ok())
        .map(str::to_owned);

    let state = request.state();
    let config = state.config();

    let project_future = match request.match_info().get("project") {
        Some(s) => {
            // The project_id was declared in the URL. Use it directly.
            let id_result = s.parse::<ProjectId>().map_err(BadEventMeta::BadProject);
            Box::new(future::result(id_result)) as ResponseFuture<_, _>
        }
        None => {
            // The legacy endpoint (/api/store) was hit without a project id. Fetch the project
            // id from the key lookup. Since this is the uncommon case, block the request until the
            // project id is here.
            let future = state
                .key_lookup()
                .send(GetProjectId(auth.public_key().to_owned()))
                .map_err(|_| BadEventMeta::ScheduleFailed)
                .and_then(|result| result.map_err(|_| BadEventMeta::ScheduleFailed))
                .and_then(|opt| opt.ok_or(BadEventMeta::BadProjectKey));

            Box::new(future) as ResponseFuture<_, _>
        }
    };

    Box::new(project_future.and_then(move |project_id| {
        let upstream = config.upstream_descriptor();

        let dsn_string = format!(
            "{}://{}:@{}/{}",
            upstream.scheme(),
            auth.public_key(),
            upstream.host(),
            project_id,
        );

        Ok(RequestMeta {
            dsn: dsn_string.parse().map_err(BadEventMeta::BadDsn)?,
            version,
            client,
            origin,
            remote_addr,
            forwarded_for,
            user_agent,
            session_id: None,
            distinct_id: None,
            sent_at: None, // We only support this via envelopes
        })
    }))
}

impl FromRequest<ServiceState> for RequestMeta {
    type Config = ();
    type Result = AsyncResult<Self, actix_web::Error>;

    fn from_request(request: &HttpRequest<ServiceState>, _cfg: &Self::Config) -> Self::Result {
        AsyncResult::from(Ok(extract_event_meta(request)))
    }
}<|MERGE_RESOLUTION|>--- conflicted
+++ resolved
@@ -12,7 +12,7 @@
 use url::Url;
 
 use relay_common::{
-    tryf, Auth, AuthParseError, Dsn, DsnParseError, ProjectId, ProjectIdParseError, Uuid,
+    tryf, Auth, AuthParseError, Dsn, DsnParseError, ProjectId, ProjectIdParseError,
 };
 
 use crate::actors::project_keys::GetProjectId;
@@ -88,14 +88,6 @@
     /// The user agent that sent this event.
     #[serde(default, skip_serializing_if = "Option::is_none")]
     user_agent: Option<String>,
-
-    /// The session id.
-    #[serde(default, rename = "sid", skip_serializing_if = "Option::is_none")]
-    session_id: Option<Uuid>,
-
-    /// The distinct id.
-    #[serde(default, rename = "did", skip_serializing_if = "Option::is_none")]
-    distinct_id: Option<String>,
 
     /// When the event has been sent, according to the SDK.
     #[serde(default, skip_serializing_if = "Option::is_none")]
@@ -113,8 +105,6 @@
             remote_addr: Some("192.168.0.1".parse().unwrap()),
             forwarded_for: String::new(),
             user_agent: Some("sentry/agent".to_string()),
-            session_id: None,
-            distinct_id: None,
             sent_at: None,
         }
     }
@@ -138,16 +128,8 @@
         if let Some(user_agent) = other.user_agent {
             self.user_agent = Some(user_agent);
         }
-<<<<<<< HEAD
-        if let Some(session_id) = other.session_id {
-            self.session_id = Some(session_id);
-        }
-        if let Some(distinct_id) = other.distinct_id {
-            self.distinct_id = Some(distinct_id);
-=======
         if let Some(sent_at) = other.sent_at {
             self.sent_at = Some(sent_at);
->>>>>>> 6f51aa1f
         }
     }
 
@@ -217,16 +199,6 @@
     #[cfg_attr(not(feature = "processing"), allow(dead_code))]
     pub fn sent_at(&self) -> Option<DateTime<Utc>> {
         self.sent_at
-    }
-
-    /// Returns the session id if this contains session data.
-    pub fn session_id(&self) -> Option<&Uuid> {
-        self.session_id.as_ref()
-    }
-
-    /// Returns the "distinct id" if this contains session data.
-    pub fn distinct_id(&self) -> Option<&str> {
-        self.distinct_id.as_deref()
     }
 
     /// Formats the Sentry authentication header.
@@ -356,8 +328,6 @@
             remote_addr,
             forwarded_for,
             user_agent,
-            session_id: None,
-            distinct_id: None,
             sent_at: None, // We only support this via envelopes
         })
     }))
