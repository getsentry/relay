--- conflicted
+++ resolved
@@ -43,12 +43,8 @@
         let payload = item.payload();
 
         let result = match integration {
-<<<<<<< HEAD
-            LogsIntegration::OtelV1 { format } => otel::expand(format, payload, produce),
+            LogsIntegration::OtelV1 { format } => otel::expand(format, &payload, produce),
             LogsIntegration::VercelDrainLog { format } => vercel::expand(format, payload, produce),
-=======
-            LogsIntegration::OtelV1 { format } => otel::expand(format, &payload, produce),
->>>>>>> 1da1eb40
         };
 
         match result {
