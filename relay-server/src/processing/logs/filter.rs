use relay_dynamic_config::Feature;
use relay_event_schema::protocol::OurLog;
use relay_protocol::Annotated;

use crate::extractors::RequestMeta;
use crate::managed::Managed;
use crate::processing::Context;
<<<<<<< HEAD
use crate::processing::logs::{Error, ExpandedLogs, Result};
use crate::utils::{PickResult, sample};
=======
use crate::processing::logs::{Error, Result};
>>>>>>> dfcf2421

/// Filters logs sent for a project which does not allow logs ingestion.
pub fn feature_flag(ctx: Context<'_>) -> Result<()> {
    match ctx.should_filter(Feature::OurLogsIngestion) {
        true => Err(Error::FilterFeatureFlag),
        false => Ok(()),
    }
<<<<<<< HEAD
}

pub fn sampled(ctx: Context<'_>) -> Result<()> {
    let sample_rate = ctx.global_config.options.ourlogs_ingestion_sample_rate;

    match sample_rate.map(sample).unwrap_or_default() {
        PickResult::Discard => Err(Error::FilterSampling),
        PickResult::Keep => Ok(()),
    }
}

/// Applies inbound filters to individual logs.
pub fn filter(logs: &mut Managed<ExpandedLogs>, ctx: Context<'_>) {
    logs.modify(|logs, records| {
        let meta = logs.headers.meta();
        logs.logs.retain_mut(|log| {
            let r = filter_log(log, meta, ctx);
            records.or_default(r.map(|_| true), &*log)
        })
    });
}

fn filter_log(log: &Annotated<OurLog>, meta: &RequestMeta, ctx: Context<'_>) -> Result<()> {
    let Some(log) = log.value() else {
        return Ok(());
    };

    relay_filter::should_filter(
        log,
        meta.client_addr(),
        &ctx.project_info.config.filter_settings,
        ctx.global_config.filters(),
    )
    .map_err(Error::Filtered)
=======
>>>>>>> dfcf2421
}<|MERGE_RESOLUTION|>--- conflicted
+++ resolved
@@ -5,28 +5,13 @@
 use crate::extractors::RequestMeta;
 use crate::managed::Managed;
 use crate::processing::Context;
-<<<<<<< HEAD
-use crate::processing::logs::{Error, ExpandedLogs, Result};
-use crate::utils::{PickResult, sample};
-=======
 use crate::processing::logs::{Error, Result};
->>>>>>> dfcf2421
 
 /// Filters logs sent for a project which does not allow logs ingestion.
 pub fn feature_flag(ctx: Context<'_>) -> Result<()> {
     match ctx.should_filter(Feature::OurLogsIngestion) {
         true => Err(Error::FilterFeatureFlag),
         false => Ok(()),
-    }
-<<<<<<< HEAD
-}
-
-pub fn sampled(ctx: Context<'_>) -> Result<()> {
-    let sample_rate = ctx.global_config.options.ourlogs_ingestion_sample_rate;
-
-    match sample_rate.map(sample).unwrap_or_default() {
-        PickResult::Discard => Err(Error::FilterSampling),
-        PickResult::Keep => Ok(()),
     }
 }
 
@@ -53,6 +38,4 @@
         ctx.global_config.filters(),
     )
     .map_err(Error::Filtered)
-=======
->>>>>>> dfcf2421
 }