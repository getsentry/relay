use relay_event_normalization::{RequiredMode, SchemaProcessor, eap};
use relay_event_schema::processor::{ProcessingState, ValueType, process_value};
use relay_event_schema::protocol::{OurLog, OurLogHeader};
use relay_protocol::Annotated;
use relay_quotas::DataCategory;

use crate::envelope::{ContainerItems, Item, ItemContainer};
use crate::extractors::{RequestMeta, RequestTrust};
use crate::processing::logs::{self, Error, ExpandedLogs, Result, SerializedLogs};
use crate::processing::{Context, Managed};
use crate::services::outcome::DiscardReason;

/// Parses all serialized logs into their [`ExpandedLogs`] representation.
///
/// Individual, invalid logs will be discarded.
pub fn expand(logs: Managed<SerializedLogs>) -> Managed<ExpandedLogs> {
    let trust = logs.headers.meta().request_trust();

    logs.map(|logs, records| {
        records.lenient(DataCategory::LogByte);

        let mut all_logs = Vec::new();
        for logs in logs.logs {
            let expanded = expand_log_container(&logs, trust);
            let expanded = records.or_default(expanded, logs);
            all_logs.extend(expanded);
        }

        logs::integrations::expand_into(&mut all_logs, records, logs.integrations);

        ExpandedLogs {
            headers: logs.headers,
            logs: all_logs,
        }
    })
}

/// Normalizes individual log entries.
///
/// Normalization must happen before any filters are applied or other procedures which rely on the
/// presence and well-formedness of attributes and fields.
pub fn normalize(logs: &mut Managed<ExpandedLogs>) {
    logs.retain_with_context(
        |logs| (&mut logs.logs, logs.headers.meta()),
        |log, meta, _| {
            normalize_log(log, meta).inspect_err(|err| {
                relay_log::debug!("failed to normalize log: {err}");
            })
        },
    );
}

/// Applies PII scrubbing to individual log entries.
pub fn scrub(logs: &mut Managed<ExpandedLogs>, ctx: Context<'_>) {
    logs.retain(
        |logs| &mut logs.logs,
        |log, _| {
            scrub_log(log, ctx)
                .inspect_err(|err| relay_log::debug!("failed to scrub pii from log: {err}"))
        },
    );
}

fn expand_log_container(item: &Item, trust: RequestTrust) -> Result<ContainerItems<OurLog>> {
    let mut logs = ItemContainer::parse(item)
        .map_err(|err| {
            relay_log::debug!("failed to parse logs container: {err}");
            Error::Invalid(DiscardReason::InvalidJson)
        })?
        .into_items();

    for log in &mut logs {
        // Calculate the received byte size and remember it as metadata, in the header.
        // This is to keep track of the originally received size even as Relay adds, removes or
        // modifies attributes.
        //
        // Since Relay can be deployed in multiple layers, we need to remember the size of the
        // first Relay which received the log, but at the same time we must be able to trust that
        // size.
        //
        // If there is no size calculated or we cannot trust the source, we re-calculate the size.
        let byte_size = log.header.as_ref().and_then(|h: &OurLogHeader| h.byte_size);
        if trust.is_untrusted() || matches!(byte_size, None | Some(0)) {
            let byte_size = log.value().map(relay_ourlogs::calculate_size).unwrap_or(1);
            log.header.get_or_insert_default().byte_size = Some(byte_size);
        }
    }

    Ok(logs)
}

fn scrub_log(log: &mut Annotated<OurLog>, ctx: Context<'_>) -> Result<()> {
    let pii_config_from_scrubbing = ctx
        .project_info
        .config
        .datascrubbing_settings
        .pii_config()
        .map_err(|e| Error::PiiConfig(e.clone()))?;

    relay_pii::eap::scrub(
        ValueType::OurLog,
        log,
        ctx.project_info.config.pii_config.as_ref(),
        pii_config_from_scrubbing.as_ref(),
    )?;

    Ok(())
}

fn normalize_log(log: &mut Annotated<OurLog>, meta: &RequestMeta) -> Result<()> {
    if let Some(log) = log.value_mut() {
        eap::normalize_received(&mut log.attributes, meta.received_at());
        eap::normalize_user_agent(&mut log.attributes, meta.user_agent(), meta.client_hints());
        eap::normalize_attribute_types(&mut log.attributes);
    }

    process_value(
        log,
        &mut SchemaProcessor::new().with_required(RequiredMode::DeleteParent),
        ProcessingState::root(),
    )?;

<<<<<<< HEAD
    eap::normalize_attribute_types(&mut log.attributes);
    eap::normalize_attribute_names(&mut log.attributes);
    eap::normalize_received(&mut log.attributes, meta.received_at());
    eap::normalize_user_agent(&mut log.attributes, meta.user_agent(), meta.client_hints());
=======
    if let Annotated(None, meta) = log {
        relay_log::debug!("empty log: {meta:?}");
        return Err(Error::Invalid(DiscardReason::NoData));
    }
>>>>>>> b97e9724

    Ok(())
}

#[cfg(test)]
mod tests {
    use relay_pii::{DataScrubbingConfig, PiiConfig};
    use relay_protocol::assert_annotated_snapshot;

    use crate::services::projects::project::ProjectInfo;

    use super::*;

    fn make_context(
        scrubbing_config: DataScrubbingConfig,
        pii_config: Option<PiiConfig>,
    ) -> Context<'static> {
        let config = Box::leak(Box::new(relay_config::Config::default()));
        let global_config = Box::leak(Box::new(relay_dynamic_config::GlobalConfig::default()));
        let project_info = Box::leak(Box::new(ProjectInfo {
            config: relay_dynamic_config::ProjectConfig {
                pii_config,
                datascrubbing_settings: scrubbing_config,
                ..Default::default()
            },
            ..Default::default()
        }));
        let rate_limits = Box::leak(Box::new(relay_quotas::RateLimits::default()));

        Context {
            config,
            global_config,
            project_info,
            rate_limits,
            sampling_project_info: None,
        }
    }

    #[test]
    fn test_scrub_log_base_fields() {
        let json = r#"
        {
            "timestamp": 1544719860.0,
            "trace_id": "5b8efff798038103d269b633813fc60c",
            "span_id": "eee19b7ec3c1b174",
            "level": "info",
            "body": "Bearer eyJhbGciOiJIUzI1NiIsInR5cCI6IkpXVCJ9",
            "attributes": {}
        }
        "#;

        let mut data = Annotated::<OurLog>::from_json(json).unwrap();

        let mut scrubbing_config = relay_pii::DataScrubbingConfig::default();
        scrubbing_config.scrub_data = true;
        scrubbing_config.scrub_defaults = true;

        let ctx = make_context(scrubbing_config, None);
        scrub_log(&mut data, ctx).unwrap();
        assert_annotated_snapshot!(data, @r#"
        {
          "timestamp": 1544719860.0,
          "trace_id": "5b8efff798038103d269b633813fc60c",
          "span_id": "eee19b7ec3c1b174",
          "level": "info",
          "body": "Bearer [token]",
          "attributes": {},
          "_meta": {
            "body": {
              "": {
                "rem": [
                  [
                    "@bearer:replace",
                    "s",
                    0,
                    14
                  ]
                ],
                "len": 43
              }
            }
          }
        }
        "#);
    }

    #[test]
    fn test_scrub_log_deep_wild_cards() {
        let json = r#"
        {
            "timestamp": 1544719860.0,
            "trace_id": "5b8efff798038103d269b633813fc60c",
            "span_id": "eee19b7ec3c1b174",
            "level": "info",
            "body": "normal_value",
            "attributes": {
                "normal_field": {
                    "type": "string",
                    "value": "normal_value"
                }
            }
        }
        "#;

        let mut data = Annotated::<OurLog>::from_json(json).unwrap();

        let deep_wildcard_config = serde_json::from_value::<PiiConfig>(serde_json::json!({
            "rules": {
                "remove_normal_field": {
                    "type": "pattern",
                    "pattern": "normal_value",
                    "redaction": {
                        "method": "replace",
                        "text": "[REDACTED]"
                    }
                }
            },
            "applications": {
                "**": ["remove_normal_field"]
            }
        }))
        .unwrap();

        let ctx = make_context(DataScrubbingConfig::default(), Some(deep_wildcard_config));
        scrub_log(&mut data, ctx).unwrap();

        assert_annotated_snapshot!(data, @r#"
        {
          "timestamp": 1544719860.0,
          "trace_id": "5b8efff798038103d269b633813fc60c",
          "span_id": "eee19b7ec3c1b174",
          "level": "info",
          "body": "normal_value",
          "attributes": {
            "normal_field": {
              "type": "string",
              "value": "[REDACTED]"
            }
          },
          "_meta": {
            "attributes": {
              "normal_field": {
                "value": {
                  "": {
                    "rem": [
                      [
                        "remove_normal_field",
                        "s",
                        0,
                        10
                      ]
                    ],
                    "len": 12
                  }
                }
              }
            }
          }
        }
        "#);

        // If a log specific negation is used, then log attributes appear again.
        data = Annotated::<OurLog>::from_json(json).unwrap();
        let config = serde_json::from_value::<PiiConfig>(serde_json::json!({
            "rules": {
                "should_not_remove_normal_field": {
                    "type": "pattern",
                    "pattern": "normal_value",
                    "redaction": {
                        "method": "replace",
                        "text": "[REDACTED]"
                    }
                }
            },
            "applications": {
                "** && !$log.**": ["should_not_remove_normal_field"]
            }
        }))
        .unwrap();

        let ctx = make_context(DataScrubbingConfig::default(), Some(config));
        scrub_log(&mut data, ctx).unwrap();

        assert_annotated_snapshot!(data, @r###"
        {
          "timestamp": 1544719860.0,
          "trace_id": "5b8efff798038103d269b633813fc60c",
          "span_id": "eee19b7ec3c1b174",
          "level": "info",
          "body": "normal_value",
          "attributes": {
            "normal_field": {
              "type": "string",
              "value": "normal_value"
            }
          }
        }
        "###);
    }

    #[test]
    fn test_scrub_log_deep_wild_cards_anything() {
        let json = r#"
        {
            "timestamp": 1544719860.0,
            "trace_id": "5b8efff798038103d269b633813fc60c",
            "span_id": "eee19b7ec3c1b174",
            "level": "info",
            "body": "normal_value",
            "attributes": {
                "normal_field": {
                    "type": "string",
                    "value": "normal_value"
                }
            }
        }
        "#;

        let mut data = Annotated::<OurLog>::from_json(json).unwrap();

        let config = serde_json::from_value::<PiiConfig>(serde_json::json!({
            "rules": {
                "remove_normal_field": {
                    "type": "anything",
                    "redaction": {
                        "method": "replace",
                        "text": "[REDACTED]"
                    }
                }
            },
            "applications": {
                "**": ["remove_normal_field"]
            }
        }))
        .unwrap();

        let ctx = make_context(DataScrubbingConfig::default(), Some(config));
        scrub_log(&mut data, ctx).unwrap();

        assert_annotated_snapshot!(data, @r#"
        {
          "timestamp": 1544719860.0,
          "trace_id": "5b8efff798038103d269b633813fc60c",
          "span_id": "eee19b7ec3c1b174",
          "level": "info",
          "body": "normal_value",
          "attributes": {
            "normal_field": {
              "type": "string",
              "value": "[REDACTED]"
            }
          },
          "_meta": {
            "attributes": {
              "normal_field": {
                "value": {
                  "": {
                    "rem": [
                      [
                        "remove_normal_field",
                        "s",
                        0,
                        10
                      ]
                    ],
                    "len": 12
                  }
                }
              }
            }
          }
        }
        "#);
    }
}<|MERGE_RESOLUTION|>--- conflicted
+++ resolved
@@ -109,9 +109,10 @@
 
 fn normalize_log(log: &mut Annotated<OurLog>, meta: &RequestMeta) -> Result<()> {
     if let Some(log) = log.value_mut() {
+        eap::normalize_attribute_types(&mut log.attributes);
+        eap::normalize_attribute_names(&mut log.attributes);
         eap::normalize_received(&mut log.attributes, meta.received_at());
         eap::normalize_user_agent(&mut log.attributes, meta.user_agent(), meta.client_hints());
-        eap::normalize_attribute_types(&mut log.attributes);
     }
 
     process_value(
@@ -120,17 +121,10 @@
         ProcessingState::root(),
     )?;
 
-<<<<<<< HEAD
-    eap::normalize_attribute_types(&mut log.attributes);
-    eap::normalize_attribute_names(&mut log.attributes);
-    eap::normalize_received(&mut log.attributes, meta.received_at());
-    eap::normalize_user_agent(&mut log.attributes, meta.user_agent(), meta.client_hints());
-=======
     if let Annotated(None, meta) = log {
         relay_log::debug!("empty log: {meta:?}");
         return Err(Error::Invalid(DiscardReason::NoData));
     }
->>>>>>> b97e9724
 
     Ok(())
 }
