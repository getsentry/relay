use std::sync::Arc;

use relay_event_schema::processor::ProcessingAction;
use relay_event_schema::protocol::OurLog;
use relay_filter::FilterStatKey;
use relay_pii::PiiConfigError;
use relay_quotas::{DataCategory, RateLimits};

use crate::Envelope;
use crate::envelope::{
    ContainerItems, ContainerWriteError, EnvelopeHeaders, Item, ItemContainer, ItemType, Items,
};
use crate::managed::{
    Counted, Managed, ManagedEnvelope, ManagedResult as _, OutcomeError, Quantities,
};
use crate::processing::{
    self, Context, Forward, Output, QuotaRateLimiter, RateLimited, RateLimiter, Rejected,
};
use crate::services::outcome::{DiscardReason, Outcome};

mod filter;
mod process;
#[cfg(feature = "processing")]
mod store;
mod utils;
mod validate;

pub use self::utils::get_calculated_byte_size;

type Result<T, E = Error> = std::result::Result<T, E>;

#[derive(Debug, thiserror::Error)]
pub enum Error {
    /// A duplicated item container for logs.
    #[error("duplicate log container")]
    DuplicateContainer,
    /// Logs filtered because of a missing feature flag.
    #[error("logs feature flag missing")]
    FilterFeatureFlag,
<<<<<<< HEAD
    /// Logs filtered either due to a global sampling rule.
    #[error("logs dropped due to sampling")]
    FilterSampling,
    /// Logs filtered due to a filtering rule.
    #[error("log filtered")]
    Filtered(FilterStatKey),
=======
>>>>>>> dfcf2421
    /// The logs are rate limited.
    #[error("rate limited")]
    RateLimited(RateLimits),
    /// Internal error, Pii config could not be loaded.
    #[error("Pii configuration error")]
    PiiConfig(PiiConfigError),
    /// A processor failed to process the logs.
    #[error("envelope processor failed")]
    ProcessingFailed(#[from] ProcessingAction),
    /// The log is invalid.
    #[error("invalid: {0}")]
    Invalid(DiscardReason),
}

impl OutcomeError for Error {
    type Error = Self;

    fn consume(self) -> (Option<Outcome>, Self::Error) {
        let outcome = match &self {
            Self::DuplicateContainer => Some(Outcome::Invalid(DiscardReason::DuplicateItem)),
            Self::FilterFeatureFlag => None,
<<<<<<< HEAD
            Self::FilterSampling => None,
            Self::Filtered(f) => Some(Outcome::Filtered(f.clone())),
=======
>>>>>>> dfcf2421
            Self::RateLimited(limits) => {
                let reason_code = limits.longest().and_then(|limit| limit.reason_code.clone());
                Some(Outcome::RateLimited(reason_code))
            }
            Self::PiiConfig(_) => Some(Outcome::Invalid(DiscardReason::ProjectStatePii)),
            Self::ProcessingFailed(_) => Some(Outcome::Invalid(DiscardReason::Internal)),
            Self::Invalid(reason) => Some(Outcome::Invalid(*reason)),
        };

        (outcome, self)
    }
}

/// A processor for Logs.
///
/// It processes items of type: [`ItemType::OtelLog`] and [`ItemType::Log`].
pub struct LogsProcessor {
    limiter: Arc<QuotaRateLimiter>,
}

impl LogsProcessor {
    /// Creates a new [`Self`].
    pub fn new(limiter: Arc<QuotaRateLimiter>) -> Self {
        Self { limiter }
    }
}

impl processing::Processor for LogsProcessor {
    type UnitOfWork = SerializedLogs;
    type Output = LogOutput;
    type Error = Error;

    fn prepare_envelope(
        &self,
        envelope: &mut ManagedEnvelope,
    ) -> Option<Managed<Self::UnitOfWork>> {
        let headers = envelope.envelope().headers().clone();

        let otel_logs = envelope
            .envelope_mut()
            .take_items_by(|item| matches!(*item.ty(), ItemType::OtelLog))
            .into_vec();
        let logs = envelope
            .envelope_mut()
            .take_items_by(|item| matches!(*item.ty(), ItemType::Log))
            .into_vec();

        let work = SerializedLogs {
            headers,
            otel_logs,
            logs,
        };
        Some(Managed::from_envelope(envelope, work))
    }

    async fn process(
        &self,
        mut logs: Managed<Self::UnitOfWork>,
        ctx: Context<'_>,
    ) -> Result<Output<Self::Output>, Rejected<Error>> {
        validate::container(&logs)?;

        if ctx.is_proxy() {
            // If running in proxy mode, just apply cached rate limits and forward without
            // processing.
            //
            // Static mode needs processing, as users can override project settings manually.
            self.limiter.enforce_quotas(&mut logs, ctx).await?;
            return Ok(Output::just(LogOutput::NotProcessed(logs)));
        }

        // Fast filters, which do not need expanded logs.
        filter::feature_flag(ctx).reject(&logs)?;

        let mut logs = process::expand(logs, ctx);
        process::normalize(&mut logs);
        filter::filter(&mut logs, ctx);
        process::scrub(&mut logs, ctx);

        self.limiter.enforce_quotas(&mut logs, ctx).await?;

        Ok(Output::just(LogOutput::Processed(logs)))
    }
}

/// Output produced by [`LogsProcessor`].
#[derive(Debug)]
pub enum LogOutput {
    NotProcessed(Managed<SerializedLogs>),
    Processed(Managed<ExpandedLogs>),
}

impl Forward for LogOutput {
    fn serialize_envelope(self) -> Result<Managed<Box<Envelope>>, Rejected<()>> {
        let logs = match self {
            Self::NotProcessed(logs) => logs,
            Self::Processed(logs) => logs.try_map(|logs, r| {
                r.lenient(DataCategory::LogByte);
                logs.serialize()
                    .map_err(drop)
                    .with_outcome(Outcome::Invalid(DiscardReason::Internal))
            })?,
        };

        Ok(logs.map(|logs, r| {
            r.lenient(DataCategory::LogByte);
            logs.serialize_envelope()
        }))
    }

    #[cfg(feature = "processing")]
    fn forward_store(
        self,
        s: &relay_system::Addr<crate::services::store::Store>,
    ) -> Result<(), Rejected<()>> {
        let logs = match self {
            LogOutput::NotProcessed(logs) => {
                return Err(logs.internal_error(
                    "logs must be processed before they can be forwarded to the store",
                ));
            }
            LogOutput::Processed(logs) => logs,
        };

        let scoping = logs.scoping();
        let received_at = logs.received_at();

        let (logs, retention) = logs.split_with_context(|logs| (logs.logs, logs.retention));
        let ctx = store::Context {
            scoping,
            received_at,
            retention,
        };

        for log in logs {
            if let Ok(log) = log.try_map(|log, _| store::convert(log, &ctx)) {
                s.send(log)
            };
        }

        Ok(())
    }
}

/// Logs in their serialized state, as transported in an envelope.
#[derive(Debug)]
pub struct SerializedLogs {
    /// Original envelope headers.
    headers: EnvelopeHeaders,

    /// OTel Logs are not sent in containers, an envelope is very likely to contain multiple OTel logs.
    otel_logs: Vec<Item>,
    /// Logs are sent in item containers, there is specified limit of a single container per
    /// envelope.
    ///
    /// But at this point this has not yet been validated.
    logs: Vec<Item>,
}

impl SerializedLogs {
    fn serialize_envelope(self) -> Box<Envelope> {
        let mut items = self.logs;
        items.extend(self.otel_logs);
        Envelope::from_parts(self.headers, Items::from_vec(items))
    }

    fn items(&self) -> impl Iterator<Item = &Item> {
        self.otel_logs.iter().chain(self.logs.iter())
    }

    /// Returns the total count of all logs contained.
    ///
    /// This contains all logical log items, not just envelope items and is safe
    /// to use for rate limiting.
    fn count(&self) -> usize {
        self.items()
            .map(|item| item.item_count().unwrap_or(1) as usize)
            .sum()
    }

    /// Returns the sum of bytes of all logs contained.
    fn bytes(&self) -> usize {
        self.items().map(|item| item.len()).sum()
    }
}

impl Counted for SerializedLogs {
    fn quantities(&self) -> Quantities {
        smallvec::smallvec![
            (DataCategory::LogItem, self.count()),
            (DataCategory::LogByte, self.bytes())
        ]
    }
}

impl RateLimited for Managed<SerializedLogs> {
    type Error = Error;

    async fn enforce<T>(
        &mut self,
        mut rate_limiter: T,
        _ctx: Context<'_>,
    ) -> Result<(), Rejected<Self::Error>>
    where
        T: RateLimiter,
    {
        let scoping = self.scoping();

        let items = rate_limiter
            .try_consume(scoping.item(DataCategory::LogItem), self.count())
            .await;
        let bytes = rate_limiter
            .try_consume(scoping.item(DataCategory::LogByte), self.bytes())
            .await;

        let limits = items.merge_with(bytes);
        if !limits.is_empty() {
            return Err(self.reject_err(Error::RateLimited(limits)));
        }

        Ok(())
    }
}

/// Logs which have been parsed and expanded from their serialized state.
#[derive(Debug)]
pub struct ExpandedLogs {
    /// Original envelope headers.
    headers: EnvelopeHeaders,
    /// Expanded and parsed logs.
    logs: ContainerItems<OurLog>,

    // These fields are currently necessary as we don't pass any project config context to the
    // store serialization. The plan is to get rid of them by giving the serialization context,
    // including the project info, where these are pulled from: #4878.
    /// Retention in days.
    #[cfg(feature = "processing")]
    retention: Option<u16>,
}

impl Counted for ExpandedLogs {
    fn quantities(&self) -> Quantities {
        smallvec::smallvec![
            (DataCategory::LogItem, self.logs.len()),
            (DataCategory::LogByte, self.bytes())
        ]
    }
}

impl ExpandedLogs {
    /// Returns the total count of all logs contained.
    fn count(&self) -> usize {
        self.logs.len()
    }

    /// Returns the sum of bytes of all logs contained.
    fn bytes(&self) -> usize {
        self.logs.iter().map(get_calculated_byte_size).sum()
    }

    fn serialize(self) -> Result<SerializedLogs, ContainerWriteError> {
        let mut logs = Vec::new();

        if !self.logs.is_empty() {
            let mut item = Item::new(ItemType::Log);
            ItemContainer::from(self.logs)
                .write_to(&mut item)
                .inspect_err(|err| relay_log::error!("failed to serialize logs: {err}"))?;
            logs.push(item);
        }

        Ok(SerializedLogs {
            headers: self.headers,
            otel_logs: Default::default(),
            logs,
        })
    }
}

impl RateLimited for Managed<ExpandedLogs> {
    type Error = Error;

    async fn enforce<T>(
        &mut self,
        mut rate_limiter: T,
        _ctx: Context<'_>,
    ) -> Result<(), Rejected<Self::Error>>
    where
        T: RateLimiter,
    {
        let scoping = self.scoping();

        let items = rate_limiter
            .try_consume(scoping.item(DataCategory::LogItem), self.count())
            .await;
        let bytes = rate_limiter
            .try_consume(scoping.item(DataCategory::LogByte), self.bytes())
            .await;

        let limits = items.merge_with(bytes);
        if !limits.is_empty() {
            return Err(self.reject_err(Error::RateLimited(limits)));
        }

        Ok(())
    }
}<|MERGE_RESOLUTION|>--- conflicted
+++ resolved
@@ -37,15 +37,9 @@
     /// Logs filtered because of a missing feature flag.
     #[error("logs feature flag missing")]
     FilterFeatureFlag,
-<<<<<<< HEAD
-    /// Logs filtered either due to a global sampling rule.
-    #[error("logs dropped due to sampling")]
-    FilterSampling,
     /// Logs filtered due to a filtering rule.
     #[error("log filtered")]
     Filtered(FilterStatKey),
-=======
->>>>>>> dfcf2421
     /// The logs are rate limited.
     #[error("rate limited")]
     RateLimited(RateLimits),
@@ -67,11 +61,7 @@
         let outcome = match &self {
             Self::DuplicateContainer => Some(Outcome::Invalid(DiscardReason::DuplicateItem)),
             Self::FilterFeatureFlag => None,
-<<<<<<< HEAD
-            Self::FilterSampling => None,
             Self::Filtered(f) => Some(Outcome::Filtered(f.clone())),
-=======
->>>>>>> dfcf2421
             Self::RateLimited(limits) => {
                 let reason_code = limits.longest().and_then(|limit| limit.reason_code.clone());
                 Some(Outcome::RateLimited(reason_code))
