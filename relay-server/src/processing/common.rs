use crate::Envelope;
use crate::managed::{Managed, Rejected};
use crate::processing::check_ins::CheckInsProcessor;
use crate::processing::logs::LogsProcessor;
use crate::processing::sessions::SessionsProcessor;
use crate::processing::spans::SpansProcessor;
use crate::processing::{Forward, Nothing, Processor};

macro_rules! outputs {
    ($($variant:ident => $ty:ty,)*) => {
        /// All known [`Processor`] outputs.
        #[derive(Debug)]
        pub enum Outputs {
            $(
                $variant(<$ty as Processor>::Output)
            ),*
        }

        impl Forward for Outputs {
            fn serialize_envelope(self) -> Result<Managed<Box<Envelope>>, Rejected<()>> {
                match self {
                    $(
                        Self::$variant(output) => output.serialize_envelope()
                    ),*
                }
            }

            #[cfg(feature = "processing")]
            fn forward_store(
                self,
                s: &relay_system::Addr<crate::services::store::Store>,
            ) -> Result<(), Rejected<()>> {
                match self {
                    $(
                        Self::$variant(output) => output.forward_store(s)
                    ),*
                }
            }
        }

        $(
            impl From<<$ty as Processor>::Output> for Outputs {
                fn from(value: <$ty as Processor>::Output) -> Self {
                    Self::$variant(value)
                }
            }
        )*
    };
}

outputs!(
    CheckIns => CheckInsProcessor,
    Logs => LogsProcessor,
    Spans => SpansProcessor,
<<<<<<< HEAD
);

impl From<Nothing> for Outputs {
    fn from(value: Nothing) -> Self {
        match value {}
    }
}
=======
    Sessions => SessionsProcessor,
);
>>>>>>> d2463cbe
<|MERGE_RESOLUTION|>--- conflicted
+++ resolved
@@ -52,15 +52,11 @@
     CheckIns => CheckInsProcessor,
     Logs => LogsProcessor,
     Spans => SpansProcessor,
-<<<<<<< HEAD
+    Sessions => SessionsProcessor,
 );
 
 impl From<Nothing> for Outputs {
     fn from(value: Nothing) -> Self {
         match value {}
     }
-}
-=======
-    Sessions => SessionsProcessor,
-);
->>>>>>> d2463cbe
+}