--- conflicted
+++ resolved
@@ -292,41 +292,36 @@
 /// as the total category is counted from now in in metrics.
 struct UnsampledSpans {
     spans: Vec<Item>,
-<<<<<<< HEAD
-    attachments: Vec<Item>,
-=======
     legacy: Vec<Item>,
     integrations: Vec<Item>,
->>>>>>> 21d02733
+    attachments: Vec<Item>,
 }
 
 impl From<SerializedSpans> for UnsampledSpans {
     fn from(value: SerializedSpans) -> Self {
-<<<<<<< HEAD
-        Self {
-            spans: value.spans,
-            attachments: value.attachments,
-=======
         let SerializedSpans {
             headers: _,
             spans,
             legacy,
             integrations,
+            attachments,
         } = value;
 
         Self {
             spans,
             legacy,
             integrations,
->>>>>>> 21d02733
+            attachments,
         }
     }
 }
 
 impl Counted for UnsampledSpans {
     fn quantities(&self) -> Quantities {
-<<<<<<< HEAD
-        let quantity = outcome_count(&self.spans) as usize;
+        let quantity = (outcome_count(&self.spans)
+            + outcome_count(&self.legacy)
+            + outcome_count(&self.integrations)) as usize;
+
         let mut quantities = smallvec::smallvec![];
 
         if quantity > 0 {
@@ -344,12 +339,5 @@
         }
 
         quantities
-=======
-        let quantity = (outcome_count(&self.spans)
-            + outcome_count(&self.legacy)
-            + outcome_count(&self.integrations)) as usize;
-
-        smallvec::smallvec![(DataCategory::SpanIndexed, quantity)]
->>>>>>> 21d02733
     }
 }