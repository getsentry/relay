--- conflicted
+++ resolved
@@ -86,11 +86,8 @@
             headers: spans.inner.headers,
             server_sample_rate: spans.server_sample_rate,
             spans: all_spans,
-<<<<<<< HEAD
             stand_alone_attachments,
-=======
             category: spans::TotalAndIndexed,
->>>>>>> a20d245f
         }
     })
 }
