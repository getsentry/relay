--- conflicted
+++ resolved
@@ -88,12 +88,9 @@
     // TODO: `validate_span()` (start/end timestamps)
 
     if let Some(span) = span.value_mut() {
-<<<<<<< HEAD
         span.transfer_is_remote();
-=======
         eap::normalize_attribute_types(&mut span.attributes);
         eap::normalize_attribute_names(&mut span.attributes);
->>>>>>> 9b4298af
         eap::normalize_received(&mut span.attributes, meta.received_at());
         eap::normalize_client_address(&mut span.attributes, meta.client_addr());
         eap::normalize_user_agent(&mut span.attributes, meta.user_agent(), meta.client_hints());
