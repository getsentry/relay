--- conflicted
+++ resolved
@@ -186,36 +186,13 @@
     if let Some(quotas_client) = quotas_client {
         reservoir.set_redis(work.scoping().organization_id, quotas_client);
     }
-<<<<<<< HEAD
-    utils::dynamic_sampling::run(work.headers.dsc(), &work.event, &ctx, Some(&reservoir)).await
-=======
     utils::dynamic_sampling::run(
         work.headers.dsc(),
-        work.transaction.0.value(),
+        work.event.value(),
         &ctx,
         Some(&reservoir),
     )
     .await
-}
-
-/// Finishes transaction and profile processing when the dynamic sampling decision was "drop".
-pub fn drop_after_sampling(
-    mut work: Managed<ExpandedTransaction<IndexedTransaction>>,
-    ctx: Context<'_>,
-    outcome: Outcome,
-) -> Option<Managed<ProfileWithHeaders>> {
-    work.map(|mut work, record_keeper| {
-        // Take out the profile:
-        let profile = work.profile.take();
-        let headers = work.headers.clone();
-
-        // reject everything but the profile:
-        record_keeper.reject_err(outcome, work);
-
-        profile.map(|item| ProfileWithHeaders { headers, item })
-    })
-    .transpose()
->>>>>>> 324752ed
 }
 
 /// Processes the profile attached to the transaction.
