--- conflicted
+++ resolved
@@ -1,7 +1,4 @@
-<<<<<<< HEAD
 pub mod dsc;
-=======
 pub mod event;
->>>>>>> 6faf6daa
 #[cfg(feature = "processing")]
 pub mod store;