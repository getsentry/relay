//! The Sentry relay server application.
//!
//! This module contains the [`run`] function which starts the relay server. It responds on
//! multiple supported endpoints, serves queries to downstream relays and send received events to
//! the upstream.
//!
//! See the [`Config`] documentation for more information on configuration options.
//!
//! # Path of an Event through Relay
//!
//! ## Overview
//!
//! Simplified overview of event ingestion (ignores snuba/postprocessing):
//!
//! ```mermaid
//! graph LR
//!
//! loadbalancer(Load Balancer)
//! relay(Relay)
//! projectconfigs("Project config endpoint (in Sentry)")
//! ingestconsumer(Ingest Consumer)
//! outcomesconsumer(Outcomes Consumer)
//! preprocess{"<code>preprocess_event</code><br>(just a function call now)"}
//! process(<code>process_event</code>)
//! save(<code>save_event</code>)
//!
//! loadbalancer-->relay
//! relay---projectconfigs
//! relay-->ingestconsumer
//! relay-->outcomesconsumer
//! ingestconsumer-->preprocess
//! preprocess-->process
//! preprocess-->save
//! process-->save
//!
//! ```
//!
//! ## Processing enabled vs not?
//!
//! Relay can run as part of a Sentry installation, such as within `sentry.io`'s
//! infrastructure, or next to the application as a forwarding proxy. A lot of
//! steps described here are skipped or run in a limited form when Relay is *not*
//! running with processing enabled:
//!
//! *  Event normalization does different (less) things.
//!
//! *  In certain modes, project config is not fetched from Sentry at all (but
//!    rather from disk or filled out with defaults).
//!
//! *  Events are forwarded to an HTTP endpoint instead of being written to Kafka.
//!
//! *  Rate limits are not calculated using Redis, instead Relay just honors 429s
//!    from previously mentioned endpoint.
//!
//! *  Filters are not applied at all.
//!
//! ## Inside the endpoint
//!
//! When an SDK hits `/api/X/store` on Relay, the code in
//! `server/src/endpoints/store.rs` is called before returning a HTTP response.
//!
//! That code looks into an in-memory cache to answer basic information about a project such as:
//!
//! *  Does it exist? Is it suspended/disabled?
//!
//! *  Is it rate limited right now? If so, which key is rate limited?
//!
//! *  Which DSNs are valid for this project?
//!
//! Some of the data for this cache is coming from the [projectconfigs
//! endpoint](https://github.com/getsentry/sentry/blob/c868def30e013177383f8ca5909090c8bdbd8f6f/src/sentry/api/endpoints/relay_projectconfigs.py).
//! It is refreshed every couple of minutes, depending on configuration (`project_expiry`).
//!
//! If the cache is fresh, we may return a `429` for rate limits or a `4xx` for
//! invalid auth information.
//!
//! That cache might be empty or stale. If that is the case, Relay does not
//! actually attempt to populate it at this stage. **It just returns a `200` even
//! though the event might be dropped later.** This implies:
//!
//! *  The first store request that runs into a rate limit doesn't actually result
//!    in a `429`, but a subsequent request will (because by that time the project
//!    cache will have been updated).
//!
//! *  A store request for a non-existent project may result in a `200`, but
//!    subsequent ones will not.
//!
//! *  A store request with wrong auth information may result in a `200`, but
//!    subsequent ones will not.
//!
//! *  Filters are also not applied at this stage, so **a filtered event will
//!    always result in a `200`**. This matches the Python behavior since [a while
//!    now](https://github.com/getsentry/sentry/pull/14561).
//!
//! These examples assume that a project receives one event at a time. In practice
//! one may observe that a highly concurrent burst of store requests for a single
//! project results in `200 OK`s only. However, a multi-second flood of incoming
//! events should quickly result in eventually consistent and correct status codes.
//!
//! The response is completed at this point. All expensive work (such as talking to
//! external services) is deferred into a background task. Except for responding to
//! the HTTP request, there's no I/O done in the endpoint in any form. We didn't
//! even hit Redis to calculate rate limits.
//!
//! ### Summary
//!
//! The HTTP response returned is just a best-effort guess at what the actual
//! outcome of the event is going to be. We only return a `4xx` code if we know that
//! the response will fail (based on cached information), if we don't we return a
//! 200 and continue to process the event asynchronously. This asynchronous
//! processing used to happen synchronously in the Python implementation of
//! `StoreView`.
//!
//! The effect of this is that the server will respond much faster that before but
//! we might return 200 for events that will ultimately not be accepted.
//!
//! Generally Relay will return a 200 in many more situations than the old
//! `StoreView`.
//!
//! ## The background task
//!
//! The HTTP response is out by now. The rest of what used to happen synchronously in the
//! Python `StoreView` is done asynchronously, but still in the same process.
//!
//! So, now to the real work:
//!
//! 1.  **Project config is fetched.** If the project cache is stale or missing, we
//!     fetch it. We may wait a couple milliseconds (`batch_interval`) here to be
//!     able to batch multiple project config fetches into the same HTTP request to
//!     not overload Sentry too much.
//!
//!     At this stage Relay may drop the event because it realized that the DSN was
//!     invalid or the project didn't even exist. The next incoming event will get a
//!     proper 4xx status code.
//!
//! 1.  **The event is parsed.** In the endpoint we only did decompression, a basic
//!     JSON syntax check, and extraction of the event ID to be able to return it as
//!     part of the response.
//!
//!     Now we create an `Event` struct, which conceptually is the equivalent to
//!     parsing it into a Python dictionary: We allocate more memory.
//!
//! 1.  **The event is normalized.** Event normalization is probably the most
//!     CPU-intensive task running in Relay. It discards invalid data, moves data
//!     from deprecated fields to newer fields and generally just does schema
//!     validation.
//!
//! 1.  **Filters ("inbound filters") are applied.** Event may be discarded because of IP
//!     addresses, patterns on the error message or known web crawlers.
//!
//! 1.  **Exact rate limits ("quotas") are applied.** `is_rate_limited.lua` is
//!     executed on Redis. The input parameters for `is_rate_limited.lua` ("quota
//!     objects") are part of the project config. See [this pull
//!     request](https://github.com/getsentry/sentry/pull/14558) for an explanation
//!     of what quota objects are.
//!
//!     The event may be discarded here. If so, we write the rate limit info
//!     (reason and expiration timestamp) into the in-memory project cache so that
//!     the next store request returns a 429 in the endpoint and doesn't hit Redis
//!     at all.
//!
//!     This contraption has the advantage that suspended or permanently
//!     rate-limited projects are very cheap to handle, and do not involve external
//!     services (ignoring the polling of the project config every couple of
//!     minutes).
//!
//! 1.  **The event is datascrubbed.** We have a PII config (new format) and a
//!     datascrubbing config (old format, converted to new format on the fly) as
//!     part of the project config fetched from Sentry.
//!
//! 1.  **Event is written to Kafka.**
//!
//! **Note:** If we discard an event at any point, an outcome is written to Kafka
//! if Relay is configured to do so.
//!
//! ### Summary
//!
//! For events that returned a `200` we spawn an in-process background task
//! that does the rest of what the old `StoreView` did.
//!
//! This task updates in-memory state for rate limits and disabled
//! projects/keys.
//!
//! ## The outcomes consumer
//!
//! Outcomes are small messages in Kafka that contain an event ID and information
//! about whether that event was rejected, and if so, why.
//!
//! The outcomes consumer is mostly responsible for updating (user-visible)
//! counters in Sentry (buffers/counters and tsdb, which are two separate systems).
//!
//! ## The ingest consumer
//!
//! The ingest consumer reads accepted events from Kafka, and also updates some
//! stats. Some of *those* stats are billing-relevant.
//!
//! Its main purpose is to do what `insert_data_to_database` in Python store did:
//! Call `preprocess_event`, after which comes sourcemap processing, native
//! symbolication, grouping, snuba and all that other stuff that is of no concern
//! to Relay.
//!
//! ## Sequence diagram of components inside Relay
//!
//! ```mermaid
//! sequenceDiagram
//! participant sdk as SDK
//! participant endpoint as Endpoint
//! participant projectcache as ProjectCache
//! participant envelopemanager as EnvelopeManager
//! participant cpupool as CPU Pool
//!
//! sdk->>endpoint:POST /api/42/store
//! activate endpoint
//! endpoint->>projectcache: get project (cached only)
//! activate projectcache
//! projectcache-->>endpoint: return project
//! deactivate projectcache
//! Note over endpoint: Checking rate limits and auth (fast path)
//! endpoint->>envelopemanager: queue event
//!
//! activate envelopemanager
//! envelopemanager-->>endpoint:event ID
//! endpoint-->>sdk:200 OK
//! deactivate endpoint
//!
//! envelopemanager->>projectcache:fetch project
//! activate projectcache
//! Note over envelopemanager,projectcache: web request (batched with other projects)
//! projectcache-->>envelopemanager: return project
//! deactivate projectcache
//!
//! envelopemanager->>cpupool: .
//! activate cpupool
//! Note over envelopemanager,cpupool: normalization, datascrubbing, redis rate limits, ...
//! cpupool-->>envelopemanager: .
//! deactivate cpupool
//!
//! Note over envelopemanager: Send event to kafka
//!
//! deactivate envelopemanager
//! ```
//!
//! <script src="https://cdn.jsdelivr.net/npm/mermaid@8.8.4/dist/mermaid.min.js"></script>
//! <script>
//! mermaid.init({}, ".language-mermaid code");
//! // Could not get dark mode in mermaid to work
//! Array.from(document.getElementsByTagName('svg')).map(x => x.style.background = "white")
//! </script>
#![warn(missing_docs)]
#![doc(
    html_logo_url = "https://raw.githubusercontent.com/getsentry/relay/master/artwork/relay-icon.png",
    html_favicon_url = "https://raw.githubusercontent.com/getsentry/relay/master/artwork/relay-icon.png"
)]
#![allow(clippy::derive_partial_eq_without_eq)]

mod constants;
mod endpoints;
mod envelope;
mod extractors;
mod http;
mod metrics;
mod metrics_extraction;
mod middlewares;
mod service;
mod services;
mod statsd;
mod utils;

pub use self::envelope::Envelope; // pub for benchmarks
pub use self::services::buffer::{
    EnvelopeStack, PolymorphicEnvelopeBuffer, SqliteEnvelopeStack, SqliteEnvelopeStore,
}; // pub for benchmarks
pub use self::services::spooler::spool_utils;
pub use self::utils::{MemoryChecker, MemoryStat}; // pub for benchmarks

#[cfg(test)]
mod testutils;

use std::sync::Arc;

use relay_config::Config;
use relay_system::Controller;

use crate::service::ServiceState;
use crate::services::server::HttpServer;

/// Runs a relay web server and spawns all internal worker threads.
///
/// This effectively boots the entire server application. It blocks the current thread until a
/// shutdown signal is received or a fatal error happens. Behavior of the server is determined by
/// the `config` passed into this funciton.
pub fn run(config: Config) -> anyhow::Result<()> {
    let config = Arc::new(config);
    relay_log::info!("relay server starting");

    // Creates the main runtime.
    let runtime = crate::service::create_runtime("main-rt", config.cpu_concurrency());
    let runtime_metrics = runtime.metrics();

    // Run the system and block until a shutdown signal is sent to this process. Inside, start a
    // web server and run all relevant services. See the `actors` module documentation for more
    // information on all services.
    runtime.block_on(async {
        Controller::start(config.shutdown_timeout());
<<<<<<< HEAD
        let (state, mut runner) = ServiceState::start(runtime_metrics, config.clone())?;
=======
        let (state, mut runner) = ServiceState::start(config.clone()).await?;
>>>>>>> 6046f475
        runner.start(HttpServer::new(config, state.clone())?);

        tokio::select! {
            _ = runner.join() => {},
            // NOTE: when every service implements a shutdown listener,
            // awaiting on `finished` becomes unnecessary: We can simply join() and guarantee
            // that every service finished its main task.
            // See also https://github.com/getsentry/relay/issues/4050.
            _ = Controller::shutdown_handle().finished() => {}
        }

        anyhow::Ok(())
    })?;

    drop(runtime);

    relay_log::info!("relay shutdown complete");
    Ok(())
}<|MERGE_RESOLUTION|>--- conflicted
+++ resolved
@@ -302,11 +302,7 @@
     // information on all services.
     runtime.block_on(async {
         Controller::start(config.shutdown_timeout());
-<<<<<<< HEAD
-        let (state, mut runner) = ServiceState::start(runtime_metrics, config.clone())?;
-=======
-        let (state, mut runner) = ServiceState::start(config.clone()).await?;
->>>>>>> 6046f475
+        let (state, mut runner) = ServiceState::start(runtime_metrics, config.clone()).await?;
         runner.start(HttpServer::new(config, state.clone())?);
 
         tokio::select! {
