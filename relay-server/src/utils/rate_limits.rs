use std::fmt::{self, Write};

use relay_dynamic_config::{ErrorBoundary, ProjectConfig};
use relay_quotas::{
    DataCategories, DataCategory, ItemScoping, QuotaScope, RateLimit, RateLimitScope, RateLimits,
    ReasonCode, Scoping,
};
use relay_system::Addr;

use crate::envelope::{Envelope, Item, ItemType};
use crate::services::outcome::{Outcome, TrackOutcome};

/// Name of the rate limits header.
pub const RATE_LIMITS_HEADER: &str = "X-Sentry-Rate-Limits";

/// Formats the `X-Sentry-Rate-Limits` header.
pub fn format_rate_limits(rate_limits: &RateLimits) -> String {
    let mut header = String::new();

    for rate_limit in rate_limits {
        if !header.is_empty() {
            header.push_str(", ");
        }

        write!(header, "{}:", rate_limit.retry_after.remaining_seconds()).ok();

        for (index, category) in rate_limit.categories.iter().enumerate() {
            if index > 0 {
                header.push(';');
            }
            write!(header, "{category}").ok();
        }

        write!(header, ":{}", rate_limit.scope.name()).ok();

        if let Some(ref reason_code) = rate_limit.reason_code {
            write!(header, ":{reason_code}").ok();
        } else if !rate_limit.namespaces.is_empty() {
            write!(header, ":").ok(); // delimits the empty reason code for namespaces
        }

        for (index, namespace) in rate_limit.namespaces.iter().enumerate() {
            header.push(if index == 0 { ':' } else { ';' });
            write!(header, "{namespace}").ok();
        }
    }

    header
}

/// Parses the `X-Sentry-Rate-Limits` header.
pub fn parse_rate_limits(scoping: &Scoping, string: &str) -> RateLimits {
    let mut rate_limits = RateLimits::new();

    for limit in string.split(',') {
        let limit = limit.trim();
        if limit.is_empty() {
            continue;
        }

        let mut components = limit.split(':');

        let retry_after = match components.next().and_then(|s| s.parse().ok()) {
            Some(retry_after) => retry_after,
            None => continue,
        };

        let mut categories = DataCategories::new();
        for category in components.next().unwrap_or("").split(';') {
            if !category.is_empty() {
                categories.push(DataCategory::from_name(category));
            }
        }

        let quota_scope = QuotaScope::from_name(components.next().unwrap_or(""));
        let scope = RateLimitScope::for_quota(scoping, quota_scope);

        let reason_code = components
            .next()
            .filter(|s| !s.is_empty())
            .map(ReasonCode::new);

        let namespace = components
            .next()
            .unwrap_or("")
            .split(';')
            .filter(|s| !s.is_empty())
            .filter_map(|s| s.parse().ok())
            .collect();

        rate_limits.add(RateLimit {
            categories,
            scope,
            reason_code,
            retry_after,
            namespaces: namespace,
        });
    }

    rate_limits
}

/// Infer the data category from an item.
///
/// Categories depend mostly on the item type, with a few special cases:
/// - `Event`: the category is inferred from the event type. This requires the `event_type` header
///   to be set on the event item.
/// - `Attachment`: If the attachment creates an event (e.g. for minidumps), the category is assumed
///   to be `Error`.
fn infer_event_category(item: &Item) -> Option<DataCategory> {
    match item.ty() {
        ItemType::Event => Some(DataCategory::Error),
        ItemType::Transaction => Some(DataCategory::Transaction),
        ItemType::Security | ItemType::RawSecurity => Some(DataCategory::Security),
        ItemType::Nel => Some(DataCategory::Error),
        ItemType::UnrealReport => Some(DataCategory::Error),
        ItemType::UserReportV2 => Some(DataCategory::UserReportV2),
        ItemType::Attachment if item.creates_event() => Some(DataCategory::Error),
        ItemType::Attachment => None,
        ItemType::Session => None,
        ItemType::Sessions => None,
        ItemType::Statsd => None,
        ItemType::MetricBuckets => None,
        ItemType::MetricMeta => None,
        ItemType::FormData => None,
        ItemType::UserReport => None,
        ItemType::Profile => None,
        ItemType::ReplayEvent => None,
        ItemType::ReplayRecording => None,
        ItemType::ReplayVideo => None,
        ItemType::ClientReport => None,
        ItemType::CheckIn => None,
        ItemType::Span => None,
        ItemType::OtelSpan => None,
        ItemType::ProfileChunk => Some(DataCategory::ProfileChunk),
        ItemType::Unknown(_) => None,
    }
}

/// A summary of `Envelope` contents.
///
/// Summarizes the contained event, size of attachments, session updates, and whether there are
/// plain attachments. This is used for efficient rate limiting or outcome handling.
#[non_exhaustive]
#[derive(Clone, Copy, Debug, Default)]
pub struct EnvelopeSummary {
    /// The data category of the event in the envelope. `None` if there is no event.
    pub event_category: Option<DataCategory>,

    /// The quantity of all attachments combined in bytes.
    pub attachment_quantity: usize,

    /// The number of all session updates.
    pub session_quantity: usize,

    /// The number of profiles.
    pub profile_quantity: usize,

    /// The number of replays.
    pub replay_quantity: usize,

    /// The number of monitor check-ins.
    pub checkin_quantity: usize,

    /// Secondary number of transactions.
    ///
    /// This is 0 for envelopes which contain a transaction,
    /// only secondary transaction quantity should be tracked here,
    /// these are for example transaction counts extracted from metrics.
    ///
    /// A "primary" transaction is contained within the envelope,
    /// marking the envelope data category a [`DataCategory::Transaction`].
    pub secondary_transaction_quantity: usize,

    /// See `secondary_transaction_quantity`.
    pub secondary_span_quantity: usize,

    /// The number of standalone spans.
    pub span_quantity: usize,

    /// Indicates that the envelope contains regular attachments that do not create event payloads.
    pub has_plain_attachments: bool,

    /// Whether the envelope contains a transaction which already had the metrics extracted.
    pub transaction_metrics_extracted: bool,

    /// Whether the envelope contains spans which already had metrics extracted.
    pub span_metrics_extracted: bool,

    /// The payload size of this envelope.
    pub payload_size: usize,

    /// The number of profile chunks in this envelope.
    pub profile_chunk_quantity: usize,
}

impl EnvelopeSummary {
    /// Creates an empty summary.
    pub fn empty() -> Self {
        Self::default()
    }

    /// Creates an envelope summary and aggregates the given envelope.
    pub fn compute(envelope: &Envelope) -> Self {
        let mut summary = Self::empty();

        for item in envelope.items() {
            if item.creates_event() {
                summary.infer_category(item);
            } else if item.ty() == &ItemType::Attachment {
                // Plain attachments do not create events.
                summary.has_plain_attachments = true;
            }

            if *item.ty() == ItemType::Transaction && item.metrics_extracted() {
                summary.transaction_metrics_extracted = true;
            }

            if item.is_span() && item.metrics_extracted() {
                // This assumes that if one span had metrics extracted, all of them have.
                summary.span_metrics_extracted = true;
            }

            // If the item has been rate limited before, the quota has been consumed and outcomes
            // emitted. We can skip it here.
            if item.rate_limited() {
                continue;
            }

            if let Some(source_quantities) = item.source_quantities() {
                summary.secondary_transaction_quantity += source_quantities.transactions;
                summary.secondary_span_quantity += source_quantities.spans;
                summary.profile_quantity += source_quantities.profiles;
            }

            summary.payload_size += item.len();
            summary.set_quantity(item);
        }

        summary
    }

    fn set_quantity(&mut self, item: &Item) {
        let target_quantity = match item.ty() {
            ItemType::Attachment => &mut self.attachment_quantity,
            ItemType::Session => &mut self.session_quantity,
            ItemType::Profile => &mut self.profile_quantity,
            ItemType::ReplayEvent => &mut self.replay_quantity,
            ItemType::ReplayRecording => &mut self.replay_quantity,
            ItemType::ReplayVideo => &mut self.replay_quantity,
            ItemType::CheckIn => &mut self.checkin_quantity,
            ItemType::OtelSpan => &mut self.span_quantity,
            ItemType::Span => &mut self.span_quantity,
            ItemType::ProfileChunk => &mut self.profile_chunk_quantity,
            _ => return,
        };
        *target_quantity += item.quantity();
    }

    /// Infers the appropriate [`DataCategory`] for the envelope [`Item`].
    ///
    /// The inferred category is only applied to the [`EnvelopeSummary`] if there is not yet
    /// a category set.
    fn infer_category(&mut self, item: &Item) {
        if matches!(self.event_category, None | Some(DataCategory::Default)) {
            if let Some(category) = infer_event_category(item) {
                self.event_category = Some(category);
            }
        }
    }
}

/// Rate limiting information for a data category.
#[derive(Debug)]
struct CategoryLimit {
    /// The limited data category.
    category: DataCategory,
    /// The total rate limited quantity across all items.
    ///
    /// This will be `0` if nothing was rate limited.
    quantity: usize,
    /// The reason code of the applied rate limit.
    ///
    /// Defaults to `None` if the quota does not declare a reason code.
    reason_code: Option<ReasonCode>,
}

impl CategoryLimit {
    /// Creates a new `CategoryLimit`.
    ///
    /// Returns an inactive limit if `quantity` is `0` or `rate_limit` is `None`.
    fn new(category: DataCategory, quantity: usize, rate_limit: Option<&RateLimit>) -> Self {
        match rate_limit {
            Some(limit) => Self {
                category,
                quantity,
                reason_code: limit.reason_code.clone(),
            },
            None => Self::default(),
        }
    }

    /// Returns `true` if this is an active limit.
    ///
    /// This indicates that the category is limited and a certain quantity is removed from the
    /// Envelope. If the limit is inactive, there is no change.
    fn is_active(&self) -> bool {
        self.quantity > 0
    }
}

impl Default for CategoryLimit {
    fn default() -> Self {
        Self {
            category: DataCategory::Default,
            quantity: 0,
            reason_code: None,
        }
    }
}

/// Information on the limited quantities returned by [`EnvelopeLimiter::enforce`].
#[derive(Default, Debug)]
pub struct Enforcement {
    /// The event item rate limit.
    event: CategoryLimit,
    /// The combined attachment item rate limit.
    attachments: CategoryLimit,
    /// The combined session item rate limit.
    sessions: CategoryLimit,
    /// The combined profile item rate limit.
    profiles: CategoryLimit,
    /// The combined replay item rate limit.
    replays: CategoryLimit,
    /// The combined check-in item rate limit.
    check_ins: CategoryLimit,
    /// The combined rate limit for metrics extracted from transactions.
    event_metrics: CategoryLimit,
    /// The combined spans rate limit.
    spans: CategoryLimit,
    /// The combined rate limit for metrics extracted from spans.
    span_metrics: CategoryLimit,
<<<<<<< HEAD
    /// The combined rate limit for user-reports.
    user_reports_v2: CategoryLimit,
=======
    /// The combined profile chunk item rate limit.
    profile_chunks: CategoryLimit,
>>>>>>> 345c0ca7
}

impl Enforcement {
    /// Returns `true` if the event should be rate limited.
    #[cfg(feature = "processing")]
    pub fn event_active(&self) -> bool {
        self.event.is_active()
    }

    /// Helper for `track_outcomes`.
    fn get_outcomes(
        self,
        envelope: &Envelope,
        scoping: &Scoping,
    ) -> impl Iterator<Item = TrackOutcome> {
        let timestamp = relay_common::time::instant_to_date_time(envelope.meta().start_time());
        let scoping = *scoping;
        let event_id = envelope.event_id();
        let remote_addr = envelope.meta().remote_addr();

        let Self {
            event,
            attachments,
            sessions: _, // Do not report outcomes for sessions.
            profiles,
            replays,
            check_ins,
            event_metrics,
            spans,
            span_metrics,
<<<<<<< HEAD
            user_reports_v2,
=======
            profile_chunks,
>>>>>>> 345c0ca7
        } = self;

        let limits = [
            event,
            attachments,
            profiles,
            replays,
            check_ins,
            event_metrics,
            spans,
            span_metrics,
<<<<<<< HEAD
            user_reports_v2,
=======
            profile_chunks,
>>>>>>> 345c0ca7
        ];

        limits
            .into_iter()
            .filter(move |limit| limit.is_active())
            .map(move |limit| TrackOutcome {
                timestamp,
                scoping,
                outcome: Outcome::RateLimited(limit.reason_code),
                event_id,
                remote_addr,
                category: limit.category,
                // XXX: on the limiter we have quantity of usize, but in the protocol
                // and data store we're limited to u32.
                quantity: limit.quantity as u32,
            })
    }

    /// Invokes [`TrackOutcome`] on all enforcements reported by the [`EnvelopeLimiter`].
    ///
    /// Relay generally does not emit outcomes for sessions, so those are skipped.
    pub fn track_outcomes(
        self,
        envelope: &Envelope,
        scoping: &Scoping,
        outcome_aggregator: Addr<TrackOutcome>,
    ) {
        for outcome in self.get_outcomes(envelope, scoping) {
            outcome_aggregator.send(outcome);
        }
    }
}

/// Enforces rate limits with the given `check` function on items in the envelope.
///
/// The `check` function is called with the following rules:
///  - Once for a single event, if present in the envelope.
///  - Once for all comprised attachments, unless the event was rate limited.
///  - Once for all comprised sessions.
///
/// Items violating the rate limit are removed from the envelope. This follows a set of rules:
///  - If the event is removed, all items depending on the event are removed (e.g. attachments).
///  - Attachments are not removed if they create events (e.g. minidumps).
///  - Sessions are handled separate to all of the above.
pub struct EnvelopeLimiter<'a, F> {
    check: F,
    event_category: Option<(DataCategory, bool)>,
    config: Option<&'a ProjectConfig>,
}

impl<'a, E, F> EnvelopeLimiter<'a, F>
where
    F: FnMut(ItemScoping<'_>, usize) -> Result<RateLimits, E>,
{
    /// Create a new `EnvelopeLimiter` with the given `check` function.
    pub fn new(config: Option<&'a ProjectConfig>, check: F) -> Self {
        Self {
            check,
            event_category: None,
            config,
        }
    }

    /// Assume an event with the given category, even if no item is present in the envelope.
    ///
    /// This ensures that rate limits for the given data category are checked even if there is no
    /// matching item in the envelope. Other items are handled according to the rules as if the
    /// event item were present.
    #[cfg(feature = "processing")]
    pub fn assume_event(&mut self, category: DataCategory, metrics_extracted: bool) {
        self.event_category = Some((category, metrics_extracted));
    }

    /// Process rate limits for the envelope, removing offending items and returning applied limits.
    ///
    /// Returns a tuple of `Enforcement` and `RateLimits`:
    ///
    /// - Enforcements declare the quantities of categories that have been rate limited with the
    ///   individual reason codes that caused rate limiting. If multiple rate limits applied to a
    ///   category, then the longest limit is reported.
    /// - Rate limits declare all active rate limits, regardless of whether they have been applied
    ///   to items in the envelope. This excludes rate limits applied to required attachments, since
    ///   clients are allowed to continue sending them.
    ///
    /// # Example
    ///
    /// **Interaction between Events and Attachments**
    ///
    /// An envelope with an `Error` event and an `Attachment`. Two quotas specify to drop all
    /// attachments (reason `"a"`) and all errors (reason `"e"`). The result of enforcement will be:
    ///
    /// 1. All items are removed from the envelope.
    /// 2. Enforcements report both the event and the attachment dropped with reason `"e"`, since
    ///    dropping an event automatically drops all attachments with the same reason.
    /// 3. Rate limits report the single event limit `"e"`, since attachment limits do not need to
    ///    be checked in this case.
    ///
    /// **Required Attachments**
    ///
    /// An envelope with a single Minidump `Attachment`, and a single quota specifying to drop all
    /// attachments with reason `"a"`:
    ///
    /// 1. Since the minidump creates an event and is required for processing, it remains in the
    ///    envelope and is marked as `rate_limited`.
    /// 2. Enforcements report the attachment dropped with reason `"a"`.
    /// 3. Rate limits are empty since it is allowed to send required attachments even when rate
    ///    limited.
    ///
    /// **Previously Rate Limited Attachments**
    ///
    /// An envelope with a single item marked as `rate_limited`, and a quota specifying to drop
    /// everything with reason `"d"`:
    ///
    /// 1. The item remains in the envelope.
    /// 2. Enforcements are empty. Rate limiting has occurred at an earlier stage in the pipeline.
    /// 3. Rate limits are empty.
    pub fn enforce(
        mut self,
        envelope: &mut Envelope,
        scoping: &Scoping,
    ) -> Result<(Enforcement, RateLimits), E> {
        let mut summary = EnvelopeSummary::compute(envelope);
        if let Some((event_category, metrics_extracted)) = self.event_category {
            summary.event_category = Some(event_category);
            summary.transaction_metrics_extracted = metrics_extracted;
        }

        let (enforcement, rate_limits) = self.execute(&summary, scoping)?;
        envelope.retain_items(|item| self.retain_item(item, &enforcement));
        Ok((enforcement, rate_limits))
    }

    /// Returns a dedicated data category for indexing if metrics are to be extracted.
    ///
    /// This is similar to [`DataCategory::index_category`], with an additional check if metrics
    /// extraction is enabled for this category. At this point, this is only true for transactions:
    ///
    ///  - `DataCategory::Transaction` counts the transaction metrics. If quotas with this category
    ///    are exhausted, both the event and metrics are dropped.
    ///  - `DataCategory::TransactionIndexed` counts ingested and stored events. If quotas with this
    ///    category are exhausted, just the event payload is dropped, but metrics are kept.
    fn transaction_index_category(&self, category: DataCategory) -> Option<DataCategory> {
        if category != DataCategory::Transaction {
            return None;
        }

        match self.config?.transaction_metrics {
            Some(ErrorBoundary::Ok(ref c)) if c.is_enabled() => category.index_category(),
            _ => None,
        }
    }

    fn execute(
        &mut self,
        summary: &EnvelopeSummary,
        scoping: &Scoping,
    ) -> Result<(Enforcement, RateLimits), E> {
        let mut rate_limits = RateLimits::new();
        let mut enforcement = Enforcement::default();

        if let Some(category) = summary.event_category {
            let mut longest;
            let mut event_limits;

            if let Some(index_category) = self.transaction_index_category(category) {
                // Check for rate limits on the main category (e.g. transaction) but do not consume
                // quota. Quota will be consumed by metrics in the metrics aggregator instead.
                event_limits = (self.check)(scoping.item(category), 0)?;
                longest = event_limits.longest();

                // Only enforce and record an outcome if metrics haven't been extracted yet.
                // Otherwise, the outcome is logged at a different place.
                if !summary.transaction_metrics_extracted {
                    enforcement.event_metrics = CategoryLimit::new(category, 1, longest);
                }

                // If the main category is rate limited, we drop both the event and metrics. If
                // there's no rate limit, check for specific indexing quota and drop just the event.
                if summary.transaction_metrics_extracted && longest.is_none() {
                    event_limits = (self.check)(scoping.item(index_category), 1)?;
                    longest = event_limits.longest();
                }

                enforcement.event = CategoryLimit::new(index_category, 1, longest);
            } else {
                event_limits = (self.check)(scoping.item(category), 1)?;
                longest = event_limits.longest();
                enforcement.event = CategoryLimit::new(category, 1, longest);
            }

            // Record the same reason for attachments, if there are any.
            enforcement.attachments = CategoryLimit::new(
                DataCategory::Attachment,
                summary.attachment_quantity,
                longest,
            );

            // It makes no sense to store profiles without transactions, so if the event
            // is rate limited, rate limit profiles as well.
            enforcement.profiles = CategoryLimit::new(
                if summary.transaction_metrics_extracted {
                    DataCategory::ProfileIndexed
                } else {
                    DataCategory::Profile
                },
                summary.profile_quantity,
                longest,
            );

            rate_limits.merge(event_limits);
        }

        if !enforcement.event.is_active() && summary.attachment_quantity > 0 {
            let item_scoping = scoping.item(DataCategory::Attachment);
            let attachment_limits = (self.check)(item_scoping, summary.attachment_quantity)?;
            enforcement.attachments = CategoryLimit::new(
                DataCategory::Attachment,
                summary.attachment_quantity,
                attachment_limits.longest(),
            );

            // Only record rate limits for plain attachments. For all other attachments, it's
            // perfectly "legal" to send them. They will still be discarded in Sentry, but clients
            // can continue to send them.
            if summary.has_plain_attachments {
                rate_limits.merge(attachment_limits);
            }
        }

        if summary.session_quantity > 0 {
            let item_scoping = scoping.item(DataCategory::Session);
            let session_limits = (self.check)(item_scoping, summary.session_quantity)?;
            enforcement.sessions = CategoryLimit::new(
                DataCategory::Session,
                summary.session_quantity,
                session_limits.longest(),
            );
            rate_limits.merge(session_limits);
        }

        if !enforcement.event.is_active() && summary.profile_quantity > 0 {
            let item_scoping = scoping.item(DataCategory::Profile);
            let profile_limits = (self.check)(item_scoping, summary.profile_quantity)?;
            enforcement.profiles = CategoryLimit::new(
                if summary.transaction_metrics_extracted {
                    DataCategory::ProfileIndexed
                } else {
                    DataCategory::Profile
                },
                summary.profile_quantity,
                profile_limits.longest(),
            );
            rate_limits.merge(profile_limits);
        }

        if summary.replay_quantity > 0 {
            let item_scoping = scoping.item(DataCategory::Replay);
            let replay_limits = (self.check)(item_scoping, summary.replay_quantity)?;
            enforcement.replays = CategoryLimit::new(
                DataCategory::Replay,
                summary.replay_quantity,
                replay_limits.longest(),
            );
            rate_limits.merge(replay_limits);
        }

        if summary.checkin_quantity > 0 {
            let item_scoping = scoping.item(DataCategory::Monitor);
            let checkin_limits = (self.check)(item_scoping, summary.checkin_quantity)?;
            enforcement.check_ins = CategoryLimit::new(
                DataCategory::Monitor,
                summary.checkin_quantity,
                checkin_limits.longest(),
            );
            rate_limits.merge(checkin_limits);
        }

        if summary.span_quantity > 0 {
            // Check for rate limits on the main category but do not consume
            // quota. Quota will be consumed by the metrics rate limiter instead.
            let mut span_limits = (self.check)(scoping.item(DataCategory::Span), 0)?;
            let mut longest = span_limits.longest();

            // Only enforce and record an outcome if metrics haven't been extracted yet.
            // Otherwise, the outcome is logged by the metrics rate limiter.
            if !summary.span_metrics_extracted {
                enforcement.span_metrics =
                    CategoryLimit::new(DataCategory::Span, summary.span_quantity, longest);
            }

            // If the main category is rate limited, we drop both the spans and metrics. If
            // there's no rate limit, check for specific indexing quota and drop just the event.
            if summary.span_metrics_extracted && longest.is_none() {
                // Metrics were extracted and aren't rate limited. Check if there
                // is a separate rate limit for indexed spans:
                span_limits = (self.check)(
                    scoping.item(DataCategory::SpanIndexed),
                    summary.span_quantity,
                )?;
                longest = span_limits.longest();
            }

            enforcement.spans =
                CategoryLimit::new(DataCategory::SpanIndexed, summary.span_quantity, longest);

            rate_limits.merge(span_limits);
        }

        if summary.profile_chunk_quantity > 0 {
            let item_scoping = scoping.item(DataCategory::ProfileChunk);
            let profile_chunk_limits = (self.check)(item_scoping, summary.profile_chunk_quantity)?;
            enforcement.profile_chunks = CategoryLimit::new(
                DataCategory::ProfileChunk,
                summary.profile_chunk_quantity,
                profile_chunk_limits.longest(),
            );
            rate_limits.merge(profile_chunk_limits);
        }

        Ok((enforcement, rate_limits))
    }

    fn retain_item(&self, item: &mut Item, enforcement: &Enforcement) -> bool {
        // Remove event items and all items that depend on this event
        if enforcement.event.is_active() && item.requires_event() {
            return false;
        }

        // Remove attachments, except those required for processing
        if enforcement.attachments.is_active() && item.ty() == &ItemType::Attachment {
            if item.creates_event() {
                item.set_rate_limited(true);
                return true;
            }

            return false;
        }

        // Remove sessions independently of events
        if enforcement.sessions.is_active() && item.ty() == &ItemType::Session {
            return false;
        }

        // Remove profiles even if the transaction is not rate limited
        if enforcement.profiles.is_active() && item.ty() == &ItemType::Profile {
            return false;
        }

        // Remove replays independently of events.
        if enforcement.replays.is_active()
            && matches!(item.ty(), ItemType::ReplayEvent | ItemType::ReplayRecording)
        {
            return false;
        }

        if enforcement.check_ins.is_active() && item.ty() == &ItemType::CheckIn {
            return false;
        }

        if (enforcement.spans.is_active() || enforcement.span_metrics.is_active()) && item.is_span()
        {
            return false;
        }

        true
    }
}

impl<F> fmt::Debug for EnvelopeLimiter<'_, F> {
    fn fmt(&self, f: &mut fmt::Formatter<'_>) -> fmt::Result {
        f.debug_struct("EnvelopeLimiter")
            .field("event_category", &self.event_category)
            .finish()
    }
}

#[cfg(test)]
mod tests {
    use std::collections::BTreeMap;

    use relay_base_schema::project::{ProjectId, ProjectKey};
    use relay_dynamic_config::TransactionMetricsConfig;
    use relay_metrics::MetricNamespace;
    use relay_quotas::RetryAfter;
    use smallvec::smallvec;

    use super::*;
    use crate::{
        envelope::{AttachmentType, ContentType, SourceQuantities},
        extractors::RequestMeta,
    };

    #[test]
    fn test_format_rate_limits() {
        let mut rate_limits = RateLimits::new();

        // Add a generic rate limit for all categories.
        rate_limits.add(RateLimit {
            categories: DataCategories::new(),
            scope: RateLimitScope::Organization(42),
            reason_code: Some(ReasonCode::new("my_limit")),
            retry_after: RetryAfter::from_secs(42),
            namespaces: smallvec![],
        });

        // Add a more specific rate limit for just one category.
        rate_limits.add(RateLimit {
            categories: smallvec![DataCategory::Transaction, DataCategory::Security],
            scope: RateLimitScope::Project(ProjectId::new(21)),
            reason_code: None,
            retry_after: RetryAfter::from_secs(4711),
            namespaces: smallvec![],
        });

        let formatted = format_rate_limits(&rate_limits);
        let expected = "42::organization:my_limit, 4711:transaction;security:project";
        assert_eq!(formatted, expected);
    }

    #[test]
    fn test_format_rate_limits_namespace() {
        let mut rate_limits = RateLimits::new();

        // Rate limit with reason code and namespace.
        rate_limits.add(RateLimit {
            categories: smallvec![DataCategory::MetricBucket],
            scope: RateLimitScope::Organization(42),
            reason_code: Some(ReasonCode::new("my_limit")),
            retry_after: RetryAfter::from_secs(42),
            namespaces: smallvec![MetricNamespace::Custom, MetricNamespace::Spans],
        });

        // Rate limit without reason code.
        rate_limits.add(RateLimit {
            categories: smallvec![DataCategory::MetricBucket],
            scope: RateLimitScope::Organization(42),
            reason_code: None,
            retry_after: RetryAfter::from_secs(42),
            namespaces: smallvec![MetricNamespace::Spans],
        });

        let formatted = format_rate_limits(&rate_limits);
        let expected =
            "42:metric_bucket:organization:my_limit:custom;spans, 42:metric_bucket:organization::spans";
        assert_eq!(formatted, expected);
    }

    #[test]
    fn test_parse_invalid_rate_limits() {
        let scoping = Scoping {
            organization_id: 42,
            project_id: ProjectId::new(21),
            project_key: ProjectKey::parse("a94ae32be2584e0bbd7a4cbb95971fee").unwrap(),
            key_id: Some(17),
        };

        assert!(parse_rate_limits(&scoping, "").is_ok());
        assert!(parse_rate_limits(&scoping, "invalid").is_ok());
        assert!(parse_rate_limits(&scoping, ",,,").is_ok());
    }

    #[test]
    fn test_parse_rate_limits() {
        let scoping = Scoping {
            organization_id: 42,
            project_id: ProjectId::new(21),
            project_key: ProjectKey::parse("a94ae32be2584e0bbd7a4cbb95971fee").unwrap(),
            key_id: Some(17),
        };

        // contains "foobar", an unknown scope that should be mapped to Unknown
        let formatted =
            "42::organization:my_limit, invalid, 4711:foobar;transaction;security:project";
        let rate_limits: Vec<RateLimit> =
            parse_rate_limits(&scoping, formatted).into_iter().collect();

        assert_eq!(
            rate_limits,
            vec![
                RateLimit {
                    categories: DataCategories::new(),
                    scope: RateLimitScope::Organization(42),
                    reason_code: Some(ReasonCode::new("my_limit")),
                    retry_after: rate_limits[0].retry_after,
                    namespaces: smallvec![],
                },
                RateLimit {
                    categories: smallvec![
                        DataCategory::Unknown,
                        DataCategory::Transaction,
                        DataCategory::Security,
                    ],
                    scope: RateLimitScope::Project(ProjectId::new(21)),
                    reason_code: None,
                    retry_after: rate_limits[1].retry_after,
                    namespaces: smallvec![],
                }
            ]
        );

        assert_eq!(42, rate_limits[0].retry_after.remaining_seconds());
        assert_eq!(4711, rate_limits[1].retry_after.remaining_seconds());
    }

    #[test]
    fn test_parse_rate_limits_namespace() {
        let scoping = Scoping {
            organization_id: 42,
            project_id: ProjectId::new(21),
            project_key: ProjectKey::parse("a94ae32be2584e0bbd7a4cbb95971fee").unwrap(),
            key_id: Some(17),
        };

        let formatted = "42:metric_bucket:organization::custom;spans";
        let rate_limits: Vec<RateLimit> =
            parse_rate_limits(&scoping, formatted).into_iter().collect();

        assert_eq!(
            rate_limits,
            vec![RateLimit {
                categories: smallvec![DataCategory::MetricBucket],
                scope: RateLimitScope::Organization(42),
                reason_code: None,
                retry_after: rate_limits[0].retry_after,
                namespaces: smallvec![MetricNamespace::Custom, MetricNamespace::Spans],
            }]
        );
    }

    #[test]
    fn test_parse_rate_limits_empty_namespace() {
        let scoping = Scoping {
            organization_id: 42,
            project_id: ProjectId::new(21),
            project_key: ProjectKey::parse("a94ae32be2584e0bbd7a4cbb95971fee").unwrap(),
            key_id: Some(17),
        };

        // notice the trailing colon
        let formatted = "42:metric_bucket:organization:some_reason:";
        let rate_limits: Vec<RateLimit> =
            parse_rate_limits(&scoping, formatted).into_iter().collect();

        assert_eq!(
            rate_limits,
            vec![RateLimit {
                categories: smallvec![DataCategory::MetricBucket],
                scope: RateLimitScope::Organization(42),
                reason_code: Some(ReasonCode::new("some_reason")),
                retry_after: rate_limits[0].retry_after,
                namespaces: smallvec![],
            }]
        );
    }

    #[test]
    fn test_parse_rate_limits_only_unknown() {
        let scoping = Scoping {
            organization_id: 42,
            project_id: ProjectId::new(21),
            project_key: ProjectKey::parse("a94ae32be2584e0bbd7a4cbb95971fee").unwrap(),
            key_id: Some(17),
        };

        let formatted = "42:foo;bar:organization";
        let rate_limits: Vec<RateLimit> =
            parse_rate_limits(&scoping, formatted).into_iter().collect();

        assert_eq!(
            rate_limits,
            vec![RateLimit {
                categories: smallvec![DataCategory::Unknown, DataCategory::Unknown],
                scope: RateLimitScope::Organization(42),
                reason_code: None,
                retry_after: rate_limits[0].retry_after,
                namespaces: smallvec![],
            },]
        );
    }

    macro_rules! envelope {
        ($( $item_type:ident $( :: $attachment_type:ident )? ),*) => {{
            let bytes = "{\"dsn\":\"https://e12d836b15bb49d7bbf99e64295d995b:@sentry.io/42\"}";
            #[allow(unused_mut)]
            let mut envelope = Envelope::parse_bytes(bytes.into()).unwrap();
            $(
                let mut item = Item::new(ItemType::$item_type);
                item.set_payload(ContentType::OctetStream, "0123456789");
                $( item.set_attachment_type(AttachmentType::$attachment_type); )?
                envelope.add_item(item);
            )*
            envelope
        }}
    }

    fn set_extracted(envelope: &mut Envelope, ty: ItemType) {
        envelope
            .get_item_by_mut(|item| *item.ty() == ty)
            .unwrap()
            .set_metrics_extracted(true);
    }

    fn scoping() -> Scoping {
        Scoping {
            organization_id: 42,
            project_id: ProjectId::new(21),
            project_key: ProjectKey::parse("e12d836b15bb49d7bbf99e64295d995b").unwrap(),
            key_id: Some(17),
        }
    }

    fn rate_limit(category: DataCategory) -> RateLimit {
        RateLimit {
            categories: vec![category].into(),
            scope: RateLimitScope::Organization(42),
            reason_code: None,
            retry_after: RetryAfter::from_secs(60),
            namespaces: smallvec![],
        }
    }

    #[derive(Debug, Default)]
    struct MockLimiter {
        denied: Vec<DataCategory>,
        called: BTreeMap<DataCategory, usize>,
    }

    impl MockLimiter {
        pub fn deny(mut self, category: DataCategory) -> Self {
            self.denied.push(category);
            self
        }

        pub fn check(
            &mut self,
            scoping: ItemScoping<'_>,
            quantity: usize,
        ) -> Result<RateLimits, ()> {
            let cat = scoping.category;
            let previous = self.called.insert(cat, quantity);
            assert!(previous.is_none(), "rate limiter invoked twice for {cat}");

            let mut limits = RateLimits::new();
            if self.denied.contains(&cat) {
                limits.add(rate_limit(cat));
            }
            Ok(limits)
        }

        pub fn assert_call(&self, category: DataCategory, quantity: Option<usize>) {
            assert_eq!(self.called.get(&category), quantity.as_ref());
        }
    }

    #[test]
    fn test_enforce_pass_empty() {
        let mut envelope = envelope![];
        let config = ProjectConfig::default();

        let mut mock = MockLimiter::default();
        let (_, limits) = EnvelopeLimiter::new(Some(&config), |s, q| mock.check(s, q))
            .enforce(&mut envelope, &scoping())
            .unwrap();

        assert!(!limits.is_limited());
        assert!(envelope.is_empty());
        mock.assert_call(DataCategory::Error, None);
        mock.assert_call(DataCategory::Attachment, None);
        mock.assert_call(DataCategory::Session, None);
    }

    #[test]
    fn test_enforce_limit_error_event() {
        let mut envelope = envelope![Event];
        let config = ProjectConfig::default();

        let mut mock = MockLimiter::default().deny(DataCategory::Error);
        let (_, limits) = EnvelopeLimiter::new(Some(&config), |s, q| mock.check(s, q))
            .enforce(&mut envelope, &scoping())
            .unwrap();

        assert!(limits.is_limited());
        assert!(envelope.is_empty());
        mock.assert_call(DataCategory::Error, Some(1));
        mock.assert_call(DataCategory::Attachment, None);
        mock.assert_call(DataCategory::Session, None);
    }

    #[test]
    fn test_enforce_limit_error_with_attachments() {
        let mut envelope = envelope![Event, Attachment];
        let config = ProjectConfig::default();

        let mut mock = MockLimiter::default().deny(DataCategory::Error);
        let (_, limits) = EnvelopeLimiter::new(Some(&config), |s, q| mock.check(s, q))
            .enforce(&mut envelope, &scoping())
            .unwrap();

        assert!(limits.is_limited());
        assert!(envelope.is_empty());
        mock.assert_call(DataCategory::Error, Some(1));
        // Error is limited, so no need to call the attachment quota
        mock.assert_call(DataCategory::Attachment, None);
        mock.assert_call(DataCategory::Session, None);
    }

    #[test]
    fn test_enforce_limit_minidump() {
        let mut envelope = envelope![Attachment::Minidump];
        let config = ProjectConfig::default();

        let mut mock = MockLimiter::default().deny(DataCategory::Error);
        let (_, limits) = EnvelopeLimiter::new(Some(&config), |s, q| mock.check(s, q))
            .enforce(&mut envelope, &scoping())
            .unwrap();

        assert!(limits.is_limited());
        assert!(envelope.is_empty());
        mock.assert_call(DataCategory::Error, Some(1));
        // Error is limited, so no need to call the attachment quota
        mock.assert_call(DataCategory::Attachment, None);
        mock.assert_call(DataCategory::Session, None);
    }

    #[test]
    fn test_enforce_limit_attachments() {
        let mut envelope = envelope![Attachment::Minidump, Attachment];
        let config = ProjectConfig::default();

        let mut mock = MockLimiter::default().deny(DataCategory::Attachment);
        let (_, limits) = EnvelopeLimiter::new(Some(&config), |s, q| mock.check(s, q))
            .enforce(&mut envelope, &scoping())
            .unwrap();

        // Attachments would be limited, but crash reports create events and are thus allowed.
        assert!(limits.is_limited());
        assert_eq!(envelope.len(), 1);
        mock.assert_call(DataCategory::Error, Some(1));
        mock.assert_call(DataCategory::Attachment, Some(20));
        mock.assert_call(DataCategory::Session, None);
    }

    /// Limit stand-alone profiles.
    #[test]
    fn test_enforce_limit_profiles() {
        let mut envelope = envelope![Profile, Profile];
        let config = ProjectConfig::default();

        let mut mock = MockLimiter::default().deny(DataCategory::Profile);
        let (enforcement, limits) = EnvelopeLimiter::new(Some(&config), |s, q| mock.check(s, q))
            .enforce(&mut envelope, &scoping())
            .unwrap();

        assert!(limits.is_limited());
        assert_eq!(envelope.len(), 0);
        assert_eq!(mock.called, BTreeMap::from([(DataCategory::Profile, 2)]));

        assert_eq!(
            get_outcomes(&envelope, enforcement),
            vec![(DataCategory::Profile, 2),]
        );
    }

    /// Limit replays.
    #[test]
    fn test_enforce_limit_replays() {
        let mut envelope = envelope![ReplayEvent, ReplayRecording];
        let config = ProjectConfig::default();

        let mut mock = MockLimiter::default().deny(DataCategory::Replay);
        let (enforcement, limits) = EnvelopeLimiter::new(Some(&config), |s, q| mock.check(s, q))
            .enforce(&mut envelope, &scoping())
            .unwrap();

        assert!(limits.is_limited());
        assert_eq!(envelope.len(), 0);
        assert_eq!(mock.called, BTreeMap::from([(DataCategory::Replay, 2)]));

        assert_eq!(
            get_outcomes(&envelope, enforcement),
            vec![(DataCategory::Replay, 2),]
        );
    }

    /// Limit monitor checkins.
    #[test]
    fn test_enforce_limit_monitor_checkins() {
        let mut envelope = envelope![CheckIn];
        let config = ProjectConfig::default();

        let mut mock = MockLimiter::default().deny(DataCategory::Monitor);
        let (enforcement, limits) = EnvelopeLimiter::new(Some(&config), |s, q| mock.check(s, q))
            .enforce(&mut envelope, &scoping())
            .unwrap();

        assert!(limits.is_limited());
        assert_eq!(envelope.len(), 0);
        assert_eq!(mock.called, BTreeMap::from([(DataCategory::Monitor, 1)]));

        let outcomes = enforcement
            .get_outcomes(&envelope, &scoping())
            .map(|outcome| (outcome.outcome, outcome.category, outcome.quantity))
            .collect::<Vec<_>>();
        assert_eq!(
            outcomes,
            vec![(Outcome::RateLimited(None), DataCategory::Monitor, 1)]
        )
    }

    #[test]
    fn test_enforce_pass_minidump() {
        let mut envelope = envelope![Attachment::Minidump];
        let config = ProjectConfig::default();

        let mut mock = MockLimiter::default().deny(DataCategory::Attachment);
        let (_, limits) = EnvelopeLimiter::new(Some(&config), |s, q| mock.check(s, q))
            .enforce(&mut envelope, &scoping())
            .unwrap();

        // If only crash report attachments are present, we don't emit a rate limit.
        assert!(!limits.is_limited());
        assert_eq!(envelope.len(), 1);
        mock.assert_call(DataCategory::Error, Some(1));
        mock.assert_call(DataCategory::Attachment, Some(10));
        mock.assert_call(DataCategory::Session, None);
    }

    #[test]
    fn test_enforce_skip_rate_limited() {
        let mut envelope = envelope![];

        let mut item = Item::new(ItemType::Attachment);
        item.set_payload(ContentType::OctetStream, "0123456789");
        item.set_rate_limited(true);
        envelope.add_item(item);
        let config = ProjectConfig::default();

        let mut mock = MockLimiter::default().deny(DataCategory::Error);
        let (_, limits) = EnvelopeLimiter::new(Some(&config), |s, q| mock.check(s, q))
            .enforce(&mut envelope, &scoping())
            .unwrap();

        assert!(!limits.is_limited()); // No new rate limits applied.
        assert_eq!(envelope.len(), 1); // The item was retained
        mock.assert_call(DataCategory::Error, None);
        mock.assert_call(DataCategory::Attachment, None); // Limiter not invoked
        mock.assert_call(DataCategory::Session, None);
    }

    #[test]
    fn test_enforce_pass_sessions() {
        let mut envelope = envelope![Session, Session, Session];
        let config = ProjectConfig::default();

        let mut mock = MockLimiter::default().deny(DataCategory::Error);
        let (_, limits) = EnvelopeLimiter::new(Some(&config), |s, q| mock.check(s, q))
            .enforce(&mut envelope, &scoping())
            .unwrap();

        // If only crash report attachments are present, we don't emit a rate limit.
        assert!(!limits.is_limited());
        assert_eq!(envelope.len(), 3);
        mock.assert_call(DataCategory::Error, None);
        mock.assert_call(DataCategory::Attachment, None);
        mock.assert_call(DataCategory::Session, Some(3));
    }

    #[test]
    fn test_enforce_limit_sessions() {
        let mut envelope = envelope![Session, Session, Event];
        let config = ProjectConfig::default();

        let mut mock = MockLimiter::default().deny(DataCategory::Session);
        let (_, limits) = EnvelopeLimiter::new(Some(&config), |s, q| mock.check(s, q))
            .enforce(&mut envelope, &scoping())
            .unwrap();

        // If only crash report attachments are present, we don't emit a rate limit.
        assert!(limits.is_limited());
        assert_eq!(envelope.len(), 1);
        mock.assert_call(DataCategory::Error, Some(1));
        mock.assert_call(DataCategory::Attachment, None);
        mock.assert_call(DataCategory::Session, Some(2));
    }

    #[test]
    #[cfg(feature = "processing")]
    fn test_enforce_limit_assumed_event() {
        let mut envelope = envelope![];
        let config = ProjectConfig::default();

        let mut mock = MockLimiter::default().deny(DataCategory::Transaction);
        let mut limiter = EnvelopeLimiter::new(Some(&config), |s, q| mock.check(s, q));
        limiter.assume_event(DataCategory::Transaction, false);
        let (_, limits) = limiter.enforce(&mut envelope, &scoping()).unwrap();

        assert!(limits.is_limited());
        assert!(envelope.is_empty()); // obviously
        mock.assert_call(DataCategory::Transaction, Some(1));
        mock.assert_call(DataCategory::Attachment, None);
        mock.assert_call(DataCategory::Session, None);
    }

    #[test]
    #[cfg(feature = "processing")]
    fn test_enforce_limit_assumed_attachments() {
        let mut envelope = envelope![Attachment, Attachment];
        let config = ProjectConfig::default();

        let mut mock = MockLimiter::default().deny(DataCategory::Error);
        let mut limiter = EnvelopeLimiter::new(Some(&config), |s, q| mock.check(s, q));
        limiter.assume_event(DataCategory::Error, false);
        let (_, limits) = limiter.enforce(&mut envelope, &scoping()).unwrap();

        assert!(limits.is_limited());
        assert!(envelope.is_empty());
        mock.assert_call(DataCategory::Error, Some(1));
        mock.assert_call(DataCategory::Attachment, None);
        mock.assert_call(DataCategory::Session, None);
    }

    fn config_with_tx_metrics() -> ProjectConfig {
        ProjectConfig {
            transaction_metrics: Some(ErrorBoundary::Ok(TransactionMetricsConfig::new())),
            ..ProjectConfig::default()
        }
    }

    #[test]
    fn test_enforce_transaction_no_metrics_extracted() {
        let mut envelope = envelope![Transaction];
        let config = config_with_tx_metrics();

        let mut mock = MockLimiter::default().deny(DataCategory::Transaction);
        let limiter = EnvelopeLimiter::new(Some(&config), |s, q| mock.check(s, q));
        let (enforcement, limits) = limiter.enforce(&mut envelope, &scoping()).unwrap();

        assert!(limits.is_limited());
        assert!(enforcement.event_metrics.is_active());
        assert!(enforcement.event.is_active());
        mock.assert_call(DataCategory::Transaction, Some(0));
    }

    #[test]
    fn test_enforce_event_metrics_extracted() {
        let mut envelope = envelope![Transaction];
        set_extracted(&mut envelope, ItemType::Transaction);
        let config = config_with_tx_metrics();

        let mut mock = MockLimiter::default().deny(DataCategory::Transaction);
        let limiter = EnvelopeLimiter::new(Some(&config), |s, q| mock.check(s, q));
        let (enforcement, limits) = limiter.enforce(&mut envelope, &scoping()).unwrap();

        assert!(limits.is_limited());
        assert!(!enforcement.event_metrics.is_active());
        assert!(enforcement.event.is_active());
    }

    #[test]
    fn test_enforce_transaction_no_indexing_quota() {
        let mut envelope = envelope![Transaction];
        let config = config_with_tx_metrics();

        let mut mock = MockLimiter::default().deny(DataCategory::TransactionIndexed);
        let limiter = EnvelopeLimiter::new(Some(&config), |s, q| mock.check(s, q));
        let (enforcement, limits) = limiter.enforce(&mut envelope, &scoping()).unwrap();

        // NOTE: Since metrics have not been extracted on this item, we do not check the indexing
        // quota. Basic processing quota is not denied, so the item must pass rate limiting. The
        // indexing quota will be checked again after metrics extraction.

        assert!(!limits.is_limited());
        assert!(!enforcement.event_metrics.is_active());
        assert!(!enforcement.event.is_active());
        mock.assert_call(DataCategory::Transaction, Some(0));
    }

    #[test]
    fn test_enforce_event_metrics_extracted_no_indexing_quota() {
        let mut envelope = envelope![Transaction];
        set_extracted(&mut envelope, ItemType::Transaction);
        let config = config_with_tx_metrics();

        let mut mock = MockLimiter::default().deny(DataCategory::TransactionIndexed);
        let limiter = EnvelopeLimiter::new(Some(&config), |s, q| mock.check(s, q));
        let (enforcement, limits) = limiter.enforce(&mut envelope, &scoping()).unwrap();

        assert!(limits.is_limited());
        assert!(!enforcement.event_metrics.is_active());
        assert!(enforcement.event.is_active());
        mock.assert_call(DataCategory::Transaction, Some(0));
        mock.assert_call(DataCategory::TransactionIndexed, Some(1));
    }

    #[test]
    fn test_enforce_transaction_attachment_enforced() {
        let mut envelope = envelope![Transaction, Attachment];
        let config = config_with_tx_metrics();

        let mut mock = MockLimiter::default().deny(DataCategory::Transaction);
        let limiter = EnvelopeLimiter::new(Some(&config), |s, q| mock.check(s, q));

        let (enforcement, _limits) = limiter.enforce(&mut envelope, &scoping()).unwrap();

        assert!(enforcement.event.is_active());
        assert!(enforcement.attachments.is_active());
        mock.assert_call(DataCategory::Transaction, Some(0));
        mock.assert_call(DataCategory::Attachment, None);
    }

    fn get_outcomes(envelope: &Envelope, enforcement: Enforcement) -> Vec<(DataCategory, u32)> {
        enforcement
            .get_outcomes(envelope, &scoping())
            .map(|outcome| (outcome.category, outcome.quantity))
            .collect::<Vec<_>>()
    }

    #[test]
    fn test_enforce_transaction_profile_enforced() {
        let mut envelope = envelope![Transaction, Profile];
        let config = config_with_tx_metrics();

        let mut mock = MockLimiter::default().deny(DataCategory::Transaction);
        let limiter = EnvelopeLimiter::new(Some(&config), |s, q| mock.check(s, q));

        let (enforcement, _limits) = limiter.enforce(&mut envelope, &scoping()).unwrap();

        assert!(enforcement.event.is_active());
        assert!(enforcement.profiles.is_active());
        mock.assert_call(DataCategory::Transaction, Some(0));
        mock.assert_call(DataCategory::Profile, None);

        assert_eq!(
            get_outcomes(&envelope, enforcement),
            vec![
                (DataCategory::TransactionIndexed, 1),
                (DataCategory::Profile, 1),
                (DataCategory::Transaction, 1)
            ]
        );
    }

    #[test]
    fn test_enforce_transaction_attachment_enforced_metrics_extracted_indexing_quota() {
        let mut envelope = envelope![Transaction, Attachment];
        set_extracted(&mut envelope, ItemType::Transaction);
        let config = config_with_tx_metrics();

        let mut mock = MockLimiter::default().deny(DataCategory::TransactionIndexed);
        let limiter = EnvelopeLimiter::new(Some(&config), |s, q| mock.check(s, q));

        let (enforcement, _limits) = limiter.enforce(&mut envelope, &scoping()).unwrap();

        assert!(enforcement.event.is_active());
        assert!(enforcement.attachments.is_active());
        mock.assert_call(DataCategory::Transaction, Some(0));
        mock.assert_call(DataCategory::TransactionIndexed, Some(1));
        mock.assert_call(DataCategory::Attachment, None);
    }

    #[test]
    fn test_enforce_span_no_metrics_extracted() {
        let mut envelope = envelope![Span, Span];
        let config = config_with_tx_metrics();

        let mut mock = MockLimiter::default().deny(DataCategory::Span);
        let limiter = EnvelopeLimiter::new(Some(&config), |s, q| mock.check(s, q));
        let (enforcement, limits) = limiter.enforce(&mut envelope, &scoping()).unwrap();

        assert!(limits.is_limited());
        assert!(enforcement.span_metrics.is_active());
        assert!(enforcement.spans.is_active());
        mock.assert_call(DataCategory::Span, Some(0));

        assert_eq!(
            get_outcomes(&envelope, enforcement),
            vec![(DataCategory::SpanIndexed, 2), (DataCategory::Span, 2),]
        );
    }

    #[test]
    fn test_enforce_span_metrics_extracted() {
        let mut envelope = envelope![Span];
        set_extracted(&mut envelope, ItemType::Span);
        let config = config_with_tx_metrics();

        let mut mock = MockLimiter::default().deny(DataCategory::Span);
        let limiter = EnvelopeLimiter::new(Some(&config), |s, q| mock.check(s, q));
        let (enforcement, limits) = limiter.enforce(&mut envelope, &scoping()).unwrap();

        assert!(limits.is_limited());
        assert!(!enforcement.span_metrics.is_active());
        assert!(enforcement.spans.is_active());

        assert_eq!(
            get_outcomes(&envelope, enforcement),
            vec![(DataCategory::SpanIndexed, 1)]
        );
    }

    #[test]
    fn test_enforce_span_no_indexing_quota() {
        let mut envelope = envelope![OtelSpan];
        let config = config_with_tx_metrics();

        let mut mock = MockLimiter::default().deny(DataCategory::SpanIndexed);
        let limiter = EnvelopeLimiter::new(Some(&config), |s, q| mock.check(s, q));
        let (enforcement, limits) = limiter.enforce(&mut envelope, &scoping()).unwrap();

        // NOTE: Since metrics have not been extracted on this item, we do not check the indexing
        // quota. Basic processing quota is not denied, so the item must pass rate limiting. The
        // indexing quota will be checked again after metrics extraction.

        assert!(!limits.is_limited());
        assert!(!enforcement.span_metrics.is_active());
        assert!(!enforcement.spans.is_active());
        mock.assert_call(DataCategory::Span, Some(0));

        assert_eq!(get_outcomes(&envelope, enforcement), vec![]);
    }

    #[test]
    fn test_enforce_span_metrics_extracted_no_indexing_quota() {
        let mut envelope = envelope![Span, OtelSpan];
        set_extracted(&mut envelope, ItemType::Span);
        let config = config_with_tx_metrics();

        let mut mock = MockLimiter::default().deny(DataCategory::SpanIndexed);
        let limiter = EnvelopeLimiter::new(Some(&config), |s, q| mock.check(s, q));
        let (enforcement, limits) = limiter.enforce(&mut envelope, &scoping()).unwrap();

        assert!(limits.is_limited());
        assert!(!enforcement.span_metrics.is_active());
        assert!(enforcement.spans.is_active());
        mock.assert_call(DataCategory::Span, Some(0));
        mock.assert_call(DataCategory::SpanIndexed, Some(2));

        assert_eq!(
            get_outcomes(&envelope, enforcement),
            vec![(DataCategory::SpanIndexed, 2)]
        );
    }

    #[test]
    fn test_source_quantity_for_total_quantity() {
        let dsn = "https://e12d836b15bb49d7bbf99e64295d995b:@sentry.io/42"
            .parse()
            .unwrap();
        let request_meta = RequestMeta::new(dsn);

        let mut envelope = Envelope::from_request(None, request_meta);

        let mut item = Item::new(ItemType::MetricBuckets);
        item.set_source_quantities(SourceQuantities {
            transactions: 5,
            spans: 0,
            profiles: 2,
            buckets: 5,
        });
        envelope.add_item(item);

        let mut item = Item::new(ItemType::MetricBuckets);
        item.set_source_quantities(SourceQuantities {
            transactions: 2,
            spans: 0,
            profiles: 0,
            buckets: 3,
        });
        envelope.add_item(item);

        let summary = EnvelopeSummary::compute(&envelope);

        assert_eq!(summary.profile_quantity, 2);
        assert_eq!(summary.secondary_transaction_quantity, 7);
    }
}<|MERGE_RESOLUTION|>--- conflicted
+++ resolved
@@ -340,13 +340,10 @@
     spans: CategoryLimit,
     /// The combined rate limit for metrics extracted from spans.
     span_metrics: CategoryLimit,
-<<<<<<< HEAD
     /// The combined rate limit for user-reports.
     user_reports_v2: CategoryLimit,
-=======
     /// The combined profile chunk item rate limit.
     profile_chunks: CategoryLimit,
->>>>>>> 345c0ca7
 }
 
 impl Enforcement {
@@ -377,11 +374,8 @@
             event_metrics,
             spans,
             span_metrics,
-<<<<<<< HEAD
             user_reports_v2,
-=======
             profile_chunks,
->>>>>>> 345c0ca7
         } = self;
 
         let limits = [
@@ -393,11 +387,8 @@
             event_metrics,
             spans,
             span_metrics,
-<<<<<<< HEAD
             user_reports_v2,
-=======
             profile_chunks,
->>>>>>> 345c0ca7
         ];
 
         limits
