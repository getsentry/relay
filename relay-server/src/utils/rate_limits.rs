--- conflicted
+++ resolved
@@ -583,17 +583,10 @@
     use smallvec::smallvec;
 
     use relay_common::{ProjectId, ProjectKey};
-<<<<<<< HEAD
-    use relay_quotas::{ItemScoping, RetryAfter};
-
-    use crate::envelope::{AttachmentType, ContentType};
-    use relay_dynamic_config::TransactionMetricsConfig;
-=======
     use relay_dynamic_config::TransactionMetricsConfig;
     use relay_quotas::{ItemScoping, RetryAfter};
 
     use crate::envelope::{AttachmentType, ContentType};
->>>>>>> 3fa6b983
 
     #[test]
     fn test_format_rate_limits() {
