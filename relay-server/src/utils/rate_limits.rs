use std::fmt::{self, Write};

use relay_dynamic_config::{ErrorBoundary, ProjectConfig};
use relay_quotas::{
    DataCategories, DataCategory, ItemScoping, QuotaScope, RateLimit, RateLimitScope, RateLimits,
    ReasonCode, Scoping,
};
use relay_system::Addr;

use crate::actors::outcome::{Outcome, TrackOutcome};
use crate::envelope::{Envelope, Item, ItemType};

/// Name of the rate limits header.
pub const RATE_LIMITS_HEADER: &str = "X-Sentry-Rate-Limits";

/// Formats the `X-Sentry-Rate-Limits` header.
pub fn format_rate_limits(rate_limits: &RateLimits) -> String {
    let mut header = String::new();

    for rate_limit in rate_limits {
        if !header.is_empty() {
            header.push_str(", ");
        }

        write!(header, "{}:", rate_limit.retry_after.remaining_seconds()).ok();

        for (index, category) in rate_limit.categories.iter().enumerate() {
            if index > 0 {
                header.push(';');
            }
            write!(header, "{category}").ok();
        }

        write!(header, ":{}", rate_limit.scope.name()).ok();

        if let Some(ref reason_code) = rate_limit.reason_code {
            write!(header, ":{reason_code}").ok();
        }
    }

    header
}

/// Parses the `X-Sentry-Rate-Limits` header.
pub fn parse_rate_limits(scoping: &Scoping, string: &str) -> RateLimits {
    let mut rate_limits = RateLimits::new();

    for limit in string.split(',') {
        let limit = limit.trim();
        if limit.is_empty() {
            continue;
        }

        let mut components = limit.split(':');

        let retry_after = match components.next().and_then(|s| s.parse().ok()) {
            Some(retry_after) => retry_after,
            None => continue,
        };

        let mut categories = DataCategories::new();
        for category in components.next().unwrap_or("").split(';') {
            if !category.is_empty() {
                categories.push(DataCategory::from_name(category));
            }
        }

        let quota_scope = QuotaScope::from_name(components.next().unwrap_or(""));
        let scope = RateLimitScope::for_quota(scoping, quota_scope);

        let reason_code = components.next().map(ReasonCode::new);

        rate_limits.add(RateLimit {
            categories,
            scope,
            reason_code,
            retry_after,
        });
    }

    rate_limits
}

/// Infer the data category from an item.
///
/// Categories depend mostly on the item type, with a few special cases:
/// - `Event`: the category is inferred from the event type. This requires the `event_type` header
///   to be set on the event item.
/// - `Attachment`: If the attachment creates an event (e.g. for minidumps), the category is assumed
///   to be `Error`.
fn infer_event_category(item: &Item) -> Option<DataCategory> {
    match item.ty() {
        ItemType::Event => Some(DataCategory::Error),
        ItemType::Transaction => Some(DataCategory::Transaction),
        ItemType::Security | ItemType::RawSecurity => Some(DataCategory::Security),
        ItemType::Nel => Some(DataCategory::Error),
        ItemType::UnrealReport => Some(DataCategory::Error),
        ItemType::UserReportV2 => Some(DataCategory::UserReportV2),
        ItemType::Attachment if item.creates_event() => Some(DataCategory::Error),
        ItemType::Attachment => None,
        ItemType::Session => None,
        ItemType::Sessions => None,
        ItemType::Statsd => None,
        ItemType::MetricBuckets => None,
        ItemType::MetricMeta => None,
        ItemType::FormData => None,
        ItemType::UserReport => None,
        ItemType::Profile => None,
        ItemType::ReplayEvent => None,
        ItemType::ReplayRecording => None,
        ItemType::ClientReport => None,
        ItemType::CheckIn => None,
        ItemType::Span => None,
        ItemType::Unknown(_) => None,
    }
}

/// A summary of `Envelope` contents.
///
/// Summarizes the contained event, size of attachments, session updates, and whether there are
/// plain attachments. This is used for efficient rate limiting or outcome handling.
#[non_exhaustive]
#[derive(Clone, Copy, Debug, Default)]
pub struct EnvelopeSummary {
    /// The data category of the event in the envelope. `None` if there is no event.
    pub event_category: Option<DataCategory>,

    /// The quantity of all attachments combined in bytes.
    pub attachment_quantity: usize,

    /// The number of all session updates.
    pub session_quantity: usize,

    /// The number of profiles.
    pub profile_quantity: usize,

    /// The number of replays.
    pub replay_quantity: usize,

    /// The number of monitor check-ins.
    pub checkin_quantity: usize,

<<<<<<< HEAD
    /// Secondary number of of transactions.
=======
    /// Secondary number of transactions.
>>>>>>> caac49f1
    ///
    /// This is 0 for envelopes which contain a transaction,
    /// only secondary transaction quantity should be tracked here,
    /// these are for example transaction counts extracted from metrics.
    ///
    /// A "primary" transaction is contained within the envelope,
    /// marking the envelope data category a [`DataCategory::Transaction`].
    pub secondary_transaction_quantity: usize,

    /// Indicates that the envelope contains regular attachments that do not create event payloads.
    pub has_plain_attachments: bool,

    /// Whether the envelope contains an event which already had the metrics extracted.
    pub event_metrics_extracted: bool,

    /// The payload size of this envelope.
    pub payload_size: usize,
}

impl EnvelopeSummary {
    /// Creates an empty summary.
    pub fn empty() -> Self {
        Self::default()
    }

    /// Creates an envelope summary and aggregates the given envelope.
    pub fn compute(envelope: &Envelope) -> Self {
        let mut summary = Self::empty();

        for item in envelope.items() {
            if item.creates_event() {
                summary.infer_category(item);
            } else if item.ty() == &ItemType::Attachment {
                // Plain attachments do not create events.
                summary.has_plain_attachments = true;
            }

            if *item.ty() == ItemType::Transaction && item.metrics_extracted() {
                summary.event_metrics_extracted = true;
            }

            // If the item has been rate limited before, the quota has been consumed and outcomes
            // emitted. We can skip it here.
            if item.rate_limited() {
                continue;
            }

            if let Some(source_quantities) = item.source_quantities() {
                summary.secondary_transaction_quantity += source_quantities.transactions;
                summary.profile_quantity += source_quantities.profiles;
            }

            summary.payload_size += item.len();
            summary.set_quantity(item);
        }

        summary
    }

    fn set_quantity(&mut self, item: &Item) {
        let target_quantity = match item.ty() {
            ItemType::Attachment => &mut self.attachment_quantity,
            ItemType::Session => &mut self.session_quantity,
            ItemType::Profile => &mut self.profile_quantity,
            ItemType::ReplayEvent => &mut self.replay_quantity,
            ItemType::ReplayRecording => &mut self.replay_quantity,
            ItemType::CheckIn => &mut self.checkin_quantity,
            _ => return,
        };
        *target_quantity += item.quantity();
    }

    /// Infers the appropriate [`DataCategory`] for the envelope [`Item`].
    ///
    /// The inferred category is only applied to the [`EnvelopeSummary`] if there is not yet
    /// a category set.
    fn infer_category(&mut self, item: &Item) {
        if matches!(self.event_category, None | Some(DataCategory::Default)) {
            if let Some(category) = infer_event_category(item) {
                self.event_category = Some(category);
            }
        }
    }
}

/// Rate limiting information for a data category.
#[derive(Debug)]
struct CategoryLimit {
    /// The limited data category.
    category: DataCategory,
    /// The total rate limited quantity across all items.
    ///
    /// This will be `0` if nothing was rate limited.
    quantity: usize,
    /// The reason code of the applied rate limit.
    ///
    /// Defaults to `None` if the quota does not declare a reason code.
    reason_code: Option<ReasonCode>,
}

impl CategoryLimit {
    /// Creates a new `CategoryLimit`.
    ///
    /// Returns an inactive limit if `quantity` is `0` or `rate_limit` is `None`.
    fn new(category: DataCategory, quantity: usize, rate_limit: Option<&RateLimit>) -> Self {
        match rate_limit {
            Some(limit) => Self {
                category,
                quantity,
                reason_code: limit.reason_code.clone(),
            },
            None => Self::default(),
        }
    }

    /// Returns `true` if this is an active limit.
    ///
    /// This indicates that the category is limited and a certain quantity is removed from the
    /// Envelope. If the limit is inactive, there is no change.
    fn is_active(&self) -> bool {
        self.quantity > 0
    }
}

impl Default for CategoryLimit {
    fn default() -> Self {
        Self {
            category: DataCategory::Default,
            quantity: 0,
            reason_code: None,
        }
    }
}

/// Information on the limited quantities returned by [`EnvelopeLimiter::enforce`].
#[derive(Default, Debug)]
pub struct Enforcement {
    /// The event item rate limit.
    event: CategoryLimit,
    /// The combined attachment item rate limit.
    attachments: CategoryLimit,
    /// The combined session item rate limit.
    sessions: CategoryLimit,
    /// The combined profile item rate limit.
    profiles: CategoryLimit,
    /// The combined replay item rate limit.
    replays: CategoryLimit,
    /// The combined check-in item rate limit.
    check_ins: CategoryLimit,
    /// Metrics extraction from a transaction is rate limited.
    event_metrics: CategoryLimit,
}

impl Enforcement {
    /// Returns `true` if the event should be rate limited.
    #[cfg(feature = "processing")]
    pub fn event_active(&self) -> bool {
        self.event.is_active()
    }

    /// Helper for `track_outcomes`.
    fn get_outcomes(
        self,
        envelope: &Envelope,
        scoping: &Scoping,
    ) -> impl Iterator<Item = TrackOutcome> {
        let timestamp = relay_common::time::instant_to_date_time(envelope.meta().start_time());
        let scoping = *scoping;
        let event_id = envelope.event_id();
        let remote_addr = envelope.meta().remote_addr();

        let Self {
            event,
            attachments,
            sessions: _, // Do not report outcomes for sessions.
            profiles,
            replays,
            check_ins,
            event_metrics,
        } = self;

        let limits = [
            event,
            attachments,
            profiles,
            replays,
            check_ins,
            event_metrics,
        ];

        limits
            .into_iter()
            .filter(move |limit| limit.is_active())
            .map(move |limit| TrackOutcome {
                timestamp,
                scoping,
                outcome: Outcome::RateLimited(limit.reason_code),
                event_id,
                remote_addr,
                category: limit.category,
                // XXX: on the limiter we have quantity of usize, but in the protocol
                // and data store we're limited to u32.
                quantity: limit.quantity as u32,
            })
    }

    /// Invokes [`TrackOutcome`] on all enforcements reported by the [`EnvelopeLimiter`].
    ///
    /// Relay generally does not emit outcomes for sessions, so those are skipped.
    pub fn track_outcomes(
        self,
        envelope: &Envelope,
        scoping: &Scoping,
        outcome_aggregator: Addr<TrackOutcome>,
    ) {
        for outcome in self.get_outcomes(envelope, scoping) {
            outcome_aggregator.send(outcome);
        }
    }
}

/// Enforces rate limits with the given `check` function on items in the envelope.
///
/// The `check` function is called with the following rules:
///  - Once for a single event, if present in the envelope.
///  - Once for all comprised attachments, unless the event was rate limited.
///  - Once for all comprised sessions.
///
/// Items violating the rate limit are removed from the envelope. This follows a set of rules:
///  - If the event is removed, all items depending on the event are removed (e.g. attachments).
///  - Attachments are not removed if they create events (e.g. minidumps).
///  - Sessions are handled separate to all of the above.
pub struct EnvelopeLimiter<'a, F> {
    check: F,
    event_category: Option<(DataCategory, bool)>,
    config: Option<&'a ProjectConfig>,
}

impl<'a, E, F> EnvelopeLimiter<'a, F>
where
    F: FnMut(ItemScoping<'_>, usize) -> Result<RateLimits, E>,
{
    /// Create a new `EnvelopeLimiter` with the given `check` function.
    pub fn new(config: Option<&'a ProjectConfig>, check: F) -> Self {
        Self {
            check,
            event_category: None,
            config,
        }
    }

    /// Assume an event with the given category, even if no item is present in the envelope.
    ///
    /// This ensures that rate limits for the given data category are checked even if there is no
    /// matching item in the envelope. Other items are handled according to the rules as if the
    /// event item were present.
    #[cfg(feature = "processing")]
    pub fn assume_event(&mut self, category: DataCategory, metrics_extracted: bool) {
        self.event_category = Some((category, metrics_extracted));
    }

    /// Process rate limits for the envelope, removing offending items and returning applied limits.
    ///
    /// Returns a tuple of `Enforcement` and `RateLimits`:
    ///
    /// - Enforcements declare the quantities of categories that have been rate limited with the
    ///   individual reason codes that caused rate limiting. If multiple rate limits applied to a
    ///   category, then the longest limit is reported.
    /// - Rate limits declare all active rate limits, regardless of whether they have been applied
    ///   to items in the envelope. This excludes rate limits applied to required attachments, since
    ///   clients are allowed to continue sending them.
    ///
    /// # Example
    ///
    /// **Interaction between Events and Attachments**
    ///
    /// An envelope with an `Error` event and an `Attachment`. Two quotas specify to drop all
    /// attachments (reason `"a"`) and all errors (reason `"e"`). The result of enforcement will be:
    ///
    /// 1. All items are removed from the envelope.
    /// 2. Enforcements report both the event and the attachment dropped with reason `"e"`, since
    ///    dropping an event automatically drops all attachments with the same reason.
    /// 3. Rate limits report the single event limit `"e"`, since attachment limits do not need to
    ///    be checked in this case.
    ///
    /// **Required Attachments**
    ///
    /// An envelope with a single Minidump `Attachment`, and a single quota specifying to drop all
    /// attachments with reason `"a"`:
    ///
    /// 1. Since the minidump creates an event and is required for processing, it remains in the
    ///    envelope and is marked as `rate_limited`.
    /// 2. Enforcements report the attachment dropped with reason `"a"`.
    /// 3. Rate limits are empty since it is allowed to send required attachments even when rate
    ///    limited.
    ///
    /// **Previously Rate Limited Attachments**
    ///
    /// An envelope with a single item marked as `rate_limited`, and a quota specifying to drop
    /// everything with reason `"d"`:
    ///
    /// 1. The item remains in the envelope.
    /// 2. Enforcements are empty. Rate limiting has occurred at an earlier stage in the pipeline.
    /// 3. Rate limits are empty.
    pub fn enforce(
        mut self,
        envelope: &mut Envelope,
        scoping: &Scoping,
    ) -> Result<(Enforcement, RateLimits), E> {
        let mut summary = EnvelopeSummary::compute(envelope);
        if let Some((event_category, metrics_extracted)) = self.event_category {
            summary.event_category = Some(event_category);
            summary.event_metrics_extracted = metrics_extracted;
        }

        let (enforcement, rate_limits) = self.execute(&summary, scoping)?;
        envelope.retain_items(|item| self.retain_item(item, &enforcement));
        Ok((enforcement, rate_limits))
    }

    /// Returns a dedicated data category for indexing if metrics are to be extracted.
    ///
    /// This is similar to [`DataCategory::index_category`], with an additional check if metrics
    /// extraction is enabled for this category. At this point, this is only true for transactions:
    ///
    ///  - `DataCategory::Transaction` counts the transaction metrics. If quotas with this category
    ///    are exhausted, both the event and metrics are dropped.
    ///  - `DataCategory::TransactionIndexed` counts ingested and stored events. If quotas with this
    ///    category are exhausted, just the event payload is dropped, but metrics are kept.
    fn index_category(&self, category: DataCategory) -> Option<DataCategory> {
        if category != DataCategory::Transaction {
            return None;
        }

        match self.config?.transaction_metrics {
            Some(ErrorBoundary::Ok(ref c)) if c.is_enabled() => category.index_category(),
            _ => None,
        }
    }

    fn execute(
        &mut self,
        summary: &EnvelopeSummary,
        scoping: &Scoping,
    ) -> Result<(Enforcement, RateLimits), E> {
        let mut rate_limits = RateLimits::new();
        let mut enforcement = Enforcement::default();

        if let Some(category) = summary.event_category {
            let mut longest;
            let mut event_limits;

            if let Some(index_category) = self.index_category(category) {
                // Check for rate limits on the main category (e.g. transaction) but do not consume
                // quota. Quota will be consumed by metrics in the metrics aggregator instead.
                event_limits = (self.check)(scoping.item(category), 0)?;
                longest = event_limits.longest();

                // Only enforce and record an outcome if metrics haven't been extracted yet.
                // Otherwise, the outcome is logged at a different place.
                if !summary.event_metrics_extracted {
                    enforcement.event_metrics = CategoryLimit::new(category, 1, longest);
                }

                // If the main category is rate limited, we drop both the event and metrics. If
                // there's no rate limit, check for specific indexing quota and drop just the event.
                if summary.event_metrics_extracted && longest.is_none() {
                    event_limits = (self.check)(scoping.item(index_category), 1)?;
                    longest = event_limits.longest();
                }

                enforcement.event = CategoryLimit::new(index_category, 1, longest);
            } else {
                event_limits = (self.check)(scoping.item(category), 1)?;
                longest = event_limits.longest();
                enforcement.event = CategoryLimit::new(category, 1, longest);
            }

            // Record the same reason for attachments, if there are any.
            enforcement.attachments = CategoryLimit::new(
                DataCategory::Attachment,
                summary.attachment_quantity,
                longest,
            );

            // It makes no sense to store profiles without transactions, so if the event
            // is rate limited, rate limit profiles as well.
            enforcement.profiles = CategoryLimit::new(
                if summary.event_metrics_extracted {
                    DataCategory::ProfileIndexed
                } else {
                    DataCategory::Profile
                },
                summary.profile_quantity,
                longest,
            );

            rate_limits.merge(event_limits);
        }

        if !enforcement.event.is_active() && summary.attachment_quantity > 0 {
            let item_scoping = scoping.item(DataCategory::Attachment);
            let attachment_limits = (self.check)(item_scoping, summary.attachment_quantity)?;
            enforcement.attachments = CategoryLimit::new(
                DataCategory::Attachment,
                summary.attachment_quantity,
                attachment_limits.longest(),
            );

            // Only record rate limits for plain attachments. For all other attachments, it's
            // perfectly "legal" to send them. They will still be discarded in Sentry, but clients
            // can continue to send them.
            if summary.has_plain_attachments {
                rate_limits.merge(attachment_limits);
            }
        }

        if summary.session_quantity > 0 {
            let item_scoping = scoping.item(DataCategory::Session);
            let session_limits = (self.check)(item_scoping, summary.session_quantity)?;
            enforcement.sessions = CategoryLimit::new(
                DataCategory::Session,
                summary.session_quantity,
                session_limits.longest(),
            );
            rate_limits.merge(session_limits);
        }

        if !enforcement.event.is_active() && summary.profile_quantity > 0 {
            let item_scoping = scoping.item(DataCategory::Profile);
            let profile_limits = (self.check)(item_scoping, summary.profile_quantity)?;
            enforcement.profiles = CategoryLimit::new(
                if summary.event_metrics_extracted {
                    DataCategory::ProfileIndexed
                } else {
                    DataCategory::Profile
                },
                summary.profile_quantity,
                profile_limits.longest(),
            );
            rate_limits.merge(profile_limits);
        }

        if summary.replay_quantity > 0 {
            let item_scoping = scoping.item(DataCategory::Replay);
            let replay_limits = (self.check)(item_scoping, summary.replay_quantity)?;
            enforcement.replays = CategoryLimit::new(
                DataCategory::Replay,
                summary.replay_quantity,
                replay_limits.longest(),
            );
            rate_limits.merge(replay_limits);
        }

        if summary.checkin_quantity > 0 {
            let item_scoping = scoping.item(DataCategory::Monitor);
            let checkin_limits = (self.check)(item_scoping, summary.checkin_quantity)?;
            enforcement.check_ins = CategoryLimit::new(
                DataCategory::Monitor,
                summary.checkin_quantity,
                checkin_limits.longest(),
            );
            rate_limits.merge(checkin_limits);
        }

        Ok((enforcement, rate_limits))
    }

    fn retain_item(&self, item: &mut Item, enforcement: &Enforcement) -> bool {
        // Remove event items and all items that depend on this event
        if enforcement.event.is_active() && item.requires_event() {
            return false;
        }

        // Remove attachments, except those required for processing
        if enforcement.attachments.is_active() && item.ty() == &ItemType::Attachment {
            if item.creates_event() {
                item.set_rate_limited(true);
                return true;
            }

            return false;
        }

        // Remove sessions independently of events
        if enforcement.sessions.is_active() && item.ty() == &ItemType::Session {
            return false;
        }

        // Remove profiles even if the transaction is not rate limited
        if enforcement.profiles.is_active() && item.ty() == &ItemType::Profile {
            return false;
        }

        // Remove replays independently of events.
        if enforcement.replays.is_active()
            && matches!(item.ty(), ItemType::ReplayEvent | ItemType::ReplayRecording)
        {
            return false;
        }

        if enforcement.check_ins.is_active() && item.ty() == &ItemType::CheckIn {
            return false;
        }

        true
    }
}

impl<F> fmt::Debug for EnvelopeLimiter<'_, F> {
    fn fmt(&self, f: &mut fmt::Formatter<'_>) -> fmt::Result {
        f.debug_struct("EnvelopeLimiter")
            .field("event_category", &self.event_category)
            .finish()
    }
}

#[cfg(test)]
mod tests {
    use std::collections::BTreeMap;

    use relay_base_schema::project::{ProjectId, ProjectKey};
    use relay_dynamic_config::TransactionMetricsConfig;
    use relay_quotas::{ItemScoping, RetryAfter};
    use smallvec::smallvec;

    use super::*;
    use crate::{
        envelope::{AttachmentType, ContentType, SourceQuantities},
        extractors::RequestMeta,
    };

    #[test]
    fn test_format_rate_limits() {
        let mut rate_limits = RateLimits::new();

        // Add a generic rate limit for all categories.
        rate_limits.add(RateLimit {
            categories: DataCategories::new(),
            scope: RateLimitScope::Organization(42),
            reason_code: Some(ReasonCode::new("my_limit")),
            retry_after: RetryAfter::from_secs(42),
        });

        // Add a more specific rate limit for just one category.
        rate_limits.add(RateLimit {
            categories: smallvec![DataCategory::Transaction, DataCategory::Security],
            scope: RateLimitScope::Project(ProjectId::new(21)),
            reason_code: None,
            retry_after: RetryAfter::from_secs(4711),
        });

        let formatted = format_rate_limits(&rate_limits);
        let expected = "42::organization:my_limit, 4711:transaction;security:project";
        assert_eq!(formatted, expected);
    }

    #[test]
    fn test_parse_invalid_rate_limits() {
        let scoping = Scoping {
            organization_id: 42,
            project_id: ProjectId::new(21),
            project_key: ProjectKey::parse("a94ae32be2584e0bbd7a4cbb95971fee").unwrap(),
            key_id: Some(17),
        };

        assert!(parse_rate_limits(&scoping, "").is_ok());
        assert!(parse_rate_limits(&scoping, "invalid").is_ok());
        assert!(parse_rate_limits(&scoping, ",,,").is_ok());
    }

    #[test]
    fn test_parse_rate_limits() {
        let scoping = Scoping {
            organization_id: 42,
            project_id: ProjectId::new(21),
            project_key: ProjectKey::parse("a94ae32be2584e0bbd7a4cbb95971fee").unwrap(),
            key_id: Some(17),
        };

        // contains "foobar", an unknown scope that should be mapped to Unknown
        let formatted =
            "42::organization:my_limit, invalid, 4711:foobar;transaction;security:project";
        let rate_limits: Vec<RateLimit> =
            parse_rate_limits(&scoping, formatted).into_iter().collect();

        assert_eq!(
            rate_limits,
            vec![
                RateLimit {
                    categories: DataCategories::new(),
                    scope: RateLimitScope::Organization(42),
                    reason_code: Some(ReasonCode::new("my_limit")),
                    retry_after: rate_limits[0].retry_after,
                },
                RateLimit {
                    categories: smallvec![
                        DataCategory::Unknown,
                        DataCategory::Transaction,
                        DataCategory::Security,
                    ],
                    scope: RateLimitScope::Project(ProjectId::new(21)),
                    reason_code: None,
                    retry_after: rate_limits[1].retry_after,
                }
            ]
        );

        assert_eq!(42, rate_limits[0].retry_after.remaining_seconds());
        assert_eq!(4711, rate_limits[1].retry_after.remaining_seconds());
    }

    #[test]
    fn test_parse_rate_limits_only_unknown() {
        let scoping = Scoping {
            organization_id: 42,
            project_id: ProjectId::new(21),
            project_key: ProjectKey::parse("a94ae32be2584e0bbd7a4cbb95971fee").unwrap(),
            key_id: Some(17),
        };

        // contains "foobar", an unknown scope that should be mapped to Unknown
        let formatted = "42:foo;bar:organization";
        let rate_limits: Vec<RateLimit> =
            parse_rate_limits(&scoping, formatted).into_iter().collect();

        assert_eq!(
            rate_limits,
            vec![RateLimit {
                categories: smallvec![DataCategory::Unknown, DataCategory::Unknown],
                scope: RateLimitScope::Organization(42),
                reason_code: None,
                retry_after: rate_limits[0].retry_after,
            },]
        );
    }

    macro_rules! envelope {
        ($( $item_type:ident $( :: $attachment_type:ident )? ),*) => {{
            let bytes = "{\"dsn\":\"https://e12d836b15bb49d7bbf99e64295d995b:@sentry.io/42\"}";
            #[allow(unused_mut)]
            let mut envelope = Envelope::parse_bytes(bytes.into()).unwrap();
            $(
                let mut item = Item::new(ItemType::$item_type);
                item.set_payload(ContentType::OctetStream, "0123456789");
                $( item.set_attachment_type(AttachmentType::$attachment_type); )?
                envelope.add_item(item);
            )*
            envelope
        }}
    }

    fn set_extracted(envelope: &mut Envelope, ty: ItemType) {
        envelope
            .get_item_by_mut(|item| *item.ty() == ty)
            .unwrap()
            .set_metrics_extracted(true);
    }

    fn scoping() -> Scoping {
        Scoping {
            organization_id: 42,
            project_id: ProjectId::new(21),
            project_key: ProjectKey::parse("e12d836b15bb49d7bbf99e64295d995b").unwrap(),
            key_id: Some(17),
        }
    }

    fn rate_limit(category: DataCategory) -> RateLimit {
        RateLimit {
            categories: vec![category].into(),
            scope: RateLimitScope::Organization(42),
            reason_code: None,
            retry_after: RetryAfter::from_secs(60),
        }
    }

    #[derive(Debug, Default)]
    struct MockLimiter {
        denied: Vec<DataCategory>,
        called: BTreeMap<DataCategory, usize>,
    }

    impl MockLimiter {
        pub fn deny(mut self, category: DataCategory) -> Self {
            self.denied.push(category);
            self
        }

        pub fn check(
            &mut self,
            scoping: ItemScoping<'_>,
            quantity: usize,
        ) -> Result<RateLimits, ()> {
            let cat = scoping.category;
            let previous = self.called.insert(cat, quantity);
            assert!(previous.is_none(), "rate limiter invoked twice for {cat}");

            let mut limits = RateLimits::new();
            if self.denied.contains(&cat) {
                limits.add(rate_limit(cat));
            }
            Ok(limits)
        }

        pub fn assert_call(&self, category: DataCategory, quantity: Option<usize>) {
            assert_eq!(self.called.get(&category), quantity.as_ref());
        }
    }

    #[test]
    fn test_enforce_pass_empty() {
        let mut envelope = envelope![];
        let config = ProjectConfig::default();

        let mut mock = MockLimiter::default();
        let (_, limits) = EnvelopeLimiter::new(Some(&config), |s, q| mock.check(s, q))
            .enforce(&mut envelope, &scoping())
            .unwrap();

        assert!(!limits.is_limited());
        assert!(envelope.is_empty());
        mock.assert_call(DataCategory::Error, None);
        mock.assert_call(DataCategory::Attachment, None);
        mock.assert_call(DataCategory::Session, None);
    }

    #[test]
    fn test_enforce_limit_error_event() {
        let mut envelope = envelope![Event];
        let config = ProjectConfig::default();

        let mut mock = MockLimiter::default().deny(DataCategory::Error);
        let (_, limits) = EnvelopeLimiter::new(Some(&config), |s, q| mock.check(s, q))
            .enforce(&mut envelope, &scoping())
            .unwrap();

        assert!(limits.is_limited());
        assert!(envelope.is_empty());
        mock.assert_call(DataCategory::Error, Some(1));
        mock.assert_call(DataCategory::Attachment, None);
        mock.assert_call(DataCategory::Session, None);
    }

    #[test]
    fn test_enforce_limit_error_with_attachments() {
        let mut envelope = envelope![Event, Attachment];
        let config = ProjectConfig::default();

        let mut mock = MockLimiter::default().deny(DataCategory::Error);
        let (_, limits) = EnvelopeLimiter::new(Some(&config), |s, q| mock.check(s, q))
            .enforce(&mut envelope, &scoping())
            .unwrap();

        assert!(limits.is_limited());
        assert!(envelope.is_empty());
        mock.assert_call(DataCategory::Error, Some(1));
        // Error is limited, so no need to call the attachment quota
        mock.assert_call(DataCategory::Attachment, None);
        mock.assert_call(DataCategory::Session, None);
    }

    #[test]
    fn test_enforce_limit_minidump() {
        let mut envelope = envelope![Attachment::Minidump];
        let config = ProjectConfig::default();

        let mut mock = MockLimiter::default().deny(DataCategory::Error);
        let (_, limits) = EnvelopeLimiter::new(Some(&config), |s, q| mock.check(s, q))
            .enforce(&mut envelope, &scoping())
            .unwrap();

        assert!(limits.is_limited());
        assert!(envelope.is_empty());
        mock.assert_call(DataCategory::Error, Some(1));
        // Error is limited, so no need to call the attachment quota
        mock.assert_call(DataCategory::Attachment, None);
        mock.assert_call(DataCategory::Session, None);
    }

    #[test]
    fn test_enforce_limit_attachments() {
        let mut envelope = envelope![Attachment::Minidump, Attachment];
        let config = ProjectConfig::default();

        let mut mock = MockLimiter::default().deny(DataCategory::Attachment);
        let (_, limits) = EnvelopeLimiter::new(Some(&config), |s, q| mock.check(s, q))
            .enforce(&mut envelope, &scoping())
            .unwrap();

        // Attachments would be limited, but crash reports create events and are thus allowed.
        assert!(limits.is_limited());
        assert_eq!(envelope.len(), 1);
        mock.assert_call(DataCategory::Error, Some(1));
        mock.assert_call(DataCategory::Attachment, Some(20));
        mock.assert_call(DataCategory::Session, None);
    }

    /// Limit stand-alone profiles.
    #[test]
    fn test_enforce_limit_profiles() {
        let mut envelope = envelope![Profile, Profile];
        let config = ProjectConfig::default();

        let mut mock = MockLimiter::default().deny(DataCategory::Profile);
        let (enforcement, limits) = EnvelopeLimiter::new(Some(&config), |s, q| mock.check(s, q))
            .enforce(&mut envelope, &scoping())
            .unwrap();

        assert!(limits.is_limited());
        assert_eq!(envelope.len(), 0);
        assert_eq!(mock.called, BTreeMap::from([(DataCategory::Profile, 2)]));

        let outcomes = enforcement
            .get_outcomes(&envelope, &scoping())
            .map(|outcome| (outcome.category, outcome.quantity))
            .collect::<Vec<_>>();
        assert_eq!(outcomes, vec![(DataCategory::Profile, 2),]);
    }

    /// Limit replays.
    #[test]
    fn test_enforce_limit_replays() {
        let mut envelope = envelope![ReplayEvent, ReplayRecording];
        let config = ProjectConfig::default();

        let mut mock = MockLimiter::default().deny(DataCategory::Replay);
        let (enforcement, limits) = EnvelopeLimiter::new(Some(&config), |s, q| mock.check(s, q))
            .enforce(&mut envelope, &scoping())
            .unwrap();

        assert!(limits.is_limited());
        assert_eq!(envelope.len(), 0);
        assert_eq!(mock.called, BTreeMap::from([(DataCategory::Replay, 2)]));

        let outcomes = enforcement
            .get_outcomes(&envelope, &scoping())
            .map(|outcome| (outcome.category, outcome.quantity))
            .collect::<Vec<_>>();
        assert_eq!(outcomes, vec![(DataCategory::Replay, 2),]);
    }

    /// Limit monitor checkins.
    #[test]
    fn test_enforce_limit_monitor_checkins() {
        let mut envelope = envelope![CheckIn];
        let config = ProjectConfig::default();

        let mut mock = MockLimiter::default().deny(DataCategory::Monitor);
        let (enforcement, limits) = EnvelopeLimiter::new(Some(&config), |s, q| mock.check(s, q))
            .enforce(&mut envelope, &scoping())
            .unwrap();

        assert!(limits.is_limited());
        assert_eq!(envelope.len(), 0);
        assert_eq!(mock.called, BTreeMap::from([(DataCategory::Monitor, 1)]));

        let outcomes = enforcement
            .get_outcomes(&envelope, &scoping())
            .map(|outcome| (outcome.outcome, outcome.category, outcome.quantity))
            .collect::<Vec<_>>();
        assert_eq!(
            outcomes,
            vec![(Outcome::RateLimited(None), DataCategory::Monitor, 1)]
        )
    }

    #[test]
    fn test_enforce_pass_minidump() {
        let mut envelope = envelope![Attachment::Minidump];
        let config = ProjectConfig::default();

        let mut mock = MockLimiter::default().deny(DataCategory::Attachment);
        let (_, limits) = EnvelopeLimiter::new(Some(&config), |s, q| mock.check(s, q))
            .enforce(&mut envelope, &scoping())
            .unwrap();

        // If only crash report attachments are present, we don't emit a rate limit.
        assert!(!limits.is_limited());
        assert_eq!(envelope.len(), 1);
        mock.assert_call(DataCategory::Error, Some(1));
        mock.assert_call(DataCategory::Attachment, Some(10));
        mock.assert_call(DataCategory::Session, None);
    }

    #[test]
    fn test_enforce_skip_rate_limited() {
        let mut envelope = envelope![];

        let mut item = Item::new(ItemType::Attachment);
        item.set_payload(ContentType::OctetStream, "0123456789");
        item.set_rate_limited(true);
        envelope.add_item(item);
        let config = ProjectConfig::default();

        let mut mock = MockLimiter::default().deny(DataCategory::Error);
        let (_, limits) = EnvelopeLimiter::new(Some(&config), |s, q| mock.check(s, q))
            .enforce(&mut envelope, &scoping())
            .unwrap();

        assert!(!limits.is_limited()); // No new rate limits applied.
        assert_eq!(envelope.len(), 1); // The item was retained
        mock.assert_call(DataCategory::Error, None);
        mock.assert_call(DataCategory::Attachment, None); // Limiter not invoked
        mock.assert_call(DataCategory::Session, None);
    }

    #[test]
    fn test_enforce_pass_sessions() {
        let mut envelope = envelope![Session, Session, Session];
        let config = ProjectConfig::default();

        let mut mock = MockLimiter::default().deny(DataCategory::Error);
        let (_, limits) = EnvelopeLimiter::new(Some(&config), |s, q| mock.check(s, q))
            .enforce(&mut envelope, &scoping())
            .unwrap();

        // If only crash report attachments are present, we don't emit a rate limit.
        assert!(!limits.is_limited());
        assert_eq!(envelope.len(), 3);
        mock.assert_call(DataCategory::Error, None);
        mock.assert_call(DataCategory::Attachment, None);
        mock.assert_call(DataCategory::Session, Some(3));
    }

    #[test]
    fn test_enforce_limit_sessions() {
        let mut envelope = envelope![Session, Session, Event];
        let config = ProjectConfig::default();

        let mut mock = MockLimiter::default().deny(DataCategory::Session);
        let (_, limits) = EnvelopeLimiter::new(Some(&config), |s, q| mock.check(s, q))
            .enforce(&mut envelope, &scoping())
            .unwrap();

        // If only crash report attachments are present, we don't emit a rate limit.
        assert!(limits.is_limited());
        assert_eq!(envelope.len(), 1);
        mock.assert_call(DataCategory::Error, Some(1));
        mock.assert_call(DataCategory::Attachment, None);
        mock.assert_call(DataCategory::Session, Some(2));
    }

    #[test]
    #[cfg(feature = "processing")]
    fn test_enforce_limit_assumed_event() {
        let mut envelope = envelope![];
        let config = ProjectConfig::default();

        let mut mock = MockLimiter::default().deny(DataCategory::Transaction);
        let mut limiter = EnvelopeLimiter::new(Some(&config), |s, q| mock.check(s, q));
        limiter.assume_event(DataCategory::Transaction, false);
        let (_, limits) = limiter.enforce(&mut envelope, &scoping()).unwrap();

        assert!(limits.is_limited());
        assert!(envelope.is_empty()); // obviously
        mock.assert_call(DataCategory::Transaction, Some(1));
        mock.assert_call(DataCategory::Attachment, None);
        mock.assert_call(DataCategory::Session, None);
    }

    #[test]
    #[cfg(feature = "processing")]
    fn test_enforce_limit_assumed_attachments() {
        let mut envelope = envelope![Attachment, Attachment];
        let config = ProjectConfig::default();

        let mut mock = MockLimiter::default().deny(DataCategory::Error);
        let mut limiter = EnvelopeLimiter::new(Some(&config), |s, q| mock.check(s, q));
        limiter.assume_event(DataCategory::Error, false);
        let (_, limits) = limiter.enforce(&mut envelope, &scoping()).unwrap();

        assert!(limits.is_limited());
        assert!(envelope.is_empty());
        mock.assert_call(DataCategory::Error, Some(1));
        mock.assert_call(DataCategory::Attachment, None);
        mock.assert_call(DataCategory::Session, None);
    }

    fn config_with_tx_metrics() -> ProjectConfig {
        ProjectConfig {
            transaction_metrics: Some(ErrorBoundary::Ok(TransactionMetricsConfig::new())),
            ..ProjectConfig::default()
        }
    }

    #[test]
    fn test_enforce_transaction_no_metrics_extracted() {
        let mut envelope = envelope![Transaction];
        let config = config_with_tx_metrics();

        let mut mock = MockLimiter::default().deny(DataCategory::Transaction);
        let limiter = EnvelopeLimiter::new(Some(&config), |s, q| mock.check(s, q));
        let (enforcement, limits) = limiter.enforce(&mut envelope, &scoping()).unwrap();

        assert!(limits.is_limited());
        assert!(enforcement.event_metrics.is_active());
        assert!(enforcement.event.is_active());
        mock.assert_call(DataCategory::Transaction, Some(0));
    }

    #[test]
    fn test_enforce_event_metrics_extracted() {
        let mut envelope = envelope![Transaction];
        set_extracted(&mut envelope, ItemType::Transaction);
        let config = config_with_tx_metrics();

        let mut mock = MockLimiter::default().deny(DataCategory::Transaction);
        let limiter = EnvelopeLimiter::new(Some(&config), |s, q| mock.check(s, q));
        let (enforcement, limits) = limiter.enforce(&mut envelope, &scoping()).unwrap();

        assert!(limits.is_limited());
        assert!(!enforcement.event_metrics.is_active());
        assert!(enforcement.event.is_active());
    }

    #[test]
    fn test_enforce_transaction_no_indexing_quota() {
        let mut envelope = envelope![Transaction];
        let config = config_with_tx_metrics();

        let mut mock = MockLimiter::default().deny(DataCategory::TransactionIndexed);
        let limiter = EnvelopeLimiter::new(Some(&config), |s, q| mock.check(s, q));
        let (enforcement, limits) = limiter.enforce(&mut envelope, &scoping()).unwrap();

        // NOTE: Since metrics have not been extracted on this item, we do not check the indexing
        // quota. Basic processing quota is not denied, so the item must pass rate limiting. The
        // indexing quota will be checked again after metrics extraction.

        assert!(!limits.is_limited());
        assert!(!enforcement.event_metrics.is_active());
        assert!(!enforcement.event.is_active());
        mock.assert_call(DataCategory::Transaction, Some(0));
    }

    #[test]
    fn test_enforce_event_metrics_extracted_no_indexing_quota() {
        let mut envelope = envelope![Transaction];
        set_extracted(&mut envelope, ItemType::Transaction);
        let config = config_with_tx_metrics();

        let mut mock = MockLimiter::default().deny(DataCategory::TransactionIndexed);
        let limiter = EnvelopeLimiter::new(Some(&config), |s, q| mock.check(s, q));
        let (enforcement, limits) = limiter.enforce(&mut envelope, &scoping()).unwrap();

        assert!(limits.is_limited());
        assert!(!enforcement.event_metrics.is_active());
        assert!(enforcement.event.is_active());
        mock.assert_call(DataCategory::Transaction, Some(0));
        mock.assert_call(DataCategory::TransactionIndexed, Some(1));
    }

    #[test]
    fn test_enforce_transaction_attachment_enforced() {
        let mut envelope = envelope![Transaction, Attachment];
        let config = config_with_tx_metrics();

        let mut mock = MockLimiter::default().deny(DataCategory::Transaction);
        let limiter = EnvelopeLimiter::new(Some(&config), |s, q| mock.check(s, q));

        let (enforcement, _limits) = limiter.enforce(&mut envelope, &scoping()).unwrap();

        assert!(enforcement.event.is_active());
        assert!(enforcement.attachments.is_active());
        mock.assert_call(DataCategory::Transaction, Some(0));
        mock.assert_call(DataCategory::Attachment, None);
    }

    #[test]
    fn test_enforce_transaction_profile_enforced() {
        let mut envelope = envelope![Transaction, Profile];
        let config = config_with_tx_metrics();

        let mut mock = MockLimiter::default().deny(DataCategory::Transaction);
        let limiter = EnvelopeLimiter::new(Some(&config), |s, q| mock.check(s, q));

        let (enforcement, _limits) = limiter.enforce(&mut envelope, &scoping()).unwrap();

        assert!(enforcement.event.is_active());
        assert!(enforcement.profiles.is_active());
        mock.assert_call(DataCategory::Transaction, Some(0));
        mock.assert_call(DataCategory::Profile, None);

        let outcomes = enforcement
            .get_outcomes(&envelope, &scoping())
            .map(|outcome| (outcome.category, outcome.quantity))
            .collect::<Vec<_>>();

        assert_eq!(
            outcomes,
            vec![
                (DataCategory::TransactionIndexed, 1),
                (DataCategory::Profile, 1),
                (DataCategory::Transaction, 1)
            ]
        );
    }

    #[test]
    fn test_enforce_transaction_attachment_enforced_metrics_extracted_indexing_quota() {
        let mut envelope = envelope![Transaction, Attachment];
        set_extracted(&mut envelope, ItemType::Transaction);
        let config = config_with_tx_metrics();

        let mut mock = MockLimiter::default().deny(DataCategory::TransactionIndexed);
        let limiter = EnvelopeLimiter::new(Some(&config), |s, q| mock.check(s, q));

        let (enforcement, _limits) = limiter.enforce(&mut envelope, &scoping()).unwrap();

        assert!(enforcement.event.is_active());
        assert!(enforcement.attachments.is_active());
        mock.assert_call(DataCategory::Transaction, Some(0));
        mock.assert_call(DataCategory::TransactionIndexed, Some(1));
        mock.assert_call(DataCategory::Attachment, None);
    }

    #[test]
    fn test_source_quantity_for_total_quantity() {
        let dsn = "https://e12d836b15bb49d7bbf99e64295d995b:@sentry.io/42"
            .parse()
            .unwrap();
        let request_meta = RequestMeta::new(dsn);

        let mut envelope = Envelope::from_request(None, request_meta);

        let mut item = Item::new(ItemType::MetricBuckets);
        item.set_source_quantities(SourceQuantities {
            transactions: 5,
            profiles: 2,
        });
        envelope.add_item(item);

        let mut item = Item::new(ItemType::MetricBuckets);
        item.set_source_quantities(SourceQuantities {
            transactions: 2,
            profiles: 0,
        });
        envelope.add_item(item);

        let summary = EnvelopeSummary::compute(&envelope);

        assert_eq!(summary.profile_quantity, 2);
        assert_eq!(summary.secondary_transaction_quantity, 7);
    }
}<|MERGE_RESOLUTION|>--- conflicted
+++ resolved
@@ -140,11 +140,7 @@
     /// The number of monitor check-ins.
     pub checkin_quantity: usize,
 
-<<<<<<< HEAD
-    /// Secondary number of of transactions.
-=======
     /// Secondary number of transactions.
->>>>>>> caac49f1
     ///
     /// This is 0 for envelopes which contain a transaction,
     /// only secondary transaction quantity should be tracked here,
