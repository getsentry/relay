use crate::envelope::{CountFor, Envelope, Item, ItemType};
use crate::services::outcome::Outcome;
use crate::utils::ManagedEnvelope;
use relay_quotas::{
    DataCategories, DataCategory, ItemScoping, QuotaScope, RateLimit, RateLimitScope, RateLimits,
    ReasonCode, Scoping,
};
use std::fmt::{self, Write};
use std::future::Future;
use std::marker::PhantomData;

/// Name of the rate limits header.
pub const RATE_LIMITS_HEADER: &str = "X-Sentry-Rate-Limits";

/// Formats the `X-Sentry-Rate-Limits` header.
pub fn format_rate_limits(rate_limits: &RateLimits) -> String {
    let mut header = String::new();

    for rate_limit in rate_limits {
        if !header.is_empty() {
            header.push_str(", ");
        }

        write!(header, "{}:", rate_limit.retry_after.remaining_seconds()).ok();

        for (index, category) in rate_limit.categories.iter().enumerate() {
            if index > 0 {
                header.push(';');
            }
            write!(header, "{category}").ok();
        }

        write!(header, ":{}", rate_limit.scope.name()).ok();

        if let Some(ref reason_code) = rate_limit.reason_code {
            write!(header, ":{reason_code}").ok();
        } else if !rate_limit.namespaces.is_empty() {
            write!(header, ":").ok(); // delimits the empty reason code for namespaces
        }

        for (index, namespace) in rate_limit.namespaces.iter().enumerate() {
            header.push(if index == 0 { ':' } else { ';' });
            write!(header, "{namespace}").ok();
        }
    }

    header
}

/// Parses the `X-Sentry-Rate-Limits` header.
pub fn parse_rate_limits(scoping: &Scoping, string: &str) -> RateLimits {
    let mut rate_limits = RateLimits::new();

    for limit in string.split(',') {
        let limit = limit.trim();
        if limit.is_empty() {
            continue;
        }

        let mut components = limit.split(':');

        let retry_after = match components.next().and_then(|s| s.parse().ok()) {
            Some(retry_after) => retry_after,
            None => continue,
        };

        let mut categories = DataCategories::new();
        for category in components.next().unwrap_or("").split(';') {
            if !category.is_empty() {
                categories.push(DataCategory::from_name(category));
            }
        }

        let quota_scope = QuotaScope::from_name(components.next().unwrap_or(""));
        let scope = RateLimitScope::for_quota(scoping, quota_scope);

        let reason_code = components
            .next()
            .filter(|s| !s.is_empty())
            .map(ReasonCode::new);

        let namespace = components
            .next()
            .unwrap_or("")
            .split(';')
            .filter(|s| !s.is_empty())
            .filter_map(|s| s.parse().ok())
            .collect();

        rate_limits.add(RateLimit {
            categories,
            scope,
            reason_code,
            retry_after,
            namespaces: namespace,
        });
    }

    rate_limits
}

/// Infer the data category from an item.
///
/// Categories depend mostly on the item type, with a few special cases:
/// - `Event`: the category is inferred from the event type. This requires the `event_type` header
///   to be set on the event item.
/// - `Attachment`: If the attachment creates an event (e.g. for minidumps), the category is assumed
///   to be `Error`.
fn infer_event_category(item: &Item) -> Option<DataCategory> {
    match item.ty() {
        ItemType::Event => Some(DataCategory::Error),
        ItemType::Transaction => Some(DataCategory::Transaction),
        ItemType::Security | ItemType::RawSecurity => Some(DataCategory::Security),
        ItemType::Nel => Some(DataCategory::Error),
        ItemType::UnrealReport => Some(DataCategory::Error),
        ItemType::UserReportV2 => Some(DataCategory::UserReportV2),
        ItemType::Attachment if item.creates_event() => Some(DataCategory::Error),
        ItemType::Attachment => None,
        ItemType::Session => None,
        ItemType::Sessions => None,
        ItemType::Statsd => None,
        ItemType::MetricBuckets => None,
        ItemType::FormData => None,
        ItemType::UserReport => None,
        ItemType::Profile => None,
        ItemType::ReplayEvent => None,
        ItemType::ReplayRecording => None,
        ItemType::ReplayVideo => None,
        ItemType::ClientReport => None,
        ItemType::CheckIn => None,
        ItemType::Log => None,
        ItemType::OtelLog => None,
        ItemType::Span => None,
        ItemType::OtelSpan => None,
        ItemType::OtelTracesData => None,
        ItemType::ProfileChunk => Some(DataCategory::ProfileChunk),
        ItemType::Unknown(_) => None,
    }
}

/// A summary of `Envelope` contents.
///
/// Summarizes the contained event, size of attachments, session updates, and whether there are
/// plain attachments. This is used for efficient rate limiting or outcome handling.
#[non_exhaustive]
#[derive(Clone, Copy, Debug, Default)]
pub struct EnvelopeSummary {
    /// The data category of the event in the envelope. `None` if there is no event.
    pub event_category: Option<DataCategory>,

    /// The quantity of all attachments combined in bytes.
    pub attachment_quantity: usize,

    /// The number of attachments.
    pub attachment_item_quantity: usize,

    /// The number of all session updates.
    pub session_quantity: usize,

    /// The number of profiles.
    pub profile_quantity: usize,

    /// The number of replays.
    pub replay_quantity: usize,

    /// The number of monitor check-ins.
    pub monitor_quantity: usize,

    /// The number of log for the log product sent.
    pub log_item_quantity: usize,

    /// The number of log bytes for the log product sent, in bytes
    pub log_byte_quantity: usize,

    /// Secondary number of transactions.
    ///
    /// This is 0 for envelopes which contain a transaction,
    /// only secondary transaction quantity should be tracked here,
    /// these are for example transaction counts extracted from metrics.
    ///
    /// A "primary" transaction is contained within the envelope,
    /// marking the envelope data category a [`DataCategory::Transaction`].
    pub secondary_transaction_quantity: usize,

    /// See `secondary_transaction_quantity`.
    pub secondary_span_quantity: usize,

    /// The number of standalone spans.
    pub span_quantity: usize,

    /// Indicates that the envelope contains regular attachments that do not create event payloads.
    pub has_plain_attachments: bool,

    /// The payload size of this envelope.
    pub payload_size: usize,

    /// The number of profile chunks in this envelope.
    pub profile_chunk_quantity: usize,
}

impl EnvelopeSummary {
    /// Creates an empty summary.
    pub fn empty() -> Self {
        Self::default()
    }

    /// Creates an envelope summary and aggregates the given envelope.
    pub fn compute(envelope: &Envelope) -> Self {
        let mut summary = Self::empty();

        for item in envelope.items() {
            if item.creates_event() {
                summary.infer_category(item);
            } else if item.ty() == &ItemType::Attachment {
                // Plain attachments do not create events.
                summary.has_plain_attachments = true;
            }

            // If the item has been rate limited before, the quota has been consumed and outcomes
            // emitted. We can skip it here.
            if item.rate_limited() {
                continue;
            }

            if let Some(source_quantities) = item.source_quantities() {
                summary.secondary_transaction_quantity += source_quantities.transactions;
                summary.secondary_span_quantity += source_quantities.spans;
                summary.profile_quantity += source_quantities.profiles;
            }

            summary.payload_size += item.len();

            for (category, quantity) in item.quantities(CountFor::RateLimits) {
                summary.add_quantity(category, quantity);
            }
        }

        summary
    }

    fn add_quantity(&mut self, category: DataCategory, quantity: usize) {
        let target_quantity = match category {
            DataCategory::Attachment => &mut self.attachment_quantity,
            DataCategory::AttachmentItem => &mut self.attachment_item_quantity,
            DataCategory::Session => &mut self.session_quantity,
            DataCategory::Profile => &mut self.profile_quantity,
            DataCategory::Replay => &mut self.replay_quantity,
            DataCategory::ReplayVideo => &mut self.replay_quantity,
            DataCategory::Monitor => &mut self.monitor_quantity,
            DataCategory::Span => &mut self.span_quantity,
            DataCategory::LogItem => &mut self.log_item_quantity,
            DataCategory::LogByte => &mut self.log_byte_quantity,
            DataCategory::ProfileChunk => &mut self.profile_chunk_quantity,
            // TODO: This catch-all return looks dangerous
            _ => return,
        };
        *target_quantity += quantity;
    }

    /// Infers the appropriate [`DataCategory`] for the envelope [`Item`].
    ///
    /// The inferred category is only applied to the [`EnvelopeSummary`] if there is not yet
    /// a category set.
    fn infer_category(&mut self, item: &Item) {
        if matches!(self.event_category, None | Some(DataCategory::Default)) {
            if let Some(category) = infer_event_category(item) {
                self.event_category = Some(category);
            }
        }
    }
}

/// Rate limiting information for a data category.
#[derive(Debug)]
#[cfg_attr(test, derive(Clone))]
pub struct CategoryLimit {
    /// The limited data category.
    category: DataCategory,
    /// The total rate limited quantity across all items.
    ///
    /// This will be `0` if nothing was rate limited.
    quantity: usize,
    /// The reason code of the applied rate limit.
    ///
    /// Defaults to `None` if the quota does not declare a reason code.
    reason_code: Option<ReasonCode>,
}

impl CategoryLimit {
    /// Creates a new `CategoryLimit`.
    ///
    /// Returns an inactive limit if `quantity` is `0` or `rate_limit` is `None`.
    fn new(category: DataCategory, quantity: usize, rate_limit: Option<&RateLimit>) -> Self {
        match rate_limit {
            Some(limit) => Self {
                category,
                quantity,
                reason_code: limit.reason_code.clone(),
            },
            None => Self::default(),
        }
    }

    /// Recreates the category limit, if active, for a new category with the same reason.
    pub fn clone_for(&self, category: DataCategory, quantity: usize) -> CategoryLimit {
        if !self.is_active() {
            return Self::default();
        }

        Self {
            category,
            quantity,
            reason_code: self.reason_code.clone(),
        }
    }

    /// Returns `true` if this is an active limit.
    ///
    /// This indicates that the category is limited and a certain quantity is removed from the
    /// Envelope. If the limit is inactive, there is no change.
    pub fn is_active(&self) -> bool {
        self.quantity > 0
    }
}

impl Default for CategoryLimit {
    fn default() -> Self {
        Self {
            category: DataCategory::Default,
            quantity: 0,
            reason_code: None,
        }
    }
}

/// Information on the limited quantities returned by [`EnvelopeLimiter::compute`].
#[derive(Default, Debug)]
#[cfg_attr(test, derive(Clone))]
pub struct Enforcement {
    /// The event item rate limit.
    pub event: CategoryLimit,
    /// The rate limit for the indexed category of the event.
    pub event_indexed: CategoryLimit,
    /// The combined attachment bytes rate limit.
    pub attachments: CategoryLimit,
    /// The combined attachment item rate limit.
    pub attachment_items: CategoryLimit,
    /// The combined session item rate limit.
    pub sessions: CategoryLimit,
    /// The combined profile item rate limit.
    pub profiles: CategoryLimit,
    /// The rate limit for the indexed profiles category.
    pub profiles_indexed: CategoryLimit,
    /// The combined replay item rate limit.
    pub replays: CategoryLimit,
    /// The combined check-in item rate limit.
    pub check_ins: CategoryLimit,
    /// The combined logs (our product logs) rate limit.
    pub log_items: CategoryLimit,
    /// The combined logs (our product logs) rate limit.
    pub log_bytes: CategoryLimit,
    /// The combined spans rate limit.
    pub spans: CategoryLimit,
    /// The rate limit for the indexed span category.
    pub spans_indexed: CategoryLimit,
    /// The combined rate limit for user-reports.
    pub user_reports_v2: CategoryLimit,
    /// The combined profile chunk item rate limit.
    pub profile_chunks: CategoryLimit,
}

impl Enforcement {
    /// Returns the `CategoryLimit` for the event.
    ///
    /// `None` if the event is not rate limited.
    pub fn active_event(&self) -> Option<&CategoryLimit> {
        if self.event.is_active() {
            Some(&self.event)
        } else if self.event_indexed.is_active() {
            Some(&self.event_indexed)
        } else {
            None
        }
    }

    /// Returns `true` if the event is rate limited.
    pub fn is_event_active(&self) -> bool {
        self.active_event().is_some()
    }

    /// Helper for `track_outcomes`.
    fn get_outcomes(self) -> impl Iterator<Item = (Outcome, DataCategory, usize)> {
        let Self {
            event,
            event_indexed,
            attachments,
            attachment_items,
            sessions: _, // Do not report outcomes for sessions.
            profiles,
            profiles_indexed,
            replays,
            check_ins,
            log_items,
            log_bytes,
            spans,
            spans_indexed,
            user_reports_v2,
            profile_chunks,
        } = self;

        let limits = [
            event,
            event_indexed,
            attachments,
            attachment_items,
            profiles,
            profiles_indexed,
            replays,
            check_ins,
            log_items,
            log_bytes,
            spans,
            spans_indexed,
            user_reports_v2,
            profile_chunks,
        ];

        limits
            .into_iter()
            .filter(move |limit| limit.is_active())
            .map(move |limit| {
                (
                    Outcome::RateLimited(limit.reason_code),
                    limit.category,
                    limit.quantity,
                )
            })
    }

    /// Applies the [`Enforcement`] on the [`Envelope`] by removing all items that were rate limited
    /// and emits outcomes for each rate limited category.
    ///
    /// # Example
    ///
    /// ## Interaction between Events and Attachments
    ///
    /// An envelope with an `Error` event and an `Attachment`. Two quotas specify to drop all
    /// attachments (reason `"a"`) and all errors (reason `"e"`). The result of enforcement will be:
    ///
    /// 1. All items are removed from the envelope.
    /// 2. Enforcements report both the event and the attachment dropped with reason `"e"`, since
    ///    dropping an event automatically drops all attachments with the same reason.
    /// 3. Rate limits report the single event limit `"e"`, since attachment limits do not need to
    ///    be checked in this case.
    ///
    /// ## Required Attachments
    ///
    /// An envelope with a single Minidump `Attachment`, and a single quota specifying to drop all
    /// attachments with reason `"a"`:
    ///
    /// 1. Since the minidump creates an event and is required for processing, it remains in the
    ///    envelope and is marked as `rate_limited`.
    /// 2. Enforcements report the attachment dropped with reason `"a"`.
    /// 3. Rate limits are empty since it is allowed to send required attachments even when rate
    ///    limited.
    ///
    /// ## Previously Rate Limited Attachments
    ///
    /// An envelope with a single item marked as `rate_limited`, and a quota specifying to drop
    /// everything with reason `"d"`:
    ///
    /// 1. The item remains in the envelope.
    /// 2. Enforcements are empty. Rate limiting has occurred at an earlier stage in the pipeline.
    /// 3. Rate limits are empty.
    pub fn apply_with_outcomes(self, envelope: &mut ManagedEnvelope) {
        envelope
            .envelope_mut()
            .retain_items(|item| self.retain_item(item));
        self.track_outcomes(envelope);
    }

    /// Returns `true` when an [`Item`] can be retained, `false` otherwise.
    fn retain_item(&self, item: &mut Item) -> bool {
        // Remove event items and all items that depend on this event
        if self.event.is_active() && item.requires_event() {
            return false;
        }

        // When checking limits for categories that have an indexed variant,
        // we only have to check the more specific, the indexed, variant
        // to determine whether an item is limited.
        match item.ty() {
            ItemType::Attachment => {
                if !(self.attachments.is_active() || self.attachment_items.is_active()) {
                    return true;
                }
                if item.creates_event() {
                    item.set_rate_limited(true);
                    true
                } else {
                    false
                }
            }
            ItemType::Session => !self.sessions.is_active(),
            ItemType::Profile => !self.profiles_indexed.is_active(),
            ItemType::ReplayEvent => !self.replays.is_active(),
            ItemType::ReplayVideo => !self.replays.is_active(),
            ItemType::ReplayRecording => !self.replays.is_active(),
            ItemType::CheckIn => !self.check_ins.is_active(),
            ItemType::OtelLog | ItemType::Log => {
                !(self.log_items.is_active() || self.log_bytes.is_active())
            }
            ItemType::Span | ItemType::OtelSpan | ItemType::OtelTracesData => {
                !self.spans_indexed.is_active()
            }
            ItemType::ProfileChunk => !self.profile_chunks.is_active(),
            ItemType::Event
            | ItemType::Transaction
            | ItemType::Security
            | ItemType::FormData
            | ItemType::RawSecurity
            | ItemType::Nel
            | ItemType::UnrealReport
            | ItemType::UserReport
            | ItemType::Sessions
            | ItemType::Statsd
            | ItemType::MetricBuckets
            | ItemType::ClientReport
            | ItemType::UserReportV2
            | ItemType::Unknown(_) => true,
        }
    }

    /// Invokes track outcome on all enforcements reported by the [`EnvelopeLimiter`].
    ///
    /// Relay generally does not emit outcomes for sessions, so those are skipped.
    fn track_outcomes(self, envelope: &mut ManagedEnvelope) {
        for (outcome, category, quantity) in self.get_outcomes() {
            envelope.track_outcome(outcome, category, quantity)
        }
    }
}

/// Which limits to check with the [`EnvelopeLimiter`].
#[derive(Debug, Copy, Clone)]
pub enum CheckLimits {
    /// Checks all limits except indexed categories.
    ///
    /// In the fast path it is necessary to apply cached rate limits but to not enforce indexed rate limits.
    /// Because at the time of the check the decision whether an envelope is sampled or not is not yet known.
    /// Additionally even if the item is later dropped by dynamic sampling, it must still be around to extract metrics
    /// and cannot be dropped too early.
    NonIndexed,
    /// Checks all limits against the envelope.
    #[cfg_attr(not(any(feature = "processing", test)), expect(dead_code))]
    All,
}

struct Check<F, E, R> {
    limits: CheckLimits,
    check: F,
    _1: PhantomData<E>,
    _2: PhantomData<R>,
}

impl<'a, F, E, R> Check<F, E, R>
where
    F: FnMut(ItemScoping<'a>, usize) -> R,
    R: Future<Output = Result<RateLimits, E>>,
{
    async fn apply(&mut self, scoping: ItemScoping<'a>, quantity: usize) -> Result<RateLimits, E> {
        if matches!(self.limits, CheckLimits::NonIndexed) && scoping.category.is_indexed() {
            return Ok(RateLimits::default());
        }

        (self.check)(scoping, quantity).await
    }
}

/// Enforces rate limits with the given `check` function on items in the envelope.
///
/// The `check` function is called with the following rules:
///  - Once for a single event, if present in the envelope.
///  - Once for all comprised attachments, unless the event was rate limited.
///  - Once for all comprised sessions.
///
/// Items violating the rate limit are removed from the envelope. This follows a set of rules:
///  - If the event is removed, all items depending on the event are removed (e.g. attachments).
///  - Attachments are not removed if they create events (e.g. minidumps).
///  - Sessions are handled separate to all of the above.
pub struct EnvelopeLimiter<F, E, R> {
    check: Check<F, E, R>,
    event_category: Option<DataCategory>,
}

impl<'a, F, E, R> EnvelopeLimiter<F, E, R>
where
    F: FnMut(ItemScoping<'a>, usize) -> R,
    R: Future<Output = Result<RateLimits, E>>,
{
    /// Create a new `EnvelopeLimiter` with the given `check` function.
    pub fn new(limits: CheckLimits, check: F) -> Self {
        Self {
            check: Check {
                check,
                limits,
                _1: PhantomData,
                _2: PhantomData,
            },
            event_category: None,
        }
    }

    /// Assume an event with the given category, even if no item is present in the envelope.
    ///
    /// This ensures that rate limits for the given data category are checked even if there is no
    /// matching item in the envelope. Other items are handled according to the rules as if the
    /// event item were present.
    #[cfg(feature = "processing")]
    pub fn assume_event(&mut self, category: DataCategory) {
        self.event_category = Some(category);
    }

    /// Process rate limits for the envelope, returning applied limits.
    ///
    /// Returns a tuple of `Enforcement` and `RateLimits`:
    ///
    /// - Enforcements declare the quantities of categories that have been rate limited with the
    ///   individual reason codes that caused rate limiting. If multiple rate limits applied to a
    ///   category, then the longest limit is reported.
    /// - Rate limits declare all active rate limits, regardless of whether they have been applied
    ///   to items in the envelope. This excludes rate limits applied to required attachments, since
    ///   clients are allowed to continue sending them.
    pub async fn compute(
        mut self,
        envelope: &mut Envelope,
        scoping: &'a Scoping,
    ) -> Result<(Enforcement, RateLimits), E> {
        let mut summary = EnvelopeSummary::compute(envelope);
        summary.event_category = self.event_category.or(summary.event_category);

        let (enforcement, rate_limits) = self.execute(&summary, scoping).await?;
        Ok((enforcement, rate_limits))
    }

    async fn execute(
        &mut self,
        summary: &EnvelopeSummary,
        scoping: &'a Scoping,
    ) -> Result<(Enforcement, RateLimits), E> {
        let mut rate_limits = RateLimits::new();
        let mut enforcement = Enforcement::default();

        // Handle event.
        if let Some(category) = summary.event_category {
            // Check the broad category for limits.
            let mut event_limits = self.check.apply(scoping.item(category), 1).await?;
            enforcement.event = CategoryLimit::new(category, 1, event_limits.longest());

            if let Some(index_category) = category.index_category() {
                // Check the specific/indexed category for limits only if the specific one has not already
                // an enforced limit.
                if event_limits.is_empty() {
                    event_limits.merge(self.check.apply(scoping.item(index_category), 1).await?);
                }

                enforcement.event_indexed =
                    CategoryLimit::new(index_category, 1, event_limits.longest());
            };

            rate_limits.merge(event_limits);
        }

        // Handle attachments.
        if let Some(limit) = enforcement.active_event() {
            let limit1 = limit.clone_for(DataCategory::Attachment, summary.attachment_quantity);
            let limit2 = limit.clone_for(
                DataCategory::AttachmentItem,
                summary.attachment_item_quantity,
            );
            enforcement.attachments = limit1;
            enforcement.attachment_items = limit2;
        } else {
            let mut attachment_limits = RateLimits::new();
            if summary.attachment_quantity > 0 {
                let item_scoping = scoping.item(DataCategory::Attachment);

                let attachment_byte_limits = self
                    .check
                    .apply(item_scoping, summary.attachment_quantity)
                    .await?;

                enforcement.attachments = CategoryLimit::new(
                    DataCategory::Attachment,
                    summary.attachment_quantity,
                    attachment_byte_limits.longest(),
                );
                attachment_limits.merge(attachment_byte_limits);
            }
            if !attachment_limits.is_limited() && summary.attachment_item_quantity > 0 {
                let item_scoping = scoping.item(DataCategory::AttachmentItem);

                let attachment_item_limits = self
                    .check
                    .apply(item_scoping, summary.attachment_item_quantity)
                    .await?;

                enforcement.attachment_items = CategoryLimit::new(
                    DataCategory::AttachmentItem,
                    summary.attachment_item_quantity,
                    attachment_item_limits.longest(),
                );
                attachment_limits.merge(attachment_item_limits);
            }

            // Only record rate limits for plain attachments. For all other attachments, it's
            // perfectly "legal" to send them. They will still be discarded in Sentry, but clients
            // can continue to send them.
            if summary.has_plain_attachments {
                rate_limits.merge(attachment_limits);
            }
        }

        // Handle sessions.
        if summary.session_quantity > 0 {
            let item_scoping = scoping.item(DataCategory::Session);
            let session_limits = self
                .check
                .apply(item_scoping, summary.session_quantity)
                .await?;
            enforcement.sessions = CategoryLimit::new(
                DataCategory::Session,
                summary.session_quantity,
                session_limits.longest(),
            );
            rate_limits.merge(session_limits);
        }

        // Handle logs.
        if summary.log_item_quantity > 0 {
            let item_scoping = scoping.item(DataCategory::LogItem);
            let log_limits = self
                .check
                .apply(item_scoping, summary.log_item_quantity)
                .await?;
            enforcement.log_items = CategoryLimit::new(
                DataCategory::LogItem,
                summary.log_item_quantity,
                log_limits.longest(),
            );
            rate_limits.merge(log_limits);
        }
        if summary.log_byte_quantity > 0 {
            let item_scoping = scoping.item(DataCategory::LogByte);
            let log_limits = self
                .check
                .apply(item_scoping, summary.log_byte_quantity)
                .await?;
            enforcement.log_bytes = CategoryLimit::new(
                DataCategory::LogByte,
                summary.log_byte_quantity,
                log_limits.longest(),
            );
            rate_limits.merge(log_limits);
        }

        // Handle profiles.
        if enforcement.is_event_active() {
            enforcement.profiles = enforcement
                .event
                .clone_for(DataCategory::Profile, summary.profile_quantity);

            enforcement.profiles_indexed = enforcement
                .event_indexed
                .clone_for(DataCategory::ProfileIndexed, summary.profile_quantity)
        } else if summary.profile_quantity > 0 {
            let mut profile_limits = self
                .check
                .apply(
                    scoping.item(DataCategory::Profile),
                    summary.profile_quantity,
                )
                .await?;

            // Profiles can persist in envelopes without transaction if the transaction item
            // was dropped by dynamic sampling.
            if profile_limits.is_empty() && summary.event_category.is_none() {
                profile_limits = self
                    .check
                    .apply(scoping.item(DataCategory::Transaction), 0)
                    .await?;
            }

            enforcement.profiles = CategoryLimit::new(
                DataCategory::Profile,
                summary.profile_quantity,
                profile_limits.longest(),
            );

            if profile_limits.is_empty() {
                profile_limits.merge(
                    self.check
                        .apply(
                            scoping.item(DataCategory::ProfileIndexed),
                            summary.profile_quantity,
                        )
                        .await?,
                );
            }

            enforcement.profiles_indexed = CategoryLimit::new(
                DataCategory::ProfileIndexed,
                summary.profile_quantity,
                profile_limits.longest(),
            );

            rate_limits.merge(profile_limits);
        }

        // Handle replays.
        if summary.replay_quantity > 0 {
            let item_scoping = scoping.item(DataCategory::Replay);
            let replay_limits = self
                .check
                .apply(item_scoping, summary.replay_quantity)
                .await?;
            enforcement.replays = CategoryLimit::new(
                DataCategory::Replay,
                summary.replay_quantity,
                replay_limits.longest(),
            );
            rate_limits.merge(replay_limits);
        }

<<<<<<< HEAD
        // Handle replay video.
        // Remove: 2025-04-06
        if summary.replay_video_quantity > 0 {
            let item_scoping = scoping.item(DataCategory::ReplayVideo);
            let replay_limits = self
                .check
                .apply(item_scoping, summary.replay_video_quantity)
                .await?;
            enforcement.replay_videos = CategoryLimit::new(
                DataCategory::ReplayVideo,
                summary.replay_video_quantity,
                replay_limits.longest(),
            );
            rate_limits.merge(replay_limits);
        }

=======
>>>>>>> b700f161
        // Handle monitor checkins.
        if summary.monitor_quantity > 0 {
            let item_scoping = scoping.item(DataCategory::Monitor);
            let checkin_limits = self
                .check
                .apply(item_scoping, summary.monitor_quantity)
                .await?;
            enforcement.check_ins = CategoryLimit::new(
                DataCategory::Monitor,
                summary.monitor_quantity,
                checkin_limits.longest(),
            );
            rate_limits.merge(checkin_limits);
        }

        // Handle spans.
        if enforcement.is_event_active() {
            enforcement.spans = enforcement
                .event
                .clone_for(DataCategory::Span, summary.span_quantity);

            enforcement.spans_indexed = enforcement
                .event_indexed
                .clone_for(DataCategory::SpanIndexed, summary.span_quantity);
        } else if summary.span_quantity > 0 {
            let mut span_limits = self
                .check
                .apply(scoping.item(DataCategory::Span), summary.span_quantity)
                .await?;
            enforcement.spans = CategoryLimit::new(
                DataCategory::Span,
                summary.span_quantity,
                span_limits.longest(),
            );

            if span_limits.is_empty() {
                span_limits.merge(
                    self.check
                        .apply(
                            scoping.item(DataCategory::SpanIndexed),
                            summary.span_quantity,
                        )
                        .await?,
                );
            }

            enforcement.spans_indexed = CategoryLimit::new(
                DataCategory::SpanIndexed,
                summary.span_quantity,
                span_limits.longest(),
            );

            rate_limits.merge(span_limits);
        }

        // Handle profile chunks.
        if summary.profile_chunk_quantity > 0 {
            let item_scoping = scoping.item(DataCategory::ProfileChunk);
            let profile_chunk_limits = self
                .check
                .apply(item_scoping, summary.profile_chunk_quantity)
                .await?;
            enforcement.profile_chunks = CategoryLimit::new(
                DataCategory::ProfileChunk,
                summary.profile_chunk_quantity,
                profile_chunk_limits.longest(),
            );
            rate_limits.merge(profile_chunk_limits);
        }

        Ok((enforcement, rate_limits))
    }
}

impl<F, E, R> fmt::Debug for EnvelopeLimiter<F, E, R> {
    fn fmt(&self, f: &mut fmt::Formatter<'_>) -> fmt::Result {
        f.debug_struct("EnvelopeLimiter")
            .field("event_category", &self.event_category)
            .finish()
    }
}

#[cfg(test)]
mod tests {
    use super::*;
    use crate::services::processor::ProcessingGroup;
    use crate::{
        envelope::{AttachmentType, ContentType, SourceQuantities},
        extractors::RequestMeta,
    };
    use relay_base_schema::organization::OrganizationId;
    use relay_base_schema::project::{ProjectId, ProjectKey};
    use relay_metrics::MetricNamespace;
    use relay_quotas::RetryAfter;
    use relay_system::Addr;
    use smallvec::smallvec;
    use std::collections::{BTreeMap, BTreeSet};
    use std::sync::Arc;
    use tokio::sync::Mutex;

    #[tokio::test]
    async fn test_format_rate_limits() {
        let mut rate_limits = RateLimits::new();

        // Add a generic rate limit for all categories.
        rate_limits.add(RateLimit {
            categories: DataCategories::new(),
            scope: RateLimitScope::Organization(OrganizationId::new(42)),
            reason_code: Some(ReasonCode::new("my_limit")),
            retry_after: RetryAfter::from_secs(42),
            namespaces: smallvec![],
        });

        // Add a more specific rate limit for just one category.
        rate_limits.add(RateLimit {
            categories: smallvec![DataCategory::Transaction, DataCategory::Security],
            scope: RateLimitScope::Project(ProjectId::new(21)),
            reason_code: None,
            retry_after: RetryAfter::from_secs(4711),
            namespaces: smallvec![],
        });

        let formatted = format_rate_limits(&rate_limits);
        let expected = "42::organization:my_limit, 4711:transaction;security:project";
        assert_eq!(formatted, expected);
    }

    #[tokio::test]
    async fn test_format_rate_limits_namespace() {
        let mut rate_limits = RateLimits::new();

        // Rate limit with reason code and namespace.
        rate_limits.add(RateLimit {
            categories: smallvec![DataCategory::MetricBucket],
            scope: RateLimitScope::Organization(OrganizationId::new(42)),
            reason_code: Some(ReasonCode::new("my_limit")),
            retry_after: RetryAfter::from_secs(42),
            namespaces: smallvec![MetricNamespace::Custom, MetricNamespace::Spans],
        });

        // Rate limit without reason code.
        rate_limits.add(RateLimit {
            categories: smallvec![DataCategory::MetricBucket],
            scope: RateLimitScope::Organization(OrganizationId::new(42)),
            reason_code: None,
            retry_after: RetryAfter::from_secs(42),
            namespaces: smallvec![MetricNamespace::Spans],
        });

        let formatted = format_rate_limits(&rate_limits);
        let expected =
            "42:metric_bucket:organization:my_limit:custom;spans, 42:metric_bucket:organization::spans";
        assert_eq!(formatted, expected);
    }

    #[tokio::test]
    async fn test_parse_invalid_rate_limits() {
        let scoping = Scoping {
            organization_id: OrganizationId::new(42),
            project_id: ProjectId::new(21),
            project_key: ProjectKey::parse("a94ae32be2584e0bbd7a4cbb95971fee").unwrap(),
            key_id: Some(17),
        };

        assert!(parse_rate_limits(&scoping, "").is_ok());
        assert!(parse_rate_limits(&scoping, "invalid").is_ok());
        assert!(parse_rate_limits(&scoping, ",,,").is_ok());
    }

    #[tokio::test]
    async fn test_parse_rate_limits() {
        let scoping = Scoping {
            organization_id: OrganizationId::new(42),
            project_id: ProjectId::new(21),
            project_key: ProjectKey::parse("a94ae32be2584e0bbd7a4cbb95971fee").unwrap(),
            key_id: Some(17),
        };

        // contains "foobar", an unknown scope that should be mapped to Unknown
        let formatted =
            "42::organization:my_limit, invalid, 4711:foobar;transaction;security:project";
        let rate_limits: Vec<RateLimit> =
            parse_rate_limits(&scoping, formatted).into_iter().collect();

        assert_eq!(
            rate_limits,
            vec![
                RateLimit {
                    categories: DataCategories::new(),
                    scope: RateLimitScope::Organization(OrganizationId::new(42)),
                    reason_code: Some(ReasonCode::new("my_limit")),
                    retry_after: rate_limits[0].retry_after,
                    namespaces: smallvec![],
                },
                RateLimit {
                    categories: smallvec![
                        DataCategory::Unknown,
                        DataCategory::Transaction,
                        DataCategory::Security,
                    ],
                    scope: RateLimitScope::Project(ProjectId::new(21)),
                    reason_code: None,
                    retry_after: rate_limits[1].retry_after,
                    namespaces: smallvec![],
                }
            ]
        );

        assert_eq!(42, rate_limits[0].retry_after.remaining_seconds());
        assert_eq!(4711, rate_limits[1].retry_after.remaining_seconds());
    }

    #[tokio::test]
    async fn test_parse_rate_limits_namespace() {
        let scoping = Scoping {
            organization_id: OrganizationId::new(42),
            project_id: ProjectId::new(21),
            project_key: ProjectKey::parse("a94ae32be2584e0bbd7a4cbb95971fee").unwrap(),
            key_id: Some(17),
        };

        let formatted = "42:metric_bucket:organization::custom;spans";
        let rate_limits: Vec<RateLimit> =
            parse_rate_limits(&scoping, formatted).into_iter().collect();

        assert_eq!(
            rate_limits,
            vec![RateLimit {
                categories: smallvec![DataCategory::MetricBucket],
                scope: RateLimitScope::Organization(OrganizationId::new(42)),
                reason_code: None,
                retry_after: rate_limits[0].retry_after,
                namespaces: smallvec![MetricNamespace::Custom, MetricNamespace::Spans],
            }]
        );
    }

    #[tokio::test]
    async fn test_parse_rate_limits_empty_namespace() {
        let scoping = Scoping {
            organization_id: OrganizationId::new(42),
            project_id: ProjectId::new(21),
            project_key: ProjectKey::parse("a94ae32be2584e0bbd7a4cbb95971fee").unwrap(),
            key_id: Some(17),
        };

        // notice the trailing colon
        let formatted = "42:metric_bucket:organization:some_reason:";
        let rate_limits: Vec<RateLimit> =
            parse_rate_limits(&scoping, formatted).into_iter().collect();

        assert_eq!(
            rate_limits,
            vec![RateLimit {
                categories: smallvec![DataCategory::MetricBucket],
                scope: RateLimitScope::Organization(OrganizationId::new(42)),
                reason_code: Some(ReasonCode::new("some_reason")),
                retry_after: rate_limits[0].retry_after,
                namespaces: smallvec![],
            }]
        );
    }

    #[tokio::test]
    async fn test_parse_rate_limits_only_unknown() {
        let scoping = Scoping {
            organization_id: OrganizationId::new(42),
            project_id: ProjectId::new(21),
            project_key: ProjectKey::parse("a94ae32be2584e0bbd7a4cbb95971fee").unwrap(),
            key_id: Some(17),
        };

        let formatted = "42:foo;bar:organization";
        let rate_limits: Vec<RateLimit> =
            parse_rate_limits(&scoping, formatted).into_iter().collect();

        assert_eq!(
            rate_limits,
            vec![RateLimit {
                categories: smallvec![DataCategory::Unknown, DataCategory::Unknown],
                scope: RateLimitScope::Organization(OrganizationId::new(42)),
                reason_code: None,
                retry_after: rate_limits[0].retry_after,
                namespaces: smallvec![],
            },]
        );
    }

    macro_rules! envelope {
        ($( $item_type:ident $( :: $attachment_type:ident )? ),*) => {{
            let bytes = "{\"dsn\":\"https://e12d836b15bb49d7bbf99e64295d995b:@sentry.io/42\"}";
            #[allow(unused_mut)]
            let mut envelope = Envelope::parse_bytes(bytes.into()).unwrap();
            $(
                let mut item = Item::new(ItemType::$item_type);
                item.set_payload(ContentType::OctetStream, "0123456789");
                $( item.set_attachment_type(AttachmentType::$attachment_type); )?
                envelope.add_item(item);
            )*

            let (outcome_aggregator, _) = Addr::custom();
            let (test_store, _) = Addr::custom();

            ManagedEnvelope::new(
                envelope,
                outcome_aggregator,
                test_store,
                ProcessingGroup::Ungrouped,
            )
        }}
    }

    fn set_extracted(envelope: &mut Envelope, ty: ItemType) {
        envelope
            .get_item_by_mut(|item| *item.ty() == ty)
            .unwrap()
            .set_metrics_extracted(true);
    }

    fn rate_limit(category: DataCategory) -> RateLimit {
        RateLimit {
            categories: vec![category].into(),
            scope: RateLimitScope::Organization(OrganizationId::new(42)),
            reason_code: None,
            retry_after: RetryAfter::from_secs(60),
            namespaces: smallvec![],
        }
    }

    #[derive(Debug, Default)]
    struct MockLimiter {
        denied: Vec<DataCategory>,
        called: BTreeMap<DataCategory, usize>,
        checked: BTreeSet<DataCategory>,
    }

    impl MockLimiter {
        pub fn deny(mut self, category: DataCategory) -> Self {
            self.denied.push(category);
            self
        }

        pub fn check(
            &mut self,
            scoping: ItemScoping<'_>,
            quantity: usize,
        ) -> Result<RateLimits, ()> {
            let cat = scoping.category;
            let previous = self.called.insert(cat, quantity);
            assert!(previous.is_none(), "rate limiter invoked twice for {cat}");

            let mut limits = RateLimits::new();
            if self.denied.contains(&cat) {
                limits.add(rate_limit(cat));
            }
            Ok(limits)
        }

        #[track_caller]
        pub fn assert_call(&mut self, category: DataCategory, expected: usize) {
            self.checked.insert(category);

            let quantity = self.called.get(&category).copied();
            assert_eq!(
                quantity,
                Some(expected),
                "Expected quantity `{expected}` for data category `{category}`, got {quantity:?}."
            );
        }
    }

    impl Drop for MockLimiter {
        fn drop(&mut self) {
            if std::thread::panicking() {
                return;
            }

            for checked in &self.checked {
                self.called.remove(checked);
            }

            if self.called.is_empty() {
                return;
            }

            let not_asserted = self
                .called
                .iter()
                .map(|(k, v)| format!("- {k}: {v}"))
                .collect::<Vec<_>>()
                .join("\n");

            panic!("Following calls to the limiter were not asserted:\n{not_asserted}");
        }
    }

    async fn enforce_and_apply(
        mock: Arc<Mutex<MockLimiter>>,
        envelope: &mut ManagedEnvelope,
        #[allow(unused_variables)] assume_event: Option<DataCategory>,
    ) -> (Enforcement, RateLimits) {
        let scoping = envelope.scoping();

        #[allow(unused_mut)]
        let mut limiter = EnvelopeLimiter::new(CheckLimits::All, move |s, q| {
            let mock = mock.clone();
            async move {
                let mut mock = mock.lock().await;
                mock.check(s, q)
            }
        });
        #[cfg(feature = "processing")]
        if let Some(assume_event) = assume_event {
            limiter.assume_event(assume_event);
        }

        let (enforcement, limits) = limiter
            .compute(envelope.envelope_mut(), &scoping)
            .await
            .unwrap();

        // We implemented `clone` only for tests because we don't want to make `apply_with_outcomes`
        // &self because we want move semantics to prevent double tracking.
        enforcement.clone().apply_with_outcomes(envelope);

        (enforcement, limits)
    }

    fn mock_limiter(category: Option<DataCategory>) -> Arc<Mutex<MockLimiter>> {
        let mut mock = MockLimiter::default();
        if let Some(category) = category {
            mock = mock.deny(category);
        }

        Arc::new(Mutex::new(mock))
    }

    #[tokio::test]
    async fn test_enforce_pass_empty() {
        let mut envelope = envelope![];

        let mock = mock_limiter(None);
        let (_, limits) = enforce_and_apply(mock, &mut envelope, None).await;

        assert!(!limits.is_limited());
        assert!(envelope.envelope().is_empty());
    }

    #[tokio::test]
    async fn test_enforce_limit_error_event() {
        let mut envelope = envelope![Event];

        let mock = mock_limiter(Some(DataCategory::Error));
        let (_, limits) = enforce_and_apply(mock.clone(), &mut envelope, None).await;

        assert!(limits.is_limited());
        assert!(envelope.envelope().is_empty());
        mock.lock().await.assert_call(DataCategory::Error, 1);
    }

    #[tokio::test]
    async fn test_enforce_limit_error_with_attachments() {
        let mut envelope = envelope![Event, Attachment];

        let mock = mock_limiter(Some(DataCategory::Error));
        let (_, limits) = enforce_and_apply(mock.clone(), &mut envelope, None).await;

        assert!(limits.is_limited());
        assert!(envelope.envelope().is_empty());
        mock.lock().await.assert_call(DataCategory::Error, 1);
    }

    #[tokio::test]
    async fn test_enforce_limit_minidump() {
        let mut envelope = envelope![Attachment::Minidump];

        let mock = mock_limiter(Some(DataCategory::Error));
        let (_, limits) = enforce_and_apply(mock.clone(), &mut envelope, None).await;

        assert!(limits.is_limited());
        assert!(envelope.envelope().is_empty());
        mock.lock().await.assert_call(DataCategory::Error, 1);
    }

    #[tokio::test]
    async fn test_enforce_limit_attachments() {
        let mut envelope = envelope![Attachment::Minidump, Attachment];

        let mock = mock_limiter(Some(DataCategory::Attachment));
        let (_, limits) = enforce_and_apply(mock.clone(), &mut envelope, None).await;

        // Attachments would be limited, but crash reports create events and are thus allowed.
        assert!(limits.is_limited());
        assert_eq!(envelope.envelope().len(), 1);
        mock.lock().await.assert_call(DataCategory::Error, 1);
        mock.lock().await.assert_call(DataCategory::Attachment, 20);
    }

    /// Limit stand-alone profiles.
    #[tokio::test]
    async fn test_enforce_limit_profiles() {
        let mut envelope = envelope![Profile, Profile];

        let mock = mock_limiter(Some(DataCategory::Profile));
        let (enforcement, limits) = enforce_and_apply(mock.clone(), &mut envelope, None).await;

        assert!(limits.is_limited());
        assert_eq!(envelope.envelope().len(), 0);
        mock.lock().await.assert_call(DataCategory::Profile, 2);

        assert_eq!(
            get_outcomes(enforcement),
            vec![
                (DataCategory::Profile, 2),
                (DataCategory::ProfileIndexed, 2)
            ]
        );
    }

    /// Limit profile chunks.
    #[tokio::test]
    async fn test_enforce_limit_profile_chunks() {
        let mut envelope = envelope![ProfileChunk, ProfileChunk];

        let mock = mock_limiter(Some(DataCategory::ProfileChunk));
        let (enforcement, limits) = enforce_and_apply(mock.clone(), &mut envelope, None).await;

        assert!(limits.is_limited());
        assert_eq!(envelope.envelope().len(), 0);
        mock.lock().await.assert_call(DataCategory::ProfileChunk, 2);

        assert_eq!(
            get_outcomes(enforcement),
            vec![(DataCategory::ProfileChunk, 2),]
        );
    }

    /// Limit replays.
<<<<<<< HEAD
    #[tokio::test]
    async fn test_enforce_limit_replays() {
        let mut envelope = envelope![ReplayEvent, ReplayRecording];
=======
    #[test]
    fn test_enforce_limit_replays() {
        let mut envelope = envelope![ReplayEvent, ReplayRecording, ReplayVideo];
>>>>>>> b700f161

        let mock = mock_limiter(Some(DataCategory::Replay));
        let (enforcement, limits) = enforce_and_apply(mock.clone(), &mut envelope, None).await;

        assert!(limits.is_limited());
        assert_eq!(envelope.envelope().len(), 0);
<<<<<<< HEAD
        mock.lock().await.assert_call(DataCategory::Replay, 2);

        assert_eq!(get_outcomes(enforcement), vec![(DataCategory::Replay, 2),]);
    }

    /// Limit replays.
    #[tokio::test]
    async fn test_enforce_limit_replay_video() {
        let mut envelope = envelope![ReplayVideo];

        let mock = mock_limiter(Some(DataCategory::ReplayVideo));
        let (enforcement, limits) = enforce_and_apply(mock.clone(), &mut envelope, None).await;

        assert!(limits.is_limited());
        assert_eq!(envelope.envelope().len(), 0);
        mock.lock().await.assert_call(DataCategory::ReplayVideo, 1);
=======
        mock.assert_call(DataCategory::Replay, 3);
>>>>>>> b700f161

        assert_eq!(get_outcomes(enforcement), vec![(DataCategory::Replay, 3),]);
    }

    /// Limit monitor checkins.
    #[tokio::test]
    async fn test_enforce_limit_monitor_checkins() {
        let mut envelope = envelope![CheckIn];

        let mock = mock_limiter(Some(DataCategory::Monitor));
        let (enforcement, limits) = enforce_and_apply(mock.clone(), &mut envelope, None).await;

        assert!(limits.is_limited());
        assert_eq!(envelope.envelope().len(), 0);
        mock.lock().await.assert_call(DataCategory::Monitor, 1);

        assert_eq!(get_outcomes(enforcement), vec![(DataCategory::Monitor, 1)])
    }

    #[tokio::test]
    async fn test_enforce_pass_minidump() {
        let mut envelope = envelope![Attachment::Minidump];

        let mock = mock_limiter(Some(DataCategory::Attachment));
        let (_, limits) = enforce_and_apply(mock.clone(), &mut envelope, None).await;

        // If only crash report attachments are present, we don't emit a rate limit.
        assert!(!limits.is_limited());
        assert_eq!(envelope.envelope().len(), 1);
        mock.lock().await.assert_call(DataCategory::Error, 1);
        mock.lock().await.assert_call(DataCategory::Attachment, 10);
    }

    #[tokio::test]
    async fn test_enforce_skip_rate_limited() {
        let mut envelope = envelope![];

        let mut item = Item::new(ItemType::Attachment);
        item.set_payload(ContentType::OctetStream, "0123456789");
        item.set_rate_limited(true);
        envelope.envelope_mut().add_item(item);

        let mock = mock_limiter(Some(DataCategory::Error));
        let (_, limits) = enforce_and_apply(mock, &mut envelope, None).await;

        assert!(!limits.is_limited()); // No new rate limits applied.
        assert_eq!(envelope.envelope().len(), 1); // The item was retained
    }

    #[tokio::test]
    async fn test_enforce_pass_sessions() {
        let mut envelope = envelope![Session, Session, Session];

        let mock = mock_limiter(Some(DataCategory::Error));
        let (_, limits) = enforce_and_apply(mock.clone(), &mut envelope, None).await;

        // If only crash report attachments are present, we don't emit a rate limit.
        assert!(!limits.is_limited());
        assert_eq!(envelope.envelope().len(), 3);
        mock.lock().await.assert_call(DataCategory::Session, 3);
    }

    #[tokio::test]
    async fn test_enforce_limit_sessions() {
        let mut envelope = envelope![Session, Session, Event];

        let mock = mock_limiter(Some(DataCategory::Session));
        let (_, limits) = enforce_and_apply(mock.clone(), &mut envelope, None).await;

        // If only crash report attachments are present, we don't emit a rate limit.
        assert!(limits.is_limited());
        assert_eq!(envelope.envelope().len(), 1);
        mock.lock().await.assert_call(DataCategory::Error, 1);
        mock.lock().await.assert_call(DataCategory::Session, 2);
    }

    #[tokio::test]
    #[cfg(feature = "processing")]
    async fn test_enforce_limit_assumed_event() {
        let mut envelope = envelope![];

        let mock = mock_limiter(Some(DataCategory::Transaction));
        let (_, limits) =
            enforce_and_apply(mock.clone(), &mut envelope, Some(DataCategory::Transaction)).await;

        assert!(limits.is_limited());
        assert!(envelope.envelope().is_empty()); // obviously
        mock.lock().await.assert_call(DataCategory::Transaction, 1);
    }

    #[tokio::test]
    #[cfg(feature = "processing")]
    async fn test_enforce_limit_assumed_attachments() {
        let mut envelope = envelope![Attachment, Attachment];

        let mock = mock_limiter(Some(DataCategory::Error));
        let (_, limits) =
            enforce_and_apply(mock.clone(), &mut envelope, Some(DataCategory::Error)).await;

        assert!(limits.is_limited());
        assert!(envelope.envelope().is_empty());
        mock.lock().await.assert_call(DataCategory::Error, 1);
    }

    #[tokio::test]
    async fn test_enforce_transaction() {
        let mut envelope = envelope![Transaction];

        let mock = mock_limiter(Some(DataCategory::Transaction));
        let (enforcement, limits) = enforce_and_apply(mock.clone(), &mut envelope, None).await;

        assert!(limits.is_limited());
        assert!(enforcement.event_indexed.is_active());
        assert!(enforcement.event.is_active());
        mock.lock().await.assert_call(DataCategory::Transaction, 1);

        assert_eq!(
            get_outcomes(enforcement),
            vec![
                (DataCategory::Transaction, 1),
                (DataCategory::TransactionIndexed, 1),
            ]
        );
    }

    #[tokio::test]
    async fn test_enforce_transaction_non_indexed() {
        let mut envelope = envelope![Transaction, Profile];
        let scoping = envelope.scoping();

        let mock = mock_limiter(Some(DataCategory::TransactionIndexed));

        let mock_clone = mock.clone();
        let limiter = EnvelopeLimiter::new(CheckLimits::NonIndexed, move |s, q| {
            let mock_clone = mock_clone.clone();
            async move {
                let mut mock = mock_clone.lock().await;
                mock.check(s, q)
            }
        });
        let (enforcement, limits) = limiter
            .compute(envelope.envelope_mut(), &scoping)
            .await
            .unwrap();
        enforcement.clone().apply_with_outcomes(&mut envelope);

        assert!(!limits.is_limited());
        assert!(!enforcement.event_indexed.is_active());
        assert!(!enforcement.event.is_active());
        assert!(!enforcement.profiles_indexed.is_active());
        assert!(!enforcement.profiles.is_active());
        mock.lock().await.assert_call(DataCategory::Transaction, 1);
        mock.lock().await.assert_call(DataCategory::Profile, 1);
    }

    #[tokio::test]
    async fn test_enforce_transaction_no_indexing_quota() {
        let mut envelope = envelope![Transaction];

        let mock = mock_limiter(Some(DataCategory::TransactionIndexed));
        let (enforcement, limits) = enforce_and_apply(mock.clone(), &mut envelope, None).await;

        assert!(limits.is_limited());
        assert!(enforcement.event_indexed.is_active());
        assert!(!enforcement.event.is_active());
        mock.lock().await.assert_call(DataCategory::Transaction, 1);
        mock.lock()
            .await
            .assert_call(DataCategory::TransactionIndexed, 1);
    }

    #[tokio::test]
    async fn test_enforce_transaction_attachment_enforced() {
        let mut envelope = envelope![Transaction, Attachment];

        let mock = mock_limiter(Some(DataCategory::Transaction));
        let (enforcement, _) = enforce_and_apply(mock.clone(), &mut envelope, None).await;

        assert!(enforcement.event.is_active());
        assert!(enforcement.attachments.is_active());
        mock.lock().await.assert_call(DataCategory::Transaction, 1);
    }

    fn get_outcomes(enforcement: Enforcement) -> Vec<(DataCategory, usize)> {
        enforcement
            .get_outcomes()
            .map(|(_, data_category, quantity)| (data_category, quantity))
            .collect::<Vec<_>>()
    }

    #[tokio::test]
    async fn test_enforce_transaction_profile_enforced() {
        let mut envelope = envelope![Transaction, Profile];

        let mock = mock_limiter(Some(DataCategory::Transaction));
        let (enforcement, _) = enforce_and_apply(mock.clone(), &mut envelope, None).await;

        assert!(enforcement.event.is_active());
        assert!(enforcement.profiles.is_active());
        mock.lock().await.assert_call(DataCategory::Transaction, 1);

        assert_eq!(
            get_outcomes(enforcement),
            vec![
                (DataCategory::Transaction, 1),
                (DataCategory::TransactionIndexed, 1),
                (DataCategory::Profile, 1),
                (DataCategory::ProfileIndexed, 1),
            ]
        );
    }

    #[tokio::test]
    async fn test_enforce_transaction_standalone_profile_enforced() {
        // When the transaction is sampled, the profile survives as standalone.
        let mut envelope = envelope![Profile];

        let mock = mock_limiter(Some(DataCategory::Transaction));
        let (enforcement, _) = enforce_and_apply(mock.clone(), &mut envelope, None).await;

        assert!(enforcement.profiles.is_active());
        mock.lock().await.assert_call(DataCategory::Profile, 1);
        mock.lock().await.assert_call(DataCategory::Transaction, 0);

        assert_eq!(
            get_outcomes(enforcement),
            vec![
                (DataCategory::Profile, 1),
                (DataCategory::ProfileIndexed, 1),
            ]
        );
    }

    #[tokio::test]
    async fn test_enforce_transaction_attachment_enforced_indexing_quota() {
        let mut envelope = envelope![Transaction, Attachment];
        set_extracted(envelope.envelope_mut(), ItemType::Transaction);

        let mock = mock_limiter(Some(DataCategory::TransactionIndexed));
        let (enforcement, _) = enforce_and_apply(mock.clone(), &mut envelope, None).await;

        assert!(!enforcement.event.is_active());
        assert!(enforcement.event_indexed.is_active());
        assert!(enforcement.attachments.is_active());
        assert!(enforcement.attachment_items.is_active());
        mock.lock().await.assert_call(DataCategory::Transaction, 1);
        mock.lock()
            .await
            .assert_call(DataCategory::TransactionIndexed, 1);

        assert_eq!(
            get_outcomes(enforcement),
            vec![
                (DataCategory::TransactionIndexed, 1),
                (DataCategory::Attachment, 10),
                (DataCategory::AttachmentItem, 1)
            ]
        );
    }

    #[tokio::test]
    async fn test_enforce_span() {
        let mut envelope = envelope![Span, OtelSpan];

        let mock = mock_limiter(Some(DataCategory::Span));
        let (enforcement, limits) = enforce_and_apply(mock.clone(), &mut envelope, None).await;

        assert!(limits.is_limited());
        assert!(enforcement.spans_indexed.is_active());
        assert!(enforcement.spans.is_active());
        mock.lock().await.assert_call(DataCategory::Span, 2);

        assert_eq!(
            get_outcomes(enforcement),
            vec![(DataCategory::Span, 2), (DataCategory::SpanIndexed, 2)]
        );
    }

    #[tokio::test]
    async fn test_enforce_span_no_indexing_quota() {
        let mut envelope = envelope![OtelSpan, Span];

        let mock = mock_limiter(Some(DataCategory::SpanIndexed));
        let (enforcement, limits) = enforce_and_apply(mock.clone(), &mut envelope, None).await;

        assert!(limits.is_limited());
        assert!(enforcement.spans_indexed.is_active());
        assert!(!enforcement.spans.is_active());
        mock.lock().await.assert_call(DataCategory::Span, 2);
        mock.lock().await.assert_call(DataCategory::SpanIndexed, 2);

        assert_eq!(
            get_outcomes(enforcement),
            vec![(DataCategory::SpanIndexed, 2)]
        );
    }

    #[tokio::test]
    async fn test_enforce_span_metrics_extracted_no_indexing_quota() {
        let mut envelope = envelope![Span, OtelSpan];
        set_extracted(envelope.envelope_mut(), ItemType::Span);

        let mock = mock_limiter(Some(DataCategory::SpanIndexed));
        let (enforcement, limits) = enforce_and_apply(mock.clone(), &mut envelope, None).await;

        assert!(limits.is_limited());
        assert!(enforcement.spans_indexed.is_active());
        assert!(!enforcement.spans.is_active());
        mock.lock().await.assert_call(DataCategory::Span, 2);
        mock.lock().await.assert_call(DataCategory::SpanIndexed, 2);

        assert_eq!(
            get_outcomes(enforcement),
            vec![(DataCategory::SpanIndexed, 2)]
        );
    }

    #[test]
    fn test_source_quantity_for_total_quantity() {
        let dsn = "https://e12d836b15bb49d7bbf99e64295d995b:@sentry.io/42"
            .parse()
            .unwrap();
        let request_meta = RequestMeta::new(dsn);

        let mut envelope = Envelope::from_request(None, request_meta);

        let mut item = Item::new(ItemType::MetricBuckets);
        item.set_source_quantities(SourceQuantities {
            transactions: 5,
            spans: 0,
            profiles: 2,
            buckets: 5,
        });
        envelope.add_item(item);

        let mut item = Item::new(ItemType::MetricBuckets);
        item.set_source_quantities(SourceQuantities {
            transactions: 2,
            spans: 0,
            profiles: 0,
            buckets: 3,
        });
        envelope.add_item(item);

        let summary = EnvelopeSummary::compute(&envelope);

        assert_eq!(summary.profile_quantity, 2);
        assert_eq!(summary.secondary_transaction_quantity, 7);
    }

    #[tokio::test]
    async fn test_enforce_limit_logs_count() {
        let mut envelope = envelope![Log, Log];

        let mock = mock_limiter(Some(DataCategory::LogItem));
        let (enforcement, limits) = enforce_and_apply(mock.clone(), &mut envelope, None).await;

        assert!(limits.is_limited());
        assert_eq!(envelope.envelope().len(), 0);
        mock.lock().await.assert_call(DataCategory::LogItem, 2);
        mock.lock().await.assert_call(DataCategory::LogByte, 20);

        assert_eq!(get_outcomes(enforcement), vec![(DataCategory::LogItem, 2)]);
    }

    #[tokio::test]
    async fn test_enforce_limit_logs_bytes() {
        let mut envelope = envelope![Log, Log];

        let mock = mock_limiter(Some(DataCategory::LogByte));
        let (enforcement, limits) = enforce_and_apply(mock.clone(), &mut envelope, None).await;

        assert!(limits.is_limited());
        assert_eq!(envelope.envelope().len(), 0);
        mock.lock().await.assert_call(DataCategory::LogItem, 2);
        mock.lock().await.assert_call(DataCategory::LogByte, 20);

        assert_eq!(get_outcomes(enforcement), vec![(DataCategory::LogByte, 20)]);
    }
}<|MERGE_RESOLUTION|>--- conflicted
+++ resolved
@@ -832,25 +832,6 @@
             rate_limits.merge(replay_limits);
         }
 
-<<<<<<< HEAD
-        // Handle replay video.
-        // Remove: 2025-04-06
-        if summary.replay_video_quantity > 0 {
-            let item_scoping = scoping.item(DataCategory::ReplayVideo);
-            let replay_limits = self
-                .check
-                .apply(item_scoping, summary.replay_video_quantity)
-                .await?;
-            enforcement.replay_videos = CategoryLimit::new(
-                DataCategory::ReplayVideo,
-                summary.replay_video_quantity,
-                replay_limits.longest(),
-            );
-            rate_limits.merge(replay_limits);
-        }
-
-=======
->>>>>>> b700f161
         // Handle monitor checkins.
         if summary.monitor_quantity > 0 {
             let item_scoping = scoping.item(DataCategory::Monitor);
@@ -1389,41 +1370,16 @@
     }
 
     /// Limit replays.
-<<<<<<< HEAD
-    #[tokio::test]
-    async fn test_enforce_limit_replays() {
-        let mut envelope = envelope![ReplayEvent, ReplayRecording];
-=======
     #[test]
     fn test_enforce_limit_replays() {
         let mut envelope = envelope![ReplayEvent, ReplayRecording, ReplayVideo];
->>>>>>> b700f161
 
         let mock = mock_limiter(Some(DataCategory::Replay));
         let (enforcement, limits) = enforce_and_apply(mock.clone(), &mut envelope, None).await;
 
         assert!(limits.is_limited());
         assert_eq!(envelope.envelope().len(), 0);
-<<<<<<< HEAD
-        mock.lock().await.assert_call(DataCategory::Replay, 2);
-
-        assert_eq!(get_outcomes(enforcement), vec![(DataCategory::Replay, 2),]);
-    }
-
-    /// Limit replays.
-    #[tokio::test]
-    async fn test_enforce_limit_replay_video() {
-        let mut envelope = envelope![ReplayVideo];
-
-        let mock = mock_limiter(Some(DataCategory::ReplayVideo));
-        let (enforcement, limits) = enforce_and_apply(mock.clone(), &mut envelope, None).await;
-
-        assert!(limits.is_limited());
-        assert_eq!(envelope.envelope().len(), 0);
-        mock.lock().await.assert_call(DataCategory::ReplayVideo, 1);
-=======
         mock.assert_call(DataCategory::Replay, 3);
->>>>>>> b700f161
 
         assert_eq!(get_outcomes(enforcement), vec![(DataCategory::Replay, 3),]);
     }
