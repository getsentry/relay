--- conflicted
+++ resolved
@@ -11,15 +11,10 @@
     get_matching_event_rule, pseudo_random_from_uuid, rule_type_for_event, RuleId, SamplingResult,
 };
 
-<<<<<<< HEAD
 use crate::actors::outcome::Outcome::FilteredSampling;
 use crate::actors::outcome::{send_outcomes, OutcomeContext, OutcomeProducer};
-use crate::actors::project::{GetCachedProjectState, GetProjectState, ProjectState};
-use crate::actors::project_cache::ProjectCache;
-=======
 use crate::actors::project::ProjectState;
 use crate::actors::project_cache::{GetCachedProjectState, GetProjectState, ProjectCache};
->>>>>>> abff6164
 use crate::envelope::{Envelope, ItemType};
 use crate::utils::EnvelopeSummary;
 use relay_quotas::Scoping;
@@ -132,24 +127,15 @@
 /// identifier if all elements have been removed.
 pub fn sample_trace(
     envelope: Envelope,
-<<<<<<< HEAD
     public_key: Option<ProjectKey>,
     project_cache: Addr<ProjectCache>,
     outcome_producer: Addr<OutcomeProducer>,
-=======
-    project_key: Option<ProjectKey>,
-    project_cache: Addr<ProjectCache>,
->>>>>>> abff6164
     fast_processing: bool,
     processing_enabled: bool,
     timestamp: Instant,
     scoping: Scoping,
 ) -> ResponseFuture<Envelope, RuleId> {
-<<<<<<< HEAD
-    let public_key = match public_key {
-=======
-    let project_key = match project_key {
->>>>>>> abff6164
+    let project_key = match public_key {
         None => return Box::new(future::ok(envelope)),
         Some(project) => project,
     };
@@ -166,15 +152,9 @@
     let remote_addr = envelope.meta().client_addr();
 
     //we have a trace_context and we have a transaction_item see if we can sample them
-<<<<<<< HEAD
     let future = if fast_processing {
         let fut = project_cache
-            .send(GetCachedProjectState { public_key })
-=======
-    if fast_processing {
-        let fut = project_cache
             .send(GetCachedProjectState::new(project_key))
->>>>>>> abff6164
             .then(move |project_state| {
                 let project_state = match project_state {
                     // error getting the project, give up and return envelope unchanged
@@ -185,22 +165,6 @@
             });
         Box::new(fut) as ResponseFuture<_, _>
     } else {
-<<<<<<< HEAD
-        let fut = project_cache
-            .send(GetProjectState::new(public_key))
-            .then(move |project_state| {
-                let project_state = match project_state {
-                    // error getting the project, give up and return envelope unchanged
-                    Err(_) => return Ok(envelope),
-                    Ok(project_state) => project_state,
-                };
-                sample_transaction_internal(
-                    envelope,
-                    project_state.ok().as_deref(),
-                    processing_enabled,
-                )
-            });
-=======
         let fut =
             project_cache
                 .send(GetProjectState::new(project_key))
@@ -216,7 +180,6 @@
                         processing_enabled,
                     )
                 });
->>>>>>> abff6164
         Box::new(fut) as ResponseFuture<_, _>
     };
 
