--- conflicted
+++ resolved
@@ -192,11 +192,8 @@
     use relay_general::protocol::EventId;
     use relay_general::types::Annotated;
     use relay_sampling::{
-<<<<<<< HEAD
-        DecayingFunction, RuleCondition, RuleId, RuleType, SamplingConfig, SamplingRule, TimeRange,
-=======
-        EqCondition, RuleCondition, RuleId, RuleType, SamplingConfig, SamplingRule,
->>>>>>> 60d43056
+        DecayingFunction, EqCondition, RuleCondition, RuleId, RuleType, SamplingConfig,
+        SamplingRule, TimeRange,
     };
 
     use crate::envelope::Item;
@@ -303,7 +300,6 @@
         envelope
     }
 
-<<<<<<< HEAD
     fn prepare_and_get_sampling_rule(
         client_sample_rate: f64,
         event_type: EventType,
@@ -327,7 +323,8 @@
         );
 
         spec.unwrap().unwrap()
-=======
+    }
+
     fn state_with_rule_and_condition(
         sample_rate: Option<f64>,
         rule_type: RuleType,
@@ -341,6 +338,7 @@
                 ty: rule_type,
                 id: RuleId(1),
                 time_range: Default::default(),
+                decaying_fn: Default::default(),
             }],
             None => Vec::new(),
         };
@@ -407,6 +405,8 @@
             false,
         );
 
+        let now = Utc::now();
+
         // matching event should return an event rule
         assert!(get_event_sampling_rule(
             false,
@@ -414,6 +414,7 @@
             healthcheck_envelope.dsc(),
             Some(&healthcheck_event),
             None,
+            now
         )
         .unwrap()
         .is_some());
@@ -425,13 +426,13 @@
             other_envelope.dsc(),
             Some(&other_event),
             None,
+            now
         )
         .unwrap()
         .is_none());
 
         assert!(matches!(should_keep, SamplingResult::Keep));
         assert!(matches!(should_drop, SamplingResult::Drop(_)));
->>>>>>> 60d43056
     }
 
     #[test]
