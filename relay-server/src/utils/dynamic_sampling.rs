--- conflicted
+++ resolved
@@ -70,7 +70,7 @@
     }
 }
 
-/// A condition that uses glob matching  
+/// A condition that uses glob matching
 #[derive(Debug, Clone, Serialize, Deserialize)]
 pub struct GlobCondition {
     pub name: String,
@@ -172,7 +172,7 @@
     }
 }
 
-/// A sampling rule as it is deserialized from the project configuration  
+/// A sampling rule as it is deserialized from the project configuration
 #[derive(Debug, Clone, Serialize, Deserialize)]
 #[serde(rename_all = "camelCase")]
 pub struct SamplingRule {
@@ -416,22 +416,20 @@
             });
         Box::new(fut) as ResponseFuture<_, _>
     } else {
-<<<<<<< HEAD
-        let fut = project.send(GetProjectState).then(move |project_state| {
-=======
-        let fut = project.send(GetProjectState::new()).then(|project_state| {
->>>>>>> ee9a51bd
-            let project_state = match project_state {
-                // error getting the project, give up and return envelope unchanged
-                Err(_) => return Ok(envelope),
-                Ok(project_state) => project_state,
-            };
-            Ok(sample_transaction_internal(
-                envelope,
-                project_state.ok().as_deref(),
-                processing_enabled,
-            ))
-        });
+        let fut = project
+            .send(GetProjectState::new())
+            .then(move |project_state| {
+                let project_state = match project_state {
+                    // error getting the project, give up and return envelope unchanged
+                    Err(_) => return Ok(envelope),
+                    Ok(project_state) => project_state,
+                };
+                Ok(sample_transaction_internal(
+                    envelope,
+                    project_state.ok().as_deref(),
+                    processing_enabled,
+                ))
+            });
         Box::new(fut) as ResponseFuture<_, _>
     }
 }
@@ -795,7 +793,7 @@
                 "name": "field_4",
                 "value": ["1.*"]
             }
-        },        
+        },
         {
             "op":"and",
             "inner": [{
@@ -803,7 +801,7 @@
                 "name": "field_5",
                 "value": ["2.*"]
             }]
-        },        
+        },
         {
             "op":"or",
             "inner": [{
@@ -811,7 +809,7 @@
                 "name": "field_6",
                 "value": ["3.*"]
             }]
-        }        
+        }
         ]
         "#;
         let rules: Result<Vec<RuleCondition>, _> = serde_json::from_str(serialized_rules);
@@ -892,7 +890,7 @@
                 "inner": [
                     { "op" : "glob", "name": "releases", "value":["1.1.1", "1.1.2"]}
                 ]
-            },                
+            },
             "sampleRate": 0.7,
             "type": "trace"
         }"#;
