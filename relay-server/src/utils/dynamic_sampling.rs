--- conflicted
+++ resolved
@@ -129,29 +129,7 @@
             options: EqCondOptions { ignore_case },
         })
     }
-
-<<<<<<< HEAD
-=======
-    fn mocked_dynamic_sampling_context(
-        sample_rate: Option<f64>,
-        release: Option<&str>,
-        transaction: Option<&str>,
-        environment: Option<&str>,
-    ) -> DynamicSamplingContext {
-        DynamicSamplingContext {
-            trace_id: Uuid::new_v4(),
-            public_key: "12345678901234567890123456789012".parse().unwrap(),
-            release: release.map(|value| value.to_string()),
-            environment: environment.map(|value| value.to_string()),
-            transaction: transaction.map(|value| value.to_string()),
-            sample_rate,
-            user: Default::default(),
-            replay_id: Default::default(),
-            other: Default::default(),
-        }
-    }
-
->>>>>>> 3cffc8a9
+    
     fn mocked_event(event_type: EventType, transaction: &str, release: &str) -> Event {
         Event {
             id: Annotated::new(EventId::new()),
