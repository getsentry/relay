use relay_config::Config;

use crate::envelope::{AttachmentType, Envelope, ItemType};
use crate::utils::{ItemAction, ManagedEnvelope};

/// Checks for size limits of items in this envelope.
///
/// Returns `Ok`, if the envelope adheres to the configured size limits. Otherwise, returns
/// an `Err` containing the offending item type, in which case the envelope should be discarded
/// and a `413 Payload Too Large` response should be given.
///
/// The following limits are checked:
///
///  - `max_attachment_size`
///  - `max_attachments_size`
///  - `max_check_in_size`
///  - `max_event_size`
///  - `max_metric_buckets_size`
///  - `max_metric_meta_size`
///  - `max_profile_size`
///  - `max_replay_compressed_size`
///  - `max_session_count`
///  - `max_span_size`
///  - `max_statsd_size`
<<<<<<< HEAD
pub fn check_envelope_size_limits(config: &Config, envelope: &Envelope) -> Result<(), ItemType> {
    const NO_LIMIT: usize = usize::MAX;

=======
pub fn check_envelope_size_limits(config: &Config, envelope: &Envelope) -> bool {
>>>>>>> 2227b2f0
    let mut event_size = 0;
    let mut attachments_size = 0;
    let mut session_count = 0;
    let mut client_reports_size = 0;

    for item in envelope.items() {
        let max_size = match item.ty() {
            ItemType::Event
            | ItemType::Transaction
            | ItemType::Security
            | ItemType::ReplayEvent
            | ItemType::RawSecurity
            | ItemType::Nel
            | ItemType::UserReportV2
            | ItemType::FormData => {
                event_size += item.len();
                NO_LIMIT
            }
            ItemType::Attachment | ItemType::UnrealReport => {
                attachments_size += item.len();
                config.max_attachment_size()
            }
            ItemType::ReplayRecording => config.max_replay_compressed_size(),
            ItemType::Session | ItemType::Sessions => {
                session_count += 1;
                NO_LIMIT
            }
            ItemType::ClientReport => {
                client_reports_size += item.len();
                NO_LIMIT
            }
<<<<<<< HEAD
            ItemType::Profile => config.max_profile_size(),
            ItemType::CheckIn => config.max_check_in_size(),
            ItemType::UserReport => NO_LIMIT,
            ItemType::Statsd => config.max_statsd_size(),
            ItemType::MetricBuckets => config.max_metric_buckets_size(),
            ItemType::MetricMeta => config.max_metric_meta_size(),
            ItemType::Span => config.max_span_size(),
            ItemType::Unknown(_) => NO_LIMIT,
        };

        if item.len() > max_size {
            return Err(item.ty().clone());
=======
            ItemType::Profile => {
                if item.len() > config.max_profile_size() {
                    return false;
                }
            }
            ItemType::CheckIn => {
                if item.len() > config.max_check_in_size() {
                    return false;
                }
            }
            ItemType::UserReport => (),
            ItemType::Statsd => {
                if item.len() > config.max_statsd_size() {
                    return false;
                }
            }
            ItemType::MetricBuckets => {
                if item.len() > config.max_metric_buckets_size() {
                    return false;
                }
            }
            ItemType::MetricMeta => {
                if item.len() > config.max_metric_meta_size() {
                    return false;
                }
            }
            ItemType::Span | ItemType::OtelSpan => {
                if item.len() > config.max_span_size() {
                    return false;
                }
            }
            ItemType::Unknown(_) => (),
>>>>>>> 2227b2f0
        }
    }

    if event_size > config.max_event_size() {
        return Err(ItemType::Event);
    }
    if attachments_size > config.max_attachments_size() {
        return Err(ItemType::Attachment);
    }
    if session_count > config.max_session_count() {
        return Err(ItemType::Session);
    }
    if client_reports_size > config.max_client_reports_size() {
        return Err(ItemType::ClientReport);
    }

    Ok(())
}

/// Checks for valid envelope items.
///
/// If Relay is configured to drop unknown items, this function removes them from the Envelope. All
/// known items will be retained.
pub fn remove_unknown_items(config: &Config, envelope: &mut ManagedEnvelope) {
    if !config.accept_unknown_items() {
        envelope.retain_items(|item| match item.ty() {
            ItemType::Unknown(ty) => {
                relay_log::debug!("dropping unknown item of type '{ty}'");
                ItemAction::DropSilently
            }
            _ => match item.attachment_type() {
                Some(AttachmentType::Unknown(ty)) => {
                    relay_log::debug!("dropping unknown attachment of type '{ty}'");
                    ItemAction::DropSilently
                }
                _ => ItemAction::Keep,
            },
        });
    }
}<|MERGE_RESOLUTION|>--- conflicted
+++ resolved
@@ -22,13 +22,9 @@
 ///  - `max_session_count`
 ///  - `max_span_size`
 ///  - `max_statsd_size`
-<<<<<<< HEAD
 pub fn check_envelope_size_limits(config: &Config, envelope: &Envelope) -> Result<(), ItemType> {
     const NO_LIMIT: usize = usize::MAX;
 
-=======
-pub fn check_envelope_size_limits(config: &Config, envelope: &Envelope) -> bool {
->>>>>>> 2227b2f0
     let mut event_size = 0;
     let mut attachments_size = 0;
     let mut session_count = 0;
@@ -60,53 +56,18 @@
                 client_reports_size += item.len();
                 NO_LIMIT
             }
-<<<<<<< HEAD
             ItemType::Profile => config.max_profile_size(),
             ItemType::CheckIn => config.max_check_in_size(),
             ItemType::UserReport => NO_LIMIT,
             ItemType::Statsd => config.max_statsd_size(),
             ItemType::MetricBuckets => config.max_metric_buckets_size(),
             ItemType::MetricMeta => config.max_metric_meta_size(),
-            ItemType::Span => config.max_span_size(),
+            ItemType::Span | ItemType::OtelSpan => config.max_span_size(),
             ItemType::Unknown(_) => NO_LIMIT,
         };
 
         if item.len() > max_size {
             return Err(item.ty().clone());
-=======
-            ItemType::Profile => {
-                if item.len() > config.max_profile_size() {
-                    return false;
-                }
-            }
-            ItemType::CheckIn => {
-                if item.len() > config.max_check_in_size() {
-                    return false;
-                }
-            }
-            ItemType::UserReport => (),
-            ItemType::Statsd => {
-                if item.len() > config.max_statsd_size() {
-                    return false;
-                }
-            }
-            ItemType::MetricBuckets => {
-                if item.len() > config.max_metric_buckets_size() {
-                    return false;
-                }
-            }
-            ItemType::MetricMeta => {
-                if item.len() > config.max_metric_meta_size() {
-                    return false;
-                }
-            }
-            ItemType::Span | ItemType::OtelSpan => {
-                if item.len() > config.max_span_size() {
-                    return false;
-                }
-            }
-            ItemType::Unknown(_) => (),
->>>>>>> 2227b2f0
         }
     }
 
