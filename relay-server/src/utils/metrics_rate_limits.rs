//! Quota and rate limiting helpers for metrics and metrics buckets.

use relay_common::{DataCategory, UnixTimestamp};
use relay_metrics::{MetricNamespace, MetricResourceIdentifier, MetricsContainer};
use relay_quotas::{ItemScoping, Quota, RateLimits, Scoping};

use crate::actors::outcome::{DiscardReason, Outcome, TrackOutcome};

/// Contains all data necessary to rate limit metrics or metrics buckets.
#[derive(Debug)]
pub struct MetricsLimiter<M: MetricsContainer, Q: AsRef<Vec<Quota>> = Vec<Quota>> {
    /// A list of metrics or buckets.
    metrics: Vec<M>,

    /// The quotas set on the current project.
    quotas: Q,

    /// Project information.
    scoping: Scoping,

    /// Binary index of metrics/buckets in the transaction namespace (used to retain).
    transaction_buckets: Vec<bool>,

    /// The number of transactions contributing to these metrics.
    transaction_count: usize,
}

impl<M: MetricsContainer, Q: AsRef<Vec<Quota>>> MetricsLimiter<M, Q> {
    /// Create a new limiter instance.
    ///
    /// Returns Ok if `metrics` contain transaction metrics, `metrics` otherwise.
    pub fn create(buckets: Vec<M>, quotas: Q, scoping: Scoping) -> Result<Self, Vec<M>> {
        let transaction_counts: Vec<_> = buckets
            .iter()
            .map(|metric| {
                let mri = match MetricResourceIdentifier::parse(metric.name()) {
                    Ok(mri) => mri,
                    Err(_) => {
                        relay_log::error!("Invalid MRI: {}", metric.name());
                        return None;
                    }
                };

                // Keep all metrics that are not transaction related:
                if mri.namespace != MetricNamespace::Transactions {
                    return None;
                }

                if mri.name == "duration" {
<<<<<<< HEAD
                    // The "duration" metric is extracted exactly once for every processed transaction,
                    // so we can use it to count the number of transactions.
                    let count = metric.len();
=======
                    // The "duration" metric is extracted exactly once for every processed
                    // transaction, so we can use it to count the number of transactions.
                    let count = bucket.value.len();
>>>>>>> 1c613163
                    Some(count)
                } else {
                    // For any other metric in the transaction namespace, we check the limit with
                    // quantity=0 so transactions are not double counted against the quota.
                    Some(0)
                }
            })
            .collect();

        // Accumulate the total transaction count:
        let transaction_count = transaction_counts
            .iter()
            .fold(None, |acc, transaction_count| match transaction_count {
                Some(count) => Some(acc.unwrap_or(0) + count),
                None => acc,
            });

        if let Some(transaction_count) = transaction_count {
            let transaction_buckets = transaction_counts.iter().map(Option::is_some).collect();
            Ok(Self {
                metrics: buckets,
                quotas,
                scoping,
                transaction_buckets,
                transaction_count,
            })
        } else {
            Err(buckets)
        }
    }

    #[allow(dead_code)]
    pub fn scoping(&self) -> &Scoping {
        &self.scoping
    }

    #[allow(dead_code)]
    pub fn quotas(&self) -> &[Quota] {
        self.quotas.as_ref()
    }

    #[allow(dead_code)]
    pub fn transaction_count(&self) -> usize {
        self.transaction_count
    }

    fn drop_with_outcome(&mut self, outcome: Outcome) {
        // Drop transaction buckets:
        let metrics = std::mem::take(&mut self.metrics);

        self.metrics = metrics
            .into_iter()
            .zip(self.transaction_buckets.iter())
            .filter_map(|(bucket, is_transaction_bucket)| {
                (!is_transaction_bucket).then_some(bucket)
            })
            .collect();

        // Track outcome for the transaction metrics we dropped here:
        if self.transaction_count > 0 {
            TrackOutcome::from_registry().send(TrackOutcome {
                timestamp: UnixTimestamp::now().as_datetime(), // as good as any timestamp
                scoping: self.scoping,
                outcome,
                event_id: None,
                remote_addr: None,
                category: DataCategory::Transaction,
                quantity: self.transaction_count as u32,
            });
        }
    }

    // Drop transaction-related metrics and create outcomes for any active rate limits.
    //
    // If rate limits could not be checked for some reason, pass an `Err` to this function.
    // In this case, transaction-related metrics will also be dropped, and an "internal"
    // outcome is generated.
    //
    // Returns true if any metrics were dropped.
    pub fn enforce_limits(&mut self, rate_limits: Result<&RateLimits, ()>) -> bool {
        let mut dropped_stuff = false;
        match rate_limits {
            Ok(rate_limits) => {
                let item_scoping = ItemScoping {
                    category: DataCategory::Transaction,
                    scoping: &self.scoping,
                };
                let active_rate_limits =
                    rate_limits.check_with_quotas(self.quotas.as_ref(), item_scoping);

                // If a rate limit is active, discard transaction buckets.
                if let Some(limit) = active_rate_limits.longest() {
                    self.drop_with_outcome(Outcome::RateLimited(limit.reason_code.clone()));
                    dropped_stuff = true;
                }
            }
            Err(_) => {
                // Error from rate limiter, drop transaction buckets.
                self.drop_with_outcome(Outcome::Invalid(DiscardReason::Internal));
                dropped_stuff = true;
            }
        };

        dropped_stuff
    }

    /// Consume this struct and return the contained metrics.
    pub fn into_metrics(self) -> Vec<M> {
        self.metrics
    }
}<|MERGE_RESOLUTION|>--- conflicted
+++ resolved
@@ -47,15 +47,9 @@
                 }
 
                 if mri.name == "duration" {
-<<<<<<< HEAD
-                    // The "duration" metric is extracted exactly once for every processed transaction,
-                    // so we can use it to count the number of transactions.
-                    let count = metric.len();
-=======
                     // The "duration" metric is extracted exactly once for every processed
                     // transaction, so we can use it to count the number of transactions.
-                    let count = bucket.value.len();
->>>>>>> 1c613163
+                    let count = metric.len();
                     Some(count)
                 } else {
                     // For any other metric in the transaction namespace, we check the limit with
