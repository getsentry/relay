use ::actix::dev::{MessageResponse, ResponseChannel};
use ::actix::prelude::*;
use futures01::prelude::*;
use tokio::runtime::Runtime;

use relay_common::clone;

pub enum Response<T, E> {
    Reply(Result<T, E>),
    Future(ResponseFuture<T, E>),
}

impl<T, E> Response<T, E> {
    pub fn ok(value: T) -> Self {
        Response::Reply(Ok(value))
    }

    pub fn reply(result: Result<T, E>) -> Self {
        Response::Reply(result)
    }

    pub fn future<F>(future: F) -> Self
    where
        F: IntoFuture<Item = T, Error = E>,
        F::Future: 'static,
    {
        Response::Future(Box::new(future.into_future()))
    }
}

impl<T: 'static, E: 'static> Response<T, E> {
    pub fn map<U, F: 'static>(self, f: F) -> Response<U, E>
    where
        F: FnOnce(T) -> U,
    {
        match self {
            Response::Reply(result) => Response::reply(result.map(f)),
            Response::Future(future) => Response::future(future.map(f)),
        }
    }
}

impl<A, M, T: 'static, E: 'static> MessageResponse<A, M> for Response<T, E>
where
    A: Actor,
    M: Message<Result = Result<T, E>>,
    A::Context: AsyncContext<A>,
{
    fn handle<R: ResponseChannel<M>>(self, _context: &mut A::Context, tx: Option<R>) {
        match self {
            Response::Future(fut) => {
                Arbiter::spawn(fut.then(move |res| {
                    if let Some(tx) = tx {
                        tx.send(res);
                    }
                    Ok(())
                }));
            }
            Response::Reply(res) => {
                if let Some(tx) = tx {
                    tx.send(res);
                }
            }
        }
    }
<<<<<<< HEAD
=======
}

pub enum ActorResponse<A, T, E> {
    Reply(Result<T, E>),
    Future(ResponseActFuture<A, T, E>),
}

impl<A, T, E> ActorResponse<A, T, E> {
    pub fn ok(value: T) -> Self {
        ActorResponse::Reply(Ok(value))
    }

    pub fn reply(result: Result<T, E>) -> Self {
        ActorResponse::Reply(result)
    }

    pub fn future<F>(future: F) -> Self
    where
        A: Actor,
        F: IntoActorFuture<Actor = A, Item = T, Error = E>,
        F::Future: 'static,
    {
        ActorResponse::Future(Box::new(future.into_future()))
    }
}

impl<A: Actor, T: 'static, E: 'static> ActorResponse<A, T, E> {
    pub fn map<U, F: 'static>(
        self,
        actor: &mut A,
        ctx: &mut <A as Actor>::Context,
        f: F,
    ) -> ActorResponse<A, U, E>
    where
        F: FnOnce(T, &mut A, &mut <A as Actor>::Context) -> U,
    {
        match self {
            ActorResponse::Reply(result) => ActorResponse::reply(result.map(|t| f(t, actor, ctx))),
            ActorResponse::Future(future) => ActorResponse::future(future.map(f)),
        }
    }
}

impl<A, M, T: 'static, E: 'static> MessageResponse<A, M> for ActorResponse<A, T, E>
where
    A: Actor,
    M: Message<Result = Result<T, E>>,
    A::Context: AsyncContext<A>,
{
    fn handle<R: ResponseChannel<M>>(self, context: &mut A::Context, tx: Option<R>) {
        match self {
            ActorResponse::Future(fut) => {
                context.spawn(fut.then(move |res, _, _| {
                    if let Some(tx) = tx {
                        tx.send(res);
                    }
                    fut::ok(())
                }));
            }
            ActorResponse::Reply(res) => {
                if let Some(tx) = tx {
                    tx.send(res);
                }
            }
        }
    }
}

impl<T: 'static, E: 'static> Response<T, E> {
    pub fn into_actor<A: Actor>(self) -> ActorResponse<A, T, E> {
        match self {
            Response::Reply(result) => ActorResponse::Reply(result),
            Response::Future(future) => ActorResponse::Future(Box::new(fut::wrap_future(future))),
        }
    }
}

/// Constructs a single threaded tokio [`Runtime`] containing a clone of the actix [`System`].
///
/// This is required if you need to send messages from the tokio runtime to actix
/// actors.
///
/// # Panics
///
/// The calling thread must have the actix system enabled, panics if this is invoked
/// in a thread where actix is not enabled.
pub fn tokio_runtime_with_actix() -> Runtime {
    let system = System::current();
    tokio::runtime::Builder::new_multi_thread()
        .worker_threads(1)
        .enable_all()
        .on_thread_start(clone!(system, || System::set_current(system.clone())))
        .build()
        .unwrap()
>>>>>>> ee42532c
}<|MERGE_RESOLUTION|>--- conflicted
+++ resolved
@@ -63,83 +63,6 @@
             }
         }
     }
-<<<<<<< HEAD
-=======
-}
-
-pub enum ActorResponse<A, T, E> {
-    Reply(Result<T, E>),
-    Future(ResponseActFuture<A, T, E>),
-}
-
-impl<A, T, E> ActorResponse<A, T, E> {
-    pub fn ok(value: T) -> Self {
-        ActorResponse::Reply(Ok(value))
-    }
-
-    pub fn reply(result: Result<T, E>) -> Self {
-        ActorResponse::Reply(result)
-    }
-
-    pub fn future<F>(future: F) -> Self
-    where
-        A: Actor,
-        F: IntoActorFuture<Actor = A, Item = T, Error = E>,
-        F::Future: 'static,
-    {
-        ActorResponse::Future(Box::new(future.into_future()))
-    }
-}
-
-impl<A: Actor, T: 'static, E: 'static> ActorResponse<A, T, E> {
-    pub fn map<U, F: 'static>(
-        self,
-        actor: &mut A,
-        ctx: &mut <A as Actor>::Context,
-        f: F,
-    ) -> ActorResponse<A, U, E>
-    where
-        F: FnOnce(T, &mut A, &mut <A as Actor>::Context) -> U,
-    {
-        match self {
-            ActorResponse::Reply(result) => ActorResponse::reply(result.map(|t| f(t, actor, ctx))),
-            ActorResponse::Future(future) => ActorResponse::future(future.map(f)),
-        }
-    }
-}
-
-impl<A, M, T: 'static, E: 'static> MessageResponse<A, M> for ActorResponse<A, T, E>
-where
-    A: Actor,
-    M: Message<Result = Result<T, E>>,
-    A::Context: AsyncContext<A>,
-{
-    fn handle<R: ResponseChannel<M>>(self, context: &mut A::Context, tx: Option<R>) {
-        match self {
-            ActorResponse::Future(fut) => {
-                context.spawn(fut.then(move |res, _, _| {
-                    if let Some(tx) = tx {
-                        tx.send(res);
-                    }
-                    fut::ok(())
-                }));
-            }
-            ActorResponse::Reply(res) => {
-                if let Some(tx) = tx {
-                    tx.send(res);
-                }
-            }
-        }
-    }
-}
-
-impl<T: 'static, E: 'static> Response<T, E> {
-    pub fn into_actor<A: Actor>(self) -> ActorResponse<A, T, E> {
-        match self {
-            Response::Reply(result) => ActorResponse::Reply(result),
-            Response::Future(future) => ActorResponse::Future(Box::new(fut::wrap_future(future))),
-        }
-    }
 }
 
 /// Constructs a single threaded tokio [`Runtime`] containing a clone of the actix [`System`].
@@ -159,5 +82,4 @@
         .on_thread_start(clone!(system, || System::set_current(system.clone())))
         .build()
         .unwrap()
->>>>>>> ee42532c
 }