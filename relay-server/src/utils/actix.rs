use ::actix::dev::{MessageResponse, ResponseChannel};
use ::actix::fut::IntoActorFuture;
use ::actix::prelude::*;
use futures01::prelude::*;
<<<<<<< HEAD
use relay_common::clone;
use tokio::runtime::Runtime;
=======
use tokio::runtime::Runtime;

use relay_common::clone;
>>>>>>> 4205ca98

pub enum Response<T, E> {
    Reply(Result<T, E>),
    Future(ResponseFuture<T, E>),
}

impl<T, E> Response<T, E> {
    pub fn ok(value: T) -> Self {
        Response::Reply(Ok(value))
    }

    pub fn reply(result: Result<T, E>) -> Self {
        Response::Reply(result)
    }

    pub fn future<F>(future: F) -> Self
    where
        F: IntoFuture<Item = T, Error = E>,
        F::Future: 'static,
    {
        Response::Future(Box::new(future.into_future()))
    }
}

impl<T: 'static, E: 'static> Response<T, E> {
    pub fn map<U, F: 'static>(self, f: F) -> Response<U, E>
    where
        F: FnOnce(T) -> U,
    {
        match self {
            Response::Reply(result) => Response::reply(result.map(f)),
            Response::Future(future) => Response::future(future.map(f)),
        }
    }
}

impl<A, M, T: 'static, E: 'static> MessageResponse<A, M> for Response<T, E>
where
    A: Actor,
    M: Message<Result = Result<T, E>>,
    A::Context: AsyncContext<A>,
{
    fn handle<R: ResponseChannel<M>>(self, _context: &mut A::Context, tx: Option<R>) {
        match self {
            Response::Future(fut) => {
                Arbiter::spawn(fut.then(move |res| {
                    if let Some(tx) = tx {
                        tx.send(res);
                    }
                    Ok(())
                }));
            }
            Response::Reply(res) => {
                if let Some(tx) = tx {
                    tx.send(res);
                }
            }
        }
    }
}

pub enum ActorResponse<A, T, E> {
    Reply(Result<T, E>),
    Future(ResponseActFuture<A, T, E>),
}

impl<A, T, E> ActorResponse<A, T, E> {
    pub fn ok(value: T) -> Self {
        ActorResponse::Reply(Ok(value))
    }

    pub fn reply(result: Result<T, E>) -> Self {
        ActorResponse::Reply(result)
    }

    pub fn future<F>(future: F) -> Self
    where
        A: Actor,
        F: IntoActorFuture<Actor = A, Item = T, Error = E>,
        F::Future: 'static,
    {
        ActorResponse::Future(Box::new(future.into_future()))
    }
}

impl<A: Actor, T: 'static, E: 'static> ActorResponse<A, T, E> {
    pub fn map<U, F: 'static>(
        self,
        actor: &mut A,
        ctx: &mut <A as Actor>::Context,
        f: F,
    ) -> ActorResponse<A, U, E>
    where
        F: FnOnce(T, &mut A, &mut <A as Actor>::Context) -> U,
    {
        match self {
            ActorResponse::Reply(result) => ActorResponse::reply(result.map(|t| f(t, actor, ctx))),
            ActorResponse::Future(future) => ActorResponse::future(future.map(f)),
        }
    }
}

impl<A, M, T: 'static, E: 'static> MessageResponse<A, M> for ActorResponse<A, T, E>
where
    A: Actor,
    M: Message<Result = Result<T, E>>,
    A::Context: AsyncContext<A>,
{
    fn handle<R: ResponseChannel<M>>(self, context: &mut A::Context, tx: Option<R>) {
        match self {
            ActorResponse::Future(fut) => {
                context.spawn(fut.then(move |res, _, _| {
                    if let Some(tx) = tx {
                        tx.send(res);
                    }
                    fut::ok(())
                }));
            }
            ActorResponse::Reply(res) => {
                if let Some(tx) = tx {
                    tx.send(res);
                }
            }
        }
    }
}

impl<T: 'static, E: 'static> Response<T, E> {
    pub fn into_actor<A: Actor>(self) -> ActorResponse<A, T, E> {
        match self {
            Response::Reply(result) => ActorResponse::Reply(result),
            Response::Future(future) => ActorResponse::Future(Box::new(fut::wrap_future(future))),
        }
    }
}

/// Constructs a single threaded tokio [`Runtime`] containing a clone of the actix [`System`].
///
/// This is required if you need to send messages from the tokio runtime to actix
/// actors.
///
/// # Panics
///
/// The calling thread must have the actix system enabled, panics if this is invoked
/// in a thread where actix is not enabled.
pub fn tokio_runtime_with_actix() -> Runtime {
    let system = System::current();
    tokio::runtime::Builder::new_multi_thread()
        .worker_threads(1)
        .enable_all()
        .on_thread_start(clone!(system, || System::set_current(system.clone())))
        .build()
        .unwrap()
}<|MERGE_RESOLUTION|>--- conflicted
+++ resolved
@@ -2,14 +2,9 @@
 use ::actix::fut::IntoActorFuture;
 use ::actix::prelude::*;
 use futures01::prelude::*;
-<<<<<<< HEAD
-use relay_common::clone;
-use tokio::runtime::Runtime;
-=======
 use tokio::runtime::Runtime;
 
 use relay_common::clone;
->>>>>>> 4205ca98
 
 pub enum Response<T, E> {
     Reply(Result<T, E>),
