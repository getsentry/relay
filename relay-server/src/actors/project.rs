--- conflicted
+++ resolved
@@ -721,11 +721,7 @@
     }
 
     /// Returns the optional reason for this rate limit.
-<<<<<<< HEAD
-    #[cfg(feature = "processing")]
-=======
     #[cfg_attr(not(feature = "processing"), allow(dead_code))]
->>>>>>> bd2a47c5
     pub fn reason_code(&self) -> Option<&str> {
         self.reason_code.as_deref()
     }
