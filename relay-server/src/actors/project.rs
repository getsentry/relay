use std::sync::Arc;
use std::time::Duration;

use chrono::{DateTime, Utc};
use relay_common::{ProjectId, ProjectKey};
use relay_config::Config;
use relay_dynamic_config::{Feature, LimitedProjectConfig, ProjectConfig};
use relay_filter::matches_any_origin;
use relay_metrics::{Bucket, InsertMetrics, MergeBuckets, Metric, MetricsContainer};
use relay_quotas::{Quota, RateLimits, Scoping};
use relay_statsd::metric;
use relay_system::BroadcastChannel;
use serde::{Deserialize, Serialize};
use smallvec::SmallVec;
use tokio::time::Instant;
use url::Url;

use crate::actors::envelopes::{EnvelopeManager, SendMetrics};
use crate::actors::outcome::{DiscardReason, Outcome};
#[cfg(feature = "processing")]
use crate::actors::processor::EnvelopeProcessor;
#[cfg(feature = "processing")]
use crate::actors::processor::RateLimitFlushBuckets;
use crate::actors::project_cache::{CheckedEnvelope, ProjectCache, RequestUpdate};

use crate::extractors::RequestMeta;
use crate::service::Registry;
use crate::statsd::RelayCounters;
use crate::utils::{EnvelopeLimiter, ManagedEnvelope, MetricsLimiter, RetryBackoff};

/// The expiry status of a project state. Return value of [`ProjectState::check_expiry`].
#[derive(Clone, Copy, Debug, Eq, PartialEq, Hash)]
enum Expiry {
    /// The project state is perfectly up to date.
    Updated,
    /// The project state is outdated but events depending on this project state can still be
    /// processed. The state should be refreshed in the background though.
    Stale,
    /// The project state is completely outdated and events need to be buffered up until the new
    /// state has been fetched.
    Expired,
}

/// The expiry status of a project state, together with the state itself if it has not expired.
/// Return value of [`Project::expiry_state`].
pub enum ExpiryState {
    /// An up-to-date project state. See [`Expiry::Updated`].
    Updated(Arc<ProjectState>),
    /// A stale project state that can still be used. See [`Expiry::Stale`].
    Stale(Arc<ProjectState>),
    /// An expired project state that should not be used. See [`Expiry::Expired`].
    Expired,
}

/// Sender type for messages that respond with project states.
pub type ProjectSender = relay_system::BroadcastSender<Arc<ProjectState>>;

/// The project state is a cached server state of a project.
#[derive(Debug, Clone, Serialize, Deserialize)]
#[serde(rename_all = "camelCase")]
pub struct ProjectState {
    /// Unique identifier of this project.
    pub project_id: Option<ProjectId>,
    /// The timestamp of when the state was last changed.
    ///
    /// This might be `None` in some rare cases like where states
    /// are faked locally.
    #[serde(default)]
    pub last_change: Option<DateTime<Utc>>,
    /// Indicates that the project is disabled.
    #[serde(default)]
    pub disabled: bool,
    /// A container of known public keys in the project.
    ///
    /// Since version 2, each project state corresponds to a single public key. For this reason,
    /// only a single key can occur in this list.
    #[serde(default)]
    pub public_keys: SmallVec<[PublicKeyConfig; 1]>,
    /// The project's slug if available.
    #[serde(default)]
    pub slug: Option<String>,
    /// The project's current config.
    #[serde(default)]
    pub config: ProjectConfig,
    /// The organization id.
    #[serde(default)]
    pub organization_id: Option<u64>,

    /// The time at which this project state was last updated.
    #[serde(skip, default = "Instant::now")]
    pub last_fetch: Instant,

    /// True if this project state failed fetching or was incompatible with this Relay.
    #[serde(skip, default)]
    pub invalid: bool,
}

/// Controls how we serialize a ProjectState for an external Relay
#[derive(Debug, Serialize)]
#[serde(rename_all = "camelCase", remote = "ProjectState")]
pub struct LimitedProjectState {
    pub project_id: Option<ProjectId>,
    pub last_change: Option<DateTime<Utc>>,
    pub disabled: bool,
    pub public_keys: SmallVec<[PublicKeyConfig; 1]>,
    pub slug: Option<String>,
    #[serde(with = "LimitedProjectConfig")]
    pub config: ProjectConfig,
    pub organization_id: Option<u64>,
}

impl ProjectState {
    /// Project state for a missing project.
    pub fn missing() -> Self {
        ProjectState {
            project_id: None,
            last_change: None,
            disabled: true,
            public_keys: SmallVec::new(),
            slug: None,
            config: ProjectConfig::default(),
            organization_id: None,
            last_fetch: Instant::now(),
            invalid: false,
        }
    }

    /// Project state for an unknown but allowed project.
    ///
    /// This state is used for forwarding in Proxy mode.
    pub fn allowed() -> Self {
        let mut state = ProjectState::missing();
        state.disabled = false;
        state
    }

    /// Project state for a deserialization error.
    pub fn err() -> Self {
        let mut state = ProjectState::missing();
        state.invalid = true;
        state
    }

    /// Returns configuration options for the public key.
    pub fn get_public_key_config(&self) -> Option<&PublicKeyConfig> {
        self.public_keys.get(0)
    }

    /// Returns `true` if the entire project should be considered
    /// disabled (blackholed, deleted etc.).
    pub fn disabled(&self) -> bool {
        self.disabled
    }

    /// Returns `true` if the project state obtained from the upstream could not be parsed. This
    /// results in events being dropped similar to disabled states, but can provide separate
    /// metrics.
    pub fn invalid(&self) -> bool {
        self.invalid
    }

    /// Returns whether this state is outdated and needs to be refetched.
    fn check_expiry(&self, config: &Config) -> Expiry {
        let expiry = match self.project_id {
            None => config.cache_miss_expiry(),
            Some(_) => config.project_cache_expiry(),
        };

        let elapsed = self.last_fetch.elapsed();
        if elapsed >= expiry + config.project_grace_period() {
            Expiry::Expired
        } else if elapsed >= expiry {
            Expiry::Stale
        } else {
            Expiry::Updated
        }
    }

    /// Returns the project config.
    pub fn config(&self) -> &ProjectConfig {
        &self.config
    }

    /// Returns `true` if the given project ID matches this project.
    ///
    /// If the project state has not been loaded, this check is skipped because the project
    /// identifier is not yet known. Likewise, this check is skipped for the legacy store endpoint
    /// which comes without a project ID. The id is later overwritten in `check_envelope`.
    pub fn is_valid_project_id(&self, stated_id: Option<ProjectId>, config: &Config) -> bool {
        match (self.project_id, stated_id, config.override_project_ids()) {
            (Some(actual_id), Some(stated_id), false) => actual_id == stated_id,
            _ => true,
        }
    }

    /// Checks if this origin is allowed for this project.
    fn is_valid_origin(&self, origin: Option<&Url>) -> bool {
        // Generally accept any event without an origin.
        let origin = match origin {
            Some(origin) => origin,
            None => return true,
        };

        // Match against list of allowed origins. If the list is empty we always reject.
        let allowed = &self.config().allowed_domains;
        if allowed.is_empty() {
            return false;
        }

        let allowed: Vec<_> = allowed
            .iter()
            .map(|origin| origin.as_str().into())
            .collect();

        matches_any_origin(Some(origin.as_str()), &allowed)
    }

    /// Returns `true` if the given public key matches this state.
    ///
    /// This is a sanity check since project states are keyed by the DSN public key. Unless the
    /// state is invalid or unloaded, it must always match the public key.
    pub fn is_matching_key(&self, project_key: ProjectKey) -> bool {
        if let Some(key_config) = self.get_public_key_config() {
            // Always validate if we have a key config.
            key_config.public_key == project_key
        } else {
            // Loaded states must have a key config, but ignore missing and invalid states.
            self.project_id.is_none()
        }
    }

    /// Amends request `Scoping` with information from this project state.
    ///
    /// This scoping amends `RequestMeta::get_partial_scoping` by adding organization and key info.
    /// The processor must fetch the full scoping before attempting to rate limit with partial
    /// scoping.
    ///
    /// To get the own scoping of this ProjectKey without amending request information, use
    /// [`Project::scoping`] instead.
    pub fn scope_request(&self, meta: &RequestMeta) -> Scoping {
        let mut scoping = meta.get_partial_scoping();

        // The key configuration may be missing if the event has been queued for extended times and
        // project was refetched in between. In such a case, access to key quotas is not availabe,
        // but we can gracefully execute all other rate limiting.
        scoping.key_id = self
            .get_public_key_config()
            .and_then(|config| config.numeric_id);

        // The original project identifier is part of the DSN. If the DSN was moved to another
        // project, the actual project identifier is different and can be obtained from project
        // states. This is only possible when the project state has been loaded.
        if let Some(project_id) = self.project_id {
            scoping.project_id = project_id;
        }

        // This is a hack covering three cases:
        //  1. Relay has not fetched the project state. In this case we have no way of knowing
        //     which organization this project belongs to and we need to ignore any
        //     organization-wide rate limits stored globally. This project state cannot hold
        //     organization rate limits yet.
        //  2. The state has been loaded, but the organization_id is not available. This is only
        //     the case for legacy Sentry servers that do not reply with organization rate
        //     limits. Thus, the organization_id doesn't matter.
        //  3. An organization id is available and can be matched against rate limits. In this
        //     project, all organizations will match automatically, unless the organization id
        //     has changed since the last fetch.
        scoping.organization_id = self.organization_id.unwrap_or(0);

        scoping
    }

    /// Returns quotas declared in this project state.
    pub fn get_quotas(&self) -> &[Quota] {
        self.config.quotas.as_slice()
    }

    /// Returns `Err` if the project is known to be invalid or disabled.
    ///
    /// If this project state is hard outdated, this returns `Ok(())`, instead, to avoid prematurely
    /// dropping data.
    pub fn check_disabled(&self, config: &Config) -> Result<(), DiscardReason> {
        // if the state is out of date, we proceed as if it was still up to date. The
        // upstream relay (or sentry) will still filter events.
        if self.check_expiry(config) == Expiry::Expired {
            return Ok(());
        }

        // if we recorded an invalid project state response from the upstream (i.e. parsing
        // failed), discard the event with a state reason.
        if self.invalid() {
            return Err(DiscardReason::ProjectState);
        }

        // only drop events if we know for sure the project or key are disabled.
        if self.disabled() {
            return Err(DiscardReason::ProjectId);
        }

        Ok(())
    }

    /// Determines whether the given request should be accepted or discarded.
    ///
    /// Returns `Ok(())` if the request should be accepted. Returns `Err(DiscardReason)` if the
    /// request should be discarded, by indicating the reason. The checks preformed for this are:
    ///
    ///  - Allowed origin headers
    ///  - Disabled or unknown projects
    ///  - Disabled project keys (DSN)
    pub fn check_request(&self, meta: &RequestMeta, config: &Config) -> Result<(), DiscardReason> {
        // Verify that the stated project id in the DSN matches the public key used to retrieve this
        // project state.
        if !self.is_valid_project_id(meta.project_id(), config) {
            return Err(DiscardReason::ProjectId);
        }

        // Try to verify the request origin with the project config.
        if !self.is_valid_origin(meta.origin()) {
            return Err(DiscardReason::Cors);
        }

        // sanity-check that the state has a matching public key loaded.
        if !self.is_matching_key(meta.public_key()) {
            relay_log::error!("public key mismatch on state {}", meta.public_key());
            return Err(DiscardReason::ProjectId);
        }

        // Check for invalid or disabled projects.
        self.check_disabled(config)?;

        Ok(())
    }

    /// Validates data in this project state and removes values that are partially invalid.
    pub fn sanitize(mut self) -> Self {
        self.config.quotas.retain(Quota::is_valid);
        self
    }

    pub fn has_feature(&self, feature: Feature) -> bool {
        self.config.features.contains(&feature)
    }
}

/// Represents a public key received from the projectconfig endpoint.
#[derive(Debug, Clone, Serialize, Deserialize)]
#[serde(rename_all = "camelCase")]
pub struct PublicKeyConfig {
    /// Public part of key (random hash).
    pub public_key: ProjectKey,

    /// The primary key of the DSN in Sentry's main database.
    #[serde(default, skip_serializing_if = "Option::is_none")]
    pub numeric_id: Option<u64>,
}

#[derive(Debug)]
struct StateChannel {
    inner: BroadcastChannel<Arc<ProjectState>>,
    no_cache: bool,
}

impl StateChannel {
    pub fn new() -> Self {
        Self {
            inner: BroadcastChannel::new(),
            no_cache: false,
        }
    }

    pub fn no_cache(&mut self, no_cache: bool) -> &mut Self {
        self.no_cache = no_cache;
        self
    }
}

enum GetOrFetch<'a> {
    Cached(Arc<ProjectState>),
    Scheduled(&'a mut StateChannel),
}

/// Structure representing organization and project configuration for a project key.
///
/// This structure no longer uniquely identifies a project. Instead, it identifies a project key.
/// Projects can define multiple keys, in which case this structure is duplicated for each instance.
#[derive(Debug)]
pub struct Project {
    backoff: RetryBackoff,
    next_fetch_attempt: Option<Instant>,
    last_updated_at: Instant,
    project_key: ProjectKey,
    config: Arc<Config>,
    state: Option<Arc<ProjectState>>,
    state_channel: Option<StateChannel>,
    rate_limits: RateLimits,
    last_no_cache: Instant,
}

impl Project {
    /// Creates a new `Project`.
    pub fn new(key: ProjectKey, config: Arc<Config>) -> Self {
        Project {
            backoff: RetryBackoff::new(config.http_max_retry_interval()),
            next_fetch_attempt: None,
            last_updated_at: Instant::now(),
            project_key: key,
            config,
            state: None,
            state_channel: None,
            rate_limits: RateLimits::new(),
            last_no_cache: Instant::now(),
        }
    }

    /// If we know that a project is disabled, disallow metrics, too.
    fn metrics_allowed(&self) -> bool {
        if let Some(state) = self.valid_state() {
            state.check_disabled(&self.config).is_ok()
        } else {
            // Projects without state go back to the original state of allowing metrics.
            true
        }
    }

    pub fn merge_rate_limits(&mut self, rate_limits: RateLimits) {
        self.rate_limits.merge(rate_limits);
    }

    /// Returns the current [`ExpiryState`] for this project.
    /// If the project state's [`Expiry`] is `Expired`, do not return it.
    pub fn expiry_state(&self) -> ExpiryState {
        match self.state {
            Some(ref state) => match state.check_expiry(self.config.as_ref()) {
                Expiry::Updated => ExpiryState::Updated(state.clone()),
                Expiry::Stale => ExpiryState::Stale(state.clone()),
                Expiry::Expired => ExpiryState::Expired,
            },
            None => ExpiryState::Expired,
        }
    }

    /// Returns the project state if it is not expired.
    ///
    /// Convenience wrapper around [`expiry_state`](Self::expiry_state).
    pub fn valid_state(&self) -> Option<Arc<ProjectState>> {
        match self.expiry_state() {
            ExpiryState::Updated(state) => Some(state),
            ExpiryState::Stale(state) => Some(state),
            ExpiryState::Expired => None,
        }
    }

    /// Returns the next attempt `Instant` if backoff is initiated, or None otherwise.
    pub fn next_fetch_attempt(&self) -> Option<Instant> {
        self.next_fetch_attempt
    }

    /// The rate limits that are active for this project.
    pub fn rate_limits(&self) -> &RateLimits {
        &self.rate_limits
    }

    /// The last time the project state was updated
    pub fn last_updated_at(&self) -> Instant {
        self.last_updated_at
    }

    /// Refresh the update time of the project in order to delay eviction.
    ///
    /// Called by the project cache when the project state is refreshed.
    pub fn refresh_updated_timestamp(&mut self) {
        self.last_updated_at = Instant::now();
    }

    /// Applies cached rate limits to the given metrics or metrics buckets.
    ///
    /// This only applies the rate limits currently stored on the project.
    fn rate_limit_metrics<T: MetricsContainer>(&self, metrics: Vec<T>) -> Vec<T> {
        match (&self.state, self.scoping()) {
            (Some(state), Some(scoping)) => {
                match MetricsLimiter::create(metrics, &state.config.quotas, scoping) {
                    Ok(mut limiter) => {
                        limiter.enforce_limits(Ok(&self.rate_limits));
                        limiter.into_metrics()
                    }
                    Err(metrics) => metrics,
                }
            }
            _ => metrics,
        }
    }

    /// Inserts given [buckets](Bucket) into the metrics aggregator.
    ///
    /// The buckets will be keyed underneath this project key.
    pub fn merge_buckets(&mut self, buckets: Vec<Bucket>) {
        if self.metrics_allowed() {
            let buckets = self.rate_limit_metrics(buckets);
            if !buckets.is_empty() {
                Registry::aggregator().send(MergeBuckets::new(self.project_key, buckets));
            }
        }
    }

    /// Inserts given [metrics](Metric) into the metrics aggregator.
    ///
    /// The metrics will be keyed underneath this project key.
    pub fn insert_metrics(&mut self, metrics: Vec<Metric>) {
        if self.metrics_allowed() {
            let metrics = self.rate_limit_metrics(metrics);
            if !metrics.is_empty() {
                Registry::aggregator().send(InsertMetrics::new(self.project_key, metrics));
            }
        }
    }

    /// Returns `true` if backoff expired and new attempt can be triggered.
    fn can_fetch(&self) -> bool {
        self.next_fetch_attempt
            .map(|next_attempt_at| next_attempt_at <= Instant::now())
            .unwrap_or(true)
    }

    /// Triggers a debounced refresh of the project state.
    ///
    /// If the state is already being updated in the background, this method checks if the request
    /// needs to be upgraded with the `no_cache` flag to ensure a more recent update.
    fn fetch_state(&mut self, no_cache: bool) -> &mut StateChannel {
        // If there is a running request and we do not need to upgrade it to no_cache, or if the
        // backoff is started and the new attempt is still somewhere in the future, skip
        // scheduling a new fetch.
        let should_fetch = !matches!(self.state_channel, Some(ref channel) if channel.no_cache || !no_cache)
            && self.can_fetch();

        let channel = self.state_channel.get_or_insert_with(StateChannel::new);

        if should_fetch {
            channel.no_cache(no_cache);
            let attempts = self.backoff.attempt() + 1;
            relay_log::debug!(
                "project {} state requested {attempts} times",
                self.project_key
            );
            ProjectCache::from_registry().send(RequestUpdate::new(self.project_key, no_cache));
        }

        channel
    }

    fn get_or_fetch_state(&mut self, mut no_cache: bool) -> GetOrFetch<'_> {
        // count number of times we are looking for the project state
        metric!(counter(RelayCounters::ProjectStateGet) += 1);

        // Allow at most 1 no_cache request per second. Gracefully degrade to cached requests.
        if no_cache {
            if self.last_no_cache.elapsed() < Duration::from_secs(1) {
                no_cache = false;
            } else {
                metric!(counter(RelayCounters::ProjectStateNoCache) += 1);
                self.last_no_cache = Instant::now();
            }
        }

        let cached_state = match self.expiry_state() {
            // Never use the cached state if `no_cache` is set.
            _ if no_cache => None,
            // There is no project state that can be used, fetch a state and return it.
            ExpiryState::Expired => None,
            // The project is semi-outdated, fetch new state but return old one.
            ExpiryState::Stale(state) => Some(state),
            // The project is not outdated, return early here to jump over fetching logic below.
            ExpiryState::Updated(state) => return GetOrFetch::Cached(state),
        };

        let channel = self.fetch_state(no_cache);

        match cached_state {
            Some(state) => GetOrFetch::Cached(state),
            None => GetOrFetch::Scheduled(channel),
        }
    }

    /// Returns the cached project state if it is valid.
    ///
    /// Depending on the state of the cache, this method takes different action:
    ///
    ///  - If the cached state is up-to-date, this method simply returns `Some`.
    ///  - If the cached state is stale, this method triggers a refresh in the background and
    ///    returns `Some`. The stale period can be configured through
    ///    [`Config::project_grace_period`].
    ///  - If there is no cached state or the cached state is fully outdated, this method triggers a
    ///    refresh in the background and returns `None`.
    ///
    /// If `no_cache` is set to true, this method always returns `None` and always triggers a
    /// background refresh.
    ///
    /// To wait for a valid state instead, use [`get_state`](Self::get_state).
    pub fn get_cached_state(&mut self, no_cache: bool) -> Option<Arc<ProjectState>> {
        match self.get_or_fetch_state(no_cache) {
            GetOrFetch::Cached(state) => Some(state),
            GetOrFetch::Scheduled(_) => None,
        }
    }

    /// Obtains a valid project state and passes it to the sender once ready.
    ///
    /// This first checks if the state needs to be updated. This is the case if the project state
    /// has passed its cache timeout. The `no_cache` flag forces an update. This does nothing if an
    /// update is already running in the background.
    ///
    /// Independent of updating, _stale_ states are passed to the sender immediately as long as they
    /// are in the [grace period](Config::project_grace_period).
    pub fn get_state(&mut self, sender: ProjectSender, no_cache: bool) {
        match self.get_or_fetch_state(no_cache) {
            GetOrFetch::Cached(state) => sender.send(state),
            GetOrFetch::Scheduled(channel) => channel.inner.attach(sender),
        }
    }

    /// Ensures the project state gets updated.
    ///
    /// This first checks if the state needs to be updated. This is the case if the project state
    /// has passed its cache timeout. The `no_cache` flag forces another update unless one is
    /// already running in the background.
    ///
    /// If an update is required, the update will start in the background and complete at a later
    /// point. Therefore, this method is useful to trigger an update early if it is already clear
    /// that the project state will be needed soon. To retrieve an updated state, use
    /// [`Project::get_state`] instead.
    pub fn prefetch(&mut self, no_cache: bool) {
        self.get_cached_state(no_cache);
    }

    /// Replaces the internal project state with a new one and triggers pending actions.
    ///
    /// This flushes pending envelopes from [`ValidateEnvelope`] and
    /// notifies all pending receivers from [`get_state`](Self::get_state).
    ///
    /// `no_cache` should be passed from the requesting call. Updates with `no_cache` will always
    /// take precedence.
    ///
    /// [`ValidateEnvelope`]: crate::actors::project_cache::ValidateEnvelope
    pub fn update_state(&mut self, mut state: Arc<ProjectState>, no_cache: bool) {
        // Initiate the backoff if the incoming state is invalid. Reset it otherwise.
        if state.invalid() {
            self.next_fetch_attempt = Instant::now().checked_add(self.backoff.next_backoff());
        } else {
            self.next_fetch_attempt = None;
            self.backoff.reset();
        }

        let channel = match self.state_channel.take() {
            Some(channel) => channel,
            None => return,
        };

        // If the channel has `no_cache` set but we are not a `no_cache` request, we have
        // been superseeded. Put it back and let the other request take precedence.
        if channel.no_cache && !no_cache {
            self.state_channel = Some(channel);
            return;
        }

        match self.expiry_state() {
            // If the new state is invalid but the old one still usable, keep the old one.
            ExpiryState::Updated(old) | ExpiryState::Stale(old) if state.invalid() => state = old,
            // If the new state is valid or the old one is expired, always use the new one.
            _ => self.state = Some(state.clone()),
        }

        // If the state is still invalid, return back the taken channel and schedule state update.
        if state.invalid() {
            self.state_channel = Some(channel);
            let attempts = self.backoff.attempt() + 1;
            relay_log::debug!(
                "project {} state requested {attempts} times",
                self.project_key
            );
            ProjectCache::from_registry().send(RequestUpdate::new(self.project_key, no_cache));
            return;
        }

        // Flush all waiting recipients.
        relay_log::debug!("project state {} updated", self.project_key);
        channel.inner.send(state);
    }

    /// Creates `Scoping` for this project if the state is loaded.
    ///
    /// Returns `Some` if the project state has been fetched and contains a project identifier,
    /// otherwise `None`.
    ///
    /// NOTE: This function does not check the expiry of the project state.
    pub fn scoping(&self) -> Option<Scoping> {
        let state = self.state.as_deref()?;
        Some(Scoping {
            organization_id: state.organization_id.unwrap_or(0),
            project_id: state.project_id?,
            project_key: self.project_key,
            key_id: state
                .get_public_key_config()
                .and_then(|config| config.numeric_id),
        })
    }

    /// Runs the checks on incoming envelopes.
    ///
    /// See, [`crate::actors::project_cache::CheckEnvelope`] for more information.
    ///
    /// * checks the rate limits
    /// * validates the envelope meta in `check_request` - determines whether the given request
    ///   should be accepted or discarded
    ///
    /// IMPORTANT: If the [`ProjectState`] is invalid, the `check_request` will be skipped and only
    /// rate limites will be validated. This function **must not** be called in the main processing
    /// pipeline.
    pub fn check_envelope(
        &mut self,
        mut envelope: ManagedEnvelope,
    ) -> Result<CheckedEnvelope, DiscardReason> {
        let state = self.valid_state().filter(|state| !state.invalid());
<<<<<<< HEAD

        if let Some(ref state) = state {
            let scoping = state.scope_request(envelope_context.envelope().meta());
            envelope_context.scope(scoping);
=======
        let mut scoping = envelope.scoping();

        if let Some(ref state) = state {
            scoping = state.scope_request(envelope.envelope().meta());
            envelope.scope(scoping);
>>>>>>> 1245ac72

            if let Err(reason) = state.check_request(envelope.envelope().meta(), &self.config) {
                envelope.reject(Outcome::Invalid(reason));
                return Err(reason);
            }
        }

        self.rate_limits.clean_expired();

        let config = state.as_deref().map(|s| &s.config);
        let quotas = state.as_deref().map(|s| s.get_quotas()).unwrap_or(&[]);
        let envelope_limiter = EnvelopeLimiter::new(config, |item_scoping, _| {
            Ok(self.rate_limits.check_with_quotas(quotas, item_scoping))
        });

<<<<<<< HEAD
        let (_, rate_limits) = envelope_limiter.enforce(&mut envelope_context)?;
        envelope_context.update();
=======
        let (enforcement, rate_limits) =
            envelope_limiter.enforce(envelope.envelope_mut(), &scoping)?;
        enforcement.track_outcomes(envelope.envelope(), &scoping);
        envelope.update();
>>>>>>> 1245ac72

        let envelope = if envelope.envelope().is_empty() {
            // Individual rate limits have already been issued above
            envelope.reject(Outcome::RateLimited(None));
            None
        } else {
            Some(envelope)
        };

        Ok(CheckedEnvelope {
            envelope,
            rate_limits,
        })
    }

    pub fn flush_buckets(&mut self, partition_key: Option<u64>, buckets: Vec<Bucket>) {
        let config = self.config.clone();

        // Schedule an update to the project state if it is outdated, regardless of whether the
        // metrics can be forwarded or not. We never wait for this update.
        let Some(project_state) = self.get_cached_state(false) else {
            relay_log::trace!("project expired: merging back {} buckets", buckets.len());
            // If the state is outdated, we need to wait for an updated state. Put them back into
            // the aggregator.
            Registry::aggregator().send(MergeBuckets::new(self.project_key, buckets));
            return;
        };

        let Some(scoping) = self.scoping() else {
            relay_log::trace!("there is no scoping: merging back {} buckets", buckets.len());
            Registry::aggregator().send(MergeBuckets::new(self.project_key, buckets));
            return;
        };

        // Only send if the project state is valid, otherwise drop this bucket.
        if project_state.check_disabled(config.as_ref()).is_err() {
            return;
        }

        // Check rate limits if necessary:
        let quotas = project_state.config.quotas.clone();
        let buckets = match MetricsLimiter::create(buckets, quotas, scoping) {
            Ok(mut bucket_limiter) => {
                let cached_rate_limits = self.rate_limits().clone();
                #[allow(unused_variables)]
                let was_rate_limited = bucket_limiter.enforce_limits(Ok(&cached_rate_limits));

                #[cfg(feature = "processing")]
                if !was_rate_limited && config.processing_enabled() {
                    // If there were no cached rate limits active, let the processor check redis:
                    EnvelopeProcessor::from_registry().send(RateLimitFlushBuckets {
                        bucket_limiter,
                        partition_key,
                    });

                    return;
                }

                bucket_limiter.into_metrics()
            }
            Err(buckets) => buckets,
        };

        if !buckets.is_empty() {
            EnvelopeManager::from_registry().send(SendMetrics {
                buckets,
                scoping,
                partition_key,
            });
        }
    }
}

#[cfg(test)]
mod tests {
    use std::sync::Arc;

    use relay_common::{ProjectId, ProjectKey, UnixTimestamp};
    use relay_metrics::{Bucket, BucketValue, Metric, MetricValue};
    use serde_json::json;

    use super::{Config, Project, ProjectState, StateChannel};

    #[test]
    fn get_state_expired() {
        for expiry in [9999, 0] {
            let config = Arc::new(
                Config::from_json_value(json!(
                    {
                        "cache": {
                            "project_expiry": expiry,
                            "project_grace_period": 0,
                            "eviction_interval": 9999 // do not evict
                        }
                    }
                ))
                .unwrap(),
            );

            // Initialize project with a state
            let project_key = ProjectKey::parse("a94ae32be2584e0bbd7a4cbb95971fee").unwrap();
            let mut project_state = ProjectState::allowed();
            project_state.project_id = Some(ProjectId::new(123));
            let mut project = Project::new(project_key, config.clone());
            project.state = Some(Arc::new(project_state));

            // Direct access should always yield a state:
            assert!(project.state.is_some());

            if expiry > 0 {
                // With long expiry, should get a state
                assert!(project.valid_state().is_some());
            } else {
                // With 0 expiry, project should expire immediately. No state can be set.
                assert!(project.valid_state().is_none());
            }
        }
    }

    #[test]
    fn test_stale_cache() {
        let config = Arc::new(
            Config::from_json_value(json!(
                {
                    "cache": {
                        "project_expiry": 100,
                        "project_grace_period": 0,
                        "eviction_interval": 9999 // do not evict
                    }
                }
            ))
            .unwrap(),
        );

        let channel = StateChannel::new();

        // Initialize project with a state.
        let project_key = ProjectKey::parse("a94ae32be2584e0bbd7a4cbb95971fee").unwrap();
        let mut project_state = ProjectState::allowed();
        project_state.project_id = Some(ProjectId::new(123));
        let mut project = Project::new(project_key, config);
        project.state_channel = Some(channel);
        project.state = Some(Arc::new(project_state));

        // The project ID must be set.
        assert!(!project.state.as_ref().unwrap().invalid());
        assert!(project.next_fetch_attempt.is_none());
        // Try to update project with errored project state.
        project.update_state(Arc::new(ProjectState::err()), false);
        // Since we got invalid project state we still keep the old one meaning there
        // still must be the project id set.
        assert!(!project.state.as_ref().unwrap().invalid());
        assert!(project.next_fetch_attempt.is_some());

        // This tests that we actually initiate the backoff and the backoff mechanism works:
        // * first call to `update_state` with invalid ProjectState starts the backoff, but since
        //   it's the first attemt, we get Duration of 0.
        // * second call to `update_state` here will bumpt the `next_backoff` Duration to somehing
        //   like ~ 1s
        // * and now, by calling `fetch_state` we test that it's a noop, since if backoff is active
        //   we should never fetch
        // * without backoff it would just panic, not able to call the ProjectCache service
        let channel = StateChannel::new();
        project.state_channel = Some(channel);
        project.update_state(Arc::new(ProjectState::err()), false);
        project.fetch_state(false);
    }

    fn create_project(config: Option<serde_json::Value>) -> Project {
        let project_key = ProjectKey::parse("a94ae32be2584e0bbd7a4cbb95971fee").unwrap();
        let mut project = Project::new(project_key, Arc::new(Config::default()));
        let mut project_state = ProjectState::allowed();
        project_state.project_id = Some(ProjectId::new(42));
        if let Some(config) = config {
            project_state.config = serde_json::from_value(config).unwrap();
        }
        project.state = Some(Arc::new(project_state));
        project
    }

    fn create_transaction_metric() -> Metric {
        Metric {
            name: "d:transactions/foo".to_string(),
            value: MetricValue::Counter(1.0),
            timestamp: UnixTimestamp::now(),
            tags: Default::default(),
        }
    }

    #[test]
    fn test_rate_limit_incoming_metrics() {
        let project = create_project(None);
        let metrics = project.rate_limit_metrics(vec![create_transaction_metric()]);

        assert!(metrics.len() == 1);
    }

    #[test]
    fn test_rate_limit_incoming_metrics_no_quota() {
        let project = create_project(Some(json!({
            "quotas": [{
               "id": "foo",
               "categories": ["transaction"],
               "window": 3600,
               "limit": 0,
               "reasonCode": "foo",
           }]
        })));

        let metrics = project.rate_limit_metrics(vec![create_transaction_metric()]);

        assert!(metrics.is_empty());
    }

    fn create_transaction_bucket() -> Bucket {
        Bucket {
            name: "d:transactions/foo".to_string(),
            value: BucketValue::Counter(1.0),
            timestamp: UnixTimestamp::now(),
            tags: Default::default(),
            width: 10,
        }
    }

    #[test]
    fn test_rate_limit_incoming_buckets() {
        let project = create_project(None);
        let metrics = project.rate_limit_metrics(vec![create_transaction_bucket()]);

        assert!(metrics.len() == 1);
    }

    #[test]
    fn test_rate_limit_incoming_buckets_no_quota() {
        let project = create_project(Some(json!({
            "quotas": [{
               "id": "foo",
               "categories": ["transaction"],
               "window": 3600,
               "limit": 0,
               "reasonCode": "foo",
           }]
        })));

        let metrics = project.rate_limit_metrics(vec![create_transaction_bucket()]);

        assert!(metrics.is_empty());
    }
}<|MERGE_RESOLUTION|>--- conflicted
+++ resolved
@@ -720,18 +720,10 @@
         mut envelope: ManagedEnvelope,
     ) -> Result<CheckedEnvelope, DiscardReason> {
         let state = self.valid_state().filter(|state| !state.invalid());
-<<<<<<< HEAD
 
         if let Some(ref state) = state {
             let scoping = state.scope_request(envelope_context.envelope().meta());
-            envelope_context.scope(scoping);
-=======
-        let mut scoping = envelope.scoping();
-
-        if let Some(ref state) = state {
-            scoping = state.scope_request(envelope.envelope().meta());
             envelope.scope(scoping);
->>>>>>> 1245ac72
 
             if let Err(reason) = state.check_request(envelope.envelope().meta(), &self.config) {
                 envelope.reject(Outcome::Invalid(reason));
@@ -747,15 +739,8 @@
             Ok(self.rate_limits.check_with_quotas(quotas, item_scoping))
         });
 
-<<<<<<< HEAD
         let (_, rate_limits) = envelope_limiter.enforce(&mut envelope_context)?;
-        envelope_context.update();
-=======
-        let (enforcement, rate_limits) =
-            envelope_limiter.enforce(envelope.envelope_mut(), &scoping)?;
-        enforcement.track_outcomes(envelope.envelope(), &scoping);
         envelope.update();
->>>>>>> 1245ac72
 
         let envelope = if envelope.envelope().is_empty() {
             // Individual rate limits have already been issued above
